/*
 * Copyright (C) 2007, The Android Open Source Project
 *
 * Licensed under the Apache License, Version 2.0 (the "License");
 * you may not use this file except in compliance with the License.
 * You may obtain a copy of the License at
 *
 *     http://www.apache.org/licenses/LICENSE-2.0
 *
 * Unless required by applicable law or agreed to in writing, software
 * distributed under the License is distributed on an "AS IS" BASIS,
 * WITHOUT WARRANTIES OR CONDITIONS OF ANY KIND, either express or implied.
 * See the License for the specific language governing permissions and
 * limitations under the License.
 */

package android.location;

import android.app.PendingIntent;
import android.location.Address;
import android.location.Criteria;
import android.location.GeocoderParams;
import android.location.Geofence;
import android.location.GnssMeasurementCorrections;
import android.location.IBatchedLocationCallback;
import android.location.IGnssMeasurementsListener;
import android.location.IGnssStatusListener;
import android.location.IGnssNavigationMessageListener;
import android.location.ILocationListener;
import android.location.Location;
import android.location.LocationRequest;
import android.location.LocationTime;
import android.os.Bundle;

import com.android.internal.location.ProviderProperties;

/**
 * System private API for talking with the location service.
 *
 * @hide
 */
interface ILocationManager
{
    void requestLocationUpdates(in LocationRequest request, in ILocationListener listener,
            in PendingIntent intent, String packageName);
    void removeUpdates(in ILocationListener listener, in PendingIntent intent, String packageName);

    void requestGeofence(in LocationRequest request, in Geofence geofence,
            in PendingIntent intent, String packageName);
    void removeGeofence(in Geofence fence, in PendingIntent intent, String packageName);

    Location getLastLocation(in LocationRequest request, String packageName);

    boolean registerGnssStatusCallback(IGnssStatusListener callback, String packageName);
    void unregisterGnssStatusCallback(IGnssStatusListener callback);

    boolean geocoderIsPresent();
    String getFromLocation(double latitude, double longitude, int maxResults,
        in GeocoderParams params, out List<Address> addrs);
    String getFromLocationName(String locationName,
        double lowerLeftLatitude, double lowerLeftLongitude,
        double upperRightLatitude, double upperRightLongitude, int maxResults,
        in GeocoderParams params, out List<Address> addrs);

    boolean sendNiResponse(int notifId, int userResponse);

    boolean addGnssMeasurementsListener(in IGnssMeasurementsListener listener, in String packageName);
    void injectGnssMeasurementCorrections(in GnssMeasurementCorrections corrections,
            in String packageName);
<<<<<<< HEAD
    int getGnssCapabilities(in String packageName);
=======
    long getGnssCapabilities(in String packageName);
>>>>>>> 825827da
    void removeGnssMeasurementsListener(in IGnssMeasurementsListener listener);

    boolean addGnssNavigationMessageListener(
            in IGnssNavigationMessageListener listener,
            in String packageName);
    void removeGnssNavigationMessageListener(in IGnssNavigationMessageListener listener);

    int getGnssYearOfHardware();
    String getGnssHardwareModelName();

    int getGnssBatchSize(String packageName);
    boolean addGnssBatchingCallback(in IBatchedLocationCallback callback, String packageName);
    void removeGnssBatchingCallback();
    boolean startGnssBatch(long periodNanos, boolean wakeOnFifoFull, String packageName);
    void flushGnssBatch(String packageName);
    boolean stopGnssBatch();
    boolean injectLocation(in Location location);

    @UnsupportedAppUsage
    List<String> getAllProviders();
    List<String> getProviders(in Criteria criteria, boolean enabledOnly);
    String getBestProvider(in Criteria criteria, boolean enabledOnly);
    ProviderProperties getProviderProperties(String provider);
    boolean isProviderPackage(String packageName);

    void setLocationControllerExtraPackage(String packageName);
    String getLocationControllerExtraPackage();
    void setLocationControllerExtraPackageEnabled(boolean enabled);
    boolean isLocationControllerExtraPackageEnabled();

    boolean isProviderEnabledForUser(String provider, int userId);
    boolean isLocationEnabledForUser(int userId);
    void addTestProvider(String name, in ProviderProperties properties, String opPackageName);
    void removeTestProvider(String provider, String opPackageName);
    void setTestProviderLocation(String provider, in Location loc, String opPackageName);
    void setTestProviderEnabled(String provider, boolean enabled, String opPackageName);
    List<LocationRequest> getTestProviderCurrentRequests(String provider, String opPackageName);
<<<<<<< HEAD
=======
    LocationTime getGnssTimeMillis();
>>>>>>> 825827da

    // --- deprecated ---
    void setTestProviderStatus(String provider, int status, in Bundle extras, long updateTime,
            String opPackageName);

    boolean sendExtraCommand(String provider, String command, inout Bundle extras);

    // --- internal ---

    // for reporting callback completion
    void locationCallbackFinished(ILocationListener listener);

    // used by gts tests to verify whitelists
    String[] getBackgroundThrottlingWhitelist();
    String[] getIgnoreSettingsWhitelist();
}<|MERGE_RESOLUTION|>--- conflicted
+++ resolved
@@ -67,11 +67,7 @@
     boolean addGnssMeasurementsListener(in IGnssMeasurementsListener listener, in String packageName);
     void injectGnssMeasurementCorrections(in GnssMeasurementCorrections corrections,
             in String packageName);
-<<<<<<< HEAD
-    int getGnssCapabilities(in String packageName);
-=======
     long getGnssCapabilities(in String packageName);
->>>>>>> 825827da
     void removeGnssMeasurementsListener(in IGnssMeasurementsListener listener);
 
     boolean addGnssNavigationMessageListener(
@@ -109,10 +105,7 @@
     void setTestProviderLocation(String provider, in Location loc, String opPackageName);
     void setTestProviderEnabled(String provider, boolean enabled, String opPackageName);
     List<LocationRequest> getTestProviderCurrentRequests(String provider, String opPackageName);
-<<<<<<< HEAD
-=======
     LocationTime getGnssTimeMillis();
->>>>>>> 825827da
 
     // --- deprecated ---
     void setTestProviderStatus(String provider, int status, in Bundle extras, long updateTime,
