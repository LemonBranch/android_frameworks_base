/*
 * Copyright (C) 2007, The Android Open Source Project
 *
 * Licensed under the Apache License, Version 2.0 (the "License");
 * you may not use this file except in compliance with the License.
 * You may obtain a copy of the License at
 *
 *     http://www.apache.org/licenses/LICENSE-2.0
 *
 * Unless required by applicable law or agreed to in writing, software
 * distributed under the License is distributed on an "AS IS" BASIS,
 * WITHOUT WARRANTIES OR CONDITIONS OF ANY KIND, either express or implied.
 * See the License for the specific language governing permissions and
 * limitations under the License.
 */

package android.location;

import android.app.PendingIntent;
import android.location.Address;
import android.location.Criteria;
import android.location.GeocoderParams;
import android.location.Geofence;
import android.location.GnssMeasurementCorrections;
import android.location.IBatchedLocationCallback;
import android.location.IGnssMeasurementsListener;
import android.location.IGnssStatusListener;
import android.location.IGnssNavigationMessageListener;
import android.location.ILocationListener;
import android.location.Location;
import android.location.LocationRequest;
import android.os.Bundle;

import com.android.internal.location.ProviderProperties;

/**
 * System private API for talking with the location service.
 *
 * @hide
 */
interface ILocationManager
{
    void requestLocationUpdates(in LocationRequest request, in ILocationListener listener,
            in PendingIntent intent, String packageName);
    void removeUpdates(in ILocationListener listener, in PendingIntent intent, String packageName);

    void requestGeofence(in LocationRequest request, in Geofence geofence,
            in PendingIntent intent, String packageName);
    void removeGeofence(in Geofence fence, in PendingIntent intent, String packageName);

    Location getLastLocation(in LocationRequest request, String packageName);

    boolean registerGnssStatusCallback(IGnssStatusListener callback, String packageName);
    void unregisterGnssStatusCallback(IGnssStatusListener callback);

    boolean geocoderIsPresent();
    String getFromLocation(double latitude, double longitude, int maxResults,
        in GeocoderParams params, out List<Address> addrs);
    String getFromLocationName(String locationName,
        double lowerLeftLatitude, double lowerLeftLongitude,
        double upperRightLatitude, double upperRightLongitude, int maxResults,
        in GeocoderParams params, out List<Address> addrs);

    boolean sendNiResponse(int notifId, int userResponse);

    boolean addGnssMeasurementsListener(in IGnssMeasurementsListener listener, in String packageName);
    void injectGnssMeasurementCorrections(in GnssMeasurementCorrections corrections,
            in String packageName);
    int getGnssCapabilities(in String packageName);
    void removeGnssMeasurementsListener(in IGnssMeasurementsListener listener);

    boolean addGnssNavigationMessageListener(
            in IGnssNavigationMessageListener listener,
            in String packageName);
    void removeGnssNavigationMessageListener(in IGnssNavigationMessageListener listener);

    int getGnssYearOfHardware();
    String getGnssHardwareModelName();

    int getGnssBatchSize(String packageName);
    boolean addGnssBatchingCallback(in IBatchedLocationCallback callback, String packageName);
    void removeGnssBatchingCallback();
    boolean startGnssBatch(long periodNanos, boolean wakeOnFifoFull, String packageName);
    void flushGnssBatch(String packageName);
    boolean stopGnssBatch();
    boolean injectLocation(in Location location);

    // --- deprecated ---
    List<String> getAllProviders();
    List<String> getProviders(in Criteria criteria, boolean enabledOnly);
    String getBestProvider(in Criteria criteria, boolean enabledOnly);
    boolean providerMeetsCriteria(String provider, in Criteria criteria);
    ProviderProperties getProviderProperties(String provider);
    String getNetworkProviderPackage();
    void setLocationControllerExtraPackage(String packageName);
    String getLocationControllerExtraPackage();
    void setLocationControllerExtraPackageEnabled(boolean enabled);
    boolean isLocationControllerExtraPackageEnabled();

    boolean isProviderEnabledForUser(String provider, int userId);
    boolean setProviderEnabledForUser(String provider, boolean enabled, int userId);
    boolean isLocationEnabledForUser(int userId);
    void setLocationEnabledForUser(boolean enabled, int userId);
    void addTestProvider(String name, in ProviderProperties properties, String opPackageName);
    void removeTestProvider(String provider, String opPackageName);
    void setTestProviderLocation(String provider, in Location loc, String opPackageName);
    void setTestProviderEnabled(String provider, boolean enabled, String opPackageName);
<<<<<<< HEAD
    void clearTestProviderEnabled(String provider, String opPackageName);
=======
>>>>>>> de843449

    // --- deprecated ---
    void setTestProviderStatus(String provider, int status, in Bundle extras, long updateTime,
            String opPackageName);

    boolean sendExtraCommand(String provider, String command, inout Bundle extras);

    // --- internal ---

    // --- deprecated ---
    void reportLocation(in Location location, boolean passive);
    void reportLocationBatch(in List<Location> locations);

    // for reporting callback completion
    void locationCallbackFinished(ILocationListener listener);

    // used by gts tests to verify throttling whitelist
    String[] getBackgroundThrottlingWhitelist();
}<|MERGE_RESOLUTION|>--- conflicted
+++ resolved
@@ -105,10 +105,6 @@
     void removeTestProvider(String provider, String opPackageName);
     void setTestProviderLocation(String provider, in Location loc, String opPackageName);
     void setTestProviderEnabled(String provider, boolean enabled, String opPackageName);
-<<<<<<< HEAD
-    void clearTestProviderEnabled(String provider, String opPackageName);
-=======
->>>>>>> de843449
 
     // --- deprecated ---
     void setTestProviderStatus(String provider, int status, in Bundle extras, long updateTime,
