<?xml version="1.0" encoding="UTF-8"?>
<!--  Copyright (C) 2011 The Android Open Source Project

     Licensed under the Apache License, Version 2.0 (the "License");
     you may not use this file except in compliance with the License.
     You may obtain a copy of the License at

          http://www.apache.org/licenses/LICENSE-2.0

     Unless required by applicable law or agreed to in writing, software
     distributed under the License is distributed on an "AS IS" BASIS,
     WITHOUT WARRANTIES OR CONDITIONS OF ANY KIND, either express or implied.
     See the License for the specific language governing permissions and
     limitations under the License.
 -->

<resources xmlns:android="http://schemas.android.com/apk/res/android"
    xmlns:xliff="urn:oasis:names:tc:xliff:document:1.2">
    <string name="prompt" msgid="3183836924226407828">"Verbindungsanfrage"</string>
<<<<<<< HEAD
    <string name="warning" msgid="809658604548412033">"<xliff:g id="APP">%s</xliff:g> möchte eine VPN-Verbindung herstellen, über die der Netzwerkverkehr überwacht werden kann. Lass die Verbindung nur zu, wenn die App vertrauenswürdig ist. Wenn VPN aktiv ist, wird oben im Display &lt;br /&gt; &lt;br /&gt; &lt;img src=vpn_icon /&gt; angezeigt."</string>
=======
    <string name="warning" msgid="809658604548412033">"<xliff:g id="APP">%s</xliff:g> möchte eine VPN-Verbindung herstellen, über die der Netzwerkverkehr überwacht werden kann. Lasse die Verbindung nur zu, wenn die App vertrauenswürdig ist. &lt;br /&gt; &lt;br /&gt; &lt;img src=vpn_icon /&gt; wird oben am Display angezeigt, wenn VPN aktiv ist."</string>
>>>>>>> d8314407
    <string name="legacy_title" msgid="192936250066580964">"VPN ist verbunden"</string>
    <string name="session" msgid="6470628549473641030">"Sitzung:"</string>
    <string name="duration" msgid="3584782459928719435">"Dauer:"</string>
    <string name="data_transmitted" msgid="7988167672982199061">"Gesendet:"</string>
    <string name="data_received" msgid="4062776929376067820">"Empfangen:"</string>
    <string name="data_value_format" msgid="2192466557826897580">"<xliff:g id="NUMBER_0">%1$s</xliff:g> Byte/<xliff:g id="NUMBER_1">%2$s</xliff:g> Pakete"</string>
    <string name="always_on_disconnected_title" msgid="1906740176262776166">"Verbindung mit dauerhaft aktivem VPN nicht möglich"</string>
    <string name="always_on_disconnected_message" msgid="555634519845992917">"<xliff:g id="VPN_APP_0">%1$s</xliff:g> ist so eingerichtet, dass die Verbindung immer über das VPN geleitet wird, aber momentan kann keine Verbindung hergestellt werden. Bis die Verbindung über <xliff:g id="VPN_APP_1">%1$s</xliff:g> wiederhergestellt werden kann, verwendet dein Smartphone ein öffentliches Netzwerk."</string>
    <string name="always_on_disconnected_message_lockdown" msgid="4232225539869452120">"<xliff:g id="VPN_APP">%1$s</xliff:g> ist so eingerichtet, dass die Verbindung immer über das VPN geleitet wird, aber momentan kann keine Verbindung hergestellt werden. Solange die VPN-Verbindung nicht wiederhergestellt worden ist, bist du nicht verbunden."</string>
    <string name="always_on_disconnected_message_separator" msgid="3310614409322581371">" "</string>
    <string name="always_on_disconnected_message_settings_link" msgid="6172280302829992412">"VPN-Einstellungen ändern"</string>
    <string name="configure" msgid="4905518375574791375">"Konfigurieren"</string>
    <string name="disconnect" msgid="971412338304200056">"Verbindung trennen"</string>
    <string name="open_app" msgid="3717639178595958667">"App öffnen"</string>
    <string name="dismiss" msgid="6192859333764711227">"Schließen"</string>
</resources><|MERGE_RESOLUTION|>--- conflicted
+++ resolved
@@ -17,11 +17,7 @@
 <resources xmlns:android="http://schemas.android.com/apk/res/android"
     xmlns:xliff="urn:oasis:names:tc:xliff:document:1.2">
     <string name="prompt" msgid="3183836924226407828">"Verbindungsanfrage"</string>
-<<<<<<< HEAD
-    <string name="warning" msgid="809658604548412033">"<xliff:g id="APP">%s</xliff:g> möchte eine VPN-Verbindung herstellen, über die der Netzwerkverkehr überwacht werden kann. Lass die Verbindung nur zu, wenn die App vertrauenswürdig ist. Wenn VPN aktiv ist, wird oben im Display &lt;br /&gt; &lt;br /&gt; &lt;img src=vpn_icon /&gt; angezeigt."</string>
-=======
     <string name="warning" msgid="809658604548412033">"<xliff:g id="APP">%s</xliff:g> möchte eine VPN-Verbindung herstellen, über die der Netzwerkverkehr überwacht werden kann. Lasse die Verbindung nur zu, wenn die App vertrauenswürdig ist. &lt;br /&gt; &lt;br /&gt; &lt;img src=vpn_icon /&gt; wird oben am Display angezeigt, wenn VPN aktiv ist."</string>
->>>>>>> d8314407
     <string name="legacy_title" msgid="192936250066580964">"VPN ist verbunden"</string>
     <string name="session" msgid="6470628549473641030">"Sitzung:"</string>
     <string name="duration" msgid="3584782459928719435">"Dauer:"</string>
