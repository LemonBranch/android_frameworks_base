--- conflicted
+++ resolved
@@ -9,20 +9,6 @@
     <string name="ssl_error_warning" msgid="6653188881418638872">"Rețeaua la care încercați să vă conectați are probleme de securitate."</string>
     <string name="ssl_error_example" msgid="647898534624078900">"De exemplu, este posibil ca pagina de conectare să nu aparțină organizației afișate."</string>
     <string name="ssl_error_continue" msgid="6492718244923937110">"Continuați oricum prin browser"</string>
-<<<<<<< HEAD
-    <string name="ok" msgid="1509280796718850364">"OK"</string>
-    <string name="page_info" msgid="4048529256302257195">"Informaţii pagină"</string>
-    <string name="page_info_address" msgid="2222306609532903254">"Adresă:"</string>
-    <string name="ssl_security_warning_title" msgid="6607795404322797541">"Avertisment de securitate"</string>
-    <string name="ssl_error_view_certificate" msgid="1472768887529093862">"Vizualizaţi certificatul"</string>
-    <string name="ssl_error_untrusted" msgid="7754507359360636447">"Acest certificat nu provine de la o autoritate de încredere."</string>
-    <string name="ssl_error_mismatch" msgid="3809794439740523641">"Numele acestui site nu se potriveşte cu numele de pe certificat."</string>
-    <string name="ssl_error_expired" msgid="5739349389499575559">"Acest certificat a expirat."</string>
-    <string name="ssl_error_not_yet_valid" msgid="8193083327719048247">"Acest certificat nu este încă valid."</string>
-    <string name="ssl_error_date_invalid" msgid="3705563379257285534">"Acest certificat are o dată nevalidă."</string>
-    <string name="ssl_error_invalid" msgid="9041704741505449967">"Acest certificat este nevalid."</string>
-    <string name="ssl_error_unknown" msgid="5679243486524754571">"Eroare de certificat necunoscută."</string>
-=======
     <string name="ssl_error_untrusted" msgid="1496280318271264520">"Acest certificat nu provine de la o autoritate de încredere."</string>
     <string name="ssl_error_mismatch" msgid="3060364165934822383">"Numele acestui site nu se potrivește cu numele de pe certificat."</string>
     <string name="ssl_error_expired" msgid="1501588340716182495">"Acest certificat a expirat."</string>
@@ -35,5 +21,4 @@
     <string name="ok" msgid="2817931639040794018">"OK"</string>
     <string name="page_info_address" msgid="1261481517455692363">"Adresă:"</string>
     <string name="page_info" msgid="4416941086705172545">"Informații despre pagină"</string>
->>>>>>> de843449
 </resources>