--- conflicted
+++ resolved
@@ -9,20 +9,6 @@
     <string name="ssl_error_warning" msgid="6653188881418638872">"La red a la que intentas unirte tiene problemas de seguridad."</string>
     <string name="ssl_error_example" msgid="647898534624078900">"Por ejemplo, es posible que la página de inicio de sesión no pertenezca a la organización mostrada."</string>
     <string name="ssl_error_continue" msgid="6492718244923937110">"Continuar de todos modos a través del navegador"</string>
-<<<<<<< HEAD
-    <string name="ok" msgid="1509280796718850364">"Aceptar"</string>
-    <string name="page_info" msgid="4048529256302257195">"Información de la página"</string>
-    <string name="page_info_address" msgid="2222306609532903254">"Dirección:"</string>
-    <string name="ssl_security_warning_title" msgid="6607795404322797541">"Advertencia de seguridad"</string>
-    <string name="ssl_error_view_certificate" msgid="1472768887529093862">"Ver certificado"</string>
-    <string name="ssl_error_untrusted" msgid="7754507359360636447">"Este certificado no procede de una entidad de certificación de confianza."</string>
-    <string name="ssl_error_mismatch" msgid="3809794439740523641">"El nombre del sitio no coincide con el del certificado."</string>
-    <string name="ssl_error_expired" msgid="5739349389499575559">"Este certificado ha caducado."</string>
-    <string name="ssl_error_not_yet_valid" msgid="8193083327719048247">"Este certificado aún no es válido."</string>
-    <string name="ssl_error_date_invalid" msgid="3705563379257285534">"La fecha de este certificado no es válida."</string>
-    <string name="ssl_error_invalid" msgid="9041704741505449967">"Este certificado no es válido."</string>
-    <string name="ssl_error_unknown" msgid="5679243486524754571">"Error de certificado desconocido"</string>
-=======
     <string name="ssl_error_untrusted" msgid="1496280318271264520">"Este certificado no procede de una entidad de confianza."</string>
     <string name="ssl_error_mismatch" msgid="3060364165934822383">"El nombre del sitio web no coincide con el del certificado."</string>
     <string name="ssl_error_expired" msgid="1501588340716182495">"Este certificado ha caducado."</string>
@@ -35,5 +21,4 @@
     <string name="ok" msgid="2817931639040794018">"Aceptar"</string>
     <string name="page_info_address" msgid="1261481517455692363">"Dirección:"</string>
     <string name="page_info" msgid="4416941086705172545">"Información de la página"</string>
->>>>>>> de843449
 </resources>