--- conflicted
+++ resolved
@@ -17,19 +17,6 @@
 <PreferenceScreen xmlns:android="http://schemas.android.com/apk/res/android"
     android:title="@string/system_ui_tuner">
 
-<<<<<<< HEAD
-    <SwitchPreference
-        android:key="quick_pull_down"
-        android:title="@string/quick_pull_down"
-        android:summary="@string/quick_pull_down_summary"
-        android:persistent="false" />
-
-=======
->>>>>>> cd5e7693
-    <Preference
-        android:key="reset_preferences"
-        android:title="@string/reset_preferences_title" />
-
     <PreferenceScreen
         android:title="@string/immersive_mode" >
 
@@ -44,6 +31,16 @@
             android:summary="@string/hide_nav_bar_summary" />
 
     </PreferenceScreen>
+
+    <SwitchPreference
+        android:key="quick_pull_down"
+        android:title="@string/quick_pull_down"
+        android:summary="@string/quick_pull_down_summary"
+        android:persistent="false" />
+
+    <Preference
+        android:key="reset_preferences"
+        android:title="@string/reset_preferences_title" />
 
     <PreferenceScreen
         android:title="@string/status_bar" >
