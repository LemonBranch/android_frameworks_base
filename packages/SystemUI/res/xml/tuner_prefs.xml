<?xml version="1.0" encoding="utf-8"?>
<!-- Copyright (C) 2015 The Android Open Source Project

     Licensed under the Apache License, Version 2.0 (the "License");
     you may not use this file except in compliance with the License.
     You may obtain a copy of the License at

          http://www.apache.org/licenses/LICENSE-2.0

     Unless required by applicable law or agreed to in writing, software
     distributed under the License is distributed on an "AS IS" BASIS,
     WITHOUT WARRANTIES OR CONDITIONS OF ANY KIND, either express or implied.
     See the License for the specific language governing permissions and
     limitations under the License.
-->

<PreferenceScreen xmlns:android="http://schemas.android.com/apk/res/android"
    android:title="@string/system_ui_tuner">

    <PreferenceScreen
        android:title="@string/immersive_mode" >

        <SwitchPreference
            android:key="hide_status_bar"
            android:title="@string/hide_status_bar"
            android:summary="@string/hide_status_bar_summary" />

        <SwitchPreference
            android:key="hide_nav_bar"
            android:title="@string/hide_nav_bar"
            android:summary="@string/hide_nav_bar_summary" />

        <SwitchPreference
            android:key="enable_pie"
            android:title="@string/enable_pie"
            android:summary="@string/enable_pie_summary"
            android:persistent="false" />

    </PreferenceScreen>

<<<<<<< HEAD
    <SwitchPreference
        android:key="quick_pull_down"
        android:title="@string/quick_pull_down"
        android:summary="@string/quick_pull_down_summary"
        android:persistent="false" />

=======
>>>>>>> 274218c5
    <Preference
        android:key="reset_preferences"
        android:title="@string/reset_preferences_title" />

    <PreferenceScreen
        android:title="@string/status_bar" >

        <com.android.systemui.tuner.StatusBarSwitch
            android:key="cast"
            android:title="@string/quick_settings_cast_title" />

        <com.android.systemui.tuner.StatusBarSwitch
            android:key="hotspot"
            android:title="@string/quick_settings_hotspot_label" />

        <com.android.systemui.tuner.StatusBarSwitch
            android:key="bluetooth"
            android:title="@string/quick_settings_bluetooth_label" />

        <com.android.systemui.tuner.StatusBarSwitch
            android:key="zen"
            android:title="@string/quick_settings_dnd_label" />

        <com.android.systemui.tuner.StatusBarSwitch
            android:key="alarm_clock"
            android:title="@string/status_bar_alarm" />

        <com.android.systemui.tuner.StatusBarSwitch
            android:key="managed_profile"
            android:title="@string/status_bar_work" />

        <com.android.systemui.tuner.StatusBarSwitch
            android:key="wifi"
            android:title="@string/quick_settings_wifi_label" />

        <com.android.systemui.tuner.StatusBarSwitch
            android:key="ethernet"
            android:title="@string/status_bar_ethernet" />

        <com.android.systemui.tuner.StatusBarSwitch
            android:key="mobile"
            android:title="@string/quick_settings_cellular_detail_title" />

        <com.android.systemui.tuner.StatusBarSwitch
            android:key="airplane"
            android:title="@string/status_bar_airplane" />

    </PreferenceScreen>

    <SwitchPreference
        android:key="battery_pct"
        android:title="@string/show_battery_percentage"
        android:summary="@string/show_battery_percentage_summary"
        android:persistent="false" />

    <Preference
        android:key="demo_mode"
        android:title="@string/demo_mode" />

    <Preference
        android:summary="@string/tuner_persistent_warning"
        android:selectable="false" />

</PreferenceScreen><|MERGE_RESOLUTION|>--- conflicted
+++ resolved
@@ -38,15 +38,12 @@
 
     </PreferenceScreen>
 
-<<<<<<< HEAD
     <SwitchPreference
         android:key="quick_pull_down"
         android:title="@string/quick_pull_down"
         android:summary="@string/quick_pull_down_summary"
         android:persistent="false" />
 
-=======
->>>>>>> 274218c5
     <Preference
         android:key="reset_preferences"
         android:title="@string/reset_preferences_title" />
