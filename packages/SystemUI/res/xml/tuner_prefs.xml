--- conflicted
+++ resolved
@@ -17,7 +17,10 @@
 <PreferenceScreen xmlns:android="http://schemas.android.com/apk/res/android"
     android:title="@string/system_ui_tuner">
 
-<<<<<<< HEAD
+    <Preference
+        android:key="reset_preferences"
+        android:title="@string/reset_preferences_title" />
+
     <PreferenceScreen
         android:title="@string/immersive_mode" >
 
@@ -32,11 +35,6 @@
             android:summary="@string/hide_nav_bar_summary" />
 
     </PreferenceScreen>
-=======
-    <Preference
-        android:key="reset_preferences"
-        android:title="@string/reset_preferences_title" />
->>>>>>> f2435253
 
     <PreferenceScreen
         android:title="@string/status_bar" >
