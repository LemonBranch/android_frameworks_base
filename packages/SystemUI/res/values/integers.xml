<?xml version="1.0" encoding="utf-8"?>
<!--
  ~ Copyright (C) 2018 The Android Open Source Project
  ~
  ~ Licensed under the Apache License, Version 2.0 (the "License");
  ~ you may not use this file except in compliance with the License.
  ~ You may obtain a copy of the License at
  ~
  ~      http://www.apache.org/licenses/LICENSE-2.0
  ~
  ~ Unless required by applicable law or agreed to in writing, software
  ~ distributed under the License is distributed on an "AS IS" BASIS,
  ~ WITHOUT WARRANTIES OR CONDITIONS OF ANY KIND, either express or implied.
  ~ See the License for the specific language governing permissions and
  ~ limitations under the License
  -->
<resources>
    <integer name="biometric_dialog_text_gravity">8388611</integer> <!-- gravity start -->

    <!-- Action footer width used for layout_width to indicate WRAP_CONTENT (along with a weight of
         0) as we can allow the carrier text to stretch as far as needed in the QS footer. -->
<<<<<<< HEAD
    <integer name="qs_footer_actions_width">-2</integer>
    <integer name="qs_footer_actions_weight">0</integer>
=======
    <integer name="qs_footer_actions_width">0</integer>
    <integer name="qs_footer_actions_weight">1</integer>
>>>>>>> 825827da

    <!-- Maximum number of bubbles to render and animate at one time. While the animations used are
         lightweight translation animations, this number can be reduced on lower end devices if any
         performance issues arise. -->
    <integer name="bubbles_max_rendered">5</integer>

</resources><|MERGE_RESOLUTION|>--- conflicted
+++ resolved
@@ -19,13 +19,8 @@
 
     <!-- Action footer width used for layout_width to indicate WRAP_CONTENT (along with a weight of
          0) as we can allow the carrier text to stretch as far as needed in the QS footer. -->
-<<<<<<< HEAD
-    <integer name="qs_footer_actions_width">-2</integer>
-    <integer name="qs_footer_actions_weight">0</integer>
-=======
     <integer name="qs_footer_actions_width">0</integer>
     <integer name="qs_footer_actions_weight">1</integer>
->>>>>>> 825827da
 
     <!-- Maximum number of bubbles to render and animate at one time. While the animations used are
          lightweight translation animations, this number can be reduced on lower end devices if any
