--- conflicted
+++ resolved
@@ -111,21 +111,14 @@
     <!-- Optional cancel button on Keyguard -->
     <item type="id" name="cancel_button"/>
 
-<<<<<<< HEAD
-    <!-- For saving DynamicAnimation physics animations as view tags. -->
-=======
     <!-- For saving PhysicsAnimationLayout animations/animators as view tags. -->
->>>>>>> 825827da
     <item type="id" name="translation_x_dynamicanimation_tag"/>
     <item type="id" name="translation_y_dynamicanimation_tag"/>
     <item type="id" name="translation_z_dynamicanimation_tag"/>
     <item type="id" name="alpha_dynamicanimation_tag"/>
     <item type="id" name="scale_x_dynamicanimation_tag"/>
     <item type="id" name="scale_y_dynamicanimation_tag"/>
-<<<<<<< HEAD
-=======
     <item type="id" name="physics_animator_tag"/>
->>>>>>> 825827da
 
     <!-- Global Actions Menu -->
     <item type="id" name="global_actions_view" />
