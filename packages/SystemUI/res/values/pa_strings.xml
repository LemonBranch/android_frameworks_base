<?xml version="1.0" encoding="utf-8"?>
<!--
/**
 * Copyright (c) 2015, The ParanoidAndroid Project Project
 *
 * Licensed under the Apache License, Version 2.0 (the "License"); 
 * you may not use this file except in compliance with the License. 
 * You may obtain a copy of the License at 
 *
 *     http://www.apache.org/licenses/LICENSE-2.0 
 *
 * Unless required by applicable law or agreed to in writing, software 
 * distributed under the License is distributed on an "AS IS" BASIS, 
 * WITHOUT WARRANTIES OR CONDITIONS OF ANY KIND, either express or implied. 
 * See the License for the specific language governing permissions and 
 * limitations under the License.
 */
-->
<resources xmlns:xliff="urn:oasis:names:tc:xliff:document:1.2">

<<<<<<< HEAD
    <!-- OnTheSpot: Title of the Quick Settings quick pull-down feature for the reset dialog. [CHAR LIMIT=NONE] -->
    <string name="quick_settings_quick_pull_down">Quick Settings quick pull-down</string>
    <!-- OnTheSpot: Title of the OTS dialog for the Quick Settings quick pull-down feature. [CHAR LIMIT=NONE] -->
    <string name="quick_settings_quick_pull_down_title">Pull down to Quick Settings right away?</string>
    <!-- OnTheSpot: Message of the OTS dialog for the Quick Settings quick pull-down feature. [CHAR LIMIT=NONE] -->
    <string name="quick_settings_quick_pull_down_message">Allow the Quick Settings panel to expand automatically when pulling down notifications from the side of the screen.</string>

    <!-- Quick pull-down configuration -->
    <string name="quick_pull_down">Quick pull-down</string>
    <string name="quick_pull_down_summary">Automatically expand Quick Settings when pulling from the side of the screen</string>
=======
    <!-- Name of Immersive mode settings -->
    <string name="immersive_mode">Immersive mode</string>

    <!-- Hide status bar configuration -->
    <string name="hide_status_bar">Hide status bar</string>
    <string name="hide_status_bar_summary">Automatically hide status bar</string>

    <!-- Hide navigation bar configuration -->
    <string name="hide_nav_bar">Hide navigation bar</string>
    <string name="hide_nav_bar_summary">Automatically hide navigation bar</string>

    <!-- Content description of the immersive mode tile -->
    <string name="accessibility_quick_settings_immersive_mode_off">Immersive mode off</string>
    <string name="accessibility_quick_settings_immersive_mode_full">Immersive mode fullscreen</string>
    <string name="accessibility_quick_settings_immersive_mode_hide_status_bar">Immersive mode hide status bar</string>
    <string name="accessibility_quick_settings_immersive_mode_hide_nav_bar">Immersive mode hide navigation bar</string>

    <!-- Announcement made when immersive mode is toggled on/off -->
    <string name="accessibility_quick_settings_immersive_mode_changed_on">Immersive mode turned on</string>
    <string name="accessibility_quick_settings_immersive_mode_changed_off">Immersive mode turned off</string>

    <!-- QuickSettings: Immersive tile -->
    <string name="quick_settings_immersive_mode_label">Immersive mode</string>
    <string name="quick_settings_immersive_mode_label_hide_all">Fullscreen</string>
    <string name="quick_settings_immersive_mode_label_hide_status">Hide status bar</string>
    <string name="quick_settings_immersive_mode_label_hide_status_twoline">Hide\nstatus bar</string>
    <string name="quick_settings_immersive_mode_label_hide_nav">Hide navigation</string>
    <string name="quick_settings_immersive_mode_label_hide_nav_twoline">Hide\nnavigation</string>
    <string name="quick_settings_immersive_mode_detail_hide_all">Hide navigation and status bar</string>
    <string name="quick_settings_immersive_mode_detail_hide_status">Hide status bar</string>
    <string name="quick_settings_immersive_mode_detail_hide_nav">Hide navigation bar</string>
>>>>>>> cd5e7693

    <!-- Reset preferences settings-->
    <string name="reset_preferences_title">Reset preferences</string>
    <string name="reset_preferences_summary">Restores user interface preferences to default values</string>
    <string name="reset_preferences_dialog">Are you sure you want to reset your preferences?</string>

</resources><|MERGE_RESOLUTION|>--- conflicted
+++ resolved
@@ -18,18 +18,6 @@
 -->
 <resources xmlns:xliff="urn:oasis:names:tc:xliff:document:1.2">
 
-<<<<<<< HEAD
-    <!-- OnTheSpot: Title of the Quick Settings quick pull-down feature for the reset dialog. [CHAR LIMIT=NONE] -->
-    <string name="quick_settings_quick_pull_down">Quick Settings quick pull-down</string>
-    <!-- OnTheSpot: Title of the OTS dialog for the Quick Settings quick pull-down feature. [CHAR LIMIT=NONE] -->
-    <string name="quick_settings_quick_pull_down_title">Pull down to Quick Settings right away?</string>
-    <!-- OnTheSpot: Message of the OTS dialog for the Quick Settings quick pull-down feature. [CHAR LIMIT=NONE] -->
-    <string name="quick_settings_quick_pull_down_message">Allow the Quick Settings panel to expand automatically when pulling down notifications from the side of the screen.</string>
-
-    <!-- Quick pull-down configuration -->
-    <string name="quick_pull_down">Quick pull-down</string>
-    <string name="quick_pull_down_summary">Automatically expand Quick Settings when pulling from the side of the screen</string>
-=======
     <!-- Name of Immersive mode settings -->
     <string name="immersive_mode">Immersive mode</string>
 
@@ -61,7 +49,17 @@
     <string name="quick_settings_immersive_mode_detail_hide_all">Hide navigation and status bar</string>
     <string name="quick_settings_immersive_mode_detail_hide_status">Hide status bar</string>
     <string name="quick_settings_immersive_mode_detail_hide_nav">Hide navigation bar</string>
->>>>>>> cd5e7693
+
+    <!-- OnTheSpot: Title of the Quick Settings quick pull-down feature for the reset dialog. [CHAR LIMIT=NONE] -->
+    <string name="quick_settings_quick_pull_down">Quick Settings quick pull-down</string>
+    <!-- OnTheSpot: Title of the OTS dialog for the Quick Settings quick pull-down feature. [CHAR LIMIT=NONE] -->
+    <string name="quick_settings_quick_pull_down_title">Pull down to Quick Settings right away?</string>
+    <!-- OnTheSpot: Message of the OTS dialog for the Quick Settings quick pull-down feature. [CHAR LIMIT=NONE] -->
+    <string name="quick_settings_quick_pull_down_message">Allow the Quick Settings panel to expand automatically when pulling down notifications from the side of the screen.</string>
+
+    <!-- Quick pull-down configuration -->
+    <string name="quick_pull_down">Quick pull-down</string>
+    <string name="quick_pull_down_summary">Automatically expand Quick Settings when pulling from the side of the screen</string>
 
     <!-- Reset preferences settings-->
     <string name="reset_preferences_title">Reset preferences</string>
