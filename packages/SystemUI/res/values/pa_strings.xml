--- conflicted
+++ resolved
@@ -18,7 +18,11 @@
 -->
 <resources xmlns:xliff="urn:oasis:names:tc:xliff:document:1.2">
 
-<<<<<<< HEAD
+    <!-- OnTheSpot: Action denial button text. [CHAR LIMIT=NONE] -->
+    <string name="on_the_spot_deny">NO THANKS</string>
+    <!-- OnTheSpot: Action confirmation button text. [CHAR LIMIT=NONE] -->
+    <string name="on_the_spot_confirm">OKAY</string>
+
     <!-- OnTheSpot: Title of the Quick Settings quick pull-down feature for the reset dialog. [CHAR LIMIT=NONE] -->
     <string name="quick_settings_quick_pull_down">Quick Settings quick pull-down</string>
     <!-- OnTheSpot: Title of the OTS dialog for the Quick Settings quick pull-down feature. [CHAR LIMIT=NONE] -->
@@ -29,12 +33,6 @@
     <!-- Quick pull-down configuration -->
     <string name="quick_pull_down">Quick pull-down</string>
     <string name="quick_pull_down_summary">Automatically expand Quick Settings when pulling from the side of the screen</string>
-=======
-    <!-- OnTheSpot: Action denial button text. [CHAR LIMIT=NONE] -->
-    <string name="on_the_spot_deny">NO THANKS</string>
-    <!-- OnTheSpot: Action confirmation button text. [CHAR LIMIT=NONE] -->
-    <string name="on_the_spot_confirm">OKAY</string>
->>>>>>> 1451891f
 
     <!-- Reset preferences settings-->
     <string name="reset_preferences_title">Reset preferences</string>
