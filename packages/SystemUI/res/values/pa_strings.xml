--- conflicted
+++ resolved
@@ -79,12 +79,6 @@
 
     <!-- QuickSettings: Location (On, low-power) [CHAR LIMIT=NONE] -->
     <string name="quick_settings_location_battery_saving_label">Battery saving</string>
-<<<<<<< HEAD
-    <!-- QuickSettings: Location (On, gps-only) [CHAR LIMIT=NONE] -->
-    <string name="quick_settings_location_gps_only_label">GPS only</string>
-    <!-- QuickSettings: Location (On, high-accuracy) [CHAR LIMIT=NONE] -->
-    <string name="quick_settings_location_high_accuracy_label">High accuracy</string>
-=======
     <string name="quick_settings_location_battery_saving_label_twoline">Battery\nsaving</string>
     <!-- QuickSettings: Location (On, gps-only) [CHAR LIMIT=NONE] -->
     <string name="quick_settings_location_gps_only_label">GPS only</string>
@@ -92,7 +86,6 @@
     <!-- QuickSettings: Location (On, high-accuracy) [CHAR LIMIT=NONE] -->
     <string name="quick_settings_location_high_accuracy_label">High accuracy</string>
     <string name="quick_settings_location_high_accuracy_label_twoline">High\naccuracy</string>
->>>>>>> 7add2a75
 
     <!-- QuickSettings: Location detail panel title [CHAR LIMIT=NONE] -->
     <string name="quick_settings_location_detail_title">Location</string>
@@ -105,15 +98,9 @@
     <!-- [CHAR LIMIT=30] Location detail panel, device only location mode -->
     <string name="quick_settings_location_detail_mode_sensors_only_title">Device only</string>
     <!-- [CHAR LIMIT=130] Location detail panel, description for high accuracy mode -->
-<<<<<<< HEAD
-    <string name="quick_settings_location_detail_mode_high_accuracy_description">Use GPS, Wi\u2011Fi, and cellular networks to determine location </string>
-    <!-- [CHAR LIMIT=130] Location detail panel, description for battery saving mode -->
-    <string name="quick_settings_location_detail_mode_battery_saving_description">Use Wi\u2011Fi and cellular networks to determine location</string>
-=======
     <string name="quick_settings_location_detail_mode_high_accuracy_description">Use GPS, Wi\u2011Fi, Bluetooth, or cellular networks to determine location </string>
     <!-- [CHAR LIMIT=130] Location detail panel, description for battery saving mode -->
     <string name="quick_settings_location_detail_mode_battery_saving_description">Use Wi\u2011Fi, Bluetooth, or cellular networks to determine location</string>
->>>>>>> 7add2a75
     <!-- [CHAR LIMIT=130] Location detail panel, description for sensors only mode -->
     <string name="quick_settings_location_detail_mode_sensors_only_description">Use GPS to determine your location</string>
 
