--- conflicted
+++ resolved
@@ -1,11 +1,7 @@
 <?xml version="1.0" encoding="utf-8"?>
 <!--
 /**
-<<<<<<< HEAD
- * Copyright (c) 2015, The ParanoidAndroid Project Project
-=======
  * Copyright (c) 2016, The ParanoidAndroid Project Project
->>>>>>> 83291e73
  *
  * Licensed under the Apache License, Version 2.0 (the "License"); 
  * you may not use this file except in compliance with the License. 
