<?xml version="1.0" encoding="utf-8"?>
<!--
/**
 * Copyright (c) 2015, The ParanoidAndroid Project Project
 *
 * Licensed under the Apache License, Version 2.0 (the "License");
 * you may not use this file except in compliance with the License.
 * You may obtain a copy of the License at
 *
 *     http://www.apache.org/licenses/LICENSE-2.0
 *
 * Unless required by applicable law or agreed to in writing, software
 * distributed under the License is distributed on an "AS IS" BASIS,
 * WITHOUT WARRANTIES OR CONDITIONS OF ANY KIND, either express or implied.
 * See the License for the specific language governing permissions and
 * limitations under the License.
 */
-->
<resources xmlns:xliff="urn:oasis:names:tc:xliff:document:1.2">

    <!-- OnTheSpot: Action denial button text. [CHAR LIMIT=NONE] -->
    <string name="on_the_spot_deny">NO THANKS</string>
    <!-- OnTheSpot: Action confirmation button text. [CHAR LIMIT=NONE] -->
    <string name="on_the_spot_confirm">OKAY</string>

    <!-- Reset preferences settings-->
    <string name="reset_preferences_title">Reset preferences</string>
    <string name="reset_preferences_summary">Restores user interface preferences to default values</string>
    <string name="reset_preferences_dialog">Are you sure you want to reset your preferences?</string>

     <!-- Name of Immersive mode settings -->
     <string name="immersive_mode">Immersive Mode</string>

     <!-- Hide status bar configuration -->
     <string name="hide_status_bar">Hide status bar</string>
     <string name="hide_status_bar_summary">Automatically hide status bar</string>

     <!-- Hide navigation bar configuration -->
     <string name="hide_nav_bar">Hide navigation bar</string>
     <string name="hide_nav_bar_summary">Automatically hide navigation bar</string>

    <!-- OnTheSpot: Quick Settings quick pull-down feature description message. [CHAR LIMIT=NONE] -->
    <string name="quick_settings_quick_pull_down">Would you like the right side of the status bar to quickly pull down the Quick Settings panel?</string>

    <!-- Content description of the immersive mode tile -->
    <string name="accessibility_quick_settings_immersive_mode_off">Immersive mode off</string>
    <string name="accessibility_quick_settings_immersive_mode_full">Immersive mode fullscreen</string>
    <string name="accessibility_quick_settings_immersive_mode_hide_status_bar">Immersive mode hide status bar</string>
    <string name="accessibility_quick_settings_immersive_mode_hide_nav_bar">Immersive mode hide navigation bar</string>

    <!-- Announcement made when immersive mode is toggled on/off -->
    <string name="accessibility_quick_settings_immersive_mode_changed_on">Immersive mode turned on</string>
    <string name="accessibility_quick_settings_immersive_mode_changed_off">Immersive mode turned off</string>

    <!-- QuickSettings: Immersive tile -->
    <string name="quick_settings_immersive_mode_label">Immersive mode</string>
    <string name="quick_settings_immersive_mode_label_hide_all">Fully immersive</string>
    <string name="quick_settings_immersive_mode_label_hide_all_twoline">Fully\nimmersive</string>
    <string name="quick_settings_immersive_mode_label_hide_status">Navigation only</string>
    <string name="quick_settings_immersive_mode_label_hide_status_twoline">Navigation\nonly</string>
    <string name="quick_settings_immersive_mode_label_hide_nav">Status bar only</string>
    <string name="quick_settings_immersive_mode_label_hide_nav_twoline">Status bar\nonly</string>
    <string name="quick_settings_immersive_mode_detail_hide_all">Fully immersive experience</string>
    <string name="quick_settings_immersive_mode_detail_hide_status">Navigation bar only</string>
    <string name="quick_settings_immersive_mode_detail_hide_nav">Status bar only</string>
    <string name="quick_settings_immersive_introduce_hide_all">Hides both the navigation and status bars for a fully immersive experience.</string>
    <string name="quick_settings_immersive_introduce_hide_nav">Hides only the status bar, leaving the navigation bar in its original position.</string>
    <string name="quick_settings_immersive_introduce_hide_status">Hides only the navigation bar, leaving the status bar in its original position.</string>

    <!-- Quick pull-down configuration -->
    <string name="quick_settings_quick_pull_down_name">Quick pull-down</string>
    <string name="quick_settings_quick_pull_down_summary">Automatically expand Quick Settings when pulling from the side of the screen</string>

    <!-- Content description of the location tile in quick settings when on, battery saving mode (not shown on the screen). [CHAR LIMIT=NONE] -->
    <string name="accessibility_quick_settings_location_battery_saving">Location reporting: battery saving mode.</string>
    <!-- Content description of the location tile in quick settings when on, sensors only mode (not shown on the screen). [CHAR LIMIT=NONE] -->
    <string name="accessibility_quick_settings_location_gps_only">Location reporting: sensors only mode.</string>
    <!-- Content description of the location tile in quick settings when on, high accuracy mode (not shown on the screen). [CHAR LIMIT=NONE] -->
    <string name="accessibility_quick_settings_location_high_accuracy">Location reporting: high accuracy mode.</string>

    <!-- QuickSettings: Location (On, low-power) [CHAR LIMIT=NONE] -->
    <string name="quick_settings_location_battery_saving_label">Battery saving</string>
    <string name="quick_settings_location_battery_saving_label_twoline">Battery\nsaving</string>
    <!-- QuickSettings: Location (On, gps-only) [CHAR LIMIT=NONE] -->
    <string name="quick_settings_location_gps_only_label">GPS only</string>
    <string name="quick_settings_location_gps_only_label_twoline">GPS only</string>
    <!-- QuickSettings: Location (On, high-accuracy) [CHAR LIMIT=NONE] -->
    <string name="quick_settings_location_high_accuracy_label">High accuracy</string>
    <string name="quick_settings_location_high_accuracy_label_twoline">High\naccuracy</string>

    <!-- QuickSettings: Location detail panel title [CHAR LIMIT=NONE] -->
    <string name="quick_settings_location_detail_title">Location</string>
    <!-- QuickSettings: Location detail panel menu title [CHAR LIMIT=NONE] -->
    <string name="quick_settings_location_detail_menu_title">Select mode:</string>
    <!-- [CHAR LIMIT=30] Location detail panel, high accuracy location mode -->
    <string name="quick_settings_location_detail_mode_high_accuracy_title">High accuracy</string>
    <!-- [CHAR LIMIT=30] Location detail panel, battery saving location mode -->
    <string name="quick_settings_location_detail_mode_battery_saving_title">Battery saving</string>
    <!-- [CHAR LIMIT=30] Location detail panel, device only location mode -->
    <string name="quick_settings_location_detail_mode_sensors_only_title">Device only</string>
    <!-- [CHAR LIMIT=130] Location detail panel, description for high accuracy mode -->
    <string name="quick_settings_location_detail_mode_high_accuracy_description">Use GPS, Wi\u2011Fi, Bluetooth, or cellular networks to determine location </string>
    <!-- [CHAR LIMIT=130] Location detail panel, description for battery saving mode -->
    <string name="quick_settings_location_detail_mode_battery_saving_description">Use Wi\u2011Fi, Bluetooth, or cellular networks to determine location</string>
    <!-- [CHAR LIMIT=130] Location detail panel, description for sensors only mode -->
    <string name="quick_settings_location_detail_mode_sensors_only_description">Use GPS to determine your location</string>

<<<<<<< HEAD
    <!-- Battery level for expanded quick settings [CHAR LIMIT=2] -->
    <string name="battery_level_template"><xliff:g id="level" example="45">%d</xliff:g>%%</string>

=======
    <!-- Title shown in recents popup for showing app in floating mode -->
    <string name="recent_float_mode_title">Floating mode</string>

    <!-- Title shown when app provides no interface -->
    <string name="status_bar_floating_no_interface">App provides no interface</string>

    <!-- QuickSettings: Floating peek tile -->
    <string name="quick_settings_floating_label">Floating peek</string>
    <string name="quick_settings_floating_description">Opens app in a floating window when a peeking notification is tapped.</string>

    <!-- Blacklisted app for floating mode -->
    <string name="floating_mode_blacklisted_app">The current app is blacklisted, so it won\'t launch into floating mode.</string>
>>>>>>> 99a841a7
</resources><|MERGE_RESOLUTION|>--- conflicted
+++ resolved
@@ -105,11 +105,9 @@
     <!-- [CHAR LIMIT=130] Location detail panel, description for sensors only mode -->
     <string name="quick_settings_location_detail_mode_sensors_only_description">Use GPS to determine your location</string>
 
-<<<<<<< HEAD
     <!-- Battery level for expanded quick settings [CHAR LIMIT=2] -->
     <string name="battery_level_template"><xliff:g id="level" example="45">%d</xliff:g>%%</string>
 
-=======
     <!-- Title shown in recents popup for showing app in floating mode -->
     <string name="recent_float_mode_title">Floating mode</string>
 
@@ -122,5 +120,4 @@
 
     <!-- Blacklisted app for floating mode -->
     <string name="floating_mode_blacklisted_app">The current app is blacklisted, so it won\'t launch into floating mode.</string>
->>>>>>> 99a841a7
 </resources>