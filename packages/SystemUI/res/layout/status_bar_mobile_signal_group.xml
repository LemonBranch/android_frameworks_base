--- conflicted
+++ resolved
@@ -62,6 +62,7 @@
                 android:layout_height="wrap_content"
                 android:layout_width="wrap_content"
                 android:layout_gravity="center_vertical"
+                android:paddingStart="2.5dp"
                 android:paddingEnd="1dp"
                 android:visibility="gone" />
             <Space
@@ -92,15 +93,6 @@
         <com.android.keyguard.AlphaOptimizedLinearLayout
             android:id="@+id/five_g_group"
             android:layout_width="wrap_content"
-<<<<<<< HEAD
-=======
-            android:layout_gravity="center_vertical"
-            android:paddingStart="2.5dp"
-            android:paddingEnd="1dp"
-            android:visibility="gone" />
-        <Space
-            android:id="@+id/mobile_roaming_space"
->>>>>>> decdaee0
             android:layout_height="match_parent"
             android:gravity="center_vertical"
             android:orientation="horizontal" >
