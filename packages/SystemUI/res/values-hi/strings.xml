--- conflicted
+++ resolved
@@ -19,17 +19,17 @@
 
 <resources xmlns:android="http://schemas.android.com/apk/res/android"
     xmlns:xliff="urn:oasis:names:tc:xliff:document:1.2">
-    <string name="app_label" msgid="7164937344850004466">"सिस्‍टम यूआई"</string>
+    <string name="app_label" msgid="7164937344850004466">"सिस्‍टम UI"</string>
     <string name="status_bar_clear_all_button" msgid="7774721344716731603">"साफ़ करें"</string>
     <string name="status_bar_recent_remove_item_title" msgid="6026395868129852968">"सूची से निकालें"</string>
-    <string name="status_bar_recent_inspect_item_title" msgid="7793624864528818569">"ऐप की जानकारी"</string>
+    <string name="status_bar_recent_inspect_item_title" msgid="7793624864528818569">"ऐप्स की जानकारी"</string>
     <string name="status_bar_no_recent_apps" msgid="7374907845131203189">"आपकी हाल की स्‍क्रीन यहां दिखाई देती हैं"</string>
     <string name="status_bar_accessibility_dismiss_recents" msgid="4576076075226540105">"हाल ही के ऐप्स  खारिज करें"</string>
     <plurals name="status_bar_accessibility_recent_apps" formatted="false" msgid="9138535907802238759">
-      <item quantity="one">%d स्क्रीन की खास जानकारी</item>
-      <item quantity="other">%d स्क्रीन की खास जानकारी</item>
+      <item quantity="one">अवलोकन में %d स्‍क्रीन</item>
+      <item quantity="other">अवलोकन में %d स्‍क्रीन</item>
     </plurals>
-    <string name="status_bar_no_notifications_title" msgid="4755261167193833213">"कोई सूचना नहीं है"</string>
+    <string name="status_bar_no_notifications_title" msgid="4755261167193833213">"कोई नोटिफिकेशन नहीं"</string>
     <string name="status_bar_ongoing_events_title" msgid="1682504513316879202">"ऑनगोइंग"</string>
     <string name="status_bar_latest_events_title" msgid="6594767438577593172">"सूचनाएं"</string>
     <string name="battery_low_title" msgid="6456385927409742437">"बैटरी कम है"</string>
@@ -49,7 +49,7 @@
     <string name="status_bar_settings_auto_brightness_label" msgid="511453614962324674">"स्वत:"</string>
     <string name="status_bar_settings_notifications" msgid="397146176280905137">"सूचनाएं"</string>
     <string name="bluetooth_tethered" msgid="7094101612161133267">"ब्लूटूथ टीदर किया गया"</string>
-    <string name="status_bar_input_method_settings_configure_input_methods" msgid="3504292471512317827">"इनपुट का तरीका सेट करें"</string>
+    <string name="status_bar_input_method_settings_configure_input_methods" msgid="3504292471512317827">"इनपुट पद्धति सेट करें"</string>
     <string name="status_bar_use_physical_keyboard" msgid="7551903084416057810">"भौतिक कीबोर्ड"</string>
     <string name="usb_device_permission_prompt" msgid="834698001271562057">"ऐप्स  <xliff:g id="APPLICATION">%1$s</xliff:g> को USB डिवाइस तक पहुंचने दें?"</string>
     <string name="usb_accessory_permission_prompt" msgid="5171775411178865750">"ऐप्स  <xliff:g id="APPLICATION">%1$s</xliff:g> को USB सहायक डिवाइस तक पहुंचने दें?"</string>
@@ -64,9 +64,9 @@
     <string name="usb_debugging_message" msgid="2220143855912376496">"कंप्यूटर का RSA कुंजी फ़िंगरप्रिंट है:\n<xliff:g id="FINGERPRINT">%1$s</xliff:g>"</string>
     <string name="usb_debugging_always" msgid="303335496705863070">"इस कंप्यूटर से हमेशा अनुमति दें"</string>
     <string name="usb_debugging_secondary_user_title" msgid="6353808721761220421">"USB डीबगिंग की अनुमति नहीं है"</string>
-    <string name="usb_debugging_secondary_user_message" msgid="8572228137833020196">"अभी इस डिवाइस में जिस उपयोगकर्ता ने साइन इन किया है वो USB डीबगिंग चालू नहीं कर सकता. इस सुविधा का इस्तेमाल करने के लिए, कृपया किसी एडमिन उपयोगकर्ता में बदलें."</string>
+    <string name="usb_debugging_secondary_user_message" msgid="8572228137833020196">"वर्तमान में इस डिवाइस में प्रवेश किया हुआ उपयोगकर्ता USB डीबगिंग चालू नहीं कर सकता. इस सुविधा का उपयोग करने के लिए, कृपया किसी नियंत्रक उपयोगकर्ता में स्‍विच करें."</string>
     <string name="compat_mode_on" msgid="6623839244840638213">"स्‍क्रीन भरने के लिए ज़ूम करें"</string>
-    <string name="compat_mode_off" msgid="4434467572461327898">"स्‍क्रीन भरने के लिए खींचें"</string>
+    <string name="compat_mode_off" msgid="4434467572461327898">"स्‍क्रीन को भरने के लिए खींचें"</string>
     <string name="screenshot_saving_ticker" msgid="7403652894056693515">"स्क्रीनशॉट सहेजा जा रहा है..."</string>
     <string name="screenshot_saving_title" msgid="8242282144535555697">"स्क्रीनशॉट सहेजा जा रहा है..."</string>
     <string name="screenshot_saving_text" msgid="2419718443411738818">"स्क्रीनशॉट सहेजा जा रहा है."</string>
@@ -74,7 +74,7 @@
     <string name="screenshot_saved_text" msgid="2685605830386712477">"अपना स्क्रीनशॉट देखने के लिए टैप करें."</string>
     <string name="screenshot_failed_title" msgid="705781116746922771">"स्क्रीनशॉट को कैप्चर नहीं किया जा सका."</string>
     <string name="screenshot_failed_to_save_unknown_text" msgid="7887826345701753830">"स्क्रीनशॉट सहेजने में समस्या आई"</string>
-    <string name="screenshot_failed_to_save_text" msgid="2592658083866306296">"मेमोरी में जगह कम होने की वजह से स्क्रीनशॉट सेव नहीं किया जा सकता."</string>
+    <string name="screenshot_failed_to_save_text" msgid="2592658083866306296">"सीमित मेमोरी स्थान के कारण स्क्रीनशॉट सहेजा नहीं जा सकता."</string>
     <string name="screenshot_failed_to_capture_text" msgid="173674476457581486">"ऐप्लिकेशन या आपका संगठन स्क्रीनशॉट लेने की अनुमति नहीं देता"</string>
     <string name="usb_preference_title" msgid="6551050377388882787">"USB फ़ाइल स्थानांतरण विकल्प"</string>
     <string name="use_mtp_button_title" msgid="4333504413563023626">"मीडिया प्लेयर के रूप में माउंट करें (MTP)"</string>
@@ -82,22 +82,22 @@
     <string name="installer_cd_button_title" msgid="2312667578562201583">"Mac के लिए Android File Transfer ऐप्स इंस्टॉल करें"</string>
     <string name="accessibility_back" msgid="567011538994429120">"वापस जाएं"</string>
     <string name="accessibility_home" msgid="8217216074895377641">"होम"</string>
-    <string name="accessibility_menu" msgid="316839303324695949">"मेन्यू"</string>
-    <string name="accessibility_accessibility_button" msgid="7601252764577607915">"सुलभता"</string>
-    <string name="accessibility_recent" msgid="5208608566793607626">"खास जानकारी"</string>
-    <string name="accessibility_search_light" msgid="1103867596330271848">"सर्च करें"</string>
+    <string name="accessibility_menu" msgid="316839303324695949">"मेनू"</string>
+    <string name="accessibility_accessibility_button" msgid="7601252764577607915">"एक्सेस-योग्यता"</string>
+    <string name="accessibility_recent" msgid="5208608566793607626">"अवलोकन"</string>
+    <string name="accessibility_search_light" msgid="1103867596330271848">"खोजें"</string>
     <string name="accessibility_camera_button" msgid="8064671582820358152">"कैमरा"</string>
     <string name="accessibility_phone_button" msgid="6738112589538563574">"फ़ोन"</string>
-    <string name="accessibility_voice_assist_button" msgid="487611083884852965">"आवाज़ से डिवाइस का इस्तेमाल"</string>
+    <string name="accessibility_voice_assist_button" msgid="487611083884852965">"वॉइस सहायक"</string>
     <string name="accessibility_unlock_button" msgid="128158454631118828">"अनलॉक करें"</string>
     <string name="accessibility_waiting_for_fingerprint" msgid="4808860050517462885">"फ़िंगरप्रिंट का इंतज़ार हो रहा है"</string>
-    <string name="accessibility_unlock_without_fingerprint" msgid="7541705575183694446">"अपने फ़िंगरप्रिंट का इस्तेमाल किए बिना अनलॉक करें"</string>
+    <string name="accessibility_unlock_without_fingerprint" msgid="7541705575183694446">"अपने फ़िंगरप्रिंट का उपयोग किए बिना अनलॉक करें"</string>
     <string name="unlock_label" msgid="8779712358041029439">"अनलॉक करें"</string>
     <string name="phone_label" msgid="2320074140205331708">"फ़ोन खोलें"</string>
-    <string name="voice_assist_label" msgid="3956854378310019854">"आवाज़ से डिवाइस को इस्तेमाल करें"</string>
+    <string name="voice_assist_label" msgid="3956854378310019854">"वॉइस सहायक खोलें"</string>
     <string name="camera_label" msgid="7261107956054836961">"कैमरा खोलें"</string>
     <string name="recents_caption_resize" msgid="3517056471774958200">"नया कार्य लेआउट चुनें"</string>
-    <string name="cancel" msgid="6442560571259935130">"रद्द करें"</string>
+    <string name="cancel" msgid="6442560571259935130">"अभी नहीं"</string>
     <string name="accessibility_compatibility_zoom_button" msgid="8461115318742350699">"संगतता ज़ूम बटन."</string>
     <string name="accessibility_compatibility_zoom_example" msgid="4220687294564945780">"छोटी से बड़ी स्‍क्रीन पर ज़ूम करें."</string>
     <string name="accessibility_bluetooth_connected" msgid="2707027633242983370">"ब्लूटूथ कनेक्ट किया गया."</string>
@@ -155,22 +155,22 @@
     <string name="accessibility_cell_data" msgid="5326139158682385073">"मोबाइल डेटा"</string>
     <string name="accessibility_cell_data_on" msgid="5927098403452994422">"मोबाइल डेटा चालू है"</string>
     <string name="accessibility_cell_data_off" msgid="443267573897409704">"मोबाइल डेटा बंद है"</string>
-    <string name="accessibility_bluetooth_tether" msgid="4102784498140271969">"ब्लूटूथ से इंटरनेट पर शेयर करें."</string>
+    <string name="accessibility_bluetooth_tether" msgid="4102784498140271969">"ब्लूटूथ टेदरिंग."</string>
     <string name="accessibility_airplane_mode" msgid="834748999790763092">"हवाई जहाज मोड."</string>
     <string name="accessibility_vpn_on" msgid="5993385083262856059">"VPN चालू."</string>
     <string name="accessibility_no_sims" msgid="3957997018324995781">"कोई सिम कार्ड नहीं है."</string>
-    <string name="accessibility_carrier_network_change_mode" msgid="4017301580441304305">"मोबाइल और इंटरनेट सेवा देने वाली कंपनी का नेटवर्क बदला जा रहा है."</string>
+    <string name="accessibility_carrier_network_change_mode" msgid="4017301580441304305">"वाहक नेटवर्क बदलना."</string>
     <string name="accessibility_battery_details" msgid="7645516654955025422">"बैटरी का विवरण खोलें"</string>
     <string name="accessibility_battery_level" msgid="7451474187113371965">"<xliff:g id="NUMBER">%d</xliff:g> प्रति‍शत बैटरी."</string>
     <string name="accessibility_battery_level_charging" msgid="1147587904439319646">"बैटरी चार्ज हो रही है, <xliff:g id="BATTERY_PERCENTAGE">%d</xliff:g> प्रतिशत."</string>
     <string name="accessibility_settings_button" msgid="799583911231893380">"सिस्टम सेटिंग."</string>
     <string name="accessibility_notifications_button" msgid="4498000369779421892">"सूचनाएं."</string>
-    <string name="accessibility_overflow_action" msgid="5681882033274783311">"पूरी सूचनाएं देखें"</string>
-    <string name="accessibility_remove_notification" msgid="3603099514902182350">"सूचना साफ़ करें"</string>
+    <string name="accessibility_overflow_action" msgid="5681882033274783311">"सभी नोटिफ़िकेशन देखें"</string>
+    <string name="accessibility_remove_notification" msgid="3603099514902182350">"नोटिफिकेशन साफ़ करें"</string>
     <string name="accessibility_gps_enabled" msgid="3511469499240123019">"GPS सक्षम."</string>
     <string name="accessibility_gps_acquiring" msgid="8959333351058967158">"GPS प्राप्त करना."</string>
     <string name="accessibility_tty_enabled" msgid="4613200365379426561">"टेलीटाइपराइटर सक्षम."</string>
-    <string name="accessibility_ringer_vibrate" msgid="666585363364155055">"रिंगर कंपन (वाइब्रेशन)."</string>
+    <string name="accessibility_ringer_vibrate" msgid="666585363364155055">"रिंगर कंपन."</string>
     <string name="accessibility_ringer_silent" msgid="9061243307939135383">"रिंगर मौन."</string>
     <!-- no translation found for accessibility_casting (6887382141726543668) -->
     <skip />
@@ -178,15 +178,15 @@
     <string name="accessibility_recents_item_will_be_dismissed" msgid="395770242498031481">"<xliff:g id="APP">%s</xliff:g> को ख़ारिज करें."</string>
     <string name="accessibility_recents_item_dismissed" msgid="6803574935084867070">"<xliff:g id="APP">%s</xliff:g> खा़रिज कर दिया गया."</string>
     <string name="accessibility_recents_all_items_dismissed" msgid="4464697366179168836">"हाल ही के सभी ऐप्लिकेशन ख़ारिज कर दिए गए."</string>
-    <string name="accessibility_recents_item_open_app_info" msgid="5107479759905883540">"<xliff:g id="APP">%s</xliff:g> ऐप्लिकेशन की जानकारी खोलें."</string>
+    <string name="accessibility_recents_item_open_app_info" msgid="5107479759905883540">"<xliff:g id="APP">%s</xliff:g> ऐप्लिकेशन जानकारी खोलें."</string>
     <string name="accessibility_recents_item_launched" msgid="7616039892382525203">"<xliff:g id="APP">%s</xliff:g> प्रारंभ हो रहा है."</string>
     <string name="accessibility_recents_task_header" msgid="1437183540924535457">"<xliff:g id="APP">%1$s</xliff:g> <xliff:g id="ACTIVITY_LABEL">%2$s</xliff:g>"</string>
-    <string name="accessibility_notification_dismissed" msgid="854211387186306927">"सूचना खारिज की गई."</string>
-    <string name="accessibility_desc_notification_shade" msgid="4690274844447504208">"सूचना शेड."</string>
+    <string name="accessibility_notification_dismissed" msgid="854211387186306927">"नोटिफिकेशन खारिज की गई."</string>
+    <string name="accessibility_desc_notification_shade" msgid="4690274844447504208">"नोटिफिकेशन शेड."</string>
     <string name="accessibility_desc_quick_settings" msgid="6186378411582437046">"त्वरित सेटिंग."</string>
     <string name="accessibility_desc_lock_screen" msgid="5625143713611759164">"लॉक स्क्रीन."</string>
     <string name="accessibility_desc_settings" msgid="3417884241751434521">"सेटिंग"</string>
-    <string name="accessibility_desc_recent_apps" msgid="4876900986661819788">"खास जानकारी."</string>
+    <string name="accessibility_desc_recent_apps" msgid="4876900986661819788">"अवलोकन."</string>
     <string name="accessibility_desc_work_lock" msgid="4288774420752813383">"कार्य लॉक स्‍क्रीन"</string>
     <string name="accessibility_desc_close" msgid="7479755364962766729">"बंद करें"</string>
     <string name="accessibility_quick_settings_wifi" msgid="5518210213118181692">"<xliff:g id="SIGNAL">%1$s</xliff:g>."</string>
@@ -198,9 +198,9 @@
     <string name="accessibility_quick_settings_airplane_on" msgid="6406141469157599296">"हवाई जहाज़ मोड चालू है."</string>
     <string name="accessibility_quick_settings_airplane_changed_off" msgid="66846307818850664">"हवाई जहाज़ मोड को बंद किया गया."</string>
     <string name="accessibility_quick_settings_airplane_changed_on" msgid="8983005603505087728">"हवाई जहाज़ मोड को चालू किया गया."</string>
-    <string name="accessibility_quick_settings_dnd_priority_on" msgid="1448402297221249355">"परेशान ना करें चालू, सिर्फ़ प्राथमिकता."</string>
+    <string name="accessibility_quick_settings_dnd_priority_on" msgid="1448402297221249355">"परेशान ना करें चालू, केवल प्राथमिकता."</string>
     <string name="accessibility_quick_settings_dnd_none_on" msgid="6882582132662613537">"परेशान ना करें चालू है, पूरी तरह शांत."</string>
-    <string name="accessibility_quick_settings_dnd_alarms_on" msgid="9152834845587554157">"परेशान ना करें चालू, सिर्फ़ अलार्म."</string>
+    <string name="accessibility_quick_settings_dnd_alarms_on" msgid="9152834845587554157">"परेशान ना करें चालू, केवल अलार्म."</string>
     <string name="accessibility_quick_settings_dnd" msgid="6607873236717185815">"परेशान ना करें."</string>
     <string name="accessibility_quick_settings_dnd_off" msgid="2371832603753738581">"परेशान ना करें बंद."</string>
     <string name="accessibility_quick_settings_dnd_changed_off" msgid="898107593453022935">"परेशान ना करें बंद किया गया."</string>
@@ -212,12 +212,12 @@
     <string name="accessibility_quick_settings_bluetooth_connected" msgid="4306637793614573659">"ब्लूटूथ कनेक्ट है."</string>
     <string name="accessibility_quick_settings_bluetooth_changed_off" msgid="2730003763480934529">"ब्लूटूथ को बंद किया गया."</string>
     <string name="accessibility_quick_settings_bluetooth_changed_on" msgid="8722351798763206577">"ब्लूटूथ को चालू किया गया."</string>
-    <string name="accessibility_quick_settings_location_off" msgid="5119080556976115520">"जगह की रिपोर्ट बंद है."</string>
-    <string name="accessibility_quick_settings_location_on" msgid="5809937096590102036">"जगह की रिपोर्ट चालू है."</string>
-    <string name="accessibility_quick_settings_location_changed_off" msgid="8526845571503387376">"जगह की रिपोर्ट को बंद किया गया."</string>
-    <string name="accessibility_quick_settings_location_changed_on" msgid="339403053079338468">"जगह की रिपोर्ट को चालू किया गया."</string>
+    <string name="accessibility_quick_settings_location_off" msgid="5119080556976115520">"स्‍थान रिपोर्टिंग बंद है."</string>
+    <string name="accessibility_quick_settings_location_on" msgid="5809937096590102036">"स्‍थान रिपोर्टिंग चालू है."</string>
+    <string name="accessibility_quick_settings_location_changed_off" msgid="8526845571503387376">"स्‍थान रिपोर्टिंग को बंद किया गया."</string>
+    <string name="accessibility_quick_settings_location_changed_on" msgid="339403053079338468">"स्‍थान रिपोर्टिंग को चालू किया गया."</string>
     <string name="accessibility_quick_settings_alarm" msgid="3959908972897295660">"<xliff:g id="TIME">%s</xliff:g> के लिए अलार्म सेट किया गया."</string>
-    <string name="accessibility_quick_settings_close" msgid="3115847794692516306">"पैनल बंद करें."</string>
+    <string name="accessibility_quick_settings_close" msgid="3115847794692516306">"फलक बंद करें."</string>
     <string name="accessibility_quick_settings_more_time" msgid="3659274935356197708">"अधिक समय."</string>
     <string name="accessibility_quick_settings_less_time" msgid="2404728746293515623">"कम समय."</string>
     <string name="accessibility_quick_settings_flashlight_off" msgid="4936432000069786988">"फ़्लैशलाइट बंद है."</string>
@@ -234,41 +234,41 @@
     <string name="accessibility_quick_settings_work_mode_on" msgid="7650588553988014341">"कार्य मोड चालू है."</string>
     <string name="accessibility_quick_settings_work_mode_changed_off" msgid="5605534876107300711">"कार्य मोड बंद कर दिया गया."</string>
     <string name="accessibility_quick_settings_work_mode_changed_on" msgid="249840330756998612">"कार्य मोड चालू किया गया."</string>
-    <string name="accessibility_quick_settings_data_saver_changed_off" msgid="650231949881093289">"डेटा बचाने की सेटिंग बंद कर दी गई है."</string>
-    <string name="accessibility_quick_settings_data_saver_changed_on" msgid="4218725402373934151">"डेटा बचाने की सेटिंग चालू कर दी गई है."</string>
+    <string name="accessibility_quick_settings_data_saver_changed_off" msgid="650231949881093289">"डेटा बचतकर्ता बंद किया गया."</string>
+    <string name="accessibility_quick_settings_data_saver_changed_on" msgid="4218725402373934151">"डेटा बचतकर्ता चालू किया गया."</string>
     <string name="accessibility_brightness" msgid="8003681285547803095">"स्क्रीन की स्क्रीन की रोशनी"</string>
     <string name="accessibility_ambient_display_charging" msgid="9084521679384069087">"चार्ज हो रही है"</string>
     <string name="data_usage_disabled_dialog_3g_title" msgid="5281770593459841889">"2G-3G डेटा रोक दिया गया है"</string>
     <string name="data_usage_disabled_dialog_4g_title" msgid="1601769736881078016">"4G डेटा रोक दिया गया है"</string>
     <string name="data_usage_disabled_dialog_mobile_title" msgid="6801382439018099779">"मोबाइल डेटा रोक दिया गया है"</string>
     <string name="data_usage_disabled_dialog_title" msgid="3932437232199671967">"डेटा रोक दिया गया है"</string>
-    <string name="data_usage_disabled_dialog" msgid="4919541636934603816">"आपकी सेट की हुई डेटा सीमा खत्म हो गई है. अब आप मोबाइल डेटा का इस्तेमाल नहीं कर रहे हैं.\n\nअगर आप फिर से शुरू करते हैं, तो डेटा खर्च  के लिए शुल्क लागू किया जा सकता है."</string>
+    <string name="data_usage_disabled_dialog" msgid="4919541636934603816">"आपने जो डेटा सीमा सेट की थी, वह पूरी हो चुकी है. अब आप मोबाइल डेटा का उपयोग नहीं कर रहे हैं.\n\nअगर आप फिर से शुरू करते हैं, तो डेटा उपयोग के लिए शुल्क लगाया जा सकता है."</string>
     <string name="data_usage_disabled_dialog_enable" msgid="1412395410306390593">"फिर से शुरू करें"</string>
     <string name="status_bar_settings_signal_meter_disconnected" msgid="1940231521274147771">"कोई इंटरनेट कनेक्शन नहीं"</string>
     <string name="status_bar_settings_signal_meter_wifi_nossid" msgid="6557486452774597820">"वाई-फ़ाई  कनेक्‍ट किया गया"</string>
     <string name="gps_notification_searching_text" msgid="8574247005642736060">"GPS को खोजा जा रहा है"</string>
-    <string name="gps_notification_found_text" msgid="4619274244146446464">"जीपीएस ने यह जगह सेट की है"</string>
-    <string name="accessibility_location_active" msgid="2427290146138169014">"जगह का अनुरोध किया जा रहा है"</string>
+    <string name="gps_notification_found_text" msgid="4619274244146446464">"GPS द्वारा सेट किया गया स्‍थान"</string>
+    <string name="accessibility_location_active" msgid="2427290146138169014">"स्थान अनुरोध सक्रिय"</string>
     <string name="accessibility_clear_all" msgid="5235938559247164925">"सभी सूचनाएं साफ़ करें."</string>
     <string name="notification_group_overflow_indicator" msgid="1863231301642314183">"+ <xliff:g id="NUMBER">%s</xliff:g>"</string>
     <plurals name="notification_group_overflow_description" formatted="false" msgid="4579313201268495404">
-      <item quantity="one">इसमें <xliff:g id="NUMBER_1">%s</xliff:g> और सूचनाएं हैं.</item>
-      <item quantity="other">इसमें <xliff:g id="NUMBER_1">%s</xliff:g> और सूचनाएं हैं.</item>
+      <item quantity="one">इसमें <xliff:g id="NUMBER_1">%s</xliff:g> और नोटिफ़िकेशन हैं.</item>
+      <item quantity="other">इसमें <xliff:g id="NUMBER_1">%s</xliff:g> और नोटिफ़िकेशन हैं.</item>
     </plurals>
-    <string name="status_bar_notification_inspect_item_title" msgid="5668348142410115323">"सूचना सेटिंग"</string>
+    <string name="status_bar_notification_inspect_item_title" msgid="5668348142410115323">"नोटिफिकेशन सेटिंग"</string>
     <string name="status_bar_notification_app_settings_title" msgid="5525260160341558869">"<xliff:g id="APP_NAME">%s</xliff:g> सेटिंग"</string>
     <string name="accessibility_rotation_lock_off" msgid="4062780228931590069">"स्‍क्रीन स्‍वचालित रूप से घूमेगी."</string>
-    <string name="accessibility_rotation_lock_on_landscape" msgid="6731197337665366273">"स्क्रीन लैंडस्केप दिशा में लॉक है."</string>
-    <string name="accessibility_rotation_lock_on_portrait" msgid="5809367521644012115">"स्‍क्रीन पोर्ट्रेट दिशा में लॉक है."</string>
+    <string name="accessibility_rotation_lock_on_landscape" msgid="6731197337665366273">"स्‍क्रीन लैंडस्केप अभिविन्यास में लॉक है."</string>
+    <string name="accessibility_rotation_lock_on_portrait" msgid="5809367521644012115">"स्‍क्रीन पोर्ट्रेट अभिविन्‍यास में लॉक है."</string>
     <string name="accessibility_rotation_lock_off_changed" msgid="8134601071026305153">"स्‍क्रीन अब अपने आप घूमेगी."</string>
-    <string name="accessibility_rotation_lock_on_landscape_changed" msgid="3135965553707519743">"स्क्रीन अभी लैंडस्केप दिशा में लॉक है."</string>
-    <string name="accessibility_rotation_lock_on_portrait_changed" msgid="8922481981834012126">"स्‍क्रीन अभी पोर्ट्रेट दिशा में लॉक है."</string>
+    <string name="accessibility_rotation_lock_on_landscape_changed" msgid="3135965553707519743">"स्‍क्रीन को अब भू-दृश्य अभिविन्यास में लॉक कर दिया गया है."</string>
+    <string name="accessibility_rotation_lock_on_portrait_changed" msgid="8922481981834012126">"स्‍क्रीन को अब पोर्ट्रेट अभिविन्‍यास में लॉक की दिया गया है."</string>
     <string name="dessert_case" msgid="1295161776223959221">"मिठाई का डिब्बा"</string>
     <string name="start_dreams" msgid="5640361424498338327">"स्क्रीन सेवर"</string>
     <string name="ethernet_label" msgid="7967563676324087464">"ईथरनेट"</string>
     <string name="quick_settings_dnd_label" msgid="8735855737575028208">"परेशान ना करें"</string>
-    <string name="quick_settings_dnd_priority_label" msgid="483232950670692036">"सिर्फ़ प्राथमिकता"</string>
-    <string name="quick_settings_dnd_alarms_label" msgid="2559229444312445858">"सिर्फ़ अलार्म"</string>
+    <string name="quick_settings_dnd_priority_label" msgid="483232950670692036">"केवल प्राथमिकता"</string>
+    <string name="quick_settings_dnd_alarms_label" msgid="2559229444312445858">"केवल अलार्म"</string>
     <string name="quick_settings_dnd_none_label" msgid="5025477807123029478">"पूरी तरह शांत"</string>
     <string name="quick_settings_bluetooth_label" msgid="6304190285170721401">"ब्लूटूथ"</string>
     <string name="quick_settings_bluetooth_multiple_devices_label" msgid="3912245565613684735">"ब्लूटूथ (<xliff:g id="NUMBER">%d</xliff:g> डिवाइस)"</string>
@@ -282,8 +282,8 @@
     <string name="quick_settings_rotation_locked_portrait_label" msgid="5102691921442135053">"पोर्ट्रेट"</string>
     <string name="quick_settings_rotation_locked_landscape_label" msgid="8553157770061178719">"लैंडस्केप"</string>
     <string name="quick_settings_ime_label" msgid="7073463064369468429">"इनपुट विधि"</string>
-    <string name="quick_settings_location_label" msgid="5011327048748762257">"जगह"</string>
-    <string name="quick_settings_location_off_label" msgid="7464544086507331459">"जगह की जानकारी बंद है"</string>
+    <string name="quick_settings_location_label" msgid="5011327048748762257">"स्थान"</string>
+    <string name="quick_settings_location_off_label" msgid="7464544086507331459">"स्थान बंद"</string>
     <string name="quick_settings_media_device_label" msgid="1302906836372603762">"मीडिया डिवाइस"</string>
     <string name="quick_settings_rssi_label" msgid="7725671335550695589">"RSSI"</string>
     <string name="quick_settings_rssi_emergency_only" msgid="2713774041672886750">"केवल आपातकालीन कॉल"</string>
@@ -308,7 +308,7 @@
     <string name="quick_settings_inversion_label" msgid="8790919884718619648">"रंग उलटें"</string>
     <string name="quick_settings_color_space_label" msgid="853443689745584770">"रंग सुधार मोड"</string>
     <string name="quick_settings_more_settings" msgid="326112621462813682">"और सेटिंग"</string>
-    <string name="quick_settings_done" msgid="3402999958839153376">"हो गया"</string>
+    <string name="quick_settings_done" msgid="3402999958839153376">"पूर्ण"</string>
     <string name="quick_settings_connected" msgid="1722253542984847487">"कनेक्ट है"</string>
     <string name="quick_settings_connected_battery_level" msgid="4136051440381328892">"कनेक्ट किया गया, बैटरी <xliff:g id="BATTERY_LEVEL_AS_PERCENTAGE">%1$s</xliff:g> है"</string>
     <string name="quick_settings_connecting" msgid="47623027419264404">"कनेक्ट हो रहा है..."</string>
@@ -317,7 +317,7 @@
     <string name="quick_settings_notifications_label" msgid="4818156442169154523">"सूचनाएं"</string>
     <string name="quick_settings_flashlight_label" msgid="2133093497691661546">"फ़्लैशलाइट"</string>
     <string name="quick_settings_cellular_detail_title" msgid="3661194685666477347">"मोबाइल डेटा"</string>
-    <string name="quick_settings_cellular_detail_data_usage" msgid="1964260360259312002">"डेटा खर्च"</string>
+    <string name="quick_settings_cellular_detail_data_usage" msgid="1964260360259312002">"डेटा उपयोग"</string>
     <string name="quick_settings_cellular_detail_remaining_data" msgid="722715415543541249">"शेष डेटा"</string>
     <string name="quick_settings_cellular_detail_over_limit" msgid="967669665390990427">"सीमा से अधिक"</string>
     <string name="quick_settings_cellular_detail_data_used" msgid="1476810587475761478">"<xliff:g id="DATA_USED">%s</xliff:g> उपयोग किया गया"</string>
@@ -330,16 +330,16 @@
     <string name="quick_settings_nfc_on" msgid="6680317193676884311">"NFC चालू है"</string>
     <string name="recents_empty_message" msgid="808480104164008572">"हाल ही का कोई आइटम नहीं"</string>
     <string name="recents_empty_message_dismissed_all" msgid="2791312568666558651">"आपने सब कुछ साफ़ कर दिया है"</string>
-    <string name="recents_app_info_button_label" msgid="2890317189376000030">"ऐप्लिकेशन की जानकारी"</string>
+    <string name="recents_app_info_button_label" msgid="2890317189376000030">"एप्‍लिकेशन जानकारी"</string>
     <string name="recents_lock_to_app_button_label" msgid="6942899049072506044">"स्क्रीन पिन करना"</string>
-    <string name="recents_search_bar_label" msgid="8074997400187836677">"सर्च"</string>
+    <string name="recents_search_bar_label" msgid="8074997400187836677">"खोज"</string>
     <string name="recents_launch_error_message" msgid="2969287838120550506">"<xliff:g id="APP">%s</xliff:g> प्रारंभ नहीं किया जा सका."</string>
     <string name="recents_launch_disabled_message" msgid="1624523193008871793">"<xliff:g id="APP">%s</xliff:g> को सुरक्षित-मोड में अक्षम किया गया."</string>
     <string name="recents_stack_action_button_label" msgid="6593727103310426253">"Clear all"</string>
-    <string name="recents_drag_hint_message" msgid="2649739267073203985">"स्क्रीन के दो हिस्से में बंट जाने, स्पिल्ट स्क्रीन, का इस्तेमाल करने के लिए यहां खींचें और छोडें"</string>
+    <string name="recents_drag_hint_message" msgid="2649739267073203985">"विभाजित स्क्रीन का उपयोग करने के लिए यहां खींचें"</string>
     <string name="recents_multistack_add_stack_dialog_split_horizontal" msgid="8848514474543427332">"क्षैतिज रूप से विभाजित करें"</string>
     <string name="recents_multistack_add_stack_dialog_split_vertical" msgid="9075292233696180813">"लम्बवत रूप से विभाजित करें"</string>
-    <string name="recents_multistack_add_stack_dialog_split_custom" msgid="4177837597513701943">"अपने मुताबिक बांटें"</string>
+    <string name="recents_multistack_add_stack_dialog_split_custom" msgid="4177837597513701943">"कस्‍टम रूप से विभाजित करें"</string>
     <string name="recents_accessibility_split_screen_top" msgid="9056056469282256287">"ऊपर की ओर दो स्क्रीन बनाएं"</string>
     <string name="recents_accessibility_split_screen_left" msgid="8987144699630620019">"बाईं ओर दो स्क्रीन बनाएं"</string>
     <string name="recents_accessibility_split_screen_right" msgid="275069779299592867">"दाईं ओर दो स्क्रीन बनाएं"</string>
@@ -350,44 +350,36 @@
     <string name="expanded_header_battery_charging_with_time" msgid="457559884275395376">"पूर्ण होने में <xliff:g id="CHARGING_TIME">%s</xliff:g> शेष"</string>
     <string name="expanded_header_battery_not_charging" msgid="4798147152367049732">"चार्ज नहीं हो रही है"</string>
     <string name="ssl_ca_cert_warning" msgid="9005954106902053641">"नेटवर्क को\nमॉनीटर किया जा सकता है"</string>
-    <string name="description_target_search" msgid="3091587249776033139">"सर्च करें"</string>
+    <string name="description_target_search" msgid="3091587249776033139">"खोजें"</string>
     <string name="description_direction_up" msgid="7169032478259485180">"<xliff:g id="TARGET_DESCRIPTION">%s</xliff:g> के लिए ऊपर स्‍लाइड करें."</string>
     <string name="description_direction_left" msgid="7207478719805562165">"<xliff:g id="TARGET_DESCRIPTION">%s</xliff:g> के लिए बाएं स्‍लाइड करें."</string>
-<<<<<<< HEAD
-    <string name="zen_priority_introduction" msgid="7577965386868311310">"आपको अलार्म, रिमाइंडर, इवेंट और चुनिंदा कॉल करने वालों के अलावा किसी और तरह से (आवाज़ करके और थरथरा कर ) परेशान नहीं किया जाएगा. आप फिर भी संगीत, वीडियो और गेम सहित अपना चुना हुआ सब कुछ सुन सकते हैं."</string>
-    <string name="zen_alarms_introduction" msgid="7034415210361973827">"आपको अलार्म छोड़कर दूसरी ध्‍वनियों और कंपनों से परेशान नहीं किया जाएगा. आपको अभी भी संगीत, वीडियो और गेम सहित वह सब कुछ सुनाई देगा जो आपने चलाने के लिए चुना है."</string>
-    <string name="zen_priority_customize_button" msgid="7948043278226955063">"अपनी पसंद के मुताबिक बनाएं"</string>
-    <string name="zen_silence_introduction_voice" msgid="2284540992298200729">"इससे अलार्म, संगीत, वीडियो और गेम सहित सभी आवाज़ और कंपन (वाइब्रेशन) रोक दिए जाते हैं. आप तब भी फ़ोन काॅल कर सकेंगे."</string>
-    <string name="zen_silence_introduction" msgid="3137882381093271568">"इससे अलार्म, संगीत, वीडियो और गेम सहित सभी आवाज़ और कंपन (वाइब्रेशन) रोक दिए जाते हैं."</string>
-=======
     <string name="zen_priority_introduction" msgid="1149025108714420281">"आपको अलार्म, रिमाइंडर, इवेंट और आपने जिन कॉलर के बारे में खास तौर पर बताया है, उन्हें छोड़कर आवाज़ों और कंपनों से परेशान नहीं किया जाएगा. आपको अभी भी संगीत, वीडियो और गेम सहित वह सब कुछ सुनाई देगा जो आपने चलाने के लिए चुना है."</string>
     <string name="zen_alarms_introduction" msgid="4934328096749380201">"आपको अलार्म छोड़कर दूसरी आवाज़ों और कंपनों से परेशान नहीं किया जाएगा. आपको अभी भी संगीत, वीडियो और गेम सहित वह सब कुछ सुनाई देगा जो आपने चलाने के लिए चुना है."</string>
     <string name="zen_priority_customize_button" msgid="7948043278226955063">"कस्टमाइज़ करें"</string>
     <string name="zen_silence_introduction_voice" msgid="3948778066295728085">"इससे अलार्म, संगीत, वीडियो और गेम सहित सभी आवाज़ें और कंपन अवरुद्ध हो जाते हैं. आप अभी भी फ़ोन काॅल कर सकेंगे."</string>
     <string name="zen_silence_introduction" msgid="3137882381093271568">"इससे अलार्म, संगीत, वीडियो और गेम सहित सभी ध्वनियां और कंपन अवरुद्ध हो जाते हैं."</string>
->>>>>>> 98e12851
     <string name="keyguard_more_overflow_text" msgid="9195222469041601365">"+<xliff:g id="NUMBER_OF_NOTIFICATIONS">%d</xliff:g>"</string>
     <string name="speed_bump_explanation" msgid="1288875699658819755">"कम अत्यावश्यक सूचनाएं नीचे दी गई हैं"</string>
     <string name="notification_tap_again" msgid="7590196980943943842">"खोलने के लिए पुन: टैप करें"</string>
     <string name="keyguard_unlock" msgid="8043466894212841998">"अनलॉक करने के लिए ऊपर स्वाइप करें"</string>
     <string name="do_disclosure_generic" msgid="5615898451805157556">"इस डिवाइस का प्रबंधन आपका संगठन करता है"</string>
     <string name="do_disclosure_with_name" msgid="5640615509915445501">"इस डिवाइस के प्रबंधक <xliff:g id="ORGANIZATION_NAME">%s</xliff:g> हैं"</string>
-    <string name="phone_hint" msgid="4872890986869209950">"फ़ोन के लिए आइकॉन से स्वाइप करें"</string>
-    <string name="voice_hint" msgid="8939888732119726665">"\'आवाज़ से डिवाइस का इस्तेमाल\' आइकॉन से स्वाइप करें"</string>
-    <string name="camera_hint" msgid="7939688436797157483">"कैमरे के लिए आइकॉन से स्वाइप करें"</string>
+    <string name="phone_hint" msgid="4872890986869209950">"फ़ोन के लिए आइकन से स्वाइप करें"</string>
+    <string name="voice_hint" msgid="8939888732119726665">"वॉइस सहायक के लिए आइकन से स्वाइप करें"</string>
+    <string name="camera_hint" msgid="7939688436797157483">"कैमरे के लिए आइकन से स्वाइप करें"</string>
     <string name="interruption_level_none_with_warning" msgid="5114872171614161084">"संपूर्ण मौन. इससे स्‍क्रीन रीडर भी मौन हो जाएंगे."</string>
     <string name="interruption_level_none" msgid="6000083681244492992">"पूरी तरह शांत"</string>
-    <string name="interruption_level_priority" msgid="6426766465363855505">"सिर्फ़ प्राथमिकता"</string>
-    <string name="interruption_level_alarms" msgid="5226306993448328896">"सिर्फ़ अलार्म"</string>
+    <string name="interruption_level_priority" msgid="6426766465363855505">"केवल प्राथमिकता"</string>
+    <string name="interruption_level_alarms" msgid="5226306993448328896">"केवल अलार्म"</string>
     <string name="interruption_level_none_twoline" msgid="3957581548190765889">"पूरी तरह\nशांत"</string>
     <string name="interruption_level_priority_twoline" msgid="1564715335217164124">"केवल\nप्राथमिकता"</string>
     <string name="interruption_level_alarms_twoline" msgid="3266909566410106146">"केवल\nअलार्म"</string>
     <string name="keyguard_indication_charging_time" msgid="1757251776872835768">"चार्ज हो रहा है (पूरा होने में <xliff:g id="CHARGING_TIME_LEFT">%s</xliff:g> बाकी)"</string>
     <string name="keyguard_indication_charging_time_fast" msgid="9018981952053914986">"तेज़ी से चार्ज हो रहा है (<xliff:g id="CHARGING_TIME_LEFT">%s</xliff:g> में हो जाएगा)"</string>
     <string name="keyguard_indication_charging_time_slowly" msgid="955252797961724952">"धीरे चार्ज हो रहा है (<xliff:g id="CHARGING_TIME_LEFT">%s</xliff:g> में पूरा हो जाएगा)"</string>
-    <string name="accessibility_multi_user_switch_switcher" msgid="7305948938141024937">"उपयोगकर्ता बदलें"</string>
-    <string name="accessibility_multi_user_switch_switcher_with_current" msgid="8434880595284601601">"उपयोगकर्ता बदलें, मौजूदा उपयोगकर्ता <xliff:g id="CURRENT_USER_NAME">%s</xliff:g>"</string>
-    <string name="accessibility_multi_user_switch_inactive" msgid="1424081831468083402">"मौजूदा उपयोगकर्ता <xliff:g id="CURRENT_USER_NAME">%s</xliff:g>"</string>
+    <string name="accessibility_multi_user_switch_switcher" msgid="7305948938141024937">"उपयोगकर्ता स्विच करें"</string>
+    <string name="accessibility_multi_user_switch_switcher_with_current" msgid="8434880595284601601">"उपयोगकर्ता स्विच करें, वर्तमान उपयोगकर्ता <xliff:g id="CURRENT_USER_NAME">%s</xliff:g>"</string>
+    <string name="accessibility_multi_user_switch_inactive" msgid="1424081831468083402">"वर्तमान उपयोगकर्ता <xliff:g id="CURRENT_USER_NAME">%s</xliff:g>"</string>
     <string name="accessibility_multi_user_switch_quick_contact" msgid="3020367729287990475">"प्रोफ़ाइल दिखाएं"</string>
     <string name="user_add_user" msgid="5110251524486079492">"उपयोगकर्ता जोड़ें"</string>
     <string name="user_new_user_name" msgid="426540612051178753">"नया उपयोगकर्ता"</string>
@@ -399,27 +391,27 @@
     <string name="guest_exit_guest_dialog_remove" msgid="7402231963862520531">"निकालें"</string>
     <string name="guest_wipe_session_title" msgid="6419439912885956132">"अतिथि, आपका पुन: स्वागत है!"</string>
     <string name="guest_wipe_session_message" msgid="8476238178270112811">"क्‍या आप अपना सत्र जारी रखना चाहते हैं?"</string>
-    <string name="guest_wipe_session_wipe" msgid="5065558566939858884">"फिर से शुरू करें"</string>
+    <string name="guest_wipe_session_wipe" msgid="5065558566939858884">"पुन: प्रारंभ करें"</string>
     <string name="guest_wipe_session_dontwipe" msgid="1401113462524894716">"हां, जारी रखें"</string>
     <string name="guest_notification_title" msgid="1585278533840603063">"अतिथि उपयोगकर्ता"</string>
-    <string name="guest_notification_text" msgid="335747957734796689">"ऐप और डेटा हटाने के लिए, अतिथि उपयोगकर्ता को निकालें"</string>
+    <string name="guest_notification_text" msgid="335747957734796689">"ऐप्‍स और डेटा हटाने के लिए, अतिथि उपयोगकर्ता को निकालें"</string>
     <string name="guest_notification_remove_action" msgid="8820670703892101990">"अतिथि को निकालें"</string>
     <string name="user_logout_notification_title" msgid="1453960926437240727">"उपयोगकर्ता को प्रस्थान करवाना"</string>
-    <string name="user_logout_notification_text" msgid="3350262809611876284">"मौजूदा उपयोगकर्ता से प्रस्थान करें"</string>
+    <string name="user_logout_notification_text" msgid="3350262809611876284">"वर्तमान उपयोगकर्ता से प्रस्थान करें"</string>
     <string name="user_logout_notification_action" msgid="1195428991423425062">"उपयोगकर्ता को प्रस्थान करवाएं"</string>
     <string name="user_add_user_title" msgid="4553596395824132638">"नया उपयोगकर्ता जोड़ें?"</string>
-    <string name="user_add_user_message_short" msgid="2161624834066214559">"जब आप कोई नया उपयोगकर्ता जोड़ते हैं तो उस व्यक्ति को अपनी जगह सेट करनी होती है.\n\nकोई भी उपयोगकर्ता बाकी सभी उपयोगकर्ताओं के लिए ऐप अपडेट कर सकता है."</string>
+    <string name="user_add_user_message_short" msgid="2161624834066214559">"जब आप कोई नया उपयोगकर्ता जोड़ते हैं तो उस व्यक्ति को अपना स्थान सेट करना होता है.\n\nकोई भी उपयोगकर्ता अन्य सभी उपयोगकर्ताओं के लिए ऐप्स अपडेट कर सकता है."</string>
     <string name="user_remove_user_title" msgid="4681256956076895559">"उपयोगकर्ता निकालें?"</string>
-    <string name="user_remove_user_message" msgid="1453218013959498039">"इस उपयोगकर्ता के सभी ऐप और डेटा को हटा दिया जाएगा."</string>
+    <string name="user_remove_user_message" msgid="1453218013959498039">"इस उपयोगकर्ता के सभी ऐप्स और डेटा को हटा दिया जाएगा."</string>
     <string name="user_remove_user_remove" msgid="7479275741742178297">"निकालें"</string>
     <string name="battery_saver_notification_title" msgid="237918726750955859">"बैटरी सेवर चालू है"</string>
     <string name="battery_saver_notification_text" msgid="820318788126672692">"निष्‍पादन और पृष्ठभूमि डेटा को कम करता है"</string>
     <string name="battery_saver_notification_action_text" msgid="109158658238110382">"बैटरी बचतकर्ता को बंद करें"</string>
-    <string name="media_projection_dialog_text" msgid="3071431025448218928">"<xliff:g id="APP_SEEKING_PERMISSION">%s</xliff:g> आपके स्क्रीन पर दिखाई देने वाली हर सामग्री को कैप्चर करना शुरू कर देगी."</string>
+    <string name="media_projection_dialog_text" msgid="3071431025448218928">"<xliff:g id="APP_SEEKING_PERMISSION">%s</xliff:g> आपके स्क्रीन पर प्रदर्शित प्रत्येक सामग्री को कैप्चर करना प्रारंभ कर देगी."</string>
     <string name="media_projection_remember_text" msgid="3103510882172746752">"फिर से न दिखाएं"</string>
-    <string name="clear_all_notifications_text" msgid="814192889771462828">"सभी साफ़ करें"</string>
-    <string name="media_projection_action_text" msgid="8470872969457985954">"अब शुरू करें"</string>
-    <string name="empty_shade_text" msgid="708135716272867002">"कोई सूचना नहीं मिली"</string>
+    <string name="clear_all_notifications_text" msgid="814192889771462828">"सभी साफ करें"</string>
+    <string name="media_projection_action_text" msgid="8470872969457985954">"अब प्रारंभ करें"</string>
+    <string name="empty_shade_text" msgid="708135716272867002">"कोई नोटिफिकेशन नहीं"</string>
     <string name="profile_owned_footer" msgid="8021888108553696069">"प्रोफ़ाइल को मॉनीटर किया जा सकता है"</string>
     <string name="vpn_footer" msgid="2388611096129106812">"नेटवर्क को मॉनीटर किया जा सकता है"</string>
     <string name="branded_vpn_footer" msgid="2168111859226496230">"नेटवर्क को मॉनिटर किया जा सकता है"</string>
@@ -447,11 +439,11 @@
     <string name="disable_vpn" msgid="4435534311510272506">"VPN अक्षम करें"</string>
     <string name="disconnect_vpn" msgid="1324915059568548655">"VPN डिस्‍कनेक्‍ट करें"</string>
     <string name="monitoring_button_view_policies" msgid="100913612638514424">"नीतियां देखें"</string>
-    <string name="monitoring_description_named_management" msgid="5281789135578986303">"<xliff:g id="ORGANIZATION_NAME">%1$s</xliff:g> आपके डिवाइस का प्रबंधन करता है.\n\nआपका एडमिन सेटिंग, कॉर्पोरेट पहुंच, ऐप्लिकेशन, आपके डिवाइस से जुड़े डेटा और आपके डिवाइस की जगह की जानकारी की निगरानी कर सकता है और उन्हें प्रबंधित कर सकता है.\n\n और जानकारी के लिए, अपने एडमिन से संपर्क करें."</string>
-    <string name="monitoring_description_management" msgid="4573721970278370790">"आपका संगठन आपके डिवाइस का प्रबंधन करता है.\n\nआपका एडमिन सेटिंग, कॉर्पोरेट पहुंच, ऐप्लिकेशन, आपके डिवाइस से जुड़े डेटा और आपके डिवाइस की जगह की जानकारी की निगरानी कर सकता है और उन्हें प्रबंधित कर सकता है.\n\nऔर जानकारी के लिए, अपने एडमिन से संपर्क करें."</string>
-    <string name="monitoring_description_management_ca_certificate" msgid="5202023784131001751">"आपके संगठन ने इस डिवाइस पर एक प्रमाणपत्र अनुमति इंस्टॉल की है. आपके सुरक्षित नेटवर्क पर ट्रेफ़िक की निगरानी या उसमें बदलाव किया जा सकता है."</string>
-    <string name="monitoring_description_managed_profile_ca_certificate" msgid="4683248196789897964">"आपके संगठन ने आपकी कार्य प्रोफ़ाइल में एक प्रमाणपत्र अनुमति इंस्टॉल की है. आपके सुरक्षित नेटवर्क ट्रैफ़िक की निगरानी या उसमें बदलाव किया जा सकता है."</string>
-    <string name="monitoring_description_ca_certificate" msgid="7886985418413598352">"इस डिवाइस पर एक प्रमाणपत्र अनुमति इंस्टॉल की है. आपके सुरक्षित नेटवर्क ट्रैफ़िक की निगरानी या उसमें बदलाव किया जा सकता है."</string>
+    <string name="monitoring_description_named_management" msgid="5281789135578986303">"<xliff:g id="ORGANIZATION_NAME">%1$s</xliff:g> आपके डिवाइस का प्रबंधन करता है.\n\nआपका व्यवस्थापक सेटिंग, कॉर्पोरेट एक्सेस, ऐप्लिकेशन, आपके डिवाइस से संबद्ध डेटा और आपके डिवाइस की स्थान की जानकारी की निगरानी कर सकता है और उन्हें प्रबंधित कर सकता है.\n\nअधिक जानकारी के लिए, अपने व्यवस्थापक से संपर्क करें."</string>
+    <string name="monitoring_description_management" msgid="4573721970278370790">"आपका संगठन आपके डिवाइस का प्रबंधन करता है.\n\nआपका व्यवस्थापक सेटिंग, कॉर्पोरेट एक्सेस, ऐप्लिकेशन, आपके डिवाइस से संबद्ध डेटा और आपके डिवाइस की स्थान की जानकारी की निगरानी कर सकता है और उन्हें प्रबंधित कर सकता है.\n\nअधिक जानकारी के लिए, अपने व्यवस्थापक से संपर्क करें."</string>
+    <string name="monitoring_description_management_ca_certificate" msgid="5202023784131001751">"आपके संगठन ने इस डिवाइस पर एक प्रमाणपत्र प्राधिकरण इंस्टॉल किया है. आपके सुरक्षित नेटवर्क की निगरानी या उसमें बदलाव किया जा सकता है."</string>
+    <string name="monitoring_description_managed_profile_ca_certificate" msgid="4683248196789897964">"आपके संगठन ने आपकी कार्य प्रोफ़ाइल में एक प्रमाणपत्र प्राधिकरण इंस्टॉल किया है. आपके सुरक्षित नेटवर्क ट्रैफ़िक की निगरानी या उसमें बदलाव किया जा सकता है."</string>
+    <string name="monitoring_description_ca_certificate" msgid="7886985418413598352">"इस डिवाइस पर एक प्रमाणपत्र प्राधिकरण इंस्टॉल किया गया है. आपके सुरक्षित नेटवर्क ट्रैफ़िक की निगरानी या उसमें बदलाव किया जा सकता है."</string>
     <string name="monitoring_description_management_network_logging" msgid="7184005419733060736">"आपके व्यवस्थापक ने नेटवर्क लॉगिंग चालू किया है, जो आपके डिवाइस पर ट्रैफ़िक की निगरानी करता है."</string>
     <string name="monitoring_description_named_vpn" msgid="7403457334088909254">"आप <xliff:g id="VPN_APP">%1$s</xliff:g> से कनेक्‍ट हैं, जो ईमेल, ऐप्लिकेशन और वेबसाइटों सहित आपकी नेटवर्क गतिविधि की निगरानी कर सकते हैं."</string>
     <string name="monitoring_description_two_named_vpns" msgid="4198511413729213802">"आप <xliff:g id="VPN_APP_0">%1$s</xliff:g> और <xliff:g id="VPN_APP_1">%2$s</xliff:g> से कनेक्ट हैं, जो ईमेल, ऐप्लिकेशन और वेबसाइटों सहित आपकी नेटवर्क गतिविधि की निगरानी कर सकते हैं."</string>
@@ -459,43 +451,38 @@
     <string name="monitoring_description_personal_profile_named_vpn" msgid="3133980926929069283">"आपकी व्यक्तिगत प्रोफ़ाइल <xliff:g id="VPN_APP">%1$s</xliff:g> से कनेक्ट है, जो ईमेल, ऐप्लिकेशन और वेबसाइटों सहित आपकी नेटवर्क गतिविधि की निगरानी कर सकता है."</string>
     <string name="monitoring_description_do_header_generic" msgid="96588491028288691">"<xliff:g id="DEVICE_OWNER_APP">%1$s</xliff:g> आपका डिवाइस प्रबंधित करता है."</string>
     <string name="monitoring_description_do_header_with_name" msgid="5511133708978206460">"<xliff:g id="ORGANIZATION_NAME">%1$s</xliff:g> आपका डिवाइस प्रबंधित करने के लिए <xliff:g id="DEVICE_OWNER_APP">%2$s</xliff:g> का उपयोग करता है."</string>
-    <string name="monitoring_description_do_body" msgid="3639594537660975895">"आपका एडमिन आपके डिवाइस से जुड़ी सेटिंग, कॉर्पोरेट पहुंच, ऐप्लिकेशन, डेटा और आपके डिवाइस की जगह की जानकारी की निगरानी और उसका प्रबंधन कर सकता है."</string>
+    <string name="monitoring_description_do_body" msgid="3639594537660975895">"आपका व्यवस्थापक आपके डिवाइस से जुड़ी सेटिंग, कॉर्पोरेट एक्सेस, ऐप्लिकेशन, डेटा और आपके डिवाइस की स्थान जानकारी की निगरानी और उसका प्रबंधन कर सकता है."</string>
     <string name="monitoring_description_do_learn_more_separator" msgid="3785251953067436862">" "</string>
-    <string name="monitoring_description_do_learn_more" msgid="1849514470437907421">"ज़्यादा जानें"</string>
+    <string name="monitoring_description_do_learn_more" msgid="1849514470437907421">"अधिक जानें"</string>
     <string name="monitoring_description_do_body_vpn" msgid="8255218762488901796">"आप <xliff:g id="VPN_APP">%1$s</xliff:g> से कनेक्‍ट हैं, जो ईमेल, ऐप्लिकेशन और वेबसाइट सहित आपकी नेटवर्क गतिविधि को मॉनिटर कर सकता है."</string>
     <string name="monitoring_description_vpn_settings_separator" msgid="1933186756733474388">" "</string>
     <string name="monitoring_description_vpn_settings" msgid="8869300202410505143">"VPN सेटिंग खोलें"</string>
     <string name="monitoring_description_ca_cert_settings_separator" msgid="4987350385906393626">" "</string>
-    <string name="monitoring_description_ca_cert_settings" msgid="5489969458872997092">"भरोसेमंद क्रेडेंशियल खोलें"</string>
-    <string name="monitoring_description_network_logging" msgid="7223505523384076027">"आपके एडमिन ने नेटवर्क लॉग करना चालू कर दिया है, जो आपके डिवाइस पर ट्रैफ़िक की निगरानी करता है.\n\nअधिक जानकारी के लिए अपने एडमिन से संपर्क करें."</string>
+    <string name="monitoring_description_ca_cert_settings" msgid="5489969458872997092">"विश्वसनीय क्रेडेंशियल खोलें"</string>
+    <string name="monitoring_description_network_logging" msgid="7223505523384076027">"आपके व्‍यवस्‍थापक ने नेटवर्क लॉग करना चालू कर दिया है, जो आपके डिवाइस पर ट्रैफ़िक की निगरानी करता है.\n\nअधिक जानकारी के लिए अपने व्‍यवस्‍थापक से संपर्क करें."</string>
     <string name="monitoring_description_vpn" msgid="4445150119515393526">"आपने किसी ऐप को VPN कनेक्‍शन सेट करने की अनुमति दी है.\n\nयह ऐप ईमेल, ऐप्‍स और सुरक्षित वेबसाइटों सहित आपके डिवाइस और नेटवर्क की गतिविधि की निगरानी कर सकता है."</string>
-    <string name="monitoring_description_vpn_profile_owned" msgid="2958019119161161530">"<xliff:g id="ORGANIZATION">%1$s</xliff:g> आपकी वर्क प्रोफ़ाइल को प्रबंधित करता है.\n\n आपका एडमिन ईमेल, ऐप्लिकेशन और वेबसाइटों सहित आपकी नेटवर्क गतिविधि की निगरानी कर सकता है.\n\nऔर जानकारी के लिए अपने एडमिन से संपर्क करें.\n\nआप ऐसे VPN से भी कनेक्‍ट हैं, जो आपकी नेटवर्क गतिविधि की निगरानी कर सकता है."</string>
+    <string name="monitoring_description_vpn_profile_owned" msgid="2958019119161161530">"<xliff:g id="ORGANIZATION">%1$s</xliff:g> आपकी कार्य प्रोफ़ाइल को प्रबंधित करता है.\n\nआपका व्‍यवस्‍थापक ईमेल, ऐप्लिकेशन और वेबसाइटों सहित आपकी नेटवर्क गतिविधि की निगरानी कर सकता है.\n\nअधिक जानकारी के लिए अपने व्‍यवस्‍थापक से संपर्क करें.\n\nआप ऐसे VPN से भी कनेक्‍ट हैं, जो आपकी नेटवर्क गतिविधि की निगरानी कर सकता है."</string>
     <string name="legacy_vpn_name" msgid="6604123105765737830">"VPN"</string>
     <string name="monitoring_description_app" msgid="1828472472674709532">"आप <xliff:g id="APPLICATION">%1$s</xliff:g> से कनेक्ट हैं, जो ईमेल, ऐप्लिकेशन और वेबसाइटों सहित आपकी नेटवर्क गतिविधि की निगरानी कर सकता है."</string>
     <string name="monitoring_description_app_personal" msgid="484599052118316268">"आप <xliff:g id="APPLICATION">%1$s</xliff:g> से कनेक्‍ट हैं, जो ईमेल, ऐप्‍स और वेबसाइटों सहित आपकी व्‍यक्‍तिगत नेटवर्क गतिविधि की निगरानी कर सकता है."</string>
     <string name="branded_monitoring_description_app_personal" msgid="2669518213949202599">"आप <xliff:g id="APPLICATION">%1$s</xliff:g> से कनेक्‍ट हैं, जो ईमेल, ऐप्लिकेशन और वेबसाइट सहित आपकी व्‍यक्‍तिगत नेटवर्क गतिविधि को मॉनिटर कर सकता है."</string>
-    <string name="monitoring_description_app_work" msgid="4612997849787922906">"आपकी वर्क प्रोफ़ाइल का प्रबंधन <xliff:g id="ORGANIZATION">%1$s</xliff:g> करता है. प्रोफ़ाइल <xliff:g id="APPLICATION">%2$s</xliff:g> से कनेक्ट है, जो ईमेल, ऐप्लिकेशन और वेबसाइटों सहित आपकी नेटवर्क गतिविधि की निगरानी कर सकता है.\n\nऔर जानकारी के लिए, अपने एडमिन से संपर्क करें."</string>
+    <string name="monitoring_description_app_work" msgid="4612997849787922906">"आपकी कार्य प्रोफ़ाइल का प्रबंधन <xliff:g id="ORGANIZATION">%1$s</xliff:g> करता है. प्रोफ़ाइल <xliff:g id="APPLICATION">%2$s</xliff:g> से कनेक्ट है, जो ईमेल, ऐप्लिकेशन और वेबसाइटों सहित आपकी नेटवर्क गतिविधि की निगरानी कर सकता है.\n\nअधिक जानकारी के लिए, अपने व्यवस्थापक से संपर्क करें."</string>
     <string name="monitoring_description_app_personal_work" msgid="5664165460056859391">"आपकी कार्य प्रोफ़ाइल का प्रबंधन <xliff:g id="ORGANIZATION">%1$s</xliff:g> करता है. प्रोफ़ाइल <xliff:g id="APPLICATION_WORK">%2$s</xliff:g> से कनेक्ट है, जो ईमेल, ऐप्लिकेशन और वेबसाइटों सहित आपकी नेटवर्क गतिविधि की निगरानी कर सकता है.\n\nआप <xliff:g id="APPLICATION_PERSONAL">%3$s</xliff:g> से भी कनेक्ट हैं, जो आपकी व्यक्तिगत नेटवर्क गतिविधि की निगरानी कर सकता है."</string>
     <string name="keyguard_indication_trust_granted" msgid="4985003749105182372">"<xliff:g id="USER_NAME">%1$s</xliff:g> के लिए अनलॉक किया गया"</string>
     <string name="keyguard_indication_trust_managed" msgid="8319646760022357585">"<xliff:g id="TRUST_AGENT">%1$s</xliff:g> चल रहा है"</string>
     <string name="keyguard_indication_trust_disabled" msgid="7412534203633528135">"जब तक कि आप मैन्‍युअल रूप से अनलॉक नहीं करते तब तक डिवाइस लॉक रहेगा"</string>
-    <string name="hidden_notifications_title" msgid="7139628534207443290">"सूचनाएं ज़्यादा तेज़ी से पाएं"</string>
+    <string name="hidden_notifications_title" msgid="7139628534207443290">"सूचनाएं अधिक तेज़ी से प्राप्त करें"</string>
     <string name="hidden_notifications_text" msgid="2326409389088668981">"आपके द्वारा उन्हें अनलॉक किए जाने से पहले देखें"</string>
     <string name="hidden_notifications_cancel" msgid="3690709735122344913">"रहने दें"</string>
     <string name="hidden_notifications_setup" msgid="41079514801976810">"सेट करें"</string>
     <string name="zen_mode_and_condition" msgid="4462471036429759903">"<xliff:g id="ZEN_MODE">%1$s</xliff:g>. <xliff:g id="EXIT_CONDITION">%2$s</xliff:g>"</string>
     <string name="volume_zen_end_now" msgid="6930243045593601084">"अभी बंद करें"</string>
-<<<<<<< HEAD
-    <string name="accessibility_volume_expand" msgid="5946812790999244205">"विस्तार करें"</string>
-    <string name="accessibility_volume_collapse" msgid="3609549593031810875">"छोटा करें"</string>
-=======
     <string name="accessibility_volume_expand" msgid="5946812790999244205">"विस्तृत करें"</string>
     <string name="accessibility_volume_collapse" msgid="3609549593031810875">"संक्षिप्त करें"</string>
->>>>>>> 98e12851
     <string name="screen_pinning_title" msgid="3273740381976175811">"स्‍क्रीन पिन कर दी गई है"</string>
-    <string name="screen_pinning_description" msgid="8909878447196419623">"इससे वह तब तक दिखता रहता है जब तक कि आप उसे अनपिन नहीं कर देते. अनपिन करने के लिए, \'वापस जाएं\' और \'खास जानकारी\' को दबाकर रखें."</string>
-    <string name="screen_pinning_description_accessible" msgid="426190689254018656">"इससे वह तब तक दिखता रहता है जब तक कि आप उसे अनपिन नहीं कर देते. अनपिन करने के लिए, \'खास जानकारी\' को दबाकर रखें."</string>
-    <string name="screen_pinning_positive" msgid="3783985798366751226">"ठीक है"</string>
+    <string name="screen_pinning_description" msgid="8909878447196419623">"इससे वह तब तक दृश्य में बना रहता है जब तक कि आप उसे अनपिन नहीं कर देते. अनपिन करने के लिए, वापस जाएं और अवलोकन को स्पर्श करके रखें."</string>
+    <string name="screen_pinning_description_accessible" msgid="426190689254018656">"इससे वह तब तक दृश्य में बना रहता है जब तक कि आप उसे अनपिन नहीं कर देते. अनपिन करने के लिए, अवलोकन को स्पर्श करके रखें."</string>
+    <string name="screen_pinning_positive" msgid="3783985798366751226">"समझ लिया"</string>
     <string name="screen_pinning_negative" msgid="3741602308343880268">"नहीं, रहने दें"</string>
     <string name="quick_settings_reset_confirmation_title" msgid="748792586749897883">"<xliff:g id="TILE_LABEL">%1$s</xliff:g> को छिपाएं?"</string>
     <string name="quick_settings_reset_confirmation_message" msgid="2235970126803317374">"जब आप उसे अगली बार सेटिंग में चालू करेंगे तो वह फिर से दिखाई देगी."</string>
@@ -503,28 +490,28 @@
     <string name="managed_profile_foreground_toast" msgid="5421487114739245972">"आप अपनी कार्य प्रोफ़ाइल का उपयोग कर रहे हैं"</string>
     <string name="stream_voice_call" msgid="4410002696470423714">"कॉल करें"</string>
     <string name="stream_system" msgid="7493299064422163147">"सिस्‍टम"</string>
-    <string name="stream_ring" msgid="8213049469184048338">"घंटी बजाएं"</string>
+    <string name="stream_ring" msgid="8213049469184048338">"रिंग करें"</string>
     <string name="stream_music" msgid="9086982948697544342">"मीडिया"</string>
     <string name="stream_alarm" msgid="5209444229227197703">"अलार्म"</string>
-    <string name="stream_notification" msgid="2563720670905665031">"सूचना"</string>
+    <string name="stream_notification" msgid="2563720670905665031">"नोटिफ़िकेशन"</string>
     <string name="stream_bluetooth_sco" msgid="2055645746402746292">"ब्लूटूथ"</string>
     <string name="stream_dtmf" msgid="2447177903892477915">"दोहरी बहु टोन आवृत्ति"</string>
-    <string name="stream_accessibility" msgid="301136219144385106">"सुलभता"</string>
+    <string name="stream_accessibility" msgid="301136219144385106">"एक्सेस-योग्यता"</string>
     <string name="volume_stream_content_description_unmute" msgid="4436631538779230857">"%1$s. अनम्यूट करने के लिए टैप करें."</string>
-    <string name="volume_stream_content_description_vibrate" msgid="1187944970457807498">"%1$s. कंपन पर सेट करने के लिए टैप करें. सुलभता सेवाएं म्यूट हो सकती हैं."</string>
-    <string name="volume_stream_content_description_mute" msgid="3625049841390467354">"%1$s. म्यूट करने के लिए टैप करें. सुलभता सेवाएं म्यूट हो सकती हैं."</string>
-    <string name="volume_stream_content_description_vibrate_a11y" msgid="6427727603978431301">"%1$s. कंपन (वाइब्रेशन) पर सेट करने के लिए छूएं."</string>
+    <string name="volume_stream_content_description_vibrate" msgid="1187944970457807498">"%1$s. कंपन पर सेट करने के लिए टैप करें. एक्सेस-योग्यता सेवाएं म्यूट हो सकती हैं."</string>
+    <string name="volume_stream_content_description_mute" msgid="3625049841390467354">"%1$s. म्यूट करने के लिए टैप करें. एक्सेस-योग्यता सेवाएं म्यूट हो सकती हैं."</string>
+    <string name="volume_stream_content_description_vibrate_a11y" msgid="6427727603978431301">"%1$s. कंपन पर सेट करने के लिए टैप करें."</string>
     <string name="volume_stream_content_description_mute_a11y" msgid="8995013018414535494">"%1$s. म्यूट करने के लिए टैप करें."</string>
     <string name="volume_dialog_accessibility_shown_message" msgid="1834631467074259998">"%s वॉल्यूम नियंत्रण दिखाए गए हैं. खारिज करने के लिए स्वाइप करें."</string>
     <string name="volume_dialog_accessibility_dismissed_message" msgid="51543526013711399">"वॉल्यूम नियंत्रण छिपे हुए हैं"</string>
-    <string name="system_ui_tuner" msgid="708224127392452018">"सिस्टम यूज़र इंटरफ़ेस (यूआई) ट्यूनर"</string>
+    <string name="system_ui_tuner" msgid="708224127392452018">"सिस्टम UI ट्यूनर"</string>
     <string name="show_battery_percentage" msgid="5444136600512968798">"एम्बेड किया गया बैटरी प्रतिशत दिखाएं"</string>
-    <string name="show_battery_percentage_summary" msgid="3215025775576786037">"जब चार्ज नहीं किया जा रहा हो तब स्टेटस बार आइकॉन में बैटरी लेवल का प्रतिशत दिखाएं"</string>
+    <string name="show_battery_percentage_summary" msgid="3215025775576786037">"जब चार्ज नहीं किया जा रहा हो तब स्थिति बार आइकन में बैटरी स्तर का प्रतिशत दिखाएं"</string>
     <string name="quick_settings" msgid="10042998191725428">"तेज़ सेटिंग"</string>
-    <string name="status_bar" msgid="4877645476959324760">"स्टेटस बार"</string>
-    <string name="overview" msgid="4018602013895926956">"खास जानकारी"</string>
-    <string name="demo_mode" msgid="2532177350215638026">"सिस्टम यूज़र इंटरफ़ेस (यूआई) डेमो मोड"</string>
-    <string name="enable_demo_mode" msgid="4844205668718636518">"डेमो मोड चालू करें"</string>
+    <string name="status_bar" msgid="4877645476959324760">"स्थिति बार"</string>
+    <string name="overview" msgid="4018602013895926956">"अवलोकन"</string>
+    <string name="demo_mode" msgid="2532177350215638026">"सिस्टम UI डेमो मोड"</string>
+    <string name="enable_demo_mode" msgid="4844205668718636518">"डेमो मोड सक्षम करें"</string>
     <string name="show_demo_mode" msgid="2018336697782464029">"डेमो मोड दिखाएं"</string>
     <string name="status_bar_ethernet" msgid="5044290963549500128">"ईथरनेट"</string>
     <string name="status_bar_alarm" msgid="8536256753575881818">"अलार्म"</string>
@@ -540,62 +527,53 @@
     <string name="accessibility_status_bar_hotspot" msgid="4099381329956402865">"हॉटस्पॉट"</string>
     <string name="accessibility_managed_profile" msgid="6613641363112584120">"कार्य प्रोफ़ाइल"</string>
     <string name="tuner_warning_title" msgid="7094689930793031682">"कुछ के लिए मज़ेदार लेकिन सबके लिए नहीं"</string>
-    <string name="tuner_warning" msgid="8730648121973575701">"सिस्टम यूज़र इंटरफ़ेस (यूआई) ट्यूनर, आपको Android यूज़र इंटरफ़ेस में सुधार लाने और उसे अपनी पसंद के हिसाब से बदलने के कुछ और तरीके देता है. प्रयोग के तौर पर इस्तेमाल हो रहीं ये सुविधाएं आगे चल कर रिलीज़ की जा सकती हैं, रोकी जा सकती हैं या दिखाई देना बंद हो सकती हैं. सावधानी से आगे बढ़ें."</string>
+    <string name="tuner_warning" msgid="8730648121973575701">"सिस्टम UI ट्यूनर आपको Android उपयोगकर्ता इंटरफ़ेस में सुधार करने और उसे कस्टमाइज़ करने के अतिरिक्त तरीके प्रदान करता है. ये प्रयोगात्मक सुविधाएं आगामी रिलीज़ में बदल सकती हैं, रुक सकती हैं या दिखाई देना बंद हो सकती हैं. सावधानी से आगे बढ़ें."</string>
     <string name="tuner_persistent_warning" msgid="8597333795565621795">"ये प्रयोगात्मक सुविधाएं आगामी रिलीज़ में बदल सकती हैं, रुक सकती हैं या दिखाई देना बंद हो सकती हैं. सावधानी से आगे बढ़ें."</string>
-    <string name="got_it" msgid="2239653834387972602">"ठीक है"</string>
-    <string name="tuner_toast" msgid="603429811084428439">"बधाई हो! सिस्टम यूज़र इंटरफ़ेस (यूआई) ट्यूनर को सेटिंग में जोड़ दिया गया है"</string>
+    <string name="got_it" msgid="2239653834387972602">"समझ लिया"</string>
+    <string name="tuner_toast" msgid="603429811084428439">"बधाई हो! सिस्टम UI ट्यूनर को सेटिंग में जोड़ दिया गया है"</string>
     <string name="remove_from_settings" msgid="8389591916603406378">"सेटिंग से निकालें"</string>
-    <string name="remove_from_settings_prompt" msgid="6069085993355887748">"सेटिंग से सिस्टम यूज़र इंटरफ़ेस (यूआई) ट्यूनर निकालें और इसकी सभी सुविधाओं का इस्तेमाल रोक दें?"</string>
+    <string name="remove_from_settings_prompt" msgid="6069085993355887748">"सेटिंग से सिस्टम UI ट्यूनर निकालें और इसकी सभी सुविधाओं का उपयोग रोक दें?"</string>
     <string name="activity_not_found" msgid="348423244327799974">"ऐप्लिकेशन आपके डिवाइस पर इंस्टॉल नहीं है"</string>
     <string name="clock_seconds" msgid="7689554147579179507">"घड़ी के सेकंड दिखाएं"</string>
-    <string name="clock_seconds_desc" msgid="6282693067130470675">"स्टेटस बार में सेकंड में समय दिखाएं. इससे बैटरी लाइफ़ पर असर पड़ सकता है."</string>
+    <string name="clock_seconds_desc" msgid="6282693067130470675">"स्थिति बार में घड़ी के सेकंड दिखाएं. इससे बैटरी के जीवनकाल पर प्रभाव पड़ सकता है."</string>
     <string name="qs_rearrange" msgid="8060918697551068765">"त्वरित सेटिंग को पुन: व्यवस्थित करें"</string>
     <string name="show_brightness" msgid="6613930842805942519">"त्वरित सेटिंग में स्क्रीन की रोशनी दिखाएं"</string>
     <string name="experimental" msgid="6198182315536726162">"प्रयोगात्मक"</string>
     <string name="enable_bluetooth_title" msgid="5027037706500635269">"ब्लूटूथ चालू करें?"</string>
     <string name="enable_bluetooth_message" msgid="9106595990708985385">"अपने कीबोर्ड को अपने टैबलेट से कनेक्ट करने के लिए, आपको पहले ब्लूटूथ चालू करना होगा."</string>
     <string name="enable_bluetooth_confirmation_ok" msgid="6258074250948309715">"चालू करें"</string>
-    <string name="show_silently" msgid="6841966539811264192">"सूचना बिना आवाज़ के दिखाएं"</string>
-    <string name="block" msgid="2734508760962682611">"सभी सूचनाएं रोकें"</string>
+    <string name="show_silently" msgid="6841966539811264192">"नोटिफिकेशन मौन रूप से दिखाएं"</string>
+    <string name="block" msgid="2734508760962682611">"सभी नोटिफिकेशन अवरुद्ध करें"</string>
     <string name="do_not_silence" msgid="6878060322594892441">"मौन ना करें"</string>
     <string name="do_not_silence_block" msgid="4070647971382232311">"मौन या अवरुद्ध ना करें"</string>
-    <string name="tuner_full_importance_settings" msgid="3207312268609236827">"पावर सूचना नियंत्रण"</string>
+    <string name="tuner_full_importance_settings" msgid="3207312268609236827">"पावर नोटिफ़िकेशन नियंत्रण"</string>
     <string name="tuner_full_importance_settings_on" msgid="7545060756610299966">"चालू"</string>
     <string name="tuner_full_importance_settings_off" msgid="8208165412614935229">"बंद"</string>
-<<<<<<< HEAD
-    <string name="power_notification_controls_description" msgid="4372459941671353358">"पावर सूचना नियंत्रण के ज़रिये, आप किसी ऐप की सूचना को उसकी अहमियत के हिसाब से 0 से 5 के लेवल पर सेट कर सकते हैं.\n\n"<b>"लेवल 5"</b>" \n- सूचना सूची में सबसे ऊपर दिखाएं \n- पूरे स्क्रीन को ढंकने की अनुमति दें \n- लगातार देखते रहें \n\n"<b>" लेवल 4"</b>" \n- पूरे स्क्रीन को ढंकें \n- लगातार देखते रहें \n\n"<b>"लेवल 3"</b>" \n- पूरे स्क्रीन को ढंकने से रोकें \n-कभी भी न देखें \n\n"<b>"लेवल 2"</b>" \n- पूरे स्क्रीन को ढंकने से रोकें \n- कभी भी देखें \n- कभी भी आवाज़ या कंपन (वाइब्रेशन) न करें \n\n"<b>"लेवल 1"</b>" \n- पूरे स्क्रीन को ढंकने से रोकें \n- कभी भी न देखें \n- कभी भी आवाज़ या कंपन (वाइब्रेशन) न करें \n- लॉक स्क्रीन और स्टेटस बार से छिपाएं \n- सूचना सूची के नीचे दिखाएं \n\n"<b>"लेवल 0"</b>" \n- ऐप्लिकेशन की सभी सूचनाएं रोक दें"</string>
-    <string name="notification_header_default_channel" msgid="7506845022070889909">"सूचना"</string>
-    <string name="notification_channel_disabled" msgid="2139193533791840539">"अब आपको ये सूचनाएं नहीं मिलेंगी"</string>
-    <string name="notification_num_channels" msgid="2048144408999179471">"सूचना की <xliff:g id="NUMBER">%d</xliff:g> श्रेणियां"</string>
-    <string name="notification_default_channel_desc" msgid="2506053815870808359">"इस ऐप्लिकेशन में सूचना श्रेणियां नहीं हैं"</string>
-    <string name="notification_unblockable_desc" msgid="3561016061737896906">"इस ऐप की सूचनाएं बंद नहीं की जा सकती"</string>
-=======
     <string name="power_notification_controls_description" msgid="4372459941671353358">"पावर नोटिफ़िकेशन नियंत्रण के द्वारा, आप किसी ऐप्लिकेशन के नोटिफ़िकेशन के लिए 0 से 5 तक महत्व का लेवल सेट कर सकते हैं. \n\n"<b>"लेवल 5"</b>" \n- नोटिफ़िकेशन सूची के शीर्ष पर दिखाएं \n- पूर्ण स्क्रीन बाधा की अनुमति दें \n- हमेशा तांक-झांक करें \n\n"<b>"लेवल 4"</b>" \n- पूर्ण स्क्रीन बाधा को रोकें \n- हमेशा तांक-झांक करें \n\n"<b>"लेवल 3"</b>" \n- पूर्ण स्क्रीन बाधा को रोकें \n- कभी भी तांक-झांक ना करें \n\n"<b>"लेवल 2"</b>" \n- पूर्ण स्क्रीन बाधा को रोकें \n- कभी भी तांक-झांक ना करें \n- कभी भी ध्वनि या कंपन ना करें \n\n"<b>"लेवल 1"</b>" \n- पूर्ण स्क्रीन बाधा को रोकें \n- कभी भी तांक-झांक ना करें \n- कभी भी ध्वनि या कंपन ना करें \n- लॉक स्क्रीन और स्थिति बार से छिपाएं \n- नोटिफ़िकेशन सूची के नीचे दिखाएं \n\n"<b>"लेवल 0"</b>" \n- ऐप्लिकेशन के सभी नोटिफ़िकेशन अवरुद्ध कर दें"</string>
     <string name="notification_header_default_channel" msgid="7506845022070889909">"नोटिफ़िकेशन"</string>
     <string name="notification_channel_disabled" msgid="2139193533791840539">"अब आपको ये नोटिफ़िकेशन नहीं मिलेंगे"</string>
     <string name="notification_num_channels" msgid="2048144408999179471">"नोटिफ़िकेशन की <xliff:g id="NUMBER">%d</xliff:g> श्रेणियां"</string>
     <string name="notification_default_channel_desc" msgid="2506053815870808359">"इस ऐप्लिकेशन में नोटिफ़िकेशन श्रेणियां नहीं हैं"</string>
     <string name="notification_unblockable_desc" msgid="3561016061737896906">"इस ऐप्लिकेशन के नोटिफ़िकेशन बंद नहीं किए जा सकते"</string>
->>>>>>> 98e12851
     <plurals name="notification_num_channels_desc" formatted="false" msgid="5492793452274077663">
-      <item quantity="one">इस ऐप की <xliff:g id="NUMBER_1">%d</xliff:g> सूचना श्रेणियों में से 1 श्रेणी</item>
-      <item quantity="other">इस ऐप की <xliff:g id="NUMBER_1">%d</xliff:g> सूचना श्रेणियों में से 1 श्रेणी</item>
+      <item quantity="one">इस ऐप्लिकेशन की <xliff:g id="NUMBER_1">%d</xliff:g> नोटिफ़िकेशन श्रेणियों में से 1 श्रेणी</item>
+      <item quantity="other">इस ऐप्लिकेशन की <xliff:g id="NUMBER_1">%d</xliff:g> नोटिफ़िकेशन श्रेणियों में से 1 श्रेणी</item>
     </plurals>
     <string name="notification_channels_list_desc_2" msgid="6214732715833946441">"<xliff:g id="CHANNEL_NAME_1">%1$s</xliff:g>, <xliff:g id="CHANNEL_NAME_2">%2$s</xliff:g>"</string>
     <plurals name="notification_channels_list_desc_2_and_others" formatted="false" msgid="2747813553355336157">
       <item quantity="one"><xliff:g id="CHANNEL_NAME_1_3">%1$s</xliff:g>, <xliff:g id="CHANNEL_NAME_2_4">%2$s</xliff:g> और <xliff:g id="NUMBER_5">%3$d</xliff:g> अन्य</item>
       <item quantity="other"><xliff:g id="CHANNEL_NAME_1_3">%1$s</xliff:g>, <xliff:g id="CHANNEL_NAME_2_4">%2$s</xliff:g> और <xliff:g id="NUMBER_5">%3$d</xliff:g> अन्य</item>
     </plurals>
-    <string name="notification_channel_controls_opened_accessibility" msgid="6553950422055908113">"<xliff:g id="APP_NAME">%1$s</xliff:g> के लिए सूचना नियंत्रण चालू हैं"</string>
-    <string name="notification_channel_controls_closed_accessibility" msgid="7521619812603693144">"<xliff:g id="APP_NAME">%1$s</xliff:g> के लिए सूचना नियंत्रण बंद हैं"</string>
-    <string name="notification_channel_switch_accessibility" msgid="3420796005601900717">"इस चैनल से सूचना की पाने की मंज़ूरी दें"</string>
+    <string name="notification_channel_controls_opened_accessibility" msgid="6553950422055908113">"<xliff:g id="APP_NAME">%1$s</xliff:g> के लिए नोटिफ़िकेशन नियंत्रण चालू हैं"</string>
+    <string name="notification_channel_controls_closed_accessibility" msgid="7521619812603693144">"<xliff:g id="APP_NAME">%1$s</xliff:g> के लिए नोटिफ़िकेशन नियंत्रण बंद हैं"</string>
+    <string name="notification_channel_switch_accessibility" msgid="3420796005601900717">"इस चैनल से नोटिफ़िकेशन की अनुमति दें"</string>
     <string name="notification_all_categories" msgid="5407190218055113282">"सभी श्रेणियां"</string>
     <string name="notification_more_settings" msgid="816306283396553571">"और सेटिंग"</string>
-    <string name="notification_app_settings" msgid="3743278649182392015">"अपनी पसंद के मुताबिक बनाएं: <xliff:g id="SUB_CATEGORY">%1$s</xliff:g>"</string>
+    <string name="notification_app_settings" msgid="3743278649182392015">"कस्टमाइज़ करें: <xliff:g id="SUB_CATEGORY">%1$s</xliff:g>"</string>
     <string name="notification_done" msgid="5279426047273930175">"हो गया"</string>
     <string name="notification_menu_accessibility" msgid="2046162834248888553">"<xliff:g id="APP_NAME">%1$s</xliff:g> <xliff:g id="MENU_DESCRIPTION">%2$s</xliff:g>"</string>
-    <string name="notification_menu_gear_description" msgid="2204480013726775108">"सूचना नियंत्रण"</string>
-    <string name="notification_menu_snooze_description" msgid="3653669438131034525">"सूचना को स्नूज़ (थोड़ी देर के लिए चुप करना) करने के विकल्प"</string>
+    <string name="notification_menu_gear_description" msgid="2204480013726775108">"नोटिफ़िकेशन नियंत्रण"</string>
+    <string name="notification_menu_snooze_description" msgid="3653669438131034525">"नोटिफ़िकेशन की याद दिलाने के विकल्प"</string>
     <string name="snooze_undo" msgid="6074877317002985129">"पहले जैसा करें"</string>
     <string name="snoozed_for_time" msgid="2390718332980204462">"<xliff:g id="TIME_AMOUNT">%1$s</xliff:g> के लिए याद दिलाया गया"</string>
     <plurals name="snoozeHourOptions" formatted="false" msgid="2124335842674413030">
@@ -637,18 +615,18 @@
     <string name="keyboard_key_num_lock" msgid="5052537581246772117">"Num Lock"</string>
     <string name="keyboard_key_numpad_template" msgid="8729216555174634026">"Numpad <xliff:g id="NAME">%1$s</xliff:g>"</string>
     <string name="keyboard_shortcut_group_system" msgid="6472647649616541064">"सिस्टम"</string>
-    <string name="keyboard_shortcut_group_system_home" msgid="3054369431319891965">"होम पेज"</string>
+    <string name="keyboard_shortcut_group_system_home" msgid="3054369431319891965">"होम"</string>
     <string name="keyboard_shortcut_group_system_recents" msgid="3154851905021926744">"हाल ही के"</string>
     <string name="keyboard_shortcut_group_system_back" msgid="2207004531216446378">"वापस जाएं"</string>
-    <string name="keyboard_shortcut_group_system_notifications" msgid="8366964080041773224">"सूचनाएं"</string>
+    <string name="keyboard_shortcut_group_system_notifications" msgid="8366964080041773224">"नोटिफ़िकेशन"</string>
     <string name="keyboard_shortcut_group_system_shortcuts_helper" msgid="4892255911160332762">"कीबोर्ड शॉर्टकट"</string>
-    <string name="keyboard_shortcut_group_system_switch_input" msgid="2334164096341310324">"इनपुट का तरीका बदलें"</string>
+    <string name="keyboard_shortcut_group_system_switch_input" msgid="2334164096341310324">"इनपुट पद्धति‍ बदलें"</string>
     <string name="keyboard_shortcut_group_applications" msgid="9129465955073449206">"ऐप्लिकेशन"</string>
     <string name="keyboard_shortcut_group_applications_assist" msgid="9095441910537146013">"सहायक"</string>
     <string name="keyboard_shortcut_group_applications_browser" msgid="6465985474000766533">"ब्राउज़र"</string>
     <string name="keyboard_shortcut_group_applications_contacts" msgid="2064197111278436375">"संपर्क"</string>
     <string name="keyboard_shortcut_group_applications_email" msgid="6257036897441939004">"ईमेल"</string>
-    <string name="keyboard_shortcut_group_applications_sms" msgid="638701213803242744">"मैसेज (एसएमएस) करें"</string>
+    <string name="keyboard_shortcut_group_applications_sms" msgid="638701213803242744">"SMS करें"</string>
     <string name="keyboard_shortcut_group_applications_music" msgid="4775559515850922780">"संगीत"</string>
     <string name="keyboard_shortcut_group_applications_youtube" msgid="6555453761294723317">"YouTube"</string>
     <string name="keyboard_shortcut_group_applications_calendar" msgid="9043614299194991263">"कैलेंडर"</string>
@@ -658,18 +636,18 @@
     <string name="volume_up_silent" msgid="7141255269783588286">"वॉल्यूम बढ़ाएं पर परेशान न करें से बाहर निकलें"</string>
     <string name="battery" msgid="7498329822413202973">"बैटरी"</string>
     <string name="clock" msgid="7416090374234785905">"घड़ी"</string>
-    <string name="headset" msgid="4534219457597457353">"हेडसेट"</string>
+    <string name="headset" msgid="4534219457597457353">"हैडसेट"</string>
     <string name="accessibility_status_bar_headphones" msgid="9156307120060559989">"हेडफ़ोन कनेक्‍ट किए गए"</string>
-    <string name="accessibility_status_bar_headset" msgid="8666419213072449202">"हेडसेट कनेक्‍ट किया गया"</string>
-    <string name="data_saver" msgid="5037565123367048522">"डेटा बचाने की सेटिंग"</string>
-    <string name="accessibility_data_saver_on" msgid="8454111686783887148">"डेटा बचाने की सेटिंग चालू है"</string>
-    <string name="accessibility_data_saver_off" msgid="8841582529453005337">"डेटा बचाने की सेटिंग बंद है"</string>
+    <string name="accessibility_status_bar_headset" msgid="8666419213072449202">"हैडसेट कनेक्‍ट किया गया"</string>
+    <string name="data_saver" msgid="5037565123367048522">"डेटा बचतकर्ता"</string>
+    <string name="accessibility_data_saver_on" msgid="8454111686783887148">"डेटा बचतकर्ता चालू है"</string>
+    <string name="accessibility_data_saver_off" msgid="8841582529453005337">"डेटा बचतकर्ता बंद है"</string>
     <string name="switch_bar_on" msgid="1142437840752794229">"चालू"</string>
     <string name="switch_bar_off" msgid="8803270596930432874">"बंद"</string>
     <string name="nav_bar" msgid="1993221402773877607">"नेविगेशन बार"</string>
     <string name="nav_bar_layout" msgid="3664072994198772020">"लेआउट"</string>
-    <string name="left_nav_bar_button_type" msgid="8555981238887546528">"कुछ और बाएं बटन के प्रकार"</string>
-    <string name="right_nav_bar_button_type" msgid="2481056627065649656">"कुछ और दाएं बटन के प्रकार"</string>
+    <string name="left_nav_bar_button_type" msgid="8555981238887546528">"अतिरिक्त बायां बटन प्रकार"</string>
+    <string name="right_nav_bar_button_type" msgid="2481056627065649656">"अतिरिक्त दायां बटन प्रकार"</string>
     <string name="nav_bar_default" msgid="8587114043070993007">"(डिफ़ॉल्ट)"</string>
   <string-array name="nav_bar_buttons">
     <item msgid="1545641631806817203">"क्लिपबोर्ड"</item>
@@ -684,28 +662,28 @@
     <item msgid="586019486955594690">"दाएं झुका हुआ"</item>
   </string-array>
     <string name="menu_ime" msgid="4998010205321292416">"कीबोर्ड स्विचर"</string>
-    <string name="save" msgid="2311877285724540644">"सेव करें"</string>
+    <string name="save" msgid="2311877285724540644">"सहेजें"</string>
     <string name="reset" msgid="2448168080964209908">"रीसेट करें"</string>
     <string name="adjust_button_width" msgid="6138616087197632947">"बटन की चौड़ाई समायोजित करें"</string>
     <string name="clipboard" msgid="1313879395099896312">"क्लिपबोर्ड"</string>
-    <string name="accessibility_key" msgid="5701989859305675896">"आपके मुताबिक नेविगेट करने के लिए बटन"</string>
+    <string name="accessibility_key" msgid="5701989859305675896">"कस्‍टम मार्गदर्शक बटन"</string>
     <string name="left_keycode" msgid="2010948862498918135">"बायां कुंजी कोड"</string>
     <string name="right_keycode" msgid="708447961000848163">"दायां कुंजी कोड"</string>
-    <string name="left_icon" msgid="3096287125959387541">"बायां आइकॉन"</string>
-    <string name="right_icon" msgid="3952104823293824311">"दायां आइकॉन"</string>
-    <string name="drag_to_add_tiles" msgid="7058945779098711293">"टाइलों को जोड़ने के लिए खींचें और छोड़ें"</string>
-    <string name="drag_to_remove_tiles" msgid="3361212377437088062">"हटाने के लिए यहां खींचें और छोड़ें"</string>
-    <string name="qs_edit" msgid="2232596095725105230">"बदलाव करें"</string>
+    <string name="left_icon" msgid="3096287125959387541">"बायां आइकन"</string>
+    <string name="right_icon" msgid="3952104823293824311">"दायां आइकन"</string>
+    <string name="drag_to_add_tiles" msgid="7058945779098711293">"टाइलों को जोड़ने के लिए खींचें"</string>
+    <string name="drag_to_remove_tiles" msgid="3361212377437088062">"निकालने के लिए यहां खींचें"</string>
+    <string name="qs_edit" msgid="2232596095725105230">"संपादित करें"</string>
     <string name="tuner_time" msgid="6572217313285536011">"समय"</string>
   <string-array name="clock_options">
     <item msgid="5965318737560463480">"घंटे, मिनट और सेकंड दिखाएं"</item>
     <item msgid="1427801730816895300">"घंटे और मिनट दिखाएं (डिफ़ॉल्ट)"</item>
-    <item msgid="3830170141562534721">"इस आइकॉन को ना दिखाएं"</item>
+    <item msgid="3830170141562534721">"यह आइकन ना दिखाएं"</item>
   </string-array>
   <string-array name="battery_options">
     <item msgid="3160236755818672034">"हमेशा प्रतिशत दिखाएं"</item>
     <item msgid="2139628951880142927">"चार्ज होते समय प्रतिशत दिखाएं (डिफ़ॉल्ट)"</item>
-    <item msgid="3327323682209964956">"इस आइकॉन को ना दिखाएं"</item>
+    <item msgid="3327323682209964956">"यह आइकन ना दिखाएं"</item>
   </string-array>
     <string name="other" msgid="4060683095962566764">"अन्य"</string>
     <string name="accessibility_divider" msgid="5903423481953635044">"विभाजित स्क्रीन विभाजक"</string>
@@ -719,16 +697,16 @@
     <string name="accessibility_action_divider_top_50" msgid="6385859741925078668">"ऊपर की स्क्रीन को 50% बनाएं"</string>
     <string name="accessibility_action_divider_top_30" msgid="6201455163864841205">"ऊपर की स्क्रीन को 30% बनाएं"</string>
     <string name="accessibility_action_divider_bottom_full" msgid="301433196679548001">"नीचे की स्क्रीन को पूर्ण स्क्रीन बनाएं"</string>
-    <string name="accessibility_qs_edit_tile_label" msgid="8374924053307764245">"स्थिति <xliff:g id="POSITION">%1$d</xliff:g>, <xliff:g id="TILE_NAME">%2$s</xliff:g>. में बदलाव करने के लिए दो बार छूएं."</string>
-    <string name="accessibility_qs_edit_add_tile_label" msgid="8133209638023882667">"<xliff:g id="TILE_NAME">%1$s</xliff:g>. जोड़ने के लिए दो बार छूएं."</string>
-    <string name="accessibility_qs_edit_position_label" msgid="5055306305919289819">"स्थिति <xliff:g id="POSITION">%1$d</xliff:g>. चुनने के लिए दो बार छूएं."</string>
+    <string name="accessibility_qs_edit_tile_label" msgid="8374924053307764245">"स्थिति <xliff:g id="POSITION">%1$d</xliff:g>, <xliff:g id="TILE_NAME">%2$s</xliff:g>. संपादित करने के लिए डबल टैप करें."</string>
+    <string name="accessibility_qs_edit_add_tile_label" msgid="8133209638023882667">"<xliff:g id="TILE_NAME">%1$s</xliff:g>. जोड़ने के लिए डबल टैप करें."</string>
+    <string name="accessibility_qs_edit_position_label" msgid="5055306305919289819">"स्थिति <xliff:g id="POSITION">%1$d</xliff:g>. चुनने के लिए डबल टैप करें."</string>
     <string name="accessibility_qs_edit_move_tile" msgid="2461819993780159542">"<xliff:g id="TILE_NAME">%1$s</xliff:g> को ले जाएं"</string>
     <string name="accessibility_qs_edit_remove_tile" msgid="7484493384665907197">"<xliff:g id="TILE_NAME">%1$s</xliff:g> निकालें"</string>
     <string name="accessibility_qs_edit_tile_added" msgid="8050200862063548309">"<xliff:g id="TILE_NAME">%1$s</xliff:g> को <xliff:g id="POSITION">%2$d</xliff:g> स्थिति में जोड़ा गया"</string>
     <string name="accessibility_qs_edit_tile_removed" msgid="8584304916627913440">"<xliff:g id="TILE_NAME">%1$s</xliff:g> निकाल दिया गया है"</string>
     <string name="accessibility_qs_edit_tile_moved" msgid="4343693412689365038">"<xliff:g id="TILE_NAME">%1$s</xliff:g> को <xliff:g id="POSITION">%2$d</xliff:g> स्थिति में ले जाया गया"</string>
     <string name="accessibility_desc_quick_settings_edit" msgid="8073587401747016103">"त्वरित सेटिंग संपादक."</string>
-    <string name="accessibility_desc_notification_icon" msgid="8352414185263916335">"<xliff:g id="ID_1">%1$s</xliff:g> सूचना: <xliff:g id="ID_2">%2$s</xliff:g>"</string>
+    <string name="accessibility_desc_notification_icon" msgid="8352414185263916335">"<xliff:g id="ID_1">%1$s</xliff:g> नोटिफ़िकेशन: <xliff:g id="ID_2">%2$s</xliff:g>"</string>
     <string name="dock_forced_resizable" msgid="5914261505436217520">"हो सकता है कि ऐप्लिकेशन विभाजित स्क्रीन के साथ काम ना करे."</string>
     <string name="dock_non_resizeble_failed_to_dock_text" msgid="3871617304250207291">"ऐप विभाजित स्‍क्रीन का समर्थन नहीं करता है."</string>
     <string name="forced_resizable_secondary_display" msgid="4230857851756391925">"हो सकता है कि ऐप प्राइमरी (मुख्य) डिस्प्ले के अलावा बाकी दूसरे डिस्प्ले पर काम न करे."</string>
@@ -741,23 +719,16 @@
     <string name="accessibility_quick_settings_no_internet" msgid="31890692343084075">"कोई इंटरनेट नहीं."</string>
     <string name="accessibility_quick_settings_open_details" msgid="4230931801728005194">"विवरण खोलें."</string>
     <string name="accessibility_quick_settings_open_settings" msgid="7806613775728380737">"<xliff:g id="ID_1">%s</xliff:g> सेटिंग खोलें."</string>
-    <string name="accessibility_quick_settings_edit" msgid="7839992848995240393">"सेटिंग के क्रम को बदलें"</string>
+    <string name="accessibility_quick_settings_edit" msgid="7839992848995240393">"सेटिंग का क्रम संपादित करें."</string>
     <string name="accessibility_quick_settings_page" msgid="5032979051755200721">"पेज <xliff:g id="ID_2">%2$d</xliff:g> में से <xliff:g id="ID_1">%1$d</xliff:g>"</string>
     <string name="tuner_lock_screen" msgid="5755818559638850294">"लॉक स्‍क्रीन"</string>
-    <string name="pip_phone_expand" msgid="5889780005575693909">"विस्तार करें"</string>
+    <string name="pip_phone_expand" msgid="5889780005575693909">"विस्तृत करें"</string>
     <string name="pip_phone_minimize" msgid="1079119422589131792">"छोटा करें"</string>
     <string name="pip_phone_close" msgid="8416647892889710330">"बंद करें"</string>
-<<<<<<< HEAD
-    <string name="pip_phone_dismiss_hint" msgid="6351678169095923899">"खारिज करने के लिए नीचे खींचें और छोड़ें"</string>
-    <string name="pip_menu_title" msgid="3328510504196964712">"पिक्चर में पिक्चर मेन्यू"</string>
-    <string name="pip_notification_title" msgid="3204024940158161322">"<xliff:g id="NAME">%s</xliff:g> पिक्चर में पिक्चर के अंदर है"</string>
-    <string name="pip_notification_message" msgid="4171698133469539591">"अगर आप नहीं चाहते कि <xliff:g id="NAME">%s</xliff:g> इस सुविधा का उपयोग करे, तो सेटिंग खोलने और उसे बंद करने के लिए टैप करें."</string>
-=======
     <string name="pip_phone_dismiss_hint" msgid="6351678169095923899">"खारिज करने के लिए नीचे खींचें"</string>
     <string name="pip_menu_title" msgid="3328510504196964712">"चित्र में चित्र मेनू"</string>
     <string name="pip_notification_title" msgid="3204024940158161322">"<xliff:g id="NAME">%s</xliff:g> स्क्रीन में स्क्रीन के अंदर है"</string>
     <string name="pip_notification_message" msgid="5619512781514343311">"अगर आप नहीं चाहते कि <xliff:g id="NAME">%s</xliff:g> इस सुविधा का उपयोग करे, तो सेटिंग खोलने के लिए टैप करें और उसे बंद करें ."</string>
->>>>>>> 98e12851
     <string name="pip_play" msgid="1417176722760265888">"चलाएं"</string>
     <string name="pip_pause" msgid="8881063404466476571">"रोकें"</string>
     <string name="pip_skip_to_next" msgid="1948440006726306284">"अगले पर जाएं"</string>
@@ -780,7 +751,7 @@
     <string name="tuner_minus" msgid="4806116839519226809">"घटाने का चिह्न"</string>
     <string name="tuner_left" msgid="8404287986475034806">"बायां"</string>
     <string name="tuner_right" msgid="6222734772467850156">"दायां"</string>
-    <string name="tuner_menu" msgid="191640047241552081">"मेन्यू"</string>
+    <string name="tuner_menu" msgid="191640047241552081">"मेनू"</string>
     <string name="tuner_app" msgid="3507057938640108777">"<xliff:g id="APP">%1$s</xliff:g> ऐप"</string>
     <string name="notification_channel_alerts" msgid="4496839309318519037">"सूचनाएं"</string>
     <string name="notification_channel_screenshot" msgid="6314080179230000938">"स्‍क्रीनशॉट"</string>
@@ -801,6 +772,5 @@
     <string name="qs_dnd_keep" msgid="1825009164681928736">"रखें"</string>
     <string name="qs_dnd_replace" msgid="8019520786644276623">"बदलें"</string>
     <string name="running_foreground_services_title" msgid="381024150898615683">"बैकग्राउंड में चल रहे ऐप्लिकेशन"</string>
-    <string name="running_foreground_services_msg" msgid="6326247670075574355">"बैटरी और डेटा खर्च की जानकारी के लिए छूएं"</string>
-    <string name="data_usage_disable_mobile" msgid="5116269981510015864">"मोबाइल डेटा बंद करना चाहते हैं?"</string>
+    <string name="running_foreground_services_msg" msgid="6326247670075574355">"बैटरी और डेटा उपयोग के विवरण देखने के लिए टैप करें"</string>
 </resources>