--- conflicted
+++ resolved
@@ -325,12 +325,7 @@
     <string name="quick_settings_wifi_on_label" msgid="7607810331387031235">"ୱାଇ-ଫାଇ ଅନ୍‍ ଅଛି"</string>
     <string name="quick_settings_wifi_detail_empty_text" msgid="269990350383909226">"କୌଣସି ୱାଇ-ଫାଇ ନେଟ୍‌ୱର୍କ ଉପଲବ୍ଧ ନାହିଁ"</string>
     <string name="quick_settings_wifi_secondary_label_transient" msgid="7748206246119760554">"ଅନ୍ ହେଉଛି…"</string>
-<<<<<<< HEAD
-    <!-- no translation found for quick_settings_cast_title (6954684227605751758) -->
-    <skip />
-=======
     <string name="quick_settings_cast_title" msgid="6954684227605751758">"ସ୍କ୍ରିନ୍ କାଷ୍ଟ"</string>
->>>>>>> 825827da
     <string name="quick_settings_casting" msgid="6601710681033353316">"କାଷ୍ଟିଙ୍ଗ"</string>
     <string name="quick_settings_cast_device_default_name" msgid="5367253104742382945">"ନାମହୀନ ଡିଭାଇସ୍‍"</string>
     <string name="quick_settings_cast_device_default_description" msgid="2484573682378634413">"କାଷ୍ଟ୍ ପାଇଁ ପ୍ରସ୍ତୁତ"</string>
@@ -442,15 +437,8 @@
     <string name="battery_saver_notification_title" msgid="8614079794522291840">"ବ୍ୟାଟେରୀ ସେଭର୍‌ ଅନ୍‌ ଅଛି"</string>
     <string name="battery_saver_notification_text" msgid="820318788126672692">"କାର୍ଯ୍ୟ ସମ୍ପାଦନ ଓ ବ୍ୟାକ୍‌ଗ୍ରାଉଣ୍ଡ ଡାଟା କମ୍ କରନ୍ତୁ"</string>
     <string name="battery_saver_notification_action_text" msgid="132118784269455533">"ବ୍ୟାଟେରୀ ସେଭର୍‌ ଅଫ୍‍ କରନ୍ତୁ"</string>
-<<<<<<< HEAD
-    <!-- no translation found for media_projection_dialog_text (1443042478990422751) -->
-    <skip />
-    <!-- no translation found for media_projection_dialog_title (7574971526813630219) -->
-    <skip />
-=======
     <string name="media_projection_dialog_text" msgid="1443042478990422751">"ବିଜ୍ଞପ୍ତି, ପାସ୍‍ୱର୍ଡ, ଫଟୋ, ମେସେଜ୍ ଏବଂ ପେମେଣ୍ଟ ସୂଚନା ସହ ଆପଣଙ୍କ ସ୍କ୍ରିନ୍‍‍ରେ ସବୁକିଛି କ୍ୟାପ୍‍ଚର୍ କରିବା <xliff:g id="APP_SEEKING_PERMISSION">%s</xliff:g> ଆରମ୍ଭ କରିବ।"</string>
     <string name="media_projection_dialog_title" msgid="7574971526813630219">"ଆପଣଙ୍କର ସ୍କ୍ରିନ୍ କାଷ୍ଟ ବା ରେକର୍ଡ କରିବାକୁ <xliff:g id="APP_SEEKING_PERMISSION">%s</xliff:g> ଅନୁୁୁମତି ଦେବେ?"</string>
->>>>>>> 825827da
     <string name="media_projection_remember_text" msgid="3103510882172746752">"ପୁଣି ଦେଖାନ୍ତୁ ନାହିଁ"</string>
     <string name="clear_all_notifications_text" msgid="814192889771462828">"ସମସ୍ତ ଖାଲି କରନ୍ତୁ"</string>
     <string name="manage_notifications_text" msgid="2386728145475108753">"ପରିଚାଳନା କରନ୍ତୁ"</string>
@@ -828,12 +816,7 @@
     <string name="high_temp_notif_message" msgid="5642466103153429279">"ଫୋନ୍‍ ଥଣ୍ଡା ହେବା ସମୟରେ କିଛି ଫିଚର୍ ସୀମିତ ଭାବେ କାମ କରିଥାଏ"</string>
     <string name="high_temp_dialog_message" msgid="6840700639374113553">"ଆପଣଙ୍କ ଫୋନ୍‍ ସ୍ୱଚାଳିତ ଭାବେ ଥଣ୍ଡା ହେବାକୁ ଚେଷ୍ଟା କରିବ। ଆପଣ ତଥାପି ନିଜ ଫୋନ୍‍ ବ୍ୟବହାର କରିପାରିବେ, କିନ୍ତୁ ଏହା ଧୀରେ ଚାଲିପାରେ।\n\nଆପଣଙ୍କ ଫୋନ୍‍ ଥଣ୍ଡା ହୋଇଯିବାପରେ, ଏହା ସାମାନ୍ୟ ଭାବେ ଚାଲିବ।"</string>
     <string name="high_temp_alarm_title" msgid="442812040762745210">"ଚାର୍ଜର୍‍ ଅନ୍‍ପ୍ଲଗ୍‌ କରନ୍ତୁ"</string>
-<<<<<<< HEAD
-    <!-- no translation found for high_temp_alarm_notify_message (1802871059489414932) -->
-    <skip />
-=======
     <string name="high_temp_alarm_notify_message" msgid="1802871059489414932">"ଏହି ଡିଭାଇସ୍ ଚାର୍ଜ କରିବାରେ ଗୋଟିଏ ସମସ୍ୟା ଅଛି। ଯେହେତୁ କେବଳ ଗରମ ହୋଇଯାଇପାରେ, ତେଣୁ ପାୱାର୍ ଆଡପ୍ଟର୍ ଅନ୍‌ପ୍ଲଗ୍‌ କରନ୍ତୁ ଏବଂ ଯତ୍ନ ନିଅନ୍ତୁ।"</string>
->>>>>>> 825827da
     <string name="high_temp_alarm_help_care_steps" msgid="3631075329318070726">"ସେବା ସମ୍ବନ୍ଧିତ ଷ୍ଟେପ୍‌ଗୁଡ଼ିକ ଦେଖନ୍ତୁ"</string>
     <string name="lockscreen_shortcut_left" msgid="2182769107618938629">"ବାମ ଶର୍ଟକଟ୍‍"</string>
     <string name="lockscreen_shortcut_right" msgid="3328683699505226536">"ଡାହାଣ ଶର୍ଟକଟ୍‍"</string>
