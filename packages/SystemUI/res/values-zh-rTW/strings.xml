<?xml version="1.0" encoding="UTF-8"?>
<!-- 
/**
 * Copyright (c) 2009, The Android Open Source Project
 *
 * Licensed under the Apache License, Version 2.0 (the "License");
 * you may not use this file except in compliance with the License.
 * You may obtain a copy of the License at
 *
 *     http://www.apache.org/licenses/LICENSE-2.0
 *
 * Unless required by applicable law or agreed to in writing, software
 * distributed under the License is distributed on an "AS IS" BASIS,
 * WITHOUT WARRANTIES OR CONDITIONS OF ANY KIND, either express or implied.
 * See the License for the specific language governing permissions and
 * limitations under the License.
 */
 -->

<resources xmlns:android="http://schemas.android.com/apk/res/android"
    xmlns:xliff="urn:oasis:names:tc:xliff:document:1.2">
    <string name="app_label" msgid="7164937344850004466">"系統 UI"</string>
    <string name="status_bar_clear_all_button" msgid="7774721344716731603">"清除"</string>
    <string name="status_bar_recent_remove_item_title" msgid="6026395868129852968">"從清單中移除"</string>
    <string name="status_bar_recent_inspect_item_title" msgid="7793624864528818569">"應用程式資訊"</string>
    <string name="status_bar_no_recent_apps" msgid="7374907845131203189">"你最近的螢幕會顯示在這裡"</string>
    <string name="status_bar_accessibility_dismiss_recents" msgid="4576076075226540105">"關閉最近使用的應用程式"</string>
    <plurals name="status_bar_accessibility_recent_apps" formatted="false" msgid="9138535907802238759">
      <item quantity="other">總覽中有 %d 個畫面</item>
      <item quantity="one">總覽中有 1 個畫面</item>
    </plurals>
    <string name="status_bar_no_notifications_title" msgid="4755261167193833213">"沒有通知"</string>
    <string name="status_bar_ongoing_events_title" msgid="1682504513316879202">"進行中"</string>
    <string name="status_bar_latest_events_title" msgid="6594767438577593172">"通知"</string>
    <string name="battery_low_title" msgid="6456385927409742437">"電池電力不足"</string>
    <string name="battery_low_percent_format" msgid="2900940511201380775">"僅剩 <xliff:g id="PERCENTAGE">%s</xliff:g>"</string>
    <string name="battery_low_percent_format_saver_started" msgid="6859235584035338833">"僅剩 <xliff:g id="PERCENTAGE">%s</xliff:g>。節約耗電量模式已開啟。"</string>
    <string name="invalid_charger" msgid="4549105996740522523">"不支援 USB 充電。\n僅能使用隨附的充電器。"</string>
    <string name="invalid_charger_title" msgid="3515740382572798460">"不支援 USB 充電功能。"</string>
    <string name="invalid_charger_text" msgid="5474997287953892710">"僅限使用裝置隨附的充電器。"</string>
    <string name="battery_low_why" msgid="4553600287639198111">"設定"</string>
    <string name="battery_saver_confirmation_title" msgid="5299585433050361634">"要開啟節約耗電量模式嗎？"</string>
    <string name="battery_saver_confirmation_ok" msgid="7507968430447930257">"開啟"</string>
    <string name="battery_saver_start_action" msgid="5576697451677486320">"開啟節約耗電量模式"</string>
    <string name="status_bar_settings_settings_button" msgid="3023889916699270224">"設定"</string>
    <string name="status_bar_settings_wifi_button" msgid="1733928151698311923">"Wi-Fi"</string>
    <string name="status_bar_settings_auto_rotation" msgid="3790482541357798421">"自動旋轉螢幕"</string>
    <string name="status_bar_settings_mute_label" msgid="554682549917429396">"關閉"</string>
    <string name="status_bar_settings_auto_brightness_label" msgid="511453614962324674">"自動"</string>
    <string name="status_bar_settings_notifications" msgid="397146176280905137">"通知"</string>
    <string name="bluetooth_tethered" msgid="7094101612161133267">"藍牙網路共用已開"</string>
    <string name="status_bar_input_method_settings_configure_input_methods" msgid="3504292471512317827">"設定輸入法"</string>
    <string name="status_bar_use_physical_keyboard" msgid="7551903084416057810">"實體鍵盤"</string>
    <string name="usb_device_permission_prompt" msgid="834698001271562057">"允許 <xliff:g id="APPLICATION">%1$s</xliff:g> 應用程式存取 USB 裝置嗎？"</string>
    <string name="usb_accessory_permission_prompt" msgid="5171775411178865750">"允許 <xliff:g id="APPLICATION">%1$s</xliff:g> 應用程式存取 USB 配件嗎？"</string>
    <string name="usb_device_confirm_prompt" msgid="5161205258635253206">"連接這個 USB 裝置時啟用 <xliff:g id="ACTIVITY">%1$s</xliff:g> 嗎？"</string>
    <string name="usb_accessory_confirm_prompt" msgid="3808984931830229888">"連接這個 USB 配件時啟用 <xliff:g id="ACTIVITY">%1$s</xliff:g> 嗎？"</string>
    <string name="usb_accessory_uri_prompt" msgid="513450621413733343">"已安裝的應用程式均無法存取這個 USB 配件，如要進一步瞭解這個配件，請造訪 <xliff:g id="URL">%1$s</xliff:g>"</string>
    <string name="title_usb_accessory" msgid="4966265263465181372">"USB 配件"</string>
    <string name="label_view" msgid="6304565553218192990">"查看"</string>
    <string name="always_use_device" msgid="1450287437017315906">"預設用於這個 USB 裝置"</string>
    <string name="always_use_accessory" msgid="1210954576979621596">"預設用於這個 USB 配件"</string>
    <string name="usb_debugging_title" msgid="4513918393387141949">"允許 USB 偵錯嗎？"</string>
    <string name="usb_debugging_message" msgid="2220143855912376496">"這台電腦的 RSA 金鑰指紋如下：\n<xliff:g id="FINGERPRINT">%1$s</xliff:g>"</string>
    <string name="usb_debugging_always" msgid="303335496705863070">"一律允許透過這台電腦進行"</string>
    <string name="usb_debugging_secondary_user_title" msgid="6353808721761220421">"無權使用 USB 偵錯功能"</string>
    <string name="usb_debugging_secondary_user_message" msgid="8572228137833020196">"這部裝置目前的登入者無法啟用 USB 偵錯功能。如要使用這項功能，請切換成管理員使用者。"</string>
    <string name="compat_mode_on" msgid="6623839244840638213">"放大為全螢幕"</string>
    <string name="compat_mode_off" msgid="4434467572461327898">"放大為全螢幕"</string>
    <string name="screenshot_saving_ticker" msgid="7403652894056693515">"正在儲存螢幕擷取畫面…"</string>
    <string name="screenshot_saving_title" msgid="8242282144535555697">"正在儲存螢幕擷取畫面…"</string>
    <string name="screenshot_saving_text" msgid="2419718443411738818">"正在儲存螢幕擷取畫面。"</string>
    <string name="screenshot_saved_title" msgid="6461865960961414961">"已拍攝螢幕擷取畫面。"</string>
    <string name="screenshot_saved_text" msgid="2685605830386712477">"輕觸即可查看螢幕擷圖。"</string>
    <string name="screenshot_failed_title" msgid="705781116746922771">"無法拍攝螢幕擷取畫面。"</string>
    <string name="screenshot_failed_to_save_unknown_text" msgid="7887826345701753830">"儲存螢幕擷圖時發生問題。"</string>
    <string name="screenshot_failed_to_save_text" msgid="2592658083866306296">"由於儲存空間有限，因此無法儲存螢幕擷取畫面。"</string>
    <string name="screenshot_failed_to_capture_text" msgid="173674476457581486">"這個應用程式或貴機構不允許擷取螢幕畫面"</string>
    <string name="usb_preference_title" msgid="6551050377388882787">"USB 檔案傳輸選項"</string>
    <string name="use_mtp_button_title" msgid="4333504413563023626">"掛接為媒體播放器 (MTP)"</string>
    <string name="use_ptp_button_title" msgid="7517127540301625751">"掛接為相機 (PTP)"</string>
    <string name="installer_cd_button_title" msgid="2312667578562201583">"安裝 Mac 版 Android 檔案傳輸應用程式"</string>
    <string name="accessibility_back" msgid="567011538994429120">"返回"</string>
    <string name="accessibility_home" msgid="8217216074895377641">"主螢幕"</string>
    <string name="accessibility_menu" msgid="316839303324695949">"選單"</string>
    <string name="accessibility_accessibility_button" msgid="7601252764577607915">"協助工具"</string>
    <string name="accessibility_recent" msgid="5208608566793607626">"總覽"</string>
    <string name="accessibility_search_light" msgid="1103867596330271848">"搜尋"</string>
    <string name="accessibility_camera_button" msgid="8064671582820358152">"相機"</string>
    <string name="accessibility_phone_button" msgid="6738112589538563574">"電話"</string>
    <string name="accessibility_voice_assist_button" msgid="487611083884852965">"語音小幫手"</string>
    <string name="accessibility_unlock_button" msgid="128158454631118828">"解除鎖定"</string>
    <string name="accessibility_waiting_for_fingerprint" msgid="4808860050517462885">"正在等候指紋"</string>
    <string name="accessibility_unlock_without_fingerprint" msgid="7541705575183694446">"不使用指紋進行解鎖"</string>
    <string name="unlock_label" msgid="8779712358041029439">"解除鎖定"</string>
    <string name="phone_label" msgid="2320074140205331708">"開啟電話"</string>
    <string name="voice_assist_label" msgid="3956854378310019854">"開啟語音小幫手"</string>
    <string name="camera_label" msgid="7261107956054836961">"開啟攝影機"</string>
    <string name="recents_caption_resize" msgid="3517056471774958200">"選取新工作版面配置"</string>
    <string name="cancel" msgid="6442560571259935130">"取消"</string>
    <string name="accessibility_compatibility_zoom_button" msgid="8461115318742350699">"相容性縮放按鈕。"</string>
    <string name="accessibility_compatibility_zoom_example" msgid="4220687294564945780">"將較小螢幕的畫面放大在較大螢幕上顯示。"</string>
    <string name="accessibility_bluetooth_connected" msgid="2707027633242983370">"藍牙連線已建立。"</string>
    <string name="accessibility_bluetooth_disconnected" msgid="7416648669976870175">"藍牙連線已中斷。"</string>
    <string name="accessibility_no_battery" msgid="358343022352820946">"未安裝電池。"</string>
    <string name="accessibility_battery_one_bar" msgid="7774887721891057523">"電池電量一格。"</string>
    <string name="accessibility_battery_two_bars" msgid="8500650438735009973">"電池電量兩格。"</string>
    <string name="accessibility_battery_three_bars" msgid="2302983330865040446">"電池電量三格。"</string>
    <string name="accessibility_battery_full" msgid="8909122401720158582">"電池電量已滿。"</string>
    <string name="accessibility_no_phone" msgid="4894708937052611281">"沒有電話訊號。"</string>
    <string name="accessibility_phone_one_bar" msgid="687699278132664115">"電話訊號強度一格。"</string>
    <string name="accessibility_phone_two_bars" msgid="8384905382804815201">"電話訊號強度兩格。"</string>
    <string name="accessibility_phone_three_bars" msgid="8521904843919971885">"電話訊號強度三格。"</string>
    <string name="accessibility_phone_signal_full" msgid="6471834868580757898">"電話訊號滿格。"</string>
    <string name="accessibility_no_data" msgid="4791966295096867555">"沒有數據網路。"</string>
    <string name="accessibility_data_one_bar" msgid="1415625833238273628">"數據網路訊號強度一格。"</string>
    <string name="accessibility_data_two_bars" msgid="6166018492360432091">"數據網路訊號強度兩格。"</string>
    <string name="accessibility_data_three_bars" msgid="9167670452395038520">"數據網路訊號強度三格。"</string>
    <string name="accessibility_data_signal_full" msgid="2708384608124519369">"數據網路訊號滿格。"</string>
    <string name="accessibility_wifi_name" msgid="7202151365171148501">"已連線至<xliff:g id="WIFI">%s</xliff:g>。"</string>
    <string name="accessibility_bluetooth_name" msgid="8441517146585531676">"已連線至<xliff:g id="BLUETOOTH">%s</xliff:g>。"</string>
    <string name="accessibility_cast_name" msgid="4026393061247081201">"已連線至 <xliff:g id="CAST">%s</xliff:g>。"</string>
    <string name="accessibility_no_wimax" msgid="4329180129727630368">"沒有 WiMAX 訊號。"</string>
    <string name="accessibility_wimax_one_bar" msgid="4170994299011863648">"WiMAX 訊號一格。"</string>
    <string name="accessibility_wimax_two_bars" msgid="9176236858336502288">"WiMAX 訊號兩格。"</string>
    <string name="accessibility_wimax_three_bars" msgid="6116551636752103927">"WiMAX 訊號三格。"</string>
    <string name="accessibility_wimax_signal_full" msgid="2768089986795579558">"WiMAX 訊號滿格。"</string>
    <string name="accessibility_ethernet_disconnected" msgid="5896059303377589469">"未連上乙太網路。"</string>
    <string name="accessibility_ethernet_connected" msgid="2692130313069182636">"已連上乙太網路。"</string>
    <string name="accessibility_no_signal" msgid="7064645320782585167">"沒有訊號。"</string>
    <string name="accessibility_not_connected" msgid="6395326276213402883">"尚未連線。"</string>
    <string name="accessibility_zero_bars" msgid="3806060224467027887">"訊號強度零格。"</string>
    <string name="accessibility_one_bar" msgid="1685730113192081895">"訊號強度一格。"</string>
    <string name="accessibility_two_bars" msgid="6437363648385206679">"訊號強度兩格。"</string>
    <string name="accessibility_three_bars" msgid="2648241415119396648">"訊號強度三格。"</string>
    <string name="accessibility_signal_full" msgid="9122922886519676839">"訊號滿格。"</string>
    <string name="accessibility_desc_on" msgid="2385254693624345265">"開啟。"</string>
    <string name="accessibility_desc_off" msgid="6475508157786853157">"關閉。"</string>
    <string name="accessibility_desc_connected" msgid="8366256693719499665">"已連線。"</string>
    <string name="accessibility_desc_connecting" msgid="3812924520316280149">"連線中。"</string>
    <string name="accessibility_data_connection_gprs" msgid="1606477224486747751">"GPRS"</string>
    <string name="accessibility_data_connection_1x" msgid="994133468120244018">"1 X"</string>
    <string name="accessibility_data_connection_hspa" msgid="2032328855462645198">"HSPA"</string>
    <string name="accessibility_data_connection_3g" msgid="8628562305003568260">"3G"</string>
    <string name="accessibility_data_connection_3.5g" msgid="8664845609981692001">"3.5G"</string>
    <string name="accessibility_data_connection_4g" msgid="7741000750630089612">"4G"</string>
    <string name="accessibility_data_connection_4g_plus" msgid="3032226872470658661">"4G+"</string>
    <string name="accessibility_data_connection_lte" msgid="5413468808637540658">"LTE"</string>
    <string name="accessibility_data_connection_lte_plus" msgid="361876866906946007">"LTE+"</string>
    <string name="accessibility_data_connection_cdma" msgid="6132648193978823023">"CDMA"</string>
    <string name="accessibility_data_connection_roaming" msgid="5977362333466556094">"數據漫遊"</string>
    <string name="accessibility_data_connection_edge" msgid="4477457051631979278">"Edge"</string>
    <string name="accessibility_data_connection_wifi" msgid="2324496756590645221">"Wi-Fi"</string>
    <string name="accessibility_no_sim" msgid="8274017118472455155">"沒有 SIM 卡。"</string>
    <string name="accessibility_cell_data" msgid="5326139158682385073">"行動數據"</string>
    <string name="accessibility_cell_data_on" msgid="5927098403452994422">"行動數據已開啟"</string>
    <string name="accessibility_cell_data_off" msgid="443267573897409704">"行動數據已關閉"</string>
    <string name="accessibility_bluetooth_tether" msgid="4102784498140271969">"藍牙網路共用"</string>
    <string name="accessibility_airplane_mode" msgid="834748999790763092">"飛行模式。"</string>
    <string name="accessibility_vpn_on" msgid="5993385083262856059">"VPN 已開啟。"</string>
    <string name="accessibility_no_sims" msgid="3957997018324995781">"沒有 SIM 卡。"</string>
    <string name="accessibility_carrier_network_change_mode" msgid="4017301580441304305">"電信業者網路正在變更。"</string>
    <string name="accessibility_battery_details" msgid="7645516654955025422">"開啟電量詳細資料"</string>
    <string name="accessibility_battery_level" msgid="7451474187113371965">"電池電量為百分之 <xliff:g id="NUMBER">%d</xliff:g>。"</string>
    <string name="accessibility_battery_level_charging" msgid="1147587904439319646">"充電中，已完成百分之 <xliff:g id="BATTERY_PERCENTAGE">%d</xliff:g>。"</string>
    <string name="accessibility_settings_button" msgid="799583911231893380">"系統設定"</string>
    <string name="accessibility_notifications_button" msgid="4498000369779421892">"通知。"</string>
    <string name="accessibility_overflow_action" msgid="5681882033274783311">"查看所有通知"</string>
    <string name="accessibility_remove_notification" msgid="3603099514902182350">"清除通知。"</string>
    <string name="accessibility_gps_enabled" msgid="3511469499240123019">"GPS 已啟用。"</string>
    <string name="accessibility_gps_acquiring" msgid="8959333351058967158">"正在取得 GPS 訊號。"</string>
    <string name="accessibility_tty_enabled" msgid="4613200365379426561">"TeleTypewriter (TTY) 已啟用。"</string>
    <string name="accessibility_ringer_vibrate" msgid="666585363364155055">"鈴聲震動。"</string>
    <string name="accessibility_ringer_silent" msgid="9061243307939135383">"鈴聲靜音。"</string>
    <!-- no translation found for accessibility_casting (6887382141726543668) -->
    <skip />
    <string name="accessibility_work_mode" msgid="2478631941714607225">"工作模式"</string>
    <string name="accessibility_recents_item_will_be_dismissed" msgid="395770242498031481">"關閉「<xliff:g id="APP">%s</xliff:g>」。"</string>
    <string name="accessibility_recents_item_dismissed" msgid="6803574935084867070">"「<xliff:g id="APP">%s</xliff:g>」已關閉。"</string>
    <string name="accessibility_recents_all_items_dismissed" msgid="4464697366179168836">"最近使用的應用程式已全部關閉。"</string>
    <string name="accessibility_recents_item_open_app_info" msgid="5107479759905883540">"開啟「<xliff:g id="APP">%s</xliff:g>」應用程式資訊。"</string>
    <string name="accessibility_recents_item_launched" msgid="7616039892382525203">"正在啟動「<xliff:g id="APP">%s</xliff:g>」。"</string>
    <string name="accessibility_recents_task_header" msgid="1437183540924535457">"<xliff:g id="APP">%1$s</xliff:g> <xliff:g id="ACTIVITY_LABEL">%2$s</xliff:g>"</string>
    <string name="accessibility_notification_dismissed" msgid="854211387186306927">"已關閉通知。"</string>
    <string name="accessibility_desc_notification_shade" msgid="4690274844447504208">"通知欄。"</string>
    <string name="accessibility_desc_quick_settings" msgid="6186378411582437046">"快捷設定。"</string>
    <string name="accessibility_desc_lock_screen" msgid="5625143713611759164">"螢幕鎖定。"</string>
    <string name="accessibility_desc_settings" msgid="3417884241751434521">"設定"</string>
    <string name="accessibility_desc_recent_apps" msgid="4876900986661819788">"總覽。"</string>
    <string name="accessibility_desc_work_lock" msgid="4288774420752813383">"Work 螢幕鎖定"</string>
    <string name="accessibility_desc_close" msgid="7479755364962766729">"關閉"</string>
    <string name="accessibility_quick_settings_wifi" msgid="5518210213118181692">"<xliff:g id="SIGNAL">%1$s</xliff:g>。"</string>
    <string name="accessibility_quick_settings_wifi_changed_off" msgid="8716484460897819400">"WiFi 已關閉。"</string>
    <string name="accessibility_quick_settings_wifi_changed_on" msgid="6440117170789528622">"WiFi 已開啟。"</string>
    <string name="accessibility_quick_settings_mobile" msgid="4876806564086241341">"行動數據連線：<xliff:g id="SIGNAL">%1$s</xliff:g>，<xliff:g id="TYPE">%2$s</xliff:g>，<xliff:g id="NETWORK">%3$s</xliff:g>。"</string>
    <string name="accessibility_quick_settings_battery" msgid="1480931583381408972">"電池電量：<xliff:g id="STATE">%s</xliff:g>。"</string>
    <string name="accessibility_quick_settings_airplane_off" msgid="7786329360056634412">"飛航模式已關閉。"</string>
    <string name="accessibility_quick_settings_airplane_on" msgid="6406141469157599296">"飛航模式已開啟。"</string>
    <string name="accessibility_quick_settings_airplane_changed_off" msgid="66846307818850664">"飛航模式已關閉。"</string>
    <string name="accessibility_quick_settings_airplane_changed_on" msgid="8983005603505087728">"飛航模式已開啟。"</string>
    <string name="accessibility_quick_settings_dnd_priority_on" msgid="1448402297221249355">"「零打擾」設定為開啟，只會顯示優先通知。"</string>
    <string name="accessibility_quick_settings_dnd_none_on" msgid="6882582132662613537">"「零打擾」設定為開啟，完全靜音。"</string>
    <string name="accessibility_quick_settings_dnd_alarms_on" msgid="9152834845587554157">"「零打擾」設定為開啟，只會顯示鬧鐘。"</string>
    <string name="accessibility_quick_settings_dnd" msgid="6607873236717185815">"零打擾。"</string>
    <string name="accessibility_quick_settings_dnd_off" msgid="2371832603753738581">"「零打擾」設定為關閉。"</string>
    <string name="accessibility_quick_settings_dnd_changed_off" msgid="898107593453022935">"已停用「零打擾」設定。"</string>
    <string name="accessibility_quick_settings_dnd_changed_on" msgid="4483780856613561039">"已啟用「零打擾」設定。"</string>
    <string name="accessibility_quick_settings_bluetooth" msgid="6341675755803320038">"藍牙。"</string>
    <string name="accessibility_quick_settings_bluetooth_off" msgid="2133631372372064339">"藍牙已關閉。"</string>
    <string name="accessibility_quick_settings_bluetooth_on" msgid="7681999166216621838">"藍牙已開啟。"</string>
    <string name="accessibility_quick_settings_bluetooth_connecting" msgid="6953242966685343855">"正在建立藍牙連線。"</string>
    <string name="accessibility_quick_settings_bluetooth_connected" msgid="4306637793614573659">"藍牙連線已建立。"</string>
    <string name="accessibility_quick_settings_bluetooth_changed_off" msgid="2730003763480934529">"藍牙已關閉。"</string>
    <string name="accessibility_quick_settings_bluetooth_changed_on" msgid="8722351798763206577">"藍牙已開啟。"</string>
    <string name="accessibility_quick_settings_location_off" msgid="5119080556976115520">"位置回報設定已關閉。"</string>
    <string name="accessibility_quick_settings_location_on" msgid="5809937096590102036">"位置回報設定已開啟。"</string>
    <string name="accessibility_quick_settings_location_changed_off" msgid="8526845571503387376">"位置回報設定已關閉。"</string>
    <string name="accessibility_quick_settings_location_changed_on" msgid="339403053079338468">"位置回報設定已開啟。"</string>
    <string name="accessibility_quick_settings_alarm" msgid="3959908972897295660">"鬧鐘已設定為：<xliff:g id="TIME">%s</xliff:g>。"</string>
    <string name="accessibility_quick_settings_close" msgid="3115847794692516306">"關閉面板。"</string>
    <string name="accessibility_quick_settings_more_time" msgid="3659274935356197708">"增加時間。"</string>
    <string name="accessibility_quick_settings_less_time" msgid="2404728746293515623">"減少時間。"</string>
    <string name="accessibility_quick_settings_flashlight_off" msgid="4936432000069786988">"閃光燈已關閉。"</string>
    <string name="accessibility_quick_settings_flashlight_unavailable" msgid="8012811023312280810">"無法使用手電筒。"</string>
    <string name="accessibility_quick_settings_flashlight_on" msgid="2003479320007841077">"閃光燈已開啟。"</string>
    <string name="accessibility_quick_settings_flashlight_changed_off" msgid="3303701786768224304">"閃光燈已關閉。"</string>
    <string name="accessibility_quick_settings_flashlight_changed_on" msgid="6531793301533894686">"閃光燈已開啟。"</string>
    <string name="accessibility_quick_settings_color_inversion_changed_off" msgid="4406577213290173911">"色彩反轉模式已關閉。"</string>
    <string name="accessibility_quick_settings_color_inversion_changed_on" msgid="6897462320184911126">"色彩反轉模式已開啟。"</string>
    <string name="accessibility_quick_settings_hotspot_changed_off" msgid="5004708003447561394">"可攜式無線基地台已關閉。"</string>
    <string name="accessibility_quick_settings_hotspot_changed_on" msgid="2890951609226476206">"可攜式無線基地台已開啟。"</string>
    <string name="accessibility_casting_turned_off" msgid="1430668982271976172">"已停止投放螢幕。"</string>
    <string name="accessibility_quick_settings_work_mode_off" msgid="7045417396436552890">"工作模式已關閉。"</string>
    <string name="accessibility_quick_settings_work_mode_on" msgid="7650588553988014341">"工作模式已開啟。"</string>
    <string name="accessibility_quick_settings_work_mode_changed_off" msgid="5605534876107300711">"工作模式已關閉。"</string>
    <string name="accessibility_quick_settings_work_mode_changed_on" msgid="249840330756998612">"工作模式已開啟。"</string>
    <string name="accessibility_quick_settings_data_saver_changed_off" msgid="650231949881093289">"Data Saver 已關閉。"</string>
    <string name="accessibility_quick_settings_data_saver_changed_on" msgid="4218725402373934151">"Data Saver 已開啟。"</string>
    <string name="accessibility_brightness" msgid="8003681285547803095">"螢幕亮度"</string>
    <string name="accessibility_ambient_display_charging" msgid="9084521679384069087">"充電中"</string>
    <string name="data_usage_disabled_dialog_3g_title" msgid="5281770593459841889">"已暫停 2G-3G 數據連線"</string>
    <string name="data_usage_disabled_dialog_4g_title" msgid="1601769736881078016">"已暫停 4G 數據連線"</string>
    <string name="data_usage_disabled_dialog_mobile_title" msgid="6801382439018099779">"行動數據已暫停使用"</string>
    <string name="data_usage_disabled_dialog_title" msgid="3932437232199671967">"已暫停數據連線"</string>
    <string name="data_usage_disabled_dialog" msgid="4919541636934603816">"你的數據用量已達設定的用量上限，因此系統已停止使用行動數據連線。\n\n如果你繼續使用行動數據連線，可能需要支付相關的數據傳輸費用。"</string>
    <string name="data_usage_disabled_dialog_enable" msgid="1412395410306390593">"恢復連線"</string>
    <string name="status_bar_settings_signal_meter_disconnected" msgid="1940231521274147771">"沒有網際網路連線"</string>
    <string name="status_bar_settings_signal_meter_wifi_nossid" msgid="6557486452774597820">"Wi-Fi 已連線"</string>
    <string name="gps_notification_searching_text" msgid="8574247005642736060">"正在搜尋 GPS"</string>
    <string name="gps_notification_found_text" msgid="4619274244146446464">"GPS 已定位"</string>
    <string name="accessibility_location_active" msgid="2427290146138169014">"有位置資訊要求"</string>
    <string name="accessibility_clear_all" msgid="5235938559247164925">"清除所有通知。"</string>
    <string name="notification_group_overflow_indicator" msgid="1863231301642314183">"+ <xliff:g id="NUMBER">%s</xliff:g>"</string>
    <plurals name="notification_group_overflow_description" formatted="false" msgid="4579313201268495404">
      <item quantity="other">群組中還有 <xliff:g id="NUMBER_1">%s</xliff:g> 則通知。</item>
      <item quantity="one">群組中還有 <xliff:g id="NUMBER_0">%s</xliff:g> 則通知。</item>
    </plurals>
    <string name="status_bar_notification_inspect_item_title" msgid="5668348142410115323">"通知設定"</string>
    <string name="status_bar_notification_app_settings_title" msgid="5525260160341558869">"<xliff:g id="APP_NAME">%s</xliff:g>設定"</string>
    <string name="accessibility_rotation_lock_off" msgid="4062780228931590069">"螢幕會自動旋轉。"</string>
    <string name="accessibility_rotation_lock_on_landscape" msgid="6731197337665366273">"螢幕已鎖定為橫向模式。"</string>
    <string name="accessibility_rotation_lock_on_portrait" msgid="5809367521644012115">"螢幕已鎖定為垂直模式。"</string>
    <string name="accessibility_rotation_lock_off_changed" msgid="8134601071026305153">"螢幕現在會自動旋轉。"</string>
    <string name="accessibility_rotation_lock_on_landscape_changed" msgid="3135965553707519743">"螢幕現已鎖定為橫向模式。"</string>
    <string name="accessibility_rotation_lock_on_portrait_changed" msgid="8922481981834012126">"螢幕現已鎖定為縱向模式。"</string>
    <string name="dessert_case" msgid="1295161776223959221">"Dessert Case"</string>
    <string name="start_dreams" msgid="5640361424498338327">"螢幕保護程式"</string>
    <string name="ethernet_label" msgid="7967563676324087464">"乙太網路"</string>
    <string name="quick_settings_dnd_label" msgid="8735855737575028208">"零打擾"</string>
    <string name="quick_settings_dnd_priority_label" msgid="483232950670692036">"僅限優先通知"</string>
    <string name="quick_settings_dnd_alarms_label" msgid="2559229444312445858">"僅允許鬧鐘"</string>
    <string name="quick_settings_dnd_none_label" msgid="5025477807123029478">"完全靜音"</string>
    <string name="quick_settings_bluetooth_label" msgid="6304190285170721401">"藍牙"</string>
    <string name="quick_settings_bluetooth_multiple_devices_label" msgid="3912245565613684735">"藍牙 (<xliff:g id="NUMBER">%d</xliff:g> 個裝置)"</string>
    <string name="quick_settings_bluetooth_off_label" msgid="8159652146149219937">"關閉藍牙"</string>
    <string name="quick_settings_bluetooth_detail_empty_text" msgid="4910015762433302860">"找不到配對的裝置"</string>
    <string name="quick_settings_brightness_label" msgid="6968372297018755815">"亮度"</string>
    <string name="quick_settings_rotation_unlocked_label" msgid="7305323031808150099">"自動旋轉"</string>
    <string name="accessibility_quick_settings_rotation" msgid="4231661040698488779">"自動旋轉螢幕"</string>
    <string name="accessibility_quick_settings_rotation_value" msgid="8187398200140760213">"<xliff:g id="ID_1">%s</xliff:g>模式"</string>
    <string name="quick_settings_rotation_locked_label" msgid="6359205706154282377">"已鎖定旋轉"</string>
    <string name="quick_settings_rotation_locked_portrait_label" msgid="5102691921442135053">"縱向"</string>
    <string name="quick_settings_rotation_locked_landscape_label" msgid="8553157770061178719">"橫向"</string>
    <string name="quick_settings_ime_label" msgid="7073463064369468429">"輸入法"</string>
    <string name="quick_settings_location_label" msgid="5011327048748762257">"定位"</string>
    <string name="quick_settings_location_off_label" msgid="7464544086507331459">"定位服務已關閉"</string>
    <string name="quick_settings_media_device_label" msgid="1302906836372603762">"媒體裝置"</string>
    <string name="quick_settings_rssi_label" msgid="7725671335550695589">"RSSI"</string>
    <string name="quick_settings_rssi_emergency_only" msgid="2713774041672886750">"僅可撥打緊急電話"</string>
    <string name="quick_settings_settings_label" msgid="5326556592578065401">"設定"</string>
    <string name="quick_settings_time_label" msgid="4635969182239736408">"時間"</string>
    <string name="quick_settings_user_label" msgid="5238995632130897840">"我"</string>
    <string name="quick_settings_user_title" msgid="4467690427642392403">"使用者"</string>
    <string name="quick_settings_user_new_user" msgid="9030521362023479778">"新使用者"</string>
    <string name="quick_settings_wifi_label" msgid="9135344704899546041">"Wi-Fi"</string>
    <string name="quick_settings_wifi_not_connected" msgid="7171904845345573431">"未連線"</string>
    <string name="quick_settings_wifi_no_network" msgid="2221993077220856376">"沒有網路"</string>
    <string name="quick_settings_wifi_off_label" msgid="7558778100843885864">"Wi-Fi 已關閉"</string>
    <string name="quick_settings_wifi_on_label" msgid="7607810331387031235">"已開啟 Wi-Fi"</string>
    <string name="quick_settings_wifi_detail_empty_text" msgid="269990350383909226">"沒有 Wi-Fi 網路"</string>
    <string name="quick_settings_cast_title" msgid="7709016546426454729">"投放"</string>
    <string name="quick_settings_casting" msgid="6601710681033353316">"投放"</string>
    <string name="quick_settings_cast_device_default_name" msgid="5367253104742382945">"未命名的裝置"</string>
    <string name="quick_settings_cast_device_default_description" msgid="2484573682378634413">"可以開始投放了"</string>
    <string name="quick_settings_cast_detail_empty_text" msgid="311785821261640623">"沒有可用裝置"</string>
    <string name="quick_settings_brightness_dialog_title" msgid="8599674057673605368">"亮度"</string>
    <string name="quick_settings_brightness_dialog_auto_brightness_label" msgid="5064982743784071218">"自動"</string>
    <string name="quick_settings_inversion_label" msgid="8790919884718619648">"反轉顏色"</string>
    <string name="quick_settings_color_space_label" msgid="853443689745584770">"色彩校正模式"</string>
    <string name="quick_settings_more_settings" msgid="326112621462813682">"更多設定"</string>
    <string name="quick_settings_done" msgid="3402999958839153376">"完成"</string>
    <string name="quick_settings_connected" msgid="1722253542984847487">"已連線"</string>
    <string name="quick_settings_connecting" msgid="47623027419264404">"連線中..."</string>
    <string name="quick_settings_tethering_label" msgid="7153452060448575549">"網路共用"</string>
    <string name="quick_settings_hotspot_label" msgid="6046917934974004879">"無線基地台"</string>
    <string name="quick_settings_notifications_label" msgid="4818156442169154523">"通知"</string>
    <string name="quick_settings_flashlight_label" msgid="2133093497691661546">"手電筒"</string>
    <string name="quick_settings_cellular_detail_title" msgid="3661194685666477347">"行動數據"</string>
    <string name="quick_settings_cellular_detail_data_usage" msgid="1964260360259312002">"數據用量"</string>
    <string name="quick_settings_cellular_detail_remaining_data" msgid="722715415543541249">"剩餘資料"</string>
    <string name="quick_settings_cellular_detail_over_limit" msgid="967669665390990427">"超過上限"</string>
    <string name="quick_settings_cellular_detail_data_used" msgid="1476810587475761478">"已使用 <xliff:g id="DATA_USED">%s</xliff:g>"</string>
    <string name="quick_settings_cellular_detail_data_limit" msgid="56011158504994128">"上限為 <xliff:g id="DATA_LIMIT">%s</xliff:g>"</string>
    <string name="quick_settings_cellular_detail_data_warning" msgid="2440098045692399009">"<xliff:g id="DATA_LIMIT">%s</xliff:g> 警告"</string>
    <string name="quick_settings_work_mode_label" msgid="6244915274350490429">"工作模式"</string>
    <string name="quick_settings_night_display_label" msgid="3577098011487644395">"夜燈"</string>
    <string name="quick_settings_nfc_label" msgid="9012153754816969325">"NFC"</string>
    <string name="quick_settings_nfc_off" msgid="6883274004315134333">"NFC 已停用"</string>
    <string name="quick_settings_nfc_on" msgid="6680317193676884311">"NFC 已啟用"</string>
    <string name="recents_empty_message" msgid="808480104164008572">"最近沒有任何項目"</string>
    <string name="recents_empty_message_dismissed_all" msgid="2791312568666558651">"你已清除所有工作"</string>
    <string name="recents_app_info_button_label" msgid="2890317189376000030">"應用程式資訊"</string>
    <string name="recents_lock_to_app_button_label" msgid="6942899049072506044">"螢幕固定"</string>
    <string name="recents_search_bar_label" msgid="8074997400187836677">"搜尋"</string>
    <string name="recents_launch_error_message" msgid="2969287838120550506">"無法啟動「<xliff:g id="APP">%s</xliff:g>」。"</string>
    <string name="recents_launch_disabled_message" msgid="1624523193008871793">"「<xliff:g id="APP">%s</xliff:g>」在安全模式中為停用狀態。"</string>
    <string name="recents_stack_action_button_label" msgid="6593727103310426253">"全部清除"</string>
    <string name="recents_drag_hint_message" msgid="2649739267073203985">"拖曳到這裡即可使用分割畫面"</string>
    <string name="recents_multistack_add_stack_dialog_split_horizontal" msgid="8848514474543427332">"水平分割"</string>
    <string name="recents_multistack_add_stack_dialog_split_vertical" msgid="9075292233696180813">"垂直分割"</string>
    <string name="recents_multistack_add_stack_dialog_split_custom" msgid="4177837597513701943">"自訂分割"</string>
    <string name="recents_accessibility_split_screen_top" msgid="9056056469282256287">"將分割畫面顯示在頂端"</string>
    <string name="recents_accessibility_split_screen_left" msgid="8987144699630620019">"將分割畫面顯示在左邊"</string>
    <string name="recents_accessibility_split_screen_right" msgid="275069779299592867">"將分割畫面顯示在右邊"</string>
  <string-array name="recents_blacklist_array">
  </string-array>
    <string name="expanded_header_battery_charged" msgid="5945855970267657951">"已充飽"</string>
    <string name="expanded_header_battery_charging" msgid="205623198487189724">"充電中"</string>
    <string name="expanded_header_battery_charging_with_time" msgid="457559884275395376">"<xliff:g id="CHARGING_TIME">%s</xliff:g>後充飽"</string>
    <string name="expanded_header_battery_not_charging" msgid="4798147152367049732">"未充電"</string>
    <string name="ssl_ca_cert_warning" msgid="9005954106902053641">"網路可能\n受到監控"</string>
    <string name="description_target_search" msgid="3091587249776033139">"搜尋"</string>
    <string name="description_direction_up" msgid="7169032478259485180">"向上滑動即可<xliff:g id="TARGET_DESCRIPTION">%s</xliff:g>。"</string>
    <string name="description_direction_left" msgid="7207478719805562165">"向左滑動即可<xliff:g id="TARGET_DESCRIPTION">%s</xliff:g>。"</string>
    <string name="zen_priority_introduction" msgid="3070506961866919502">"你不會受到聲音和震動干擾，但鬧鐘、提醒、活動和指定來電者除外。"</string>
    <string name="zen_priority_customize_button" msgid="7948043278226955063">"自訂"</string>
    <string name="zen_silence_introduction_voice" msgid="2284540992298200729">"這會封鎖「所有」聲音和震動干擾，包括鬧鐘、音樂、影片和遊戲在內，但你仍然可以撥打電話。"</string>
    <string name="zen_silence_introduction" msgid="3137882381093271568">"這會封鎖「所有」聲音和震動干擾，包括鬧鐘、音樂、影片和遊戲在內。"</string>
    <string name="keyguard_more_overflow_text" msgid="9195222469041601365">"還有 <xliff:g id="NUMBER_OF_NOTIFICATIONS">%d</xliff:g> 則通知"</string>
    <string name="speed_bump_explanation" msgid="1288875699658819755">"較不緊急的通知會顯示在下方"</string>
    <string name="notification_tap_again" msgid="7590196980943943842">"再次輕觸即可開啟"</string>
    <string name="keyguard_unlock" msgid="8043466894212841998">"向上滑動即可解鎖"</string>
    <string name="do_disclosure_generic" msgid="5615898451805157556">"這個裝置是由貴機構所管理"</string>
    <string name="do_disclosure_with_name" msgid="5640615509915445501">"這個裝置是由 <xliff:g id="ORGANIZATION_NAME">%s</xliff:g> 所管理"</string>
    <string name="phone_hint" msgid="4872890986869209950">"滑動手機圖示即可啟用"</string>
    <string name="voice_hint" msgid="8939888732119726665">"滑動語音小幫手圖示即可啟用"</string>
    <string name="camera_hint" msgid="7939688436797157483">"滑動相機圖示即可啟用"</string>
    <string name="interruption_level_none_with_warning" msgid="5114872171614161084">"完全靜音。這也會關閉螢幕閱讀器的音訊。"</string>
    <string name="interruption_level_none" msgid="6000083681244492992">"完全靜音"</string>
    <string name="interruption_level_priority" msgid="6426766465363855505">"僅限優先通知"</string>
    <string name="interruption_level_alarms" msgid="5226306993448328896">"僅允許鬧鐘"</string>
    <string name="interruption_level_none_twoline" msgid="3957581548190765889">"完全\n靜音"</string>
    <string name="interruption_level_priority_twoline" msgid="1564715335217164124">"僅允許\n優先通知"</string>
    <string name="interruption_level_alarms_twoline" msgid="3266909566410106146">"僅允許\n鬧鐘"</string>
    <string name="keyguard_indication_charging_time" msgid="1757251776872835768">"充電中 (<xliff:g id="CHARGING_TIME_LEFT">%s</xliff:g>後充飽)"</string>
    <string name="keyguard_indication_charging_time_fast" msgid="9018981952053914986">"快速充電中 (充飽需要 <xliff:g id="CHARGING_TIME_LEFT">%s</xliff:g>)"</string>
    <string name="keyguard_indication_charging_time_slowly" msgid="955252797961724952">"慢速充電中 (充飽需要 <xliff:g id="CHARGING_TIME_LEFT">%s</xliff:g>)"</string>
    <string name="accessibility_multi_user_switch_switcher" msgid="7305948938141024937">"切換使用者"</string>
    <string name="accessibility_multi_user_switch_switcher_with_current" msgid="8434880595284601601">"切換使用者，目前使用者是<xliff:g id="CURRENT_USER_NAME">%s</xliff:g>"</string>
    <string name="accessibility_multi_user_switch_inactive" msgid="1424081831468083402">"目前使用者是「<xliff:g id="CURRENT_USER_NAME">%s</xliff:g>」"</string>
    <string name="accessibility_multi_user_switch_quick_contact" msgid="3020367729287990475">"顯示設定檔"</string>
    <string name="user_add_user" msgid="5110251524486079492">"新增使用者"</string>
    <string name="user_new_user_name" msgid="426540612051178753">"新使用者"</string>
    <string name="guest_nickname" msgid="8059989128963789678">"訪客"</string>
    <string name="guest_new_guest" msgid="600537543078847803">"新增邀請對象"</string>
    <string name="guest_exit_guest" msgid="7187359342030096885">"移除訪客"</string>
    <string name="guest_exit_guest_dialog_title" msgid="8480693520521766688">"移除訪客？"</string>
    <string name="guest_exit_guest_dialog_message" msgid="4155503224769676625">"這個工作階段中的所有應用程式和資料都會遭到刪除。"</string>
    <string name="guest_exit_guest_dialog_remove" msgid="7402231963862520531">"移除"</string>
    <string name="guest_wipe_session_title" msgid="6419439912885956132">"訪客你好，歡迎回來！"</string>
    <string name="guest_wipe_session_message" msgid="8476238178270112811">"你要繼續這個工作階段嗎？"</string>
    <string name="guest_wipe_session_wipe" msgid="5065558566939858884">"重新開始"</string>
    <string name="guest_wipe_session_dontwipe" msgid="1401113462524894716">"是，請繼續"</string>
    <string name="guest_notification_title" msgid="1585278533840603063">"訪客使用者"</string>
    <string name="guest_notification_text" msgid="335747957734796689">"如要刪除應用程式和資料，請移除訪客使用者"</string>
    <string name="guest_notification_remove_action" msgid="8820670703892101990">"移除訪客"</string>
    <string name="user_logout_notification_title" msgid="1453960926437240727">"登出使用者"</string>
    <string name="user_logout_notification_text" msgid="3350262809611876284">"登出目前使用者"</string>
    <string name="user_logout_notification_action" msgid="1195428991423425062">"登出使用者"</string>
    <string name="user_add_user_title" msgid="4553596395824132638">"新增使用者？"</string>
    <string name="user_add_user_message_short" msgid="2161624834066214559">"新增的使用者需要自行設定個人空間。\n\n任何使用者皆可為其他所有使用者更新應用程式。"</string>
    <string name="user_remove_user_title" msgid="4681256956076895559">"要移除使用者嗎？"</string>
    <string name="user_remove_user_message" msgid="1453218013959498039">"系統將刪除這個使用者的所有應用程式和資料。"</string>
    <string name="user_remove_user_remove" msgid="7479275741742178297">"移除"</string>
    <string name="battery_saver_notification_title" msgid="237918726750955859">"節約耗電量模式已啟用"</string>
    <string name="battery_saver_notification_text" msgid="820318788126672692">"降低效能並限制背景數據傳輸"</string>
    <string name="battery_saver_notification_action_text" msgid="109158658238110382">"關閉節約耗電量模式"</string>
    <string name="media_projection_dialog_text" msgid="3071431025448218928">"<xliff:g id="APP_SEEKING_PERMISSION">%s</xliff:g> 將開始擷取你的螢幕上顯示的內容。"</string>
    <string name="media_projection_remember_text" msgid="3103510882172746752">"不要再顯示"</string>
    <string name="clear_all_notifications_text" msgid="814192889771462828">"全部清除"</string>
    <string name="media_projection_action_text" msgid="8470872969457985954">"立即開始"</string>
    <string name="empty_shade_text" msgid="708135716272867002">"沒有通知"</string>
    <string name="profile_owned_footer" msgid="8021888108553696069">"設定檔可能會受到監控"</string>
    <string name="vpn_footer" msgid="2388611096129106812">"網路可能會受到監控"</string>
    <string name="branded_vpn_footer" msgid="2168111859226496230">"網路可能會受到監控"</string>
    <string name="quick_settings_disclosure_management_monitoring" msgid="6645176135063957394">"貴機構負責管理這個裝置，且可能會監控網路流量"</string>
    <string name="quick_settings_disclosure_named_management_monitoring" msgid="370622174777570853">"「<xliff:g id="ORGANIZATION_NAME">%1$s</xliff:g>」負責管理這個裝置，且可能會監控網路流量"</string>
    <string name="quick_settings_disclosure_management_named_vpn" msgid="1085137869053332307">"裝置是由貴機構所管理，並已連結至「<xliff:g id="VPN_APP">%1$s</xliff:g>」"</string>
    <string name="quick_settings_disclosure_named_management_named_vpn" msgid="6290456493852584017">"裝置是由「<xliff:g id="ORGANIZATION_NAME">%1$s</xliff:g>」所管理，並已連結至「<xliff:g id="VPN_APP">%2$s</xliff:g>」"</string>
    <string name="quick_settings_disclosure_management" msgid="3294967280853150271">"裝置是由貴機構所管理"</string>
    <string name="quick_settings_disclosure_named_management" msgid="1059403025094542908">"裝置是由「<xliff:g id="ORGANIZATION_NAME">%1$s</xliff:g>」所管理"</string>
    <string name="quick_settings_disclosure_management_vpns" msgid="3698767349925266482">"裝置是由貴機構所管理，並已連結至兩個 VPN"</string>
    <string name="quick_settings_disclosure_named_management_vpns" msgid="7777821385318891527">"裝置是由「<xliff:g id="ORGANIZATION_NAME">%1$s</xliff:g>」所管理，並已連結至兩個 VPN"</string>
    <string name="quick_settings_disclosure_managed_profile_monitoring" msgid="5125463987558278215">"貴機構可能會監控你 Work 設定檔的網路流量"</string>
    <string name="quick_settings_disclosure_named_managed_profile_monitoring" msgid="8973606847896650284">"「<xliff:g id="ORGANIZATION_NAME">%1$s</xliff:g>」可能會監控你 Work 設定檔的網路流量"</string>
    <string name="quick_settings_disclosure_monitoring" msgid="679658227269205728">"網路可能會受到監控"</string>
    <string name="quick_settings_disclosure_vpns" msgid="8170318392053156330">"裝置已連結至兩個 VPN"</string>
    <string name="quick_settings_disclosure_managed_profile_named_vpn" msgid="3494535754792751741">"Work 設定檔已連結至「<xliff:g id="VPN_APP">%1$s</xliff:g>」"</string>
    <string name="quick_settings_disclosure_personal_profile_named_vpn" msgid="4467456202486569906">"個人設定檔已連結至「<xliff:g id="VPN_APP">%1$s</xliff:g>」"</string>
    <string name="quick_settings_disclosure_named_vpn" msgid="6943724064780847080">"裝置已連結至「<xliff:g id="VPN_APP">%1$s</xliff:g>」"</string>
    <string name="monitoring_title_device_owned" msgid="1652495295941959815">"裝置管理"</string>
    <string name="monitoring_title_profile_owned" msgid="6790109874733501487">"設定檔監控"</string>
    <string name="monitoring_title" msgid="169206259253048106">"網路監控"</string>
    <string name="monitoring_subtitle_vpn" msgid="876537538087857300">"VPN"</string>
    <string name="monitoring_subtitle_network_logging" msgid="3341264304793193386">"網路紀錄"</string>
    <string name="monitoring_subtitle_ca_certificate" msgid="3874151893894355988">"CA 憑證"</string>
    <string name="disable_vpn" msgid="4435534311510272506">"停用 VPN"</string>
    <string name="disconnect_vpn" msgid="1324915059568548655">"中斷 VPN 連線"</string>
    <string name="monitoring_button_view_policies" msgid="100913612638514424">"查看政策"</string>
    <string name="monitoring_description_named_management" msgid="5281789135578986303">"你的裝置是由「<xliff:g id="ORGANIZATION_NAME">%1$s</xliff:g>」所管理。\n\n你的管理員可以監控及管理與裝置相關聯的設定、公司系統權限、應用程式和資料，以及裝置的位置資訊。\n\n如要瞭解詳情，請與你的管理員聯絡。"</string>
    <string name="monitoring_description_management" msgid="4573721970278370790">"你的裝置是由貴機構所管理。\n\n你的管理員可以監控及管理與裝置相關聯的設定、公司系統權限、應用程式和資料，以及裝置的位置資訊。\n\n如要瞭解詳情，請與你的管理員聯絡。"</string>
    <string name="monitoring_description_management_ca_certificate" msgid="5202023784131001751">"貴機構已為這個裝置安裝憑證授權單位憑證。你的安全網路流量可能會受到監控或修改。"</string>
    <string name="monitoring_description_managed_profile_ca_certificate" msgid="4683248196789897964">"貴機構已為你的 Work 設定檔安裝憑證授權單位憑證。你的安全網路流量可能會受到監控或修改。"</string>
    <string name="monitoring_description_ca_certificate" msgid="7886985418413598352">"這個裝置已安裝憑證授權單位憑證。你的安全網路流量可能會受到監控或修改。"</string>
    <string name="monitoring_description_management_network_logging" msgid="7184005419733060736">"你的管理員已啟用網路紀錄功能，可監控你裝置的流量。"</string>
    <string name="monitoring_description_named_vpn" msgid="7403457334088909254">"由於你已連結至「<xliff:g id="VPN_APP">%1$s</xliff:g>」，因此你的網路活動 (包括收發電子郵件、使用應用程式及瀏覽網站) 可能會受到這個應用程式監控。"</string>
    <string name="monitoring_description_two_named_vpns" msgid="4198511413729213802">"由於你已連結至「<xliff:g id="VPN_APP_0">%1$s</xliff:g>」和「<xliff:g id="VPN_APP_1">%2$s</xliff:g>」，因此你的網路活動 (包括收發電子郵件、使用應用程式及瀏覽網站) 可能會受到這兩個應用程式監控。"</string>
    <string name="monitoring_description_managed_profile_named_vpn" msgid="1427905889862420559">"由於你的 Work 設定檔已連結至「<xliff:g id="VPN_APP">%1$s</xliff:g>」，因此你的網路活動 (包括收發電子郵件、使用應用程式及瀏覽網站) 可能會受到這個應用程式監控。"</string>
    <string name="monitoring_description_personal_profile_named_vpn" msgid="3133980926929069283">"由於你的個人設定檔已連結至「<xliff:g id="VPN_APP">%1$s</xliff:g>」，因此你的網路活動 (包括收發電子郵件、使用應用程式及瀏覽網站) 可能會受到這個應用程式監控。"</string>
    <string name="monitoring_description_do_header_generic" msgid="96588491028288691">"你的裝置是由「<xliff:g id="DEVICE_OWNER_APP">%1$s</xliff:g>」所管理。"</string>
    <string name="monitoring_description_do_header_with_name" msgid="5511133708978206460">"<xliff:g id="ORGANIZATION_NAME">%1$s</xliff:g> 使用「<xliff:g id="DEVICE_OWNER_APP">%2$s</xliff:g>」管理你的裝置。"</string>
    <string name="monitoring_description_do_body" msgid="3639594537660975895">"你的管理員可以監控及管理與裝置相關聯的設定、公司系統權限、應用程式和資料，以及裝置的位置資訊。"</string>
    <string name="monitoring_description_do_learn_more_separator" msgid="3785251953067436862">" "</string>
    <string name="monitoring_description_do_learn_more" msgid="1849514470437907421">"瞭解詳情"</string>
    <string name="monitoring_description_do_body_vpn" msgid="8255218762488901796">"由於你已連結至「<xliff:g id="VPN_APP">%1$s</xliff:g>」，你的網路活動 (包括收發電子郵件、使用應用程式及瀏覽網站) 可能會受到這個應用程式監控。"</string>
    <string name="monitoring_description_vpn_settings_separator" msgid="1933186756733474388">" "</string>
    <string name="monitoring_description_vpn_settings" msgid="8869300202410505143">"開啟 VPN 設定"</string>
    <string name="monitoring_description_ca_cert_settings_separator" msgid="4987350385906393626">" "</string>
    <string name="monitoring_description_ca_cert_settings" msgid="5489969458872997092">"開啟信任的憑證"</string>
    <string name="monitoring_description_network_logging" msgid="7223505523384076027">"你的管理員已啟用網路紀錄功能，可監控你裝置的流量。\n\n如需詳細資訊，請與你的管理員聯絡。"</string>
    <string name="monitoring_description_vpn" msgid="4445150119515393526">"你已授權一個應用程式設定 VPN 連線。\n\n這個應用程式可以監控你的裝置和網路活動，包括收發電子郵件、使用應用程式和瀏覽網站。"</string>
    <string name="monitoring_description_vpn_profile_owned" msgid="2958019119161161530">"你的 Work 設定檔是由下列機構管理：<xliff:g id="ORGANIZATION">%1$s</xliff:g>。\n\n你的管理員可以監控你的網路活動，包括收發電子郵件、使用應用程式及瀏覽網站。\n\n如需詳細資訊，請與你的管理員聯絡。\n\n此外，由於你已連線至 VPN，因此你的網路活動也會受到 VPN 監控。"</string>
    <string name="legacy_vpn_name" msgid="6604123105765737830">"VPN"</string>
    <string name="monitoring_description_app" msgid="1828472472674709532">"由於你已連結至「<xliff:g id="APPLICATION">%1$s</xliff:g>」，因此你的網路活動 (包括收發電子郵件、使用應用程式和瀏覽網站) 可能會受到這個應用程式監控。"</string>
    <string name="monitoring_description_app_personal" msgid="484599052118316268">"由於你已連線至 <xliff:g id="APPLICATION">%1$s</xliff:g>，你的個人網路活動也會受到這個應用程式監控，包括收發電子郵件、使用應用程式和瀏覽網站。"</string>
    <string name="branded_monitoring_description_app_personal" msgid="2669518213949202599">"由於你已連結至「<xliff:g id="APPLICATION">%1$s</xliff:g>」，你的個人網路活動 (包括收發電子郵件、使用應用程式及瀏覽網站) 可能會受到這個應用程式監控。"</string>
    <string name="monitoring_description_app_work" msgid="4612997849787922906">"你的 Work 設定檔是由「<xliff:g id="ORGANIZATION">%1$s</xliff:g>」所管理。由於該設定檔已連結至「<xliff:g id="APPLICATION">%2$s</xliff:g>」，因此你的網路活動 (包括收發電子郵件、使用應用程式和瀏覽網站) 可能會受到這個應用程式監控。\n\n如要瞭解詳情，請與你的管理員聯絡。"</string>
    <string name="monitoring_description_app_personal_work" msgid="5664165460056859391">"你的 Work 設定檔是由「<xliff:g id="ORGANIZATION">%1$s</xliff:g>」所管理。由於該設定檔已連結至「<xliff:g id="APPLICATION_WORK">%2$s</xliff:g>」，因此你的網路活動 (包括收發電子郵件、使用應用程式和瀏覽網站) 可能會受到這個應用程式監控。\n\n此外，你還與「<xliff:g id="APPLICATION_PERSONAL">%3$s</xliff:g>」建立了連結，因此你的個人網路活動也可能會受到該應用程式監控。"</string>
    <string name="keyguard_indication_trust_disabled" msgid="7412534203633528135">"在你手動解鎖前，裝置將保持鎖定狀態"</string>
    <string name="hidden_notifications_title" msgid="7139628534207443290">"更快取得通知"</string>
    <string name="hidden_notifications_text" msgid="2326409389088668981">"解鎖前顯示"</string>
    <string name="hidden_notifications_cancel" msgid="3690709735122344913">"不用了，謝謝"</string>
    <string name="hidden_notifications_setup" msgid="41079514801976810">"設定"</string>
    <string name="zen_mode_and_condition" msgid="4462471036429759903">"<xliff:g id="ZEN_MODE">%1$s</xliff:g>。<xliff:g id="EXIT_CONDITION">%2$s</xliff:g>"</string>
    <string name="volume_zen_end_now" msgid="3179845345429841822">"立刻結束"</string>
    <string name="accessibility_volume_expand" msgid="5946812790999244205">"展開"</string>
    <string name="accessibility_volume_collapse" msgid="3609549593031810875">"收合"</string>
    <string name="screen_pinning_title" msgid="3273740381976175811">"螢幕已固定"</string>
    <string name="screen_pinning_description" msgid="8909878447196419623">"這會讓目前的螢幕畫面保持顯示狀態，直到取消固定為止。按住 [返回] 按鈕和 [總覽] 按鈕即可取消固定。"</string>
    <string name="screen_pinning_description_accessible" msgid="426190689254018656">"這會讓目前的螢幕畫面保持顯示狀態，直到取消固定為止。按住 [總覽] 按鈕即可取消固定。"</string>
    <string name="screen_pinning_positive" msgid="3783985798366751226">"知道了"</string>
    <string name="screen_pinning_negative" msgid="3741602308343880268">"不用了，謝謝"</string>
    <string name="quick_settings_reset_confirmation_title" msgid="748792586749897883">"隱藏<xliff:g id="TILE_LABEL">%1$s</xliff:g>？"</string>
    <string name="quick_settings_reset_confirmation_message" msgid="2235970126803317374">"只要在設定頁面中重新啟用，就能再次看到快捷設定選項。"</string>
    <string name="quick_settings_reset_confirmation_button" msgid="2660339101868367515">"隱藏"</string>
    <string name="managed_profile_foreground_toast" msgid="5421487114739245972">"你正在使用 Work 設定檔"</string>
    <string name="stream_voice_call" msgid="4410002696470423714">"通話"</string>
    <string name="stream_system" msgid="7493299064422163147">"系統"</string>
    <string name="stream_ring" msgid="8213049469184048338">"鈴響"</string>
    <string name="stream_music" msgid="9086982948697544342">"媒體"</string>
    <string name="stream_alarm" msgid="5209444229227197703">"鬧鐘"</string>
    <string name="stream_notification" msgid="2563720670905665031">"通知"</string>
    <string name="stream_bluetooth_sco" msgid="2055645746402746292">"藍牙"</string>
    <string name="stream_dtmf" msgid="2447177903892477915">"雙音多頻"</string>
    <string name="stream_accessibility" msgid="301136219144385106">"協助工具"</string>
    <string name="volume_stream_content_description_unmute" msgid="4436631538779230857">"%1$s。輕觸即可取消靜音。"</string>
    <string name="volume_stream_content_description_vibrate" msgid="1187944970457807498">"%1$s。輕觸即可設為震動，但系統可能會將無障礙服務一併設為靜音。"</string>
    <string name="volume_stream_content_description_mute" msgid="3625049841390467354">"%1$s。輕觸即可設為靜音，但系統可能會將無障礙服務一併設為靜音。"</string>
    <string name="volume_stream_content_description_vibrate_a11y" msgid="6427727603978431301">"%1$s。輕觸即可設為震動。"</string>
    <string name="volume_stream_content_description_mute_a11y" msgid="8995013018414535494">"%1$s。輕觸即可設為靜音。"</string>
    <string name="volume_dialog_accessibility_shown_message" msgid="1834631467074259998">"已顯示 %s 個音量控制項。向上滑動即可關閉。"</string>
    <string name="volume_dialog_accessibility_dismissed_message" msgid="51543526013711399">"已隱藏音量控制項"</string>
    <string name="system_ui_tuner" msgid="708224127392452018">"系統使用者介面調整精靈"</string>
    <string name="show_battery_percentage" msgid="5444136600512968798">"顯示嵌入式電池百分比"</string>
    <string name="show_battery_percentage_summary" msgid="3215025775576786037">"未充電時在狀態列圖示中顯示電量百分比"</string>
    <string name="quick_settings" msgid="10042998191725428">"快速設定"</string>
    <string name="status_bar" msgid="4877645476959324760">"狀態列"</string>
    <string name="overview" msgid="4018602013895926956">"總覽"</string>
    <string name="demo_mode" msgid="2532177350215638026">"系統 UI 示範模式"</string>
    <string name="enable_demo_mode" msgid="4844205668718636518">"啟用示範模式"</string>
    <string name="show_demo_mode" msgid="2018336697782464029">"顯示示範模式"</string>
    <string name="status_bar_ethernet" msgid="5044290963549500128">"乙太網路"</string>
    <string name="status_bar_alarm" msgid="8536256753575881818">"鬧鐘"</string>
    <string name="status_bar_work" msgid="6022553324802866373">"Work 設定檔"</string>
    <string name="status_bar_airplane" msgid="7057575501472249002">"飛航模式"</string>
    <string name="add_tile" msgid="2995389510240786221">"新增圖塊"</string>
    <string name="broadcast_tile" msgid="3894036511763289383">"播送圖塊"</string>
    <string name="zen_alarm_warning_indef" msgid="3482966345578319605">"你不會聽到下一個<xliff:g id="WHEN">%1$s</xliff:g> 的鬧鐘，除非你預先關閉這項功能"</string>
    <string name="zen_alarm_warning" msgid="444533119582244293">"你不會聽到下一個<xliff:g id="WHEN">%1$s</xliff:g> 的鬧鐘"</string>
    <string name="alarm_template" msgid="3980063409350522735">"於<xliff:g id="WHEN">%1$s</xliff:g>"</string>
    <string name="alarm_template_far" msgid="4242179982586714810">"於<xliff:g id="WHEN">%1$s</xliff:g>"</string>
    <string name="accessibility_quick_settings_detail" msgid="2579369091672902101">"快速設定，<xliff:g id="TITLE">%s</xliff:g>。"</string>
    <string name="accessibility_status_bar_hotspot" msgid="4099381329956402865">"無線基地台"</string>
    <string name="accessibility_managed_profile" msgid="6613641363112584120">"Work 設定檔"</string>
    <string name="tuner_warning_title" msgid="7094689930793031682">"有趣與否，見仁見智"</string>
    <string name="tuner_warning" msgid="8730648121973575701">"系統使用者介面調整精靈可讓你透過其他方式，調整及自訂 Android 使用者介面。這些實驗性功能隨著版本更新可能會變更、損壞或消失，執行時請務必謹慎。"</string>
    <string name="tuner_persistent_warning" msgid="8597333795565621795">"這些實驗性功能隨著版本更新可能會變更、損壞或消失，執行時請務必謹慎。"</string>
    <string name="got_it" msgid="2239653834387972602">"知道了"</string>
    <string name="tuner_toast" msgid="603429811084428439">"恭喜！系統使用者介面調整精靈已新增到設定中"</string>
    <string name="remove_from_settings" msgid="8389591916603406378">"從設定中移除"</string>
    <string name="remove_from_settings_prompt" msgid="6069085993355887748">"要將系統使用者介面調整精靈從設定中移除，並停止使用所有相關功能嗎？"</string>
    <string name="activity_not_found" msgid="348423244327799974">"你的裝置未安裝這個應用程式"</string>
    <string name="clock_seconds" msgid="7689554147579179507">"顯示時鐘秒數"</string>
    <string name="clock_seconds_desc" msgid="6282693067130470675">"在狀態列中顯示時鐘秒數。這可能會影響電池續航力。"</string>
    <string name="qs_rearrange" msgid="8060918697551068765">"重新排列快速設定"</string>
    <string name="show_brightness" msgid="6613930842805942519">"在快速設定中顯示亮度"</string>
    <string name="experimental" msgid="6198182315536726162">"實驗性"</string>
    <string name="enable_bluetooth_title" msgid="5027037706500635269">"要開啟藍牙功能嗎？"</string>
    <string name="enable_bluetooth_message" msgid="9106595990708985385">"如要將鍵盤連線到平板電腦，你必須先開啟藍牙。"</string>
    <string name="enable_bluetooth_confirmation_ok" msgid="6258074250948309715">"開啟"</string>
    <string name="show_silently" msgid="6841966539811264192">"顯示通知，但不發出任何音效"</string>
    <string name="block" msgid="2734508760962682611">"封鎖所有通知"</string>
    <string name="do_not_silence" msgid="6878060322594892441">"不設定靜音"</string>
    <string name="do_not_silence_block" msgid="4070647971382232311">"不設定靜音或封鎖"</string>
    <string name="tuner_full_importance_settings" msgid="3207312268609236827">"電源通知控制項"</string>
    <string name="tuner_full_importance_settings_on" msgid="7545060756610299966">"開啟"</string>
    <string name="tuner_full_importance_settings_off" msgid="8208165412614935229">"關閉"</string>
    <string name="power_notification_controls_description" msgid="4372459941671353358">"只要使用電源通知控制項，你就能為應用程式通知設定從 0 到 5 的重要性等級。\n\n"<b>"等級 5"</b>" \n- 顯示在通知清單頂端 \n- 允許全螢幕通知 \n- 一律允許短暫顯示通知 \n\n"<b>"等級 4"</b>" \n- 禁止全螢幕通知 \n- 一律允許短暫顯示通知 \n\n"<b>"等級 3"</b>" \n- 禁止全螢幕通知 \n- 一律不允許短暫顯示通知 \n\n"<b>"等級 2"</b>" \n- 禁止全螢幕通知 \n- 一律不允許短暫顯示通知 \n- 一律不發出音效或震動 \n\n"<b>"等級 1"</b>" \n- 禁止全螢幕通知 \n- 一律不允許短暫顯示通知 \n- 一律不發出音效或震動 \n- 在鎖定畫面和狀態列中隱藏 \n- 顯示在通知清單底端 \n\n"<b>"等級 0"</b>" \n- 封鎖應用程式的所有通知"</string>
    <string name="notification_header_default_channel" msgid="7506845022070889909">"通知"</string>
    <string name="notification_channel_disabled" msgid="5805874247999578073">"你不會再收到這類通知。"</string>
    <string name="notification_num_channels" msgid="2048144408999179471">"<xliff:g id="NUMBER">%d</xliff:g> 個通知類別"</string>
    <string name="notification_default_channel_desc" msgid="2506053815870808359">"這個應用程式沒有通知類別"</string>
    <plurals name="notification_num_channels_desc" formatted="false" msgid="5492793452274077663">
      <item quantity="other">在 <xliff:g id="NUMBER_1">%d</xliff:g> 個通知類別中，有 1 個類別是來自這個應用程式</item>
      <item quantity="one">在 <xliff:g id="NUMBER_0">%d</xliff:g> 個通知類別中，有 1 個類別是來自這個應用程式</item>
    </plurals>
    <string name="notification_channels_list_desc_2" msgid="6214732715833946441">"<xliff:g id="CHANNEL_NAME_1">%1$s</xliff:g>、<xliff:g id="CHANNEL_NAME_2">%2$s</xliff:g>"</string>
    <plurals name="notification_channels_list_desc_2_and_others" formatted="false" msgid="2747813553355336157">
      <item quantity="other"><xliff:g id="CHANNEL_NAME_1_3">%1$s</xliff:g>、<xliff:g id="CHANNEL_NAME_2_4">%2$s</xliff:g>和另外 <xliff:g id="NUMBER_5">%3$d</xliff:g> 個管道</item>
      <item quantity="one"><xliff:g id="CHANNEL_NAME_1_0">%1$s</xliff:g>、<xliff:g id="CHANNEL_NAME_2_1">%2$s</xliff:g>和另外 <xliff:g id="NUMBER_2">%3$d</xliff:g> 個管道</item>
    </plurals>
    <string name="notification_channel_controls_opened_accessibility" msgid="6553950422055908113">"「<xliff:g id="APP_NAME">%1$s</xliff:g>」的通知控制項已開啟"</string>
    <string name="notification_channel_controls_closed_accessibility" msgid="7521619812603693144">"「<xliff:g id="APP_NAME">%1$s</xliff:g>」的通知控制項已關閉"</string>
    <string name="notification_channel_switch_accessibility" msgid="3420796005601900717">"允許來自這個頻道的通知"</string>
    <string name="notification_all_categories" msgid="5407190218055113282">"所有類別"</string>
    <string name="notification_more_settings" msgid="816306283396553571">"更多設定"</string>
    <string name="notification_app_settings" msgid="3743278649182392015">"自訂：<xliff:g id="SUB_CATEGORY">%1$s</xliff:g>"</string>
    <string name="notification_done" msgid="5279426047273930175">"完成"</string>
    <string name="notification_menu_accessibility" msgid="2046162834248888553">"<xliff:g id="APP_NAME">%1$s</xliff:g> <xliff:g id="MENU_DESCRIPTION">%2$s</xliff:g>"</string>
    <string name="notification_menu_gear_description" msgid="2204480013726775108">"通知控制項"</string>
    <string name="notification_menu_snooze_description" msgid="3653669438131034525">"通知延後選項"</string>
    <string name="snooze_option_15_min" msgid="1068727451405610715">"15 分鐘"</string>
    <string name="snooze_option_30_min" msgid="867081342535195788">"30 分鐘"</string>
    <string name="snooze_option_1_hour" msgid="1098086401880077154">"1 小時"</string>
    <string name="snooze_undo" msgid="6074877317002985129">"復原"</string>
    <string name="snoozed_for_time" msgid="2390718332980204462">"已延後 <xliff:g id="TIME_AMOUNT">%1$s</xliff:g>"</string>
    <string name="battery_panel_title" msgid="7944156115535366613">"電池用量"</string>
    <string name="battery_detail_charging_summary" msgid="1279095653533044008">"充電時無法使用節約耗電量模式"</string>
    <string name="battery_detail_switch_title" msgid="6285872470260795421">"節約耗電量"</string>
    <string name="battery_detail_switch_summary" msgid="9049111149407626804">"降低效能並限制背景資料傳輸"</string>
    <string name="keyboard_key_button_template" msgid="6230056639734377300">"<xliff:g id="NAME">%1$s</xliff:g> 按鈕"</string>
    <string name="keyboard_key_home" msgid="2243500072071305073">"Home 鍵"</string>
    <string name="keyboard_key_back" msgid="2337450286042721351">"返回"</string>
    <string name="keyboard_key_dpad_up" msgid="5584144111755734686">"向上鍵"</string>
    <string name="keyboard_key_dpad_down" msgid="7331518671788337815">"向下鍵"</string>
    <string name="keyboard_key_dpad_left" msgid="1346446024676962251">"向左鍵"</string>
    <string name="keyboard_key_dpad_right" msgid="3317323247127515341">"向右鍵"</string>
    <string name="keyboard_key_dpad_center" msgid="2566737770049304658">"中央鍵"</string>
    <string name="keyboard_key_tab" msgid="3871485650463164476">"Tab 鍵"</string>
    <string name="keyboard_key_space" msgid="2499861316311153293">"空格鍵"</string>
    <string name="keyboard_key_enter" msgid="5739632123216118137">"Enter 鍵"</string>
    <string name="keyboard_key_backspace" msgid="1559580097512385854">"Backspace 鍵"</string>
    <string name="keyboard_key_media_play_pause" msgid="3861975717393887428">"播放/暫停"</string>
    <string name="keyboard_key_media_stop" msgid="2859963958595908962">"停止"</string>
    <string name="keyboard_key_media_next" msgid="1894394911630345607">"下一個"</string>
    <string name="keyboard_key_media_previous" msgid="4256072387192967261">"上一個"</string>
    <string name="keyboard_key_media_rewind" msgid="2654808213360820186">"倒轉"</string>
    <string name="keyboard_key_media_fast_forward" msgid="3849417047738200605">"快轉"</string>
    <string name="keyboard_key_page_up" msgid="5654098530106845603">"Page Up 鍵"</string>
    <string name="keyboard_key_page_down" msgid="8720502083731906136">"Page Down 鍵"</string>
    <string name="keyboard_key_forward_del" msgid="1391451334716490176">"Delete 鍵"</string>
    <string name="keyboard_key_move_home" msgid="2765693292069487486">"Home 鍵"</string>
    <string name="keyboard_key_move_end" msgid="5901174332047975247">"End 鍵"</string>
    <string name="keyboard_key_insert" msgid="8530501581636082614">"Insert 鍵"</string>
    <string name="keyboard_key_num_lock" msgid="5052537581246772117">"Num Lock 鍵"</string>
    <string name="keyboard_key_numpad_template" msgid="8729216555174634026">"數字鍵 <xliff:g id="NAME">%1$s</xliff:g>"</string>
    <string name="keyboard_shortcut_group_system" msgid="6472647649616541064">"系統"</string>
    <string name="keyboard_shortcut_group_system_home" msgid="3054369431319891965">"主畫面"</string>
    <string name="keyboard_shortcut_group_system_recents" msgid="3154851905021926744">"近期活動"</string>
    <string name="keyboard_shortcut_group_system_back" msgid="2207004531216446378">"返回"</string>
    <string name="keyboard_shortcut_group_system_notifications" msgid="8366964080041773224">"通知"</string>
    <string name="keyboard_shortcut_group_system_shortcuts_helper" msgid="4892255911160332762">"鍵盤快速鍵"</string>
    <string name="keyboard_shortcut_group_system_switch_input" msgid="2334164096341310324">"切換輸入法"</string>
    <string name="keyboard_shortcut_group_applications" msgid="9129465955073449206">"應用程式"</string>
    <string name="keyboard_shortcut_group_applications_assist" msgid="9095441910537146013">"小幫手"</string>
    <string name="keyboard_shortcut_group_applications_browser" msgid="6465985474000766533">"瀏覽器"</string>
    <string name="keyboard_shortcut_group_applications_contacts" msgid="2064197111278436375">"聯絡人"</string>
    <string name="keyboard_shortcut_group_applications_email" msgid="6257036897441939004">"電子郵件"</string>
    <string name="keyboard_shortcut_group_applications_sms" msgid="638701213803242744">"簡訊"</string>
    <string name="keyboard_shortcut_group_applications_music" msgid="4775559515850922780">"音樂"</string>
    <string name="keyboard_shortcut_group_applications_youtube" msgid="6555453761294723317">"YouTube"</string>
    <string name="keyboard_shortcut_group_applications_calendar" msgid="9043614299194991263">"日曆"</string>
    <string name="tuner_full_zen_title" msgid="4540823317772234308">"與音量控制項一起顯示"</string>
    <string name="volume_and_do_not_disturb" msgid="3373784330208603030">"零打擾"</string>
    <string name="volume_dnd_silent" msgid="4363882330723050727">"音量按鈕快速鍵"</string>
    <string name="volume_up_silent" msgid="7141255269783588286">"按下調高音量鍵時停用「零打擾」模式"</string>
    <string name="battery" msgid="7498329822413202973">"電池"</string>
    <string name="clock" msgid="7416090374234785905">"時鐘"</string>
    <string name="headset" msgid="4534219457597457353">"耳機"</string>
    <string name="accessibility_status_bar_headphones" msgid="9156307120060559989">"已與耳機連線"</string>
    <string name="accessibility_status_bar_headset" msgid="8666419213072449202">"已與耳機連線"</string>
    <string name="data_saver" msgid="5037565123367048522">"數據節省模式"</string>
    <string name="accessibility_data_saver_on" msgid="8454111686783887148">"Data Saver 已開啟"</string>
    <string name="accessibility_data_saver_off" msgid="8841582529453005337">"Data Saver 已關閉"</string>
    <string name="switch_bar_on" msgid="1142437840752794229">"開啟"</string>
    <string name="switch_bar_off" msgid="8803270596930432874">"關閉"</string>
    <string name="nav_bar" msgid="1993221402773877607">"導覽列"</string>
    <string name="nav_bar_layout" msgid="3664072994198772020">"配置"</string>
    <string name="left_nav_bar_button_type" msgid="8555981238887546528">"其他向左按鈕類型"</string>
    <string name="right_nav_bar_button_type" msgid="2481056627065649656">"其他向右按鈕類型"</string>
    <string name="nav_bar_default" msgid="8587114043070993007">"(預設)"</string>
  <string-array name="nav_bar_buttons">
    <item msgid="1545641631806817203">"剪貼簿"</item>
    <item msgid="5742013440802239414">"按鍵碼"</item>
    <item msgid="8802889973626281575">"鍵盤切換工具"</item>
    <item msgid="8175437057325747277">"無"</item>
  </string-array>
  <string-array name="nav_bar_layouts">
    <item msgid="8077901629964902399">"一般"</item>
    <item msgid="8256205964297588988">"精簡"</item>
    <item msgid="8719936228094005878">"靠左"</item>
    <item msgid="586019486955594690">"靠右"</item>
  </string-array>
    <string name="menu_ime" msgid="4998010205321292416">"鍵盤切換工具"</string>
    <string name="save" msgid="2311877285724540644">"儲存"</string>
    <string name="reset" msgid="2448168080964209908">"重設"</string>
    <string name="adjust_button_width" msgid="6138616087197632947">"調整按鈕寬度"</string>
    <string name="clipboard" msgid="1313879395099896312">"剪貼簿"</string>
    <string name="accessibility_key" msgid="5701989859305675896">"自訂導覽按鈕"</string>
    <string name="left_keycode" msgid="2010948862498918135">"向左按鍵碼"</string>
    <string name="right_keycode" msgid="708447961000848163">"向右按鍵碼"</string>
    <string name="left_icon" msgid="3096287125959387541">"向左圖示"</string>
    <string name="right_icon" msgid="3952104823293824311">"向右圖示"</string>
    <string name="drag_to_add_tiles" msgid="7058945779098711293">"拖曳即可新增圖塊"</string>
    <string name="drag_to_remove_tiles" msgid="3361212377437088062">"拖曳到這裡即可移除"</string>
    <string name="qs_edit" msgid="2232596095725105230">"編輯"</string>
    <string name="tuner_time" msgid="6572217313285536011">"時間"</string>
  <string-array name="clock_options">
    <item msgid="5965318737560463480">"顯示小時、分鐘和秒"</item>
    <item msgid="1427801730816895300">"顯示小時和分鐘 (預設)"</item>
    <item msgid="3830170141562534721">"不顯示這個圖示"</item>
  </string-array>
  <string-array name="battery_options">
    <item msgid="3160236755818672034">"一律顯示百分比"</item>
    <item msgid="2139628951880142927">"充電時顯示百分比 (預設)"</item>
    <item msgid="3327323682209964956">"不顯示這個圖示"</item>
  </string-array>
    <string name="other" msgid="4060683095962566764">"其他"</string>
    <string name="accessibility_divider" msgid="5903423481953635044">"分割畫面分隔線"</string>
    <string name="accessibility_action_divider_left_full" msgid="2801570521881574972">"以全螢幕顯示左側畫面"</string>
    <string name="accessibility_action_divider_left_70" msgid="3612060638991687254">"以 70% 的螢幕空間顯示左側畫面"</string>
    <string name="accessibility_action_divider_left_50" msgid="1248083470322193075">"以 50% 的螢幕空間顯示左側畫面"</string>
    <string name="accessibility_action_divider_left_30" msgid="543324403127069386">"以 30% 的螢幕空間顯示左側畫面"</string>
    <string name="accessibility_action_divider_right_full" msgid="4639381073802030463">"以全螢幕顯示右側畫面"</string>
    <string name="accessibility_action_divider_top_full" msgid="5357010904067731654">"以全螢幕顯示頂端畫面"</string>
    <string name="accessibility_action_divider_top_70" msgid="5090779195650364522">"以 70% 的螢幕空間顯示頂端畫面"</string>
    <string name="accessibility_action_divider_top_50" msgid="6385859741925078668">"以 50% 的螢幕空間顯示頂端畫面"</string>
    <string name="accessibility_action_divider_top_30" msgid="6201455163864841205">"以 30% 的螢幕空間顯示頂端畫面"</string>
    <string name="accessibility_action_divider_bottom_full" msgid="301433196679548001">"以全螢幕顯示底部畫面"</string>
    <string name="accessibility_qs_edit_tile_label" msgid="8374924053307764245">"位置 <xliff:g id="POSITION">%1$d</xliff:g>，<xliff:g id="TILE_NAME">%2$s</xliff:g>。輕觸兩下即可編輯。"</string>
    <string name="accessibility_qs_edit_add_tile_label" msgid="8133209638023882667">"<xliff:g id="TILE_NAME">%1$s</xliff:g>。輕觸兩下即可新增。"</string>
    <string name="accessibility_qs_edit_position_label" msgid="5055306305919289819">"位置 <xliff:g id="POSITION">%1$d</xliff:g>。輕觸兩下即可選取。"</string>
    <string name="accessibility_qs_edit_move_tile" msgid="2461819993780159542">"移動 <xliff:g id="TILE_NAME">%1$s</xliff:g>"</string>
    <string name="accessibility_qs_edit_remove_tile" msgid="7484493384665907197">"移除 <xliff:g id="TILE_NAME">%1$s</xliff:g>"</string>
    <string name="accessibility_qs_edit_tile_added" msgid="8050200862063548309">"已將 <xliff:g id="TILE_NAME">%1$s</xliff:g> 新增到位置 <xliff:g id="POSITION">%2$d</xliff:g>"</string>
    <string name="accessibility_qs_edit_tile_removed" msgid="8584304916627913440">"已移除 <xliff:g id="TILE_NAME">%1$s</xliff:g>"</string>
    <string name="accessibility_qs_edit_tile_moved" msgid="4343693412689365038">"已將 <xliff:g id="TILE_NAME">%1$s</xliff:g> 移到位置 <xliff:g id="POSITION">%2$d</xliff:g>"</string>
    <string name="accessibility_desc_quick_settings_edit" msgid="8073587401747016103">"快速設定編輯器。"</string>
    <string name="accessibility_desc_notification_icon" msgid="8352414185263916335">"<xliff:g id="ID_1">%1$s</xliff:g> 通知：<xliff:g id="ID_2">%2$s</xliff:g>"</string>
    <string name="dock_forced_resizable" msgid="5914261505436217520">"應用程式可能無法在分割畫面中運作。"</string>
    <string name="dock_non_resizeble_failed_to_dock_text" msgid="3871617304250207291">"這個應用程式不支援分割畫面。"</string>
    <string name="forced_resizable_secondary_display" msgid="4230857851756391925">"應用程式可能無法在第二個顯示器上運作。"</string>
    <string name="activity_launch_on_secondary_display_failed_text" msgid="7793821742158306742">"應用程式不支援在第二個顯示器上啟動。"</string>
    <string name="accessibility_quick_settings_settings" msgid="6132460890024942157">"開啟設定。"</string>
    <string name="accessibility_quick_settings_expand" msgid="2375165227880477530">"開啟快速設定。"</string>
    <string name="accessibility_quick_settings_collapse" msgid="1792625797142648105">"關閉快速設定。"</string>
    <string name="accessibility_quick_settings_alarm_set" msgid="1863000242431528676">"已設定鬧鐘。"</string>
    <string name="accessibility_quick_settings_user" msgid="1567445362870421770">"以「<xliff:g id="ID_1">%s</xliff:g>」的身分登入"</string>
    <string name="accessibility_quick_settings_no_internet" msgid="31890692343084075">"沒有網際網路連線。"</string>
    <string name="accessibility_quick_settings_open_details" msgid="4230931801728005194">"開啟詳細資料。"</string>
    <string name="accessibility_quick_settings_open_settings" msgid="7806613775728380737">"開啟「<xliff:g id="ID_1">%s</xliff:g>」設定。"</string>
    <string name="accessibility_quick_settings_edit" msgid="7839992848995240393">"編輯設定順序。"</string>
    <string name="accessibility_quick_settings_page" msgid="5032979051755200721">"第 <xliff:g id="ID_1">%1$d</xliff:g> 頁，共 <xliff:g id="ID_2">%2$d</xliff:g> 頁"</string>
    <string name="tuner_lock_screen" msgid="5755818559638850294">"鎖定畫面"</string>
    <string name="pip_phone_expand" msgid="5889780005575693909">"展開"</string>
    <string name="pip_phone_minimize" msgid="1079119422589131792">"最小化"</string>
    <string name="pip_phone_close" msgid="8416647892889710330">"關閉"</string>
    <string name="pip_phone_dismiss_hint" msgid="6351678169095923899">"向下拖曳即可關閉"</string>
    <string name="pip_menu_title" msgid="3328510504196964712">"子母畫面選單"</string>
    <string name="pip_notification_title" msgid="3204024940158161322">"「<xliff:g id="NAME">%s</xliff:g>」目前在子母畫面中"</string>
    <string name="pip_notification_message" msgid="4171698133469539591">"如果你不想讓「<xliff:g id="NAME">%s</xliff:g>」使用這項功能，請輕觸開啟設定頁面，然後停用此功能。"</string>
    <string name="pip_play" msgid="1417176722760265888">"播放"</string>
    <string name="pip_pause" msgid="8881063404466476571">"暫停"</string>
    <string name="pip_skip_to_next" msgid="1948440006726306284">"跳到下一個"</string>
    <string name="pip_skip_to_prev" msgid="1955311326688637914">"跳到上一個"</string>
    <string name="thermal_shutdown_title" msgid="4458304833443861111">"手機先前過熱，因此關閉電源"</string>
    <string name="thermal_shutdown_message" msgid="9006456746902370523">"手機現在已恢復正常運作"</string>
    <string name="thermal_shutdown_dialog_message" msgid="566347880005304139">"手機先前的溫度過高，因此關閉了電源以進行降溫。手機現在已恢復正常運作。\n\n以下情況可能會導致你的手機溫度過高：\n	• 使用需要密集處理資料的應用程式 (例如遊戲、影片或導航應用程式)\n	• 下載或上傳大型檔案\n	• 在高溫環境下使用手機"</string>
    <string name="high_temp_title" msgid="4589508026407318374">"手機變熱"</string>
    <string name="high_temp_notif_message" msgid="5642466103153429279">"手機降溫時，部分功能會受限"</string>
    <string name="high_temp_dialog_message" msgid="6840700639374113553">"手機會自動嘗試降溫。你仍可繼續使用手機，但是手機的運作速度可能會較慢。\n\n手機降溫完畢後，就會恢復正常的運作速度。"</string>
    <string name="lockscreen_shortcut_left" msgid="2182769107618938629">"向左快速鍵"</string>
    <string name="lockscreen_shortcut_right" msgid="3328683699505226536">"向右快速鍵"</string>
    <string name="lockscreen_unlock_left" msgid="2043092136246951985">"向左快速鍵可一併解鎖裝置"</string>
    <string name="lockscreen_unlock_right" msgid="1529992940510318775">"向右快速鍵可一併解鎖裝置"</string>
    <string name="lockscreen_none" msgid="4783896034844841821">"無"</string>
    <string name="tuner_launch_app" msgid="1527264114781925348">"啟動「<xliff:g id="APP">%1$s</xliff:g>」"</string>
    <string name="tuner_other_apps" msgid="4726596850501162493">"其他應用程式"</string>
    <string name="tuner_circle" msgid="2340998864056901350">"圓形"</string>
    <string name="tuner_plus" msgid="6792960658533229675">"加號"</string>
    <string name="tuner_minus" msgid="4806116839519226809">"減號"</string>
    <string name="tuner_left" msgid="8404287986475034806">"向左"</string>
    <string name="tuner_right" msgid="6222734772467850156">"向右"</string>
    <string name="tuner_menu" msgid="191640047241552081">"選單"</string>
    <string name="tuner_app" msgid="3507057938640108777">"「<xliff:g id="APP">%1$s</xliff:g>」應用程式"</string>
    <string name="notification_channel_alerts" msgid="4496839309318519037">"快訊"</string>
    <string name="notification_channel_screenshot" msgid="6314080179230000938">"螢幕擷取畫面"</string>
    <string name="notification_channel_general" msgid="4525309436693914482">"一般訊息"</string>
    <string name="notification_channel_storage" msgid="3077205683020695313">"儲存空間"</string>
    <string name="instant_apps" msgid="6647570248119804907">"免安裝應用程式"</string>
    <string name="instant_apps_message" msgid="8116608994995104836">"免安裝應用程式不必安裝就能使用。"</string>
    <string name="app_info" msgid="6856026610594615344">"應用程式資訊"</string>
    <string name="go_to_web" msgid="1106022723459948514">"前往網頁版"</string>
    <string name="mobile_data" msgid="7094582042819250762">"行動數據"</string>
    <string name="wifi_is_off" msgid="1838559392210456893">"Wi-Fi 已關閉"</string>
    <string name="bt_is_off" msgid="2640685272289706392">"藍牙已關閉"</string>
    <string name="dnd_is_off" msgid="6167780215212497572">"零打擾模式已關閉"</string>
    <string name="qs_dnd_prompt_auto_rule" msgid="862559028345233052">"「<xliff:g id="ID_1">%s</xliff:g>」自動規則已將零打擾模式開啟。"</string>
    <string name="qs_dnd_prompt_app" msgid="7978037419334156034">"「<xliff:g id="ID_1">%s</xliff:g>」應用程式已將零打擾模式開啟。"</string>
    <string name="qs_dnd_prompt_auto_rule_app" msgid="2599343675391111951">"某個自動規則或應用程式已將零打擾模式開啟。"</string>
    <string name="qs_dnd_until" msgid="3469471136280079874">"直到 <xliff:g id="ID_1">%s</xliff:g>"</string>
    <string name="qs_dnd_keep" msgid="1825009164681928736">"保留"</string>
    <string name="qs_dnd_replace" msgid="8019520786644276623">"取代"</string>
<<<<<<< HEAD

    <!-- Carrier Name -->
    <string name="China_Mobile">中國移動</string>
    <string name="China_Unicom">中國聯通</string>
    <string name="China_Telecom">中國電信</string>
    <string name="China_Mobile_HD">中國移動 (HD)</string>
=======
    <string name="running_foreground_services_title" msgid="381024150898615683">"在背景執行的應用程式"</string>
    <string name="running_foreground_services_msg" msgid="6326247670075574355">"輕觸即可取得電池和數據用量的詳細資料"</string>
>>>>>>> 6632d9f8
</resources><|MERGE_RESOLUTION|>--- conflicted
+++ resolved
@@ -761,15 +761,13 @@
     <string name="qs_dnd_until" msgid="3469471136280079874">"直到 <xliff:g id="ID_1">%s</xliff:g>"</string>
     <string name="qs_dnd_keep" msgid="1825009164681928736">"保留"</string>
     <string name="qs_dnd_replace" msgid="8019520786644276623">"取代"</string>
-<<<<<<< HEAD
 
     <!-- Carrier Name -->
     <string name="China_Mobile">中國移動</string>
     <string name="China_Unicom">中國聯通</string>
     <string name="China_Telecom">中國電信</string>
     <string name="China_Mobile_HD">中國移動 (HD)</string>
-=======
+
     <string name="running_foreground_services_title" msgid="381024150898615683">"在背景執行的應用程式"</string>
     <string name="running_foreground_services_msg" msgid="6326247670075574355">"輕觸即可取得電池和數據用量的詳細資料"</string>
->>>>>>> 6632d9f8
 </resources>