--- conflicted
+++ resolved
@@ -67,10 +67,7 @@
     libs: [
         "android.car",
         "android.car.userlib",
-<<<<<<< HEAD
-=======
-        "telephony-common",
->>>>>>> f9b11e96
+        "telephony-common",
         "telephony-ext",
         "ims-common",
     ],
@@ -156,11 +153,6 @@
     },
 
     libs: [
-<<<<<<< HEAD
-        "telephony-ext",
-        "telephony-common",
-=======
->>>>>>> f9b11e96
         "android.car",
         "android.car.userlib",
         "ims-common",
