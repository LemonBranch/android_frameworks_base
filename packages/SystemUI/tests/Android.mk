--- conflicted
+++ resolved
@@ -39,12 +39,8 @@
     telephony-common \
     android.test.base \
     android.car \
-<<<<<<< HEAD
-    android.car.user \
+    android.car.userlib \
     ims-common
-=======
-    android.car.userlib
->>>>>>> 5a050004
 
 LOCAL_AAPT_FLAGS := --extra-packages com.android.systemui:com.android.keyguard
 
