/*
 * Copyright (C) 2018 The Android Open Source Project
 *
 * Licensed under the Apache License, Version 2.0 (the "License");
 * you may not use this file except in compliance with the License.
 * You may obtain a copy of the License at
 *
 *      http://www.apache.org/licenses/LICENSE-2.0
 *
 * Unless required by applicable law or agreed to in writing, software
 * distributed under the License is distributed on an "AS IS" BASIS,
 * WITHOUT WARRANTIES OR CONDITIONS OF ANY KIND, either express or implied.
 * See the License for the specific language governing permissions and
 * limitations under the License.
 */

package com.android.systemui.volume;

import static com.android.systemui.volume.VolumeDialogControllerImpl.STREAMS;

import static junit.framework.Assert.assertTrue;

import static org.mockito.ArgumentMatchers.any;
import static org.mockito.Mockito.verify;

import android.app.KeyguardManager;
import android.media.AudioManager;
import android.os.SystemClock;
import android.testing.AndroidTestingRunner;
import android.testing.TestableLooper;
import android.view.InputDevice;
import android.view.MotionEvent;
import android.view.View;
import android.view.ViewGroup;
import android.view.accessibility.AccessibilityManager;

import androidx.test.filters.SmallTest;

import com.android.systemui.SysuiTestCase;
import com.android.systemui.plugins.VolumeDialogController;
import com.android.systemui.plugins.VolumeDialogController.State;
import com.android.systemui.statusbar.policy.AccessibilityManagerWrapper;

import org.junit.Before;
import org.junit.Test;
import org.junit.runner.RunWith;
import org.mockito.ArgumentCaptor;
import org.mockito.Mock;
import org.mockito.Mockito;
import org.mockito.MockitoAnnotations;

import java.util.function.Predicate;

@SmallTest
@RunWith(AndroidTestingRunner.class)
@TestableLooper.RunWithLooper
public class VolumeDialogImplTest extends SysuiTestCase {

    VolumeDialogImpl mDialog;

    @Mock
    VolumeDialogController mController;

    @Mock
    KeyguardManager mKeyguard;

    @Mock
    AccessibilityManagerWrapper mAccessibilityMgr;

    @Before
    public void setup() throws Exception {
        MockitoAnnotations.initMocks(this);

        mController = mDependency.injectMockDependency(VolumeDialogController.class);
        mAccessibilityMgr = mDependency.injectMockDependency(AccessibilityManagerWrapper.class);
        getContext().addMockSystemService(KeyguardManager.class, mKeyguard);

        mDialog = new VolumeDialogImpl(getContext());
        mDialog.init(0, null);
        State state = createShellState();
        mDialog.onStateChangedH(state);
    }

    private State createShellState() {
        State state = new VolumeDialogController.State();
        for (int i = AudioManager.STREAM_VOICE_CALL; i <= AudioManager.STREAM_ACCESSIBILITY; i++) {
            VolumeDialogController.StreamState ss = new VolumeDialogController.StreamState();
            ss.name = STREAMS.get(i);
            ss.level = 1;
            state.states.append(i, ss);
        }
        return state;
    }

    private void navigateViews(View view, Predicate<View> condition) {
        if (view instanceof ViewGroup) {
            ViewGroup viewGroup = (ViewGroup) view;
            for (int i = 0; i < viewGroup.getChildCount(); i++) {
                navigateViews(viewGroup.getChildAt(i), condition);
            }
        } else {
            String resourceName = null;
            try {
                resourceName = getContext().getResources().getResourceName(view.getId());
            } catch (Exception e) {}
            assertTrue("View " + resourceName != null ? resourceName : view.getId()
                    + " failed test", condition.test(view));
        }
    }

    @Test
    public void testComputeTimeout() {
        Mockito.reset(mAccessibilityMgr);
        mDialog.rescheduleTimeoutH();
        verify(mAccessibilityMgr).getRecommendedTimeoutMillis(
                VolumeDialogImpl.DIALOG_TIMEOUT_MILLIS,
                AccessibilityManager.FLAG_CONTENT_CONTROLS);
    }

    @Test
<<<<<<< HEAD
=======
    public void testComputeTimeout_tooltip() {
        Mockito.reset(mAccessibilityMgr);
        mDialog.showCaptionsTooltip();
        verify(mAccessibilityMgr).getRecommendedTimeoutMillis(
                VolumeDialogImpl.DIALOG_ODI_CAPTIONS_TOOLTIP_TIMEOUT_MILLIS,
                AccessibilityManager.FLAG_CONTENT_CONTROLS
                | AccessibilityManager.FLAG_CONTENT_TEXT);
    }


    @Test
>>>>>>> 825827da
    public void testComputeTimeout_withHovering() {
        Mockito.reset(mAccessibilityMgr);
        View dialog = mDialog.getDialogView();
        long uptimeMillis = SystemClock.uptimeMillis();
        MotionEvent event = MotionEvent.obtain(uptimeMillis, uptimeMillis,
                MotionEvent.ACTION_HOVER_ENTER, 0, 0, 0);
        event.setSource(InputDevice.SOURCE_TOUCHSCREEN);
        dialog.dispatchGenericMotionEvent(event);
        event.recycle();
        verify(mAccessibilityMgr).getRecommendedTimeoutMillis(
                VolumeDialogImpl.DIALOG_HOVERING_TIMEOUT_MILLIS,
                AccessibilityManager.FLAG_CONTENT_CONTROLS);
    }

    @Test
    public void testComputeTimeout_withSafetyWarningOn() {
        Mockito.reset(mAccessibilityMgr);
        ArgumentCaptor<VolumeDialogController.Callbacks> controllerCallbackCapture =
                ArgumentCaptor.forClass(VolumeDialogController.Callbacks.class);
        verify(mController).addCallback(controllerCallbackCapture.capture(), any());
        VolumeDialogController.Callbacks callbacks = controllerCallbackCapture.getValue();
        callbacks.onShowSafetyWarning(AudioManager.FLAG_SHOW_UI);
        verify(mAccessibilityMgr).getRecommendedTimeoutMillis(
                VolumeDialogImpl.DIALOG_SAFETYWARNING_TIMEOUT_MILLIS,
                AccessibilityManager.FLAG_CONTENT_TEXT
                        | AccessibilityManager.FLAG_CONTENT_CONTROLS);
    }

<<<<<<< HEAD
=======
    @Test
    public void testComputeTimeout_standard() {
        Mockito.reset(mAccessibilityMgr);
        mDialog.tryToRemoveCaptionsTooltip();
        mDialog.rescheduleTimeoutH();
        verify(mAccessibilityMgr).getRecommendedTimeoutMillis(
                VolumeDialogImpl.DIALOG_TIMEOUT_MILLIS,
                AccessibilityManager.FLAG_CONTENT_CONTROLS);
    }

>>>>>>> 825827da
/*
    @Test
    public void testContentDescriptions() {
        mDialog.show(SHOW_REASON_UNKNOWN);
        ViewGroup dialog = mDialog.getDialogView();

        navigateViews(dialog, view -> {
            if (view instanceof ImageView) {
                return !TextUtils.isEmpty(view.getContentDescription());
            } else {
                return true;
            }
        });

        mDialog.dismiss(DISMISS_REASON_UNKNOWN);
    }

    @Test
    public void testNoDuplicationOfParentState() {
        mDialog.show(SHOW_REASON_UNKNOWN);
        ViewGroup dialog = mDialog.getDialogView();

        navigateViews(dialog, view -> !view.isDuplicateParentStateEnabled());

        mDialog.dismiss(DISMISS_REASON_UNKNOWN);
    }

    @Test
    public void testNoClickableViewGroups() {
        mDialog.show(SHOW_REASON_UNKNOWN);
        ViewGroup dialog = mDialog.getDialogView();

        navigateViews(dialog, view -> {
            if (view instanceof ViewGroup) {
                return !view.isClickable();
            } else {
                return true;
            }
        });

        mDialog.dismiss(DISMISS_REASON_UNKNOWN);
    }

    @Test
    public void testTristateToggle_withVibrator() {
        when(mController.hasVibrator()).thenReturn(true);

        State state = createShellState();
        state.ringerModeInternal = RINGER_MODE_NORMAL;
        mDialog.onStateChangedH(state);

        mDialog.show(SHOW_REASON_UNKNOWN);
        ViewGroup dialog = mDialog.getDialogView();

        // click once, verify updates to vibrate
        dialog.findViewById(R.id.ringer_icon).performClick();
        verify(mController, times(1)).setRingerMode(RINGER_MODE_VIBRATE, false);

        // fake the update back to the dialog with the new ringer mode
        state = createShellState();
        state.ringerModeInternal = RINGER_MODE_VIBRATE;
        mDialog.onStateChangedH(state);

        // click once, verify updates to silent
        dialog.findViewById(R.id.ringer_icon).performClick();
        verify(mController, times(1)).setRingerMode(RINGER_MODE_SILENT, false);
        verify(mController, times(1)).setStreamVolume(STREAM_RING, 0);

        // fake the update back to the dialog with the new ringer mode
        state = createShellState();
        state.states.get(STREAM_RING).level = 0;
        state.ringerModeInternal = RINGER_MODE_SILENT;
        mDialog.onStateChangedH(state);

        // click once, verify updates to normal
        dialog.findViewById(R.id.ringer_icon).performClick();
        verify(mController, times(1)).setRingerMode(RINGER_MODE_NORMAL, false);
        verify(mController, times(1)).setStreamVolume(STREAM_RING, 0);
    }

    @Test
    public void testTristateToggle_withoutVibrator() {
        when(mController.hasVibrator()).thenReturn(false);

        State state = createShellState();
        state.ringerModeInternal = RINGER_MODE_NORMAL;
        mDialog.onStateChangedH(state);

        mDialog.show(SHOW_REASON_UNKNOWN);
        ViewGroup dialog = mDialog.getDialogView();

        // click once, verify updates to silent
        dialog.findViewById(R.id.ringer_icon).performClick();
        verify(mController, times(1)).setRingerMode(RINGER_MODE_SILENT, false);
        verify(mController, times(1)).setStreamVolume(STREAM_RING, 0);

        // fake the update back to the dialog with the new ringer mode
        state = createShellState();
        state.states.get(STREAM_RING).level = 0;
        state.ringerModeInternal = RINGER_MODE_SILENT;
        mDialog.onStateChangedH(state);

        // click once, verify updates to normal
        dialog.findViewById(R.id.ringer_icon).performClick();
        verify(mController, times(1)).setRingerMode(RINGER_MODE_NORMAL, false);
        verify(mController, times(1)).setStreamVolume(STREAM_RING, 0);
    }
    */
}<|MERGE_RESOLUTION|>--- conflicted
+++ resolved
@@ -118,8 +118,6 @@
     }
 
     @Test
-<<<<<<< HEAD
-=======
     public void testComputeTimeout_tooltip() {
         Mockito.reset(mAccessibilityMgr);
         mDialog.showCaptionsTooltip();
@@ -131,7 +129,6 @@
 
 
     @Test
->>>>>>> 825827da
     public void testComputeTimeout_withHovering() {
         Mockito.reset(mAccessibilityMgr);
         View dialog = mDialog.getDialogView();
@@ -160,8 +157,6 @@
                         | AccessibilityManager.FLAG_CONTENT_CONTROLS);
     }
 
-<<<<<<< HEAD
-=======
     @Test
     public void testComputeTimeout_standard() {
         Mockito.reset(mAccessibilityMgr);
@@ -172,7 +167,6 @@
                 AccessibilityManager.FLAG_CONTENT_CONTROLS);
     }
 
->>>>>>> 825827da
 /*
     @Test
     public void testContentDescriptions() {
