/*
 * Copyright (C) 2017 The Android Open Source Project
 *
 * Licensed under the Apache License, Version 2.0 (the "License");
 * you may not use this file except in compliance with the License.
 * You may obtain a copy of the License at
 *
 *      http://www.apache.org/licenses/LICENSE-2.0
 *
 * Unless required by applicable law or agreed to in writing, software
 * distributed under the License is distributed on an "AS IS" BASIS,
 * WITHOUT WARRANTIES OR CONDITIONS OF ANY KIND, either express or implied.
 * See the License for the specific language governing permissions and
 * limitations under the License
 */

package com.android.systemui.statusbar.notification;

import static com.android.systemui.statusbar.notification.NotificationInflater.FLAG_REINFLATE_ALL;

import static org.mockito.Mockito.spy;
import static org.mockito.Mockito.times;
import static org.mockito.Mockito.verify;

import android.app.Notification;
import android.content.Context;
import android.service.notification.StatusBarNotification;
import android.support.test.InstrumentationRegistry;
import android.support.test.annotation.UiThreadTest;
import android.support.test.filters.FlakyTest;
import android.support.test.filters.SmallTest;
import android.support.test.runner.AndroidJUnit4;
import android.widget.RemoteViews;

import com.android.systemui.R;
import com.android.systemui.SysuiTestCase;
import com.android.systemui.statusbar.ExpandableNotificationRow;
import com.android.systemui.statusbar.NotificationData;
import com.android.systemui.statusbar.NotificationTestHelper;

import org.junit.Assert;
import org.junit.Before;
import org.junit.Ignore;
import org.junit.Test;
import org.junit.runner.RunWith;

import java.util.concurrent.CountDownLatch;

@SmallTest
@RunWith(AndroidJUnit4.class)
<<<<<<< HEAD
@Ignore("flaking")
public class NotificationInflaterTest extends SysuiTestCase {
=======
@FlakyTest
public class NotificationInflaterTest {
>>>>>>> a5e11433

    private NotificationInflater mNotificationInflater;
    private Notification.Builder mBuilder;
    private ExpandableNotificationRow mRow;

    @Before
    public void setUp() throws Exception {
        mBuilder = new Notification.Builder(mContext).setSmallIcon(
                R.drawable.ic_person)
                .setContentTitle("Title")
                .setContentText("Text")
                .setStyle(new Notification.BigTextStyle().bigText("big text"));
        ExpandableNotificationRow row = new NotificationTestHelper(mContext).createRow(
                mBuilder.build());
        mRow = spy(row);
        mNotificationInflater = new NotificationInflater(mRow);
        mNotificationInflater.setInflationCallback(new NotificationInflater.InflationCallback() {
            @Override
            public void handleInflationException(StatusBarNotification notification,
                    Exception e) {
            }

            @Override
            public void onAsyncInflationFinished(NotificationData.Entry entry) {
            }
        });
    }

    @Test
    @UiThreadTest
    public void testIncreasedHeadsUpBeingUsed() {
        mNotificationInflater.setUsesIncreasedHeadsUpHeight(true);
        Notification.Builder builder = spy(mBuilder);
        mNotificationInflater.inflateNotificationViews(FLAG_REINFLATE_ALL, builder, mContext);
        verify(builder).createHeadsUpContentView(true);
    }

    @Test
    @UiThreadTest
    public void testIncreasedHeightBeingUsed() {
        mNotificationInflater.setUsesIncreasedHeight(true);
        Notification.Builder builder = spy(mBuilder);
        mNotificationInflater.inflateNotificationViews(FLAG_REINFLATE_ALL, builder, mContext);
        verify(builder).createContentView(true);
    }

    @Test
    public void testInflationCallsUpdated() throws Exception {
        runThenWaitForInflation(() -> mNotificationInflater.inflateNotificationViews(),
                mNotificationInflater);
        verify(mRow).onNotificationUpdated();
    }

    @Test
    public void testInflationCallsOnlyRightMethod() throws Exception {
        mRow.getPrivateLayout().removeAllViews();
        mRow.getEntry().cachedBigContentView = null;
        runThenWaitForInflation(() -> mNotificationInflater.inflateNotificationViews(
                NotificationInflater.FLAG_REINFLATE_EXPANDED_VIEW), mNotificationInflater);
        Assert.assertTrue(mRow.getPrivateLayout().getChildCount() == 1);
        Assert.assertTrue(mRow.getPrivateLayout().getChildAt(0)
                == mRow.getPrivateLayout().getExpandedChild());
        verify(mRow).onNotificationUpdated();
    }

    @Test
    public void testInflationThrowsErrorDoesntCallUpdated() throws Exception {
        mRow.getPrivateLayout().removeAllViews();
        mRow.getStatusBarNotification().getNotification().contentView
                = new RemoteViews(mContext.getPackageName(), R.layout.status_bar);
        runThenWaitForInflation(() -> mNotificationInflater.inflateNotificationViews(),
                true /* expectingException */, mNotificationInflater);
        Assert.assertTrue(mRow.getPrivateLayout().getChildCount() == 0);
        verify(mRow, times(0)).onNotificationUpdated();
    }

    @Test
    public void testAsyncTaskRemoved() throws Exception {
        mRow.getEntry().abortTask();
        runThenWaitForInflation(() -> mNotificationInflater.inflateNotificationViews(),
                mNotificationInflater);
        Assert.assertNull(mRow.getEntry().getRunningTask() );
    }

    public static void runThenWaitForInflation(Runnable block,
            NotificationInflater inflater) throws Exception {
        runThenWaitForInflation(block, false /* expectingException */, inflater);
    }

    private static void runThenWaitForInflation(Runnable block, boolean expectingException,
            NotificationInflater inflater) throws Exception {
        com.android.systemui.util.Assert.isNotMainThread();
        CountDownLatch countDownLatch = new CountDownLatch(1);
        final ExceptionHolder exceptionHolder = new ExceptionHolder();
        inflater.setInflationCallback(new NotificationInflater.InflationCallback() {
            @Override
            public void handleInflationException(StatusBarNotification notification,
                    Exception e) {
                if (!expectingException) {
                    exceptionHolder.setException(e);
                }
                countDownLatch.countDown();
            }

            @Override
            public void onAsyncInflationFinished(NotificationData.Entry entry) {
                if (expectingException) {
                    exceptionHolder.setException(new RuntimeException(
                            "Inflation finished even though there should be an error"));
                }
                countDownLatch.countDown();
            }
        });
        block.run();
        countDownLatch.await();
        if (exceptionHolder.mException != null) {
            throw exceptionHolder.mException;
        }
    }

    private static class ExceptionHolder {
        private Exception mException;

        public void setException(Exception exception) {
            mException = exception;
        }
    }
}<|MERGE_RESOLUTION|>--- conflicted
+++ resolved
@@ -48,13 +48,8 @@
 
 @SmallTest
 @RunWith(AndroidJUnit4.class)
-<<<<<<< HEAD
-@Ignore("flaking")
+@FlakyTest
 public class NotificationInflaterTest extends SysuiTestCase {
-=======
-@FlakyTest
-public class NotificationInflaterTest {
->>>>>>> a5e11433
 
     private NotificationInflater mNotificationInflater;
     private Notification.Builder mBuilder;
