/*
 * Copyright (C) 2018 The Android Open Source Project
 *
 * Licensed under the Apache License, Version 2.0 (the "License"); you may not use this file
 * except in compliance with the License. You may obtain a copy of the License at
 *
 *      http://www.apache.org/licenses/LICENSE-2.0
 *
 * Unless required by applicable law or agreed to in writing, software distributed under the
 * License is distributed on an "AS IS" BASIS, WITHOUT WARRANTIES OR CONDITIONS OF ANY
 * KIND, either express or implied. See the License for the specific language governing
 * permissions and limitations under the License.
 */

package com.android.systemui.statusbar.policy;

import static android.view.View.MeasureSpec;

import static junit.framework.Assert.assertEquals;
import static junit.framework.Assert.assertFalse;
import static junit.framework.Assert.assertNull;
import static junit.framework.Assert.assertTrue;
import static junit.framework.Assert.fail;

import static org.mockito.ArgumentMatchers.any;
import static org.mockito.Mockito.mock;
import static org.mockito.Mockito.times;
import static org.mockito.Mockito.verify;
import static org.mockito.Mockito.when;

import android.app.Notification;
import android.app.PendingIntent;
import android.app.RemoteInput;
import android.content.Intent;
import android.content.IntentFilter;
import android.content.res.Resources;
import android.graphics.drawable.Drawable;
import android.graphics.drawable.Icon;
import android.service.notification.StatusBarNotification;
import android.support.test.filters.SmallTest;
import android.testing.AndroidTestingRunner;
import android.testing.TestableLooper;
import android.view.View;
import android.view.ViewGroup;
import android.widget.Button;
import android.widget.LinearLayout;

import com.android.systemui.R;
import com.android.systemui.SysuiTestCase;
import com.android.systemui.plugins.ActivityStarter;
import com.android.systemui.plugins.ActivityStarter.OnDismissAction;
import com.android.systemui.statusbar.SmartReplyController;
import com.android.systemui.statusbar.notification.NotificationData;
import com.android.systemui.statusbar.phone.KeyguardDismissUtil;
import com.android.systemui.statusbar.phone.ShadeController;

import org.junit.After;
import org.junit.Before;
import org.junit.Test;
import org.junit.runner.RunWith;
import org.mockito.Mock;
import org.mockito.MockitoAnnotations;

import java.util.ArrayList;
import java.util.Collections;
import java.util.List;
import java.util.concurrent.atomic.AtomicReference;

@RunWith(AndroidTestingRunner.class)
@TestableLooper.RunWithLooper
@SmallTest
public class SmartReplyViewTest extends SysuiTestCase {
    private static final String TEST_RESULT_KEY = "test_result_key";
    private static final String TEST_ACTION = "com.android.SMART_REPLY_VIEW_ACTION";

    private static final String[] TEST_CHOICES = new String[]{"Hello", "What's up?", "I'm here"};
    private static final String TEST_NOTIFICATION_KEY = "akey";

    private static final String[] TEST_ACTION_TITLES = new String[]{
            "First action", "Open something", "Action"
    };

    private static final int WIDTH_SPEC = MeasureSpec.makeMeasureSpec(500, MeasureSpec.EXACTLY);
    private static final int HEIGHT_SPEC = MeasureSpec.makeMeasureSpec(400, MeasureSpec.AT_MOST);

    private BlockingQueueIntentReceiver mReceiver;
    private SmartReplyView mView;
    private View mContainer;

    private Icon mActionIcon;

    private int mSingleLinePaddingHorizontal;
    private int mDoubleLinePaddingHorizontal;
    private int mSpacing;

    @Mock private SmartReplyController mLogger;
    private NotificationData.Entry mEntry;
    private Notification mNotification;

    @Mock ActivityStarter mActivityStarter;
<<<<<<< HEAD
=======
    @Mock HeadsUpManager mHeadsUpManager;
>>>>>>> de843449

    @Before
    public void setUp() {
        MockitoAnnotations.initMocks(this);
        mReceiver = new BlockingQueueIntentReceiver();
        mContext.registerReceiver(mReceiver, new IntentFilter(TEST_ACTION));
        mDependency.get(KeyguardDismissUtil.class).setDismissHandler(action -> action.onDismiss());
        mDependency.injectMockDependency(ShadeController.class);
        mDependency.injectTestDependency(ActivityStarter.class, mActivityStarter);

        mContainer = new View(mContext, null);
        mView = SmartReplyView.inflate(mContext, null);


        final Resources res = mContext.getResources();
        mSingleLinePaddingHorizontal = res.getDimensionPixelSize(
                R.dimen.smart_reply_button_padding_horizontal_single_line);
        mDoubleLinePaddingHorizontal = res.getDimensionPixelSize(
                R.dimen.smart_reply_button_padding_horizontal_double_line);
        mSpacing = res.getDimensionPixelSize(R.dimen.smart_reply_button_spacing);

        mNotification = new Notification.Builder(mContext, "")
                .setSmallIcon(R.drawable.ic_person)
                .setContentTitle("Title")
                .setContentText("Text").build();
        StatusBarNotification sbn = mock(StatusBarNotification.class);
        when(sbn.getNotification()).thenReturn(mNotification);
        when(sbn.getKey()).thenReturn(TEST_NOTIFICATION_KEY);
        mEntry = new NotificationData.Entry(sbn);

        mActionIcon = Icon.createWithResource(mContext, R.drawable.ic_person);
    }

    @After
    public void tearDown() {
        mContext.unregisterReceiver(mReceiver);
    }

    @Test
    public void testSendSmartReply_intentContainsResultsAndSource() throws InterruptedException {
        setSmartReplies(TEST_CHOICES);

        mView.getChildAt(2).performClick();

        Intent resultIntent = mReceiver.waitForIntent();
        assertEquals(TEST_CHOICES[2],
                RemoteInput.getResultsFromIntent(resultIntent).get(TEST_RESULT_KEY));
        assertEquals(RemoteInput.SOURCE_CHOICE, RemoteInput.getResultsSource(resultIntent));
    }

    @Test
    public void testSendSmartReply_keyguardCancelled() throws InterruptedException {
        mDependency.get(KeyguardDismissUtil.class).setDismissHandler(action -> {});
        setSmartReplies(TEST_CHOICES);

        mView.getChildAt(2).performClick();

        assertNull(mReceiver.waitForIntent());
    }

    @Test
    public void testSendSmartReply_waitsForKeyguard() throws InterruptedException {
        AtomicReference<OnDismissAction> actionRef = new AtomicReference<>();
        mDependency.get(KeyguardDismissUtil.class).setDismissHandler(actionRef::set);
        setSmartReplies(TEST_CHOICES);

        mView.getChildAt(2).performClick();

        // No intent until the screen is unlocked.
        assertNull(mReceiver.waitForIntent());

        actionRef.get().onDismiss();

        // Now the intent should arrive.
        Intent resultIntent = mReceiver.waitForIntent();
        assertEquals(TEST_CHOICES[2],
                RemoteInput.getResultsFromIntent(resultIntent).get(TEST_RESULT_KEY));
        assertEquals(RemoteInput.SOURCE_CHOICE, RemoteInput.getResultsSource(resultIntent));
    }

    @Test
    public void testSendSmartReply_controllerCalled() {
        setSmartReplies(TEST_CHOICES);
        mView.getChildAt(2).performClick();
        verify(mLogger).smartReplySent(mEntry, 2, TEST_CHOICES[2],
                false /* generatedByAsssitant */);
    }

    @Test
    public void testSendSmartReply_controllerCalled_generatedByAssistant() {
        setSmartReplies(TEST_CHOICES, true);
        mView.getChildAt(2).performClick();
        verify(mLogger).smartReplySent(mEntry, 2, TEST_CHOICES[2],
                true /* generatedByAsssitant */);
    }

    @Test
    public void testSendSmartReply_hidesContainer() {
        mContainer.setVisibility(View.VISIBLE);
        setSmartReplies(TEST_CHOICES);
        mView.getChildAt(0).performClick();
        assertEquals(View.GONE, mContainer.getVisibility());
    }

    @Test
    public void testMeasure_empty() {
        mView.measure(WIDTH_SPEC, HEIGHT_SPEC);
        assertEquals(500, mView.getMeasuredWidthAndState());
        assertEquals(0, mView.getMeasuredHeightAndState());
    }

    @Test
    public void testLayout_empty() {
        mView.measure(WIDTH_SPEC, HEIGHT_SPEC);
        mView.layout(0, 0, 500, 0);
    }


    // Instead of manually calculating the expected measurement/layout results, we build the
    // expectations as ordinary linear layouts and then check that the relevant parameters in the
    // corresponding SmartReplyView and LinearView are equal.

    @Test
    public void testMeasure_shortChoices() {
        final CharSequence[] choices = new CharSequence[]{"Hi", "Hello", "Bye"};

        // All choices should be displayed as SINGLE-line smart reply buttons.
        ViewGroup expectedView = buildExpectedView(choices, 1);
        expectedView.measure(MeasureSpec.UNSPECIFIED, MeasureSpec.UNSPECIFIED);

        setSmartReplies(choices);
        mView.measure(MeasureSpec.UNSPECIFIED, MeasureSpec.UNSPECIFIED);

        assertEqualMeasures(expectedView, mView);
        assertReplyButtonShownWithEqualMeasures(expectedView.getChildAt(0), mView.getChildAt(0));
        assertReplyButtonShownWithEqualMeasures(expectedView.getChildAt(1), mView.getChildAt(1));
        assertReplyButtonShownWithEqualMeasures(expectedView.getChildAt(2), mView.getChildAt(2));
    }

    @Test
    public void testLayout_shortChoices() {
        final CharSequence[] choices = new CharSequence[]{"Hi", "Hello", "Bye"};

        // All choices should be displayed as SINGLE-line smart reply buttons.
        ViewGroup expectedView = buildExpectedView(choices, 1);
        expectedView.measure(MeasureSpec.UNSPECIFIED, MeasureSpec.UNSPECIFIED);
        expectedView.layout(10, 10, 10 + expectedView.getMeasuredWidth(),
                10 + expectedView.getMeasuredHeight());

        setSmartReplies(choices);
        mView.measure(MeasureSpec.UNSPECIFIED, MeasureSpec.UNSPECIFIED);
        mView.layout(10, 10, 10 + mView.getMeasuredWidth(), 10 + mView.getMeasuredHeight());

        assertEqualLayouts(expectedView, mView);
        assertEqualLayouts(expectedView.getChildAt(0), mView.getChildAt(0));
        assertEqualLayouts(expectedView.getChildAt(1), mView.getChildAt(1));
        assertEqualLayouts(expectedView.getChildAt(2), mView.getChildAt(2));
    }

    @Test
    public void testMeasure_choiceWithTwoLines() {
        final CharSequence[] choices = new CharSequence[]{"Hi", "Hello\neveryone", "Bye"};

        // All choices should be displayed as DOUBLE-line smart reply buttons.
        ViewGroup expectedView = buildExpectedView(choices, 2);
        expectedView.measure(MeasureSpec.UNSPECIFIED, MeasureSpec.UNSPECIFIED);

        setSmartReplies(choices);
        mView.measure(MeasureSpec.UNSPECIFIED, MeasureSpec.UNSPECIFIED);

        assertEqualMeasures(expectedView, mView);
        assertReplyButtonShownWithEqualMeasures(expectedView.getChildAt(0), mView.getChildAt(0));
        assertReplyButtonShownWithEqualMeasures(expectedView.getChildAt(1), mView.getChildAt(1));
        assertReplyButtonShownWithEqualMeasures(expectedView.getChildAt(2), mView.getChildAt(2));
    }

    @Test
    public void testLayout_choiceWithTwoLines() {
        final CharSequence[] choices = new CharSequence[]{"Hi", "Hello\neveryone", "Bye"};

        // All choices should be displayed as DOUBLE-line smart reply buttons.
        ViewGroup expectedView = buildExpectedView(choices, 2);
        expectedView.measure(MeasureSpec.UNSPECIFIED, MeasureSpec.UNSPECIFIED);
        expectedView.layout(10, 10, 10 + expectedView.getMeasuredWidth(),
                10 + expectedView.getMeasuredHeight());

        setSmartReplies(choices);
        mView.measure(MeasureSpec.UNSPECIFIED, MeasureSpec.UNSPECIFIED);
        mView.layout(10, 10, 10 + mView.getMeasuredWidth(), 10 + mView.getMeasuredHeight());

        assertEqualLayouts(expectedView, mView);
        assertEqualLayouts(expectedView.getChildAt(0), mView.getChildAt(0));
        assertEqualLayouts(expectedView.getChildAt(1), mView.getChildAt(1));
        assertEqualLayouts(expectedView.getChildAt(2), mView.getChildAt(2));
    }

    @Test
    public void testMeasure_choiceWithThreeLines() {
        final CharSequence[] choices = new CharSequence[]{"Hi", "Hello\nevery\nbody", "Bye"};

        // The choice with three lines should NOT be displayed. All other choices should be
        // displayed as SINGLE-line smart reply buttons.
        ViewGroup expectedView = buildExpectedView(new CharSequence[]{"Hi", "Bye"}, 1);
        expectedView.measure(MeasureSpec.UNSPECIFIED, MeasureSpec.UNSPECIFIED);

        setSmartReplies(choices);
        mView.measure(MeasureSpec.UNSPECIFIED, MeasureSpec.UNSPECIFIED);

        assertEqualMeasures(expectedView, mView);
        assertReplyButtonShownWithEqualMeasures(expectedView.getChildAt(0), mView.getChildAt(0));
        assertReplyButtonHidden(mView.getChildAt(1));
        assertReplyButtonShownWithEqualMeasures(expectedView.getChildAt(1), mView.getChildAt(2));
    }

    @Test
    public void testLayout_choiceWithThreeLines() {
        final CharSequence[] choices = new CharSequence[]{"Hi", "Hello\nevery\nbody", "Bye"};

        // The choice with three lines should NOT be displayed. All other choices should be
        // displayed as SINGLE-line smart reply buttons.
        ViewGroup expectedView = buildExpectedView(new CharSequence[]{"Hi", "Bye"}, 1);
        expectedView.measure(MeasureSpec.UNSPECIFIED, MeasureSpec.UNSPECIFIED);
        expectedView.layout(10, 10, 10 + expectedView.getMeasuredWidth(),
                10 + expectedView.getMeasuredHeight());

        setSmartReplies(choices);
        mView.measure(MeasureSpec.UNSPECIFIED, MeasureSpec.UNSPECIFIED);
        mView.layout(10, 10, 10 + mView.getMeasuredWidth(), 10 + mView.getMeasuredHeight());

        assertEqualLayouts(expectedView, mView);
        assertEqualLayouts(expectedView.getChildAt(0), mView.getChildAt(0));
        // We don't care about mView.getChildAt(1)'s layout because it's hidden (see
        // testMeasure_choiceWithThreeLines).
        assertEqualLayouts(expectedView.getChildAt(1), mView.getChildAt(2));
    }

    @Test
    public void testMeasure_squeezeLongest() {
        final CharSequence[] choices = new CharSequence[]{"Short", "Short", "Looooooong replyyyyy"};

        // All choices should be displayed as DOUBLE-line smart reply buttons.
        ViewGroup expectedView = buildExpectedView(
                new CharSequence[]{"Short", "Short", "Looooooong \nreplyyyyy"}, 2);
        expectedView.measure(MeasureSpec.UNSPECIFIED, MeasureSpec.UNSPECIFIED);

        setSmartReplies(choices);
        mView.measure(
                MeasureSpec.makeMeasureSpec(expectedView.getMeasuredWidth(), MeasureSpec.AT_MOST),
                MeasureSpec.UNSPECIFIED);

        assertEqualMeasures(expectedView, mView);
        assertReplyButtonShownWithEqualMeasures(expectedView.getChildAt(0), mView.getChildAt(0));
        assertReplyButtonShownWithEqualMeasures(expectedView.getChildAt(1), mView.getChildAt(1));
        assertReplyButtonShownWithEqualMeasures(expectedView.getChildAt(2), mView.getChildAt(2));
    }

    @Test
    public void testLayout_squeezeLongest() {
        final CharSequence[] choices = new CharSequence[]{"Short", "Short", "Looooooong replyyyyy"};

        // All choices should be displayed as DOUBLE-line smart reply buttons.
        ViewGroup expectedView = buildExpectedView(
                new CharSequence[]{"Short", "Short", "Looooooong \nreplyyyyy"}, 2);
        expectedView.measure(MeasureSpec.UNSPECIFIED, MeasureSpec.UNSPECIFIED);
        expectedView.layout(10, 10, 10 + expectedView.getMeasuredWidth(),
                10 + expectedView.getMeasuredHeight());

        setSmartReplies(choices);
        mView.measure(
                MeasureSpec.makeMeasureSpec(expectedView.getMeasuredWidth(), MeasureSpec.AT_MOST),
                MeasureSpec.UNSPECIFIED);
        mView.layout(10, 10, 10 + mView.getMeasuredWidth(), 10 + mView.getMeasuredHeight());

        assertEqualLayouts(expectedView, mView);
        assertEqualLayouts(expectedView.getChildAt(0), mView.getChildAt(0));
        assertEqualLayouts(expectedView.getChildAt(1), mView.getChildAt(1));
        assertEqualLayouts(expectedView.getChildAt(2), mView.getChildAt(2));
    }

    @Test
    public void testMeasure_dropLongest() {
        final CharSequence[] choices = new CharSequence[]{"Short", "Short",
                "LooooooongUnbreakableReplyyyyy"};

        // Short choices should be shown as single line views
        ViewGroup expectedView = buildExpectedView(
                new CharSequence[]{"Short", "Short"}, 1);
        expectedView.measure(MeasureSpec.UNSPECIFIED, MeasureSpec.UNSPECIFIED);
        expectedView.layout(10, 10, 10 + expectedView.getMeasuredWidth(),
                10 + expectedView.getMeasuredHeight());

        setSmartReplies(choices);
        mView.measure(
                MeasureSpec.makeMeasureSpec(expectedView.getMeasuredWidth(), MeasureSpec.AT_MOST),
                MeasureSpec.UNSPECIFIED);
        mView.layout(10, 10, 10 + mView.getMeasuredWidth(), 10 + mView.getMeasuredHeight());

        assertEqualLayouts(expectedView, mView);
        assertReplyButtonShownWithEqualMeasures(expectedView.getChildAt(0), mView.getChildAt(0));
        assertReplyButtonShownWithEqualMeasures(expectedView.getChildAt(1), mView.getChildAt(1));
        assertReplyButtonHidden(mView.getChildAt(2));
    }

    private void setSmartReplies(CharSequence[] choices) {
        setSmartReplies(choices, false);
    }

    private void setSmartReplies(CharSequence[] choices, boolean fromAssistant) {
        PendingIntent pendingIntent = PendingIntent.getBroadcast(mContext, 0,
                new Intent(TEST_ACTION), 0);
        RemoteInput input = new RemoteInput.Builder(TEST_RESULT_KEY).setChoices(choices).build();
        SmartReplyView.SmartReplies smartReplies =
                new SmartReplyView.SmartReplies(choices, input, pendingIntent, fromAssistant);
        mView.resetSmartSuggestions(mContainer);
        mView.addRepliesFromRemoteInput(smartReplies, mLogger, mEntry);
    }

    private Notification.Action createAction(String actionTitle) {
        PendingIntent pendingIntent = PendingIntent.getBroadcast(mContext, 0,
                new Intent(TEST_ACTION), 0);
        return new Notification.Action.Builder(mActionIcon, actionTitle, pendingIntent).build();
    }

    private List<Notification.Action> createActions(String[] actionTitles) {
        List<Notification.Action> actions = new ArrayList<>();
        for (String title : actionTitles) {
            actions.add(createAction(title));
        }
        return actions;
    }

    private void setSmartActions(String[] actionTitles) {
        mView.resetSmartSuggestions(mContainer);
        mView.addSmartActions(
                new SmartReplyView.SmartActions(createActions(actionTitles), false),
                mLogger,
<<<<<<< HEAD
                mEntry);
=======
                mEntry,
                mHeadsUpManager);
>>>>>>> de843449
    }

    private void setSmartRepliesAndActions(CharSequence[] choices, String[] actionTitles) {
        setSmartReplies(choices);
        mView.addSmartActions(
                new SmartReplyView.SmartActions(createActions(actionTitles), false),
                mLogger,
<<<<<<< HEAD
                mEntry);
=======
                mEntry,
                mHeadsUpManager);
>>>>>>> de843449
    }

    private ViewGroup buildExpectedView(CharSequence[] choices, int lineCount) {
        return buildExpectedView(choices, lineCount, new ArrayList<>());
    }

    /** Builds a {@link ViewGroup} whose measures and layout mirror a {@link SmartReplyView}. */
    private ViewGroup buildExpectedView(
            CharSequence[] choices, int lineCount, List<Notification.Action> actions) {
        LinearLayout layout = new LinearLayout(mContext);
        layout.setOrientation(LinearLayout.HORIZONTAL);

        // Baseline alignment causes expected heights to be off by one or two pixels on some
        // devices.
        layout.setBaselineAligned(false);

        final boolean isRtl = mView.getLayoutDirection() == View.LAYOUT_DIRECTION_RTL;
        final int paddingHorizontal;
        switch (lineCount) {
            case 1:
                paddingHorizontal = mSingleLinePaddingHorizontal;
                break;
            case 2:
                paddingHorizontal = mDoubleLinePaddingHorizontal;
                break;
            default:
                fail("Invalid line count " + lineCount);
                return null;
        }

        // Add smart replies
        Button previous = null;
        SmartReplyView.SmartReplies smartReplies =
                new SmartReplyView.SmartReplies(choices, null, null, false);
        for (int i = 0; i < choices.length; ++i) {
            Button current = mView.inflateReplyButton(mContext, mView, i, smartReplies,
                    null, null);
            current.setPadding(paddingHorizontal, current.getPaddingTop(), paddingHorizontal,
                    current.getPaddingBottom());
            if (previous != null) {
                ViewGroup.MarginLayoutParams lp =
                        (ViewGroup.MarginLayoutParams) previous.getLayoutParams();
                if (isRtl) {
                    lp.leftMargin = mSpacing;
                } else {
                    lp.rightMargin = mSpacing;
                }
            }
            layout.addView(current);
            previous = current;
        }

        // Add smart actions
        for (int i = 0; i < actions.size(); ++i) {
            Button current = inflateActionButton(actions.get(i));
            current.setPadding(paddingHorizontal, current.getPaddingTop(), paddingHorizontal,
                    current.getPaddingBottom());
            if (previous != null) {
                ViewGroup.MarginLayoutParams lp =
                        (ViewGroup.MarginLayoutParams) previous.getLayoutParams();
                if (isRtl) {
                    lp.leftMargin = mSpacing;
                } else {
                    lp.rightMargin = mSpacing;
                }
            }
            layout.addView(current);
            previous = current;
        }

        return layout;
    }

    private static void assertEqualMeasures(View expected, View actual) {
        assertEquals(expected.getMeasuredWidth(), actual.getMeasuredWidth());
        assertEquals(expected.getMeasuredHeight(), actual.getMeasuredHeight());
    }

    private static void assertReplyButtonShownWithEqualMeasures(View expected, View actual) {
        assertReplyButtonShown(actual);
        assertEqualMeasures(expected, actual);
        assertEqualPadding(expected, actual);
    }

    private static void assertReplyButtonShown(View view) {
        assertTrue(((SmartReplyView.LayoutParams) view.getLayoutParams()).isShown());
    }

    private static void assertReplyButtonHidden(View view) {
        assertFalse(((SmartReplyView.LayoutParams) view.getLayoutParams()).isShown());
    }

    private static void assertEqualLayouts(View expected, View actual) {
        assertEquals(expected.getLeft(), actual.getLeft());
        assertEquals(expected.getTop(), actual.getTop());
        assertEquals(expected.getRight(), actual.getRight());
        assertEquals(expected.getBottom(), actual.getBottom());
    }

    private static void assertEqualPadding(View expected, View actual) {
        assertEquals(expected.getPaddingLeft(), actual.getPaddingLeft());
        assertEquals(expected.getPaddingTop(), actual.getPaddingTop());
        assertEquals(expected.getPaddingRight(), actual.getPaddingRight());
        assertEquals(expected.getPaddingBottom(), actual.getPaddingBottom());
    }


    // =============================================================================================
    // ============================= Smart Action tests ============================================
    // =============================================================================================

    @Test
    public void testTapSmartAction_waitsForKeyguard() throws InterruptedException {
        setSmartActions(TEST_ACTION_TITLES);

        mView.getChildAt(2).performClick();

        verify(mActivityStarter, times(1)).startPendingIntentDismissingKeyguard(any(), any());
    }

    @Test
    public void testMeasure_shortSmartActions() {
        String[] actions = new String[] {"Hi", "Hello", "Bye"};
        // All choices should be displayed as SINGLE-line smart action buttons.
        ViewGroup expectedView = buildExpectedView(new CharSequence[0], 1, createActions(actions));
        expectedView.measure(MeasureSpec.UNSPECIFIED, MeasureSpec.UNSPECIFIED);

        setSmartActions(actions);
        mView.measure(MeasureSpec.UNSPECIFIED, MeasureSpec.UNSPECIFIED);

        assertEqualMeasures(expectedView, mView);
        assertReplyButtonShownWithEqualMeasures(expectedView.getChildAt(0), mView.getChildAt(0));
        assertReplyButtonShownWithEqualMeasures(expectedView.getChildAt(1), mView.getChildAt(1));
        assertReplyButtonShownWithEqualMeasures(expectedView.getChildAt(2), mView.getChildAt(2));
    }

    @Test
    public void testLayout_shortSmartActions() {
        String[] actions = new String[] {"Hi", "Hello", "Bye"};
        // All choices should be displayed as SINGLE-line smart action buttons.
        ViewGroup expectedView = buildExpectedView(new CharSequence[0], 1, createActions(actions));
        expectedView.measure(MeasureSpec.UNSPECIFIED, MeasureSpec.UNSPECIFIED);
        expectedView.measure(MeasureSpec.UNSPECIFIED, MeasureSpec.UNSPECIFIED);
        expectedView.layout(10, 10, 10 + expectedView.getMeasuredWidth(),
                10 + expectedView.getMeasuredHeight());

        setSmartActions(actions);
        mView.measure(MeasureSpec.UNSPECIFIED, MeasureSpec.UNSPECIFIED);
        mView.layout(10, 10, 10 + mView.getMeasuredWidth(), 10 + mView.getMeasuredHeight());

        assertEqualLayouts(expectedView, mView);
        assertEqualLayouts(expectedView.getChildAt(0), mView.getChildAt(0));
        assertEqualLayouts(expectedView.getChildAt(1), mView.getChildAt(1));
        assertEqualLayouts(expectedView.getChildAt(2), mView.getChildAt(2));
    }

    @Test
    public void testMeasure_smartActionWithTwoLines() {
        String[] actions = new String[] {"Hi", "Hello\neveryone", "Bye"};

        // All actions should be displayed as DOUBLE-line smart action buttons.
        ViewGroup expectedView = buildExpectedView(new CharSequence[0], 2, createActions(actions));
        expectedView.measure(MeasureSpec.UNSPECIFIED, MeasureSpec.UNSPECIFIED);

        setSmartActions(actions);
        mView.measure(MeasureSpec.UNSPECIFIED, MeasureSpec.UNSPECIFIED);

        assertEqualMeasures(expectedView, mView);
        assertReplyButtonShownWithEqualMeasures(expectedView.getChildAt(0), mView.getChildAt(0));
        assertReplyButtonShownWithEqualMeasures(expectedView.getChildAt(1), mView.getChildAt(1));
        assertReplyButtonShownWithEqualMeasures(expectedView.getChildAt(2), mView.getChildAt(2));
    }

    @Test
    public void testLayout_smartActionWithTwoLines() {
        String[] actions = new String[] {"Hi", "Hello\neveryone", "Bye"};

        // All actions should be displayed as DOUBLE-line smart action buttons.
        ViewGroup expectedView = buildExpectedView(new CharSequence[0], 2, createActions(actions));
        expectedView.measure(MeasureSpec.UNSPECIFIED, MeasureSpec.UNSPECIFIED);
        expectedView.layout(10, 10, 10 + expectedView.getMeasuredWidth(),
                10 + expectedView.getMeasuredHeight());

        setSmartActions(actions);
        mView.measure(MeasureSpec.UNSPECIFIED, MeasureSpec.UNSPECIFIED);
        mView.layout(10, 10, 10 + mView.getMeasuredWidth(), 10 + mView.getMeasuredHeight());

        assertEqualLayouts(expectedView, mView);
        assertEqualLayouts(expectedView.getChildAt(0), mView.getChildAt(0));
        assertEqualLayouts(expectedView.getChildAt(1), mView.getChildAt(1));
        assertEqualLayouts(expectedView.getChildAt(2), mView.getChildAt(2));
    }

    @Test
    public void testMeasure_smartActionWithThreeLines() {
        String[] actions = new String[] {"Hi", "Hello\nevery\nbody", "Bye"};

        // The action with three lines should NOT be displayed. All other actions should be
        // displayed as SINGLE-line smart action buttons.
        ViewGroup expectedView = buildExpectedView(new CharSequence[0], 1,
                createActions(new String[]{"Hi", "Bye"}));
        expectedView.measure(MeasureSpec.UNSPECIFIED, MeasureSpec.UNSPECIFIED);

        setSmartActions(actions);
        mView.measure(MeasureSpec.UNSPECIFIED, MeasureSpec.UNSPECIFIED);

        assertEqualMeasures(expectedView, mView);
        assertReplyButtonShownWithEqualMeasures(expectedView.getChildAt(0), mView.getChildAt(0));
        assertReplyButtonHidden(mView.getChildAt(1));
        assertReplyButtonShownWithEqualMeasures(expectedView.getChildAt(1), mView.getChildAt(2));
    }

    @Test
    public void testLayout_smartActionWithThreeLines() {
        String[] actions = new String[] {"Hi", "Hello\nevery\nbody", "Bye"};

        // The action with three lines should NOT be displayed. All other actions should be
        // displayed as SINGLE-line smart action buttons.
        ViewGroup expectedView = buildExpectedView(new CharSequence[0], 1,
                createActions(new String[]{"Hi", "Bye"}));
        expectedView.measure(MeasureSpec.UNSPECIFIED, MeasureSpec.UNSPECIFIED);
        expectedView.layout(10, 10, 10 + expectedView.getMeasuredWidth(),
                10 + expectedView.getMeasuredHeight());

        setSmartActions(actions);
        mView.measure(MeasureSpec.UNSPECIFIED, MeasureSpec.UNSPECIFIED);
        mView.layout(10, 10, 10 + mView.getMeasuredWidth(), 10 + mView.getMeasuredHeight());

        assertEqualLayouts(expectedView, mView);
        assertEqualLayouts(expectedView.getChildAt(0), mView.getChildAt(0));
        // We don't care about mView.getChildAt(1)'s layout because it's hidden (see
        // testMeasure_smartActionWithThreeLines).
        assertEqualLayouts(expectedView.getChildAt(1), mView.getChildAt(2));
    }

    @Test
    public void testMeasure_squeezeLongestSmartAction() {
        String[] actions = new String[] {"Short", "Short", "Looooooong replyyyyy"};

        // All actions should be displayed as DOUBLE-line smart action buttons.
        ViewGroup expectedView = buildExpectedView(new CharSequence[0], 2,
                createActions(new String[] {"Short", "Short", "Looooooong \nreplyyyyy"}));
        expectedView.measure(MeasureSpec.UNSPECIFIED, MeasureSpec.UNSPECIFIED);

        setSmartActions(actions);
        mView.measure(
                MeasureSpec.makeMeasureSpec(expectedView.getMeasuredWidth(), MeasureSpec.AT_MOST),
                MeasureSpec.UNSPECIFIED);

        assertEqualMeasures(expectedView, mView);
        assertReplyButtonShownWithEqualMeasures(expectedView.getChildAt(0), mView.getChildAt(0));
        assertReplyButtonShownWithEqualMeasures(expectedView.getChildAt(1), mView.getChildAt(1));
        assertReplyButtonShownWithEqualMeasures(expectedView.getChildAt(2), mView.getChildAt(2));
    }

    @Test
    public void testLayout_squeezeLongestSmartAction() {
        String[] actions = new String[] {"Short", "Short", "Looooooong replyyyyy"};

        // All actions should be displayed as DOUBLE-line smart action buttons.
        ViewGroup expectedView = buildExpectedView(new CharSequence[0], 2,
                createActions(new String[] {"Short", "Short", "Looooooong \nreplyyyyy"}));
        expectedView.measure(MeasureSpec.UNSPECIFIED, MeasureSpec.UNSPECIFIED);
        expectedView.layout(10, 10, 10 + expectedView.getMeasuredWidth(),
                10 + expectedView.getMeasuredHeight());

        setSmartActions(actions);
        mView.measure(
                MeasureSpec.makeMeasureSpec(expectedView.getMeasuredWidth(), MeasureSpec.AT_MOST),
                MeasureSpec.UNSPECIFIED);
        mView.layout(10, 10, 10 + mView.getMeasuredWidth(), 10 + mView.getMeasuredHeight());

        assertEqualLayouts(expectedView, mView);
        assertEqualLayouts(expectedView.getChildAt(0), mView.getChildAt(0));
        assertEqualLayouts(expectedView.getChildAt(1), mView.getChildAt(1));
        assertEqualLayouts(expectedView.getChildAt(2), mView.getChildAt(2));
    }

    @Test
    public void testMeasure_dropLongestSmartAction() {
        String[] actions = new String[] {"Short", "Short", "LooooooongUnbreakableReplyyyyy"};

        // Short actions should be shown as single line views
        ViewGroup expectedView = buildExpectedView(
                new CharSequence[0], 1, createActions(new String[] {"Short", "Short"}));
        expectedView.measure(MeasureSpec.UNSPECIFIED, MeasureSpec.UNSPECIFIED);
        expectedView.layout(10, 10, 10 + expectedView.getMeasuredWidth(),
                10 + expectedView.getMeasuredHeight());

        setSmartActions(actions);
        mView.measure(
                MeasureSpec.makeMeasureSpec(expectedView.getMeasuredWidth(), MeasureSpec.AT_MOST),
                MeasureSpec.UNSPECIFIED);
        mView.layout(10, 10, 10 + mView.getMeasuredWidth(), 10 + mView.getMeasuredHeight());

        assertEqualLayouts(expectedView, mView);
        assertReplyButtonShownWithEqualMeasures(expectedView.getChildAt(0), mView.getChildAt(0));
        assertReplyButtonShownWithEqualMeasures(expectedView.getChildAt(1), mView.getChildAt(1));
        assertReplyButtonHidden(mView.getChildAt(2));
    }

    private Button inflateActionButton(Notification.Action action) {
        return mView.inflateActionButton(getContext(), mView, 0,
                new SmartReplyView.SmartActions(Collections.singletonList(action), false),
<<<<<<< HEAD
                mLogger, mEntry);
=======
                mLogger, mEntry, mHeadsUpManager);
>>>>>>> de843449
    }

    @Test
    public void testInflateActionButton_smartActionIconSingleLineSizeForTwoLineButton() {
        // Ensure smart action icons are the same size regardless of the number of text rows in the
        // button.
        Button singleLineButton = inflateActionButton(createAction("One line"));
        Button doubleLineButton = inflateActionButton(createAction("Two\nlines"));
        Drawable singleLineDrawable = singleLineButton.getCompoundDrawables()[0]; // left drawable
        Drawable doubleLineDrawable = doubleLineButton.getCompoundDrawables()[0]; // left drawable
        assertEquals(singleLineDrawable.getBounds().width(),
                     doubleLineDrawable.getBounds().width());
        assertEquals(singleLineDrawable.getBounds().height(),
                     doubleLineDrawable.getBounds().height());
    }

    @Test
    public void testMeasure_shortChoicesAndActions() {
        CharSequence[] choices = new String[] {"Hi", "Hello"};
        String[] actions = new String[] {"Bye"};
        // All choices should be displayed as SINGLE-line smart action buttons.
        ViewGroup expectedView = buildExpectedView(choices, 1, createActions(actions));
        expectedView.measure(MeasureSpec.UNSPECIFIED, MeasureSpec.UNSPECIFIED);

        setSmartRepliesAndActions(choices, actions);
        mView.measure(MeasureSpec.UNSPECIFIED, MeasureSpec.UNSPECIFIED);

        assertEqualMeasures(expectedView, mView);
        assertReplyButtonShownWithEqualMeasures(expectedView.getChildAt(0), mView.getChildAt(0));
        assertReplyButtonShownWithEqualMeasures(expectedView.getChildAt(1), mView.getChildAt(1));
        assertReplyButtonShownWithEqualMeasures(expectedView.getChildAt(2), mView.getChildAt(2));
    }

    @Test
    public void testMeasure_choicesAndActionsSqueezeLongestAction() {
        CharSequence[] choices = new String[] {"Short", "Short"};
        String[] actions = new String[] {"Looooooong replyyyyy"};

        // All actions should be displayed as DOUBLE-line smart action buttons.
        ViewGroup expectedView = buildExpectedView(choices, 2,
                createActions(new String[] {"Looooooong \nreplyyyyy"}));
        expectedView.measure(MeasureSpec.UNSPECIFIED, MeasureSpec.UNSPECIFIED);

        setSmartRepliesAndActions(choices, actions);
        mView.measure(
                MeasureSpec.makeMeasureSpec(expectedView.getMeasuredWidth(), MeasureSpec.AT_MOST),
                MeasureSpec.UNSPECIFIED);

        assertEqualMeasures(expectedView, mView);
        assertReplyButtonShownWithEqualMeasures(expectedView.getChildAt(0), mView.getChildAt(0));
        assertReplyButtonShownWithEqualMeasures(expectedView.getChildAt(1), mView.getChildAt(1));
        assertReplyButtonShownWithEqualMeasures(expectedView.getChildAt(2), mView.getChildAt(2));
    }
<<<<<<< HEAD
=======

    @Test
    public void testMeasure_choicesAndActionsPrioritizeActionsOnlyActions() {
        String[] choices = new String[] {"Reply"};
        String[] actions = new String[] {"Looooooong actioooon", "second action", "third action"};

        // All actions should be displayed as DOUBLE-line smart action buttons.
        ViewGroup expectedView = buildExpectedView(new String[0], 2,
                createActions(new String[] {
                        "Looooooong \nactioooon", "second \naction", "third \naction"}));
        expectedView.measure(MeasureSpec.UNSPECIFIED, MeasureSpec.UNSPECIFIED);

        setSmartRepliesAndActions(choices, actions);
        mView.measure(
                MeasureSpec.makeMeasureSpec(expectedView.getMeasuredWidth(), MeasureSpec.AT_MOST),
                MeasureSpec.UNSPECIFIED);

        assertEqualMeasures(expectedView, mView);
        // smart replies
        assertReplyButtonHidden(mView.getChildAt(0));
        // smart actions
        assertReplyButtonShownWithEqualMeasures(expectedView.getChildAt(0), mView.getChildAt(1));
        assertReplyButtonShownWithEqualMeasures(expectedView.getChildAt(1), mView.getChildAt(2));
        assertReplyButtonShownWithEqualMeasures(expectedView.getChildAt(2), mView.getChildAt(3));
    }

    @Test
    public void testMeasure_choicesAndActionsPrioritizeActions() {
        String[] choices = new String[] {"Short", "longer reply"};
        String[] actions = new String[] {"Looooooong actioooon", "second action"};

        // All actions should be displayed as DOUBLE-line smart action buttons.
        ViewGroup expectedView = buildExpectedView(new String[] {"Short"}, 2,
                createActions(new String[] {"Looooooong \nactioooon", "second \naction"}));
        expectedView.measure(MeasureSpec.UNSPECIFIED, MeasureSpec.UNSPECIFIED);

        setSmartRepliesAndActions(choices, actions);
        mView.measure(
                MeasureSpec.makeMeasureSpec(expectedView.getMeasuredWidth(), MeasureSpec.AT_MOST),
                MeasureSpec.UNSPECIFIED);

        Button firstAction = ((Button) mView.getChildAt(1));

        assertEqualMeasures(expectedView, mView);
        // smart replies
        assertReplyButtonShownWithEqualMeasures(expectedView.getChildAt(0), mView.getChildAt(0));
        assertReplyButtonHidden(mView.getChildAt(1));
        // smart actions
        assertReplyButtonShownWithEqualMeasures(expectedView.getChildAt(1), mView.getChildAt(2));
        assertReplyButtonShownWithEqualMeasures(expectedView.getChildAt(2), mView.getChildAt(3));
    }
>>>>>>> de843449
}<|MERGE_RESOLUTION|>--- conflicted
+++ resolved
@@ -98,10 +98,7 @@
     private Notification mNotification;
 
     @Mock ActivityStarter mActivityStarter;
-<<<<<<< HEAD
-=======
     @Mock HeadsUpManager mHeadsUpManager;
->>>>>>> de843449
 
     @Before
     public void setUp() {
@@ -438,12 +435,8 @@
         mView.addSmartActions(
                 new SmartReplyView.SmartActions(createActions(actionTitles), false),
                 mLogger,
-<<<<<<< HEAD
-                mEntry);
-=======
                 mEntry,
                 mHeadsUpManager);
->>>>>>> de843449
     }
 
     private void setSmartRepliesAndActions(CharSequence[] choices, String[] actionTitles) {
@@ -451,12 +444,8 @@
         mView.addSmartActions(
                 new SmartReplyView.SmartActions(createActions(actionTitles), false),
                 mLogger,
-<<<<<<< HEAD
-                mEntry);
-=======
                 mEntry,
                 mHeadsUpManager);
->>>>>>> de843449
     }
 
     private ViewGroup buildExpectedView(CharSequence[] choices, int lineCount) {
@@ -761,11 +750,7 @@
     private Button inflateActionButton(Notification.Action action) {
         return mView.inflateActionButton(getContext(), mView, 0,
                 new SmartReplyView.SmartActions(Collections.singletonList(action), false),
-<<<<<<< HEAD
-                mLogger, mEntry);
-=======
                 mLogger, mEntry, mHeadsUpManager);
->>>>>>> de843449
     }
 
     @Test
@@ -819,8 +804,6 @@
         assertReplyButtonShownWithEqualMeasures(expectedView.getChildAt(1), mView.getChildAt(1));
         assertReplyButtonShownWithEqualMeasures(expectedView.getChildAt(2), mView.getChildAt(2));
     }
-<<<<<<< HEAD
-=======
 
     @Test
     public void testMeasure_choicesAndActionsPrioritizeActionsOnlyActions() {
@@ -872,5 +855,4 @@
         assertReplyButtonShownWithEqualMeasures(expectedView.getChildAt(1), mView.getChildAt(2));
         assertReplyButtonShownWithEqualMeasures(expectedView.getChildAt(2), mView.getChildAt(3));
     }
->>>>>>> de843449
 }