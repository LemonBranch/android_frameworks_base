/*
 * Copyright (C) 2017 The Android Open Source Project
 *
 * Licensed under the Apache License, Version 2.0 (the "License");
 * you may not use this file except in compliance with the License.
 * You may obtain a copy of the License at
 *
 *      http://www.apache.org/licenses/LICENSE-2.0
 *
 * Unless required by applicable law or agreed to in writing, software
 * distributed under the License is distributed on an "AS IS" BASIS,
 * WITHOUT WARRANTIES OR CONDITIONS OF ANY KIND, either express or implied.
 * See the License for the specific language governing permissions and
 * limitations under the License.
 */

package com.android.systemui.statusbar;

import static org.mockito.ArgumentMatchers.any;
import static org.mockito.Mockito.mock;
import static org.mockito.Mockito.verify;
import static org.mockito.Mockito.when;

import android.app.Notification;
import android.app.NotificationManager;
import android.os.Handler;
import android.os.UserHandle;
import android.service.notification.NotificationListenerService;
import android.service.notification.StatusBarNotification;
import android.testing.AndroidTestingRunner;
import android.testing.TestableLooper;

import androidx.test.filters.SmallTest;

import com.android.systemui.Dependency;
import com.android.systemui.SysuiTestCase;
import com.android.systemui.statusbar.notification.NotificationEntryManager;
import com.android.systemui.statusbar.notification.collection.NotificationData;
import com.android.systemui.statusbar.notification.collection.NotificationEntry;

import org.junit.Before;
import org.junit.Test;
import org.junit.runner.RunWith;
import org.mockito.Mock;
import org.mockito.MockitoAnnotations;

@SmallTest
@RunWith(AndroidTestingRunner.class)
@TestableLooper.RunWithLooper
public class NotificationListenerTest extends SysuiTestCase {
    private static final String TEST_PACKAGE_NAME = "test";
    private static final int TEST_UID = 0;

    @Mock private NotificationPresenter mPresenter;
    @Mock private NotificationListenerService.RankingMap mRanking;
    @Mock private NotificationData mNotificationData;

    // Dependency mocks:
    @Mock private NotificationEntryManager mEntryManager;
    @Mock private NotificationRemoteInputManager mRemoteInputManager;
    @Mock private NotificationManager mNotificationManager;

    private NotificationListener mListener;
    private StatusBarNotification mSbn;

    @Before
    public void setUp() {
        MockitoAnnotations.initMocks(this);
        mDependency.injectTestDependency(NotificationEntryManager.class, mEntryManager);
        mDependency.injectTestDependency(NotificationRemoteInputManager.class,
                mRemoteInputManager);
        mDependency.injectTestDependency(Dependency.MAIN_HANDLER,
                new Handler(TestableLooper.get(this).getLooper()));
        mContext.addMockSystemService(NotificationManager.class, mNotificationManager);

        when(mEntryManager.getNotificationData()).thenReturn(mNotificationData);

        mListener = new NotificationListener(mContext);
        mSbn = new StatusBarNotification(TEST_PACKAGE_NAME, TEST_PACKAGE_NAME, 0, null, TEST_UID, 0,
                new Notification(), UserHandle.CURRENT, null, 0);
    }

    @Test
    public void testNotificationAddCallsAddNotification() {
        mListener.onNotificationPosted(mSbn, mRanking);
        TestableLooper.get(this).processAllMessages();
        verify(mEntryManager).addNotification(mSbn, mRanking);
    }

    @Test
    public void testNotificationUpdateCallsUpdateNotification() {
        when(mNotificationData.get(mSbn.getKey())).thenReturn(new NotificationEntry(mSbn));
        mListener.onNotificationPosted(mSbn, mRanking);
        TestableLooper.get(this).processAllMessages();
        verify(mEntryManager).updateNotification(mSbn, mRanking);
    }

    @Test
    public void testNotificationRemovalCallsRemoveNotification() {
        mListener.onNotificationRemoved(mSbn, mRanking);
        TestableLooper.get(this).processAllMessages();
        verify(mEntryManager).removeNotification(mSbn.getKey(), mRanking);
    }

    @Test
    public void testRankingUpdateCallsNotificationRankingUpdate() {
        mListener.onNotificationRankingUpdate(mRanking);
        TestableLooper.get(this).processAllMessages();
        // RankingMap may be modified by plugins.
        verify(mEntryManager).updateNotificationRanking(any());
    }

    @Test
    public void testOnConnectReadStatusBarSetting() {
        NotificationListener.NotificationSettingsListener settingsListener =
                mock(NotificationListener.NotificationSettingsListener.class);
        mListener.addNotificationSettingsListener(settingsListener);

        when(mNotificationManager.shouldHideSilentStatusBarIcons()).thenReturn(true);

        mListener.onListenerConnected();

        verify(settingsListener).onStatusBarIconsBehaviorChanged(true);
    }

    @Test
    public void testOnStatusBarIconsBehaviorChanged() {
        NotificationListener.NotificationSettingsListener settingsListener =
                mock(NotificationListener.NotificationSettingsListener.class);
        mListener.addNotificationSettingsListener(settingsListener);

<<<<<<< HEAD
        mListener.onStatusBarIconsBehaviorChanged(true);
=======
        mListener.onSilentStatusBarIconsVisibilityChanged(true);
>>>>>>> 825827da

        verify(settingsListener).onStatusBarIconsBehaviorChanged(true);
    }
}<|MERGE_RESOLUTION|>--- conflicted
+++ resolved
@@ -129,11 +129,7 @@
                 mock(NotificationListener.NotificationSettingsListener.class);
         mListener.addNotificationSettingsListener(settingsListener);
 
-<<<<<<< HEAD
-        mListener.onStatusBarIconsBehaviorChanged(true);
-=======
         mListener.onSilentStatusBarIconsVisibilityChanged(true);
->>>>>>> 825827da
 
         verify(settingsListener).onStatusBarIconsBehaviorChanged(true);
     }
