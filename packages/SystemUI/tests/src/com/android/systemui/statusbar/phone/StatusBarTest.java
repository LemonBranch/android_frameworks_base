--- conflicted
+++ resolved
@@ -42,10 +42,7 @@
 import android.app.StatusBarManager;
 import android.app.trust.TrustManager;
 import android.content.Context;
-<<<<<<< HEAD
-=======
 import android.hardware.display.AmbientDisplayConfiguration;
->>>>>>> 825827da
 import android.hardware.fingerprint.FingerprintManager;
 import android.metrics.LogMaker;
 import android.os.Binder;
@@ -79,10 +76,6 @@
 import com.android.systemui.SysuiTestCase;
 import com.android.systemui.UiOffloadThread;
 import com.android.systemui.appops.AppOpsController;
-<<<<<<< HEAD
-import com.android.systemui.appops.AppOpsControllerImpl;
-=======
->>>>>>> 825827da
 import com.android.systemui.assist.AssistManager;
 import com.android.systemui.bubbles.BubbleController;
 import com.android.systemui.classifier.FalsingManager;
@@ -167,10 +160,6 @@
     @Mock private NotificationPresenter mNotificationPresenter;
     @Mock
     private NotificationEntryListener mEntryListener;
-<<<<<<< HEAD
-    @Mock private BubbleController mBubbleController;
-=======
->>>>>>> 825827da
     @Mock
     private NotificationFilter mNotificationFilter;
     @Mock
@@ -179,11 +168,8 @@
     private NotificationLogger.ExpansionStateLogger mExpansionStateLogger;
     @Mock
     private KeyguardUpdateMonitor mKeyguardUpdateMonitor;
-<<<<<<< HEAD
-=======
     @Mock
     private AmbientDisplayConfiguration mAmbientDisplayConfiguration;
->>>>>>> 825827da
 
     private TestableStatusBar mStatusBar;
     private FakeMetricsLogger mMetricsLogger;
@@ -204,13 +190,8 @@
                 mViewHierarchyManager);
         mDependency.injectTestDependency(VisualStabilityManager.class, mVisualStabilityManager);
         mDependency.injectTestDependency(NotificationListener.class, mNotificationListener);
-<<<<<<< HEAD
-        mDependency.injectTestDependency(KeyguardMonitor.class, mock(KeyguardMonitorImpl.class));
-        mDependency.injectTestDependency(AppOpsController.class, mock(AppOpsControllerImpl.class));
-=======
         mDependency.injectTestDependency(KeyguardMonitor.class, mock(KeyguardMonitor.class));
         mDependency.injectTestDependency(AppOpsController.class, mock(AppOpsController.class));
->>>>>>> 825827da
         mDependency.injectTestDependency(StatusBarStateController.class, mStatusBarStateController);
         mDependency.injectTestDependency(DeviceProvisionedController.class,
                 mDeviceProvisionedController);
@@ -225,11 +206,7 @@
 
         mNotificationInterruptionStateProvider =
                 new TestableNotificationInterruptionStateProvider(mContext, mPowerManager,
-<<<<<<< HEAD
-                        mDreamManager);
-=======
                         mDreamManager, mAmbientDisplayConfiguration);
->>>>>>> 825827da
         mDependency.injectTestDependency(NotificationInterruptionStateProvider.class,
                 mNotificationInterruptionStateProvider);
         mDependency.injectMockDependency(NavigationBarController.class);
@@ -665,17 +642,10 @@
     @Test
     public void testPulseWhileDozing_notifyAuthInterrupt() {
         HashSet<Integer> reasonsWantingAuth = new HashSet<>(
-<<<<<<< HEAD
-                Collections.singletonList(DozeLog.PULSE_REASON_SENSOR_WAKE_LOCK_SCREEN));
-        HashSet<Integer> reasonsSkippingAuth = new HashSet<>(
-                Arrays.asList(DozeLog.PULSE_REASON_INTENT,
-                        DozeLog.PULSE_REASON_NOTIFICATION,
-=======
                 Collections.singletonList(DozeLog.PULSE_REASON_NOTIFICATION));
         HashSet<Integer> reasonsSkippingAuth = new HashSet<>(
                 Arrays.asList(DozeLog.PULSE_REASON_INTENT,
                         DozeLog.PULSE_REASON_SENSOR_WAKE_LOCK_SCREEN,
->>>>>>> 825827da
                         DozeLog.PULSE_REASON_SENSOR_SIGMOTION,
                         DozeLog.REASON_SENSOR_PICKUP,
                         DozeLog.REASON_SENSOR_DOUBLE_TAP,
@@ -750,14 +720,6 @@
     public void testOnStartedWakingUp_isNotDozing() {
         mStatusBar.setBarStateForTest(StatusBarState.KEYGUARD);
         when(mStatusBarStateController.isKeyguardRequested()).thenReturn(true);
-<<<<<<< HEAD
-
-        mStatusBar.mDozeServiceHost.startDozing();
-        verify(mStatusBarStateController).setIsDozing(eq(true));
-
-        mStatusBar.mWakefulnessObserver.onStartedWakingUp();
-        verify(mStatusBarStateController).setIsDozing(eq(false));
-=======
         mStatusBar.mDozeServiceHost.startDozing();
         verify(mStatusBarStateController).setIsDozing(eq(true));
         clearInvocations(mNotificationPanelView);
@@ -777,7 +739,6 @@
         mStatusBar.setBouncerShowing(true);
         mStatusBar.mWakefulnessObserver.onStartedWakingUp();
         verify(mNotificationPanelView, never()).expand(anyBoolean());
->>>>>>> 825827da
     }
 
     static class TestableStatusBar extends StatusBar {
@@ -885,14 +846,9 @@
         public TestableNotificationInterruptionStateProvider(
                 Context context,
                 PowerManager powerManager,
-<<<<<<< HEAD
-                IDreamManager dreamManager) {
-            super(context, powerManager, dreamManager);
-=======
                 IDreamManager dreamManager,
                 AmbientDisplayConfiguration ambientDisplayConfiguration) {
             super(context, powerManager, dreamManager, ambientDisplayConfiguration);
->>>>>>> 825827da
             mUseHeadsUp = true;
         }
     }
