/*
 * Copyright (C) 2017 The Android Open Source Project
 *
 * Licensed under the Apache License, Version 2.0 (the "License");
 * you may not use this file except in compliance with the License.
 * You may obtain a copy of the License at
 *
 *      http://www.apache.org/licenses/LICENSE-2.0
 *
 * Unless required by applicable law or agreed to in writing, software
 * distributed under the License is distributed on an "AS IS" BASIS,
 * WITHOUT WARRANTIES OR CONDITIONS OF ANY KIND, either express or implied.
 * See the License for the specific language governing permissions and
 * limitations under the License
 */

package com.android.systemui.statusbar;

import static android.app.NotificationManager.IMPORTANCE_DEFAULT;

import android.annotation.Nullable;
import android.app.ActivityManager;
import android.app.Instrumentation;
import android.app.Notification;
import android.app.NotificationChannel;
import android.content.Context;
import android.os.UserHandle;
import android.service.notification.StatusBarNotification;
import android.support.test.InstrumentationRegistry;
import android.text.TextUtils;
import android.view.LayoutInflater;
import android.widget.RemoteViews;

import com.android.systemui.R;
import com.android.systemui.statusbar.notification.NotificationData;
<<<<<<< HEAD
import com.android.systemui.statusbar.notification.row.NotificationInflater.InflationFlag;
import com.android.systemui.statusbar.notification.row.NotificationInflaterTest;
import com.android.systemui.statusbar.notification.row.ExpandableNotificationRow;
=======
import com.android.systemui.statusbar.notification.row.ExpandableNotificationRow;
import com.android.systemui.statusbar.notification.row.NotificationInflater.InflationFlag;
import com.android.systemui.statusbar.notification.row.NotificationInflaterTest;
>>>>>>> de843449
import com.android.systemui.statusbar.phone.HeadsUpManagerPhone;
import com.android.systemui.statusbar.phone.NotificationGroupManager;
import com.android.systemui.statusbar.policy.HeadsUpManager;

/**
 * A helper class to create {@link ExpandableNotificationRow} (for both individual and group
 * notifications).
 */
public class NotificationTestHelper {

    /** Package name for testing purposes. */
    public static final String PKG = "com.android.systemui";
    /** System UI id for testing purposes. */
    public static final int UID = 1000;

    private static final String GROUP_KEY = "gruKey";

    private final Context mContext;
    private final Instrumentation mInstrumentation;
    private int mId;
    private final NotificationGroupManager mGroupManager = new NotificationGroupManager();
    private ExpandableNotificationRow mRow;
    private HeadsUpManager mHeadsUpManager;

    public NotificationTestHelper(Context context) {
        mContext = context;
        mInstrumentation = InstrumentationRegistry.getInstrumentation();
        mHeadsUpManager = new HeadsUpManagerPhone(mContext, null, mGroupManager, null, null);
        mGroupManager.setHeadsUpManager(mHeadsUpManager);
    }

    /**
     * Creates a generic row.
     *
     * @return a generic row with no special properties.
     * @throws Exception
     */
    public ExpandableNotificationRow createRow() throws Exception {
        return createRow(PKG, UID);
    }

    /**
     * Create a row with the package and user id specified.
     *
     * @param pkg package
     * @param uid user id
     * @return a row with a notification using the package and user id
     * @throws Exception
     */
    public ExpandableNotificationRow createRow(String pkg, int uid) throws Exception {
        return createRow(pkg, uid, false /* isGroupSummary */, null /* groupKey */,
                false /* isBubble */);
    }

    /**
     * Creates a row based off the notification given.
     *
     * @param notification the notification
     * @return a row built off the notification
     * @throws Exception
     */
    public ExpandableNotificationRow createRow(Notification notification) throws Exception {
<<<<<<< HEAD
        return generateRow(notification, PKG, UID, 0 /* extraInflationFlags */);
=======
        return generateRow(notification, PKG, UID, 0 /* extraInflationFlags */,
                false /* isBubble */);
>>>>>>> de843449
    }

    /**
     * Create a row with the specified content views inflated in addition to the default.
     *
     * @param extraInflationFlags the flags corresponding to the additional content views that
     *                            should be inflated
     * @return a row with the specified content views inflated in addition to the default
     * @throws Exception
     */
    public ExpandableNotificationRow createRow(@InflationFlag int extraInflationFlags)
            throws Exception {
<<<<<<< HEAD
        return generateRow(createNotification(), PKG, UID, extraInflationFlags);
=======
        return generateRow(createNotification(), PKG, UID, extraInflationFlags,
                false /* isBubble */);
>>>>>>> de843449
    }

    /**
     * Returns an {@link ExpandableNotificationRow} group with the given number of child
     * notifications.
     */
    public ExpandableNotificationRow createGroup(int numChildren) throws Exception {
        ExpandableNotificationRow row = createGroupSummary(GROUP_KEY);
        for (int i = 0; i < numChildren; i++) {
            ExpandableNotificationRow childRow = createGroupChild(GROUP_KEY);
            row.addChildNotification(childRow);
        }
        return row;
    }

    /** Returns a group notification with 2 child notifications. */
    public ExpandableNotificationRow createGroup() throws Exception {
        return createGroup(2);
    }

    /**
     * Retursn an {@link ExpandableNotificationRow} that should be a bubble.
     */
    public ExpandableNotificationRow createBubble() throws Exception {
        return createRow(PKG, UID, false /* isGroupSummary */, null /* groupKey */,
                true /* isBubble */);
    }

    private ExpandableNotificationRow createGroupSummary(String groupkey) throws Exception {
        return createRow(PKG, UID, true /* isGroupSummary */, groupkey, false);
    }

    private ExpandableNotificationRow createGroupChild(String groupkey) throws Exception {
        return createRow(PKG, UID, false /* isGroupSummary */, groupkey, false);
    }

    /**
     * Creates a notification row with the given details.
     *
     * @param pkg package used for creating a {@link StatusBarNotification}
     * @param uid uid used for creating a {@link StatusBarNotification}
     * @param isGroupSummary whether the notification row is a group summary
     * @param groupKey the group key for the notification group used across notifications
     * @param isBubble
     * @return a row with that's either a standalone notification or a group notification if the
     *         groupKey is non-null
     * @throws Exception
     */
    private ExpandableNotificationRow createRow(
            String pkg,
            int uid,
            boolean isGroupSummary,
            @Nullable String groupKey, boolean isBubble)
            throws Exception {
        Notification notif = createNotification(isGroupSummary, groupKey);
<<<<<<< HEAD
        return generateRow(notif, pkg, uid, 0 /* inflationFlags */);
=======
        return generateRow(notif, pkg, uid, 0 /* inflationFlags */, isBubble);
>>>>>>> de843449
    }

    /**
     * Creates a generic notification.
     *
     * @return a notification with no special properties
     */
    private Notification createNotification() {
        return createNotification(false /* isGroupSummary */, null /* groupKey */);
    }

    /**
     * Creates a notification with the given parameters.
     *
     * @param isGroupSummary whether the notification is a group summary
     * @param groupKey the group key for the notification group used across notifications
     * @return a notification that is in the group specified or standalone if unspecified
     */
    private Notification createNotification(boolean isGroupSummary,
            @Nullable String groupKey) {
        Notification publicVersion = new Notification.Builder(mContext).setSmallIcon(
                R.drawable.ic_person)
                .setCustomContentView(new RemoteViews(mContext.getPackageName(),
                        R.layout.custom_view_dark))
                .build();
        Notification.Builder notificationBuilder = new Notification.Builder(mContext, "channelId")
                .setSmallIcon(R.drawable.ic_person)
                .setContentTitle("Title")
                .setContentText("Text")
                .setPublicVersion(publicVersion)
                .setStyle(new Notification.BigTextStyle().bigText("Big Text"));
        if (isGroupSummary) {
            notificationBuilder.setGroupSummary(true);
        }
        if (!TextUtils.isEmpty(groupKey)) {
            notificationBuilder.setGroup(groupKey);
        }
        return notificationBuilder.build();
    }

    private ExpandableNotificationRow generateRow(
            Notification notification,
            String pkg,
            int uid,
<<<<<<< HEAD
            @InflationFlag int extraInflationFlags)
=======
            @InflationFlag int extraInflationFlags, boolean isBubble)
>>>>>>> de843449
            throws Exception {
        LayoutInflater inflater = (LayoutInflater) mContext.getSystemService(
                mContext.LAYOUT_INFLATER_SERVICE);
        mRow = (ExpandableNotificationRow) inflater.inflate(
                R.layout.status_bar_notification_row,
                null /* root */,
                false /* attachToRoot */);
        ExpandableNotificationRow row = mRow;
        row.setGroupManager(mGroupManager);
        row.setHeadsUpManager(mHeadsUpManager);
        row.setAboveShelfChangedListener(aboveShelf -> {});
        UserHandle mUser = UserHandle.of(ActivityManager.getCurrentUser());
        StatusBarNotification sbn = new StatusBarNotification(
                pkg,
                pkg,
                mId++,
                null /* tag */,
                uid,
                2000 /* initialPid */,
                notification,
                mUser,
                null /* overrideGroupKey */,
                System.currentTimeMillis());
        NotificationData.Entry entry = new NotificationData.Entry(sbn);
        entry.setRow(row);
        entry.createIcons(mContext, sbn);
        entry.channel = new NotificationChannel(
                notification.getChannelId(), notification.getChannelId(), IMPORTANCE_DEFAULT);
        entry.channel.setBlockableSystem(true);
<<<<<<< HEAD
=======
        entry.setIsBubble(isBubble);
>>>>>>> de843449
        row.setEntry(entry);
        row.getNotificationInflater().addInflationFlags(extraInflationFlags);
        NotificationInflaterTest.runThenWaitForInflation(
                () -> row.inflateViews(),
                row.getNotificationInflater());

        // This would be done as part of onAsyncInflationFinished, but we skip large amounts of
        // the callback chain, so we need to make up for not adding it to the group manager
        // here.
        mGroupManager.onEntryAdded(entry);
        return row;
    }
}<|MERGE_RESOLUTION|>--- conflicted
+++ resolved
@@ -33,15 +33,9 @@
 
 import com.android.systemui.R;
 import com.android.systemui.statusbar.notification.NotificationData;
-<<<<<<< HEAD
-import com.android.systemui.statusbar.notification.row.NotificationInflater.InflationFlag;
-import com.android.systemui.statusbar.notification.row.NotificationInflaterTest;
-import com.android.systemui.statusbar.notification.row.ExpandableNotificationRow;
-=======
 import com.android.systemui.statusbar.notification.row.ExpandableNotificationRow;
 import com.android.systemui.statusbar.notification.row.NotificationInflater.InflationFlag;
 import com.android.systemui.statusbar.notification.row.NotificationInflaterTest;
->>>>>>> de843449
 import com.android.systemui.statusbar.phone.HeadsUpManagerPhone;
 import com.android.systemui.statusbar.phone.NotificationGroupManager;
 import com.android.systemui.statusbar.policy.HeadsUpManager;
@@ -104,12 +98,8 @@
      * @throws Exception
      */
     public ExpandableNotificationRow createRow(Notification notification) throws Exception {
-<<<<<<< HEAD
-        return generateRow(notification, PKG, UID, 0 /* extraInflationFlags */);
-=======
         return generateRow(notification, PKG, UID, 0 /* extraInflationFlags */,
                 false /* isBubble */);
->>>>>>> de843449
     }
 
     /**
@@ -122,12 +112,8 @@
      */
     public ExpandableNotificationRow createRow(@InflationFlag int extraInflationFlags)
             throws Exception {
-<<<<<<< HEAD
-        return generateRow(createNotification(), PKG, UID, extraInflationFlags);
-=======
         return generateRow(createNotification(), PKG, UID, extraInflationFlags,
                 false /* isBubble */);
->>>>>>> de843449
     }
 
     /**
@@ -183,11 +169,7 @@
             @Nullable String groupKey, boolean isBubble)
             throws Exception {
         Notification notif = createNotification(isGroupSummary, groupKey);
-<<<<<<< HEAD
-        return generateRow(notif, pkg, uid, 0 /* inflationFlags */);
-=======
         return generateRow(notif, pkg, uid, 0 /* inflationFlags */, isBubble);
->>>>>>> de843449
     }
 
     /**
@@ -232,11 +214,7 @@
             Notification notification,
             String pkg,
             int uid,
-<<<<<<< HEAD
-            @InflationFlag int extraInflationFlags)
-=======
             @InflationFlag int extraInflationFlags, boolean isBubble)
->>>>>>> de843449
             throws Exception {
         LayoutInflater inflater = (LayoutInflater) mContext.getSystemService(
                 mContext.LAYOUT_INFLATER_SERVICE);
@@ -266,10 +244,7 @@
         entry.channel = new NotificationChannel(
                 notification.getChannelId(), notification.getChannelId(), IMPORTANCE_DEFAULT);
         entry.channel.setBlockableSystem(true);
-<<<<<<< HEAD
-=======
         entry.setIsBubble(isBubble);
->>>>>>> de843449
         row.setEntry(entry);
         row.getNotificationInflater().addInflationFlags(extraInflationFlags);
         NotificationInflaterTest.runThenWaitForInflation(
