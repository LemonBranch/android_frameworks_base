/*
 * Copyright (C) 2017 The Android Open Source Project
 *
 * Licensed under the Apache License, Version 2.0 (the "License");
 * you may not use this file except in compliance with the License.
 * You may obtain a copy of the License at
 *
 *      http://www.apache.org/licenses/LICENSE-2.0
 *
 * Unless required by applicable law or agreed to in writing, software
 * distributed under the License is distributed on an "AS IS" BASIS,
 * WITHOUT WARRANTIES OR CONDITIONS OF ANY KIND, either express or implied.
 * See the License for the specific language governing permissions and
 * limitations under the License
 */

package com.android.systemui.statusbar;

import static org.mockito.ArgumentMatchers.any;
import static org.mockito.Mockito.mock;
import static org.mockito.Mockito.spy;
import static org.mockito.Mockito.verify;

import android.content.Context;
import android.support.test.InstrumentationRegistry;
import android.support.test.annotation.UiThreadTest;
import android.support.test.filters.FlakyTest;
import android.support.test.filters.SmallTest;
import android.support.test.runner.AndroidJUnit4;
import android.view.View;

import com.android.systemui.statusbar.notification.AboveShelfChangedListener;
import com.android.systemui.statusbar.stack.NotificationChildrenContainer;
import com.android.systemui.SysuiTestCase;

import org.junit.Assert;
import org.junit.Before;
import org.junit.Ignore;
import org.junit.Test;
import org.junit.runner.RunWith;

@SmallTest
@RunWith(AndroidJUnit4.class)
@FlakyTest
public class ExpandableNotificationRowTest extends SysuiTestCase {

    private ExpandableNotificationRow mGroup;
    private NotificationTestHelper mNotificationTestHelper;

    @Before
    public void setUp() throws Exception {
        mNotificationTestHelper = new NotificationTestHelper(mContext);
        mGroup = mNotificationTestHelper.createGroup();
    }

    @Test
    public void testGroupSummaryNotShowingIconWhenPublic() {
        mGroup.setSensitive(true, true);
        mGroup.setHideSensitive(true, false, 0, 0);
        Assert.assertTrue(mGroup.isSummaryWithChildren());
        Assert.assertFalse(mGroup.isShowingIcon());
    }

    @Test
    public void testNotificationHeaderVisibleWhenAnimating() {
        mGroup.setSensitive(true, true);
        mGroup.setHideSensitive(true, false, 0, 0);
        mGroup.setHideSensitive(false, true, 0, 0);
        Assert.assertTrue(mGroup.getChildrenContainer().getVisibleHeader().getVisibility()
                == View.VISIBLE);
    }

    @Test
    public void testUserLockedResetEvenWhenNoChildren() {
        mGroup.setUserLocked(true);
        mGroup.removeAllChildren();
        mGroup.setUserLocked(false);
        Assert.assertFalse("The childrencontainer should not be userlocked but is, the state "
                + "seems out of sync.", mGroup.getChildrenContainer().isUserLocked());
    }

    @Test
    public void testReinflatedOnDensityChange() {
        mGroup.setUserLocked(true);
        mGroup.removeAllChildren();
        mGroup.setUserLocked(false);
        NotificationChildrenContainer mockContainer = mock(NotificationChildrenContainer.class);
        mGroup.setChildrenContainer(mockContainer);
        mGroup.onDensityOrFontScaleChanged();
        verify(mockContainer).reInflateViews(any(), any());
    }

    @Test
    public void testIconColorShouldBeUpdatedWhenSensitive() throws Exception {
        ExpandableNotificationRow row = spy(mNotificationTestHelper.createRow());
        row.setSensitive(true, true);
        row.setHideSensitive(true, false, 0, 0);
        verify(row).updateShelfIconColor();
    }

    @Test
<<<<<<< HEAD
    public void testAboveShelfChangedListenerCalled() throws Exception {
        ExpandableNotificationRow row = mNotificationTestHelper.createRow();
        AboveShelfChangedListener listener = mock(AboveShelfChangedListener.class);
        row.setAboveShelfChangedListener(listener);
        row.setHeadsUp(true);
        verify(listener).onAboveShelfStateChanged(true);
    }

    @Test
    public void testAboveShelfChangedListenerCalledPinned() throws Exception {
        ExpandableNotificationRow row = mNotificationTestHelper.createRow();
        AboveShelfChangedListener listener = mock(AboveShelfChangedListener.class);
        row.setAboveShelfChangedListener(listener);
        row.setPinned(true);
        verify(listener).onAboveShelfStateChanged(true);
    }

    @Test
    public void testAboveShelfChangedListenerCalledHeadsUpGoingAway() throws Exception {
        ExpandableNotificationRow row = mNotificationTestHelper.createRow();
        AboveShelfChangedListener listener = mock(AboveShelfChangedListener.class);
        row.setAboveShelfChangedListener(listener);
        row.setHeadsUpAnimatingAway(true);
        verify(listener).onAboveShelfStateChanged(true);
    }
    @Test
    public void testAboveShelfChangedListenerCalledWhenGoingBelow() throws Exception {
        ExpandableNotificationRow row = mNotificationTestHelper.createRow();
        row.setHeadsUp(true);
        AboveShelfChangedListener listener = mock(AboveShelfChangedListener.class);
        row.setAboveShelfChangedListener(listener);
        row.setAboveShelf(false);
        verify(listener).onAboveShelfStateChanged(false);
=======
    public void testIconColorShouldBeUpdatedWhenSettingDark() throws Exception {
        ExpandableNotificationRow row = spy(mNotificationTestHelper.createRow());
        row.setDark(true, false, 0);
        verify(row).updateShelfIconColor();
>>>>>>> 695f21a6
    }
}<|MERGE_RESOLUTION|>--- conflicted
+++ resolved
@@ -99,7 +99,13 @@
     }
 
     @Test
-<<<<<<< HEAD
+    public void testIconColorShouldBeUpdatedWhenSettingDark() throws Exception {
+        ExpandableNotificationRow row = spy(mNotificationTestHelper.createRow());
+        row.setDark(true, false, 0);
+        verify(row).updateShelfIconColor();
+    }
+
+    @Test
     public void testAboveShelfChangedListenerCalled() throws Exception {
         ExpandableNotificationRow row = mNotificationTestHelper.createRow();
         AboveShelfChangedListener listener = mock(AboveShelfChangedListener.class);
@@ -133,11 +139,5 @@
         row.setAboveShelfChangedListener(listener);
         row.setAboveShelf(false);
         verify(listener).onAboveShelfStateChanged(false);
-=======
-    public void testIconColorShouldBeUpdatedWhenSettingDark() throws Exception {
-        ExpandableNotificationRow row = spy(mNotificationTestHelper.createRow());
-        row.setDark(true, false, 0);
-        verify(row).updateShelfIconColor();
->>>>>>> 695f21a6
     }
 }