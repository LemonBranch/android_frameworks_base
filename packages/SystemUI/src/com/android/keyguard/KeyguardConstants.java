--- conflicted
+++ resolved
@@ -25,13 +25,7 @@
      * Turns on debugging information for the whole Keyguard. This is very verbose and should only
      * be used temporarily for debugging.
      */
-<<<<<<< HEAD
     public static final boolean DEBUG = true;
     public static final boolean DEBUG_SIM_STATES = true;
-    public static final boolean DEBUG_FP_WAKELOCK = true;
-=======
-    public static final boolean DEBUG = false;
-    public static final boolean DEBUG_SIM_STATES = true;
     public static final boolean DEBUG_BIOMETRIC_WAKELOCK = true;
->>>>>>> decdaee0
 }