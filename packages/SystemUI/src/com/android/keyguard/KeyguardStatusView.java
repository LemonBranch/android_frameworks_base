/*
 * Copyright (C) 2012 The Android Open Source Project
 *
 * Licensed under the Apache License, Version 2.0 (the "License");
 * you may not use this file except in compliance with the License.
 * You may obtain a copy of the License at
 *
 *      http://www.apache.org/licenses/LICENSE-2.0
 *
 * Unless required by applicable law or agreed to in writing, software
 * distributed under the License is distributed on an "AS IS" BASIS,
 * WITHOUT WARRANTIES OR CONDITIONS OF ANY KIND, either express or implied.
 * See the License for the specific language governing permissions and
 * limitations under the License.
 */

package com.android.keyguard;

import android.animation.Animator;
import android.animation.AnimatorListenerAdapter;
import android.app.ActivityManager;
import android.app.IActivityManager;
import android.content.Context;
import android.content.res.Resources;
import android.graphics.Color;
import android.graphics.Paint;
import android.os.Handler;
import android.os.Looper;
import android.os.RemoteException;
import android.os.UserHandle;
import android.text.TextUtils;
import android.text.format.DateFormat;
import android.util.ArraySet;
import android.util.AttributeSet;
import android.util.Log;
import android.util.Slog;
import android.util.TypedValue;
import android.view.View;
import android.widget.GridLayout;
<<<<<<< HEAD
import android.widget.RelativeLayout;
=======
import android.widget.LinearLayout;
>>>>>>> de843449
import android.widget.TextView;

import androidx.core.graphics.ColorUtils;

import com.android.internal.widget.LockPatternUtils;
import com.android.internal.widget.ViewClippingUtil;
import com.android.systemui.Dependency;
import com.android.systemui.Interpolators;
import com.android.systemui.statusbar.policy.ConfigurationController;

import com.google.android.collect.Sets;

import java.util.Locale;
import java.util.TimeZone;

public class KeyguardStatusView extends GridLayout implements
        ConfigurationController.ConfigurationListener, View.OnLayoutChangeListener {
    private static final boolean DEBUG = KeyguardConstants.DEBUG;
    private static final String TAG = "KeyguardStatusView";
    private static final int MARQUEE_DELAY_MS = 2000;

    private final LockPatternUtils mLockPatternUtils;
    private final IActivityManager mIActivityManager;
    private final float mSmallClockScale;

    private TextView mLogoutView;
    private KeyguardClockSwitch mClockView;
    private TextView mOwnerInfo;
    private KeyguardSliceView mKeyguardSlice;
    private Runnable mPendingMarqueeStart;
    private Handler mHandler;

    private ArraySet<View> mVisibleInDoze;
    private boolean mPulsing;
    private boolean mWasPulsing;
    private float mDarkAmount = 0;
    private int mTextColor;
    private int mLastLayoutHeight;
    private int mSmallClockPadding;

    private KeyguardUpdateMonitorCallback mInfoCallback = new KeyguardUpdateMonitorCallback() {

        @Override
        public void onTimeChanged() {
            refreshTime();
        }

        @Override
        public void onTimeZoneChanged(TimeZone timeZone) {
            updateTimeZone(timeZone);
        }

        @Override
        public void onKeyguardVisibilityChanged(boolean showing) {
            if (showing) {
                if (DEBUG) Slog.v(TAG, "refresh statusview showing:" + showing);
                refreshTime();
                updateOwnerInfo();
                updateLogoutView();
            }
        }

        @Override
        public void onStartedWakingUp() {
            setEnableMarquee(true);
        }

        @Override
        public void onFinishedGoingToSleep(int why) {
            setEnableMarquee(false);
        }

        @Override
        public void onUserSwitchComplete(int userId) {
            refreshFormat();
            updateOwnerInfo();
            updateLogoutView();
        }

        @Override
        public void onLogoutEnabledChanged() {
            updateLogoutView();
        }
    };

    public KeyguardStatusView(Context context) {
        this(context, null, 0);
    }

    public KeyguardStatusView(Context context, AttributeSet attrs) {
        this(context, attrs, 0);
    }

    public KeyguardStatusView(Context context, AttributeSet attrs, int defStyle) {
        super(context, attrs, defStyle);
        mIActivityManager = ActivityManager.getService();
        mLockPatternUtils = new LockPatternUtils(getContext());
        mHandler = new Handler(Looper.myLooper());
        mSmallClockScale = getResources().getDimension(R.dimen.widget_small_font_size)
                / getResources().getDimension(R.dimen.widget_big_font_size);
        onDensityOrFontScaleChanged();
    }

    private void setEnableMarquee(boolean enabled) {
        if (DEBUG) Log.v(TAG, "Schedule setEnableMarquee: " + (enabled ? "Enable" : "Disable"));
        if (enabled) {
            if (mPendingMarqueeStart == null) {
                mPendingMarqueeStart = () -> {
                    setEnableMarqueeImpl(true);
                    mPendingMarqueeStart = null;
                };
                mHandler.postDelayed(mPendingMarqueeStart, MARQUEE_DELAY_MS);
            }
        } else {
            if (mPendingMarqueeStart != null) {
                mHandler.removeCallbacks(mPendingMarqueeStart);
                mPendingMarqueeStart = null;
            }
            setEnableMarqueeImpl(false);
        }
    }

    private void setEnableMarqueeImpl(boolean enabled) {
        if (DEBUG) Log.v(TAG, (enabled ? "Enable" : "Disable") + " transport text marquee");
        if (mOwnerInfo != null) mOwnerInfo.setSelected(enabled);
    }

    @Override
    protected void onFinishInflate() {
        super.onFinishInflate();
        mLogoutView = findViewById(R.id.logout);
        if (mLogoutView != null) {
            mLogoutView.setOnClickListener(this::onLogoutClicked);
        }

        mClockView = findViewById(R.id.keyguard_clock_container);
        mClockView.setShowCurrentUserTime(true);
        if (KeyguardClockAccessibilityDelegate.isNeeded(mContext)) {
            mClockView.setAccessibilityDelegate(new KeyguardClockAccessibilityDelegate(mContext));
        }
        mOwnerInfo = findViewById(R.id.owner_info);
        mKeyguardSlice = findViewById(R.id.keyguard_status_area);
        mVisibleInDoze = Sets.newArraySet(mClockView, mKeyguardSlice);
        mTextColor = mClockView.getCurrentTextColor();

        int clockStroke = getResources().getDimensionPixelSize(R.dimen.widget_small_font_stroke);
        mClockView.getPaint().setStrokeWidth(clockStroke);
        mClockView.addOnLayoutChangeListener(this);
        mKeyguardSlice.setContentChangeListener(this::onSliceContentChanged);
        onSliceContentChanged();

        boolean shouldMarquee = KeyguardUpdateMonitor.getInstance(mContext).isDeviceInteractive();
        setEnableMarquee(shouldMarquee);
        refreshFormat();
        updateOwnerInfo();
        updateLogoutView();
        updateDark();

        // Disable elegant text height because our fancy colon makes the ymin value huge for no
        // reason.
        mClockView.setElegantTextHeight(false);
    }

    /**
     * Moves clock, adjusting margins when slice content changes.
     */
    private void onSliceContentChanged() {
<<<<<<< HEAD
        RelativeLayout.LayoutParams layoutParams =
                (RelativeLayout.LayoutParams) mClockView.getLayoutParams();
=======
        LinearLayout.LayoutParams layoutParams =
                (LinearLayout.LayoutParams) mClockView.getLayoutParams();
>>>>>>> de843449
        layoutParams.bottomMargin = mPulsing ? mSmallClockPadding : 0;
        mClockView.setLayoutParams(layoutParams);
    }

    /**
     * Animate clock when necessary.
     */
    @Override
    public void onLayoutChange(View view, int left, int top, int right, int bottom,
            int oldLeft, int oldTop, int oldRight, int oldBottom) {
        int heightOffset = mPulsing || mWasPulsing ? 0 : getHeight() - mLastLayoutHeight;
        long duration = KeyguardSliceView.DEFAULT_ANIM_DURATION;
        long delay = mPulsing || mWasPulsing ? 0 : duration / 4;
        mWasPulsing = false;

        boolean shouldAnimate = mKeyguardSlice.getLayoutTransition() != null
                && mKeyguardSlice.getLayoutTransition().isRunning();
        if (view == mClockView) {
            float clockScale = mPulsing ? mSmallClockScale : 1;
            Paint.Style style = mPulsing ? Paint.Style.FILL_AND_STROKE : Paint.Style.FILL;
            mClockView.animate().cancel();
            if (shouldAnimate) {
                mClockView.setY(oldTop + heightOffset);
                mClockView.animate()
                        .setInterpolator(Interpolators.FAST_OUT_SLOW_IN)
                        .setDuration(duration)
                        .setListener(new ClipChildrenAnimationListener())
                        .setStartDelay(delay)
                        .y(top)
                        .scaleX(clockScale)
                        .scaleY(clockScale)
                        .withEndAction(() -> {
                            mClockView.setStyle(style);
                            mClockView.invalidate();
                        })
                        .start();
            } else {
                mClockView.setY(top);
                mClockView.setScaleX(clockScale);
                mClockView.setScaleY(clockScale);
                mClockView.setStyle(style);
                mClockView.invalidate();
            }
        }
    }

    @Override
    protected void onLayout(boolean changed, int left, int top, int right, int bottom) {
        super.onLayout(changed, left, top, right, bottom);
        mClockView.setPivotX(mClockView.getWidth() / 2);
        mClockView.setPivotY(0);
        mLastLayoutHeight = getHeight();
        layoutOwnerInfo();
    }

    @Override
    public void onDensityOrFontScaleChanged() {
        mSmallClockPadding = getResources()
                .getDimensionPixelSize(R.dimen.widget_small_clock_padding);
        if (mClockView != null) {
            mClockView.setTextSize(TypedValue.COMPLEX_UNIT_PX,
                    getResources().getDimensionPixelSize(R.dimen.widget_big_font_size));
            mClockView.getPaint().setStrokeWidth(
                    getResources().getDimensionPixelSize(R.dimen.widget_small_font_stroke));
        }
        if (mOwnerInfo != null) {
            mOwnerInfo.setTextSize(TypedValue.COMPLEX_UNIT_PX,
                    getResources().getDimensionPixelSize(R.dimen.widget_label_font_size));
        }
    }

    public void dozeTimeTick() {
        refreshTime();
        mKeyguardSlice.refresh();
        mClockView.dozeTimeTick();
    }

    private void refreshTime() {
        mClockView.refresh();
    }

    private void updateTimeZone(TimeZone timeZone) {
        mClockView.onTimeZoneChanged(timeZone);
    }

    private void refreshFormat() {
        Patterns.update(mContext);
        mClockView.setFormat12Hour(Patterns.clockView12);
        mClockView.setFormat24Hour(Patterns.clockView24);
    }

    public int getLogoutButtonHeight() {
        if (mLogoutView == null) {
            return 0;
        }
        return mLogoutView.getVisibility() == VISIBLE ? mLogoutView.getHeight() : 0;
    }

    public float getClockTextSize() {
        return mClockView.getTextSize();
    }

    private void updateLogoutView() {
        if (mLogoutView == null) {
            return;
        }
        mLogoutView.setVisibility(shouldShowLogout() ? VISIBLE : GONE);
        // Logout button will stay in language of user 0 if we don't set that manually.
        mLogoutView.setText(mContext.getResources().getString(
                com.android.internal.R.string.global_action_logout));
    }

    private void updateOwnerInfo() {
        if (mOwnerInfo == null) return;
        String info = mLockPatternUtils.getDeviceOwnerInfo();
        if (info == null) {
            // Use the current user owner information if enabled.
            final boolean ownerInfoEnabled = mLockPatternUtils.isOwnerInfoEnabled(
                    KeyguardUpdateMonitor.getCurrentUser());
            if (ownerInfoEnabled) {
                info = mLockPatternUtils.getOwnerInfo(KeyguardUpdateMonitor.getCurrentUser());
            }
        }
        mOwnerInfo.setText(info);
        updateDark();
    }

    @Override
    protected void onAttachedToWindow() {
        super.onAttachedToWindow();
        KeyguardUpdateMonitor.getInstance(mContext).registerCallback(mInfoCallback);
        Dependency.get(ConfigurationController.class).addCallback(this);
    }

    @Override
    protected void onDetachedFromWindow() {
        super.onDetachedFromWindow();
        KeyguardUpdateMonitor.getInstance(mContext).removeCallback(mInfoCallback);
        Dependency.get(ConfigurationController.class).removeCallback(this);
    }

    @Override
    public void onLocaleListChanged() {
        refreshFormat();
    }

    @Override
    public boolean hasOverlappingRendering() {
        return false;
    }

    // DateFormat.getBestDateTimePattern is extremely expensive, and refresh is called often.
    // This is an optimization to ensure we only recompute the patterns when the inputs change.
    private static final class Patterns {
        static String clockView12;
        static String clockView24;
        static String cacheKey;

        static void update(Context context) {
            final Locale locale = Locale.getDefault();
            final Resources res = context.getResources();
            final String clockView12Skel = res.getString(R.string.clock_12hr_format);
            final String clockView24Skel = res.getString(R.string.clock_24hr_format);
            final String key = locale.toString() + clockView12Skel + clockView24Skel;
            if (key.equals(cacheKey)) return;

            clockView12 = DateFormat.getBestDateTimePattern(locale, clockView12Skel);
            // CLDR insists on adding an AM/PM indicator even though it wasn't in the skeleton
            // format.  The following code removes the AM/PM indicator if we didn't want it.
            if (!clockView12Skel.contains("a")) {
                clockView12 = clockView12.replaceAll("a", "").trim();
            }

            clockView24 = DateFormat.getBestDateTimePattern(locale, clockView24Skel);

            // Use fancy colon.
            clockView24 = clockView24.replace(':', '\uee01');
            clockView12 = clockView12.replace(':', '\uee01');

            cacheKey = key;
        }
    }

    public void setDarkAmount(float darkAmount) {
        if (mDarkAmount == darkAmount) {
            return;
        }
        mDarkAmount = darkAmount;
        mClockView.setDarkAmount(darkAmount);
        updateDark();
    }

    private void updateDark() {
        boolean dark = mDarkAmount == 1;
        if (mLogoutView != null) {
            mLogoutView.setAlpha(dark ? 0 : 1);
        }

        if (mOwnerInfo != null) {
            boolean hasText = !TextUtils.isEmpty(mOwnerInfo.getText());
            mOwnerInfo.setVisibility(hasText ? VISIBLE : GONE);
            layoutOwnerInfo();
        }

        final int blendedTextColor = ColorUtils.blendARGB(mTextColor, Color.WHITE, mDarkAmount);
        updateDozeVisibleViews();
        mKeyguardSlice.setDarkAmount(mDarkAmount);
        mClockView.setTextColor(blendedTextColor);
    }

    private void layoutOwnerInfo() {
        if (mOwnerInfo != null && mOwnerInfo.getVisibility() != GONE) {
            // Animate owner info during wake-up transition
            mOwnerInfo.setAlpha(1f - mDarkAmount);

            float ratio = mDarkAmount;
            // Calculate how much of it we should crop in order to have a smooth transition
            int collapsed = mOwnerInfo.getTop() - mOwnerInfo.getPaddingTop();
            int expanded = mOwnerInfo.getBottom() + mOwnerInfo.getPaddingBottom();
            int toRemove = (int) ((expanded - collapsed) * ratio);
            setBottom(getMeasuredHeight() - toRemove);
        }
    }

    public void setPulsing(boolean pulsing, boolean animate) {
        if (mPulsing == pulsing) {
            return;
        }
        if (mPulsing) {
            mWasPulsing = true;
        }
        mPulsing = pulsing;
        mKeyguardSlice.setPulsing(pulsing, animate);
        updateDozeVisibleViews();
    }

    private void updateDozeVisibleViews() {
        for (View child : mVisibleInDoze) {
            child.setAlpha(mDarkAmount == 1 && mPulsing ? 0.8f : 1);
        }
    }

    private boolean shouldShowLogout() {
        return KeyguardUpdateMonitor.getInstance(mContext).isLogoutEnabled()
                && KeyguardUpdateMonitor.getCurrentUser() != UserHandle.USER_SYSTEM;
    }

    private void onLogoutClicked(View view) {
        int currentUserId = KeyguardUpdateMonitor.getCurrentUser();
        try {
            mIActivityManager.switchUser(UserHandle.USER_SYSTEM);
            mIActivityManager.stopUser(currentUserId, true /*force*/, null);
        } catch (RemoteException re) {
            Log.e(TAG, "Failed to logout user", re);
        }
    }

    private class ClipChildrenAnimationListener extends AnimatorListenerAdapter implements
            ViewClippingUtil.ClippingParameters {

        ClipChildrenAnimationListener() {
            ViewClippingUtil.setClippingDeactivated(mClockView, true /* deactivated */,
                    this /* clippingParams */);
        }

        @Override
        public void onAnimationEnd(Animator animation) {
            ViewClippingUtil.setClippingDeactivated(mClockView, false /* deactivated */,
                    this /* clippingParams */);
        }

        @Override
        public boolean shouldFinish(View view) {
            return view == getParent();
        }
    }
}<|MERGE_RESOLUTION|>--- conflicted
+++ resolved
@@ -37,11 +37,7 @@
 import android.util.TypedValue;
 import android.view.View;
 import android.widget.GridLayout;
-<<<<<<< HEAD
-import android.widget.RelativeLayout;
-=======
 import android.widget.LinearLayout;
->>>>>>> de843449
 import android.widget.TextView;
 
 import androidx.core.graphics.ColorUtils;
@@ -209,13 +205,8 @@
      * Moves clock, adjusting margins when slice content changes.
      */
     private void onSliceContentChanged() {
-<<<<<<< HEAD
-        RelativeLayout.LayoutParams layoutParams =
-                (RelativeLayout.LayoutParams) mClockView.getLayoutParams();
-=======
         LinearLayout.LayoutParams layoutParams =
                 (LinearLayout.LayoutParams) mClockView.getLayoutParams();
->>>>>>> de843449
         layoutParams.bottomMargin = mPulsing ? mSmallClockPadding : 0;
         mClockView.setLayoutParams(layoutParams);
     }
