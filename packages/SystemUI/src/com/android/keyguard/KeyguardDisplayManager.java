/*
 * Copyright (C) 2013 The Android Open Source Project
 *
 * Licensed under the Apache License, Version 2.0 (the "License");
 * you may not use this file except in compliance with the License.
 * You may obtain a copy of the License at
 *
 *      http://www.apache.org/licenses/LICENSE-2.0
 *
 * Unless required by applicable law or agreed to in writing, software
 * distributed under the License is distributed on an "AS IS" BASIS,
 * WITHOUT WARRANTIES OR CONDITIONS OF ANY KIND, either express or implied.
 * See the License for the specific language governing permissions and
 * limitations under the License.
 */
package com.android.keyguard;

import static android.view.Display.DEFAULT_DISPLAY;

import android.app.Presentation;
import android.content.Context;
import android.graphics.Point;
import android.hardware.display.DisplayManager;
import android.media.MediaRouter;
import android.media.MediaRouter.RouteInfo;
import android.os.Bundle;
import android.util.Log;
import android.util.SparseArray;
import android.view.Display;
import android.view.DisplayInfo;
<<<<<<< HEAD
=======
import android.view.LayoutInflater;
>>>>>>> 825827da
import android.view.View;
import android.view.WindowManager;

import com.android.systemui.util.InjectionInflationController;

// TODO(multi-display): Support multiple external displays
public class KeyguardDisplayManager {
    protected static final String TAG = "KeyguardDisplayManager";
    private static boolean DEBUG = KeyguardConstants.DEBUG;

    private final MediaRouter mMediaRouter;
    private final DisplayManager mDisplayService;
<<<<<<< HEAD
=======
    private final InjectionInflationController mInjectableInflater;
>>>>>>> 825827da
    private final Context mContext;

    private boolean mShowing;
    private final DisplayInfo mTmpDisplayInfo = new DisplayInfo();
<<<<<<< HEAD

    private final SparseArray<Presentation> mPresentations = new SparseArray<>();

    private final DisplayManager.DisplayListener mDisplayListener =
            new DisplayManager.DisplayListener() {

        @Override
        public void onDisplayAdded(int displayId) {
            final Display display = mDisplayService.getDisplay(displayId);
            if (mShowing) {
                showPresentation(display);
            }
        }

        @Override
        public void onDisplayChanged(int displayId) {
            if (displayId == DEFAULT_DISPLAY) return;
            final Display display = mDisplayService.getDisplay(displayId);
            if (display != null && mShowing) {
                final Presentation presentation = mPresentations.get(displayId);
                if (presentation != null && !presentation.getDisplay().equals(display)) {
                    hidePresentation(displayId);
                    showPresentation(display);
                }
            }
        }

        @Override
        public void onDisplayRemoved(int displayId) {
            hidePresentation(displayId);
        }
    };

    public KeyguardDisplayManager(Context context) {
        mContext = context;
=======

    private final SparseArray<Presentation> mPresentations = new SparseArray<>();

    private final DisplayManager.DisplayListener mDisplayListener =
            new DisplayManager.DisplayListener() {

        @Override
        public void onDisplayAdded(int displayId) {
            final Display display = mDisplayService.getDisplay(displayId);
            if (mShowing) {
                showPresentation(display);
            }
        }

        @Override
        public void onDisplayChanged(int displayId) {
            if (displayId == DEFAULT_DISPLAY) return;
            final Display display = mDisplayService.getDisplay(displayId);
            if (display != null && mShowing) {
                final Presentation presentation = mPresentations.get(displayId);
                if (presentation != null && !presentation.getDisplay().equals(display)) {
                    hidePresentation(displayId);
                    showPresentation(display);
                }
            }
        }

        @Override
        public void onDisplayRemoved(int displayId) {
            hidePresentation(displayId);
        }
    };

    public KeyguardDisplayManager(Context context,
            InjectionInflationController injectableInflater) {
        mContext = context;
        mInjectableInflater = injectableInflater;
>>>>>>> 825827da
        mMediaRouter = mContext.getSystemService(MediaRouter.class);
        mDisplayService = mContext.getSystemService(DisplayManager.class);
        mDisplayService.registerDisplayListener(mDisplayListener, null /* handler */);
    }

    private boolean isKeyguardShowable(Display display) {
        if (display == null) {
            if (DEBUG) Log.i(TAG, "Cannot show Keyguard on null display");
            return false;
        }
        if (display.getDisplayId() == DEFAULT_DISPLAY) {
            if (DEBUG) Log.i(TAG, "Do not show KeyguardPresentation on the default display");
            return false;
        }
        display.getDisplayInfo(mTmpDisplayInfo);
        if ((mTmpDisplayInfo.flags & Display.FLAG_PRIVATE) != 0) {
            if (DEBUG) Log.i(TAG, "Do not show KeyguardPresentation on a private display");
            return false;
        }
        return true;
    }
    /**
     * @param display The display to show the presentation on.
     * @return {@code true} if a presentation was added.
     *         {@code false} if the presentation cannot be added on that display or the presentation
     *         was already there.
     */
    private boolean showPresentation(Display display) {
        if (!isKeyguardShowable(display)) return false;
        if (DEBUG) Log.i(TAG, "Keyguard enabled on display: " + display);
        final int displayId = display.getDisplayId();
        Presentation presentation = mPresentations.get(displayId);
        if (presentation == null) {
<<<<<<< HEAD
            presentation = new KeyguardPresentation(mContext, display);
=======
            presentation = new KeyguardPresentation(mContext, display, mInjectableInflater);
>>>>>>> 825827da
            presentation.setOnDismissListener(dialog -> {
                if (null != mPresentations.get(displayId)) {
                    mPresentations.remove(displayId);
                }
            });
            try {
                presentation.show();
            } catch (WindowManager.InvalidDisplayException ex) {
                Log.w(TAG, "Invalid display:", ex);
                presentation = null;
            }
            if (presentation != null) {
                mPresentations.append(displayId, presentation);
                return true;
            }
        }
        return false;
    }

    /**
     * @param displayId The id of the display to hide the presentation off.
     */
    private void hidePresentation(int displayId) {
        final Presentation presentation = mPresentations.get(displayId);
        if (presentation != null) {
            presentation.dismiss();
            mPresentations.remove(displayId);
        }
    }

    public void show() {
        if (!mShowing) {
            if (DEBUG) Log.v(TAG, "show");
            mMediaRouter.addCallback(MediaRouter.ROUTE_TYPE_REMOTE_DISPLAY,
                    mMediaRouterCallback, MediaRouter.CALLBACK_FLAG_PASSIVE_DISCOVERY);
            updateDisplays(true /* showing */);
        }
        mShowing = true;
    }

    public void hide() {
        if (mShowing) {
            if (DEBUG) Log.v(TAG, "hide");
            mMediaRouter.removeCallback(mMediaRouterCallback);
            updateDisplays(false /* showing */);
        }
        mShowing = false;
    }

    private final MediaRouter.SimpleCallback mMediaRouterCallback =
            new MediaRouter.SimpleCallback() {
        @Override
        public void onRouteSelected(MediaRouter router, int type, RouteInfo info) {
            if (DEBUG) Log.d(TAG, "onRouteSelected: type=" + type + ", info=" + info);
            updateDisplays(mShowing);
        }

        @Override
        public void onRouteUnselected(MediaRouter router, int type, RouteInfo info) {
            if (DEBUG) Log.d(TAG, "onRouteUnselected: type=" + type + ", info=" + info);
            updateDisplays(mShowing);
        }

        @Override
        public void onRoutePresentationDisplayChanged(MediaRouter router, RouteInfo info) {
            if (DEBUG) Log.d(TAG, "onRoutePresentationDisplayChanged: info=" + info);
            updateDisplays(mShowing);
        }
    };

    protected boolean updateDisplays(boolean showing) {
        boolean changed = false;
        if (showing) {
            final Display[] displays = mDisplayService.getDisplays();
            for (Display display : displays) {
                changed |= showPresentation(display);
            }
        } else {
            changed = mPresentations.size() > 0;
            for (int i = mPresentations.size() - 1; i >= 0; i--) {
                mPresentations.valueAt(i).dismiss();
            }
            mPresentations.clear();
        }
        return changed;
    }

    private final static class KeyguardPresentation extends Presentation {
        private static final int VIDEO_SAFE_REGION = 80; // Percentage of display width & height
        private static final int MOVE_CLOCK_TIMEOUT = 10000; // 10s
        private final InjectionInflationController mInjectableInflater;
        private View mClock;
        private int mUsableWidth;
        private int mUsableHeight;
        private int mMarginTop;
        private int mMarginLeft;
        Runnable mMoveTextRunnable = new Runnable() {
            @Override
            public void run() {
                int x = mMarginLeft + (int) (Math.random() * (mUsableWidth - mClock.getWidth()));
                int y = mMarginTop + (int) (Math.random() * (mUsableHeight - mClock.getHeight()));
                mClock.setTranslationX(x);
                mClock.setTranslationY(y);
                mClock.postDelayed(mMoveTextRunnable, MOVE_CLOCK_TIMEOUT);
            }
        };

<<<<<<< HEAD
        KeyguardPresentation(Context context, Display display) {
            super(context, display, R.style.keyguard_presentation_theme);
=======
        KeyguardPresentation(Context context, Display display,
                InjectionInflationController injectionInflater) {
            super(context, display, R.style.keyguard_presentation_theme);
            mInjectableInflater = injectionInflater;
>>>>>>> 825827da
            getWindow().setType(WindowManager.LayoutParams.TYPE_KEYGUARD_DIALOG);
            setCancelable(false);
        }

        @Override
        public void onDetachedFromWindow() {
            mClock.removeCallbacks(mMoveTextRunnable);
        }

        @Override
        protected void onCreate(Bundle savedInstanceState) {
            super.onCreate(savedInstanceState);

            Point p = new Point();
            getDisplay().getSize(p);
            mUsableWidth = VIDEO_SAFE_REGION * p.x/100;
            mUsableHeight = VIDEO_SAFE_REGION * p.y/100;
            mMarginLeft = (100 - VIDEO_SAFE_REGION) * p.x / 200;
            mMarginTop = (100 - VIDEO_SAFE_REGION) * p.y / 200;

            LayoutInflater inflater = mInjectableInflater.injectable(
                    LayoutInflater.from(getContext()));
            setContentView(inflater.inflate(R.layout.keyguard_presentation, null));
            mClock = findViewById(R.id.clock);

            // Avoid screen burn in
            mClock.post(mMoveTextRunnable);
        }
    }
}<|MERGE_RESOLUTION|>--- conflicted
+++ resolved
@@ -28,10 +28,7 @@
 import android.util.SparseArray;
 import android.view.Display;
 import android.view.DisplayInfo;
-<<<<<<< HEAD
-=======
 import android.view.LayoutInflater;
->>>>>>> 825827da
 import android.view.View;
 import android.view.WindowManager;
 
@@ -44,15 +41,11 @@
 
     private final MediaRouter mMediaRouter;
     private final DisplayManager mDisplayService;
-<<<<<<< HEAD
-=======
     private final InjectionInflationController mInjectableInflater;
->>>>>>> 825827da
     private final Context mContext;
 
     private boolean mShowing;
     private final DisplayInfo mTmpDisplayInfo = new DisplayInfo();
-<<<<<<< HEAD
 
     private final SparseArray<Presentation> mPresentations = new SparseArray<>();
 
@@ -86,47 +79,10 @@
         }
     };
 
-    public KeyguardDisplayManager(Context context) {
-        mContext = context;
-=======
-
-    private final SparseArray<Presentation> mPresentations = new SparseArray<>();
-
-    private final DisplayManager.DisplayListener mDisplayListener =
-            new DisplayManager.DisplayListener() {
-
-        @Override
-        public void onDisplayAdded(int displayId) {
-            final Display display = mDisplayService.getDisplay(displayId);
-            if (mShowing) {
-                showPresentation(display);
-            }
-        }
-
-        @Override
-        public void onDisplayChanged(int displayId) {
-            if (displayId == DEFAULT_DISPLAY) return;
-            final Display display = mDisplayService.getDisplay(displayId);
-            if (display != null && mShowing) {
-                final Presentation presentation = mPresentations.get(displayId);
-                if (presentation != null && !presentation.getDisplay().equals(display)) {
-                    hidePresentation(displayId);
-                    showPresentation(display);
-                }
-            }
-        }
-
-        @Override
-        public void onDisplayRemoved(int displayId) {
-            hidePresentation(displayId);
-        }
-    };
-
     public KeyguardDisplayManager(Context context,
             InjectionInflationController injectableInflater) {
         mContext = context;
         mInjectableInflater = injectableInflater;
->>>>>>> 825827da
         mMediaRouter = mContext.getSystemService(MediaRouter.class);
         mDisplayService = mContext.getSystemService(DisplayManager.class);
         mDisplayService.registerDisplayListener(mDisplayListener, null /* handler */);
@@ -160,11 +116,7 @@
         final int displayId = display.getDisplayId();
         Presentation presentation = mPresentations.get(displayId);
         if (presentation == null) {
-<<<<<<< HEAD
-            presentation = new KeyguardPresentation(mContext, display);
-=======
             presentation = new KeyguardPresentation(mContext, display, mInjectableInflater);
->>>>>>> 825827da
             presentation.setOnDismissListener(dialog -> {
                 if (null != mPresentations.get(displayId)) {
                     mPresentations.remove(displayId);
@@ -272,15 +224,10 @@
             }
         };
 
-<<<<<<< HEAD
-        KeyguardPresentation(Context context, Display display) {
-            super(context, display, R.style.keyguard_presentation_theme);
-=======
         KeyguardPresentation(Context context, Display display,
                 InjectionInflationController injectionInflater) {
             super(context, display, R.style.keyguard_presentation_theme);
             mInjectableInflater = injectionInflater;
->>>>>>> 825827da
             getWindow().setType(WindowManager.LayoutParams.TYPE_KEYGUARD_DIALOG);
             setCancelable(false);
         }
