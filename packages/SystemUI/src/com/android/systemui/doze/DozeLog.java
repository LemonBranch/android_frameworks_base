/*
 * Copyright (C) 2014 The Android Open Source Project
 *
 * Licensed under the Apache License, Version 2.0 (the "License");
 * you may not use this file except in compliance with the License.
 * You may obtain a copy of the License at
 *
 *      http://www.apache.org/licenses/LICENSE-2.0
 *
 * Unless required by applicable law or agreed to in writing, software
 * distributed under the License is distributed on an "AS IS" BASIS,
 * WITHOUT WARRANTIES OR CONDITIONS OF ANY KIND, either express or implied.
 * See the License for the specific language governing permissions and
 * limitations under the License
 */

package com.android.systemui.doze;

import android.content.Context;
import android.os.Build;
import android.util.Log;
import android.util.TimeUtils;

import com.android.keyguard.KeyguardUpdateMonitor;
import com.android.keyguard.KeyguardUpdateMonitorCallback;

import java.io.PrintWriter;
import java.text.SimpleDateFormat;
import java.util.Date;

public class DozeLog {
    private static final String TAG = "DozeLog";
    private static final boolean DEBUG = Log.isLoggable(TAG, Log.DEBUG);
    private static final boolean ENABLED = true;
    private static final int SIZE = Build.IS_DEBUGGABLE ? 400 : 50;
    static final SimpleDateFormat FORMAT = new SimpleDateFormat("MM-dd HH:mm:ss.SSS");

<<<<<<< HEAD
    private static final int REASONS = 8;
=======
    private static final int REASONS = 9;
>>>>>>> de843449

    public static final int PULSE_REASON_NONE = -1;
    public static final int PULSE_REASON_INTENT = 0;
    public static final int PULSE_REASON_NOTIFICATION = 1;
    public static final int PULSE_REASON_SENSOR_SIGMOTION = 2;
    public static final int PULSE_REASON_SENSOR_PICKUP = 3;
    public static final int PULSE_REASON_SENSOR_DOUBLE_TAP = 4;
    public static final int PULSE_REASON_SENSOR_LONG_PRESS = 5;
<<<<<<< HEAD
    public static final int PULSE_REASON_SENSOR_WAKE_LOCK_SCREEN = 6;
    public static final int REASON_SENSOR_WAKE_UP = 7;
=======
    public static final int PULSE_REASON_DOCKING = 6;
    public static final int REASON_SENSOR_WAKE_UP = 7;
    public static final int PULSE_REASON_SENSOR_WAKE_LOCK_SCREEN = 8;
>>>>>>> de843449

    private static boolean sRegisterKeyguardCallback = true;

    private static long[] sTimes;
    private static String[] sMessages;
    private static int sPosition;
    private static int sCount;
    private static boolean sPulsing;

    private static long sSince;
    private static SummaryStats sPickupPulseNearVibrationStats;
    private static SummaryStats sPickupPulseNotNearVibrationStats;
    private static SummaryStats sNotificationPulseStats;
    private static SummaryStats sScreenOnPulsingStats;
    private static SummaryStats sScreenOnNotPulsingStats;
    private static SummaryStats sEmergencyCallStats;
    private static SummaryStats[][] sProxStats; // [reason][near/far]

    public static void tracePickupWakeUp(Context context, boolean withinVibrationThreshold) {
        if (!ENABLED) return;
        init(context);
        log("pickupWakeUp withinVibrationThreshold=" + withinVibrationThreshold);
        (withinVibrationThreshold ? sPickupPulseNearVibrationStats
                : sPickupPulseNotNearVibrationStats).append();
    }

    public static void tracePulseStart(int reason) {
        if (!ENABLED) return;
        sPulsing = true;
        log("pulseStart reason=" + reasonToString(reason));
    }

    public static void tracePulseFinish() {
        if (!ENABLED) return;
        sPulsing = false;
        log("pulseFinish");
    }

    public static void traceNotificationPulse(Context context) {
        if (!ENABLED) return;
        init(context);
        log("notificationPulse");
        sNotificationPulseStats.append();
    }

    private static void init(Context context) {
        synchronized (DozeLog.class) {
            if (sMessages == null) {
                sTimes = new long[SIZE];
                sMessages = new String[SIZE];
                sSince = System.currentTimeMillis();
                sPickupPulseNearVibrationStats = new SummaryStats();
                sPickupPulseNotNearVibrationStats = new SummaryStats();
                sNotificationPulseStats = new SummaryStats();
                sScreenOnPulsingStats = new SummaryStats();
                sScreenOnNotPulsingStats = new SummaryStats();
                sEmergencyCallStats = new SummaryStats();
                sProxStats = new SummaryStats[REASONS][2];
                for (int i = 0; i < REASONS; i++) {
                    sProxStats[i][0] = new SummaryStats();
                    sProxStats[i][1] = new SummaryStats();
                }
                log("init");
                if (sRegisterKeyguardCallback) {
                    KeyguardUpdateMonitor.getInstance(context).registerCallback(sKeyguardCallback);
                }
            }
        }
    }

    public static void traceDozing(Context context, boolean dozing) {
        if (!ENABLED) return;
        sPulsing = false;
        init(context);
        log("dozing " + dozing);
    }

    public static void traceFling(boolean expand, boolean aboveThreshold, boolean thresholdNeeded,
            boolean screenOnFromTouch) {
        if (!ENABLED) return;
        log("fling expand=" + expand + " aboveThreshold=" + aboveThreshold + " thresholdNeeded="
                + thresholdNeeded + " screenOnFromTouch=" + screenOnFromTouch);
    }

    public static void traceEmergencyCall() {
        if (!ENABLED) return;
        log("emergencyCall");
        sEmergencyCallStats.append();
    }

    public static void traceKeyguardBouncerChanged(boolean showing) {
        if (!ENABLED) return;
        log("bouncer " + showing);
    }

    public static void traceScreenOn() {
        if (!ENABLED) return;
        log("screenOn pulsing=" + sPulsing);
        (sPulsing ? sScreenOnPulsingStats : sScreenOnNotPulsingStats).append();
        sPulsing = false;
    }

    public static void traceScreenOff(int why) {
        if (!ENABLED) return;
        log("screenOff why=" + why);
    }

    public static void traceMissedTick(String delay) {
        if (!ENABLED) return;
        log("missedTick by=" + delay);
    }

    public static void traceTimeTickScheduled(long when, long triggerAt) {
        if (!ENABLED) return;
        log("timeTickScheduled at=" + FORMAT.format(new Date(when)) + " triggerAt="
                + FORMAT.format(new Date(triggerAt)));
    }

    public static void traceKeyguard(boolean showing) {
        if (!ENABLED) return;
        log("keyguard " + showing);
        if (!showing) {
            sPulsing = false;
        }
    }

    public static void traceState(DozeMachine.State state) {
        if (!ENABLED) return;
        log("state " + state);
    }

    /**
<<<<<<< HEAD
     * Appends lock screen wake up event to the logs.
     * @param wake if we're waking up or sleeping.
     */
    public static void traceLockScreenWakeUp(boolean wake) {
        if (!ENABLED) return;
        log("wakeLockScreenWakeUp " + wake);
    }

    /**
=======
>>>>>>> de843449
     * Appends wake-display event to the logs.
     * @param wake if we're waking up or sleeping.
     */
    public static void traceWakeDisplay(boolean wake) {
        if (!ENABLED) return;
<<<<<<< HEAD
        log("wakeLockScreenWakeUp " + wake);
=======
        log("wakeDisplay " + wake);
>>>>>>> de843449
    }

    public static void traceProximityResult(Context context, boolean near, long millis,
            int reason) {
        if (!ENABLED) return;
        init(context);
        log("proximityResult reason=" + reasonToString(reason) + " near=" + near
                + " millis=" + millis);
        sProxStats[reason][near ? 0 : 1].append();
    }

    public static String reasonToString(int pulseReason) {
        switch (pulseReason) {
            case PULSE_REASON_INTENT: return "intent";
            case PULSE_REASON_NOTIFICATION: return "notification";
            case PULSE_REASON_SENSOR_SIGMOTION: return "sigmotion";
            case PULSE_REASON_SENSOR_PICKUP: return "pickup";
            case PULSE_REASON_SENSOR_DOUBLE_TAP: return "doubletap";
            case PULSE_REASON_SENSOR_LONG_PRESS: return "longpress";
<<<<<<< HEAD
            case PULSE_REASON_SENSOR_WAKE_LOCK_SCREEN: return "wakeLockScreen";
=======
            case PULSE_REASON_DOCKING: return "docking";
            case PULSE_REASON_SENSOR_WAKE_LOCK_SCREEN: return "wakelockscreen";
>>>>>>> de843449
            case REASON_SENSOR_WAKE_UP: return "wakeup";
            default: throw new IllegalArgumentException("bad reason: " + pulseReason);
        }
    }

    public static void dump(PrintWriter pw) {
        synchronized (DozeLog.class) {
            if (sMessages == null) return;
            pw.println("  Doze log:");
            final int start = (sPosition - sCount + SIZE) % SIZE;
            for (int i = 0; i < sCount; i++) {
                final int j = (start + i) % SIZE;
                pw.print("    ");
                pw.print(FORMAT.format(new Date(sTimes[j])));
                pw.print(' ');
                pw.println(sMessages[j]);
            }
            pw.print("  Doze summary stats (for ");
            TimeUtils.formatDuration(System.currentTimeMillis() - sSince, pw);
            pw.println("):");
            sPickupPulseNearVibrationStats.dump(pw, "Pickup pulse (near vibration)");
            sPickupPulseNotNearVibrationStats.dump(pw, "Pickup pulse (not near vibration)");
            sNotificationPulseStats.dump(pw, "Notification pulse");
            sScreenOnPulsingStats.dump(pw, "Screen on (pulsing)");
            sScreenOnNotPulsingStats.dump(pw, "Screen on (not pulsing)");
            sEmergencyCallStats.dump(pw, "Emergency call");
            for (int i = 0; i < REASONS; i++) {
                final String reason = reasonToString(i);
                sProxStats[i][0].dump(pw, "Proximity near (" + reason + ")");
                sProxStats[i][1].dump(pw, "Proximity far (" + reason + ")");
            }
        }
    }

    private static void log(String msg) {
        synchronized (DozeLog.class) {
            if (sMessages == null) return;
            sTimes[sPosition] = System.currentTimeMillis();
            sMessages[sPosition] = msg;
            sPosition = (sPosition + 1) % SIZE;
            sCount = Math.min(sCount + 1, SIZE);
        }
        if (DEBUG) Log.d(TAG, msg);
    }

    public static void tracePulseDropped(Context context, boolean pulsePending,
            DozeMachine.State state, boolean blocked) {
        if (!ENABLED) return;
        init(context);
        log("pulseDropped pulsePending=" + pulsePending + " state="
                + state + " blocked=" + blocked);
    }

    public static void tracePulseTouchDisabledByProx(Context context, boolean disabled) {
        if (!ENABLED) return;
        init(context);
        log("pulseTouchDisabledByProx " + disabled);
    }

    public static void setRegisterKeyguardCallback(boolean registerKeyguardCallback) {
        if (!ENABLED) return;
        synchronized (DozeLog.class) {
            if (sRegisterKeyguardCallback != registerKeyguardCallback && sMessages != null) {
                throw new IllegalStateException("Cannot change setRegisterKeyguardCallback "
                        + "after init()");
            }
            sRegisterKeyguardCallback = registerKeyguardCallback;
        }
    }

    public static void traceSensor(Context context, int reason) {
        if (!ENABLED) return;
        init(context);
        log("sensor type=" + reasonToString(reason));
    }

    private static class SummaryStats {
        private int mCount;

        public void append() {
            mCount++;
        }

        public void dump(PrintWriter pw, String type) {
            if (mCount == 0) return;
            pw.print("    ");
            pw.print(type);
            pw.print(": n=");
            pw.print(mCount);
            pw.print(" (");
            final double perHr = (double) mCount / (System.currentTimeMillis() - sSince)
                    * 1000 * 60 * 60;
            pw.print(perHr);
            pw.print("/hr)");
            pw.println();
        }
    }

    private static final KeyguardUpdateMonitorCallback sKeyguardCallback =
            new KeyguardUpdateMonitorCallback() {
        @Override
        public void onEmergencyCallAction() {
            traceEmergencyCall();
        }

        @Override
        public void onKeyguardBouncerChanged(boolean bouncer) {
            traceKeyguardBouncerChanged(bouncer);
        }

        @Override
        public void onStartedWakingUp() {
            traceScreenOn();
        }

        @Override
        public void onFinishedGoingToSleep(int why) {
            traceScreenOff(why);
        }

        @Override
        public void onKeyguardVisibilityChanged(boolean showing) {
            traceKeyguard(showing);
        }
    };
}<|MERGE_RESOLUTION|>--- conflicted
+++ resolved
@@ -35,11 +35,7 @@
     private static final int SIZE = Build.IS_DEBUGGABLE ? 400 : 50;
     static final SimpleDateFormat FORMAT = new SimpleDateFormat("MM-dd HH:mm:ss.SSS");
 
-<<<<<<< HEAD
-    private static final int REASONS = 8;
-=======
     private static final int REASONS = 9;
->>>>>>> de843449
 
     public static final int PULSE_REASON_NONE = -1;
     public static final int PULSE_REASON_INTENT = 0;
@@ -48,14 +44,9 @@
     public static final int PULSE_REASON_SENSOR_PICKUP = 3;
     public static final int PULSE_REASON_SENSOR_DOUBLE_TAP = 4;
     public static final int PULSE_REASON_SENSOR_LONG_PRESS = 5;
-<<<<<<< HEAD
-    public static final int PULSE_REASON_SENSOR_WAKE_LOCK_SCREEN = 6;
-    public static final int REASON_SENSOR_WAKE_UP = 7;
-=======
     public static final int PULSE_REASON_DOCKING = 6;
     public static final int REASON_SENSOR_WAKE_UP = 7;
     public static final int PULSE_REASON_SENSOR_WAKE_LOCK_SCREEN = 8;
->>>>>>> de843449
 
     private static boolean sRegisterKeyguardCallback = true;
 
@@ -188,28 +179,12 @@
     }
 
     /**
-<<<<<<< HEAD
-     * Appends lock screen wake up event to the logs.
-     * @param wake if we're waking up or sleeping.
-     */
-    public static void traceLockScreenWakeUp(boolean wake) {
-        if (!ENABLED) return;
-        log("wakeLockScreenWakeUp " + wake);
-    }
-
-    /**
-=======
->>>>>>> de843449
      * Appends wake-display event to the logs.
      * @param wake if we're waking up or sleeping.
      */
     public static void traceWakeDisplay(boolean wake) {
         if (!ENABLED) return;
-<<<<<<< HEAD
-        log("wakeLockScreenWakeUp " + wake);
-=======
         log("wakeDisplay " + wake);
->>>>>>> de843449
     }
 
     public static void traceProximityResult(Context context, boolean near, long millis,
@@ -229,12 +204,8 @@
             case PULSE_REASON_SENSOR_PICKUP: return "pickup";
             case PULSE_REASON_SENSOR_DOUBLE_TAP: return "doubletap";
             case PULSE_REASON_SENSOR_LONG_PRESS: return "longpress";
-<<<<<<< HEAD
-            case PULSE_REASON_SENSOR_WAKE_LOCK_SCREEN: return "wakeLockScreen";
-=======
             case PULSE_REASON_DOCKING: return "docking";
             case PULSE_REASON_SENSOR_WAKE_LOCK_SCREEN: return "wakelockscreen";
->>>>>>> de843449
             case REASON_SENSOR_WAKE_UP: return "wakeup";
             default: throw new IllegalArgumentException("bad reason: " + pulseReason);
         }
