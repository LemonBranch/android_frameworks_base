--- conflicted
+++ resolved
@@ -29,54 +29,25 @@
 import com.android.internal.util.function.TriConsumer;
 import com.android.internal.widget.LockPatternUtils;
 import com.android.keyguard.ViewMediatorCallback;
-<<<<<<< HEAD
-import com.android.systemui.Dependency.DependencyProvider;
-import com.android.systemui.bubbles.BubbleController;
-=======
 import com.android.systemui.assist.AssistManager;
->>>>>>> de843449
 import com.android.systemui.classifier.FalsingManager;
 import com.android.systemui.fragments.FragmentService;
 import com.android.systemui.keyguard.DismissCallbackRegistry;
-<<<<<<< HEAD
-import com.android.systemui.qs.QSTileHost;
-import com.android.systemui.statusbar.AmbientPulseManager;
-=======
 import com.android.systemui.power.EnhancedEstimates;
 import com.android.systemui.power.EnhancedEstimatesImpl;
->>>>>>> de843449
 import com.android.systemui.statusbar.KeyguardIndicationController;
 import com.android.systemui.statusbar.NotificationListener;
 import com.android.systemui.statusbar.NotificationLockscreenUserManager;
 import com.android.systemui.statusbar.NotificationLockscreenUserManagerImpl;
-<<<<<<< HEAD
-import com.android.systemui.statusbar.NotificationMediaManager;
-import com.android.systemui.statusbar.NotificationRemoteInputManager;
-import com.android.systemui.statusbar.NotificationViewHierarchyManager;
-import com.android.systemui.statusbar.ScrimView;
-import com.android.systemui.statusbar.SmartReplyController;
-import com.android.systemui.statusbar.StatusBarStateController;
-import com.android.systemui.statusbar.notification.NotificationEntryManager;
-import com.android.systemui.statusbar.notification.VisualStabilityManager;
-import com.android.systemui.statusbar.notification.logging.NotificationLogger;
-import com.android.systemui.statusbar.notification.row.NotificationBlockingHelperManager;
-import com.android.systemui.statusbar.notification.row.NotificationGutsManager;
-=======
 import com.android.systemui.statusbar.ScrimView;
 import com.android.systemui.statusbar.notification.NotificationData;
 import com.android.systemui.statusbar.notification.NotificationEntryManager;
 import com.android.systemui.statusbar.notification.NotificationInterruptionStateProvider;
->>>>>>> de843449
 import com.android.systemui.statusbar.phone.DozeParameters;
 import com.android.systemui.statusbar.phone.KeyguardBouncer;
 import com.android.systemui.statusbar.phone.KeyguardEnvironmentImpl;
 import com.android.systemui.statusbar.phone.LockIcon;
 import com.android.systemui.statusbar.phone.LockscreenWallpaper;
-<<<<<<< HEAD
-import com.android.systemui.statusbar.phone.NotificationGroupAlertTransferHelper;
-import com.android.systemui.statusbar.phone.NotificationGroupManager;
-=======
->>>>>>> de843449
 import com.android.systemui.statusbar.phone.NotificationIconAreaController;
 import com.android.systemui.statusbar.phone.ScrimController;
 import com.android.systemui.statusbar.phone.ScrimState;
@@ -188,34 +159,6 @@
     @Provides
     public NotificationLockscreenUserManager provideNotificationLockscreenUserManager(
             Context context) {
-<<<<<<< HEAD
-        providers.put(StatusBarStateController.class, StatusBarStateController::new);
-        providers.put(NotificationLockscreenUserManager.class,
-                () -> new NotificationLockscreenUserManagerImpl(context));
-        providers.put(VisualStabilityManager.class, VisualStabilityManager::new);
-        providers.put(NotificationGroupManager.class, NotificationGroupManager::new);
-        providers.put(NotificationGroupAlertTransferHelper.class,
-                NotificationGroupAlertTransferHelper::new);
-        providers.put(NotificationMediaManager.class, () -> new NotificationMediaManager(context));
-        providers.put(NotificationGutsManager.class, () -> new NotificationGutsManager(context));
-        providers.put(AmbientPulseManager.class, () -> new AmbientPulseManager(context));
-        providers.put(NotificationBlockingHelperManager.class,
-                () -> new NotificationBlockingHelperManager(context));
-        providers.put(NotificationRemoteInputManager.class,
-                () -> new NotificationRemoteInputManager(context));
-        providers.put(SmartReplyConstants.class,
-                () -> new SmartReplyConstants(Dependency.get(Dependency.MAIN_HANDLER), context));
-        providers.put(NotificationListener.class, () -> new NotificationListener(context));
-        providers.put(NotificationLogger.class, NotificationLogger::new);
-        providers.put(NotificationViewHierarchyManager.class,
-                () -> new NotificationViewHierarchyManager(context));
-        providers.put(NotificationEntryManager.class, () -> new NotificationEntryManager(context));
-        providers.put(KeyguardDismissUtil.class, KeyguardDismissUtil::new);
-        providers.put(SmartReplyController.class, () -> new SmartReplyController());
-        providers.put(RemoteInputQuickSettingsDisabler.class,
-                () -> new RemoteInputQuickSettingsDisabler(context));
-        providers.put(BubbleController.class, () -> new BubbleController(context));
-=======
         return new NotificationLockscreenUserManagerImpl(context);
     }
 
@@ -309,6 +252,5 @@
 
         @Singleton
         GarbageMonitor createGarbageMonitor();
->>>>>>> de843449
     }
 }