--- conflicted
+++ resolved
@@ -1191,7 +1191,9 @@
         if (!isShowing()) {
             int stream = (streamType == STREAM_REMOTE_MUSIC) ? -1 : streamType;
             // when the stream is for remote playback, use -1 to reset the stream type evaluation
-<<<<<<< HEAD
+            if (stream != STREAM_MASTER) {
+                mAudioManager.forceVolumeControlStream(stream);
+            }
             mAudioManager.forceVolumeControlStream(stream);
             if (mDialog != null) {
                 mDialog.show();
@@ -1216,15 +1218,8 @@
                 }
             } else {
                 Log.d(mTag, "Bad, mDialog is null...");
-=======
-            if (stream != STREAM_MASTER) {
-                mAudioManager.forceVolumeControlStream(stream);
-            }
-            mDialog.show();
-            if (mCallback != null) {
-                mCallback.onVisible(true);
->>>>>>> d0f748a7
-            }
+            }
+            announceDialogShown();
         }
 
         // Do a little vibrate if applicable (only when going into vibrate mode)
