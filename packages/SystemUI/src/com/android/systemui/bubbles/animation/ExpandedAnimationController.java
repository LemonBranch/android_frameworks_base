/*
 * Copyright (C) 2019 The Android Open Source Project
 *
 * Licensed under the Apache License, Version 2.0 (the "License");
 * you may not use this file except in compliance with the License.
 * You may obtain a copy of the License at
 *
 *      http://www.apache.org/licenses/LICENSE-2.0
 *
 * Unless required by applicable law or agreed to in writing, software
 * distributed under the License is distributed on an "AS IS" BASIS,
 * WITHOUT WARRANTIES OR CONDITIONS OF ANY KIND, either express or implied.
 * See the License for the specific language governing permissions and
 * limitations under the License.
 */

package com.android.systemui.bubbles.animation;

import android.content.res.Resources;
import android.graphics.Point;
import android.graphics.PointF;
import android.view.View;
import android.view.WindowInsets;

import androidx.annotation.Nullable;
import androidx.dynamicanimation.animation.DynamicAnimation;
import androidx.dynamicanimation.animation.SpringForce;

import com.android.systemui.R;

import com.google.android.collect.Sets;

import java.util.Set;

/**
 * Animation controller for bubbles when they're in their expanded state, or animating to/from the
 * expanded state. This controls the expansion animation as well as bubbles 'dragging out' to be
 * dismissed.
 */
public class ExpandedAnimationController
        extends PhysicsAnimationLayout.PhysicsAnimationController {

    /**
     * How much to translate the bubbles when they're animating in/out. This value is multiplied by
     * the bubble size.
     */
    private static final int ANIMATE_TRANSLATION_FACTOR = 4;

    /** How much to scale down bubbles when they're animating in/out. */
    private static final float ANIMATE_SCALE_PERCENT = 0.5f;

    /** The stack position to collapse back to in {@link #collapseBackToStack}. */
    private PointF mCollapseToPoint;

    /** Horizontal offset between bubbles, which we need to know to re-stack them. */
    private float mStackOffsetPx;
    /** Space between status bar and bubbles in the expanded state. */
    private float mBubblePaddingTop;
    /** Size of each bubble. */
    private float mBubbleSizePx;
    /** Height of the status bar. */
    private float mStatusBarHeight;
    /** Size of display. */
    private Point mDisplaySize;
<<<<<<< HEAD
    /** Max number of bubbles shown in row above expanded view.*/
    private int mBubblesMaxRendered;
=======
    /** Size of dismiss target at bottom of screen. */
    private float mPipDismissHeight;
>>>>>>> 65cba0fa

    /** Whether the dragged-out bubble is in the dismiss target. */
    private boolean mIndividualBubbleWithinDismissTarget = false;

    private boolean mAnimatingExpand = false;
    private boolean mAnimatingCollapse = false;
    private Runnable mAfterExpand;
    private Runnable mAfterCollapse;
    private PointF mCollapsePoint;

    /**
     * Whether the dragged out bubble is springing towards the touch point, rather than using the
     * default behavior of moving directly to the touch point.
     *
     * This happens when the user's finger exits the dismiss area while the bubble is magnetized to
     * the center. Since the touch point differs from the bubble location, we need to animate the
     * bubble back to the touch point to avoid a jarring instant location change from the center of
     * the target to the touch point just outside the target bounds.
     */
    private boolean mSpringingBubbleToTouch = false;

    private int mExpandedViewPadding;

    public ExpandedAnimationController(Point displaySize, int expandedViewPadding) {
        mDisplaySize = displaySize;
        mExpandedViewPadding = expandedViewPadding;
    }

    /**
     * Whether the individual bubble has been dragged out of the row of bubbles far enough to cause
     * the rest of the bubbles to animate to fill the gap.
     */
    private boolean mBubbleDraggedOutEnough = false;

    /** The bubble currently being dragged out of the row (to potentially be dismissed). */
    private View mBubbleDraggingOut;

<<<<<<< HEAD
    @Override
    protected void setLayout(PhysicsAnimationLayout layout) {
        super.setLayout(layout);

        final Resources res = layout.getResources();
        mStackOffsetPx = res.getDimensionPixelSize(R.dimen.bubble_stack_offset);
        mBubblePaddingTop = res.getDimensionPixelSize(R.dimen.bubble_padding_top);
        mBubbleSizePx = res.getDimensionPixelSize(R.dimen.individual_bubble_size);
        mStatusBarHeight =
                res.getDimensionPixelSize(com.android.internal.R.dimen.status_bar_height);
        mBubblesMaxRendered = res.getInteger(R.integer.bubbles_max_rendered);
=======
    /**
     * Animates expanding the bubbles into a row along the top of the screen.
     */
    public void expandFromStack(Runnable after) {
        mAnimatingCollapse = false;
        mAnimatingExpand = true;
        mAfterExpand = after;

        startOrUpdateExpandAnimation();
    }

    /** Animate collapsing the bubbles back to their stacked position. */
    public void collapseBackToStack(PointF collapsePoint, Runnable after) {
        mAnimatingExpand = false;
        mAnimatingCollapse = true;
        mAfterCollapse = after;
        mCollapsePoint = collapsePoint;

        startOrUpdateCollapseAnimation();
>>>>>>> 65cba0fa
    }

    private void startOrUpdateExpandAnimation() {
        animationsForChildrenFromIndex(
                0, /* startIndex */
                (index, animation) -> animation.position(getBubbleLeft(index), getExpandedY()))
                .startAll(() -> {
                    mAnimatingExpand = false;

                    if (mAfterExpand != null) {
                        mAfterExpand.run();
                    }

                    mAfterExpand = null;
                });
    }

    private void startOrUpdateCollapseAnimation() {
        // Stack to the left if we're going to the left, or right if not.
        final float sideMultiplier = mLayout.isFirstChildXLeftOfCenter(mCollapsePoint.x) ? -1 : 1;
        animationsForChildrenFromIndex(
                0, /* startIndex */
                (index, animation) -> {
                    animation.position(
                            mCollapsePoint.x + (sideMultiplier * index * mStackOffsetPx),
                            mCollapsePoint.y);
                })
                .startAll(() -> {
                    mAnimatingCollapse = false;

                    if (mAfterCollapse != null) {
                        mAfterCollapse.run();
                    }

                    mAfterCollapse = null;
                });
    }

    /** Prepares the given bubble to be dragged out. */
    public void prepareForBubbleDrag(View bubble) {
        mLayout.cancelAnimationsOnView(bubble);

        mBubbleDraggingOut = bubble;
        mBubbleDraggingOut.setTranslationZ(Short.MAX_VALUE);
    }

    /**
     * Drags an individual bubble to the given coordinates. Bubbles to the right will animate to
     * take its place once it's dragged out of the row of bubbles, and animate out of the way if the
     * bubble is dragged back into the row.
     */
    public void dragBubbleOut(View bubbleView, float x, float y) {
        if (mSpringingBubbleToTouch) {
            if (mLayout.arePropertiesAnimatingOnView(
                    bubbleView, DynamicAnimation.TRANSLATION_X, DynamicAnimation.TRANSLATION_Y)) {
                animationForChild(mBubbleDraggingOut)
                        .translationX(x)
                        .translationY(y)
                        .withStiffness(SpringForce.STIFFNESS_HIGH)
                        .start();
            } else {
                mSpringingBubbleToTouch = false;
            }
        }

        if (!mSpringingBubbleToTouch && !mIndividualBubbleWithinDismissTarget) {
            bubbleView.setTranslationX(x);
            bubbleView.setTranslationY(y);
        }

        final boolean draggedOutEnough =
                y > getExpandedY() + mBubbleSizePx || y < getExpandedY() - mBubbleSizePx;
        if (draggedOutEnough != mBubbleDraggedOutEnough) {
            updateBubblePositions();
            mBubbleDraggedOutEnough = draggedOutEnough;
        }
    }

    /** Plays a dismiss animation on the dragged out bubble. */
    public void dismissDraggedOutBubble(View bubble, Runnable after) {
        mIndividualBubbleWithinDismissTarget = false;

        animationForChild(bubble)
                .withStiffness(SpringForce.STIFFNESS_HIGH)
                .scaleX(1.1f)
                .scaleY(1.1f)
                .alpha(0f, after)
                .start();

        updateBubblePositions();
    }

    @Nullable public View getDraggedOutBubble() {
        return mBubbleDraggingOut;
    }

    /** Magnets the given bubble to the dismiss target. */
    public void magnetBubbleToDismiss(
            View bubbleView, float velX, float velY, float destY, Runnable after) {
        mIndividualBubbleWithinDismissTarget = true;
        mSpringingBubbleToTouch = false;
        animationForChild(bubbleView)
                .withStiffness(SpringForce.STIFFNESS_MEDIUM)
                .withDampingRatio(SpringForce.DAMPING_RATIO_LOW_BOUNCY)
                .withPositionStartVelocities(velX, velY)
                .translationX(mLayout.getWidth() / 2f - mBubbleSizePx / 2f)
                .translationY(destY, after)
                .start();
    }

    /**
     * Springs the dragged-out bubble towards the given coordinates and sets flags to have touch
     * events update the spring's final position until it's settled.
     */
    public void demagnetizeBubbleTo(float x, float y, float velX, float velY) {
        mIndividualBubbleWithinDismissTarget = false;
        mSpringingBubbleToTouch = true;

        animationForChild(mBubbleDraggingOut)
                .translationX(x)
                .translationY(y)
                .withPositionStartVelocities(velX, velY)
                .withStiffness(SpringForce.STIFFNESS_HIGH)
                .start();
    }

    /**
     * Snaps a bubble back to its position within the bubble row, and animates the rest of the
     * bubbles to accommodate it if it was previously dragged out past the threshold.
     */
    public void snapBubbleBack(View bubbleView, float velX, float velY) {
        final int index = mLayout.indexOfChild(bubbleView);

        animationForChildAtIndex(index)
                .position(getBubbleLeft(index), getExpandedY())
                .withPositionStartVelocities(velX, velY)
                .start(() -> bubbleView.setTranslationZ(0f) /* after */);

        updateBubblePositions();
    }

<<<<<<< HEAD
    /**
     * Sets configuration variables.
     */
    public void prepareForDismissalWithVelocity(View bubbleView) {
        mBubbleDraggingOut = bubbleView;
=======
    /** Resets bubble drag out gesture flags. */
    public void onGestureFinished() {
>>>>>>> 65cba0fa
        mBubbleDraggedOutEnough = false;
        mBubbleDraggingOut = null;
    }

    /**
     * Animates the bubbles to {@link #getExpandedY()} position. Used in response to IME showing.
     */
    public void updateYPosition(Runnable after) {
        if (mLayout == null) return;
        animationsForChildrenFromIndex(
                0, (i, anim) -> anim.translationY(getExpandedY())).startAll(after);
    }

    /** The Y value of the row of expanded bubbles. */
    public float getExpandedY() {
        if (mLayout == null || mLayout.getRootWindowInsets() == null) {
            return 0;
        }
        final WindowInsets insets = mLayout.getRootWindowInsets();
        return mBubblePaddingTop + Math.max(
            mStatusBarHeight,
            insets.getDisplayCutout() != null
                ? insets.getDisplayCutout().getSafeInsetTop()
                : 0);
    }

    @Override
    void onActiveControllerForLayout(PhysicsAnimationLayout layout) {
        final Resources res = layout.getResources();
        mStackOffsetPx = res.getDimensionPixelSize(R.dimen.bubble_stack_offset);
        mBubblePaddingPx = res.getDimensionPixelSize(R.dimen.bubble_padding);
        mBubbleSizePx = res.getDimensionPixelSize(R.dimen.individual_bubble_size);
        mStatusBarHeight =
                res.getDimensionPixelSize(com.android.internal.R.dimen.status_bar_height);
        mPipDismissHeight = res.getDimensionPixelSize(R.dimen.pip_dismiss_gradient_height);

        // Ensure that all child views are at 1x scale, and visible, in case they were animating
        // in.
        mLayout.setVisibility(View.VISIBLE);
        animationsForChildrenFromIndex(0 /* startIndex */, (index, animation) ->
                animation.scaleX(1f).scaleY(1f).alpha(1f)).startAll();
    }

    @Override
    Set<DynamicAnimation.ViewProperty> getAnimatedProperties() {
        return Sets.newHashSet(
                DynamicAnimation.TRANSLATION_X,
                DynamicAnimation.TRANSLATION_Y,
                DynamicAnimation.SCALE_X,
                DynamicAnimation.SCALE_Y,
                DynamicAnimation.ALPHA);
    }

    @Override
    int getNextAnimationInChain(DynamicAnimation.ViewProperty property, int index) {
        return NONE;
    }

    @Override
    float getOffsetForChainedPropertyAnimation(DynamicAnimation.ViewProperty property) {
        return 0;
    }

    @Override
    SpringForce getSpringForce(DynamicAnimation.ViewProperty property, View view) {
        return new SpringForce()
                .setDampingRatio(SpringForce.DAMPING_RATIO_LOW_BOUNCY)
                .setStiffness(SpringForce.STIFFNESS_LOW);
    }

    @Override
    void onChildAdded(View child, int index) {
<<<<<<< HEAD
        animationForChild(child)
                .translationY(
                        getExpandedY() - mBubbleSizePx * ANIMATE_TRANSLATION_FACTOR, /* from */
                        getExpandedY() /* to */)
                .start();
        updateBubblePositions();
=======
        // If a bubble is added while the expand/collapse animations are playing, update the
        // animation to include the new bubble.
        if (mAnimatingExpand) {
            startOrUpdateExpandAnimation();
        } else if (mAnimatingCollapse) {
            startOrUpdateCollapseAnimation();
        } else {
            child.setTranslationX(getXForChildAtIndex(index));
            animationForChild(child)
                    .translationY(
                            getExpandedY() - mBubbleSizePx * ANIMATE_TRANSLATION_FACTOR, /* from */
                            getExpandedY() /* to */)
                    .start();
            updateBubblePositions();
        }
>>>>>>> 65cba0fa
    }

    @Override
    void onChildRemoved(View child, int index, Runnable finishRemoval) {
        final PhysicsAnimationLayout.PhysicsPropertyAnimator animator = animationForChild(child);

        // If we're removing the dragged-out bubble, that means it got dismissed.
        if (child.equals(mBubbleDraggingOut)) {
            mBubbleDraggingOut = null;
            finishRemoval.run();
        } else {
            animator.alpha(0f, finishRemoval /* endAction */)
                    .withStiffness(SpringForce.STIFFNESS_HIGH)
                    .withDampingRatio(SpringForce.DAMPING_RATIO_NO_BOUNCY)
                    .scaleX(1.1f)
                    .scaleY(1.1f)
                    .start();
        }

        // Animate all the other bubbles to their new positions sans this bubble.
        updateBubblePositions();
    }

    @Override
    void onChildReordered(View child, int oldIndex, int newIndex) {
        updateBubblePositions();
    }

    private void updateBubblePositions() {
        if (mAnimatingExpand || mAnimatingCollapse) {
            return;
        }

        for (int i = 0; i < mLayout.getChildCount(); i++) {
            final View bubble = mLayout.getChildAt(i);

            // Don't animate the dragging out bubble, or it'll jump around while being dragged. It
            // will be snapped to the correct X value after the drag (if it's not dismissed).
            if (bubble.equals(mBubbleDraggingOut)) {
                return;
            }

            animationForChild(bubble)
                    .translationX(getBubbleLeft(i))
                    .start();
        }
    }

    /**
     * @param index Bubble index in row.
     * @return Bubble left x from left edge of screen.
     */
    public float getBubbleLeft(int index) {
        final float bubbleFromRowLeft = index * (mBubbleSizePx + getSpaceBetweenBubbles());
        return getRowLeft() + bubbleFromRowLeft;
    }

    private float getRowLeft() {
        if (mLayout == null) {
            return 0;
        }

        int bubbleCount = mLayout.getChildCount();
<<<<<<< HEAD
        if (bubbleCount > mBubblesMaxRendered) {
            // Only rendered bubbles are relevant for calculating row left.
            bubbleCount = mBubblesMaxRendered;
        }
=======

        // Width calculations.
        double bubble = bubbleCount * mBubbleSizePx;
        float gap = (bubbleCount - 1) * mBubblePaddingPx;
        float row = gap + (float) bubble;
>>>>>>> 65cba0fa

        final float totalBubbleWidth = bubbleCount * mBubbleSizePx;
        final float totalGapWidth = (bubbleCount - 1) * getSpaceBetweenBubbles();
        final float rowWidth = totalGapWidth + totalBubbleWidth;

        final float centerScreen = mDisplaySize.x / 2f;
        final float halfRow = rowWidth / 2f;
        final float rowLeft = centerScreen - halfRow;

        return rowLeft;
    }

    /**
     * @return Space between bubbles in row above expanded view.
     */
    private float getSpaceBetweenBubbles() {
        /**
         * Ordered left to right:
         *  Screen edge
         *      [mExpandedViewPadding]
         *  Expanded view edge
         *      [launcherGridDiff] --- arbitrary value until launcher exports widths
         *  Launcher's app icon grid edge that we must match
         */
        final float launcherGridDiff = mBubbleSizePx / 2f;
        final float rowMargins = (mExpandedViewPadding + launcherGridDiff) * 2;
        final float maxRowWidth = mDisplaySize.x - rowMargins;

        final float totalBubbleWidth = mBubblesMaxRendered * mBubbleSizePx;
        final float totalGapWidth = maxRowWidth - totalBubbleWidth;

        final int gapCount = mBubblesMaxRendered - 1;
        final float gapWidth = totalGapWidth / gapCount;
        return gapWidth;
    }
}<|MERGE_RESOLUTION|>--- conflicted
+++ resolved
@@ -62,13 +62,8 @@
     private float mStatusBarHeight;
     /** Size of display. */
     private Point mDisplaySize;
-<<<<<<< HEAD
     /** Max number of bubbles shown in row above expanded view.*/
     private int mBubblesMaxRendered;
-=======
-    /** Size of dismiss target at bottom of screen. */
-    private float mPipDismissHeight;
->>>>>>> 65cba0fa
 
     /** Whether the dragged-out bubble is in the dismiss target. */
     private boolean mIndividualBubbleWithinDismissTarget = false;
@@ -106,19 +101,6 @@
     /** The bubble currently being dragged out of the row (to potentially be dismissed). */
     private View mBubbleDraggingOut;
 
-<<<<<<< HEAD
-    @Override
-    protected void setLayout(PhysicsAnimationLayout layout) {
-        super.setLayout(layout);
-
-        final Resources res = layout.getResources();
-        mStackOffsetPx = res.getDimensionPixelSize(R.dimen.bubble_stack_offset);
-        mBubblePaddingTop = res.getDimensionPixelSize(R.dimen.bubble_padding_top);
-        mBubbleSizePx = res.getDimensionPixelSize(R.dimen.individual_bubble_size);
-        mStatusBarHeight =
-                res.getDimensionPixelSize(com.android.internal.R.dimen.status_bar_height);
-        mBubblesMaxRendered = res.getInteger(R.integer.bubbles_max_rendered);
-=======
     /**
      * Animates expanding the bubbles into a row along the top of the screen.
      */
@@ -138,7 +120,6 @@
         mCollapsePoint = collapsePoint;
 
         startOrUpdateCollapseAnimation();
->>>>>>> 65cba0fa
     }
 
     private void startOrUpdateExpandAnimation() {
@@ -280,18 +261,11 @@
         updateBubblePositions();
     }
 
-<<<<<<< HEAD
-    /**
-     * Sets configuration variables.
-     */
-    public void prepareForDismissalWithVelocity(View bubbleView) {
-        mBubbleDraggingOut = bubbleView;
-=======
     /** Resets bubble drag out gesture flags. */
     public void onGestureFinished() {
->>>>>>> 65cba0fa
         mBubbleDraggedOutEnough = false;
         mBubbleDraggingOut = null;
+        updateBubblePositions();
     }
 
     /**
@@ -320,11 +294,11 @@
     void onActiveControllerForLayout(PhysicsAnimationLayout layout) {
         final Resources res = layout.getResources();
         mStackOffsetPx = res.getDimensionPixelSize(R.dimen.bubble_stack_offset);
-        mBubblePaddingPx = res.getDimensionPixelSize(R.dimen.bubble_padding);
+        mBubblePaddingTop = res.getDimensionPixelSize(R.dimen.bubble_padding_top);
         mBubbleSizePx = res.getDimensionPixelSize(R.dimen.individual_bubble_size);
         mStatusBarHeight =
                 res.getDimensionPixelSize(com.android.internal.R.dimen.status_bar_height);
-        mPipDismissHeight = res.getDimensionPixelSize(R.dimen.pip_dismiss_gradient_height);
+        mBubblesMaxRendered = res.getInteger(R.integer.bubbles_max_rendered);
 
         // Ensure that all child views are at 1x scale, and visible, in case they were animating
         // in.
@@ -362,14 +336,6 @@
 
     @Override
     void onChildAdded(View child, int index) {
-<<<<<<< HEAD
-        animationForChild(child)
-                .translationY(
-                        getExpandedY() - mBubbleSizePx * ANIMATE_TRANSLATION_FACTOR, /* from */
-                        getExpandedY() /* to */)
-                .start();
-        updateBubblePositions();
-=======
         // If a bubble is added while the expand/collapse animations are playing, update the
         // animation to include the new bubble.
         if (mAnimatingExpand) {
@@ -377,7 +343,7 @@
         } else if (mAnimatingCollapse) {
             startOrUpdateCollapseAnimation();
         } else {
-            child.setTranslationX(getXForChildAtIndex(index));
+            child.setTranslationX(getBubbleLeft(index));
             animationForChild(child)
                     .translationY(
                             getExpandedY() - mBubbleSizePx * ANIMATE_TRANSLATION_FACTOR, /* from */
@@ -385,7 +351,6 @@
                     .start();
             updateBubblePositions();
         }
->>>>>>> 65cba0fa
     }
 
     @Override
@@ -449,18 +414,6 @@
         }
 
         int bubbleCount = mLayout.getChildCount();
-<<<<<<< HEAD
-        if (bubbleCount > mBubblesMaxRendered) {
-            // Only rendered bubbles are relevant for calculating row left.
-            bubbleCount = mBubblesMaxRendered;
-        }
-=======
-
-        // Width calculations.
-        double bubble = bubbleCount * mBubbleSizePx;
-        float gap = (bubbleCount - 1) * mBubblePaddingPx;
-        float row = gap + (float) bubble;
->>>>>>> 65cba0fa
 
         final float totalBubbleWidth = bubbleCount * mBubbleSizePx;
         final float totalGapWidth = (bubbleCount - 1) * getSpaceBetweenBubbles();
