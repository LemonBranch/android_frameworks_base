/*
 * Copyright (C) 2014 The Android Open Source Project
 *
 * Licensed under the Apache License, Version 2.0 (the "License");
 * you may not use this file except in compliance with the License.
 * You may obtain a copy of the License at
 *
 *      http://www.apache.org/licenses/LICENSE-2.0
 *
 * Unless required by applicable law or agreed to in writing, software
 * distributed under the License is distributed on an "AS IS" BASIS,
 * WITHOUT WARRANTIES OR CONDITIONS OF ANY KIND, either express or implied.
 * See the License for the specific language governing permissions and
 * limitations under the License.
 */

package com.android.systemui.qs.tiles;

import android.content.ComponentName;
import android.content.Context;
import android.content.Intent;
import android.content.res.Resources;
import android.service.quicksettings.Tile;
import android.view.LayoutInflater;
import android.view.View;
import android.view.ViewGroup;
import android.widget.Switch;

import com.android.internal.logging.MetricsLogger;
import com.android.internal.logging.nano.MetricsProto.MetricsEvent;
import com.android.settingslib.net.DataUsageController;
import com.android.systemui.Dependency;
import com.android.systemui.R;
import com.android.systemui.plugins.ActivityStarter;
import com.android.systemui.plugins.qs.DetailAdapter;
import com.android.systemui.plugins.qs.QSIconView;
import com.android.systemui.plugins.qs.QSTile.SignalState;
import com.android.systemui.qs.QSHost;
import com.android.systemui.qs.SignalTileView;
import com.android.systemui.qs.tileimpl.QSTileImpl;
import com.android.systemui.statusbar.policy.NetworkController;
import com.android.systemui.statusbar.policy.NetworkController.IconState;
import com.android.systemui.statusbar.policy.NetworkController.SignalCallback;

/** Quick settings tile: Cellular **/
public class CellularTile extends QSTileImpl<SignalState> {
    static final Intent CELLULAR_SETTINGS = new Intent().setComponent(new ComponentName(
            "com.android.settings", "com.android.settings.Settings$DataUsageSummaryActivity"));

    private final NetworkController mController;
    private final DataUsageController mDataController;
    private final CellularDetailAdapter mDetailAdapter;

    private final CellSignalCallback mSignalCallback = new CellSignalCallback();
    private final ActivityStarter mActivityStarter;

    public CellularTile(QSHost host) {
        super(host);
        mController = Dependency.get(NetworkController.class);
        mActivityStarter = Dependency.get(ActivityStarter.class);
        mDataController = mController.getMobileDataController();
        mDetailAdapter = new CellularDetailAdapter();
    }

    @Override
    public SignalState newTileState() {
        return new SignalState();
    }

    @Override
    public DetailAdapter getDetailAdapter() {
        return mDetailAdapter;
    }

    @Override
    public void setListening(boolean listening) {
        if (listening) {
            mController.addCallback(mSignalCallback);
        } else {
            mController.removeCallback(mSignalCallback);
        }
    }

    @Override
    public QSIconView createTileView(Context context) {
        return new SignalTileView(context);
    }

    @Override
    public Intent getLongClickIntent() {
        return CELLULAR_SETTINGS;
    }

    @Override
    protected void handleClick() {
        mDataController.setMobileDataEnabled(!mDataController.isMobileDataEnabled());
    }

    @Override
    protected void handleSecondaryClick() {
        if (mDataController.isMobileDataSupported()) {
            showDetail(true);
        } else {
            mActivityStarter.postStartActivityDismissingKeyguard(CELLULAR_SETTINGS, 0);
        }
    }

    @Override
    public CharSequence getTileLabel() {
        return mContext.getString(R.string.quick_settings_cellular_detail_title);
    }

    @Override
    protected void handleUpdateState(SignalState state, Object arg) {
        CallbackInfo cb = (CallbackInfo) arg;
        if (cb == null) {
            cb = mSignalCallback.mInfo;
        }

        final Resources r = mContext.getResources();
        state.activityIn = cb.enabled && cb.activityIn;
        state.activityOut = cb.enabled && cb.activityOut;

        state.label = r.getString(R.string.mobile_data);

        state.contentDescription = state.label;
        state.expandedAccessibilityClassName = Switch.class.getName();
        state.value = mDataController.isMobileDataSupported()
                && mDataController.isMobileDataEnabled();
        state.icon = ResourceIcon.get(R.drawable.ic_data_unavailable);
        state.state = cb.airplaneModeEnabled || !cb.enabled ? Tile.STATE_UNAVAILABLE
                : state.value ? Tile.STATE_ACTIVE : Tile.STATE_INACTIVE;
        if (state.state == Tile.STATE_ACTIVE) {
            state.icon = ResourceIcon.get(R.drawable.ic_data_on);
        } else if (state.state == Tile.STATE_INACTIVE) {
            state.icon = ResourceIcon.get(R.drawable.ic_data_off);
        } else {
            state.icon = ResourceIcon.get(R.drawable.ic_data_unavailable);
        }
    }

    @Override
    public int getMetricsCategory() {
        return MetricsEvent.QS_CELLULAR;
    }

    @Override
    public boolean isAvailable() {
        return mController.hasMobileDataFeature();
    }

    // Remove the period from the network name
    public static String removeTrailingPeriod(String string) {
        if (string == null) return null;
        final int length = string.length();
        if (string.endsWith(".")) {
            return string.substring(0, length - 1);
        }
        return string;
    }

    private static final class CallbackInfo {
        boolean enabled;
        boolean wifiEnabled;
        boolean airplaneModeEnabled;
        String signalContentDescription;
        int dataTypeIconId;
        String dataContentDescription;
        boolean activityIn;
        boolean activityOut;
        String enabledDesc;
        boolean noSim;
        boolean isDataTypeIconWide;
        boolean roaming;
    }

    private final class CellSignalCallback implements SignalCallback {
        private final CallbackInfo mInfo = new CallbackInfo();
        @Override
        public void setWifiIndicators(boolean enabled, IconState statusIcon, IconState qsIcon,
                boolean activityIn, boolean activityOut, String description, boolean isTransient) {
            mInfo.wifiEnabled = enabled;
            refreshState(mInfo);
        }

        @Override
<<<<<<< HEAD
        public void setMobileDataIndicators(IconState statusIcon, int statusType,
                boolean activityIn, boolean activityOut, int dataActivityId,
                int stackedDataIcon, int stackedVoiceIcon,
                String typeContentDescription,
                int subId, boolean roaming, boolean isEmergency) {
            if (statusIcon == null) {
=======
        public void setMobileDataIndicators(IconState statusIcon, IconState qsIcon, int statusType,
                int qsType, boolean activityIn, boolean activityOut, String typeContentDescription,
                String description, boolean isWide, int subId, boolean roaming) {
            if (qsIcon == null) {
>>>>>>> 9e0d7a4e
                // Not data sim, don't display.
                return;
            }
            mInfo.enabled = qsIcon.visible;
            mInfo.signalContentDescription = qsIcon.contentDescription;
            mInfo.dataTypeIconId = qsType;
            mInfo.dataContentDescription = typeContentDescription;
            mInfo.activityIn = activityIn;
            mInfo.activityOut = activityOut;
            mInfo.enabledDesc = description;
            mInfo.isDataTypeIconWide = qsType != 0 && isWide;
            mInfo.roaming = roaming;
            refreshState(mInfo);
        }

        @Override
        public void setNoSims(boolean show) {
            mInfo.noSim = show;
            if (mInfo.noSim) {
                // Make sure signal gets cleared out when no sims.
                mInfo.dataTypeIconId = 0;
                // Show a No SIMs description to avoid emergency calls message.
                mInfo.enabled = true;
                mInfo.enabledDesc = mContext.getString(
                        R.string.keyguard_missing_sim_message_short);
                mInfo.signalContentDescription = mInfo.enabledDesc;
            }
            refreshState(mInfo);
        }

        @Override
        public void setIsAirplaneMode(IconState icon) {
            mInfo.airplaneModeEnabled = icon.visible;
            refreshState(mInfo);
        }

        @Override
        public void setMobileDataEnabled(boolean enabled) {
            mDetailAdapter.setMobileDataEnabled(enabled);
        }
    };

    private final class CellularDetailAdapter implements DetailAdapter {

        @Override
        public CharSequence getTitle() {
            return mContext.getString(R.string.quick_settings_cellular_detail_title);
        }

        @Override
        public Boolean getToggleState() {
            return mDataController.isMobileDataSupported()
                    ? mDataController.isMobileDataEnabled()
                    : null;
        }

        @Override
        public Intent getSettingsIntent() {
            return CELLULAR_SETTINGS;
        }

        @Override
        public void setToggleState(boolean state) {
            MetricsLogger.action(mContext, MetricsEvent.QS_CELLULAR_TOGGLE, state);
            mDataController.setMobileDataEnabled(state);
        }

        @Override
        public int getMetricsCategory() {
            return MetricsEvent.QS_DATAUSAGEDETAIL;
        }

        @Override
        public View createDetailView(Context context, View convertView, ViewGroup parent) {
            final DataUsageDetailView v = (DataUsageDetailView) (convertView != null
                    ? convertView
                    : LayoutInflater.from(mContext).inflate(R.layout.data_usage, parent, false));
            final DataUsageController.DataUsageInfo info = mDataController.getDataUsageInfo();
            if (info == null) return v;
            v.bind(info);
            v.findViewById(R.id.roaming_text).setVisibility(mSignalCallback.mInfo.roaming
                    ? View.VISIBLE : View.INVISIBLE);
            return v;
        }

        public void setMobileDataEnabled(boolean enabled) {
            fireToggleStateChanged(enabled);
        }
    }
}<|MERGE_RESOLUTION|>--- conflicted
+++ resolved
@@ -184,19 +184,11 @@
         }
 
         @Override
-<<<<<<< HEAD
-        public void setMobileDataIndicators(IconState statusIcon, int statusType,
-                boolean activityIn, boolean activityOut, int dataActivityId,
-                int stackedDataIcon, int stackedVoiceIcon,
-                String typeContentDescription,
-                int subId, boolean roaming, boolean isEmergency) {
-            if (statusIcon == null) {
-=======
         public void setMobileDataIndicators(IconState statusIcon, IconState qsIcon, int statusType,
-                int qsType, boolean activityIn, boolean activityOut, String typeContentDescription,
+                int qsType, boolean activityIn, boolean activityOut, int dataActivityId,
+                int stackedDataIcon, int stackedVoiceIcon, String typeContentDescription,
                 String description, boolean isWide, int subId, boolean roaming) {
             if (qsIcon == null) {
->>>>>>> 9e0d7a4e
                 // Not data sim, don't display.
                 return;
             }
