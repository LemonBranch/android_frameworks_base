/*
 * Copyright (C) 2014 The Android Open Source Project
 *
 * Licensed under the Apache License, Version 2.0 (the "License");
 * you may not use this file except in compliance with the License.
 * You may obtain a copy of the License at
 *
 *      http://www.apache.org/licenses/LICENSE-2.0
 *
 * Unless required by applicable law or agreed to in writing, software
 * distributed under the License is distributed on an "AS IS" BASIS,
 * WITHOUT WARRANTIES OR CONDITIONS OF ANY KIND, either express or implied.
 * See the License for the specific language governing permissions and
 * limitations under the License.
 */

package com.android.systemui.qs.tiles;

import android.bluetooth.BluetoothDevice;
import android.bluetooth.BluetoothProfile;
import android.content.Context;
import android.content.Intent;
import android.provider.Settings;
import android.text.TextUtils;
import android.view.View;
import android.view.ViewGroup;

import com.android.internal.logging.MetricsLogger;
import com.android.settingslib.bluetooth.CachedBluetoothDevice;
import com.android.systemui.R;
import com.android.systemui.qs.QSDetailItems;
import com.android.systemui.qs.QSDetailItems.Item;
import com.android.systemui.qs.QSTile;
import com.android.systemui.statusbar.policy.BluetoothController;

import java.util.Collection;
import java.util.Set;

/** Quick settings tile: Bluetooth **/
public class BluetoothTile extends QSTile<QSTile.BooleanState>  {
    public static final String SPEC = "bt";
    private static final Intent BLUETOOTH_SETTINGS = new Intent(Settings.ACTION_BLUETOOTH_SETTINGS);

    private final BluetoothController mController;
    private final BluetoothDetailAdapter mDetailAdapter;

    public BluetoothTile(Host host) {
        super(host, SPEC);
        mController = host.getBluetoothController();
        mDetailAdapter = new BluetoothDetailAdapter();
    }

    @Override
<<<<<<< HEAD
    public boolean isNativeDualTargets() {
        return true;
    }

    @Override
=======
>>>>>>> a685a086
    public DetailAdapter getDetailAdapter() {
        return mDetailAdapter;
    }

    @Override
    protected BooleanState newTileState() {
        return new BooleanState();
    }

    @Override
    public void setListening(boolean listening) {
        if (listening) {
            mController.addStateChangedCallback(mCallback);
        } else {
            mController.removeStateChangedCallback(mCallback);
        }
    }

    @Override
    protected void handleToggleClick() {
<<<<<<< HEAD
        final boolean isEnabled = (Boolean)mState.value;
=======
        final boolean isEnabled = mState.value;
>>>>>>> a685a086
        MetricsLogger.action(mContext, getMetricsCategory(), !isEnabled);
        mController.setBluetoothEnabled(!isEnabled);
    }

    @Override
    protected void handleDetailClick() {
        if (!mState.value) {
            mState.value = true;
            mController.setBluetoothEnabled(true);
        }
        showDetail(true);
    }

    @Override
    protected void handleUpdateState(BooleanState state, Object arg) {
        final boolean supported = mController.isBluetoothSupported();
        final boolean enabled = mController.isBluetoothEnabled();
        final boolean connected = mController.isBluetoothConnected();
        final boolean connecting = mController.isBluetoothConnecting();
        state.visible = supported;
        state.value = enabled;
        state.autoMirrorDrawable = false;
        if (enabled) {
            state.label = null;
            if (connected) {
                state.icon = ResourceIcon.get(R.drawable.ic_qs_bluetooth_connected);
                state.contentDescription = mContext.getString(
                        R.string.accessibility_quick_settings_bluetooth_connected);
                state.label = mController.getLastDeviceName();
            } else if (connecting) {
                state.icon = ResourceIcon.get(R.drawable.ic_qs_bluetooth_connecting);
                state.contentDescription = mContext.getString(
                        R.string.accessibility_quick_settings_bluetooth_connecting);
                state.label = mContext.getString(R.string.quick_settings_bluetooth_label);
            } else {
                state.icon = ResourceIcon.get(R.drawable.ic_qs_bluetooth_on);
                state.contentDescription = mContext.getString(
                        R.string.accessibility_quick_settings_bluetooth_on);
            }
            if (TextUtils.isEmpty(state.label)) {
                state.label = mContext.getString(R.string.quick_settings_bluetooth_label);
            }
        } else {
            state.icon = ResourceIcon.get(R.drawable.ic_qs_bluetooth_off);
            state.label = mContext.getString(R.string.quick_settings_bluetooth_label);
            state.contentDescription = mContext.getString(
                    R.string.accessibility_quick_settings_bluetooth_off);
        }

        String bluetoothName = state.label;
        if (connected) {
            bluetoothName = state.dualLabelContentDescription = mContext.getString(
                    R.string.accessibility_bluetooth_name, state.label);
        }
        state.dualLabelContentDescription = bluetoothName;
    }

    @Override
    public int getMetricsCategory() {
        return MetricsLogger.QS_BLUETOOTH;
    }

    @Override
    protected String composeChangeAnnouncement() {
        if (mState.value) {
            return mContext.getString(R.string.accessibility_quick_settings_bluetooth_changed_on);
        } else {
            return mContext.getString(R.string.accessibility_quick_settings_bluetooth_changed_off);
        }
    }

    private final BluetoothController.Callback mCallback = new BluetoothController.Callback() {
        @Override
        public void onBluetoothStateChange(boolean enabled) {
            refreshState();
        }

        @Override
        public void onBluetoothDevicesChanged() {
            mUiHandler.post(new Runnable() {
                @Override
                public void run() {
                    mDetailAdapter.updateItems();
                }
            });
            refreshState();
        }
    };

    private final class BluetoothDetailAdapter implements DetailAdapter, QSDetailItems.Callback {
        private QSDetailItems mItems;

        @Override
        public int getTitle() {
            return R.string.quick_settings_bluetooth_label;
        }

        @Override
        public Boolean getToggleState() {
            return mState.value;
        }

        @Override
        public Intent getSettingsIntent() {
            return BLUETOOTH_SETTINGS;
        }

        @Override
        public void setToggleState(boolean state) {
            MetricsLogger.action(mContext, MetricsLogger.QS_BLUETOOTH_TOGGLE, state);
            mController.setBluetoothEnabled(state);
            showDetail(false);
        }

        @Override
        public int getMetricsCategory() {
            return MetricsLogger.QS_BLUETOOTH_DETAILS;
        }

        @Override
        public View createDetailView(Context context, View convertView, ViewGroup parent) {
            mItems = QSDetailItems.convertOrInflate(context, convertView, parent);
            mItems.setTagSuffix("Bluetooth");
            mItems.setEmptyState(R.drawable.ic_qs_bluetooth_detail_empty,
                    R.string.quick_settings_bluetooth_detail_empty_text);
            mItems.setCallback(this);
            mItems.setMinHeightInItems(0);
            updateItems();
            setItemsVisible(mState.value);
            return mItems;
        }

        public void setItemsVisible(boolean visible) {
            if (mItems == null) return;
            mItems.setItemsVisible(visible);
        }

        private void updateItems() {
            if (mItems == null) return;
            Item[] items = null;
            final Collection<CachedBluetoothDevice> devices = mController.getDevices();
            if (devices != null) {
                items = new Item[getBondedCount(devices)];
                int i = 0;
                for (CachedBluetoothDevice device : devices) {
                    if (device.getBondState() == BluetoothDevice.BOND_NONE) continue;
                    final Item item = new Item();
                    item.icon = R.drawable.ic_qs_bluetooth_on;
                    item.line1 = device.getName();
                    int state = device.getMaxConnectionState();
                    if (state == BluetoothProfile.STATE_CONNECTED) {
                        item.icon = R.drawable.ic_qs_bluetooth_connected;
                        item.line2 = mContext.getString(R.string.quick_settings_connected);
                        item.canDisconnect = true;
                    } else if (state == BluetoothProfile.STATE_CONNECTING) {
                        item.icon = R.drawable.ic_qs_bluetooth_connecting;
                        item.line2 = mContext.getString(R.string.quick_settings_connecting);
                    }
                    item.tag = device;
                    items[i++] = item;
                }
            }
            mItems.setItems(items);
        }

        private int getBondedCount(Collection<CachedBluetoothDevice> devices) {
            int ct = 0;
            for (CachedBluetoothDevice device : devices) {
                if (device.getBondState() != BluetoothDevice.BOND_NONE) {
                    ct++;
                }
            }
            return ct;
        }

        @Override
        public void onDetailItemClick(Item item) {
            if (item == null || item.tag == null) return;
            final CachedBluetoothDevice device = (CachedBluetoothDevice) item.tag;
            if (device != null && device.getMaxConnectionState()
                    == BluetoothProfile.STATE_DISCONNECTED) {
                mController.connect(device);
            }
        }

        @Override
        public void onDetailItemDisconnect(Item item) {
            if (item == null || item.tag == null) return;
            final CachedBluetoothDevice device = (CachedBluetoothDevice) item.tag;
            if (device != null) {
                mController.disconnect(device);
            }
        }
    }
}<|MERGE_RESOLUTION|>--- conflicted
+++ resolved
@@ -51,14 +51,6 @@
     }
 
     @Override
-<<<<<<< HEAD
-    public boolean isNativeDualTargets() {
-        return true;
-    }
-
-    @Override
-=======
->>>>>>> a685a086
     public DetailAdapter getDetailAdapter() {
         return mDetailAdapter;
     }
@@ -79,11 +71,7 @@
 
     @Override
     protected void handleToggleClick() {
-<<<<<<< HEAD
-        final boolean isEnabled = (Boolean)mState.value;
-=======
         final boolean isEnabled = mState.value;
->>>>>>> a685a086
         MetricsLogger.action(mContext, getMetricsCategory(), !isEnabled);
         mController.setBluetoothEnabled(!isEnabled);
     }
