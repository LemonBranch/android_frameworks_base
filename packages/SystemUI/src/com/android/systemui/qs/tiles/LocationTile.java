--- conflicted
+++ resolved
@@ -60,11 +60,7 @@
 
     @Override
     protected void handleToggleClick() {
-<<<<<<< HEAD
-        final boolean wasEnabled = (Boolean) mState.value;
-=======
         final boolean wasEnabled = mState.value;
->>>>>>> a685a086
         MetricsLogger.action(mContext, getMetricsCategory(), !wasEnabled);
         mController.setLocationEnabled(!wasEnabled);
         mEnable.setAllowAnimation(true);
