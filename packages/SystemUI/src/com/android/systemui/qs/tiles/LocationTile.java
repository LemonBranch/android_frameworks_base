/*
 * Copyright (C) 2014 The Android Open Source Project
 *
 * Licensed under the Apache License, Version 2.0 (the "License");
 * you may not use this file except in compliance with the License.
 * You may obtain a copy of the License at
 *
 *      http://www.apache.org/licenses/LICENSE-2.0
 *
 * Unless required by applicable law or agreed to in writing, software
 * distributed under the License is distributed on an "AS IS" BASIS,
 * WITHOUT WARRANTIES OR CONDITIONS OF ANY KIND, either express or implied.
 * See the License for the specific language governing permissions and
 * limitations under the License.
 */

package com.android.systemui.qs.tiles;

import com.android.internal.logging.MetricsLogger;

import android.content.Context;
import android.content.Intent;
import android.provider.Settings;
import android.view.LayoutInflater;
import android.view.View;
import android.view.ViewGroup;
<<<<<<< HEAD
=======
import android.widget.LinearLayout;
import android.widget.TextView;
>>>>>>> 7add2a75

import android.widget.AbsListView;
import android.widget.AdapterView;
import android.widget.ArrayAdapter;
import android.widget.CheckedTextView;
import android.widget.ListView;
import com.android.systemui.R;
import com.android.systemui.qs.QSDetailItemsList;
import com.android.systemui.qs.QSTile;
import com.android.systemui.statusbar.policy.KeyguardMonitor;
import com.android.systemui.statusbar.policy.LocationController;
import com.android.systemui.statusbar.policy.LocationController.LocationSettingsChangeCallback;
import com.android.systemui.volume.SegmentedButtons;

import java.util.ArrayList;
import java.util.Arrays;
import java.util.List;

import java.util.ArrayList;
import java.util.Arrays;
import java.util.List;

/** Quick settings tile: Location **/
public class LocationTile extends QSTile<QSTile.BooleanState> {
    public static final String SPEC = "location";

    private static final Intent LOCATION_SETTINGS_INTENT
            = new Intent(Settings.ACTION_LOCATION_SOURCE_SETTINGS);
    public static final Integer[] LOCATION_SETTINGS = new Integer[]{
            Settings.Secure.LOCATION_MODE_HIGH_ACCURACY,
            Settings.Secure.LOCATION_MODE_BATTERY_SAVING,
            Settings.Secure.LOCATION_MODE_SENSORS_ONLY
    };

    private final AnimationIcon mEnable =
            new AnimationIcon(R.drawable.ic_signal_location_enable_animation);
    private final AnimationIcon mDisable =
            new AnimationIcon(R.drawable.ic_signal_location_disable_animation);

    private final List<Integer> mLocationList = new ArrayList<>();
    private final LocationController mController;
    private final LocationDetailAdapter mDetailAdapter;
    private final KeyguardMonitor mKeyguard;
    private final Callback mCallback = new Callback();
    private int mLastState;

    public LocationTile(Host host) {
        super(host, SPEC);
        mController = host.getLocationController();
        mDetailAdapter = new LocationDetailAdapter();
        mKeyguard = host.getKeyguardMonitor();
    }

    @Override
    public DetailAdapter getDetailAdapter() {
        return mDetailAdapter;
    }

    @Override
    protected BooleanState newTileState() {
        return new BooleanState();
    }

    @Override
    public void setListening(boolean listening) {
        if (listening) {
            mController.addSettingsChangedCallback(mCallback);
            mKeyguard.addCallback(mCallback);
        } else {
            mController.removeSettingsChangedCallback(mCallback);
            mKeyguard.removeCallback(mCallback);
        }
    }

    @Override
    protected void handleToggleClick() {
        final boolean wasEnabled = mState.value;
        MetricsLogger.action(mContext, getMetricsCategory(), !wasEnabled);
        mController.setLocationEnabled(!wasEnabled);
        showDetail(true);
        mEnable.setAllowAnimation(true);
        mDisable.setAllowAnimation(true);
    }

    @Override
    protected void handleDetailClick() {
        showDetail(true);
    }

    @Override
    protected void handleUpdateState(BooleanState state, Object arg) {
        final int currentState = mController.getLocationCurrentState();
        final boolean locationEnabled = currentState != Settings.Secure.LOCATION_MODE_OFF;

        // Work around for bug 15916487: don't show location tile on top of lock screen. After the
        // bug is fixed, this should be reverted to only hiding it on secure lock screens:
        // state.visible = !(mKeyguard.isSecure() && mKeyguard.isShowing());
        state.visible = !mKeyguard.isShowing();
        state.value = locationEnabled;
        state.label = mContext.getString(getStateLabelRes(currentState));

        switch (currentState) {
            case Settings.Secure.LOCATION_MODE_OFF:
                state.contentDescription = mContext.getString(
                        R.string.accessibility_quick_settings_location_off);
                state.icon = mDisable;
                break;
            case Settings.Secure.LOCATION_MODE_HIGH_ACCURACY:
                state.contentDescription = mContext.getString(
                        R.string.accessibility_quick_settings_location_high_accuracy);
                state.icon = mEnable;
                break;
            case Settings.Secure.LOCATION_MODE_BATTERY_SAVING:
                state.contentDescription = mContext.getString(
                        R.string.accessibility_quick_settings_location_battery_saving);
                state.icon = ResourceIcon.get(R.drawable.ic_qs_location_battery_saving);
                break;
            case Settings.Secure.LOCATION_MODE_SENSORS_ONLY:
                state.contentDescription = mContext.getString(
                        R.string.accessibility_quick_settings_location_gps_only);
                state.icon = ResourceIcon.get(R.drawable.ic_qs_location_sensors_only);
                break;
            default:
                state.contentDescription = mContext.getString(
                        R.string.accessibility_quick_settings_location_on);
        }
    }

    private int getStateLabelRes(int currentState) {
        switch (currentState) {
            case Settings.Secure.LOCATION_MODE_OFF:
                return R.string.quick_settings_location_off_label;
            case Settings.Secure.LOCATION_MODE_HIGH_ACCURACY:
                return R.string.quick_settings_location_high_accuracy_label;
            case Settings.Secure.LOCATION_MODE_BATTERY_SAVING:
                return R.string.quick_settings_location_battery_saving_label;
            case Settings.Secure.LOCATION_MODE_SENSORS_ONLY:
                return R.string.quick_settings_location_gps_only_label;
            default:
                return R.string.quick_settings_location_label;
        }
    }

    @Override
    public int getMetricsCategory() {
        return MetricsLogger.QS_LOCATION;
    }

    @Override
    protected String composeChangeAnnouncement() {
        if (mState.value) {
            return mContext.getString(R.string.accessibility_quick_settings_location_changed_on);
        } else {
            return mContext.getString(R.string.accessibility_quick_settings_location_changed_off);
        }
    }

    private final class Callback implements LocationSettingsChangeCallback,
            KeyguardMonitor.Callback {
        @Override
        public void onLocationSettingsChanged(boolean enabled) {
            refreshState();
        }

        @Override
        public void onKeyguardChanged() {
            refreshState();
        }
    };

<<<<<<< HEAD
    private class AdvancedLocationAdapter extends ArrayAdapter<Integer> {
        public AdvancedLocationAdapter(Context context) {
            super(context, android.R.layout.simple_list_item_single_choice, mLocationList);
        }

        @Override
        public View getView(int position, View convertView, ViewGroup parent) {
            LayoutInflater inflater = LayoutInflater.from(mContext);
            CheckedTextView label = (CheckedTextView) inflater.inflate(
                    android.R.layout.simple_list_item_single_choice, parent, false);
            label.setText(getStateLabelRes(getItem(position)));
            return label;
        }
    }

    private class LocationDetailAdapter implements DetailAdapter, AdapterView.OnItemClickListener {

        private AdvancedLocationAdapter mAdapter;
        private QSDetailItemsList mDetails;
=======
    private class LocationDetailAdapter implements DetailAdapter, AdapterView.OnItemClickListener {

        private SegmentedButtons mButtons;
        private ViewGroup mMessageContainer;
        private TextView mMessageText;
        private LinearLayout mDetails;
>>>>>>> 7add2a75

        @Override
        public int getMetricsCategory() {
            return MetricsLogger.LOCATION_DETAIL_ADAPTER;
        }

        @Override
        public int getTitle() {
            return R.string.quick_settings_location_detail_title;
        }

        @Override
        public Boolean getToggleState() {
            boolean state = mController.getLocationCurrentState()
                    != Settings.Secure.LOCATION_MODE_OFF;
<<<<<<< HEAD
            rebuildLocationList(state);
=======
>>>>>>> 7add2a75
            return state;
        }

        @Override
        public Intent getSettingsIntent() {
            return LOCATION_SETTINGS_INTENT;
        }

        @Override
        public void setToggleState(boolean state) {
<<<<<<< HEAD
            mController.setLocationEnabled(state);
            rebuildLocationList(state);
            fireToggleStateChanged(state);
=======
            if (!state) {
                showDetail(false);
            }
            mController.setLocationEnabled(state);
            mController.setLocationMode(mLastState);
            fireToggleStateChanged(state);

            switch (mLastState) {
                case Settings.Secure.LOCATION_MODE_HIGH_ACCURACY:
                    mMessageText.setText(mContext.getString(R.string.quick_settings_location_detail_mode_high_accuracy_description));
                    mMessageContainer.setVisibility(View.VISIBLE);
                    break;
                case Settings.Secure.LOCATION_MODE_BATTERY_SAVING:
                    mMessageText.setText(mContext.getString(R.string.quick_settings_location_detail_mode_battery_saving_description));
                    mMessageContainer.setVisibility(View.VISIBLE);
                    break;
                case Settings.Secure.LOCATION_MODE_SENSORS_ONLY:
                    mMessageText.setText(mContext.getString(R.string.quick_settings_location_detail_mode_sensors_only_description));
                    mMessageContainer.setVisibility(View.VISIBLE);
                    break;
                default:
                    mMessageContainer.setVisibility(View.GONE);
                    break;
            }
>>>>>>> 7add2a75
        }

        @Override
        public View createDetailView(Context context, View convertView, ViewGroup parent) {
<<<<<<< HEAD
            mDetails = QSDetailItemsList.convertOrInflate(context, convertView, parent);
            mDetails.setEmptyState(R.drawable.ic_signal_location_disable,
                    R.string.accessibility_quick_settings_location_off);
            mAdapter = new LocationTile.AdvancedLocationAdapter(context);
            mDetails.setAdapter(mAdapter);

            final ListView list = mDetails.getListView();
            list.setChoiceMode(AbsListView.CHOICE_MODE_SINGLE);
            list.setOnItemClickListener(this);

            return mDetails;
        }

        private void rebuildLocationList(boolean populate) {
            mLocationList.clear();
            if (populate) {
                mLocationList.addAll(Arrays.asList(LOCATION_SETTINGS));
                mDetails.getListView().setItemChecked(mAdapter.getPosition(
                        mController.getLocationCurrentState()), true);
            }
            mAdapter.notifyDataSetChanged();
=======
            final LinearLayout mDetails = convertView != null ? (LinearLayout) convertView
                    : (LinearLayout) LayoutInflater.from(context).inflate(
                            R.layout.location_mode_panel, parent, false);

            mLastState = mController.getLocationCurrentState();

            if (convertView == null) {
                mButtons = (SegmentedButtons) mDetails.findViewById(R.id.location_buttons);
                mButtons.addButton(R.string.quick_settings_location_high_accuracy_label_twoline,
                        R.string.quick_settings_location_high_accuracy_label,
                        Settings.Secure.LOCATION_MODE_HIGH_ACCURACY);
                mButtons.addButton(R.string.quick_settings_location_battery_saving_label_twoline,
                        R.string.quick_settings_location_battery_saving_label,
                        Settings.Secure.LOCATION_MODE_BATTERY_SAVING);
                mButtons.addButton(R.string.quick_settings_location_gps_only_label_twoline,
                        R.string.quick_settings_location_gps_only_label,
                        Settings.Secure.LOCATION_MODE_SENSORS_ONLY);
                mButtons.setCallback(mButtonsCallback);
                mMessageContainer = (ViewGroup) mDetails.findViewById(R.id.location_introduction);
                mMessageText = (TextView) mDetails.findViewById(R.id.location_introduction_message);
                mButtons.setSelectedValue(mLastState, false /* fromClick */);
            }

            setToggleState(true);

            return mDetails;
>>>>>>> 7add2a75
        }

        @Override
        public void onItemClick(AdapterView<?> parent, View view, int position, long id) {
            mController.setLocationMode((Integer) parent.getItemAtPosition(position));
        }
<<<<<<< HEAD
=======

        private final SegmentedButtons.Callback mButtonsCallback = new SegmentedButtons.Callback() {
            @Override
            public void onSelected(final Object value, boolean fromClick) {
                if (value != null && mButtons.isShown()) {
                    mLastState = (Integer) value;
                    if (fromClick) {
                        MetricsLogger.action(mContext, MetricsLogger.QS_LOCATION, mLastState);
                        setToggleState(true);
                    }
                }
            }

            @Override
            public void onInteraction() {
            }
        };
>>>>>>> 7add2a75
    }
}<|MERGE_RESOLUTION|>--- conflicted
+++ resolved
@@ -24,11 +24,8 @@
 import android.view.LayoutInflater;
 import android.view.View;
 import android.view.ViewGroup;
-<<<<<<< HEAD
-=======
 import android.widget.LinearLayout;
 import android.widget.TextView;
->>>>>>> 7add2a75
 
 import android.widget.AbsListView;
 import android.widget.AdapterView;
@@ -47,10 +44,6 @@
 import java.util.Arrays;
 import java.util.List;
 
-import java.util.ArrayList;
-import java.util.Arrays;
-import java.util.List;
-
 /** Quick settings tile: Location **/
 public class LocationTile extends QSTile<QSTile.BooleanState> {
     public static final String SPEC = "location";
@@ -108,7 +101,6 @@
         final boolean wasEnabled = mState.value;
         MetricsLogger.action(mContext, getMetricsCategory(), !wasEnabled);
         mController.setLocationEnabled(!wasEnabled);
-        showDetail(true);
         mEnable.setAllowAnimation(true);
         mDisable.setAllowAnimation(true);
     }
@@ -199,34 +191,12 @@
         }
     };
 
-<<<<<<< HEAD
-    private class AdvancedLocationAdapter extends ArrayAdapter<Integer> {
-        public AdvancedLocationAdapter(Context context) {
-            super(context, android.R.layout.simple_list_item_single_choice, mLocationList);
-        }
-
-        @Override
-        public View getView(int position, View convertView, ViewGroup parent) {
-            LayoutInflater inflater = LayoutInflater.from(mContext);
-            CheckedTextView label = (CheckedTextView) inflater.inflate(
-                    android.R.layout.simple_list_item_single_choice, parent, false);
-            label.setText(getStateLabelRes(getItem(position)));
-            return label;
-        }
-    }
-
-    private class LocationDetailAdapter implements DetailAdapter, AdapterView.OnItemClickListener {
-
-        private AdvancedLocationAdapter mAdapter;
-        private QSDetailItemsList mDetails;
-=======
     private class LocationDetailAdapter implements DetailAdapter, AdapterView.OnItemClickListener {
 
         private SegmentedButtons mButtons;
         private ViewGroup mMessageContainer;
         private TextView mMessageText;
         private LinearLayout mDetails;
->>>>>>> 7add2a75
 
         @Override
         public int getMetricsCategory() {
@@ -242,10 +212,6 @@
         public Boolean getToggleState() {
             boolean state = mController.getLocationCurrentState()
                     != Settings.Secure.LOCATION_MODE_OFF;
-<<<<<<< HEAD
-            rebuildLocationList(state);
-=======
->>>>>>> 7add2a75
             return state;
         }
 
@@ -256,11 +222,6 @@
 
         @Override
         public void setToggleState(boolean state) {
-<<<<<<< HEAD
-            mController.setLocationEnabled(state);
-            rebuildLocationList(state);
-            fireToggleStateChanged(state);
-=======
             if (!state) {
                 showDetail(false);
             }
@@ -285,34 +246,10 @@
                     mMessageContainer.setVisibility(View.GONE);
                     break;
             }
->>>>>>> 7add2a75
         }
 
         @Override
         public View createDetailView(Context context, View convertView, ViewGroup parent) {
-<<<<<<< HEAD
-            mDetails = QSDetailItemsList.convertOrInflate(context, convertView, parent);
-            mDetails.setEmptyState(R.drawable.ic_signal_location_disable,
-                    R.string.accessibility_quick_settings_location_off);
-            mAdapter = new LocationTile.AdvancedLocationAdapter(context);
-            mDetails.setAdapter(mAdapter);
-
-            final ListView list = mDetails.getListView();
-            list.setChoiceMode(AbsListView.CHOICE_MODE_SINGLE);
-            list.setOnItemClickListener(this);
-
-            return mDetails;
-        }
-
-        private void rebuildLocationList(boolean populate) {
-            mLocationList.clear();
-            if (populate) {
-                mLocationList.addAll(Arrays.asList(LOCATION_SETTINGS));
-                mDetails.getListView().setItemChecked(mAdapter.getPosition(
-                        mController.getLocationCurrentState()), true);
-            }
-            mAdapter.notifyDataSetChanged();
-=======
             final LinearLayout mDetails = convertView != null ? (LinearLayout) convertView
                     : (LinearLayout) LayoutInflater.from(context).inflate(
                             R.layout.location_mode_panel, parent, false);
@@ -339,15 +276,12 @@
             setToggleState(true);
 
             return mDetails;
->>>>>>> 7add2a75
         }
 
         @Override
         public void onItemClick(AdapterView<?> parent, View view, int position, long id) {
             mController.setLocationMode((Integer) parent.getItemAtPosition(position));
         }
-<<<<<<< HEAD
-=======
 
         private final SegmentedButtons.Callback mButtonsCallback = new SegmentedButtons.Callback() {
             @Override
@@ -365,6 +299,5 @@
             public void onInteraction() {
             }
         };
->>>>>>> 7add2a75
     }
 }