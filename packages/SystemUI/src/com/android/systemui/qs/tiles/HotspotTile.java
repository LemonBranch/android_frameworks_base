/*
 * Copyright (C) 2014 The Android Open Source Project
 *
 * Licensed under the Apache License, Version 2.0 (the "License");
 * you may not use this file except in compliance with the License.
 * You may obtain a copy of the License at
 *
 *      http://www.apache.org/licenses/LICENSE-2.0
 *
 * Unless required by applicable law or agreed to in writing, software
 * distributed under the License is distributed on an "AS IS" BASIS,
 * WITHOUT WARRANTIES OR CONDITIONS OF ANY KIND, either express or implied.
 * See the License for the specific language governing permissions and
 * limitations under the License.
 */

package com.android.systemui.qs.tiles;

import android.annotation.Nullable;
import android.content.ComponentName;
import android.content.Intent;
import android.os.UserManager;
import android.service.quicksettings.Tile;
import android.widget.Switch;

import com.android.internal.logging.nano.MetricsProto.MetricsEvent;
import com.android.systemui.R;
import com.android.systemui.plugins.qs.QSTile.BooleanState;
import com.android.systemui.qs.QSHost;
import com.android.systemui.qs.tileimpl.QSTileImpl;
import com.android.systemui.statusbar.policy.DataSaverController;
import com.android.systemui.statusbar.policy.HotspotController;

import javax.inject.Inject;

/** Quick settings tile: Hotspot **/
public class HotspotTile extends QSTileImpl<BooleanState> {
    private static final Intent TETHER_SETTINGS = new Intent().setComponent(new ComponentName(
            "com.android.settings", "com.android.settings.TetherSettings"));

    private final Icon mEnabledStatic = ResourceIcon.get(R.drawable.ic_hotspot);

    private final HotspotController mHotspotController;
    private final DataSaverController mDataSaverController;

    private final HotspotAndDataSaverCallbacks mCallbacks = new HotspotAndDataSaverCallbacks();
    private boolean mListening;

    @Inject
    public HotspotTile(QSHost host, HotspotController hotspotController,
            DataSaverController dataSaverController) {
        super(host);
        mHotspotController = hotspotController;
        mDataSaverController = dataSaverController;
<<<<<<< HEAD
        mAirplaneMode = new GlobalSetting(mContext, mHandler, Global.AIRPLANE_MODE_ON) {
            @Override
            protected void handleValueChanged(int value) {
                refreshState();
            }
        };
=======
>>>>>>> 825827da
        mHotspotController.observe(this, mCallbacks);
        mDataSaverController.observe(this, mCallbacks);
    }

    @Override
    public boolean isAvailable() {
        return mHotspotController.isHotspotSupported();
    }

    @Override
    protected void handleDestroy() {
        super.handleDestroy();
    }

    @Override
    public void handleSetListening(boolean listening) {
        if (mListening == listening) return;
        mListening = listening;
        if (listening) {
            refreshState();
        }
    }

    @Override
    public Intent getLongClickIntent() {
        return new Intent(TETHER_SETTINGS);
    }

    @Override
    public BooleanState newTileState() {
        return new BooleanState();
    }

    @Override
    protected void handleClick() {
        final boolean isEnabled = mState.value;
        if (!isEnabled && mDataSaverController.isDataSaverEnabled()) {
            return;
        }
        // Immediately enter transient enabling state when turning hotspot on.
        refreshState(isEnabled ? null : ARG_SHOW_TRANSIENT_ENABLING);
        mHotspotController.setHotspotEnabled(!isEnabled);
    }

    @Override
    public CharSequence getTileLabel() {
        return mContext.getString(R.string.quick_settings_hotspot_label);
    }

    @Override
    protected void handleUpdateState(BooleanState state, Object arg) {
        final boolean transientEnabling = arg == ARG_SHOW_TRANSIENT_ENABLING;
        if (state.slash == null) {
            state.slash = new SlashState();
        }

        final int numConnectedDevices;
        final boolean isTransient = transientEnabling || mHotspotController.isHotspotTransient();
        final boolean isDataSaverEnabled;

        checkIfRestrictionEnforcedByAdminOnly(state, UserManager.DISALLOW_CONFIG_TETHERING);

        if (arg instanceof CallbackInfo) {
            final CallbackInfo info = (CallbackInfo) arg;
            state.value = transientEnabling || info.isHotspotEnabled;
            numConnectedDevices = info.numConnectedDevices;
            isDataSaverEnabled = info.isDataSaverEnabled;
        } else {
            state.value = transientEnabling || mHotspotController.isHotspotEnabled();
            numConnectedDevices = mHotspotController.getNumConnectedDevices();
            isDataSaverEnabled = mDataSaverController.isDataSaverEnabled();
        }

        state.icon = mEnabledStatic;
        state.label = mContext.getString(R.string.quick_settings_hotspot_label);
        state.isTransient = isTransient;
        state.slash.isSlashed = !state.value && !state.isTransient;
        if (state.isTransient) {
            state.icon = ResourceIcon.get(R.drawable.ic_hotspot_transient_animation);
        }
        state.expandedAccessibilityClassName = Switch.class.getName();
        state.contentDescription = state.label;

        final boolean isTileUnavailable = isDataSaverEnabled;
        final boolean isTileActive = (state.value || state.isTransient);

        if (isTileUnavailable) {
            state.state = Tile.STATE_UNAVAILABLE;
        } else {
            state.state = isTileActive ? Tile.STATE_ACTIVE : Tile.STATE_INACTIVE;
        }

        state.secondaryLabel = getSecondaryLabel(
                isTileActive, isTransient, isDataSaverEnabled, numConnectedDevices);
    }

    @Nullable
    private String getSecondaryLabel(boolean isActive, boolean isTransient,
            boolean isDataSaverEnabled, int numConnectedDevices) {
        if (isTransient) {
            return mContext.getString(R.string.quick_settings_hotspot_secondary_label_transient);
        } else if (isDataSaverEnabled) {
            return mContext.getString(
                    R.string.quick_settings_hotspot_secondary_label_data_saver_enabled);
        } else if (numConnectedDevices > 0 && isActive) {
            return mContext.getResources().getQuantityString(
                    R.plurals.quick_settings_hotspot_secondary_label_num_devices,
                    numConnectedDevices,
                    numConnectedDevices);
        }

        return null;
    }

    @Override
    public int getMetricsCategory() {
        return MetricsEvent.QS_HOTSPOT;
    }

    @Override
    protected String composeChangeAnnouncement() {
        if (mState.value) {
            return mContext.getString(R.string.accessibility_quick_settings_hotspot_changed_on);
        } else {
            return mContext.getString(R.string.accessibility_quick_settings_hotspot_changed_off);
        }
    }

    /**
     * Listens to changes made to hotspot and data saver states (to toggle tile availability).
     */
    private final class HotspotAndDataSaverCallbacks implements HotspotController.Callback,
            DataSaverController.Listener {
        CallbackInfo mCallbackInfo = new CallbackInfo();

        @Override
        public void onDataSaverChanged(boolean isDataSaving) {
            mCallbackInfo.isDataSaverEnabled = isDataSaving;
            refreshState(mCallbackInfo);
        }

        @Override
        public void onHotspotChanged(boolean enabled, int numDevices) {
            mCallbackInfo.isHotspotEnabled = enabled;
            mCallbackInfo.numConnectedDevices = numDevices;
            refreshState(mCallbackInfo);
        }
    }

    /**
     * Holder for any hotspot state info that needs to passed from the callback to
     * {@link #handleUpdateState(State, Object)}.
     */
    protected static final class CallbackInfo {
        boolean isHotspotEnabled;
        int numConnectedDevices;
        boolean isDataSaverEnabled;

        @Override
        public String toString() {
            return new StringBuilder("CallbackInfo[")
                    .append("isHotspotEnabled=").append(isHotspotEnabled)
                    .append(",numConnectedDevices=").append(numConnectedDevices)
                    .append(",isDataSaverEnabled=").append(isDataSaverEnabled)
                    .append(']').toString();
        }
    }
}<|MERGE_RESOLUTION|>--- conflicted
+++ resolved
@@ -52,15 +52,6 @@
         super(host);
         mHotspotController = hotspotController;
         mDataSaverController = dataSaverController;
-<<<<<<< HEAD
-        mAirplaneMode = new GlobalSetting(mContext, mHandler, Global.AIRPLANE_MODE_ON) {
-            @Override
-            protected void handleValueChanged(int value) {
-                refreshState();
-            }
-        };
-=======
->>>>>>> 825827da
         mHotspotController.observe(this, mCallbacks);
         mDataSaverController.observe(this, mCallbacks);
     }
