/*
 * Copyright (C) 2014 The Android Open Source Project
 *
 * Licensed under the Apache License, Version 2.0 (the "License");
 * you may not use this file except in compliance with the License.
 * You may obtain a copy of the License at
 *
 *      http://www.apache.org/licenses/LICENSE-2.0
 *
 * Unless required by applicable law or agreed to in writing, software
 * distributed under the License is distributed on an "AS IS" BASIS,
 * WITHOUT WARRANTIES OR CONDITIONS OF ANY KIND, either express or implied.
 * See the License for the specific language governing permissions and
 * limitations under the License.
 */

package com.android.systemui.qs.tiles;

import android.content.BroadcastReceiver;
import android.content.Context;
import android.content.Intent;
import android.provider.Settings;

import com.android.internal.logging.MetricsLogger;
import com.android.systemui.Prefs;
import com.android.systemui.R;
import com.android.systemui.qs.QSTile;
import com.android.systemui.qs.UsageTracker;
import com.android.systemui.statusbar.phone.SystemUIDialog;
import com.android.systemui.statusbar.policy.HotspotController;

/** Quick settings tile: Hotspot **/
public class HotspotTile extends QSTile<QSTile.BooleanState> {
    private final AnimationIcon mEnable =
            new AnimationIcon(R.drawable.ic_hotspot_enable_animation);
    private final AnimationIcon mDisable =
            new AnimationIcon(R.drawable.ic_hotspot_disable_animation);

    public static final String SPEC = "hotspot";

    private final HotspotController mController;
    private final Callback mCallback = new Callback();
    private final UsageTracker mUsageTracker;

    public HotspotTile(Host host) {
        super(host, SPEC);
        mController = host.getHotspotController();
        mUsageTracker = newUsageTracker(host.getContext());
        mUsageTracker.setListening(true);
    }

    @Override
    protected void handleDestroy() {
        super.handleDestroy();
        mUsageTracker.setListening(false);
    }

    @Override
    protected BooleanState newTileState() {
        return new BooleanState();
    }

    @Override
    public void setListening(boolean listening) {
        if (listening) {
            mController.addCallback(mCallback);
        } else {
            mController.removeCallback(mCallback);
        }
    }

    @Override
<<<<<<< HEAD
    protected void handleToggleClick() {
=======
    protected void handleClick() {
        boolean airplaneMode = (Settings.Global.getInt(mContext.getContentResolver(),
                Settings.Global.AIRPLANE_MODE_ON, 0) == 1);
        if (airplaneMode) {
            SystemUIDialog d = new SystemUIDialog(mContext);
            d.setTitle(R.string.quick_settings_hotspot_label);
            d.setMessage(R.string.hotspot_apm_message);
            d.setPositiveButton(com.android.internal.R.string.ok, null);
            d.setShowForAllUsers(true);
            d.show();
            return;
        }
>>>>>>> 13a8a3c6
        final boolean isEnabled = (Boolean) mState.value;
        MetricsLogger.action(mContext, getMetricsCategory(), !isEnabled);
        mController.setHotspotEnabled(!isEnabled);
        mEnable.setAllowAnimation(true);
        mDisable.setAllowAnimation(true);
    }

    @Override
    protected void handleDetailClick() {
        /** Remove Usage Reset for now
        if (mState.value) return;  // don't allow usage reset if hotspot is active
        final String title = mContext.getString(R.string.quick_settings_reset_confirmation_title,
                mState.label);
        mUsageTracker.showResetConfirmation(title, new Runnable() {
            @Override
            public void run() {
                refreshState();
            }
        });**/
        handleToggleClick();
    }

    @Override
    protected void handleUpdateState(BooleanState state, Object arg) {
        state.visible = mController.isHotspotSupported() && mUsageTracker.isRecentlyUsed();
        state.label = mContext.getString(R.string.quick_settings_hotspot_label);

        if (arg instanceof Boolean) {
            state.value = (boolean) arg;
        } else {
            state.value = mController.isHotspotEnabled();
        }
        state.icon = state.visible && state.value ? mEnable : mDisable;
    }

    @Override
    public int getMetricsCategory() {
        return MetricsLogger.QS_HOTSPOT;
    }

    @Override
    protected String composeChangeAnnouncement() {
        if (mState.value) {
            return mContext.getString(R.string.accessibility_quick_settings_hotspot_changed_on);
        } else {
            return mContext.getString(R.string.accessibility_quick_settings_hotspot_changed_off);
        }
    }

    private static UsageTracker newUsageTracker(Context context) {
        return new UsageTracker(context, Prefs.Key.HOTSPOT_TILE_LAST_USED, HotspotTile.class,
                R.integer.days_to_show_hotspot_tile);
    }

    private final class Callback implements HotspotController.Callback {
        @Override
        public void onHotspotChanged(boolean enabled) {
            refreshState(enabled);
        }
    };

    /**
     * This will catch broadcasts for changes in hotspot state so we can show
     * the hotspot tile for a number of days after use.
     */
    public static class APChangedReceiver extends BroadcastReceiver {
        private UsageTracker mUsageTracker;

        @Override
        public void onReceive(Context context, Intent intent) {
            if (mUsageTracker == null) {
                mUsageTracker = newUsageTracker(context);
            }
            mUsageTracker.trackUsage();
        }
    }
}<|MERGE_RESOLUTION|>--- conflicted
+++ resolved
@@ -70,10 +70,7 @@
     }
 
     @Override
-<<<<<<< HEAD
     protected void handleToggleClick() {
-=======
-    protected void handleClick() {
         boolean airplaneMode = (Settings.Global.getInt(mContext.getContentResolver(),
                 Settings.Global.AIRPLANE_MODE_ON, 0) == 1);
         if (airplaneMode) {
@@ -85,7 +82,6 @@
             d.show();
             return;
         }
->>>>>>> 13a8a3c6
         final boolean isEnabled = (Boolean) mState.value;
         MetricsLogger.action(mContext, getMetricsCategory(), !isEnabled);
         mController.setHotspotEnabled(!isEnabled);
