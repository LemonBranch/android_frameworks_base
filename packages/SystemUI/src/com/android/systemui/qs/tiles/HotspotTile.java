/*
 * Copyright (C) 2014 The Android Open Source Project
 *
 * Licensed under the Apache License, Version 2.0 (the "License");
 * you may not use this file except in compliance with the License.
 * You may obtain a copy of the License at
 *
 *      http://www.apache.org/licenses/LICENSE-2.0
 *
 * Unless required by applicable law or agreed to in writing, software
 * distributed under the License is distributed on an "AS IS" BASIS,
 * WITHOUT WARRANTIES OR CONDITIONS OF ANY KIND, either express or implied.
 * See the License for the specific language governing permissions and
 * limitations under the License.
 */

package com.android.systemui.qs.tiles;

import android.content.BroadcastReceiver;
import android.content.Context;
import android.content.Intent;

import com.android.internal.logging.MetricsLogger;
import com.android.systemui.Prefs;
import com.android.systemui.R;
import com.android.systemui.qs.QSTile;
import com.android.systemui.qs.UsageTracker;
import com.android.systemui.statusbar.policy.HotspotController;

/** Quick settings tile: Hotspot **/
public class HotspotTile extends QSTile<QSTile.BooleanState> {
    private final AnimationIcon mEnable =
            new AnimationIcon(R.drawable.ic_hotspot_enable_animation);
    private final AnimationIcon mDisable =
            new AnimationIcon(R.drawable.ic_hotspot_disable_animation);

    public static final String SPEC = "hotspot";

    private final HotspotController mController;
    private final Callback mCallback = new Callback();
    private final UsageTracker mUsageTracker;

    public HotspotTile(Host host) {
        super(host, SPEC);
        mController = host.getHotspotController();
        mUsageTracker = newUsageTracker(host.getContext());
        mUsageTracker.setListening(true);
    }

    @Override
    protected void handleDestroy() {
        super.handleDestroy();
        mUsageTracker.setListening(false);
    }

    @Override
    protected BooleanState newTileState() {
        return new BooleanState();
    }

    @Override
    public void setListening(boolean listening) {
        if (listening) {
            mController.addCallback(mCallback);
        } else {
            mController.removeCallback(mCallback);
        }
    }

    @Override
    protected void handleToggleClick() {
<<<<<<< HEAD
        final boolean isEnabled = (Boolean) mState.value;
=======
        final boolean isEnabled = mState.value;
>>>>>>> a685a086
        MetricsLogger.action(mContext, getMetricsCategory(), !isEnabled);
        mController.setHotspotEnabled(!isEnabled);
        mEnable.setAllowAnimation(true);
        mDisable.setAllowAnimation(true);
    }

    @Override
    protected void handleDetailClick() {
<<<<<<< HEAD
        /** Remove Usage Reset for now
        if (mState.value) return;  // don't allow usage reset if hotspot is active
        final String title = mContext.getString(R.string.quick_settings_reset_confirmation_title,
                mState.label);
        mUsageTracker.showResetConfirmation(title, new Runnable() {
            @Override
            public void run() {
                refreshState();
            }
        });**/
=======
>>>>>>> a685a086
        handleToggleClick();
    }

    @Override
    protected void handleUpdateState(BooleanState state, Object arg) {
        state.visible = mController.isHotspotSupported() && mUsageTracker.isRecentlyUsed();
        state.label = mContext.getString(R.string.quick_settings_hotspot_label);

        if (arg instanceof Boolean) {
            state.value = (boolean) arg;
        } else {
            state.value = mController.isHotspotEnabled();
        }
        state.icon = state.visible && state.value ? mEnable : mDisable;
    }

    @Override
    public int getMetricsCategory() {
        return MetricsLogger.QS_HOTSPOT;
    }

    @Override
    protected String composeChangeAnnouncement() {
        if (mState.value) {
            return mContext.getString(R.string.accessibility_quick_settings_hotspot_changed_on);
        } else {
            return mContext.getString(R.string.accessibility_quick_settings_hotspot_changed_off);
        }
    }

    private static UsageTracker newUsageTracker(Context context) {
        return new UsageTracker(context, Prefs.Key.HOTSPOT_TILE_LAST_USED, HotspotTile.class,
                R.integer.days_to_show_hotspot_tile);
    }

    private final class Callback implements HotspotController.Callback {
        @Override
        public void onHotspotChanged(boolean enabled) {
            refreshState(enabled);
        }
    };

    /**
     * This will catch broadcasts for changes in hotspot state so we can show
     * the hotspot tile for a number of days after use.
     */
    public static class APChangedReceiver extends BroadcastReceiver {
        private UsageTracker mUsageTracker;

        @Override
        public void onReceive(Context context, Intent intent) {
            if (mUsageTracker == null) {
                mUsageTracker = newUsageTracker(context);
            }
            mUsageTracker.trackUsage();
        }
    }
}<|MERGE_RESOLUTION|>--- conflicted
+++ resolved
@@ -69,11 +69,7 @@
 
     @Override
     protected void handleToggleClick() {
-<<<<<<< HEAD
-        final boolean isEnabled = (Boolean) mState.value;
-=======
         final boolean isEnabled = mState.value;
->>>>>>> a685a086
         MetricsLogger.action(mContext, getMetricsCategory(), !isEnabled);
         mController.setHotspotEnabled(!isEnabled);
         mEnable.setAllowAnimation(true);
@@ -82,19 +78,6 @@
 
     @Override
     protected void handleDetailClick() {
-<<<<<<< HEAD
-        /** Remove Usage Reset for now
-        if (mState.value) return;  // don't allow usage reset if hotspot is active
-        final String title = mContext.getString(R.string.quick_settings_reset_confirmation_title,
-                mState.label);
-        mUsageTracker.showResetConfirmation(title, new Runnable() {
-            @Override
-            public void run() {
-                refreshState();
-            }
-        });**/
-=======
->>>>>>> a685a086
         handleToggleClick();
     }
 
