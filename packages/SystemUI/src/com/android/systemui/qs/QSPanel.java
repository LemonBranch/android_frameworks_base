--- conflicted
+++ resolved
@@ -69,10 +69,7 @@
     private final TextView mDetailSettingsButton;
     private final TextView mDetailDoneButton;
     private final View mBrightnessView;
-<<<<<<< HEAD
-=======
     private final TextView mHiddenTilesInfo;
->>>>>>> a685a086
     private final QSDetailClipper mClipper;
     private final CurrentUserTracker mUserTracker;
     private final H mHandler = new H();
@@ -87,10 +84,7 @@
     private int mBrightnessPaddingTop;
     private int mGridHeight;
     private int mRowCount = 0;
-<<<<<<< HEAD
-=======
     private int mHiddenRowCount = 0;
->>>>>>> a685a086
     private int mDualCount = 0;
     private boolean mExpanded;
     private boolean mListening;
@@ -155,8 +149,6 @@
             }
 
         }).startTracking();
-<<<<<<< HEAD
-=======
 
         setOnDragListener(new View.OnDragListener() {
 
@@ -226,7 +218,6 @@
             }
 
         });
->>>>>>> a685a086
     }
 
     private void updateDetailText() {
@@ -395,19 +386,6 @@
         synchronized (mRecords) {
             final TileRecord[] oldTileRecords = mRecords.toArray(new TileRecord[mRecords.size()]);
             final QSTile<?>[] newTiles = mHost.getTiles();
-<<<<<<< HEAD
-
-            if (oldTileRecords.length == newTiles.length) {
-                boolean allMatch = true;
-                for (int i = 0; i < oldTileRecords.length; i++) {
-                    if (!oldTileRecords[i].tile.equals(newTiles[i])) {
-                        allMatch = false;
-                        break;
-                    }
-                }
-                if (allMatch) {
-                    // the resulting arrays match up exactly; just return
-=======
             final QSTile<?>[] newHiddenTiles = mHost.getHiddenTiles();
 
             if (oldTileRecords.length == (newTiles.length + newHiddenTiles.length)) {
@@ -442,7 +420,6 @@
                 }
                 if (allMatch) {
                     // the resulting arrays and hidden states match up exactly; just return
->>>>>>> a685a086
                     return;
                 }
             }
@@ -453,14 +430,10 @@
             mRecords.clear();
 
             for (QSTile<?> tile : newTiles) {
-<<<<<<< HEAD
-                addTile(tile);
-=======
                 addTile(tile, false);
             }
             for (QSTile<?> tile : newHiddenTiles) {
                 addTile(tile, true);
->>>>>>> a685a086
             }
         }
 
@@ -583,12 +556,8 @@
         final boolean visibleNow = hidden == mShowingHidden;
         r.tile = tile;
         r.tileView = tile.createTileView(mContext);
-<<<<<<< HEAD
-        r.anim = new TileAnimator(r);
-=======
         r.anim = new TileAnimator(r, !visibleNow);
         r.hidden = hidden;
->>>>>>> a685a086
         r.tileView.setVisibility(View.GONE);
         final QSTile.Callback callback = new QSTile.Callback() {
             @Override
@@ -621,73 +590,6 @@
             }
         };
         r.tile.setCallback(callback);
-<<<<<<< HEAD
-        final View.OnClickListener click = new View.OnClickListener() {
-            @Override
-            public void onClick(View v) {
-                r.tile.click(r.tileView.isDual());
-            }
-        };
-        final View.OnClickListener clickSecondary = new View.OnClickListener() {
-            @Override
-            public void onClick(View v) {
-                r.tile.secondaryClick();
-            }
-        };
-        final View.OnLongClickListener longClick = new View.OnLongClickListener() {
-            @Override
-            public boolean onLongClick(View v) {
-                r.anim.lift();
-                String tileName = r.tile.getClass().getSimpleName();
-                r.tileView.startDrag(ClipData.newPlainText("QSTile." + tileName, tileName),
-                        r.tileView.getDragShadowBuilder(), r, 0);
-                return true;
-            }
-        };
-        final View.OnDragListener drag = new View.OnDragListener() {
-            @Override
-            public boolean onDrag(View v, DragEvent event) {
-                final TileRecord ogr = (TileRecord) event.getLocalState();
-
-                switch(event.getAction()) {
-                case DragEvent.ACTION_DRAG_STARTED:
-                    // no-op
-                    return true; // just tell the system we can always accept the drop
-
-                case DragEvent.ACTION_DRAG_ENTERED:
-                    if (!r.anim.isAnimating()) {
-                        // move the lifted tile if this tile is not moving
-                        setTilePosition(ogr, r.row, r.col);
-                    }
-                    return true;
-
-                case DragEvent.ACTION_DRAG_LOCATION:
-                    if (!r.anim.isAnimating()) {
-                        // move the lifted tile if this tile is not moving
-                        setTilePosition(ogr, r.row, r.col);
-                    }
-                    return true;
-
-                case DragEvent.ACTION_DRAG_EXITED:
-                    // no-op
-                    return true;
-
-                case DragEvent.ACTION_DROP:
-                    // no-op
-                    return true; // this value is linked with event.getResult()
-
-                case DragEvent.ACTION_DRAG_ENDED:
-                    ogr.anim.drop();
-                    return true;
-                }
-
-                return false; // in the unlikely case...
-            }
-        };
-
-        r.tileView.init(click, clickSecondary, longClick, drag);
-=======
->>>>>>> a685a086
         r.tile.setListening(mListening);
         callback.onStateChanged(r.tile.getState());
         r.tile.refreshState();
@@ -861,10 +763,6 @@
     private void setTilePosition(TileRecord tr, int row, int col) {
         ArrayList<TileRecord> records = new ArrayList<TileRecord>(); // the resulting record list
         String specList = ""; // the resulting tile spec list to be stored
-<<<<<<< HEAD
-
-        synchronized (mRecords) {
-=======
         String hiddenSpecList = ""; // the resulting hidden tile spec list to be stored
 
         synchronized (mRecords) {
@@ -880,7 +778,6 @@
                 col = 0;
             }
 
->>>>>>> a685a086
             // move our special tile out of the way first
 
             tr.anim.move(row, col);
@@ -888,19 +785,11 @@
             // collapse before the special tile
 
             for (int r = 0; r <= row; r++) {
-<<<<<<< HEAD
-                for (int c = 0; c < (r == row ? (col + 1) : getPlannedColumnCount(r)); c++) {
-                    boolean isFilled = false;
-                    for (TileRecord record : mRecords) {
-                        if (record.tileView.getVisibility() == VISIBLE &&
-                                record.row == r && record.col == c) {
-=======
                 for (int c = 0; c < (r == row ? (col + 1) : getPlannedColumnCount(r, false)); c++) {
                     boolean isFilled = false;
                     for (TileRecord record : mRecords) {
                         if (record.tileView.getVisibility() == VISIBLE &&
                                 record.row == r && record.col == c && !record.hidden) {
->>>>>>> a685a086
                             isFilled = true;
                             break;
                         }
@@ -914,12 +803,8 @@
 
                             // check if the record is outside of the area of interest
                             if (record.row < r || (record.row == r && record.col < c) ||
-<<<<<<< HEAD
-                                    record.row > row || (record.row == row && record.col > col)) {
-=======
                                     record.row > row || (record.row == row && record.col > col) ||
                                     record.hidden) {
->>>>>>> a685a086
                                 continue;
                             }
 
@@ -940,19 +825,11 @@
             // collapse after the special tile
 
             for (int r = mRowCount - 1; r >= row; r--) {
-<<<<<<< HEAD
-                for (int c = getPlannedColumnCount(r) - 1; c >= (r == row ? col : 0); c--) {
-                    boolean isFilled = false;
-                    for (TileRecord record : mRecords) {
-                        if (record.tileView.getVisibility() == VISIBLE &&
-                                record.row == r && record.col == c) {
-=======
                 for (int c = getPlannedColumnCount(r, false) - 1; c >= (r == row ? col : 0); c--) {
                     boolean isFilled = false;
                     for (TileRecord record : mRecords) {
                         if (record.tileView.getVisibility() == VISIBLE &&
                                 record.row == r && record.col == c && !record.hidden) {
->>>>>>> a685a086
                             isFilled = true;
                             break;
                         }
@@ -966,12 +843,8 @@
 
                             // check if the record is outside of the area of interest
                             if (record.row > r || (record.row == r && record.col > c) ||
-<<<<<<< HEAD
-                                    record.row < row || (record.row == row && record.col < col)) {
-=======
                                     record.row < row || (record.row == row && record.col < col) ||
                                     record.hidden) {
->>>>>>> a685a086
                                 continue;
                             }
 
@@ -994,11 +867,7 @@
             for (int r = 0; r < mRowCount; r++) {
                 for (int c = 0; c < (r == 0 ? mDualCount : mColumns); c++) {
                     for (TileRecord record : mRecords) {
-<<<<<<< HEAD
-                        if (record.row == r && record.col == c) {
-=======
                         if (record.row == r && record.col == c && !record.hidden) {
->>>>>>> a685a086
                             records.add(record);
                             specList += record.tile.getSpec() + ",";
                         }
@@ -1006,25 +875,6 @@
                 }
             }
             for (TileRecord record : mRecords) {
-<<<<<<< HEAD
-                // and whatever happens, don't lose tiles
-                if (!records.contains(record)) {
-                    records.add(record);
-                    specList += record.tile.getSpec() + ",";
-                }
-            }
-        }
-
-        // trim the extra comma off of the tile spec list, if one exists
-
-        if (specList.length() > 0) {
-            specList = specList.substring(0, specList.length() - 1);
-        }
-
-        // make sure to apply the changes
-
-        synchronized (mRecords) {
-=======
                 if (!records.contains(record)) {
                     records.add(record);
                     if (!record.hidden) {
@@ -1051,7 +901,6 @@
 
             // make sure to apply the changes
 
->>>>>>> a685a086
             mRecords.clear();
             mRecords.addAll(records);
         }
@@ -1059,17 +908,6 @@
                 specList, mUserTracker.getCurrentUserId());
     }
 
-<<<<<<< HEAD
-    private int countDualTiles() {
-        synchronized (mRecords) {
-            int dualCount = 0;
-            for (TileRecord record : mRecords) {
-                if (record.tile.isNativeDualTargets()) {
-                    dualCount++;
-                }
-            }
-            return mDualCount = dualCount;
-=======
     private int countHiddenRows() {
         synchronized (mRecords) {
             int hiddenRowCount = 0;
@@ -1084,23 +922,17 @@
                 mCallback.onAbleToShowHidden(hiddenRowCount != 0);
             }
             return mHiddenRowCount = hiddenRowCount;
->>>>>>> a685a086
         }
     }
 
     private int countRows() {
         synchronized (mRecords) {
-<<<<<<< HEAD
-            int rowCount = 0;
-            for (TileRecord record : mRecords) {
-=======
             countHiddenRows();
 
             int rowCount = 0;
             for (TileRecord record : mRecords) {
                 if (record.hidden) continue;
 
->>>>>>> a685a086
                 if (rowCount < record.row + 1) {
                     rowCount = record.row + 1;
                 }
@@ -1109,34 +941,6 @@
         }
     }
 
-<<<<<<< HEAD
-    private void layoutTile(QSTileView tileView, int row, float col) {
-        synchronized (tileView) {
-            final int w = getWidth();
-
-            tileView.setDual(row == 0);
-
-            final int cw = row == 0 ? mLargeCellWidth : mCellWidth;
-            final int ch = row == 0 ? mLargeCellHeight : mCellHeight;
-            tileView.measure(exactly(cw), exactly(ch));
-
-            final int cols = getColumnCount(row);
-            int left = (int) (col * cw + (col + 1) * ((w - cw * cols) / (cols + 1)));
-            final int top = getRowTop(row);
-            final int right;
-            final int tileWith = tileView.getMeasuredWidth();
-            if (getLayoutDirection() == LAYOUT_DIRECTION_RTL) {
-                right = w - left;
-                left = right - tileWith;
-            } else {
-                right = left + tileWith;
-            }
-            tileView.layout(left, top, right, top + tileView.getMeasuredHeight());
-        }
-    }
-
-=======
->>>>>>> a685a086
     private void logTiles() {
         for (int i = 0; i < mRecords.size(); i++) {
             TileRecord tileRecord = mRecords.get(i);
@@ -1198,43 +1002,10 @@
 
         final int width = MeasureSpec.getSize(widthMeasureSpec);
         mBrightnessView.measure(exactly(width), MeasureSpec.UNSPECIFIED);
-<<<<<<< HEAD
-        final int brightnessHeight = mBrightnessView.getMeasuredHeight() + mBrightnessPaddingTop;
-        mFooter.getView().measure(exactly(width), MeasureSpec.UNSPECIFIED);
-        int rows = 0;
-        synchronized (mRecords) {
-            int dualCount = countDualTiles();
-            int r = 0, c = -1;
-            for (TileRecord record : mRecords) {
-                if (record.tileView.getVisibility() == VISIBLE) {
-                    c++;
-                    // wrap the column when we reach the column count limit
-                    if (c >= mColumns || (r == 0 && c >= dualCount)) {
-                        r++;
-                        c = 0;
-                    }
-                }
-
-                if (record.row == -1 || record.col == -1 || !record.anim.isAnimating()) {
-                    // move instantly
-                    layoutTile(record.tileView, record.uiRow = record.row = r,
-                            record.uiCol = record.col = c);
-                } else {
-                    // animate movement
-                    record.anim.move(r, c);
-                }
-            }
-            rows = countRows();
-        }
-        int h = rows == 0 ? brightnessHeight : (getRowTop(rows) + mPanelPaddingBottom);
-        if (mFooter.hasFooter()) {
-            h += mFooter.getView().getMeasuredHeight();
-=======
         mHiddenTilesInfo.measure(exactly(width), MeasureSpec.UNSPECIFIED);
         final int topHeight = mBrightnessView.getMeasuredHeight();
         if (mHiddenTilesInfo.getMeasuredHeight() < topHeight) {
             mHiddenTilesInfo.measure(exactly(width), exactly(topHeight));
->>>>>>> a685a086
         }
         mFooter.getView().measure(exactly(width), MeasureSpec.UNSPECIFIED);
         mDetail.measure(exactly(width), MeasureSpec.UNSPECIFIED);
@@ -1255,21 +1026,12 @@
         mBrightnessView.layout(0, mBrightnessPaddingTop,
                 mBrightnessView.getMeasuredWidth(),
                 mBrightnessPaddingTop + mBrightnessView.getMeasuredHeight());
-<<<<<<< HEAD
-        synchronized (mRecords) {
-            countDualTiles();
-            for (TileRecord record : mRecords) {
-                if (!record.anim.isAnimating()) {
-                    layoutTile(record.tileView, record.row, record.col);
-                }
-=======
         mHiddenTilesInfo.layout(0, mBrightnessPaddingTop,
                 mHiddenTilesInfo.getMeasuredWidth(),
                 mBrightnessPaddingTop + mHiddenTilesInfo.getMeasuredHeight());
         synchronized (mRecords) {
             for (TileRecord record : mRecords) {
                 record.anim.move(record.row, record.col);
->>>>>>> a685a086
             }
         }
         final int dh = Math.max(mDetail.getMeasuredHeight(), getMeasuredHeight());
@@ -1321,39 +1083,12 @@
         return cols > maxCols ? maxCols : cols;
     }
 
-<<<<<<< HEAD
-    private int getPlannedColumnCount(int row) {
-        int cols = 0;
-        synchronized (mRecords) {
-            for (TileRecord record : mRecords) {
-                if (record.tileView.getVisibility() == VISIBLE) {
-                    cols++;
-                }
-            }
-        }
-        for (int r = 0; r < row; r++) {
-            cols -= r == 0 ? mDualCount : mColumns;
-            if (cols < 0) {
-                return 0;
-            }
-        }
-        final int maxCols = row == 0 ? mDualCount : mColumns;
-        return cols > maxCols ? maxCols : cols;
-    }
-
-    private int getColumnCount(int row) {
-        int cols = 0;
-        synchronized (mRecords) {
-            for (TileRecord record : mRecords) {
-                if (record.tileView.getVisibility() == VISIBLE && record.row == row) {
-=======
     private int getColumnCount(int row, boolean hidden) {
         int cols = 0;
         synchronized (mRecords) {
             for (TileRecord record : mRecords) {
                 if (record.tileView.getVisibility() == VISIBLE &&
                         record.row == row && record.hidden == hidden) {
->>>>>>> a685a086
                     cols++;
                 }
             }
@@ -1413,16 +1148,9 @@
         QSTileView tileView;
         int row = -1;
         int col = -1;
-<<<<<<< HEAD
-        int uiRow = -1;
-        int uiCol = -1;
-        boolean scanState;
-        boolean openingDetail;
-=======
         boolean scanState;
         boolean openingDetail;
         boolean hidden;
->>>>>>> a685a086
     }
 
     private final class TileAnimator {
@@ -1437,10 +1165,6 @@
             private void onQueueEnd() {
                 synchronized (mSync) {
                     final TileRecord record = getRecord();
-<<<<<<< HEAD
-                    layoutTile(record.tileView, record.row, record.col);
-=======
->>>>>>> a685a086
                     record.tileView.setAlpha(mLiftOngoing ? 0f : 1f);
                 }
             }
@@ -1450,10 +1174,6 @@
                 synchronized (mSync) {
                     // force-settle post-movement layout before starting the next move
                     final TileRecord record = getRecord();
-<<<<<<< HEAD
-                    layoutTile(record.tileView, record.row, record.col);
-=======
->>>>>>> a685a086
 
                     TileAnimationAction head = mAnimations.peek();
 
@@ -1507,16 +1227,12 @@
         private boolean mLiftOngoing = false;
 
         public TileAnimator(TileRecord record) {
-<<<<<<< HEAD
-            mRecordRef = new WeakReference<TileRecord>(record);
-=======
             this(record, false);
         }
 
         public TileAnimator(TileRecord record, boolean liftOngoing) {
             mRecordRef = new WeakReference<TileRecord>(record);
             mLiftOngoing = liftOngoing;
->>>>>>> a685a086
         }
 
         private TileRecord getRecord() {
@@ -1530,21 +1246,6 @@
             return record;
         }
 
-<<<<<<< HEAD
-        public boolean isAnimating() {
-            synchronized (mSync) {
-                final TileAnimationAction q = mAnimations.peek();
-
-                if (q != null) {
-                    if (q.getAnimation() == null) {
-                        startNext();
-                    }
-
-                    return true;
-                }
-
-                return false;
-=======
         public TileAnimationAction getRunning() {
             synchronized (mSync) {
                 final TileAnimationAction q = mAnimations.peek();
@@ -1559,7 +1260,6 @@
 
                 startNext();
                 return getRunning();
->>>>>>> a685a086
             }
         }
 
@@ -1610,11 +1310,8 @@
 
             private boolean ksed = false;
 
-<<<<<<< HEAD
-=======
             private boolean instant = false;
 
->>>>>>> a685a086
             public TileAnimationAction(final int actionId, final int tgtRow, final int tgtCol) {
                 this.actionId = actionId;
                 this.tgtRow = tgtRow;
@@ -1622,13 +1319,6 @@
             }
 
             private ObjectAnimator in(final View view, final long dur) {
-<<<<<<< HEAD
-                return ObjectAnimator.ofFloat(view, View.ALPHA, 0f, 1f).setDuration(dur);
-            }
-
-            private ObjectAnimator out(final View view, final long dur) {
-                return ObjectAnimator.ofFloat(view, View.ALPHA, 1f, 0f).setDuration(dur);
-=======
                 return ObjectAnimator.ofFloat(view, View.ALPHA, 0f, 1f)
                         .setDuration(instant ? 0 : dur);
             }
@@ -1636,7 +1326,6 @@
             private ObjectAnimator out(final View view, final long dur) {
                 return ObjectAnimator.ofFloat(view, View.ALPHA, 1f, 0f)
                         .setDuration(instant ? 0 : dur);
->>>>>>> a685a086
             }
 
             public Animator getAnimation() {
@@ -1650,27 +1339,14 @@
                     }
 
                     final TileRecord record = getRecord();
-<<<<<<< HEAD
-                    if (record.uiRow == -1 || record.uiCol == -1) {
-                        record.uiRow = record.row;
-                        record.uiCol = record.col;
-                    }
-                    if (actionId == MOVE_ACTION_ID) {
-=======
                     if (actionId == MOVE_ACTION_ID) {
                         if (record.row == -1 || record.col == -1) {
                             instant = true;
                         }
->>>>>>> a685a086
                         record.row = tgtRow;
                         record.col = tgtCol;
                     }
 
-<<<<<<< HEAD
-                    mAnimations.add(this);
-
-                    if (!isAnimating()) {
-=======
                     final TileAnimationAction runningTaa = getRunning();
                     mAnimations.add(this);
 
@@ -1678,7 +1354,6 @@
                         startNext();
                     } else if (runningTaa.actionId == MOVE_ACTION_ID) {
                         runningTaa.animation.cancel();
->>>>>>> a685a086
                         startNext();
                     }
 
@@ -1719,70 +1394,6 @@
                         break;
 
                     case MOVE_ACTION_ID:
-<<<<<<< HEAD
-                        final int srcRow = record.uiRow;
-                        final int srcCol = record.uiCol;
-
-                        if (srcRow == tgtRow && srcCol == tgtCol) {
-                            // nothing to change, nothing to animate
-                            return false;
-                        }
-
-                        record.uiRow = tgtRow;
-                        record.uiCol = tgtCol;
-
-                        if (view.getVisibility() != VISIBLE) {
-                            // just layout the tile silently
-                            layoutTile(view, tgtRow, tgtCol);
-                            return false;
-                        }
-
-                        final int w = getWidth();
-                        final boolean isRtl = getLayoutDirection() == LAYOUT_DIRECTION_RTL;
-                        final boolean goingDown = srcRow > tgtRow;
-
-                        final AnimatorSet fullSet = new AnimatorSet();
-                        Animator lastInSet = null;
-
-                        int row = srcRow;
-
-                        while (goingDown ? (row >= tgtRow) : (row <= tgtRow)) {
-                            final int rowSrcCol = row == srcRow ? srcCol :
-                                    goingDown ? (row == 0 ? mDualCount : mColumns) : -1;
-                            final int rowTgtCol = row == tgtRow ? tgtCol :
-                                    goingDown ? -1 : (row == 0 ? mDualCount : mColumns);
-
-                            final ValueAnimator anim =
-                                    ValueAnimator.ofFloat((float) rowSrcCol, (float) rowTgtCol);
-                            final int animRow = row;
-                            anim.setDuration(mLiftOngoing ? 0 :
-                                    Math.abs(rowSrcCol - rowTgtCol) * BASE_ACTION_LENGTH);
-                            anim.addUpdateListener(new ValueAnimator.AnimatorUpdateListener() {
-                                @Override
-                                public void onAnimationUpdate(ValueAnimator animation) {
-                                    layoutTile(view, animRow, (Float) animation.getAnimatedValue());
-                                }
-                            });
-
-                            if (lastInSet == null) {
-                                fullSet.play(anim);
-                            } else {
-                                fullSet.play(anim).after(lastInSet);
-                            }
-
-                            lastInSet = anim;
-
-                            row += goingDown ? -1 : 1;
-                        }
-
-                        if (lastInSet == null) {
-                            // nothing in set, nothing to animate
-                            return false;
-                        }
-
-                        animation = fullSet;
-
-=======
                         final boolean hidden = record.hidden;
 
                         final int srcTop = view.getTop();
@@ -1876,7 +1487,6 @@
                             animation = fullSet;
                         }
 
->>>>>>> a685a086
                         break;
                     }
 
