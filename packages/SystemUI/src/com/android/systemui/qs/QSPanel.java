--- conflicted
+++ resolved
@@ -133,12 +133,9 @@
 
         mBrightnessController = new BrightnessController(getContext(),
                 findViewById(R.id.brightness_slider));
-<<<<<<< HEAD
+        mDumpController = dumpController;
 
         updateResources();
-=======
-        mDumpController = dumpController;
->>>>>>> e4f4eabc
     }
 
     protected void addDivider() {
