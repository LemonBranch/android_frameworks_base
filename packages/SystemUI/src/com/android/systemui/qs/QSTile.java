/*
 * Copyright (C) 2014 The Android Open Source Project
 *
 * Licensed under the Apache License, Version 2.0 (the "License");
 * you may not use this file except in compliance with the License.
 * You may obtain a copy of the License at
 *
 *      http://www.apache.org/licenses/LICENSE-2.0
 *
 * Unless required by applicable law or agreed to in writing, software
 * distributed under the License is distributed on an "AS IS" BASIS,
 * WITHOUT WARRANTIES OR CONDITIONS OF ANY KIND, either express or implied.
 * See the License for the specific language governing permissions and
 * limitations under the License.
 */

package com.android.systemui.qs;

import android.app.PendingIntent;
import android.content.Context;
import android.content.Intent;
import android.graphics.drawable.Animatable;
import android.graphics.drawable.AnimatedVectorDrawable;
import android.graphics.drawable.Drawable;
import android.os.Handler;
import android.os.Looper;
import android.os.Message;
import android.util.Log;
import android.util.SparseArray;
import android.view.View;
import android.view.ViewGroup;

import com.android.systemui.qs.QSTile.State;
import com.android.systemui.statusbar.policy.BluetoothController;
import com.android.systemui.statusbar.policy.CastController;
import com.android.systemui.statusbar.policy.FlashlightController;
import com.android.systemui.statusbar.policy.HotspotController;
import com.android.systemui.statusbar.policy.KeyguardMonitor;
import com.android.systemui.statusbar.policy.Listenable;
import com.android.systemui.statusbar.policy.LocationController;
import com.android.systemui.statusbar.policy.NetworkController;
import com.android.systemui.statusbar.policy.RotationLockController;
import com.android.systemui.statusbar.policy.ZenModeController;

import java.util.Collection;
import java.util.Objects;

/**
 * Base quick-settings tile, extend this to create a new tile.
 *
 * State management done on a looper provided by the host.  Tiles should update state in
 * handleUpdateState.  Callbacks affecting state should use refreshState to trigger another
 * state update pass on tile looper.
 */
public abstract class QSTile<TState extends State> implements Listenable {
    protected final String TAG = "QSTile." + getClass().getSimpleName();
    protected static final boolean DEBUG = Log.isLoggable("QSTile", Log.DEBUG);

    protected final Host mHost;
    protected final String mSpec;
    protected final Context mContext;
    protected final H mHandler;
    protected final Handler mUiHandler = new Handler(Looper.getMainLooper());

    private Callback mCallback;
    protected TState mState = newTileState();
    private TState mTmpState = newTileState();
    private boolean mAnnounceNextStateChange;

    abstract protected TState newTileState();
    /** Handles the user requesting a toggle action from the tile. */
    abstract protected void handleToggleClick();
    /** Handles the user requesting a detail view from the tile. */
    abstract protected void handleDetailClick();
    abstract protected void handleUpdateState(TState state, Object arg);

    /**
     * Declare the category of this tile.
     *
     * Categories are defined in {@link com.android.internal.logging.MetricsLogger}
     * or if there is no relevant existing category you may define one in
     * {@link com.android.systemui.qs.QSTile}.
     */
    abstract public int getMetricsCategory();

    protected QSTile(Host host, String spec) {
        mHost = host;
        mSpec = spec;
        mContext = host.getContext();
        mHandler = new H(host.getLooper());
    }

<<<<<<< HEAD
    public boolean isNativeDualTargets() {
        return false;
=======
    /**
     * Returns whether dual targets are supported by this tile.
     * As all tiles can be turned into dual-target tiles since
     * implementing QS reordering, this call will always return
     * true and has been deprecated.
     *
     * @deprecated
     */
    public final boolean supportsDualTargets() {
        return true;
>>>>>>> a685a086
    }

    /**
     * Returns whether dual targets are supported by this tile.
     * As all tiles can be turned into dual-target tiles since
     * implementing QS reordering, this call will always return
     * true and has been deprecated.
     *
     * @deprecated
     */
    public final boolean supportsDualTargets() {
        return true;
    }

    public Host getHost() {
        return mHost;
    }

    public String getSpec() {
        return mSpec;
    }

    public QSTileView createTileView(Context context) {
        return new QSTileView(context);
    }

    public DetailAdapter getDetailAdapter() {
        return null; // optional
    }

    public interface DetailAdapter {
        int getTitle();
        Boolean getToggleState();
        View createDetailView(Context context, View convertView, ViewGroup parent);
        Intent getSettingsIntent();
        void setToggleState(boolean state);
        int getMetricsCategory();
    }

    // safe to call from any thread

    public void setCallback(Callback callback) {
        mHandler.obtainMessage(H.SET_CALLBACK, callback).sendToTarget();
    }

    public void click(boolean isDual) {
        mHandler.obtainMessage(H.CLICK, isDual ? 1 : 0, 0).sendToTarget();
    }

    public void secondaryClick() {
        mHandler.sendEmptyMessage(H.SECONDARY_CLICK);
    }

    public void longClick() {
        mHandler.sendEmptyMessage(H.LONG_CLICK);
    }

    public void showDetail(boolean show) {
        mHandler.obtainMessage(H.SHOW_DETAIL, show ? 1 : 0, 0).sendToTarget();
    }

    protected final void refreshState() {
        refreshState(null);
    }

    protected final void refreshState(Object arg) {
        mHandler.obtainMessage(H.REFRESH_STATE, arg).sendToTarget();
    }

    public final void clearState() {
        mHandler.sendEmptyMessage(H.CLEAR_STATE);
    }

    public void userSwitch(int newUserId) {
        mHandler.obtainMessage(H.USER_SWITCH, newUserId, 0).sendToTarget();
    }

    public void fireToggleStateChanged(boolean state) {
        mHandler.obtainMessage(H.TOGGLE_STATE_CHANGED, state ? 1 : 0, 0).sendToTarget();
    }

    public void fireScanStateChanged(boolean state) {
        mHandler.obtainMessage(H.SCAN_STATE_CHANGED, state ? 1 : 0, 0).sendToTarget();
    }

    public void destroy() {
        mHandler.sendEmptyMessage(H.DESTROY);
    }

    public TState getState() {
        return mState;
    }

    public void setDetailListening(boolean listening) {
        // optional
    }

    // call only on tile worker looper

    private void handleSetCallback(Callback callback) {
        mCallback = callback;
        handleRefreshState(null);
    }

    private void handleClick(boolean isDual) {
        if (isDual) {
            // dual tiles have a regular and secondary click - regular is for toggles
            handleToggleClick();
        } else {
            // non-dual tiles don't have a secondary click - regular is for details
            handleDetailClick();
        }
    }

    private void handleSecondaryClick() {
        // this should only get called in dual tiles
        handleDetailClick();
    }

    protected void handleLongClick() {
        // optional
    }

    protected void handleClearState() {
        mTmpState = newTileState();
        mState = newTileState();
    }

    protected void handleRefreshState(Object arg) {
        handleUpdateState(mTmpState, arg);
        final boolean changed = mTmpState.copyTo(mState);
        if (changed) {
            handleStateChanged();
        }
    }

    private void handleStateChanged() {
        boolean delayAnnouncement = shouldAnnouncementBeDelayed();
        if (mCallback != null) {
            mCallback.onStateChanged(mState);
            if (mAnnounceNextStateChange && !delayAnnouncement) {
                String announcement = composeChangeAnnouncement();
                if (announcement != null) {
                    mCallback.onAnnouncementRequested(announcement);
                }
            }
        }
        mAnnounceNextStateChange = mAnnounceNextStateChange && delayAnnouncement;
    }

    protected boolean shouldAnnouncementBeDelayed() {
        return false;
    }

    protected String composeChangeAnnouncement() {
        return null;
    }

    private void handleShowDetail(boolean show) {
        if (mCallback != null) {
            mCallback.onShowDetail(show);
        }
    }

    private void handleToggleStateChanged(boolean state) {
        if (mCallback != null) {
            mCallback.onToggleStateChanged(state);
        }
    }

    private void handleScanStateChanged(boolean state) {
        if (mCallback != null) {
            mCallback.onScanStateChanged(state);
        }
    }

    protected void handleUserSwitch(int newUserId) {
        handleRefreshState(null);
    }

    protected void handleDestroy() {
        setListening(false);
        mCallback = null;
    }

    protected final class H extends Handler {
        private static final int SET_CALLBACK = 1;
        private static final int CLICK = 2;
        private static final int SECONDARY_CLICK = 3;
        private static final int LONG_CLICK = 4;
        private static final int REFRESH_STATE = 5;
        private static final int SHOW_DETAIL = 6;
        private static final int USER_SWITCH = 7;
        private static final int TOGGLE_STATE_CHANGED = 8;
        private static final int SCAN_STATE_CHANGED = 9;
        private static final int DESTROY = 10;
        private static final int CLEAR_STATE = 11;

        private H(Looper looper) {
            super(looper);
        }

        @Override
        public void handleMessage(Message msg) {
            String name = null;
            try {
                if (msg.what == SET_CALLBACK) {
                    name = "handleSetCallback";
                    handleSetCallback((QSTile.Callback)msg.obj);
                } else if (msg.what == CLICK) {
                    name = "handleClick";
                    mAnnounceNextStateChange = true;
                    handleClick(msg.arg1 != 0);
                } else if (msg.what == SECONDARY_CLICK) {
                    name = "handleSecondaryClick";
                    handleSecondaryClick();
                } else if (msg.what == LONG_CLICK) {
                    name = "handleLongClick";
                    handleLongClick();
                } else if (msg.what == REFRESH_STATE) {
                    name = "handleRefreshState";
                    handleRefreshState(msg.obj);
                } else if (msg.what == SHOW_DETAIL) {
                    name = "handleShowDetail";
                    handleShowDetail(msg.arg1 != 0);
                } else if (msg.what == USER_SWITCH) {
                    name = "handleUserSwitch";
                    handleUserSwitch(msg.arg1);
                } else if (msg.what == TOGGLE_STATE_CHANGED) {
                    name = "handleToggleStateChanged";
                    handleToggleStateChanged(msg.arg1 != 0);
                } else if (msg.what == SCAN_STATE_CHANGED) {
                    name = "handleScanStateChanged";
                    handleScanStateChanged(msg.arg1 != 0);
                } else if (msg.what == DESTROY) {
                    name = "handleDestroy";
                    handleDestroy();
                } else if (msg.what == CLEAR_STATE) {
                    name = "handleClearState";
                    handleClearState();
                } else {
                    throw new IllegalArgumentException("Unknown msg: " + msg.what);
                }
            } catch (Throwable t) {
                final String error = "Error in " + name;
                Log.w(TAG, error, t);
                mHost.warn(error, t);
            }
        }
    }

    public interface Callback {
        void onStateChanged(State state);
        void onShowDetail(boolean show);
        void onToggleStateChanged(boolean state);
        void onScanStateChanged(boolean state);
        void onAnnouncementRequested(CharSequence announcement);
    }

    public interface Host {
        void startActivityDismissingKeyguard(Intent intent);
        void startActivityDismissingKeyguard(PendingIntent intent);
        void warn(String message, Throwable t);
        void collapsePanels();
        Looper getLooper();
        Context getContext();
        QSTile<?>[] getTiles();
<<<<<<< HEAD
=======
        QSTile<?>[] getHiddenTiles();
>>>>>>> a685a086
        void setCallback(Callback callback);
        BluetoothController getBluetoothController();
        LocationController getLocationController();
        RotationLockController getRotationLockController();
        NetworkController getNetworkController();
        ZenModeController getZenModeController();
        HotspotController getHotspotController();
        CastController getCastController();
        FlashlightController getFlashlightController();
        KeyguardMonitor getKeyguardMonitor();

        public interface Callback {
            void onTilesChanged();
        }
    }

    public static abstract class Icon {
        abstract public Drawable getDrawable(Context context);

        @Override
        public int hashCode() {
            return Icon.class.hashCode();
        }
    }

    public static class ResourceIcon extends Icon {
        private static final SparseArray<Icon> ICONS = new SparseArray<Icon>();

        protected final int mResId;

        private ResourceIcon(int resId) {
            mResId = resId;
        }

        public static Icon get(int resId) {
            Icon icon = ICONS.get(resId);
            if (icon == null) {
                icon = new ResourceIcon(resId);
                ICONS.put(resId, icon);
            }
            return icon;
        }

        @Override
        public Drawable getDrawable(Context context) {
            Drawable d = context.getDrawable(mResId);
            if (d instanceof Animatable) {
                ((Animatable) d).start();
            }
            return d;
        }

        @Override
        public boolean equals(Object o) {
            return o instanceof ResourceIcon && ((ResourceIcon) o).mResId == mResId;
        }

        @Override
        public String toString() {
            return String.format("ResourceIcon[resId=0x%08x]", mResId);
        }
    }

    protected class AnimationIcon extends ResourceIcon {
        private boolean mAllowAnimation;

        public AnimationIcon(int resId) {
            super(resId);
        }

        public void setAllowAnimation(boolean allowAnimation) {
            mAllowAnimation = allowAnimation;
        }

        @Override
        public Drawable getDrawable(Context context) {
            // workaround: get a clean state for every new AVD
            final AnimatedVectorDrawable d = (AnimatedVectorDrawable) context.getDrawable(mResId)
                    .getConstantState().newDrawable();
            d.start();
            if (mAllowAnimation) {
                mAllowAnimation = false;
            } else {
                d.stop(); // skip directly to end state
            }
            return d;
        }
    }

    protected enum UserBoolean {
        USER_TRUE(true, true),
        USER_FALSE(true, false),
        BACKGROUND_TRUE(false, true),
        BACKGROUND_FALSE(false, false);
        public final boolean value;
        public final boolean userInitiated;
        private UserBoolean(boolean userInitiated, boolean value) {
            this.value = value;
            this.userInitiated = userInitiated;
        }
    }

    public static class State {
        public boolean visible;
        public Icon icon;
        public String label;
        public String contentDescription;
        public String dualLabelContentDescription;
        public boolean autoMirrorDrawable = true;

        public boolean copyTo(State other) {
            if (other == null) throw new IllegalArgumentException();
            if (!other.getClass().equals(getClass())) throw new IllegalArgumentException();
            final boolean changed = other.visible != visible
                    || !Objects.equals(other.icon, icon)
                    || !Objects.equals(other.label, label)
                    || !Objects.equals(other.contentDescription, contentDescription)
                    || !Objects.equals(other.autoMirrorDrawable, autoMirrorDrawable)
                    || !Objects.equals(other.dualLabelContentDescription,
                    dualLabelContentDescription);
            other.visible = visible;
            other.icon = icon;
            other.label = label;
            other.contentDescription = contentDescription;
            other.dualLabelContentDescription = dualLabelContentDescription;
            other.autoMirrorDrawable = autoMirrorDrawable;
            return changed;
        }

        @Override
        public String toString() {
            return toStringBuilder().toString();
        }

        protected StringBuilder toStringBuilder() {
            final StringBuilder sb = new StringBuilder(getClass().getSimpleName()).append('[');
            sb.append("visible=").append(visible);
            sb.append(",icon=").append(icon);
            sb.append(",label=").append(label);
            sb.append(",contentDescription=").append(contentDescription);
            sb.append(",dualLabelContentDescription=").append(dualLabelContentDescription);
            sb.append(",autoMirrorDrawable=").append(autoMirrorDrawable);
            return sb.append(']');
        }
    }

    public static class BooleanState extends State {
        public boolean value;

        @Override
        public boolean copyTo(State other) {
            final BooleanState o = (BooleanState) other;
            final boolean changed = super.copyTo(other) || o.value != value;
            o.value = value;
            return changed;
        }

        @Override
        protected StringBuilder toStringBuilder() {
            final StringBuilder rt = super.toStringBuilder();
            rt.insert(rt.length() - 1, ",value=" + value);
            return rt;
        }
    }

    public static final class SignalState extends State {
        public boolean enabled;
        public boolean connected;
        public boolean activityIn;
        public boolean activityOut;
        public int overlayIconId;
        public boolean filter;
        public boolean isOverlayIconWide;

        @Override
        public boolean copyTo(State other) {
            final SignalState o = (SignalState) other;
            final boolean changed = o.enabled != enabled
                    || o.connected != connected || o.activityIn != activityIn
                    || o.activityOut != activityOut
                    || o.overlayIconId != overlayIconId
                    || o.isOverlayIconWide != isOverlayIconWide;
            o.enabled = enabled;
            o.connected = connected;
            o.activityIn = activityIn;
            o.activityOut = activityOut;
            o.overlayIconId = overlayIconId;
            o.filter = filter;
            o.isOverlayIconWide = isOverlayIconWide;
            return super.copyTo(other) || changed;
        }

        @Override
        protected StringBuilder toStringBuilder() {
            final StringBuilder rt = super.toStringBuilder();
            rt.insert(rt.length() - 1, ",enabled=" + enabled);
            rt.insert(rt.length() - 1, ",connected=" + connected);
            rt.insert(rt.length() - 1, ",activityIn=" + activityIn);
            rt.insert(rt.length() - 1, ",activityOut=" + activityOut);
            rt.insert(rt.length() - 1, ",overlayIconId=" + overlayIconId);
            rt.insert(rt.length() - 1, ",filter=" + filter);
            rt.insert(rt.length() - 1, ",wideOverlayIcon=" + isOverlayIconWide);
            return rt;
        }
    }
}<|MERGE_RESOLUTION|>--- conflicted
+++ resolved
@@ -88,23 +88,6 @@
         mSpec = spec;
         mContext = host.getContext();
         mHandler = new H(host.getLooper());
-    }
-
-<<<<<<< HEAD
-    public boolean isNativeDualTargets() {
-        return false;
-=======
-    /**
-     * Returns whether dual targets are supported by this tile.
-     * As all tiles can be turned into dual-target tiles since
-     * implementing QS reordering, this call will always return
-     * true and has been deprecated.
-     *
-     * @deprecated
-     */
-    public final boolean supportsDualTargets() {
-        return true;
->>>>>>> a685a086
     }
 
     /**
@@ -372,10 +355,7 @@
         Looper getLooper();
         Context getContext();
         QSTile<?>[] getTiles();
-<<<<<<< HEAD
-=======
         QSTile<?>[] getHiddenTiles();
->>>>>>> a685a086
         void setCallback(Callback callback);
         BluetoothController getBluetoothController();
         LocationController getLocationController();
