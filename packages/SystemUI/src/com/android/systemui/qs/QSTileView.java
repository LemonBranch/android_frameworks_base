--- conflicted
+++ resolved
@@ -153,17 +153,10 @@
             dualLabel.setTypeface(CONDENSED);
             dualLabel.setTextSize(TypedValue.COMPLEX_UNIT_PX,
                     res.getDimensionPixelSize(R.dimen.qs_tile_text_size));
-<<<<<<< HEAD
-            dualLabel.setClickable(true);
-            dualLabel.setOnClickListener(mClickSecondary);
-            dualLabel.setLongClickable(true);
-            dualLabel.setOnLongClickListener(mLongClick);
-=======
             dualLabel.setOnClickListener(mClickSecondary);
             dualLabel.setClickable(mClickSecondary != null);
             dualLabel.setOnLongClickListener(mLongClick);
             dualLabel.setLongClickable(mLongClick != null);
->>>>>>> a685a086
             dualLabel.setFocusable(true);
             dualLabel.setText(labelText);
             dualLabel.setContentDescription(labelDescription);
@@ -216,15 +209,9 @@
         final View other = dual ? this : mTopBackgroundView;
 
         priority.setOnClickListener(mClickPrimary);
-<<<<<<< HEAD
-        priority.setClickable(true);
-        priority.setOnLongClickListener(mLongClick);
-        priority.setLongClickable(true);
-=======
         priority.setClickable(mClickPrimary != null);
         priority.setOnLongClickListener(mLongClick);
         priority.setLongClickable(mLongClick != null);
->>>>>>> a685a086
         other.setOnClickListener(null);
         other.setClickable(false);
         other.setOnLongClickListener(null);
@@ -257,13 +244,10 @@
     }
 
     public void init(OnClickListener clickPrimary, OnClickListener clickSecondary,
-            OnLongClickListener longClick, OnDragListener drag) {
+            OnLongClickListener longClick) {
         mClickPrimary = clickPrimary;
         mClickSecondary = clickSecondary;
         mLongClick = longClick;
-<<<<<<< HEAD
-        setOnDragListener(drag);
-=======
 
         final View priority = mDual ? mTopBackgroundView : this;
         final View other = mDual ? this : mTopBackgroundView;
@@ -291,7 +275,6 @@
             mDualLabel.setOnLongClickListener(longClick);
             mDualLabel.setLongClickable(longClick != null);
         }
->>>>>>> a685a086
     }
 
     protected View createIcon() {
