/*
 * Copyright (C) 2017 The Android Open Source Project
 *
 * Licensed under the Apache License, Version 2.0 (the "License");
 * you may not use this file except in compliance with the License.
 * You may obtain a copy of the License at
 *
 *      http://www.apache.org/licenses/LICENSE-2.0
 *
 * Unless required by applicable law or agreed to in writing, software
 * distributed under the License is distributed on an "AS IS" BASIS,
 * WITHOUT WARRANTIES OR CONDITIONS OF ANY KIND, either express or implied.
 * See the License for the specific language governing permissions and
 * limitations under the License
 */

package com.android.systemui.keyguard;

import android.annotation.AnyThread;
import android.app.ActivityManager;
import android.app.AlarmManager;
import android.app.PendingIntent;
import android.content.BroadcastReceiver;
import android.content.ContentResolver;
import android.content.Context;
import android.content.Intent;
import android.content.IntentFilter;
<<<<<<< HEAD
=======
import android.graphics.Typeface;
import android.graphics.drawable.Icon;
>>>>>>> de843449
import android.icu.text.DateFormat;
import android.icu.text.DisplayContext;
import android.media.MediaMetadata;
import android.net.Uri;
import android.os.Handler;
import android.os.Trace;
import android.provider.Settings;
import android.service.notification.ZenModeConfig;
import android.text.Spannable;
import android.text.SpannableStringBuilder;
import android.text.TextUtils;
import android.text.style.StyleSpan;

import androidx.core.graphics.drawable.IconCompat;
import androidx.slice.Slice;
import androidx.slice.SliceProvider;
import androidx.slice.builders.ListBuilder;
import androidx.slice.builders.ListBuilder.RowBuilder;
import androidx.slice.builders.SliceAction;

import androidx.core.graphics.drawable.IconCompat;
import androidx.slice.Slice;
import androidx.slice.SliceProvider;
import androidx.slice.builders.ListBuilder;
import androidx.slice.builders.ListBuilder.RowBuilder;
import androidx.slice.builders.SliceAction;

import com.android.internal.annotations.VisibleForTesting;
import com.android.keyguard.KeyguardUpdateMonitor;
import com.android.keyguard.KeyguardUpdateMonitorCallback;
import com.android.systemui.Dependency;
import com.android.systemui.R;
import com.android.systemui.statusbar.NotificationMediaManager;
import com.android.systemui.statusbar.policy.NextAlarmController;
import com.android.systemui.statusbar.policy.NextAlarmControllerImpl;
import com.android.systemui.statusbar.policy.ZenModeController;
import com.android.systemui.statusbar.policy.ZenModeControllerImpl;

import java.util.Date;
import java.util.Locale;
import java.util.TimeZone;
import java.util.concurrent.TimeUnit;

/**
 * Simple Slice provider that shows the current date.
 */
public class KeyguardSliceProvider extends SliceProvider implements
        NextAlarmController.NextAlarmChangeCallback, ZenModeController.Callback,
        NotificationMediaManager.MediaListener {

    private static final StyleSpan BOLD_STYLE = new StyleSpan(Typeface.BOLD);
    public static final String KEYGUARD_SLICE_URI = "content://com.android.systemui.keyguard/main";
    public static final String KEYGUARD_DATE_URI = "content://com.android.systemui.keyguard/date";
    public static final String KEYGUARD_NEXT_ALARM_URI =
            "content://com.android.systemui.keyguard/alarm";
    public static final String KEYGUARD_DND_URI = "content://com.android.systemui.keyguard/dnd";
    public static final String KEYGUARD_MEDIA_URI =
            "content://com.android.systemui.keyguard/media";
    public static final String KEYGUARD_ACTION_URI =
            "content://com.android.systemui.keyguard/action";

    /**
     * Only show alarms that will ring within N hours.
     */
    @VisibleForTesting
    static final int ALARM_VISIBILITY_HOURS = 12;

    private static KeyguardSliceProvider sInstance;

    protected final Uri mSliceUri;
    protected final Uri mDateUri;
    protected final Uri mAlarmUri;
    protected final Uri mDndUri;
    protected final Uri mMediaUri;
    private final Date mCurrentTime = new Date();
    private final Handler mHandler;
    private final AlarmManager.OnAlarmListener mUpdateNextAlarm = this::updateNextAlarm;
    private ZenModeController mZenModeController;
    private String mDatePattern;
    private DateFormat mDateFormat;
    private String mLastText;
    private boolean mRegistered;
    private String mNextAlarm;
    private NextAlarmController mNextAlarmController;
    protected AlarmManager mAlarmManager;
    protected ContentResolver mContentResolver;
    private AlarmManager.AlarmClockInfo mNextAlarmInfo;
    private PendingIntent mPendingIntent;
<<<<<<< HEAD
=======
    protected NotificationMediaManager mMediaManager;
    protected MediaMetadata mMediaMetaData;
>>>>>>> de843449

    /**
     * Receiver responsible for time ticking and updating the date format.
     */
    @VisibleForTesting
    final BroadcastReceiver mIntentReceiver = new BroadcastReceiver() {
        @Override
        public void onReceive(Context context, Intent intent) {
            final String action = intent.getAction();
            if (Intent.ACTION_DATE_CHANGED.equals(action)) {
                synchronized (this) {
                    updateClockLocked();
                }
            } else if (Intent.ACTION_LOCALE_CHANGED.equals(action)) {
                synchronized (this) {
                    cleanDateFormatLocked();
                }
            }
        }
    };

    @VisibleForTesting
    final KeyguardUpdateMonitorCallback mKeyguardUpdateMonitorCallback =
            new KeyguardUpdateMonitorCallback() {
                @Override
                public void onTimeChanged() {
                    synchronized (this) {
                        updateClockLocked();
                    }
                }

                @Override
                public void onTimeZoneChanged(TimeZone timeZone) {
                    synchronized (this) {
                        cleanDateFormatLocked();
                    }
                }
            };

    public KeyguardSliceProvider() {
        this(new Handler());
    }

    public static KeyguardSliceProvider getAttachedInstance() {
        return KeyguardSliceProvider.sInstance;
    }

    @VisibleForTesting
    KeyguardSliceProvider(Handler handler) {
        mHandler = handler;
        mSliceUri = Uri.parse(KEYGUARD_SLICE_URI);
        mDateUri = Uri.parse(KEYGUARD_DATE_URI);
        mAlarmUri = Uri.parse(KEYGUARD_NEXT_ALARM_URI);
        mDndUri = Uri.parse(KEYGUARD_DND_URI);
        mMediaUri = Uri.parse(KEYGUARD_MEDIA_URI);
    }

    public void initDependencies() {
        mMediaManager = Dependency.get(NotificationMediaManager.class);
        mMediaManager.addCallback(this);
    }

    @AnyThread
    @Override
    public Slice onBindSlice(Uri sliceUri) {
        Trace.beginSection("KeyguardSliceProvider#onBindSlice");
<<<<<<< HEAD
        ListBuilder builder = new ListBuilder(getContext(), mSliceUri, ListBuilder.INFINITY);
        builder.addRow(new RowBuilder(mDateUri).setTitle(mLastText));
        addNextAlarm(builder);
        addZenMode(builder);
        addPrimaryAction(builder);
        Slice slice = builder.build();
        Trace.endSection();
        return slice;
=======
        Slice slice;
        synchronized (this) {
            ListBuilder builder = new ListBuilder(getContext(), mSliceUri, ListBuilder.INFINITY);
            if (mMediaMetaData != null) {
                addMediaLocked(builder);
            } else {
                builder.addRow(new RowBuilder(mDateUri).setTitle(mLastText));
                addNextAlarmLocked(builder);
                addZenModeLocked(builder);
            }
            addPrimaryActionLocked(builder);
            slice = builder.build();
        }
        Trace.endSection();
        return slice;
    }

    protected void addMediaLocked(ListBuilder listBuilder) {
        if (mMediaMetaData != null) {
            SpannableStringBuilder builder = new SpannableStringBuilder();
            CharSequence title = mMediaMetaData.getText(MediaMetadata.METADATA_KEY_TITLE);
            if (TextUtils.isEmpty(title)) {
                title = getContext().getResources().getString(R.string.music_controls_no_title);
            }
            builder.append(title);
            builder.setSpan(BOLD_STYLE, 0, title.length(), Spannable.SPAN_INCLUSIVE_EXCLUSIVE);

            CharSequence album = mMediaMetaData.getText(MediaMetadata.METADATA_KEY_ARTIST);
            if (!TextUtils.isEmpty(album)) {
                builder.append("  ").append(album);
            }

            RowBuilder mediaBuilder = new RowBuilder(mMediaUri).setTitle(builder);
            Icon notificationIcon = mMediaManager.getMediaIcon();
            if (notificationIcon != null) {
                IconCompat icon = IconCompat.createFromIcon(notificationIcon);
                mediaBuilder.addEndItem(icon, ListBuilder.ICON_IMAGE);
            }

            listBuilder.addRow(mediaBuilder);
        }
>>>>>>> de843449
    }

    protected void addPrimaryActionLocked(ListBuilder builder) {
        // Add simple action because API requires it; Keyguard handles presenting
        // its own slices so this action + icon are actually never used.
        IconCompat icon = IconCompat.createWithResource(getContext(),
                R.drawable.ic_access_alarms_big);
        SliceAction action = SliceAction.createDeeplink(mPendingIntent, icon,
                ListBuilder.ICON_IMAGE, mLastText);
        RowBuilder primaryActionRow = new RowBuilder(Uri.parse(KEYGUARD_ACTION_URI))
                .setPrimaryAction(action);
        builder.addRow(primaryActionRow);
    }

    protected void addNextAlarmLocked(ListBuilder builder) {
        if (TextUtils.isEmpty(mNextAlarm)) {
            return;
        }
        IconCompat alarmIcon = IconCompat.createWithResource(getContext(),
                R.drawable.ic_access_alarms_big);
        RowBuilder alarmRowBuilder = new RowBuilder(mAlarmUri)
                .setTitle(mNextAlarm)
                .addEndItem(alarmIcon, ListBuilder.ICON_IMAGE);
        builder.addRow(alarmRowBuilder);
    }

    /**
     * Add zen mode (DND) icon to slice if it's enabled.
     * @param builder The slice builder.
     */
<<<<<<< HEAD
    protected void addZenMode(ListBuilder builder) {
=======
    protected void addZenModeLocked(ListBuilder builder) {
>>>>>>> de843449
        if (!isDndOn()) {
            return;
        }
        RowBuilder dndBuilder = new RowBuilder(mDndUri)
                .setContentDescription(getContext().getResources()
                        .getString(R.string.accessibility_quick_settings_dnd))
                .addEndItem(IconCompat.createWithResource(getContext(), R.drawable.stat_sys_dnd),
                        ListBuilder.ICON_IMAGE);
        builder.addRow(dndBuilder);
    }

    /**
     * Return true if DND is enabled.
     */
    protected boolean isDndOn() {
        return mZenModeController.getZen() != Settings.Global.ZEN_MODE_OFF;
    }

    @Override
    public boolean onCreateSliceProvider() {
        mAlarmManager = getContext().getSystemService(AlarmManager.class);
        mContentResolver = getContext().getContentResolver();
        mNextAlarmController = new NextAlarmControllerImpl(getContext());
        mNextAlarmController.addCallback(this);
        mZenModeController = new ZenModeControllerImpl(getContext(), mHandler);
        mZenModeController.addCallback(this);
        mDatePattern = getContext().getString(R.string.system_ui_aod_date_pattern);
        mPendingIntent = PendingIntent.getActivity(getContext(), 0, new Intent(), 0);
        KeyguardSliceProvider.sInstance = this;
        registerClockUpdate();
        updateClockLocked();
        return true;
    }

    @Override
    public void onZenChanged(int zen) {
        notifyChange();
    }

    @Override
    public void onConfigChanged(ZenModeConfig config) {
        notifyChange();
    }

    private void updateNextAlarm() {
<<<<<<< HEAD
        if (withinNHours(mNextAlarmInfo, ALARM_VISIBILITY_HOURS)) {
            String pattern = android.text.format.DateFormat.is24HourFormat(getContext(),
                    ActivityManager.getCurrentUser()) ? "HH:mm" : "h:mm";
            mNextAlarm = android.text.format.DateFormat.format(pattern,
                    mNextAlarmInfo.getTriggerTime()).toString();
        } else {
            mNextAlarm = "";
=======
        synchronized (this) {
            if (withinNHoursLocked(mNextAlarmInfo, ALARM_VISIBILITY_HOURS)) {
                String pattern = android.text.format.DateFormat.is24HourFormat(getContext(),
                        ActivityManager.getCurrentUser()) ? "HH:mm" : "h:mm";
                mNextAlarm = android.text.format.DateFormat.format(pattern,
                        mNextAlarmInfo.getTriggerTime()).toString();
            } else {
                mNextAlarm = "";
            }
>>>>>>> de843449
        }
        notifyChange();
    }

    private boolean withinNHoursLocked(AlarmManager.AlarmClockInfo alarmClockInfo, int hours) {
        if (alarmClockInfo == null) {
            return false;
        }

        long limit = System.currentTimeMillis() + TimeUnit.HOURS.toMillis(hours);
        return mNextAlarmInfo.getTriggerTime() <= limit;
    }

    /**
     * Registers a broadcast receiver for clock updates, include date, time zone and manually
     * changing the date/time via the settings app.
     */
    private void registerClockUpdate() {
        synchronized (this) {
            if (mRegistered) {
                return;
            }

            IntentFilter filter = new IntentFilter();
            filter.addAction(Intent.ACTION_DATE_CHANGED);
            filter.addAction(Intent.ACTION_LOCALE_CHANGED);
            getContext().registerReceiver(mIntentReceiver, filter, null /* permission*/,
                    null /* scheduler */);
            getKeyguardUpdateMonitor().registerCallback(mKeyguardUpdateMonitorCallback);
            mRegistered = true;
        }
    }

    @VisibleForTesting
    boolean isRegistered() {
        synchronized (this) {
            return mRegistered;
        }
    }

    protected void updateClockLocked() {
        final String text = getFormattedDateLocked();
        if (!text.equals(mLastText)) {
            mLastText = text;
            notifyChange();
        }
    }

    protected String getFormattedDateLocked() {
        if (mDateFormat == null) {
            final Locale l = Locale.getDefault();
            DateFormat format = DateFormat.getInstanceForSkeleton(mDatePattern, l);
            format.setContext(DisplayContext.CAPITALIZATION_FOR_STANDALONE);
            mDateFormat = format;
        }
        mCurrentTime.setTime(System.currentTimeMillis());
        return mDateFormat.format(mCurrentTime);
    }

    @VisibleForTesting
    void cleanDateFormatLocked() {
        mDateFormat = null;
    }

    @Override
    public void onNextAlarmChanged(AlarmManager.AlarmClockInfo nextAlarm) {
        synchronized (this) {
            mNextAlarmInfo = nextAlarm;
            mAlarmManager.cancel(mUpdateNextAlarm);

            long triggerAt = mNextAlarmInfo == null ? -1 : mNextAlarmInfo.getTriggerTime()
                    - TimeUnit.HOURS.toMillis(ALARM_VISIBILITY_HOURS);
            if (triggerAt > 0) {
                mAlarmManager.setExact(AlarmManager.RTC, triggerAt, "lock_screen_next_alarm",
                        mUpdateNextAlarm, mHandler);
            }
        }
        updateNextAlarm();
    }

    @VisibleForTesting
    protected KeyguardUpdateMonitor getKeyguardUpdateMonitor() {
        return KeyguardUpdateMonitor.getInstance(getContext());
    }

    @Override
    public void onMetadataChanged(MediaMetadata metadata) {
        synchronized (this) {
            mMediaMetaData = metadata;
        }
        notifyChange();
    }

    protected void notifyChange() {
        mContentResolver.notifyChange(mSliceUri, null /* observer */);
    }
}<|MERGE_RESOLUTION|>--- conflicted
+++ resolved
@@ -25,11 +25,8 @@
 import android.content.Context;
 import android.content.Intent;
 import android.content.IntentFilter;
-<<<<<<< HEAD
-=======
 import android.graphics.Typeface;
 import android.graphics.drawable.Icon;
->>>>>>> de843449
 import android.icu.text.DateFormat;
 import android.icu.text.DisplayContext;
 import android.media.MediaMetadata;
@@ -42,13 +39,6 @@
 import android.text.SpannableStringBuilder;
 import android.text.TextUtils;
 import android.text.style.StyleSpan;
-
-import androidx.core.graphics.drawable.IconCompat;
-import androidx.slice.Slice;
-import androidx.slice.SliceProvider;
-import androidx.slice.builders.ListBuilder;
-import androidx.slice.builders.ListBuilder.RowBuilder;
-import androidx.slice.builders.SliceAction;
 
 import androidx.core.graphics.drawable.IconCompat;
 import androidx.slice.Slice;
@@ -118,11 +108,8 @@
     protected ContentResolver mContentResolver;
     private AlarmManager.AlarmClockInfo mNextAlarmInfo;
     private PendingIntent mPendingIntent;
-<<<<<<< HEAD
-=======
     protected NotificationMediaManager mMediaManager;
     protected MediaMetadata mMediaMetaData;
->>>>>>> de843449
 
     /**
      * Receiver responsible for time ticking and updating the date format.
@@ -189,16 +176,6 @@
     @Override
     public Slice onBindSlice(Uri sliceUri) {
         Trace.beginSection("KeyguardSliceProvider#onBindSlice");
-<<<<<<< HEAD
-        ListBuilder builder = new ListBuilder(getContext(), mSliceUri, ListBuilder.INFINITY);
-        builder.addRow(new RowBuilder(mDateUri).setTitle(mLastText));
-        addNextAlarm(builder);
-        addZenMode(builder);
-        addPrimaryAction(builder);
-        Slice slice = builder.build();
-        Trace.endSection();
-        return slice;
-=======
         Slice slice;
         synchronized (this) {
             ListBuilder builder = new ListBuilder(getContext(), mSliceUri, ListBuilder.INFINITY);
@@ -240,7 +217,6 @@
 
             listBuilder.addRow(mediaBuilder);
         }
->>>>>>> de843449
     }
 
     protected void addPrimaryActionLocked(ListBuilder builder) {
@@ -271,11 +247,7 @@
      * Add zen mode (DND) icon to slice if it's enabled.
      * @param builder The slice builder.
      */
-<<<<<<< HEAD
-    protected void addZenMode(ListBuilder builder) {
-=======
     protected void addZenModeLocked(ListBuilder builder) {
->>>>>>> de843449
         if (!isDndOn()) {
             return;
         }
@@ -321,15 +293,6 @@
     }
 
     private void updateNextAlarm() {
-<<<<<<< HEAD
-        if (withinNHours(mNextAlarmInfo, ALARM_VISIBILITY_HOURS)) {
-            String pattern = android.text.format.DateFormat.is24HourFormat(getContext(),
-                    ActivityManager.getCurrentUser()) ? "HH:mm" : "h:mm";
-            mNextAlarm = android.text.format.DateFormat.format(pattern,
-                    mNextAlarmInfo.getTriggerTime()).toString();
-        } else {
-            mNextAlarm = "";
-=======
         synchronized (this) {
             if (withinNHoursLocked(mNextAlarmInfo, ALARM_VISIBILITY_HOURS)) {
                 String pattern = android.text.format.DateFormat.is24HourFormat(getContext(),
@@ -339,7 +302,6 @@
             } else {
                 mNextAlarm = "";
             }
->>>>>>> de843449
         }
         notifyChange();
     }
