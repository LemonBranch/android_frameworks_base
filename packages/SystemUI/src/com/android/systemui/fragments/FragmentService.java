/*
 * Copyright (C) 2016 The Android Open Source Project
 *
 * Licensed under the Apache License, Version 2.0 (the "License"); you may not use this file
 * except in compliance with the License. You may obtain a copy of the License at
 *
 *      http://www.apache.org/licenses/LICENSE-2.0
 *
 * Unless required by applicable law or agreed to in writing, software distributed under the
 * License is distributed on an "AS IS" BASIS, WITHOUT WARRANTIES OR CONDITIONS OF ANY
 * KIND, either express or implied. See the License for the specific language governing
 * permissions and limitations under the License.
 */

package com.android.systemui.fragments;

<<<<<<< HEAD
=======
import android.app.Fragment;
>>>>>>> de843449
import android.content.res.Configuration;
import android.os.Handler;
import android.util.ArrayMap;
import android.view.View;

import com.android.systemui.ConfigurationChangedReceiver;
import com.android.systemui.Dumpable;
<<<<<<< HEAD
=======
import com.android.systemui.SystemUIFactory;
import com.android.systemui.qs.QSFragment;
import com.android.systemui.statusbar.phone.NavigationBarFragment;
>>>>>>> de843449

import java.io.FileDescriptor;
import java.io.PrintWriter;
import java.lang.reflect.Method;
import java.lang.reflect.Modifier;

import javax.inject.Inject;
import javax.inject.Singleton;

import dagger.Subcomponent;

/**
 * Holds a map of root views to FragmentHostStates and generates them as needed.
 * Also dispatches the configuration changes to all current FragmentHostStates.
 */
@Singleton
public class FragmentService implements ConfigurationChangedReceiver, Dumpable {

    private static final String TAG = "FragmentService";

    private final ArrayMap<View, FragmentHostState> mHosts = new ArrayMap<>();
    private final ArrayMap<String, Method> mInjectionMap = new ArrayMap<>();
    private final Handler mHandler = new Handler();
<<<<<<< HEAD
=======
    private final FragmentCreator mFragmentCreator;

    @Inject
    public FragmentService(SystemUIFactory.SystemUIRootComponent rootComponent) {
        mFragmentCreator = rootComponent.createFragmentCreator();
        initInjectionMap();
    }

    ArrayMap<String, Method> getInjectionMap() {
        return mInjectionMap;
    }

    FragmentCreator getFragmentCreator() {
        return mFragmentCreator;
    }

    private void initInjectionMap() {
        for (Method method : FragmentCreator.class.getDeclaredMethods()) {
            if (Fragment.class.isAssignableFrom(method.getReturnType())
                    && (method.getModifiers() & Modifier.PUBLIC) != 0) {
                mInjectionMap.put(method.getReturnType().getName(), method);
            }
        }
    }
>>>>>>> de843449

    public FragmentHostManager getFragmentHostManager(View view) {
        View root = view.getRootView();
        FragmentHostState state = mHosts.get(root);
        if (state == null) {
            state = new FragmentHostState(root);
            mHosts.put(root, state);
        }
        return state.getFragmentHostManager();
    }

    public void removeAndDestroy(View view) {
        final FragmentHostState state = mHosts.remove(view.getRootView());
        if (state != null) {
            state.mFragmentHostManager.destroy();
        }
    }

    public void destroyAll() {
        for (FragmentHostState state : mHosts.values()) {
            state.mFragmentHostManager.destroy();
        }
    }

    @Override
    public void onConfigurationChanged(Configuration newConfig) {
        for (FragmentHostState state : mHosts.values()) {
            state.sendConfigurationChange(newConfig);
        }
    }

    @Override
    public void dump(FileDescriptor fd, PrintWriter pw, String[] args) {
        pw.println("Dumping fragments:");
        for (FragmentHostState state : mHosts.values()) {
            state.mFragmentHostManager.getFragmentManager().dump("  ", fd, pw, args);
        }
    }

    /**
     * The subcomponent of dagger that holds all fragments that need injection.
     */
    @Subcomponent
    public interface FragmentCreator {
        /**
         * Inject a NavigationBarFragment.
         */
        NavigationBarFragment createNavigationBarFragment();
        /**
         * Inject a QSFragment.
         */
        QSFragment createQSFragment();
    }

    private class FragmentHostState {
        private final View mView;

        private FragmentHostManager mFragmentHostManager;

        public FragmentHostState(View view) {
            mView = view;
            mFragmentHostManager = new FragmentHostManager(FragmentService.this, mView);
        }

        public void sendConfigurationChange(Configuration newConfig) {
            mHandler.post(() -> handleSendConfigurationChange(newConfig));
        }

        public FragmentHostManager getFragmentHostManager() {
            return mFragmentHostManager;
        }

        private void handleSendConfigurationChange(Configuration newConfig) {
            mFragmentHostManager.onConfigurationChanged(newConfig);
        }
    }
}<|MERGE_RESOLUTION|>--- conflicted
+++ resolved
@@ -14,10 +14,7 @@
 
 package com.android.systemui.fragments;
 
-<<<<<<< HEAD
-=======
 import android.app.Fragment;
->>>>>>> de843449
 import android.content.res.Configuration;
 import android.os.Handler;
 import android.util.ArrayMap;
@@ -25,12 +22,9 @@
 
 import com.android.systemui.ConfigurationChangedReceiver;
 import com.android.systemui.Dumpable;
-<<<<<<< HEAD
-=======
 import com.android.systemui.SystemUIFactory;
 import com.android.systemui.qs.QSFragment;
 import com.android.systemui.statusbar.phone.NavigationBarFragment;
->>>>>>> de843449
 
 import java.io.FileDescriptor;
 import java.io.PrintWriter;
@@ -54,8 +48,6 @@
     private final ArrayMap<View, FragmentHostState> mHosts = new ArrayMap<>();
     private final ArrayMap<String, Method> mInjectionMap = new ArrayMap<>();
     private final Handler mHandler = new Handler();
-<<<<<<< HEAD
-=======
     private final FragmentCreator mFragmentCreator;
 
     @Inject
@@ -80,7 +72,6 @@
             }
         }
     }
->>>>>>> de843449
 
     public FragmentHostManager getFragmentHostManager(View view) {
         View root = view.getRootView();
