/*
 * Copyright (C) 2016 The Android Open Source Project
 *
 * Licensed under the Apache License, Version 2.0 (the "License"); you may not use this file
 * except in compliance with the License. You may obtain a copy of the License at
 *
 *      http://www.apache.org/licenses/LICENSE-2.0
 *
 * Unless required by applicable law or agreed to in writing, software distributed under the
 * License is distributed on an "AS IS" BASIS, WITHOUT WARRANTIES OR CONDITIONS OF ANY
 * KIND, either express or implied. See the License for the specific language governing
 * permissions and limitations under the License.
 */

package com.android.systemui.tuner;

import android.content.BroadcastReceiver;
import android.content.ComponentName;
import android.content.Context;
import android.content.Intent;
import android.content.IntentFilter;
import android.content.pm.PackageInfo;
import android.content.pm.PackageManager;
import android.content.pm.ResolveInfo;
import android.net.Uri;
import android.os.Bundle;
import android.provider.Settings;
import android.util.ArrayMap;
import android.util.ArraySet;
import android.view.View;

import androidx.preference.PreferenceFragment;
import androidx.preference.PreferenceScreen;
import androidx.preference.PreferenceViewHolder;
import androidx.preference.SwitchPreference;

import com.android.internal.util.ArrayUtils;
import com.android.systemui.Dependency;
import com.android.systemui.R;
import com.android.systemui.plugins.PluginEnablerImpl;
import com.android.systemui.shared.plugins.PluginEnabler;
import com.android.systemui.shared.plugins.PluginInstanceManager;
import com.android.systemui.shared.plugins.PluginManager;
import com.android.systemui.shared.plugins.PluginPrefs;

import java.util.List;
import java.util.Set;

public class PluginFragment extends PreferenceFragment {

    public static final String ACTION_PLUGIN_SETTINGS
            = "com.android.systemui.action.PLUGIN_SETTINGS";

    private PluginPrefs mPluginPrefs;
    private PluginEnabler mPluginEnabler;

    @Override
    public void onCreate(Bundle savedInstanceState) {
        super.onCreate(savedInstanceState);
        IntentFilter filter = new IntentFilter(Intent.ACTION_PACKAGE_ADDED);
        filter.addAction(Intent.ACTION_PACKAGE_CHANGED);
        filter.addAction(Intent.ACTION_PACKAGE_REMOVED);
        filter.addDataScheme("package");
        getContext().registerReceiver(mReceiver, filter);
        filter = new IntentFilter(Intent.ACTION_USER_UNLOCKED);
        getContext().registerReceiver(mReceiver, filter);
    }

    @Override
    public void onDestroy() {
        super.onDestroy();
        getContext().unregisterReceiver(mReceiver);
    }

    @Override
    public void onCreatePreferences(Bundle savedInstanceState, String rootKey) {
        mPluginEnabler = new PluginEnablerImpl(getContext());
        loadPrefs();
    }

    private void loadPrefs() {
        PluginManager manager = Dependency.get(PluginManager.class);
        PreferenceScreen screen = getPreferenceManager().createPreferenceScreen(getContext());
        screen.setOrderingAsAdded(false);
        Context prefContext = getPreferenceManager().getContext();
        mPluginPrefs = new PluginPrefs(getContext());
        PackageManager pm = getContext().getPackageManager();

        Set<String> pluginActions = mPluginPrefs.getPluginList();
        ArrayMap<String, ArraySet<String>> plugins = new ArrayMap<>();
        for (String action : pluginActions) {
            String name = toName(action);
            List<ResolveInfo> result = pm.queryIntentServices(
                    new Intent(action), PackageManager.MATCH_DISABLED_COMPONENTS);
            for (ResolveInfo info : result) {
                String packageName = info.serviceInfo.packageName;
                if (!plugins.containsKey(packageName)) {
                    plugins.put(packageName, new ArraySet<>());
                }
                plugins.get(packageName).add(name);
            }
        }

        List<PackageInfo> apps = pm.getPackagesHoldingPermissions(new String[]{
                PluginInstanceManager.PLUGIN_PERMISSION},
                PackageManager.MATCH_DISABLED_COMPONENTS | PackageManager.GET_SERVICES);
        apps.forEach(app -> {
            if (!plugins.containsKey(app.packageName)) return;
            if (ArrayUtils.contains(manager.getWhitelistedPlugins(), app.packageName)) {
                // Don't manage whitelisted plugins, they are part of the OS.
                return;
            }
            SwitchPreference pref = new PluginPreference(prefContext, app, mPluginEnabler);
            pref.setSummary("Plugins: " + toString(plugins.get(app.packageName)));
            screen.addPreference(pref);
        });
        setPreferenceScreen(screen);
    }

    private String toString(ArraySet<String> plugins) {
        StringBuilder b = new StringBuilder();
        for (String string : plugins) {
            if (b.length() != 0) {
                b.append(", ");
            }
            b.append(string);
        }
        return b.toString();
    }

    private String toName(String action) {
        String str = action.replace("com.android.systemui.action.PLUGIN_", "");
        StringBuilder b = new StringBuilder();
        for (String s : str.split("_")) {
            if (b.length() != 0) {
                b.append(' ');
            }
            b.append(s.substring(0, 1));
            b.append(s.substring(1).toLowerCase());
        }
        return b.toString();
    }

    private final BroadcastReceiver mReceiver = new BroadcastReceiver() {
        @Override
        public void onReceive(Context context, Intent intent) {
            loadPrefs();
        }
    };

    private static class PluginPreference extends SwitchPreference {
        private final boolean mHasSettings;
        private final PackageInfo mInfo;
        private final PluginEnabler mPluginEnabler;

        public PluginPreference(Context prefContext, PackageInfo info, PluginEnabler pluginEnabler) {
            super(prefContext);
            PackageManager pm = prefContext.getPackageManager();
            mHasSettings = pm.resolveActivity(new Intent(ACTION_PLUGIN_SETTINGS)
                    .setPackage(info.packageName), 0) != null;
            mInfo = info;
            mPluginEnabler = pluginEnabler;
            setTitle(info.applicationInfo.loadLabel(pm));
            setChecked(isPluginEnabled());
            setWidgetLayoutResource(R.layout.tuner_widget_settings_switch);
        }

        private boolean isPluginEnabled() {
            for (int i = 0; i < mInfo.services.length; i++) {
                ComponentName componentName = new ComponentName(mInfo.packageName,
                        mInfo.services[i].name);
                if (!mPluginEnabler.isEnabled(componentName)) {
                    return false;
                }
            }
            return true;
        }

        @Override
        protected boolean persistBoolean(boolean isEnabled) {
            boolean shouldSendBroadcast = false;
            for (int i = 0; i < mInfo.services.length; i++) {
                ComponentName componentName = new ComponentName(mInfo.packageName,
                        mInfo.services[i].name);

                if (mPluginEnabler.isEnabled(componentName) != isEnabled) {
<<<<<<< HEAD
                    mPluginEnabler.setEnabled(componentName, isEnabled);
=======
                    if (isEnabled) {
                        mPluginEnabler.setEnabled(componentName);
                    } else {
                        mPluginEnabler.setDisabled(componentName, PluginEnabler.DISABLED_MANUALLY);
                    }
>>>>>>> de843449
                    shouldSendBroadcast = true;
                }
            }
            if (shouldSendBroadcast) {
                final String pkg = mInfo.packageName;
                final Intent intent = new Intent(PluginManager.PLUGIN_CHANGED,
                        pkg != null ? Uri.fromParts("package", pkg, null) : null);
                getContext().sendBroadcast(intent);
            }
            return true;
        }

        @Override
        public void onBindViewHolder(PreferenceViewHolder holder) {
            super.onBindViewHolder(holder);
            holder.findViewById(R.id.settings).setVisibility(mHasSettings ? View.VISIBLE
                    : View.GONE);
            holder.findViewById(R.id.divider).setVisibility(mHasSettings ? View.VISIBLE
                    : View.GONE);
            holder.findViewById(R.id.settings).setOnClickListener(v -> {
                ResolveInfo result = v.getContext().getPackageManager().resolveActivity(
                        new Intent(ACTION_PLUGIN_SETTINGS).setPackage(
                                mInfo.packageName), 0);
                if (result != null) {
                    v.getContext().startActivity(new Intent().setComponent(
                            new ComponentName(result.activityInfo.packageName,
                                    result.activityInfo.name)));
                }
            });
            holder.itemView.setOnLongClickListener(v -> {
                Intent intent = new Intent(Settings.ACTION_APPLICATION_DETAILS_SETTINGS);
                intent.setData(Uri.fromParts("package", mInfo.packageName, null));
                getContext().startActivity(intent);
                return true;
            });
        }
    }
}<|MERGE_RESOLUTION|>--- conflicted
+++ resolved
@@ -184,15 +184,11 @@
                         mInfo.services[i].name);
 
                 if (mPluginEnabler.isEnabled(componentName) != isEnabled) {
-<<<<<<< HEAD
-                    mPluginEnabler.setEnabled(componentName, isEnabled);
-=======
                     if (isEnabled) {
                         mPluginEnabler.setEnabled(componentName);
                     } else {
                         mPluginEnabler.setDisabled(componentName, PluginEnabler.DISABLED_MANUALLY);
                     }
->>>>>>> de843449
                     shouldSendBroadcast = true;
                 }
             }
