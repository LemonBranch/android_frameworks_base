--- conflicted
+++ resolved
@@ -134,11 +134,7 @@
         if (oldVersion < 4) {
             // Delay this so that we can wait for everything to be registered first.
             final int user = mCurrentUser;
-<<<<<<< HEAD
-            new Handler(Dependency.get(Dependency.BG_LOOPER)).postDelayed(
-=======
             bgHandler.postDelayed(
->>>>>>> de843449
                     () -> clearAllFromUser(user), 5000);
         }
         setValue(TUNER_VERSION, newVersion);
