--- conflicted
+++ resolved
@@ -56,12 +56,7 @@
     private static final String KEY_BATTERY_PCT = "battery_pct";
     private static final String KEY_HIDE_STATUS_BAR = "hide_status_bar";
     private static final String KEY_HIDE_NAV_BAR = "hide_nav_bar";
-<<<<<<< HEAD
     private static final String KEY_QUICK_PULL_DOWN = "quick_settings_quick_pull_down";
-    private static final String KEY_RESET_PREFERENCES = "reset_preferences";
-=======
-    private static final String KEY_QUICK_PULL_DOWN = "quick_pull_down";
->>>>>>> 448ca77b
 
     public static final String SETTING_SEEN_TUNER_WARNING = "seen_tuner_warning";
 
