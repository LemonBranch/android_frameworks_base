/*
 * Copyright (C) 2015 The Android Open Source Project
 *
 * Licensed under the Apache License, Version 2.0 (the "License");
 * you may not use this file except in compliance with the License.
 * You may obtain a copy of the License at
 *
 *      http://www.apache.org/licenses/LICENSE-2.0
 *
 * Unless required by applicable law or agreed to in writing, software
 * distributed under the License is distributed on an "AS IS" BASIS,
 * WITHOUT WARRANTIES OR CONDITIONS OF ANY KIND, either express or implied.
 * See the License for the specific language governing permissions and
 * limitations under the License.
 */
package com.android.systemui.tuner;

import static com.android.systemui.BatteryMeterView.SHOW_PERCENT_SETTING;
<<<<<<< HEAD
import static android.provider.Settings.Secure.QUICK_SETTINGS_QUICK_PULL_DOWN;
=======
import static android.provider.Settings.Secure.SYSTEM_DESIGN_FLAGS;
import static android.view.View.SYSTEM_DESIGN_FLAG_IMMERSIVE_NAV;
import static android.view.View.SYSTEM_DESIGN_FLAG_IMMERSIVE_STATUS;
>>>>>>> cd5e7693

import android.app.AlertDialog;
import android.app.FragmentTransaction;
import android.content.DialogInterface;
import android.content.DialogInterface.OnClickListener;
import android.database.ContentObserver;
import android.net.Uri;
import android.os.Bundle;
import android.os.Handler;
import android.preference.Preference;
import android.preference.Preference.OnPreferenceChangeListener;
import android.preference.Preference.OnPreferenceClickListener;
import android.preference.PreferenceFragment;
import android.preference.PreferenceGroup;
import android.preference.SwitchPreference;
import android.provider.Settings;
import android.provider.Settings.System;
import android.provider.Settings.Secure;
import android.view.Menu;
import android.view.MenuInflater;
import android.view.MenuItem;
import android.util.SettingConfirmationHelper;

import com.android.internal.logging.MetricsLogger;
import com.android.systemui.R;
import com.android.systemui.statusbar.phone.StatusBarIconController;
import com.android.systemui.tuner.TunerService.Tunable;

public class TunerFragment extends PreferenceFragment {

    private static final String TAG = "TunerFragment";

    private static final String KEY_DEMO_MODE = "demo_mode";
    private static final String KEY_BATTERY_PCT = "battery_pct";
<<<<<<< HEAD
    private static final String KEY_QUICK_PULL_DOWN = "quick_pull_down";
=======
    private static final String KEY_HIDE_STATUS_BAR = "hide_status_bar";
    private static final String KEY_HIDE_NAV_BAR = "hide_nav_bar";
>>>>>>> cd5e7693
    private static final String KEY_RESET_PREFERENCES = "reset_preferences";

    public static final String SETTING_SEEN_TUNER_WARNING = "seen_tuner_warning";

    private static final int MENU_REMOVE = Menu.FIRST + 1;

    private final SettingObserver mSettingObserver = new SettingObserver();

    private SwitchPreference mBatteryPct;
<<<<<<< HEAD
    private SwitchPreference mQuickPullDown;
=======
    private SwitchPreference mHideStatusBar;
    private SwitchPreference mHideNavBar;
>>>>>>> cd5e7693
    private Preference mResetPreferences;

    public void onCreate(Bundle savedInstanceState) {
        super.onCreate(savedInstanceState);

        addPreferencesFromResource(R.xml.tuner_prefs);
        getActivity().getActionBar().setDisplayHomeAsUpEnabled(true);
        setHasOptionsMenu(true);
        findPreference(KEY_DEMO_MODE).setOnPreferenceClickListener(new OnPreferenceClickListener() {
            @Override
            public boolean onPreferenceClick(Preference preference) {
                FragmentTransaction ft = getFragmentManager().beginTransaction();
                ft.replace(android.R.id.content, new DemoModeFragment(), "DemoMode");
                ft.addToBackStack(null);
                ft.commit();
                return true;
            }
        });
        mBatteryPct = (SwitchPreference) findPreference(KEY_BATTERY_PCT);
<<<<<<< HEAD
        mQuickPullDown = (SwitchPreference) findPreference(KEY_QUICK_PULL_DOWN);
=======
        mHideStatusBar = (SwitchPreference) findPreference(KEY_HIDE_STATUS_BAR);
        mHideNavBar = (SwitchPreference) findPreference(KEY_HIDE_NAV_BAR);
>>>>>>> cd5e7693
        mResetPreferences = (Preference) findPreference(KEY_RESET_PREFERENCES);
        mResetPreferences.setOnPreferenceClickListener(new OnPreferenceClickListener() {
            public boolean onPreferenceClick(Preference preference) {
                AlertDialog.Builder builder = new AlertDialog.Builder(getActivity());
                builder.setTitle(R.string.reset_preferences_title);
                builder.setMessage(R.string.reset_preferences_dialog);
                builder.setPositiveButton(android.R.string.yes, new DialogInterface.OnClickListener() {
                    public void onClick(DialogInterface dialog, int which) {
                        for(String setting : Secure.SETTINGS_TO_RESET) {
                            Secure.putInt(getContext().getContentResolver(), setting, 0);
                        }
                    }
                });
                builder.setNegativeButton(android.R.string.no, new DialogInterface.OnClickListener() {
                    @Override
                    public void onClick(DialogInterface dialog, int which) {
                        dialog.dismiss();
                    }
                });
                AlertDialog alert = builder.create();
                alert.show();
                return true;
             }
        });
        if (Settings.Secure.getInt(getContext().getContentResolver(), SETTING_SEEN_TUNER_WARNING,
                0) == 0) {
            new AlertDialog.Builder(getContext())
                    .setTitle(R.string.tuner_warning_title)
                    .setMessage(R.string.tuner_warning)
                    .setPositiveButton(R.string.got_it, new OnClickListener() {
                        @Override
                        public void onClick(DialogInterface dialog, int which) {
                            Settings.Secure.putInt(getContext().getContentResolver(),
                                    SETTING_SEEN_TUNER_WARNING, 1);
                        }
                    }).show();
        }
    }

    @Override
    public void onResume() {
        super.onResume();
        updateBatteryPct();
        getContext().getContentResolver().registerContentObserver(
                System.getUriFor(SHOW_PERCENT_SETTING), false, mSettingObserver);

<<<<<<< HEAD
        updateQuickPullDown();
        getContext().getContentResolver().registerContentObserver(
                Secure.getUriFor(QUICK_SETTINGS_QUICK_PULL_DOWN), false, mSettingObserver);
=======
        updateHideStatusBar();
        updateHideNavBar();
        getContext().getContentResolver().registerContentObserver(
                Secure.getUriFor(SYSTEM_DESIGN_FLAGS), false, mSettingObserver);
>>>>>>> cd5e7693

        registerPrefs(getPreferenceScreen());
        MetricsLogger.visibility(getContext(), MetricsLogger.TUNER, true);
    }

    @Override
    public void onPause() {
        super.onPause();
        getContext().getContentResolver().unregisterContentObserver(mSettingObserver);

        unregisterPrefs(getPreferenceScreen());
        MetricsLogger.visibility(getContext(), MetricsLogger.TUNER, false);
    }

    private void registerPrefs(PreferenceGroup group) {
        TunerService tunerService = TunerService.get(getContext());
        final int N = group.getPreferenceCount();
        for (int i = 0; i < N; i++) {
            Preference pref = group.getPreference(i);
            if (pref instanceof StatusBarSwitch) {
                tunerService.addTunable((Tunable) pref, StatusBarIconController.ICON_BLACKLIST);
            } else if (pref instanceof PreferenceGroup) {
                registerPrefs((PreferenceGroup) pref);
            }
        }
    }

    private void unregisterPrefs(PreferenceGroup group) {
        TunerService tunerService = TunerService.get(getContext());
        final int N = group.getPreferenceCount();
        for (int i = 0; i < N; i++) {
            Preference pref = group.getPreference(i);
            if (pref instanceof Tunable) {
                tunerService.removeTunable((Tunable) pref);
            } else if (pref instanceof PreferenceGroup) {
                registerPrefs((PreferenceGroup) pref);
            }
        }
    }

    @Override
    public void onCreateOptionsMenu(Menu menu, MenuInflater inflater) {
        menu.add(Menu.NONE, MENU_REMOVE, Menu.NONE, R.string.remove_from_settings);
    }

    @Override
    public boolean onOptionsItemSelected(MenuItem item) {
        switch (item.getItemId()) {
            case android.R.id.home:
                getActivity().finish();
                return true;
            case MENU_REMOVE:
                TunerService.showResetRequest(getContext(), new Runnable() {
                    @Override
                    public void run() {
                        getActivity().finish();
                    }
                });
                return true;
        }
        return super.onOptionsItemSelected(item);
    }

    private void updateBatteryPct() {
        mBatteryPct.setOnPreferenceChangeListener(null);
        mBatteryPct.setChecked(System.getInt(getContext().getContentResolver(),
                SHOW_PERCENT_SETTING, 0) != 0);
        mBatteryPct.setOnPreferenceChangeListener(mBatteryPctChange);
    }

<<<<<<< HEAD
    private void updateQuickPullDown() {
        mQuickPullDown.setOnPreferenceChangeListener(null);
        mQuickPullDown.setChecked(Secure.getInt(getContext().getContentResolver(),
                QUICK_SETTINGS_QUICK_PULL_DOWN, 0) == SettingConfirmationHelper.ALWAYS);
        mQuickPullDown.setOnPreferenceChangeListener(mQuickPullDownChange);
=======
    private void updateHideStatusBar() {
        mHideStatusBar.setOnPreferenceChangeListener(null);
        mHideStatusBar.setChecked((Secure.getInt(getContext().getContentResolver(),
                SYSTEM_DESIGN_FLAGS, 0) & SYSTEM_DESIGN_FLAG_IMMERSIVE_STATUS) != 0);
        mHideStatusBar.setOnPreferenceChangeListener(mHideStatusBarChange);
    }

    private void updateHideNavBar() {
        mHideNavBar.setOnPreferenceChangeListener(null);
        mHideNavBar.setChecked((Secure.getInt(getContext().getContentResolver(),
                SYSTEM_DESIGN_FLAGS, 0) & SYSTEM_DESIGN_FLAG_IMMERSIVE_NAV) != 0);
        mHideNavBar.setOnPreferenceChangeListener(mHideNavBarChange);
>>>>>>> cd5e7693
    }

    private final class SettingObserver extends ContentObserver {
        public SettingObserver() {
            super(new Handler());
        }

        @Override
        public void onChange(boolean selfChange, Uri uri, int userId) {
            super.onChange(selfChange, uri, userId);
            updateBatteryPct();
<<<<<<< HEAD
            updateQuickPullDown();
=======
            updateHideStatusBar();
            updateHideNavBar();
>>>>>>> cd5e7693
        }
    }

    private final OnPreferenceChangeListener mBatteryPctChange = new OnPreferenceChangeListener() {
        @Override
        public boolean onPreferenceChange(Preference preference, Object newValue) {
            final boolean v = (Boolean) newValue;
            MetricsLogger.action(getContext(), MetricsLogger.TUNER_BATTERY_PERCENTAGE, v);
            System.putInt(getContext().getContentResolver(), SHOW_PERCENT_SETTING, v ? 1 : 0);
            return true;
        }
    };

<<<<<<< HEAD
    private final OnPreferenceChangeListener mQuickPullDownChange = new OnPreferenceChangeListener() {
        @Override
        public boolean onPreferenceChange(Preference preference, Object newValue) {
            final boolean v = (Boolean) newValue;
            Secure.putInt(getContext().getContentResolver(), QUICK_SETTINGS_QUICK_PULL_DOWN, v ?
                    SettingConfirmationHelper.ALWAYS : SettingConfirmationHelper.NEVER);
=======
    private final OnPreferenceChangeListener mHideStatusBarChange = new OnPreferenceChangeListener() {
        @Override
        public boolean onPreferenceChange(Preference preference, Object newValue) {
            final boolean v = (Boolean) newValue;
            int flags = Secure.getInt(getContext().getContentResolver(), SYSTEM_DESIGN_FLAGS, 0);

            if (v) {
                // Switch the status bar over to Immersive mode.
                flags |= SYSTEM_DESIGN_FLAG_IMMERSIVE_STATUS;
            } else {
                // Revert the status bar to Google's stock.
                flags &= ~SYSTEM_DESIGN_FLAG_IMMERSIVE_STATUS;
            }

            Secure.putInt(getContext().getContentResolver(), SYSTEM_DESIGN_FLAGS, flags);

            return true;
        }
    };

    private final OnPreferenceChangeListener mHideNavBarChange = new OnPreferenceChangeListener() {
        @Override
        public boolean onPreferenceChange(Preference preference, Object newValue) {
            final boolean v = (Boolean) newValue;
            int flags = Secure.getInt(getContext().getContentResolver(), SYSTEM_DESIGN_FLAGS, 0);

            if (v) {
                // Switch the navigation bar over to Immersive mode.
                flags |= SYSTEM_DESIGN_FLAG_IMMERSIVE_NAV;
            } else {
                // Revert the navigation bar to Google's stock.
                flags &= ~SYSTEM_DESIGN_FLAG_IMMERSIVE_NAV;
            }

            Secure.putInt(getContext().getContentResolver(), SYSTEM_DESIGN_FLAGS, flags);

>>>>>>> cd5e7693
            return true;
        }
    };
}<|MERGE_RESOLUTION|>--- conflicted
+++ resolved
@@ -16,13 +16,10 @@
 package com.android.systemui.tuner;
 
 import static com.android.systemui.BatteryMeterView.SHOW_PERCENT_SETTING;
-<<<<<<< HEAD
+import static android.provider.Settings.Secure.SYSTEM_DESIGN_FLAGS;
 import static android.provider.Settings.Secure.QUICK_SETTINGS_QUICK_PULL_DOWN;
-=======
-import static android.provider.Settings.Secure.SYSTEM_DESIGN_FLAGS;
 import static android.view.View.SYSTEM_DESIGN_FLAG_IMMERSIVE_NAV;
 import static android.view.View.SYSTEM_DESIGN_FLAG_IMMERSIVE_STATUS;
->>>>>>> cd5e7693
 
 import android.app.AlertDialog;
 import android.app.FragmentTransaction;
@@ -57,12 +54,9 @@
 
     private static final String KEY_DEMO_MODE = "demo_mode";
     private static final String KEY_BATTERY_PCT = "battery_pct";
-<<<<<<< HEAD
-    private static final String KEY_QUICK_PULL_DOWN = "quick_pull_down";
-=======
     private static final String KEY_HIDE_STATUS_BAR = "hide_status_bar";
     private static final String KEY_HIDE_NAV_BAR = "hide_nav_bar";
->>>>>>> cd5e7693
+    private static final String KEY_QUICK_PULL_DOWN = "quick_pull_down";
     private static final String KEY_RESET_PREFERENCES = "reset_preferences";
 
     public static final String SETTING_SEEN_TUNER_WARNING = "seen_tuner_warning";
@@ -72,12 +66,9 @@
     private final SettingObserver mSettingObserver = new SettingObserver();
 
     private SwitchPreference mBatteryPct;
-<<<<<<< HEAD
-    private SwitchPreference mQuickPullDown;
-=======
     private SwitchPreference mHideStatusBar;
     private SwitchPreference mHideNavBar;
->>>>>>> cd5e7693
+    private SwitchPreference mQuickPullDown;
     private Preference mResetPreferences;
 
     public void onCreate(Bundle savedInstanceState) {
@@ -97,12 +88,9 @@
             }
         });
         mBatteryPct = (SwitchPreference) findPreference(KEY_BATTERY_PCT);
-<<<<<<< HEAD
-        mQuickPullDown = (SwitchPreference) findPreference(KEY_QUICK_PULL_DOWN);
-=======
         mHideStatusBar = (SwitchPreference) findPreference(KEY_HIDE_STATUS_BAR);
         mHideNavBar = (SwitchPreference) findPreference(KEY_HIDE_NAV_BAR);
->>>>>>> cd5e7693
+        mQuickPullDown = (SwitchPreference) findPreference(KEY_QUICK_PULL_DOWN);
         mResetPreferences = (Preference) findPreference(KEY_RESET_PREFERENCES);
         mResetPreferences.setOnPreferenceClickListener(new OnPreferenceClickListener() {
             public boolean onPreferenceClick(Preference preference) {
@@ -149,16 +137,14 @@
         getContext().getContentResolver().registerContentObserver(
                 System.getUriFor(SHOW_PERCENT_SETTING), false, mSettingObserver);
 
-<<<<<<< HEAD
-        updateQuickPullDown();
-        getContext().getContentResolver().registerContentObserver(
-                Secure.getUriFor(QUICK_SETTINGS_QUICK_PULL_DOWN), false, mSettingObserver);
-=======
         updateHideStatusBar();
         updateHideNavBar();
         getContext().getContentResolver().registerContentObserver(
                 Secure.getUriFor(SYSTEM_DESIGN_FLAGS), false, mSettingObserver);
->>>>>>> cd5e7693
+
+        updateQuickPullDown();
+        getContext().getContentResolver().registerContentObserver(
+                Secure.getUriFor(QUICK_SETTINGS_QUICK_PULL_DOWN), false, mSettingObserver);
 
         registerPrefs(getPreferenceScreen());
         MetricsLogger.visibility(getContext(), MetricsLogger.TUNER, true);
@@ -229,26 +215,25 @@
         mBatteryPct.setOnPreferenceChangeListener(mBatteryPctChange);
     }
 
-<<<<<<< HEAD
+    private void updateHideStatusBar() {
+        mHideStatusBar.setOnPreferenceChangeListener(null);
+        mHideStatusBar.setChecked((Secure.getInt(getContext().getContentResolver(),
+                SYSTEM_DESIGN_FLAGS, 0) & SYSTEM_DESIGN_FLAG_IMMERSIVE_STATUS) != 0);
+        mHideStatusBar.setOnPreferenceChangeListener(mHideStatusBarChange);
+    }
+
+    private void updateHideNavBar() {
+        mHideNavBar.setOnPreferenceChangeListener(null);
+        mHideNavBar.setChecked((Secure.getInt(getContext().getContentResolver(),
+                SYSTEM_DESIGN_FLAGS, 0) & SYSTEM_DESIGN_FLAG_IMMERSIVE_NAV) != 0);
+        mHideNavBar.setOnPreferenceChangeListener(mHideNavBarChange);
+    }
+
     private void updateQuickPullDown() {
         mQuickPullDown.setOnPreferenceChangeListener(null);
         mQuickPullDown.setChecked(Secure.getInt(getContext().getContentResolver(),
                 QUICK_SETTINGS_QUICK_PULL_DOWN, 0) == SettingConfirmationHelper.ALWAYS);
         mQuickPullDown.setOnPreferenceChangeListener(mQuickPullDownChange);
-=======
-    private void updateHideStatusBar() {
-        mHideStatusBar.setOnPreferenceChangeListener(null);
-        mHideStatusBar.setChecked((Secure.getInt(getContext().getContentResolver(),
-                SYSTEM_DESIGN_FLAGS, 0) & SYSTEM_DESIGN_FLAG_IMMERSIVE_STATUS) != 0);
-        mHideStatusBar.setOnPreferenceChangeListener(mHideStatusBarChange);
-    }
-
-    private void updateHideNavBar() {
-        mHideNavBar.setOnPreferenceChangeListener(null);
-        mHideNavBar.setChecked((Secure.getInt(getContext().getContentResolver(),
-                SYSTEM_DESIGN_FLAGS, 0) & SYSTEM_DESIGN_FLAG_IMMERSIVE_NAV) != 0);
-        mHideNavBar.setOnPreferenceChangeListener(mHideNavBarChange);
->>>>>>> cd5e7693
     }
 
     private final class SettingObserver extends ContentObserver {
@@ -260,12 +245,9 @@
         public void onChange(boolean selfChange, Uri uri, int userId) {
             super.onChange(selfChange, uri, userId);
             updateBatteryPct();
-<<<<<<< HEAD
-            updateQuickPullDown();
-=======
             updateHideStatusBar();
             updateHideNavBar();
->>>>>>> cd5e7693
+            updateQuickPullDown();
         }
     }
 
@@ -279,14 +261,6 @@
         }
     };
 
-<<<<<<< HEAD
-    private final OnPreferenceChangeListener mQuickPullDownChange = new OnPreferenceChangeListener() {
-        @Override
-        public boolean onPreferenceChange(Preference preference, Object newValue) {
-            final boolean v = (Boolean) newValue;
-            Secure.putInt(getContext().getContentResolver(), QUICK_SETTINGS_QUICK_PULL_DOWN, v ?
-                    SettingConfirmationHelper.ALWAYS : SettingConfirmationHelper.NEVER);
-=======
     private final OnPreferenceChangeListener mHideStatusBarChange = new OnPreferenceChangeListener() {
         @Override
         public boolean onPreferenceChange(Preference preference, Object newValue) {
@@ -323,7 +297,16 @@
 
             Secure.putInt(getContext().getContentResolver(), SYSTEM_DESIGN_FLAGS, flags);
 
->>>>>>> cd5e7693
+            return true;
+        }
+    };
+
+    private final OnPreferenceChangeListener mQuickPullDownChange = new OnPreferenceChangeListener() {
+        @Override
+        public boolean onPreferenceChange(Preference preference, Object newValue) {
+            final boolean v = (Boolean) newValue;
+            Secure.putInt(getContext().getContentResolver(), QUICK_SETTINGS_QUICK_PULL_DOWN, v ?
+                    SettingConfirmationHelper.ALWAYS : SettingConfirmationHelper.NEVER);
             return true;
         }
     };
