/*
 * Copyright (C) 2015 The Android Open Source Project
 *
 * Licensed under the Apache License, Version 2.0 (the "License");
 * you may not use this file except in compliance with the License.
 * You may obtain a copy of the License at
 *
 *      http://www.apache.org/licenses/LICENSE-2.0
 *
 * Unless required by applicable law or agreed to in writing, software
 * distributed under the License is distributed on an "AS IS" BASIS,
 * WITHOUT WARRANTIES OR CONDITIONS OF ANY KIND, either express or implied.
 * See the License for the specific language governing permissions and
 * limitations under the License.
 */
package com.android.systemui.tuner;

import static com.android.systemui.BatteryMeterView.SHOW_PERCENT_SETTING;
<<<<<<< HEAD
import static android.provider.Settings.Secure.SYSTEM_DESIGN_FLAGS;
import static android.provider.Settings.Secure.QUICK_SETTINGS_QUICK_PULL_DOWN;
import static android.view.View.SYSTEM_DESIGN_FLAG_IMMERSIVE_NAV;
import static android.view.View.SYSTEM_DESIGN_FLAG_IMMERSIVE_STATUS;
=======
import static android.provider.Settings.Secure.QUICK_SETTINGS_QUICK_PULL_DOWN;
>>>>>>> 85b91d5e

import android.app.AlertDialog;
import android.app.FragmentTransaction;
import android.content.DialogInterface;
import android.content.DialogInterface.OnClickListener;
import android.database.ContentObserver;
import android.net.Uri;
import android.os.Bundle;
import android.os.Handler;
import android.preference.Preference;
import android.preference.Preference.OnPreferenceChangeListener;
import android.preference.Preference.OnPreferenceClickListener;
import android.preference.PreferenceFragment;
import android.preference.PreferenceGroup;
import android.preference.SwitchPreference;
import android.provider.Settings;
import android.provider.Settings.System;
import android.provider.Settings.Secure;
import android.view.Menu;
import android.view.MenuInflater;
import android.view.MenuItem;
import android.util.SettingConfirmationHelper;

import com.android.internal.logging.MetricsLogger;
import com.android.systemui.R;
import com.android.systemui.settings.SettingConfirmationHelper;
import com.android.systemui.statusbar.phone.StatusBarIconController;
import com.android.systemui.tuner.TunerService.Tunable;

public class TunerFragment extends PreferenceFragment {

    private static final String TAG = "TunerFragment";

    private static final String KEY_DEMO_MODE = "demo_mode";
    private static final String KEY_BATTERY_PCT = "battery_pct";
<<<<<<< HEAD
    private static final String KEY_HIDE_STATUS_BAR = "hide_status_bar";
    private static final String KEY_HIDE_NAV_BAR = "hide_nav_bar";
=======
>>>>>>> 85b91d5e
    private static final String KEY_QUICK_PULL_DOWN = "quick_pull_down";
    private static final String KEY_RESET_PREFERENCES = "reset_preferences";

    public static final String SETTING_SEEN_TUNER_WARNING = "seen_tuner_warning";

    private static final int MENU_REMOVE = Menu.FIRST + 1;

    private final SettingObserver mSettingObserver = new SettingObserver();

    private SwitchPreference mBatteryPct;
<<<<<<< HEAD
    private SwitchPreference mHideStatusBar;
    private SwitchPreference mHideNavBar;
=======
>>>>>>> 85b91d5e
    private SwitchPreference mQuickPullDown;
    private Preference mResetPreferences;

    public void onCreate(Bundle savedInstanceState) {
        super.onCreate(savedInstanceState);

        addPreferencesFromResource(R.xml.tuner_prefs);
        getActivity().getActionBar().setDisplayHomeAsUpEnabled(true);
        setHasOptionsMenu(true);
        findPreference(KEY_DEMO_MODE).setOnPreferenceClickListener(new OnPreferenceClickListener() {
            @Override
            public boolean onPreferenceClick(Preference preference) {
                FragmentTransaction ft = getFragmentManager().beginTransaction();
                ft.replace(android.R.id.content, new DemoModeFragment(), "DemoMode");
                ft.addToBackStack(null);
                ft.commit();
                return true;
            }
        });
        mBatteryPct = (SwitchPreference) findPreference(KEY_BATTERY_PCT);
<<<<<<< HEAD
        mHideStatusBar = (SwitchPreference) findPreference(KEY_HIDE_STATUS_BAR);
        mHideNavBar = (SwitchPreference) findPreference(KEY_HIDE_NAV_BAR);
=======
>>>>>>> 85b91d5e
        mQuickPullDown = (SwitchPreference) findPreference(KEY_QUICK_PULL_DOWN);
        mResetPreferences = (Preference) findPreference(KEY_RESET_PREFERENCES);
        mResetPreferences.setOnPreferenceClickListener(new OnPreferenceClickListener() {
            public boolean onPreferenceClick(Preference preference) {
                AlertDialog.Builder builder = new AlertDialog.Builder(getActivity());
                builder.setTitle(R.string.reset_preferences_title);
                builder.setMessage(R.string.reset_preferences_dialog);
                builder.setPositiveButton(android.R.string.yes, new DialogInterface.OnClickListener() {
                    public void onClick(DialogInterface dialog, int which) {
                        for(String setting : Secure.SETTINGS_TO_RESET) {
                            Secure.putInt(getContext().getContentResolver(), setting, 0);
                        }
                    }
                });
                builder.setNegativeButton(android.R.string.no, new DialogInterface.OnClickListener() {
                    @Override
                    public void onClick(DialogInterface dialog, int which) {
                        dialog.dismiss();
                    }
                });
                AlertDialog alert = builder.create();
                alert.show();
                return true;
             }
        });
        if (Settings.Secure.getInt(getContext().getContentResolver(), SETTING_SEEN_TUNER_WARNING,
                0) == 0) {
            new AlertDialog.Builder(getContext())
                    .setTitle(R.string.tuner_warning_title)
                    .setMessage(R.string.tuner_warning)
                    .setPositiveButton(R.string.got_it, new OnClickListener() {
                        @Override
                        public void onClick(DialogInterface dialog, int which) {
                            Settings.Secure.putInt(getContext().getContentResolver(),
                                    SETTING_SEEN_TUNER_WARNING, 1);
                        }
                    }).show();
        }
    }

    @Override
    public void onResume() {
        super.onResume();
        updateBatteryPct();
        getContext().getContentResolver().registerContentObserver(
                System.getUriFor(SHOW_PERCENT_SETTING), false, mSettingObserver);

<<<<<<< HEAD
        updateHideStatusBar();
        updateHideNavBar();
        getContext().getContentResolver().registerContentObserver(
                Secure.getUriFor(SYSTEM_DESIGN_FLAGS), false, mSettingObserver);

=======
>>>>>>> 85b91d5e
        updateQuickPullDown();
        getContext().getContentResolver().registerContentObserver(
                Secure.getUriFor(QUICK_SETTINGS_QUICK_PULL_DOWN), false, mSettingObserver);

        registerPrefs(getPreferenceScreen());
        MetricsLogger.visibility(getContext(), MetricsLogger.TUNER, true);
    }

    @Override
    public void onPause() {
        super.onPause();
        getContext().getContentResolver().unregisterContentObserver(mSettingObserver);

        unregisterPrefs(getPreferenceScreen());
        MetricsLogger.visibility(getContext(), MetricsLogger.TUNER, false);
    }

    private void registerPrefs(PreferenceGroup group) {
        TunerService tunerService = TunerService.get(getContext());
        final int N = group.getPreferenceCount();
        for (int i = 0; i < N; i++) {
            Preference pref = group.getPreference(i);
            if (pref instanceof StatusBarSwitch) {
                tunerService.addTunable((Tunable) pref, StatusBarIconController.ICON_BLACKLIST);
            } else if (pref instanceof PreferenceGroup) {
                registerPrefs((PreferenceGroup) pref);
            }
        }
    }

    private void unregisterPrefs(PreferenceGroup group) {
        TunerService tunerService = TunerService.get(getContext());
        final int N = group.getPreferenceCount();
        for (int i = 0; i < N; i++) {
            Preference pref = group.getPreference(i);
            if (pref instanceof Tunable) {
                tunerService.removeTunable((Tunable) pref);
            } else if (pref instanceof PreferenceGroup) {
                registerPrefs((PreferenceGroup) pref);
            }
        }
    }

    @Override
    public void onCreateOptionsMenu(Menu menu, MenuInflater inflater) {
        menu.add(Menu.NONE, MENU_REMOVE, Menu.NONE, R.string.remove_from_settings);
    }

    @Override
    public boolean onOptionsItemSelected(MenuItem item) {
        switch (item.getItemId()) {
            case android.R.id.home:
                getActivity().finish();
                return true;
            case MENU_REMOVE:
                TunerService.showResetRequest(getContext(), new Runnable() {
                    @Override
                    public void run() {
                        getActivity().finish();
                    }
                });
                return true;
        }
        return super.onOptionsItemSelected(item);
    }

    private void updateBatteryPct() {
        mBatteryPct.setOnPreferenceChangeListener(null);
        mBatteryPct.setChecked(System.getInt(getContext().getContentResolver(),
                SHOW_PERCENT_SETTING, 0) != 0);
        mBatteryPct.setOnPreferenceChangeListener(mBatteryPctChange);
    }

<<<<<<< HEAD
    private void updateHideStatusBar() {
        mHideStatusBar.setOnPreferenceChangeListener(null);
        mHideStatusBar.setChecked((Secure.getInt(getContext().getContentResolver(),
                SYSTEM_DESIGN_FLAGS, 0) & SYSTEM_DESIGN_FLAG_IMMERSIVE_STATUS) != 0);
        mHideStatusBar.setOnPreferenceChangeListener(mHideStatusBarChange);
    }

    private void updateHideNavBar() {
        mHideNavBar.setOnPreferenceChangeListener(null);
        mHideNavBar.setChecked((Secure.getInt(getContext().getContentResolver(),
                SYSTEM_DESIGN_FLAGS, 0) & SYSTEM_DESIGN_FLAG_IMMERSIVE_NAV) != 0);
        mHideNavBar.setOnPreferenceChangeListener(mHideNavBarChange);
    }

    private void updateQuickPullDown() {
        mQuickPullDown.setOnPreferenceChangeListener(null);
        mQuickPullDown.setChecked(Secure.getInt(getContext().getContentResolver(),
                QUICK_SETTINGS_QUICK_PULL_DOWN, 0) == SettingConfirmationHelper.ALWAYS);
=======
    private void updateQuickPullDown() {
        mQuickPullDown.setOnPreferenceChangeListener(null);
        mQuickPullDown.setChecked(SettingConfirmationHelper.get(
                getContext().getContentResolver(),
                QUICK_SETTINGS_QUICK_PULL_DOWN, false));
>>>>>>> 85b91d5e
        mQuickPullDown.setOnPreferenceChangeListener(mQuickPullDownChange);
    }

    private final class SettingObserver extends ContentObserver {
        public SettingObserver() {
            super(new Handler());
        }

        @Override
        public void onChange(boolean selfChange, Uri uri, int userId) {
            super.onChange(selfChange, uri, userId);
            updateBatteryPct();
<<<<<<< HEAD
            updateHideStatusBar();
            updateHideNavBar();
=======
>>>>>>> 85b91d5e
            updateQuickPullDown();
        }
    }

    private final OnPreferenceChangeListener mBatteryPctChange = new OnPreferenceChangeListener() {
        @Override
        public boolean onPreferenceChange(Preference preference, Object newValue) {
            final boolean v = (Boolean) newValue;
            MetricsLogger.action(getContext(), MetricsLogger.TUNER_BATTERY_PERCENTAGE, v);
            System.putInt(getContext().getContentResolver(), SHOW_PERCENT_SETTING, v ? 1 : 0);
            return true;
        }
    };

<<<<<<< HEAD
    private final OnPreferenceChangeListener mHideStatusBarChange = new OnPreferenceChangeListener() {
        @Override
        public boolean onPreferenceChange(Preference preference, Object newValue) {
            final boolean v = (Boolean) newValue;
            int flags = Secure.getInt(getContext().getContentResolver(), SYSTEM_DESIGN_FLAGS, 0);

            if (v) {
                // Switch the status bar over to Immersive mode.
                flags |= SYSTEM_DESIGN_FLAG_IMMERSIVE_STATUS;
            } else {
                // Revert the status bar to Google's stock.
                flags &= ~SYSTEM_DESIGN_FLAG_IMMERSIVE_STATUS;
            }

            Secure.putInt(getContext().getContentResolver(), SYSTEM_DESIGN_FLAGS, flags);

            return true;
        }
    };

    private final OnPreferenceChangeListener mHideNavBarChange = new OnPreferenceChangeListener() {
        @Override
        public boolean onPreferenceChange(Preference preference, Object newValue) {
            final boolean v = (Boolean) newValue;
            int flags = Secure.getInt(getContext().getContentResolver(), SYSTEM_DESIGN_FLAGS, 0);

            if (v) {
                // Switch the navigation bar over to Immersive mode.
                flags |= SYSTEM_DESIGN_FLAG_IMMERSIVE_NAV;
            } else {
                // Revert the navigation bar to Google's stock.
                flags &= ~SYSTEM_DESIGN_FLAG_IMMERSIVE_NAV;
            }

            Secure.putInt(getContext().getContentResolver(), SYSTEM_DESIGN_FLAGS, flags);

            return true;
        }
    };

=======
>>>>>>> 85b91d5e
    private final OnPreferenceChangeListener mQuickPullDownChange = new OnPreferenceChangeListener() {
        @Override
        public boolean onPreferenceChange(Preference preference, Object newValue) {
            final boolean v = (Boolean) newValue;
<<<<<<< HEAD
            Secure.putInt(getContext().getContentResolver(), QUICK_SETTINGS_QUICK_PULL_DOWN, v ?
                    SettingConfirmationHelper.ALWAYS : SettingConfirmationHelper.NEVER);
=======
            SettingConfirmationHelper.set(
                    getContext().getContentResolver(),
                    QUICK_SETTINGS_QUICK_PULL_DOWN, v);
>>>>>>> 85b91d5e
            return true;
        }
    };
}<|MERGE_RESOLUTION|>--- conflicted
+++ resolved
@@ -16,14 +16,10 @@
 package com.android.systemui.tuner;
 
 import static com.android.systemui.BatteryMeterView.SHOW_PERCENT_SETTING;
-<<<<<<< HEAD
 import static android.provider.Settings.Secure.SYSTEM_DESIGN_FLAGS;
 import static android.provider.Settings.Secure.QUICK_SETTINGS_QUICK_PULL_DOWN;
 import static android.view.View.SYSTEM_DESIGN_FLAG_IMMERSIVE_NAV;
 import static android.view.View.SYSTEM_DESIGN_FLAG_IMMERSIVE_STATUS;
-=======
-import static android.provider.Settings.Secure.QUICK_SETTINGS_QUICK_PULL_DOWN;
->>>>>>> 85b91d5e
 
 import android.app.AlertDialog;
 import android.app.FragmentTransaction;
@@ -45,7 +41,6 @@
 import android.view.Menu;
 import android.view.MenuInflater;
 import android.view.MenuItem;
-import android.util.SettingConfirmationHelper;
 
 import com.android.internal.logging.MetricsLogger;
 import com.android.systemui.R;
@@ -59,11 +54,8 @@
 
     private static final String KEY_DEMO_MODE = "demo_mode";
     private static final String KEY_BATTERY_PCT = "battery_pct";
-<<<<<<< HEAD
     private static final String KEY_HIDE_STATUS_BAR = "hide_status_bar";
     private static final String KEY_HIDE_NAV_BAR = "hide_nav_bar";
-=======
->>>>>>> 85b91d5e
     private static final String KEY_QUICK_PULL_DOWN = "quick_pull_down";
     private static final String KEY_RESET_PREFERENCES = "reset_preferences";
 
@@ -74,11 +66,8 @@
     private final SettingObserver mSettingObserver = new SettingObserver();
 
     private SwitchPreference mBatteryPct;
-<<<<<<< HEAD
     private SwitchPreference mHideStatusBar;
     private SwitchPreference mHideNavBar;
-=======
->>>>>>> 85b91d5e
     private SwitchPreference mQuickPullDown;
     private Preference mResetPreferences;
 
@@ -99,11 +88,8 @@
             }
         });
         mBatteryPct = (SwitchPreference) findPreference(KEY_BATTERY_PCT);
-<<<<<<< HEAD
         mHideStatusBar = (SwitchPreference) findPreference(KEY_HIDE_STATUS_BAR);
         mHideNavBar = (SwitchPreference) findPreference(KEY_HIDE_NAV_BAR);
-=======
->>>>>>> 85b91d5e
         mQuickPullDown = (SwitchPreference) findPreference(KEY_QUICK_PULL_DOWN);
         mResetPreferences = (Preference) findPreference(KEY_RESET_PREFERENCES);
         mResetPreferences.setOnPreferenceClickListener(new OnPreferenceClickListener() {
@@ -151,14 +137,11 @@
         getContext().getContentResolver().registerContentObserver(
                 System.getUriFor(SHOW_PERCENT_SETTING), false, mSettingObserver);
 
-<<<<<<< HEAD
         updateHideStatusBar();
         updateHideNavBar();
         getContext().getContentResolver().registerContentObserver(
                 Secure.getUriFor(SYSTEM_DESIGN_FLAGS), false, mSettingObserver);
 
-=======
->>>>>>> 85b91d5e
         updateQuickPullDown();
         getContext().getContentResolver().registerContentObserver(
                 Secure.getUriFor(QUICK_SETTINGS_QUICK_PULL_DOWN), false, mSettingObserver);
@@ -232,7 +215,6 @@
         mBatteryPct.setOnPreferenceChangeListener(mBatteryPctChange);
     }
 
-<<<<<<< HEAD
     private void updateHideStatusBar() {
         mHideStatusBar.setOnPreferenceChangeListener(null);
         mHideStatusBar.setChecked((Secure.getInt(getContext().getContentResolver(),
@@ -249,15 +231,9 @@
 
     private void updateQuickPullDown() {
         mQuickPullDown.setOnPreferenceChangeListener(null);
-        mQuickPullDown.setChecked(Secure.getInt(getContext().getContentResolver(),
-                QUICK_SETTINGS_QUICK_PULL_DOWN, 0) == SettingConfirmationHelper.ALWAYS);
-=======
-    private void updateQuickPullDown() {
-        mQuickPullDown.setOnPreferenceChangeListener(null);
         mQuickPullDown.setChecked(SettingConfirmationHelper.get(
                 getContext().getContentResolver(),
                 QUICK_SETTINGS_QUICK_PULL_DOWN, false));
->>>>>>> 85b91d5e
         mQuickPullDown.setOnPreferenceChangeListener(mQuickPullDownChange);
     }
 
@@ -270,11 +246,8 @@
         public void onChange(boolean selfChange, Uri uri, int userId) {
             super.onChange(selfChange, uri, userId);
             updateBatteryPct();
-<<<<<<< HEAD
             updateHideStatusBar();
             updateHideNavBar();
-=======
->>>>>>> 85b91d5e
             updateQuickPullDown();
         }
     }
@@ -289,7 +262,6 @@
         }
     };
 
-<<<<<<< HEAD
     private final OnPreferenceChangeListener mHideStatusBarChange = new OnPreferenceChangeListener() {
         @Override
         public boolean onPreferenceChange(Preference preference, Object newValue) {
@@ -330,20 +302,13 @@
         }
     };
 
-=======
->>>>>>> 85b91d5e
     private final OnPreferenceChangeListener mQuickPullDownChange = new OnPreferenceChangeListener() {
         @Override
         public boolean onPreferenceChange(Preference preference, Object newValue) {
             final boolean v = (Boolean) newValue;
-<<<<<<< HEAD
-            Secure.putInt(getContext().getContentResolver(), QUICK_SETTINGS_QUICK_PULL_DOWN, v ?
-                    SettingConfirmationHelper.ALWAYS : SettingConfirmationHelper.NEVER);
-=======
             SettingConfirmationHelper.set(
                     getContext().getContentResolver(),
                     QUICK_SETTINGS_QUICK_PULL_DOWN, v);
->>>>>>> 85b91d5e
             return true;
         }
     };
