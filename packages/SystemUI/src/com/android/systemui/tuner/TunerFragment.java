--- conflicted
+++ resolved
@@ -51,11 +51,8 @@
     private static final String KEY_QS_TUNER = "qs_tuner";
     private static final String KEY_DEMO_MODE = "demo_mode";
     private static final String KEY_BATTERY_PCT = "battery_pct";
-<<<<<<< HEAD
     private static final String KEY_QUICK_PULL_DOWN = "quick_pull_down";
-=======
     private static final String KEY_RESET_PREFERENCES = "reset_preferences";
->>>>>>> a564b82a
 
     public static final String SETTING_SEEN_TUNER_WARNING = "seen_tuner_warning";
 
@@ -64,11 +61,8 @@
     private final SettingObserver mSettingObserver = new SettingObserver();
 
     private SwitchPreference mBatteryPct;
-<<<<<<< HEAD
     private SwitchPreference mQuickPullDown;
-=======
     private Preference mResetPreferences;
->>>>>>> a564b82a
 
     public void onCreate(Bundle savedInstanceState) {
         super.onCreate(savedInstanceState);
@@ -98,9 +92,7 @@
             }
         });
         mBatteryPct = (SwitchPreference) findPreference(KEY_BATTERY_PCT);
-<<<<<<< HEAD
         mQuickPullDown = (SwitchPreference) findPreference(KEY_QUICK_PULL_DOWN);
-=======
         mResetPreferences = (Preference) findPreference(KEY_RESET_PREFERENCES);
         mResetPreferences.setOnPreferenceClickListener(new OnPreferenceClickListener() {
             public boolean onPreferenceClick(Preference preference) {
@@ -125,7 +117,6 @@
                 return true;
              }
         });
->>>>>>> a564b82a
         if (Settings.Secure.getInt(getContext().getContentResolver(), SETTING_SEEN_TUNER_WARNING,
                 0) == 0) {
             new AlertDialog.Builder(getContext())
