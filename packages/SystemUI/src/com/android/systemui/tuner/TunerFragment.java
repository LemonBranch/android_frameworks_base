--- conflicted
+++ resolved
@@ -17,11 +17,8 @@
 
 import static com.android.systemui.BatteryMeterView.SHOW_PERCENT_SETTING;
 import static android.provider.Settings.Secure.SYSTEM_DESIGN_FLAGS;
-<<<<<<< HEAD
 import static android.provider.Settings.Secure.QUICK_SETTINGS_QUICK_PULL_DOWN;
-=======
 import static android.provider.Settings.System.PIE_STATE;
->>>>>>> 274218c5
 import static android.view.View.SYSTEM_DESIGN_FLAG_IMMERSIVE_NAV;
 import static android.view.View.SYSTEM_DESIGN_FLAG_IMMERSIVE_STATUS;
 
@@ -60,11 +57,8 @@
     private static final String KEY_BATTERY_PCT = "battery_pct";
     private static final String KEY_HIDE_STATUS_BAR = "hide_status_bar";
     private static final String KEY_HIDE_NAV_BAR = "hide_nav_bar";
-<<<<<<< HEAD
+    private static final String KEY_ENABLE_PIE = "enable_pie";
     private static final String KEY_QUICK_PULL_DOWN = "quick_pull_down";
-=======
-    private static final String KEY_ENABLE_PIE = "enable_pie";
->>>>>>> 274218c5
     private static final String KEY_RESET_PREFERENCES = "reset_preferences";
 
     public static final String SETTING_SEEN_TUNER_WARNING = "seen_tuner_warning";
@@ -76,11 +70,8 @@
     private SwitchPreference mBatteryPct;
     private SwitchPreference mHideStatusBar;
     private SwitchPreference mHideNavBar;
-<<<<<<< HEAD
+    private SwitchPreference mEnablePie;
     private SwitchPreference mQuickPullDown;
-=======
-    private SwitchPreference mEnablePie;
->>>>>>> 274218c5
     private Preference mResetPreferences;
 
     public void onCreate(Bundle savedInstanceState) {
@@ -102,11 +93,8 @@
         mBatteryPct = (SwitchPreference) findPreference(KEY_BATTERY_PCT);
         mHideStatusBar = (SwitchPreference) findPreference(KEY_HIDE_STATUS_BAR);
         mHideNavBar = (SwitchPreference) findPreference(KEY_HIDE_NAV_BAR);
-<<<<<<< HEAD
+        mEnablePie = (SwitchPreference) findPreference(KEY_ENABLE_PIE);
         mQuickPullDown = (SwitchPreference) findPreference(KEY_QUICK_PULL_DOWN);
-=======
-        mEnablePie = (SwitchPreference) findPreference(KEY_ENABLE_PIE);
->>>>>>> 274218c5
         mResetPreferences = (Preference) findPreference(KEY_RESET_PREFERENCES);
         mResetPreferences.setOnPreferenceClickListener(new OnPreferenceClickListener() {
             public boolean onPreferenceClick(Preference preference) {
@@ -158,15 +146,13 @@
         getContext().getContentResolver().registerContentObserver(
                 Secure.getUriFor(SYSTEM_DESIGN_FLAGS), false, mSettingObserver);
 
-<<<<<<< HEAD
+        updateEnablePie();
+        getContext().getContentResolver().registerContentObserver(
+                System.getUriFor(PIE_STATE), false, mSettingObserver);
+
         updateQuickPullDown();
         getContext().getContentResolver().registerContentObserver(
                 Secure.getUriFor(QUICK_SETTINGS_QUICK_PULL_DOWN), false, mSettingObserver);
-=======
-        updateEnablePie();
-        getContext().getContentResolver().registerContentObserver(
-                System.getUriFor(PIE_STATE), false, mSettingObserver);
->>>>>>> 274218c5
 
         registerPrefs(getPreferenceScreen());
         MetricsLogger.visibility(getContext(), MetricsLogger.TUNER, true);
@@ -251,19 +237,17 @@
         mHideNavBar.setOnPreferenceChangeListener(mHideNavBarChange);
     }
 
-<<<<<<< HEAD
+    private void updateEnablePie() {
+        mEnablePie.setOnPreferenceChangeListener(null);
+        mEnablePie.setChecked(System.getInt(getContext().getContentResolver(),
+                PIE_STATE, 0) == 1);
+        mEnablePie.setOnPreferenceChangeListener(mEnablePieChange);
+
     private void updateQuickPullDown() {
         mQuickPullDown.setOnPreferenceChangeListener(null);
         mQuickPullDown.setChecked(Secure.getInt(getContext().getContentResolver(),
                 QUICK_SETTINGS_QUICK_PULL_DOWN, 0) == SettingConfirmationHelper.ALWAYS);
         mQuickPullDown.setOnPreferenceChangeListener(mQuickPullDownChange);
-=======
-    private void updateEnablePie() {
-        mEnablePie.setOnPreferenceChangeListener(null);
-        mEnablePie.setChecked(System.getInt(getContext().getContentResolver(),
-                PIE_STATE, 0) == 1);
-        mEnablePie.setOnPreferenceChangeListener(mEnablePieChange);
->>>>>>> 274218c5
     }
 
     private final class SettingObserver extends ContentObserver {
@@ -277,11 +261,8 @@
             updateBatteryPct();
             updateHideStatusBar();
             updateHideNavBar();
-<<<<<<< HEAD
+            updateEnablePie();
             updateQuickPullDown();
-=======
-            updateEnablePie();
->>>>>>> 274218c5
         }
     }
 
@@ -335,20 +316,21 @@
         }
     };
 
-<<<<<<< HEAD
+    private final OnPreferenceChangeListener mEnablePieChange = new OnPreferenceChangeListener() {
+        @Override
+        public boolean onPreferenceChange(Preference preference, Object newValue) {
+            final boolean v = (Boolean) newValue;
+            System.putInt(getContext().getContentResolver(), PIE_STATE, v ? 1 : 0);
+            return true;
+        }
+    };
+
     private final OnPreferenceChangeListener mQuickPullDownChange = new OnPreferenceChangeListener() {
         @Override
         public boolean onPreferenceChange(Preference preference, Object newValue) {
             final boolean v = (Boolean) newValue;
             Secure.putInt(getContext().getContentResolver(), QUICK_SETTINGS_QUICK_PULL_DOWN, v ?
                     SettingConfirmationHelper.ALWAYS : SettingConfirmationHelper.NEVER);
-=======
-    private final OnPreferenceChangeListener mEnablePieChange = new OnPreferenceChangeListener() {
-        @Override
-        public boolean onPreferenceChange(Preference preference, Object newValue) {
-            final boolean v = (Boolean) newValue;
-            System.putInt(getContext().getContentResolver(), PIE_STATE, v ? 1 : 0);
->>>>>>> 274218c5
             return true;
         }
     };
