--- conflicted
+++ resolved
@@ -97,10 +97,7 @@
 import com.android.systemui.statusbar.policy.RemoteInputQuickSettingsDisabler;
 import com.android.systemui.statusbar.policy.RotationLockController;
 import com.android.systemui.statusbar.policy.SecurityController;
-<<<<<<< HEAD
-=======
 import com.android.systemui.statusbar.policy.SensorPrivacyController;
->>>>>>> 825827da
 import com.android.systemui.statusbar.policy.SmartReplyConstants;
 import com.android.systemui.statusbar.policy.UserInfoController;
 import com.android.systemui.statusbar.policy.UserSwitcherController;
@@ -301,109 +298,6 @@
     public Dependency() {
     }
 
-    @Inject Lazy<ActivityStarter> mActivityStarter;
-    @Inject Lazy<ActivityStarterDelegate> mActivityStarterDelegate;
-    @Inject Lazy<AsyncSensorManager> mAsyncSensorManager;
-    @Inject Lazy<BluetoothController> mBluetoothController;
-    @Inject Lazy<LocationController> mLocationController;
-    @Inject Lazy<RotationLockController> mRotationLockController;
-    @Inject Lazy<NetworkController> mNetworkController;
-    @Inject Lazy<ZenModeController> mZenModeController;
-    @Inject Lazy<HotspotController> mHotspotController;
-    @Inject Lazy<CastController> mCastController;
-    @Inject Lazy<FlashlightController> mFlashlightController;
-    @Inject Lazy<UserSwitcherController> mUserSwitcherController;
-    @Inject Lazy<UserInfoController> mUserInfoController;
-    @Inject Lazy<KeyguardMonitor> mKeyguardMonitor;
-    @Inject Lazy<BatteryController> mBatteryController;
-    @Inject Lazy<NightDisplayListener> mNightDisplayListener;
-    @Inject Lazy<ManagedProfileController> mManagedProfileController;
-    @Inject Lazy<NextAlarmController> mNextAlarmController;
-    @Inject Lazy<DataSaverController> mDataSaverController;
-    @Inject Lazy<AccessibilityController> mAccessibilityController;
-    @Inject Lazy<DeviceProvisionedController> mDeviceProvisionedController;
-    @Inject Lazy<PluginManager> mPluginManager;
-    @Inject Lazy<AssistManager> mAssistManager;
-    @Inject Lazy<SecurityController> mSecurityController;
-    @Inject Lazy<LeakDetector> mLeakDetector;
-    @Inject Lazy<LeakReporter> mLeakReporter;
-    @Inject Lazy<GarbageMonitor> mGarbageMonitor;
-    @Inject Lazy<TunerService> mTunerService;
-    @Inject Lazy<StatusBarWindowController> mStatusBarWindowController;
-    @Inject Lazy<DarkIconDispatcher> mDarkIconDispatcher;
-    @Inject Lazy<ConfigurationController> mConfigurationController;
-    @Inject Lazy<StatusBarIconController> mStatusBarIconController;
-    @Inject Lazy<ScreenLifecycle> mScreenLifecycle;
-    @Inject Lazy<WakefulnessLifecycle> mWakefulnessLifecycle;
-    @Inject Lazy<FragmentService> mFragmentService;
-    @Inject Lazy<ExtensionController> mExtensionController;
-    @Inject Lazy<PluginDependencyProvider> mPluginDependencyProvider;
-    @Nullable
-    @Inject Lazy<LocalBluetoothManager> mLocalBluetoothManager;
-    @Inject Lazy<VolumeDialogController> mVolumeDialogController;
-    @Inject Lazy<MetricsLogger> mMetricsLogger;
-    @Inject Lazy<AccessibilityManagerWrapper> mAccessibilityManagerWrapper;
-    @Inject Lazy<SysuiColorExtractor> mSysuiColorExtractor;
-    @Inject Lazy<TunablePaddingService> mTunablePaddingService;
-    @Inject Lazy<ForegroundServiceController> mForegroundServiceController;
-    @Inject Lazy<UiOffloadThread> mUiOffloadThread;
-    @Inject Lazy<PowerUI.WarningsUI> mWarningsUI;
-    @Inject Lazy<LightBarController> mLightBarController;
-    @Inject Lazy<IWindowManager> mIWindowManager;
-    @Inject Lazy<OverviewProxyService> mOverviewProxyService;
-    @Inject Lazy<EnhancedEstimates> mEnhancedEstimates;
-    @Inject Lazy<VibratorHelper> mVibratorHelper;
-    @Inject Lazy<IStatusBarService> mIStatusBarService;
-    @Inject Lazy<DisplayMetrics> mDisplayMetrics;
-    @Inject Lazy<LockscreenGestureLogger> mLockscreenGestureLogger;
-    @Inject Lazy<KeyguardEnvironment> mKeyguardEnvironment;
-    @Inject Lazy<ShadeController> mShadeController;
-    @Inject Lazy<NotificationRemoteInputManager.Callback> mNotificationRemoteInputManagerCallback;
-    @Inject Lazy<InitController> mInitController;
-    @Inject Lazy<AppOpsController> mAppOpsController;
-    @Inject Lazy<NavigationBarController> mNavigationBarController;
-    @Inject Lazy<StatusBarStateController> mStatusBarStateController;
-    @Inject Lazy<NotificationLockscreenUserManager> mNotificationLockscreenUserManager;
-    @Inject Lazy<NotificationGroupAlertTransferHelper> mNotificationGroupAlertTransferHelper;
-    @Inject Lazy<NotificationGroupManager> mNotificationGroupManager;
-    @Inject Lazy<VisualStabilityManager> mVisualStabilityManager;
-    @Inject Lazy<NotificationGutsManager> mNotificationGutsManager;
-    @Inject Lazy<NotificationMediaManager> mNotificationMediaManager;
-    @Inject Lazy<AmbientPulseManager> mAmbientPulseManager;
-    @Inject Lazy<NotificationBlockingHelperManager> mNotificationBlockingHelperManager;
-    @Inject Lazy<NotificationRemoteInputManager> mNotificationRemoteInputManager;
-    @Inject Lazy<SmartReplyConstants> mSmartReplyConstants;
-    @Inject Lazy<NotificationListener> mNotificationListener;
-    @Inject Lazy<NotificationLogger> mNotificationLogger;
-    @Inject Lazy<NotificationViewHierarchyManager> mNotificationViewHierarchyManager;
-    @Inject Lazy<NotificationFilter> mNotificationFilter;
-    @Inject Lazy<NotificationInterruptionStateProvider> mNotificationInterruptionStateProvider;
-    @Inject Lazy<KeyguardDismissUtil> mKeyguardDismissUtil;
-    @Inject Lazy<SmartReplyController> mSmartReplyController;
-    @Inject Lazy<RemoteInputQuickSettingsDisabler> mRemoteInputQuickSettingsDisabler;
-    @Inject Lazy<BubbleController> mBubbleController;
-    @Inject Lazy<NotificationEntryManager> mNotificationEntryManager;
-    @Inject
-    Lazy<NotificationAlertingManager> mNotificationAlertingManager;
-    @Inject Lazy<SensorPrivacyManager> mSensorPrivacyManager;
-    @Inject Lazy<AutoHideController> mAutoHideController;
-    @Inject Lazy<ForegroundServiceNotificationListener> mForegroundServiceNotificationListener;
-    @Inject Lazy<PrivacyItemController> mPrivacyItemController;
-    @Inject @Named(BG_LOOPER_NAME) Lazy<Looper> mBgLooper;
-    @Inject @Named(BG_HANDLER_NAME) Lazy<Handler> mBgHandler;
-    @Inject @Named(MAIN_HANDLER_NAME) Lazy<Handler> mMainHandler;
-    @Inject @Named(TIME_TICK_HANDLER_NAME) Lazy<Handler> mTimeTickHandler;
-    @Nullable
-    @Inject @Named(LEAK_REPORT_EMAIL_NAME) Lazy<String> mLeakReportEmail;
-    @Inject Lazy<ClockManager> mClockManager;
-    @Inject Lazy<ActivityManagerWrapper> mActivityManagerWrapper;
-    @Inject Lazy<DevicePolicyManagerWrapper> mDevicePolicyManagerWrapper;
-    @Inject Lazy<PackageManagerWrapper> mPackageManagerWrapper;
-
-    @Inject
-    public Dependency() {
-    }
-
     @Override
     public void start() {
         // TODO: Think about ways to push these creation rules out of Dependency to cut down
@@ -421,158 +315,6 @@
         mProviders.put(SensorPrivacyManager.class, mSensorPrivacyManager::get);
 
         mProviders.put(LocationController.class, mLocationController::get);
-<<<<<<< HEAD
-
-        mProviders.put(RotationLockController.class, mRotationLockController::get);
-
-        mProviders.put(NetworkController.class, mNetworkController::get);
-
-        mProviders.put(ZenModeController.class, mZenModeController::get);
-
-        mProviders.put(HotspotController.class, mHotspotController::get);
-
-        mProviders.put(CastController.class, mCastController::get);
-
-        mProviders.put(FlashlightController.class, mFlashlightController::get);
-
-        mProviders.put(KeyguardMonitor.class, mKeyguardMonitor::get);
-
-        mProviders.put(UserSwitcherController.class, mUserSwitcherController::get);
-
-        mProviders.put(UserInfoController.class, mUserInfoController::get);
-
-        mProviders.put(BatteryController.class, mBatteryController::get);
-
-        mProviders.put(NightDisplayListener.class, mNightDisplayListener::get);
-
-        mProviders.put(ManagedProfileController.class, mManagedProfileController::get);
-
-        mProviders.put(NextAlarmController.class, mNextAlarmController::get);
-
-        mProviders.put(DataSaverController.class, mDataSaverController::get);
-
-        mProviders.put(AccessibilityController.class, mAccessibilityController::get);
-
-        mProviders.put(DeviceProvisionedController.class, mDeviceProvisionedController::get);
-
-        mProviders.put(PluginManager.class, mPluginManager::get);
-
-        mProviders.put(AssistManager.class, mAssistManager::get);
-
-        mProviders.put(SecurityController.class, mSecurityController::get);
-
-        mProviders.put(LeakDetector.class, mLeakDetector::get);
-
-        mProviders.put(LEAK_REPORT_EMAIL, mLeakReportEmail::get);
-
-        mProviders.put(LeakReporter.class, mLeakReporter::get);
-
-        mProviders.put(GarbageMonitor.class, mGarbageMonitor::get);
-
-        mProviders.put(TunerService.class, mTunerService::get);
-
-        mProviders.put(StatusBarWindowController.class, mStatusBarWindowController::get);
-
-        mProviders.put(DarkIconDispatcher.class, mDarkIconDispatcher::get);
-
-        mProviders.put(ConfigurationController.class, mConfigurationController::get);
-
-        mProviders.put(StatusBarIconController.class, mStatusBarIconController::get);
-
-        mProviders.put(ScreenLifecycle.class, mScreenLifecycle::get);
-
-        mProviders.put(WakefulnessLifecycle.class, mWakefulnessLifecycle::get);
-
-        mProviders.put(FragmentService.class, mFragmentService::get);
-
-        mProviders.put(ExtensionController.class, mExtensionController::get);
-
-        mProviders.put(PluginDependencyProvider.class, mPluginDependencyProvider::get);
-
-        mProviders.put(LocalBluetoothManager.class, mLocalBluetoothManager::get);
-
-        mProviders.put(VolumeDialogController.class, mVolumeDialogController::get);
-
-        mProviders.put(MetricsLogger.class, mMetricsLogger::get);
-
-        mProviders.put(AccessibilityManagerWrapper.class, mAccessibilityManagerWrapper::get);
-
-        mProviders.put(SysuiColorExtractor.class, mSysuiColorExtractor::get);
-
-        mProviders.put(TunablePaddingService.class, mTunablePaddingService::get);
-
-        mProviders.put(ForegroundServiceController.class, mForegroundServiceController::get);
-
-        mProviders.put(UiOffloadThread.class, mUiOffloadThread::get);
-
-        mProviders.put(PowerUI.WarningsUI.class, mWarningsUI::get);
-
-        mProviders.put(LightBarController.class, mLightBarController::get);
-
-        mProviders.put(IWindowManager.class, mIWindowManager::get);
-
-        mProviders.put(OverviewProxyService.class, mOverviewProxyService::get);
-
-        mProviders.put(EnhancedEstimates.class, mEnhancedEstimates::get);
-
-        mProviders.put(VibratorHelper.class, mVibratorHelper::get);
-
-        mProviders.put(IStatusBarService.class, mIStatusBarService::get);
-
-        mProviders.put(DisplayMetrics.class, mDisplayMetrics::get);
-
-        mProviders.put(LockscreenGestureLogger.class, mLockscreenGestureLogger::get);
-
-        mProviders.put(KeyguardEnvironment.class, mKeyguardEnvironment::get);
-        mProviders.put(ShadeController.class, mShadeController::get);
-        mProviders.put(NotificationRemoteInputManager.Callback.class,
-                mNotificationRemoteInputManagerCallback::get);
-
-        mProviders.put(InitController.class, mInitController::get);
-
-        mProviders.put(AppOpsController.class, mAppOpsController::get);
-
-        mProviders.put(NavigationBarController.class, mNavigationBarController::get);
-
-        mProviders.put(StatusBarStateController.class, mStatusBarStateController::get);
-        mProviders.put(NotificationLockscreenUserManager.class,
-                mNotificationLockscreenUserManager::get);
-        mProviders.put(VisualStabilityManager.class, mVisualStabilityManager::get);
-        mProviders.put(NotificationGroupManager.class, mNotificationGroupManager::get);
-        mProviders.put(NotificationGroupAlertTransferHelper.class,
-                mNotificationGroupAlertTransferHelper::get);
-        mProviders.put(NotificationMediaManager.class, mNotificationMediaManager::get);
-        mProviders.put(NotificationGutsManager.class, mNotificationGutsManager::get);
-        mProviders.put(AmbientPulseManager.class, mAmbientPulseManager::get);
-        mProviders.put(NotificationBlockingHelperManager.class,
-                mNotificationBlockingHelperManager::get);
-        mProviders.put(NotificationRemoteInputManager.class,
-                mNotificationRemoteInputManager::get);
-        mProviders.put(SmartReplyConstants.class, mSmartReplyConstants::get);
-        mProviders.put(NotificationListener.class, mNotificationListener::get);
-        mProviders.put(NotificationLogger.class, mNotificationLogger::get);
-        mProviders.put(NotificationViewHierarchyManager.class,
-                mNotificationViewHierarchyManager::get);
-        mProviders.put(NotificationFilter.class, mNotificationFilter::get);
-        mProviders.put(NotificationInterruptionStateProvider.class,
-                mNotificationInterruptionStateProvider::get);
-        mProviders.put(KeyguardDismissUtil.class, mKeyguardDismissUtil::get);
-        mProviders.put(SmartReplyController.class, mSmartReplyController::get);
-        mProviders.put(RemoteInputQuickSettingsDisabler.class,
-                mRemoteInputQuickSettingsDisabler::get);
-        mProviders.put(BubbleController.class, mBubbleController::get);
-        mProviders.put(NotificationEntryManager.class, mNotificationEntryManager::get);
-        mProviders.put(NotificationAlertingManager.class, mNotificationAlertingManager::get);
-        mProviders.put(ForegroundServiceNotificationListener.class,
-                mForegroundServiceNotificationListener::get);
-        mProviders.put(ClockManager.class, mClockManager::get);
-        mProviders.put(PrivacyItemController.class, mPrivacyItemController::get);
-        mProviders.put(ActivityManagerWrapper.class, mActivityManagerWrapper::get);
-        mProviders.put(DevicePolicyManagerWrapper.class, mDevicePolicyManagerWrapper::get);
-        mProviders.put(PackageManagerWrapper.class, mPackageManagerWrapper::get);
-
-
-=======
 
         mProviders.put(RotationLockController.class, mRotationLockController::get);
 
@@ -724,7 +466,6 @@
         mProviders.put(SensorPrivacyController.class, mSensorPrivacyController::get);
 
 
->>>>>>> 825827da
         // TODO(b/118592525): to support multi-display , we start to add something which is
         //                    per-display, while others may be global. I think it's time to add
         //                    a new class maybe named DisplayDependency to solve per-display
