--- conflicted
+++ resolved
@@ -209,18 +209,6 @@
             // apply clipping and shadow
             float newNotificationEnd = newYTranslation + newHeight;
 
-<<<<<<< HEAD
-            // In the unlocked shade we have to clip a little bit higher because of the rounded
-            // corners of the notifications.
-            float clippingCorrection = state.dimmed ? (mPerformClipping ? 0 : newHeight)
-                    : mRoundedRectCornerRadius * state.scale;
-
-            // When the previous notification is swiped, we don't clip the content to the
-            // bottom of it.
-            float clipHeight = previousNotificationIsSwiped
-                    ? newHeight
-                    : newNotificationEnd - (previousNotificationEnd - clippingCorrection);
-=======
             float clipHeight;
             if (previousNotificationIsSwiped) {
                 // When the previous notification is swiped, we don't clip the content to the
@@ -240,7 +228,6 @@
                     clipHeight += clippingCorrection;
                 }
             }
->>>>>>> d0f748a7
 
             updateChildClippingAndBackground(state, newHeight, clipHeight,
                     newHeight - (previousNotificationStart - newYTranslation));
