--- conflicted
+++ resolved
@@ -581,22 +581,12 @@
             if (!updateMonitor.isUnlockingWithBiometricAllowed()) {
                 return;
             }
-<<<<<<< HEAD
-            ColorStateList errorColorState = Utils.getColorError(mContext);
-            if (mStatusBarKeyguardViewManager.isBouncerShowing()) {
-                mStatusBarKeyguardViewManager.showBouncerMessage(helpString,
-                        errorColorState);
-            } else if (updateMonitor.isScreenOn()) {
-                mLockIcon.setTransientBiometricsError(true);
-                showTransientIndication(helpString, errorColorState);
-=======
             if (mStatusBarKeyguardViewManager.isBouncerShowing()) {
                 mStatusBarKeyguardViewManager.showBouncerMessage(helpString,
                         mInitialTextColorState);
             } else if (updateMonitor.isScreenOn()) {
                 mLockIcon.setTransientBiometricsError(true);
                 showTransientIndication(helpString);
->>>>>>> 825827da
                 hideTransientIndicationDelayed(TRANSIENT_BIOMETRIC_ERROR_TIMEOUT);
                 mHandler.removeMessages(MSG_CLEAR_BIOMETRIC_MSG);
                 mHandler.sendMessageDelayed(mHandler.obtainMessage(MSG_CLEAR_BIOMETRIC_MSG),
@@ -614,10 +604,6 @@
             if (shouldSuppressBiometricError(msgId, biometricSourceType, updateMonitor)) {
                 return;
             }
-<<<<<<< HEAD
-            ColorStateList errorColorState = Utils.getColorError(mContext);
-=======
->>>>>>> 825827da
             if (mStatusBarKeyguardViewManager.isBouncerShowing()) {
                 // When swiping up right after receiving a biometric error, the bouncer calls
                 // authenticate leading to the same message being shown again on the bouncer.
@@ -625,17 +611,10 @@
                 // generic.
                 if (mLastSuccessiveErrorMessage != msgId) {
                     mStatusBarKeyguardViewManager.showBouncerMessage(errString,
-<<<<<<< HEAD
-                            errorColorState);
-                }
-            } else if (updateMonitor.isScreenOn()) {
-                showTransientIndication(errString, errorColorState);
-=======
                             mInitialTextColorState);
                 }
             } else if (updateMonitor.isScreenOn()) {
                 showTransientIndication(errString);
->>>>>>> 825827da
                 // We want to keep this message around in case the screen was off
                 hideTransientIndicationDelayed(HIDE_DELAY_MS);
             } else {
