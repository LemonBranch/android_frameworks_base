--- conflicted
+++ resolved
@@ -121,21 +121,13 @@
     protected void onAttachedToWindow() {
         super.onAttachedToWindow();
         Dependency.get(StatusBarStateController.class)
-<<<<<<< HEAD
-                .addListener(mStateListener, StatusBarStateController.RANK_SHELF);
-=======
                 .addCallback(mStateListener, StatusBarStateController.RANK_SHELF);
->>>>>>> de843449
     }
 
     @Override
     protected void onDetachedFromWindow() {
         super.onDetachedFromWindow();
-<<<<<<< HEAD
-        Dependency.get(StatusBarStateController.class).removeListener(mStateListener);
-=======
         Dependency.get(StatusBarStateController.class).removeCallback(mStateListener);
->>>>>>> de843449
     }
 
     public void bind(AmbientState ambientState, NotificationStackScrollLayout hostLayout) {
@@ -233,11 +225,7 @@
             }
             viewState.hasItemsInStableShelf = lastViewState.inShelf;
             viewState.hidden = !mAmbientState.isShadeExpanded()
-<<<<<<< HEAD
-                    || mAmbientState.isQsCustomizerShowing();
-=======
                     || mAmbientState.isQsCustomizerShowing() || mAmbientState.isFullyDark();
->>>>>>> de843449
             viewState.maxShelfEnd = maxShelfEnd;
         } else {
             viewState.hidden = true;
