/*
 * Copyright (C) 2016 The Android Open Source Project
 *
 * Licensed under the Apache License, Version 2.0 (the "License");
 * you may not use this file except in compliance with the License.
 * You may obtain a copy of the License at
 *
 *      http://www.apache.org/licenses/LICENSE-2.0
 *
 * Unless required by applicable law or agreed to in writing, software
 * distributed under the License is distributed on an "AS IS" BASIS,
 * WITHOUT WARRANTIES OR CONDITIONS OF ANY KIND, either express or implied.
 * See the License for the specific language governing permissions and
 * limitations under the License
 */

package com.android.systemui.statusbar.notification;

import android.view.View;

import androidx.collection.ArraySet;

<<<<<<< HEAD
=======
import com.android.systemui.statusbar.NotificationPresenter;
>>>>>>> de843449
import com.android.systemui.statusbar.notification.row.ExpandableNotificationRow;
import com.android.systemui.statusbar.policy.OnHeadsUpChangedListener;

import java.util.ArrayList;

import javax.inject.Inject;
import javax.inject.Singleton;

/**
 * A manager that ensures that notifications are visually stable. It will suppress reorderings
 * and reorder at the right time when they are out of view.
 */
@Singleton
public class VisualStabilityManager implements OnHeadsUpChangedListener {

    private final ArrayList<Callback> mCallbacks =  new ArrayList<>();

    private NotificationPresenter mPresenter;
    private boolean mPanelExpanded;
    private boolean mScreenOn;
    private boolean mReorderingAllowed;
    private VisibilityLocationProvider mVisibilityLocationProvider;
    private ArraySet<View> mAllowedReorderViews = new ArraySet<>();
    private ArraySet<View> mLowPriorityReorderingViews = new ArraySet<>();
    private ArraySet<View> mAddedChildren = new ArraySet<>();
    private boolean mPulsing;

    @Inject
    public VisualStabilityManager(NotificationEntryManager notificationEntryManager) {
        notificationEntryManager.addNotificationEntryListener(new NotificationEntryListener() {
            @Override
            public void onEntryReinflated(NotificationData.Entry entry) {
                if (entry.hasLowPriorityStateUpdated()) {
                    onLowPriorityUpdated(entry);
                    if (mPresenter != null) {
                        mPresenter.updateNotificationViews();
                    }
                }
            }
        });
    }

    public void setUpWithPresenter(NotificationPresenter presenter) {
        mPresenter = presenter;
    }

    /**
     * Add a callback to invoke when reordering is allowed again.
     * @param callback
     */
    public void addReorderingAllowedCallback(Callback callback) {
        if (mCallbacks.contains(callback)) {
            return;
        }
        mCallbacks.add(callback);
    }

    /**
     * Set the panel to be expanded.
     */
    public void setPanelExpanded(boolean expanded) {
        mPanelExpanded = expanded;
        updateReorderingAllowed();
    }

    /**
     * @param screenOn whether the screen is on
     */
    public void setScreenOn(boolean screenOn) {
        mScreenOn = screenOn;
        updateReorderingAllowed();
    }

    /**
     * @param pulsing whether we are currently pulsing for ambient display.
     */
    public void setPulsing(boolean pulsing) {
        if (mPulsing == pulsing) {
            return;
        }
        mPulsing = pulsing;
        updateReorderingAllowed();
    }

    private void updateReorderingAllowed() {
        boolean reorderingAllowed = (!mScreenOn || !mPanelExpanded) && !mPulsing;
        boolean changed = reorderingAllowed && !mReorderingAllowed;
        mReorderingAllowed = reorderingAllowed;
        if (changed) {
            notifyCallbacks();
        }
    }

    private void notifyCallbacks() {
        for (int i = 0; i < mCallbacks.size(); i++) {
            Callback callback = mCallbacks.get(i);
            callback.onReorderingAllowed();
        }
        mCallbacks.clear();
    }

    /**
     * @return whether reordering is currently allowed in general.
     */
    public boolean isReorderingAllowed() {
        return mReorderingAllowed;
    }

    /**
     * @return whether a specific notification is allowed to reorder. Certain notifications are
     * allowed to reorder even if {@link #isReorderingAllowed()} returns false, like newly added
     * notifications or heads-up notifications that are out of view.
     */
    public boolean canReorderNotification(ExpandableNotificationRow row) {
        if (mReorderingAllowed) {
            return true;
        }
        if (mAddedChildren.contains(row)) {
            return true;
        }
        if (mLowPriorityReorderingViews.contains(row)) {
            return true;
        }
        if (mAllowedReorderViews.contains(row)
                && !mVisibilityLocationProvider.isInVisibleLocation(row.getEntry())) {
            return true;
        }
        return false;
    }

    public void setVisibilityLocationProvider(
            VisibilityLocationProvider visibilityLocationProvider) {
        mVisibilityLocationProvider = visibilityLocationProvider;
    }

    public void onReorderingFinished() {
        mAllowedReorderViews.clear();
        mAddedChildren.clear();
        mLowPriorityReorderingViews.clear();
    }

    @Override
    public void onHeadsUpStateChanged(NotificationData.Entry entry, boolean isHeadsUp) {
        if (isHeadsUp) {
            // Heads up notifications should in general be allowed to reorder if they are out of
            // view and stay at the current location if they aren't.
            mAllowedReorderViews.add(entry.getRow());
        }
    }

<<<<<<< HEAD
    public void onLowPriorityUpdated(NotificationData.Entry entry) {
=======
    private void onLowPriorityUpdated(NotificationData.Entry entry) {
>>>>>>> de843449
        mLowPriorityReorderingViews.add(entry.getRow());
    }

    /**
     * Notify the visual stability manager that a new view was added and should be allowed to
     * reorder next time.
     */
    public void notifyViewAddition(View view) {
        mAddedChildren.add(view);
    }

    public interface Callback {
        /**
         * Called when reordering is allowed again.
         */
        void onReorderingAllowed();
    }

}<|MERGE_RESOLUTION|>--- conflicted
+++ resolved
@@ -20,10 +20,7 @@
 
 import androidx.collection.ArraySet;
 
-<<<<<<< HEAD
-=======
 import com.android.systemui.statusbar.NotificationPresenter;
->>>>>>> de843449
 import com.android.systemui.statusbar.notification.row.ExpandableNotificationRow;
 import com.android.systemui.statusbar.policy.OnHeadsUpChangedListener;
 
@@ -174,11 +171,7 @@
         }
     }
 
-<<<<<<< HEAD
-    public void onLowPriorityUpdated(NotificationData.Entry entry) {
-=======
     private void onLowPriorityUpdated(NotificationData.Entry entry) {
->>>>>>> de843449
         mLowPriorityReorderingViews.add(entry.getRow());
     }
 
