--- conflicted
+++ resolved
@@ -34,11 +34,6 @@
 import com.android.internal.policy.ScreenDecorationsUtils;
 import com.android.systemui.Interpolators;
 import com.android.systemui.shared.system.SurfaceControlCompat;
-<<<<<<< HEAD
-import com.android.systemui.shared.system.SyncRtSurfaceTransactionApplier;
-import com.android.systemui.shared.system.SyncRtSurfaceTransactionApplier.SurfaceParams;
-=======
->>>>>>> de843449
 import com.android.systemui.statusbar.notification.row.ExpandableNotificationRow;
 import com.android.systemui.statusbar.notification.stack.NotificationListContainer;
 import com.android.systemui.statusbar.phone.CollapsedStatusBarFragment;
@@ -61,10 +56,7 @@
     private final NotificationPanelView mNotificationPanel;
     private final NotificationListContainer mNotificationContainer;
     private final StatusBarWindowView mStatusBarWindow;
-<<<<<<< HEAD
-=======
     private final float mWindowCornerRadius;
->>>>>>> de843449
     private Callback mCallback;
     private final Runnable mTimeoutRunnable = () -> {
         setAnimationPending(false);
@@ -82,11 +74,8 @@
         mNotificationContainer = container;
         mStatusBarWindow = statusBarWindow;
         mCallback = callback;
-<<<<<<< HEAD
-=======
         mWindowCornerRadius = ScreenDecorationsUtils
                 .getWindowCornerRadius(statusBarWindow.getResources());
->>>>>>> de843449
     }
 
     public RemoteAnimationAdapter getLaunchAnimation(
@@ -139,11 +128,8 @@
         private final ExpandableNotificationRow mSourceNotification;
         private final ExpandAnimationParameters mParams;
         private final Rect mWindowCrop = new Rect();
-<<<<<<< HEAD
-=======
         private final float mNotificationCornerRadius;
         private float mCornerRadius;
->>>>>>> de843449
         private boolean mIsFullScreenLaunch = true;
         private final SyncRtSurfaceTransactionApplier mSyncRtTransactionApplier;
 
