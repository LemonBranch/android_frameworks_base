--- conflicted
+++ resolved
@@ -70,11 +70,8 @@
     private View mSeekBarView;
     private Context mContext;
     private MetricsLogger mMetricsLogger;
-<<<<<<< HEAD
+    private boolean mIsViewVisible;
     private boolean mOnPreDrawListenerRegistered = false;
-=======
-    private boolean mIsViewVisible;
->>>>>>> 0d7e17eb
 
     @VisibleForTesting
     protected SeekBar.OnSeekBarChangeListener mSeekListener =
@@ -268,8 +265,9 @@
 
     private void startTimer() {
         clearTimer();
-<<<<<<< HEAD
-        addOnPreDrawListener();
+        if (mIsViewVisible) {
+            addOnPreDrawListener();
+        }
     }
 
 
@@ -285,16 +283,6 @@
             mSeekBarView.getViewTreeObserver().removeOnPreDrawListener(mPreDrawListener);
             mHandler.postDelayed(mOnUpdateTimerTick, PROGRESS_UPDATE_INTERVAL);
             mOnPreDrawListenerRegistered = false;
-=======
-        if (mIsViewVisible) {
-            mSeekBarTimer = new Timer(true /* isDaemon */);
-            mSeekBarTimer.schedule(new TimerTask() {
-                @Override
-                public void run() {
-                    mHandler.post(mOnUpdateTimerTick);
-                }
-            }, 0, PROGRESS_UPDATE_INTERVAL);
->>>>>>> 0d7e17eb
         }
     }
 
