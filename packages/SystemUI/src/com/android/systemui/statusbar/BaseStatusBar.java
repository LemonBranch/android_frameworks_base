--- conflicted
+++ resolved
@@ -94,6 +94,7 @@
 import com.android.systemui.SwipeHelper;
 import com.android.systemui.SystemUI;
 import com.android.systemui.statusbar.NotificationData.Entry;
+import com.android.systemui.statusbar.phone.KeyguardTouchDelegate;
 import com.android.systemui.statusbar.phone.NavigationBarView;
 import com.android.systemui.statusbar.phone.StatusBarKeyguardViewManager;
 import com.android.systemui.statusbar.policy.HeadsUpNotificationView;
@@ -133,6 +134,7 @@
     protected static final boolean ENABLE_HEADS_UP = true;
     // scores above this threshold should be displayed in heads up mode.
     protected static final int INTERRUPTION_THRESHOLD = 10;
+    protected static final String SETTING_HEADS_UP_TICKER = "ticker_gets_heads_up";
 
     // Should match the value in PhoneWindowManager
     public static final String SYSTEM_DIALOG_REASON_RECENT_APPS = "recentapps";
@@ -2112,24 +2114,14 @@
         boolean isHighPriority = sbn.getScore() >= INTERRUPTION_THRESHOLD;
         boolean isFullscreen = notification.fullScreenIntent != null;
         boolean hasTicker = mHeadsUpTicker && !TextUtils.isEmpty(notification.tickerText);
-        boolean isAllowed = asHeadsUp != Notification.HEADS_UP_NEVER;
+        boolean isAllowed = notification.extras.getInt(Notification.EXTRA_AS_HEADS_UP,
+                Notification.HEADS_UP_ALLOWED) != Notification.HEADS_UP_NEVER;
         boolean accessibilityForcesLaunch = isFullscreen
                 && mAccessibilityManager.isTouchExplorationEnabled();
         boolean isOngoing = sbn.isOngoing(); // not used yet
         boolean isClearable = sbn.isClearable(); // not used yet
 
-<<<<<<< HEAD
         final KeyguardTouchDelegate keyguard = KeyguardTouchDelegate.getInstance(mContext);
-        boolean interrupt = (isFullscreen || (isHighPriority && (isNoisy || hasTicker))
-                || asHeadsUp == Notification.HEADS_UP_REQUESTED)
-                && isAllowed
-                && !accessibilityForcesLaunch
-                && mPowerManager.isScreenOn()
-                && !keyguard.isShowingAndNotOccluded()
-                && !keyguard.isInputRestricted()
-                && !zenBlocksHeadsUp
-                && !isImeShowing();
-=======
         boolean interrupt = (isFullscreen || (isHighPriority && (isNoisy || hasTicker)))
                 && isAllowed
                 && !accessibilityForcesLaunch
@@ -2137,7 +2129,8 @@
                 && (!mStatusBarKeyguardViewManager.isShowing()
                         || mStatusBarKeyguardViewManager.isOccluded())
                 && !mStatusBarKeyguardViewManager.isInputRestricted();
->>>>>>> d0f748a7
+                && !zenBlocksHeadsUp
+                && !isImeShowing();
         try {
             interrupt = interrupt && !mDreamManager.isDreaming();
         } catch (RemoteException e) {
@@ -2147,7 +2140,6 @@
         return interrupt;
     }
 
-<<<<<<< HEAD
     /**
      * @return Whether IME input is showing.
      */
@@ -2162,8 +2154,6 @@
         return KeyguardTouchDelegate.getInstance(mContext).isInputRestricted();
     }
 
-=======
->>>>>>> d0f748a7
     public void setInteracting(int barWindow, boolean interacting) {
         // hook for subclasses
     }
