/*
 * Copyright (C) 2014 The Android Open Source Project
 *
 * Licensed under the Apache License, Version 2.0 (the "License");
 * you may not use this file except in compliance with the License.
 * You may obtain a copy of the License at
 *
 *      http://www.apache.org/licenses/LICENSE-2.0
 *
 * Unless required by applicable law or agreed to in writing, software
 * distributed under the License is distributed on an "AS IS" BASIS,
 * WITHOUT WARRANTIES OR CONDITIONS OF ANY KIND, either express or implied.
 * See the License for the specific language governing permissions and
 * limitations under the License.
 */

package com.android.systemui.statusbar.policy;

import static android.media.MediaRouter.ROUTE_TYPE_REMOTE_DISPLAY;

import android.content.Context;
import android.content.pm.ApplicationInfo;
import android.content.pm.PackageManager;
import android.content.pm.PackageManager.NameNotFoundException;
import android.media.MediaRouter;
import android.media.MediaRouter.RouteInfo;
import android.media.projection.MediaProjectionInfo;
import android.media.projection.MediaProjectionManager;
import android.os.Handler;
import android.text.TextUtils;
import android.util.ArrayMap;
import android.util.ArraySet;
import android.util.Log;

import androidx.annotation.VisibleForTesting;

import com.android.internal.annotations.GuardedBy;
import com.android.systemui.R;

import java.io.FileDescriptor;
import java.io.PrintWriter;
import java.util.ArrayList;
import java.util.Objects;
import java.util.Set;
import java.util.UUID;

<<<<<<< HEAD
=======
import javax.inject.Inject;
import javax.inject.Singleton;

>>>>>>> de843449

/** Platform implementation of the cast controller. **/
@Singleton
public class CastControllerImpl implements CastController {
    private static final String TAG = "CastController";
    private static final boolean DEBUG = Log.isLoggable(TAG, Log.DEBUG);

    private final Context mContext;
    @GuardedBy("mCallbacks")
    private final ArrayList<Callback> mCallbacks = new ArrayList<Callback>();
    private final MediaRouter mMediaRouter;
    private final ArrayMap<String, RouteInfo> mRoutes = new ArrayMap<>();
    private final Object mDiscoveringLock = new Object();
    private final MediaProjectionManager mProjectionManager;
    private final Object mProjectionLock = new Object();

    private boolean mDiscovering;
    private boolean mCallbackRegistered;
    private MediaProjectionInfo mProjection;

    @Inject
    public CastControllerImpl(Context context) {
        mContext = context;
        mMediaRouter = (MediaRouter) context.getSystemService(Context.MEDIA_ROUTER_SERVICE);
        mProjectionManager = (MediaProjectionManager)
                context.getSystemService(Context.MEDIA_PROJECTION_SERVICE);
        mProjection = mProjectionManager.getActiveProjectionInfo();
        mProjectionManager.addCallback(mProjectionCallback, new Handler());
        if (DEBUG) Log.d(TAG, "new CastController()");
    }

    public void dump(FileDescriptor fd, PrintWriter pw, String[] args) {
        pw.println("CastController state:");
        pw.print("  mDiscovering="); pw.println(mDiscovering);
        pw.print("  mCallbackRegistered="); pw.println(mCallbackRegistered);
        pw.print("  mCallbacks.size="); synchronized (mCallbacks) {pw.println(mCallbacks.size());}
        pw.print("  mRoutes.size="); pw.println(mRoutes.size());
        for (int i = 0; i < mRoutes.size(); i++) {
            final RouteInfo route = mRoutes.valueAt(i);
            pw.print("    "); pw.println(routeToString(route));
        }
        pw.print("  mProjection="); pw.println(mProjection);
    }

    @Override
    public void addCallback(Callback callback) {
        synchronized (mCallbacks) {
            mCallbacks.add(callback);
        }
        fireOnCastDevicesChanged(callback);
        synchronized (mDiscoveringLock) {
            handleDiscoveryChangeLocked();
        }
    }

    @Override
    public void removeCallback(Callback callback) {
        synchronized (mCallbacks) {
            mCallbacks.remove(callback);
        }
        synchronized (mDiscoveringLock) {
            handleDiscoveryChangeLocked();
        }
    }

    @Override
    public void setDiscovering(boolean request) {
        synchronized (mDiscoveringLock) {
            if (mDiscovering == request) return;
            mDiscovering = request;
            if (DEBUG) Log.d(TAG, "setDiscovering: " + request);
            handleDiscoveryChangeLocked();
        }
    }

    private void handleDiscoveryChangeLocked() {
        if (mCallbackRegistered) {
            mMediaRouter.removeCallback(mMediaCallback);
            mCallbackRegistered = false;
        }
        if (mDiscovering) {
            mMediaRouter.addCallback(ROUTE_TYPE_REMOTE_DISPLAY, mMediaCallback,
                    MediaRouter.CALLBACK_FLAG_REQUEST_DISCOVERY);
            mCallbackRegistered = true;
        } else {
            boolean hasCallbacks = false;
            synchronized (mCallbacks) {
                hasCallbacks = mCallbacks.isEmpty();
            }
            if (!hasCallbacks) {
                mMediaRouter.addCallback(ROUTE_TYPE_REMOTE_DISPLAY, mMediaCallback,
                        MediaRouter.CALLBACK_FLAG_PASSIVE_DISCOVERY);
                mCallbackRegistered = true;
            }
        }
    }

    @Override
    public void setCurrentUserId(int currentUserId) {
        mMediaRouter.rebindAsUser(currentUserId);
    }

    @Override
    public Set<CastDevice> getCastDevices() {
        final ArraySet<CastDevice> devices = new ArraySet<CastDevice>();
        synchronized (mProjectionLock) {
            if (mProjection != null) {
                final CastDevice device = new CastDevice();
                device.id = mProjection.getPackageName();
                device.name = getAppName(mProjection.getPackageName());
                device.description = mContext.getString(R.string.quick_settings_casting);
                device.state = CastDevice.STATE_CONNECTED;
                device.tag = mProjection;
                devices.add(device);
                return devices;
            }
        }
        synchronized(mRoutes) {
            for (RouteInfo route : mRoutes.values()) {
                final CastDevice device = new CastDevice();
                device.id = route.getTag().toString();
                final CharSequence name = route.getName(mContext);
                device.name = name != null ? name.toString() : null;
                final CharSequence description = route.getDescription();
                device.description = description != null ? description.toString() : null;
                device.state = route.isConnecting() ? CastDevice.STATE_CONNECTING
                        : route.isSelected() ? CastDevice.STATE_CONNECTED
                        : CastDevice.STATE_DISCONNECTED;
                device.tag = route;
                devices.add(device);
            }
        }
        return devices;
    }

    @Override
    public void startCasting(CastDevice device) {
        if (device == null || device.tag == null) return;
        final RouteInfo route = (RouteInfo) device.tag;
        if (DEBUG) Log.d(TAG, "startCasting: " + routeToString(route));
        mMediaRouter.selectRoute(ROUTE_TYPE_REMOTE_DISPLAY, route);
    }

    @Override
    public void stopCasting(CastDevice device) {
        final boolean isProjection = device.tag instanceof MediaProjectionInfo;
        if (DEBUG) Log.d(TAG, "stopCasting isProjection=" + isProjection);
        if (isProjection) {
            final MediaProjectionInfo projection = (MediaProjectionInfo) device.tag;
            if (Objects.equals(mProjectionManager.getActiveProjectionInfo(), projection)) {
                mProjectionManager.stopActiveProjection();
            } else {
                Log.w(TAG, "Projection is no longer active: " + projection);
            }
        } else {
            mMediaRouter.getFallbackRoute().select();
        }
    }

    private void setProjection(MediaProjectionInfo projection, boolean started) {
        boolean changed = false;
        final MediaProjectionInfo oldProjection = mProjection;
        synchronized (mProjectionLock) {
            final boolean isCurrent = Objects.equals(projection, mProjection);
            if (started && !isCurrent) {
                mProjection = projection;
                changed = true;
            } else if (!started && isCurrent) {
                mProjection = null;
                changed = true;
            }
        }
        if (changed) {
            if (DEBUG) Log.d(TAG, "setProjection: " + oldProjection + " -> " + mProjection);
            fireOnCastDevicesChanged();
        }
    }

    private String getAppName(String packageName) {
        final PackageManager pm = mContext.getPackageManager();
        try {
            final ApplicationInfo appInfo = pm.getApplicationInfo(packageName, 0);
            if (appInfo != null) {
                final CharSequence label = appInfo.loadLabel(pm);
                if (!TextUtils.isEmpty(label)) {
                    return label.toString();
                }
            }
            Log.w(TAG, "No label found for package: " + packageName);
        } catch (NameNotFoundException e) {
            Log.w(TAG, "Error getting appName for package: " + packageName, e);
        }
        return packageName;
    }

    private void updateRemoteDisplays() {
        synchronized(mRoutes) {
            mRoutes.clear();
            final int n = mMediaRouter.getRouteCount();
            for (int i = 0; i < n; i++) {
                final RouteInfo route = mMediaRouter.getRouteAt(i);
                if (!route.isEnabled()) continue;
                if (!route.matchesTypes(ROUTE_TYPE_REMOTE_DISPLAY)) continue;
                ensureTagExists(route);
                mRoutes.put(route.getTag().toString(), route);
            }
            final RouteInfo selected = mMediaRouter.getSelectedRoute(ROUTE_TYPE_REMOTE_DISPLAY);
            if (selected != null && !selected.isDefault()) {
                ensureTagExists(selected);
                mRoutes.put(selected.getTag().toString(), selected);
            }
        }
        fireOnCastDevicesChanged();
    }

    private void ensureTagExists(RouteInfo route) {
        if (route.getTag() == null) {
            route.setTag(UUID.randomUUID().toString());
        }
    }

    @VisibleForTesting
    void fireOnCastDevicesChanged() {
        synchronized (mCallbacks) {
            for (Callback callback : mCallbacks) {
                fireOnCastDevicesChanged(callback);
            }

        }
    }


    private void fireOnCastDevicesChanged(Callback callback) {
        callback.onCastDevicesChanged();
    }

    private static String routeToString(RouteInfo route) {
        if (route == null) return null;
        final StringBuilder sb = new StringBuilder().append(route.getName()).append('/')
                .append(route.getDescription()).append('@').append(route.getDeviceAddress())
                .append(",status=").append(route.getStatus());
        if (route.isDefault()) sb.append(",default");
        if (route.isEnabled()) sb.append(",enabled");
        if (route.isConnecting()) sb.append(",connecting");
        if (route.isSelected()) sb.append(",selected");
        return sb.append(",id=").append(route.getTag()).toString();
    }

    private final MediaRouter.SimpleCallback mMediaCallback = new MediaRouter.SimpleCallback() {
        @Override
        public void onRouteAdded(MediaRouter router, RouteInfo route) {
            if (DEBUG) Log.d(TAG, "onRouteAdded: " + routeToString(route));
            updateRemoteDisplays();
        }
        @Override
        public void onRouteChanged(MediaRouter router, RouteInfo route) {
            if (DEBUG) Log.d(TAG, "onRouteChanged: " + routeToString(route));
            updateRemoteDisplays();
        }
        @Override
        public void onRouteRemoved(MediaRouter router, RouteInfo route) {
            if (DEBUG) Log.d(TAG, "onRouteRemoved: " + routeToString(route));
            updateRemoteDisplays();
        }
        @Override
        public void onRouteSelected(MediaRouter router, int type, RouteInfo route) {
            if (DEBUG) Log.d(TAG, "onRouteSelected(" + type + "): " + routeToString(route));
            updateRemoteDisplays();
        }
        @Override
        public void onRouteUnselected(MediaRouter router, int type, RouteInfo route) {
            if (DEBUG) Log.d(TAG, "onRouteUnselected(" + type + "): " + routeToString(route));
            updateRemoteDisplays();
        }
    };

    private final MediaProjectionManager.Callback mProjectionCallback
            = new MediaProjectionManager.Callback() {
        @Override
        public void onStart(MediaProjectionInfo info) {
            setProjection(info, true);
        }

        @Override
        public void onStop(MediaProjectionInfo info) {
            setProjection(info, false);
        }
    };
}<|MERGE_RESOLUTION|>--- conflicted
+++ resolved
@@ -44,12 +44,9 @@
 import java.util.Set;
 import java.util.UUID;
 
-<<<<<<< HEAD
-=======
 import javax.inject.Inject;
 import javax.inject.Singleton;
 
->>>>>>> de843449
 
 /** Platform implementation of the cast controller. **/
 @Singleton
