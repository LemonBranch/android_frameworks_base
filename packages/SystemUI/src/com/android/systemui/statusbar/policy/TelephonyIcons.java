--- conflicted
+++ resolved
@@ -28,55 +28,6 @@
 import com.android.systemui.statusbar.policy.MobileSignalController.MobileIconGroup;
 
 class TelephonyIcons {
-<<<<<<< HEAD
-    //***** Signal strength icons
-
-    static final int TELEPHONY_NUM_LEVELS = 5;
-
-    //GSM/UMTS
-    static final int TELEPHONY_NO_NETWORK = R.drawable.stat_sys_signal_null;
-
-    static final int[][] TELEPHONY_SIGNAL_STRENGTH = {
-        { R.drawable.stat_sys_signal_0_fully,
-          R.drawable.stat_sys_signal_1_fully,
-          R.drawable.stat_sys_signal_2_fully,
-          R.drawable.stat_sys_signal_3_fully,
-          R.drawable.stat_sys_signal_4_fully },
-        { R.drawable.stat_sys_signal_0_fully,
-          R.drawable.stat_sys_signal_1_fully,
-          R.drawable.stat_sys_signal_2_fully,
-          R.drawable.stat_sys_signal_3_fully,
-          R.drawable.stat_sys_signal_4_fully }
-    };
-
-    static final int QS_TELEPHONY_NO_NETWORK = R.drawable.ic_qs_signal_no_signal;
-
-    static final int[][] QS_TELEPHONY_SIGNAL_STRENGTH = {
-        { R.drawable.ic_qs_signal_0,
-          R.drawable.ic_qs_signal_1,
-          R.drawable.ic_qs_signal_2,
-          R.drawable.ic_qs_signal_3,
-          R.drawable.ic_qs_signal_4 },
-        { R.drawable.ic_qs_signal_full_0,
-          R.drawable.ic_qs_signal_full_1,
-          R.drawable.ic_qs_signal_full_2,
-          R.drawable.ic_qs_signal_full_3,
-          R.drawable.ic_qs_signal_full_4 }
-    };
-
-    static final int[][] TELEPHONY_SIGNAL_STRENGTH_ROAMING = {
-        { R.drawable.stat_sys_signal_0,
-          R.drawable.stat_sys_signal_1,
-          R.drawable.stat_sys_signal_2,
-          R.drawable.stat_sys_signal_3,
-          R.drawable.stat_sys_signal_4 },
-        { R.drawable.stat_sys_signal_0_fully,
-          R.drawable.stat_sys_signal_1_fully,
-          R.drawable.stat_sys_signal_2_fully,
-          R.drawable.stat_sys_signal_3_fully,
-          R.drawable.stat_sys_signal_4_fully }
-    };
-
     //Default roaming icons with R indicator
     static final int[][] TELEPHONY_SIGNAL_STRENGTH_ROAMING_R = {
         { R.drawable.stat_sys_signal_0_default_roam,
@@ -91,35 +42,6 @@
           R.drawable.stat_sys_signal_4_default_fully_roam }
     };
 
-    //CarrierNetworkChange
-    static final int[][] TELEPHONY_CARRIER_NETWORK_CHANGE = {
-            { R.drawable.stat_sys_signal_carrier_network_change_animation,
-              R.drawable.stat_sys_signal_carrier_network_change_animation,
-              R.drawable.stat_sys_signal_carrier_network_change_animation,
-              R.drawable.stat_sys_signal_carrier_network_change_animation,
-              R.drawable.stat_sys_signal_carrier_network_change_animation },
-            { R.drawable.stat_sys_signal_carrier_network_change_animation,
-              R.drawable.stat_sys_signal_carrier_network_change_animation,
-              R.drawable.stat_sys_signal_carrier_network_change_animation,
-              R.drawable.stat_sys_signal_carrier_network_change_animation,
-              R.drawable.stat_sys_signal_carrier_network_change_animation }
-        };
-
-    static final int[][] QS_TELEPHONY_CARRIER_NETWORK_CHANGE = {
-        { R.drawable.ic_qs_signal_carrier_network_change_animation,
-          R.drawable.ic_qs_signal_carrier_network_change_animation,
-          R.drawable.ic_qs_signal_carrier_network_change_animation,
-          R.drawable.ic_qs_signal_carrier_network_change_animation,
-          R.drawable.ic_qs_signal_carrier_network_change_animation },
-        { R.drawable.ic_qs_signal_carrier_network_change_animation,
-          R.drawable.ic_qs_signal_carrier_network_change_animation,
-          R.drawable.ic_qs_signal_carrier_network_change_animation,
-          R.drawable.ic_qs_signal_carrier_network_change_animation,
-          R.drawable.ic_qs_signal_carrier_network_change_animation }
-    };
-
-=======
->>>>>>> 856e7b2b
     //***** Data connection icons
 
     static final int QS_DATA_G = R.drawable.ic_qs_signal_g;
@@ -146,14 +68,6 @@
 
     static final int ICON_DATA_DISABLED = R.drawable.stat_sys_data_disabled;
 
-<<<<<<< HEAD
-    static final int QS_ICON_LTE = R.drawable.ic_qs_signal_lte;
-    static final int QS_ICON_3G = R.drawable.ic_qs_signal_3g;
-    static final int QS_ICON_4G = R.drawable.ic_qs_signal_4g;
-    static final int QS_ICON_4G_PLUS = R.drawable.ic_qs_signal_4g_plus;
-    static final int QS_ICON_1X = R.drawable.ic_qs_signal_1x;
-    static final int QS_ICON_CARRIER_NETWORK_CHANGE =
-            R.drawable.ic_qs_signal_carrier_network_change_animation;
     static final int DATA_TYPE_UNKNOWN = 0;
     static final int DATA_TYPE_G = 1;
     static final int DATA_TYPE_E = 2;
@@ -550,9 +464,6 @@
         }
     }
 
-
-=======
->>>>>>> 856e7b2b
     static final int QS_ICON_DATA_DISABLED = R.drawable.ic_qs_data_disabled;
 
     static final MobileIconGroup CARRIER_NETWORK_CHANGE = new MobileIconGroup(
