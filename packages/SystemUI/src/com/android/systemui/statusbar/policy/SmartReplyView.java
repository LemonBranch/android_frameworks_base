package com.android.systemui.statusbar.policy;

import android.annotation.ColorInt;
import android.annotation.NonNull;
import android.app.Notification;
import android.app.PendingIntent;
import android.app.RemoteInput;
import android.content.Context;
import android.content.Intent;
import android.content.res.ColorStateList;
import android.content.res.TypedArray;
import android.graphics.Canvas;
import android.graphics.Color;
import android.graphics.drawable.Drawable;
import android.graphics.drawable.GradientDrawable;
import android.graphics.drawable.InsetDrawable;
import android.graphics.drawable.RippleDrawable;
import android.os.Bundle;
import android.text.Layout;
import android.text.TextPaint;
import android.text.method.TransformationMethod;
import android.util.AttributeSet;
import android.util.Log;
import android.util.Size;
import android.view.LayoutInflater;
import android.view.View;
import android.view.ViewGroup;
import android.view.accessibility.AccessibilityNodeInfo;
import android.view.accessibility.AccessibilityNodeInfo.AccessibilityAction;
import android.widget.Button;

import com.android.internal.annotations.VisibleForTesting;
import com.android.internal.util.ContrastColorUtil;
import com.android.systemui.Dependency;
import com.android.systemui.R;
import com.android.systemui.plugins.ActivityStarter;
import com.android.systemui.plugins.ActivityStarter.OnDismissAction;
<<<<<<< HEAD
=======
import com.android.systemui.statusbar.NotificationRemoteInputManager;
>>>>>>> de843449
import com.android.systemui.statusbar.SmartReplyController;
import com.android.systemui.statusbar.notification.NotificationData;
import com.android.systemui.statusbar.notification.NotificationUtils;
import com.android.systemui.statusbar.phone.KeyguardDismissUtil;

import java.text.BreakIterator;
import java.util.ArrayList;
import java.util.Comparator;
import java.util.List;
import java.util.PriorityQueue;

/** View which displays smart reply and smart actions buttons in notifications. */
public class SmartReplyView extends ViewGroup {

    private static final String TAG = "SmartReplyView";

    private static final int MEASURE_SPEC_ANY_LENGTH =
            MeasureSpec.makeMeasureSpec(0, MeasureSpec.UNSPECIFIED);

    private static final Comparator<View> DECREASING_MEASURED_WIDTH_WITHOUT_PADDING_COMPARATOR =
            (v1, v2) -> ((v2.getMeasuredWidth() - v2.getPaddingLeft() - v2.getPaddingRight())
                    - (v1.getMeasuredWidth() - v1.getPaddingLeft() - v1.getPaddingRight()));

    private static final int SQUEEZE_FAILED = -1;

    private final SmartReplyConstants mConstants;
    private final KeyguardDismissUtil mKeyguardDismissUtil;
    private final NotificationRemoteInputManager mRemoteInputManager;

    /**
     * The upper bound for the height of this view in pixels. Notifications are automatically
     * recreated on density or font size changes so caching this should be fine.
     */
    private final int mHeightUpperLimit;

    /** Spacing to be applied between views. */
    private final int mSpacing;

    /** Horizontal padding of smart reply buttons if all of them use only one line of text. */
    private final int mSingleLineButtonPaddingHorizontal;

    /** Horizontal padding of smart reply buttons if at least one of them uses two lines of text. */
    private final int mDoubleLineButtonPaddingHorizontal;

    /** Increase in width of a smart reply button as a result of using two lines instead of one. */
    private final int mSingleToDoubleLineButtonWidthIncrease;

    private final BreakIterator mBreakIterator;

    private PriorityQueue<Button> mCandidateButtonQueueForSqueezing;

    private View mSmartReplyContainer;

    @ColorInt
    private int mCurrentBackgroundColor;
    @ColorInt
    private final int mDefaultBackgroundColor;
    @ColorInt
    private final int mDefaultStrokeColor;
    @ColorInt
    private final int mDefaultTextColor;
    @ColorInt
    private final int mDefaultTextColorDarkBg;
    @ColorInt
    private final int mRippleColorDarkBg;
    @ColorInt
    private final int mRippleColor;
    private final int mStrokeWidth;
    private final double mMinStrokeContrast;

    private ActivityStarter mActivityStarter;

    public SmartReplyView(Context context, AttributeSet attrs) {
        super(context, attrs);
        mConstants = Dependency.get(SmartReplyConstants.class);
        mKeyguardDismissUtil = Dependency.get(KeyguardDismissUtil.class);
        mRemoteInputManager = Dependency.get(NotificationRemoteInputManager.class);

        mHeightUpperLimit = NotificationUtils.getFontScaledHeight(mContext,
            R.dimen.smart_reply_button_max_height);

        mCurrentBackgroundColor = context.getColor(R.color.smart_reply_button_background);
        mDefaultBackgroundColor = mCurrentBackgroundColor;
        mDefaultTextColor = mContext.getColor(R.color.smart_reply_button_text);
        mDefaultTextColorDarkBg = mContext.getColor(R.color.smart_reply_button_text_dark_bg);
        mDefaultStrokeColor = mContext.getColor(R.color.smart_reply_button_stroke);
        mRippleColor = mContext.getColor(R.color.notification_ripple_untinted_color);
        mRippleColorDarkBg = Color.argb(Color.alpha(mRippleColor),
                255 /* red */, 255 /* green */, 255 /* blue */);
        mMinStrokeContrast = ContrastColorUtil.calculateContrast(mDefaultStrokeColor,
                mDefaultBackgroundColor);

        int spacing = 0;
        int singleLineButtonPaddingHorizontal = 0;
        int doubleLineButtonPaddingHorizontal = 0;
        int strokeWidth = 0;

        final TypedArray arr = context.obtainStyledAttributes(attrs, R.styleable.SmartReplyView,
                0, 0);
        final int length = arr.getIndexCount();
        for (int i = 0; i < length; i++) {
            int attr = arr.getIndex(i);
            if (attr == R.styleable.SmartReplyView_spacing) {
                spacing = arr.getDimensionPixelSize(i, 0);
            } else if (attr == R.styleable.SmartReplyView_singleLineButtonPaddingHorizontal) {
                singleLineButtonPaddingHorizontal = arr.getDimensionPixelSize(i, 0);
            } else if (attr == R.styleable.SmartReplyView_doubleLineButtonPaddingHorizontal) {
                doubleLineButtonPaddingHorizontal = arr.getDimensionPixelSize(i, 0);
            } else if (attr == R.styleable.SmartReplyView_buttonStrokeWidth) {
                strokeWidth = arr.getDimensionPixelSize(i, 0);
            }
        }
        arr.recycle();

        mStrokeWidth = strokeWidth;
        mSpacing = spacing;
        mSingleLineButtonPaddingHorizontal = singleLineButtonPaddingHorizontal;
        mDoubleLineButtonPaddingHorizontal = doubleLineButtonPaddingHorizontal;
        mSingleToDoubleLineButtonWidthIncrease =
                2 * (doubleLineButtonPaddingHorizontal - singleLineButtonPaddingHorizontal);


        mBreakIterator = BreakIterator.getLineInstance();
        reallocateCandidateButtonQueueForSqueezing();
    }

    /**
     * Returns an upper bound for the height of this view in pixels. This method is intended to be
     * invoked before onMeasure, so it doesn't do any analysis on the contents of the buttons.
     */
    public int getHeightUpperLimit() {
       return mHeightUpperLimit;
    }

    private void reallocateCandidateButtonQueueForSqueezing() {
        // Instead of clearing the priority queue, we re-allocate so that it would fit all buttons
        // exactly. This avoids (1) wasting memory because PriorityQueue never shrinks and
        // (2) growing in onMeasure.
        // The constructor throws an IllegalArgument exception if initial capacity is less than 1.
        mCandidateButtonQueueForSqueezing = new PriorityQueue<>(
                Math.max(getChildCount(), 1), DECREASING_MEASURED_WIDTH_WITHOUT_PADDING_COMPARATOR);
    }

    /**
     * Reset the smart suggestions view to allow adding new replies and actions.
     */
    public void resetSmartSuggestions(View newSmartReplyContainer) {
        mSmartReplyContainer = newSmartReplyContainer;
        removeAllViews();
        mCurrentBackgroundColor = mDefaultBackgroundColor;
    }

    /**
     * Add smart replies to this view, using the provided {@link RemoteInput} and
     * {@link PendingIntent} to respond when the user taps a smart reply. Only the replies that fit
     * into the notification are shown.
     */
    public void addRepliesFromRemoteInput(
            SmartReplies smartReplies,
            SmartReplyController smartReplyController, NotificationData.Entry entry) {
        if (smartReplies.remoteInput != null && smartReplies.pendingIntent != null) {
            if (smartReplies.choices != null) {
                for (int i = 0; i < smartReplies.choices.length; ++i) {
                    Button replyButton = inflateReplyButton(
                            getContext(), this, i, smartReplies, smartReplyController, entry);
                    addView(replyButton);
                }
            }
        }
        reallocateCandidateButtonQueueForSqueezing();
    }

    /**
     * Add smart actions to be shown next to smart replies. Only the actions that fit into the
     * notification are shown.
     */
    public void addSmartActions(SmartActions smartActions,
<<<<<<< HEAD
            SmartReplyController smartReplyController, NotificationData.Entry entry) {
=======
            SmartReplyController smartReplyController, NotificationData.Entry entry,
            HeadsUpManager headsUpManager) {
>>>>>>> de843449
        int numSmartActions = smartActions.actions.size();
        for (int n = 0; n < numSmartActions; n++) {
            Notification.Action action = smartActions.actions.get(n);
            if (action.actionIntent != null) {
                Button actionButton = inflateActionButton(
<<<<<<< HEAD
                        getContext(), this, n, smartActions, smartReplyController, entry);
=======
                        getContext(), this, n, smartActions, smartReplyController, entry,
                        headsUpManager);
>>>>>>> de843449
                addView(actionButton);
            }
        }
        reallocateCandidateButtonQueueForSqueezing();
    }

    public static SmartReplyView inflate(Context context, ViewGroup root) {
        return (SmartReplyView)
                LayoutInflater.from(context).inflate(R.layout.smart_reply_view, root, false);
    }

    @VisibleForTesting
    Button inflateReplyButton(Context context, ViewGroup root, int replyIndex,
            SmartReplies smartReplies, SmartReplyController smartReplyController,
            NotificationData.Entry entry) {
        Button b = (Button) LayoutInflater.from(context).inflate(
                R.layout.smart_reply_button, root, false);
        CharSequence choice = smartReplies.choices[replyIndex];
        b.setText(choice);

        OnDismissAction action = () -> {
<<<<<<< HEAD
=======
            // TODO(b/111437455): Also for EDIT_CHOICES_BEFORE_SENDING_AUTO, depending on flags.
            if (smartReplies.remoteInput.getEditChoicesBeforeSending()
                    == RemoteInput.EDIT_CHOICES_BEFORE_SENDING_ENABLED) {
                entry.remoteInputText = choice;
                mRemoteInputManager.activateRemoteInput(b,
                        new RemoteInput[] { smartReplies.remoteInput }, smartReplies.remoteInput,
                        smartReplies.pendingIntent);
                return false;
            }

>>>>>>> de843449
            smartReplyController.smartReplySent(
                    entry, replyIndex, b.getText(), smartReplies.fromAssistant);
            Bundle results = new Bundle();
            results.putString(smartReplies.remoteInput.getResultKey(), choice.toString());
            Intent intent = new Intent().addFlags(Intent.FLAG_RECEIVER_FOREGROUND);
<<<<<<< HEAD
            RemoteInput.addResultsToIntent(new RemoteInput[]{smartReplies.remoteInput}, intent,
=======
            RemoteInput.addResultsToIntent(new RemoteInput[] { smartReplies.remoteInput }, intent,
>>>>>>> de843449
                    results);
            RemoteInput.setResultsSource(intent, RemoteInput.SOURCE_CHOICE);
            entry.setHasSentReply();
            try {
                smartReplies.pendingIntent.send(context, 0, intent);
            } catch (PendingIntent.CanceledException e) {
                Log.w(TAG, "Unable to send smart reply", e);
            }
            mSmartReplyContainer.setVisibility(View.GONE);
            return false; // do not defer
        };

        b.setOnClickListener(view -> {
            mKeyguardDismissUtil.executeWhenUnlocked(action);
        });

        b.setAccessibilityDelegate(new AccessibilityDelegate() {
            public void onInitializeAccessibilityNodeInfo(View host, AccessibilityNodeInfo info) {
                super.onInitializeAccessibilityNodeInfo(host, info);
                String label = getResources().getString(R.string.accessibility_send_smart_reply);
                info.addAction(new AccessibilityAction(AccessibilityNodeInfo.ACTION_CLICK, label));
            }
        });

        setColors(b, mCurrentBackgroundColor, mDefaultStrokeColor, mDefaultTextColor, mRippleColor);
        return b;
    }

    @VisibleForTesting
    Button inflateActionButton(Context context, ViewGroup root, int actionIndex,
            SmartActions smartActions, SmartReplyController smartReplyController,
<<<<<<< HEAD
            NotificationData.Entry entry) {
=======
            NotificationData.Entry entry, HeadsUpManager headsUpManager) {
>>>>>>> de843449
        Notification.Action action = smartActions.actions.get(actionIndex);
        Button button = (Button) LayoutInflater.from(context).inflate(
                R.layout.smart_action_button, root, false);
        button.setText(action.title);

        Drawable iconDrawable = action.getIcon().loadDrawable(context);
        // Add the action icon to the Smart Action button.
<<<<<<< HEAD
        Size newIconSize = calculateIconSizeFromSingleLineButton(context, root,
                new Size(iconDrawable.getIntrinsicWidth(), iconDrawable.getIntrinsicHeight()));
        iconDrawable.setBounds(0, 0, newIconSize.getWidth(), newIconSize.getHeight());
=======
        int newIconSize = context.getResources().getDimensionPixelSize(
                R.dimen.smart_action_button_icon_size);
        iconDrawable.setBounds(0, 0, newIconSize, newIconSize);
>>>>>>> de843449
        button.setCompoundDrawables(iconDrawable, null, null, null);

        button.setOnClickListener(view ->
                getActivityStarter().startPendingIntentDismissingKeyguard(
                        action.actionIntent,
<<<<<<< HEAD
                        () -> smartReplyController.smartActionClicked(
                                entry, actionIndex, action, smartActions.fromAssistant)));

        // TODO(b/119010281): handle accessibility

        return button;
    }

    private static Size calculateIconSizeFromSingleLineButton(Context context, ViewGroup root,
            Size originalIconSize) {
        Button button = (Button) LayoutInflater.from(context).inflate(
                R.layout.smart_action_button, root, false);
        // Add simple text here to ensure the button displays one line of text.
        button.setText("a");
        return calculateIconSizeFromButtonHeight(button, originalIconSize);
    }

    // Given a button with text on a single line - we want to add an icon to that button. This
    // method calculates the icon height to use to avoid making the button grow in height.
    private static Size calculateIconSizeFromButtonHeight(Button button, Size originalIconSize) {
        // A completely permissive measure spec should make the button text single-line.
        button.measure(MEASURE_SPEC_ANY_LENGTH, MEASURE_SPEC_ANY_LENGTH);
        int buttonHeight = button.getMeasuredHeight();
        int newIconHeight = buttonHeight / 2;
        int newIconWidth = (int) (originalIconSize.getWidth()
                * ((double) newIconHeight) / originalIconSize.getHeight());
        return new Size(newIconWidth, newIconHeight);
    }

=======
                        () -> {
                            smartReplyController.smartActionClicked(
                                    entry, actionIndex, action, smartActions.fromAssistant);
                            headsUpManager.removeNotification(entry.key, true);
                        }));

        // TODO(b/119010281): handle accessibility

        // Mark this as an Action button
        final LayoutParams lp = (LayoutParams) button.getLayoutParams();
        lp.buttonType = SmartButtonType.ACTION;
        return button;
    }

>>>>>>> de843449
    @Override
    public LayoutParams generateLayoutParams(AttributeSet attrs) {
        return new LayoutParams(mContext, attrs);
    }

    @Override
    protected LayoutParams generateDefaultLayoutParams() {
        return new LayoutParams(LayoutParams.WRAP_CONTENT, LayoutParams.WRAP_CONTENT);
    }

    @Override
    protected ViewGroup.LayoutParams generateLayoutParams(ViewGroup.LayoutParams params) {
        return new LayoutParams(params.width, params.height);
    }

    @Override
    protected void onMeasure(int widthMeasureSpec, int heightMeasureSpec) {
        final int targetWidth = MeasureSpec.getMode(widthMeasureSpec) == MeasureSpec.UNSPECIFIED
                ? Integer.MAX_VALUE : MeasureSpec.getSize(widthMeasureSpec);

        // Mark all buttons as hidden and un-squeezed.
        resetButtonsLayoutParams();

        if (!mCandidateButtonQueueForSqueezing.isEmpty()) {
            Log.wtf(TAG, "Single line button queue leaked between onMeasure calls");
            mCandidateButtonQueueForSqueezing.clear();
        }

        int measuredWidth = mPaddingLeft + mPaddingRight;
        int maxChildHeight = 0;
        int displayedChildCount = 0;
        int buttonPaddingHorizontal = mSingleLineButtonPaddingHorizontal;

        // Set up a list of suggestions where actions come before replies. Note that the Buttons
        // themselves have already been added to the view hierarchy in an order such that Smart
        // Replies are shown before Smart Actions. The order of the list below determines which
        // suggestions will be shown at all - only the first X elements are shown (where X depends
        // on how much space each suggestion button needs).
        List<View> smartActions = filterActionsOrReplies(SmartButtonType.ACTION);
        List<View> smartReplies = filterActionsOrReplies(SmartButtonType.REPLY);
        List<View> smartSuggestions = new ArrayList<>(smartActions);
        smartSuggestions.addAll(smartReplies);
        List<View> coveredSuggestions = new ArrayList<>();

        for (View child : smartSuggestions) {
            final LayoutParams lp = (LayoutParams) child.getLayoutParams();

            child.setPadding(buttonPaddingHorizontal, child.getPaddingTop(),
                    buttonPaddingHorizontal, child.getPaddingBottom());
            child.measure(MEASURE_SPEC_ANY_LENGTH, heightMeasureSpec);
<<<<<<< HEAD
=======

            coveredSuggestions.add(child);
>>>>>>> de843449

            final int lineCount = ((Button) child).getLineCount();
            if (lineCount < 1 || lineCount > 2) {
                // If smart reply has no text, or more than two lines, then don't show it.
                continue;
            }

            if (lineCount == 1) {
                mCandidateButtonQueueForSqueezing.add((Button) child);
            }

            // Remember the current measurements in case the current button doesn't fit in.
            final int originalMaxChildHeight = maxChildHeight;
            final int originalMeasuredWidth = measuredWidth;
            final int originalButtonPaddingHorizontal = buttonPaddingHorizontal;

            final int spacing = displayedChildCount == 0 ? 0 : mSpacing;
            final int childWidth = child.getMeasuredWidth();
            final int childHeight = child.getMeasuredHeight();
            measuredWidth += spacing + childWidth;
            maxChildHeight = Math.max(maxChildHeight, childHeight);

            // Do we need to increase the number of lines in smart reply buttons to two?
            final boolean increaseToTwoLines =
                    buttonPaddingHorizontal == mSingleLineButtonPaddingHorizontal
                            && (lineCount == 2 || measuredWidth > targetWidth);
            if (increaseToTwoLines) {
                measuredWidth += (displayedChildCount + 1) * mSingleToDoubleLineButtonWidthIncrease;
                buttonPaddingHorizontal = mDoubleLineButtonPaddingHorizontal;
            }

            // If the last button doesn't fit into the remaining width, try squeezing preceding
            // smart reply buttons.
            if (measuredWidth > targetWidth) {
                // Keep squeezing preceding and current smart reply buttons until they all fit.
                while (measuredWidth > targetWidth
                        && !mCandidateButtonQueueForSqueezing.isEmpty()) {
                    final Button candidate = mCandidateButtonQueueForSqueezing.poll();
                    final int squeezeReduction = squeezeButton(candidate, heightMeasureSpec);
                    if (squeezeReduction != SQUEEZE_FAILED) {
                        maxChildHeight = Math.max(maxChildHeight, candidate.getMeasuredHeight());
                        measuredWidth -= squeezeReduction;
                    }
                }

                // If the current button still doesn't fit after squeezing all buttons, undo the
                // last squeezing round.
                if (measuredWidth > targetWidth) {
                    measuredWidth = originalMeasuredWidth;
                    maxChildHeight = originalMaxChildHeight;
                    buttonPaddingHorizontal = originalButtonPaddingHorizontal;

                    // Mark all buttons from the last squeezing round as "failed to squeeze", so
                    // that they're re-measured without squeezing later.
                    markButtonsWithPendingSqueezeStatusAs(
                            LayoutParams.SQUEEZE_STATUS_FAILED, coveredSuggestions);

                    // The current button doesn't fit, so there's no point in measuring further
                    // buttons.
                    break;
                }

                // The current button fits, so mark all squeezed buttons as "successfully squeezed"
                // to prevent them from being un-squeezed in a subsequent squeezing round.
                markButtonsWithPendingSqueezeStatusAs(
                        LayoutParams.SQUEEZE_STATUS_SUCCESSFUL, coveredSuggestions);
            }

            lp.show = true;
            displayedChildCount++;
        }

        // We're done squeezing buttons, so we can clear the priority queue.
        mCandidateButtonQueueForSqueezing.clear();

        // Finally, we need to re-measure some buttons.
        remeasureButtonsIfNecessary(buttonPaddingHorizontal, maxChildHeight);

        setMeasuredDimension(
                resolveSize(Math.max(getSuggestedMinimumWidth(), measuredWidth), widthMeasureSpec),
                resolveSize(Math.max(getSuggestedMinimumHeight(),
                        mPaddingTop + maxChildHeight + mPaddingBottom), heightMeasureSpec));
    }

    private List<View> filterActionsOrReplies(SmartButtonType buttonType) {
        List<View> actions = new ArrayList<>();
        final int childCount = getChildCount();
        for (int i = 0; i < childCount; i++) {
            final View child = getChildAt(i);
            final LayoutParams lp = (LayoutParams) child.getLayoutParams();
            if (child.getVisibility() != View.VISIBLE || !(child instanceof Button)) {
                continue;
            }
            if (lp.buttonType == buttonType) {
                actions.add(child);
            }
        }
        return actions;
    }

    private void resetButtonsLayoutParams() {
        final int childCount = getChildCount();
        for (int i = 0; i < childCount; i++) {
            final View child = getChildAt(i);
            final LayoutParams lp = (LayoutParams) child.getLayoutParams();
            lp.show = false;
            lp.squeezeStatus = LayoutParams.SQUEEZE_STATUS_NONE;
        }
    }

    private int squeezeButton(Button button, int heightMeasureSpec) {
        final int estimatedOptimalTextWidth = estimateOptimalSqueezedButtonTextWidth(button);
        if (estimatedOptimalTextWidth == SQUEEZE_FAILED) {
            return SQUEEZE_FAILED;
        }
        return squeezeButtonToTextWidth(button, heightMeasureSpec, estimatedOptimalTextWidth);
    }

    private int estimateOptimalSqueezedButtonTextWidth(Button button) {
        // Find a line-break point in the middle of the smart reply button text.
        final String rawText = button.getText().toString();

        // The button sometimes has a transformation affecting text layout (e.g. all caps).
        final TransformationMethod transformation = button.getTransformationMethod();
        final String text = transformation == null ?
                rawText : transformation.getTransformation(rawText, button).toString();
        final int length = text.length();
        mBreakIterator.setText(text);

        if (mBreakIterator.preceding(length / 2) == BreakIterator.DONE) {
            if (mBreakIterator.next() == BreakIterator.DONE) {
                // Can't find a single possible line break in either direction.
                return SQUEEZE_FAILED;
            }
        }

        final TextPaint paint = button.getPaint();
        final int initialPosition = mBreakIterator.current();
        final float initialLeftTextWidth = Layout.getDesiredWidth(text, 0, initialPosition, paint);
        final float initialRightTextWidth =
                Layout.getDesiredWidth(text, initialPosition, length, paint);
        float optimalTextWidth = Math.max(initialLeftTextWidth, initialRightTextWidth);

        if (initialLeftTextWidth != initialRightTextWidth) {
            // See if there's a better line-break point (leading to a more narrow button) in
            // either left or right direction.
            final boolean moveLeft = initialLeftTextWidth > initialRightTextWidth;
            final int maxSqueezeRemeasureAttempts = mConstants.getMaxSqueezeRemeasureAttempts();
            for (int i = 0; i < maxSqueezeRemeasureAttempts; i++) {
                final int newPosition =
                        moveLeft ? mBreakIterator.previous() : mBreakIterator.next();
                if (newPosition == BreakIterator.DONE) {
                    break;
                }

                final float newLeftTextWidth = Layout.getDesiredWidth(text, 0, newPosition, paint);
                final float newRightTextWidth =
                        Layout.getDesiredWidth(text, newPosition, length, paint);
                final float newOptimalTextWidth = Math.max(newLeftTextWidth, newRightTextWidth);
                if (newOptimalTextWidth < optimalTextWidth) {
                    optimalTextWidth = newOptimalTextWidth;
                } else {
                    break;
                }

                boolean tooFar = moveLeft
                        ? newLeftTextWidth <= newRightTextWidth
                        : newLeftTextWidth >= newRightTextWidth;
                if (tooFar) {
                    break;
                }
            }
        }

        return (int) Math.ceil(optimalTextWidth);
    }

    /**
     * Returns the combined width of the left drawable (the action icon) and the padding between the
     * drawable and the button text.
     */
    private int getLeftCompoundDrawableWidthWithPadding(Button button) {
        Drawable[] drawables = button.getCompoundDrawables();
        Drawable leftDrawable = drawables[0];
        if (leftDrawable == null) return 0;

        return leftDrawable.getBounds().width() + button.getCompoundDrawablePadding();
    }

    private int squeezeButtonToTextWidth(Button button, int heightMeasureSpec, int textWidth) {
        int oldWidth = button.getMeasuredWidth();
        if (button.getPaddingLeft() != mDoubleLineButtonPaddingHorizontal) {
            // Correct for the fact that the button was laid out with single-line horizontal
            // padding.
            oldWidth += mSingleToDoubleLineButtonWidthIncrease;
        }

        // Re-measure the squeezed smart reply button.
        button.setPadding(mDoubleLineButtonPaddingHorizontal, button.getPaddingTop(),
                mDoubleLineButtonPaddingHorizontal, button.getPaddingBottom());
        final int widthMeasureSpec = MeasureSpec.makeMeasureSpec(
                2 * mDoubleLineButtonPaddingHorizontal + textWidth
                      + getLeftCompoundDrawableWidthWithPadding(button), MeasureSpec.AT_MOST);
        button.measure(widthMeasureSpec, heightMeasureSpec);

        final int newWidth = button.getMeasuredWidth();

        final LayoutParams lp = (LayoutParams) button.getLayoutParams();
        if (button.getLineCount() > 2 || newWidth >= oldWidth) {
            lp.squeezeStatus = LayoutParams.SQUEEZE_STATUS_FAILED;
            return SQUEEZE_FAILED;
        } else {
            lp.squeezeStatus = LayoutParams.SQUEEZE_STATUS_PENDING;
            return oldWidth - newWidth;
        }
    }

    private void remeasureButtonsIfNecessary(
            int buttonPaddingHorizontal, int maxChildHeight) {
        final int maxChildHeightMeasure =
                MeasureSpec.makeMeasureSpec(maxChildHeight, MeasureSpec.EXACTLY);

        final int childCount = getChildCount();
        for (int i = 0; i < childCount; i++) {
            final View child = getChildAt(i);
            final LayoutParams lp = (LayoutParams) child.getLayoutParams();
            if (!lp.show) {
                continue;
            }

            boolean requiresNewMeasure = false;
            int newWidth = child.getMeasuredWidth();

            // Re-measure reason 1: The button needs to be un-squeezed (either because it resulted
            // in more than two lines or because it was unnecessary).
            if (lp.squeezeStatus == LayoutParams.SQUEEZE_STATUS_FAILED) {
                requiresNewMeasure = true;
                newWidth = Integer.MAX_VALUE;
            }

            // Re-measure reason 2: The button's horizontal padding is incorrect (because it was
            // measured with the wrong number of lines).
            if (child.getPaddingLeft() != buttonPaddingHorizontal) {
                requiresNewMeasure = true;
                if (newWidth != Integer.MAX_VALUE) {
                    if (buttonPaddingHorizontal == mSingleLineButtonPaddingHorizontal) {
                        // Change padding (2->1 line).
                        newWidth -= mSingleToDoubleLineButtonWidthIncrease;
                    } else {
                        // Change padding (1->2 lines).
                        newWidth += mSingleToDoubleLineButtonWidthIncrease;
                    }
                }
                child.setPadding(buttonPaddingHorizontal, child.getPaddingTop(),
                        buttonPaddingHorizontal, child.getPaddingBottom());
            }

            // Re-measure reason 3: The button's height is less than the max height of all buttons
            // (all should have the same height).
            if (child.getMeasuredHeight() != maxChildHeight) {
                requiresNewMeasure = true;
            }

            if (requiresNewMeasure) {
                child.measure(MeasureSpec.makeMeasureSpec(newWidth, MeasureSpec.AT_MOST),
                        maxChildHeightMeasure);
            }
        }
    }

    private void markButtonsWithPendingSqueezeStatusAs(
            int squeezeStatus, List<View> coveredChildren) {
        for (View child : coveredChildren) {
            final LayoutParams lp = (LayoutParams) child.getLayoutParams();
            if (lp.squeezeStatus == LayoutParams.SQUEEZE_STATUS_PENDING) {
                lp.squeezeStatus = squeezeStatus;
            }
        }
    }

    @Override
    protected void onLayout(boolean changed, int left, int top, int right, int bottom) {
        final boolean isRtl = getLayoutDirection() == View.LAYOUT_DIRECTION_RTL;

        final int width = right - left;
        int position = isRtl ? width - mPaddingRight : mPaddingLeft;

        final int childCount = getChildCount();
        for (int i = 0; i < childCount; i++) {
            final View child = getChildAt(i);
            final LayoutParams lp = (LayoutParams) child.getLayoutParams();
            if (!lp.show) {
                continue;
            }

            final int childWidth = child.getMeasuredWidth();
            final int childHeight = child.getMeasuredHeight();
            final int childLeft = isRtl ? position - childWidth : position;
            child.layout(childLeft, 0, childLeft + childWidth, childHeight);

            final int childWidthWithSpacing = childWidth + mSpacing;
            if (isRtl) {
                position -= childWidthWithSpacing;
            } else {
                position += childWidthWithSpacing;
            }
        }
    }

    @Override
    protected boolean drawChild(Canvas canvas, View child, long drawingTime) {
        final LayoutParams lp = (LayoutParams) child.getLayoutParams();
        return lp.show && super.drawChild(canvas, child, drawingTime);
    }

    public void setBackgroundTintColor(int backgroundColor) {
        if (backgroundColor == mCurrentBackgroundColor) {
            // Same color ignoring.
           return;
        }
        mCurrentBackgroundColor = backgroundColor;

        final boolean dark = !ContrastColorUtil.isColorLight(backgroundColor);

        int textColor = ContrastColorUtil.ensureTextContrast(
                dark ? mDefaultTextColorDarkBg : mDefaultTextColor,
                backgroundColor | 0xff000000, dark);
        int strokeColor = ContrastColorUtil.ensureContrast(
                mDefaultStrokeColor, backgroundColor | 0xff000000, dark, mMinStrokeContrast);
        int rippleColor = dark ? mRippleColorDarkBg : mRippleColor;

        int childCount = getChildCount();
        for (int i = 0; i < childCount; i++) {
            final Button child = (Button) getChildAt(i);
            setColors(child, backgroundColor, strokeColor, textColor, rippleColor);
        }
    }

    private void setColors(Button button, int backgroundColor, int strokeColor, int textColor,
            int rippleColor) {
        Drawable drawable = button.getBackground();
        if (drawable instanceof RippleDrawable) {
            // Mutate in case other notifications are using this drawable.
            drawable = drawable.mutate();
            RippleDrawable ripple = (RippleDrawable) drawable;
            ripple.setColor(ColorStateList.valueOf(rippleColor));
            Drawable inset = ripple.getDrawable(0);
            if (inset instanceof InsetDrawable) {
                Drawable background = ((InsetDrawable) inset).getDrawable();
                if (background instanceof GradientDrawable) {
                    GradientDrawable gradientDrawable = (GradientDrawable) background;
                    gradientDrawable.setColor(backgroundColor);
                    gradientDrawable.setStroke(mStrokeWidth, strokeColor);
                }
            }
            button.setBackground(drawable);
        }
        button.setTextColor(textColor);
    }

    private ActivityStarter getActivityStarter() {
        if (mActivityStarter == null) {
            mActivityStarter = Dependency.get(ActivityStarter.class);
        }
        return mActivityStarter;
    }

<<<<<<< HEAD
=======
    private enum SmartButtonType {
        REPLY,
        ACTION
    }

>>>>>>> de843449
    @VisibleForTesting
    static class LayoutParams extends ViewGroup.LayoutParams {

        /** Button is not squeezed. */
        private static final int SQUEEZE_STATUS_NONE = 0;

        /**
         * Button was successfully squeezed, but it might be un-squeezed later if the squeezing
         * turns out to have been unnecessary (because there's still not enough space to add another
         * button).
         */
        private static final int SQUEEZE_STATUS_PENDING = 1;

        /** Button was successfully squeezed and it won't be un-squeezed. */
        private static final int SQUEEZE_STATUS_SUCCESSFUL = 2;

        /**
         * Button wasn't successfully squeezed. The squeezing resulted in more than two lines of
         * text or it didn't reduce the button's width at all. The button will have to be
         * re-measured to use only one line of text.
         */
        private static final int SQUEEZE_STATUS_FAILED = 3;

        private boolean show = false;
        private int squeezeStatus = SQUEEZE_STATUS_NONE;
        private SmartButtonType buttonType = SmartButtonType.REPLY;

        private LayoutParams(Context c, AttributeSet attrs) {
            super(c, attrs);
        }

        private LayoutParams(int width, int height) {
            super(width, height);
        }

        @VisibleForTesting
        boolean isShown() {
            return show;
        }
    }

    /**
     * Data class for smart replies.
     */
    public static class SmartReplies {
        @NonNull
        public final RemoteInput remoteInput;
        @NonNull
        public final PendingIntent pendingIntent;
        @NonNull
        public final CharSequence[] choices;
        public final boolean fromAssistant;

        public SmartReplies(CharSequence[] choices, RemoteInput remoteInput,
                PendingIntent pendingIntent, boolean fromAssistant) {
            this.choices = choices;
            this.remoteInput = remoteInput;
            this.pendingIntent = pendingIntent;
            this.fromAssistant = fromAssistant;
        }
    }


    /**
     * Data class for smart actions.
     */
    public static class SmartActions {
        @NonNull
        public final List<Notification.Action> actions;
        public final boolean fromAssistant;

        public SmartActions(List<Notification.Action> actions, boolean fromAssistant) {
            this.actions = actions;
            this.fromAssistant = fromAssistant;
        }
    }
}<|MERGE_RESOLUTION|>--- conflicted
+++ resolved
@@ -21,7 +21,6 @@
 import android.text.method.TransformationMethod;
 import android.util.AttributeSet;
 import android.util.Log;
-import android.util.Size;
 import android.view.LayoutInflater;
 import android.view.View;
 import android.view.ViewGroup;
@@ -35,10 +34,7 @@
 import com.android.systemui.R;
 import com.android.systemui.plugins.ActivityStarter;
 import com.android.systemui.plugins.ActivityStarter.OnDismissAction;
-<<<<<<< HEAD
-=======
 import com.android.systemui.statusbar.NotificationRemoteInputManager;
->>>>>>> de843449
 import com.android.systemui.statusbar.SmartReplyController;
 import com.android.systemui.statusbar.notification.NotificationData;
 import com.android.systemui.statusbar.notification.NotificationUtils;
@@ -216,23 +212,15 @@
      * notification are shown.
      */
     public void addSmartActions(SmartActions smartActions,
-<<<<<<< HEAD
-            SmartReplyController smartReplyController, NotificationData.Entry entry) {
-=======
             SmartReplyController smartReplyController, NotificationData.Entry entry,
             HeadsUpManager headsUpManager) {
->>>>>>> de843449
         int numSmartActions = smartActions.actions.size();
         for (int n = 0; n < numSmartActions; n++) {
             Notification.Action action = smartActions.actions.get(n);
             if (action.actionIntent != null) {
                 Button actionButton = inflateActionButton(
-<<<<<<< HEAD
-                        getContext(), this, n, smartActions, smartReplyController, entry);
-=======
                         getContext(), this, n, smartActions, smartReplyController, entry,
                         headsUpManager);
->>>>>>> de843449
                 addView(actionButton);
             }
         }
@@ -254,8 +242,6 @@
         b.setText(choice);
 
         OnDismissAction action = () -> {
-<<<<<<< HEAD
-=======
             // TODO(b/111437455): Also for EDIT_CHOICES_BEFORE_SENDING_AUTO, depending on flags.
             if (smartReplies.remoteInput.getEditChoicesBeforeSending()
                     == RemoteInput.EDIT_CHOICES_BEFORE_SENDING_ENABLED) {
@@ -266,17 +252,12 @@
                 return false;
             }
 
->>>>>>> de843449
             smartReplyController.smartReplySent(
                     entry, replyIndex, b.getText(), smartReplies.fromAssistant);
             Bundle results = new Bundle();
             results.putString(smartReplies.remoteInput.getResultKey(), choice.toString());
             Intent intent = new Intent().addFlags(Intent.FLAG_RECEIVER_FOREGROUND);
-<<<<<<< HEAD
-            RemoteInput.addResultsToIntent(new RemoteInput[]{smartReplies.remoteInput}, intent,
-=======
             RemoteInput.addResultsToIntent(new RemoteInput[] { smartReplies.remoteInput }, intent,
->>>>>>> de843449
                     results);
             RemoteInput.setResultsSource(intent, RemoteInput.SOURCE_CHOICE);
             entry.setHasSentReply();
@@ -308,11 +289,7 @@
     @VisibleForTesting
     Button inflateActionButton(Context context, ViewGroup root, int actionIndex,
             SmartActions smartActions, SmartReplyController smartReplyController,
-<<<<<<< HEAD
-            NotificationData.Entry entry) {
-=======
             NotificationData.Entry entry, HeadsUpManager headsUpManager) {
->>>>>>> de843449
         Notification.Action action = smartActions.actions.get(actionIndex);
         Button button = (Button) LayoutInflater.from(context).inflate(
                 R.layout.smart_action_button, root, false);
@@ -320,51 +297,14 @@
 
         Drawable iconDrawable = action.getIcon().loadDrawable(context);
         // Add the action icon to the Smart Action button.
-<<<<<<< HEAD
-        Size newIconSize = calculateIconSizeFromSingleLineButton(context, root,
-                new Size(iconDrawable.getIntrinsicWidth(), iconDrawable.getIntrinsicHeight()));
-        iconDrawable.setBounds(0, 0, newIconSize.getWidth(), newIconSize.getHeight());
-=======
         int newIconSize = context.getResources().getDimensionPixelSize(
                 R.dimen.smart_action_button_icon_size);
         iconDrawable.setBounds(0, 0, newIconSize, newIconSize);
->>>>>>> de843449
         button.setCompoundDrawables(iconDrawable, null, null, null);
 
         button.setOnClickListener(view ->
                 getActivityStarter().startPendingIntentDismissingKeyguard(
                         action.actionIntent,
-<<<<<<< HEAD
-                        () -> smartReplyController.smartActionClicked(
-                                entry, actionIndex, action, smartActions.fromAssistant)));
-
-        // TODO(b/119010281): handle accessibility
-
-        return button;
-    }
-
-    private static Size calculateIconSizeFromSingleLineButton(Context context, ViewGroup root,
-            Size originalIconSize) {
-        Button button = (Button) LayoutInflater.from(context).inflate(
-                R.layout.smart_action_button, root, false);
-        // Add simple text here to ensure the button displays one line of text.
-        button.setText("a");
-        return calculateIconSizeFromButtonHeight(button, originalIconSize);
-    }
-
-    // Given a button with text on a single line - we want to add an icon to that button. This
-    // method calculates the icon height to use to avoid making the button grow in height.
-    private static Size calculateIconSizeFromButtonHeight(Button button, Size originalIconSize) {
-        // A completely permissive measure spec should make the button text single-line.
-        button.measure(MEASURE_SPEC_ANY_LENGTH, MEASURE_SPEC_ANY_LENGTH);
-        int buttonHeight = button.getMeasuredHeight();
-        int newIconHeight = buttonHeight / 2;
-        int newIconWidth = (int) (originalIconSize.getWidth()
-                * ((double) newIconHeight) / originalIconSize.getHeight());
-        return new Size(newIconWidth, newIconHeight);
-    }
-
-=======
                         () -> {
                             smartReplyController.smartActionClicked(
                                     entry, actionIndex, action, smartActions.fromAssistant);
@@ -379,7 +319,6 @@
         return button;
     }
 
->>>>>>> de843449
     @Override
     public LayoutParams generateLayoutParams(AttributeSet attrs) {
         return new LayoutParams(mContext, attrs);
@@ -430,11 +369,8 @@
             child.setPadding(buttonPaddingHorizontal, child.getPaddingTop(),
                     buttonPaddingHorizontal, child.getPaddingBottom());
             child.measure(MEASURE_SPEC_ANY_LENGTH, heightMeasureSpec);
-<<<<<<< HEAD
-=======
 
             coveredSuggestions.add(child);
->>>>>>> de843449
 
             final int lineCount = ((Button) child).getLineCount();
             if (lineCount < 1 || lineCount > 2) {
@@ -802,14 +738,11 @@
         return mActivityStarter;
     }
 
-<<<<<<< HEAD
-=======
     private enum SmartButtonType {
         REPLY,
         ACTION
     }
 
->>>>>>> de843449
     @VisibleForTesting
     static class LayoutParams extends ViewGroup.LayoutParams {
 
