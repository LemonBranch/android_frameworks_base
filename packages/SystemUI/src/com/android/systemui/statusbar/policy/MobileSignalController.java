/*
 * Copyright (C) 2015 The Android Open Source Project
 *
 * Licensed under the Apache License, Version 2.0 (the "License");
 * you may not use this file except in compliance with the License.
 * You may obtain a copy of the License at
 *
 *      http://www.apache.org/licenses/LICENSE-2.0
 *
 * Unless required by applicable law or agreed to in writing, software
 * distributed under the License is distributed on an "AS IS" BASIS,
 * WITHOUT WARRANTIES OR CONDITIONS OF ANY KIND, either express or implied.
 * See the License for the specific language governing permissions and
 * limitations under the License.
 */
package com.android.systemui.statusbar.policy;

import android.content.Context;
import android.content.Intent;
import android.content.res.Resources;
import android.database.ContentObserver;
import android.net.NetworkCapabilities;
import android.os.Handler;
import android.os.Looper;
import android.provider.Settings.Global;
import android.telephony.PhoneStateListener;
import android.telephony.ServiceState;
import android.telephony.SignalStrength;
import android.telephony.SubscriptionInfo;
import android.telephony.SubscriptionManager;
import android.telephony.TelephonyManager;
import android.text.TextUtils;
import android.util.Log;
import android.util.SparseArray;

import com.android.internal.annotations.VisibleForTesting;
import com.android.internal.telephony.TelephonyIntents;
import com.android.internal.telephony.cdma.EriInfo;
import com.android.settingslib.graph.SignalDrawable;
import com.android.settingslib.Utils;
import com.android.systemui.R;
import com.android.systemui.statusbar.policy.FiveGServiceClient;
import com.android.systemui.statusbar.policy.FiveGServiceClient.FiveGServiceState;
import com.android.systemui.statusbar.policy.FiveGServiceClient.IFiveGStateListener;
import com.android.systemui.statusbar.policy.NetworkController.IconState;
import com.android.systemui.statusbar.policy.NetworkController.SignalCallback;
import com.android.systemui.statusbar.policy.NetworkControllerImpl.Config;
import com.android.systemui.statusbar.policy.NetworkControllerImpl.SubscriptionDefaults;

import java.io.PrintWriter;
import java.util.BitSet;
import java.util.Objects;


public class MobileSignalController extends SignalController<
        MobileSignalController.MobileState, MobileSignalController.MobileIconGroup> {
    private final TelephonyManager mPhone;
    private final SubscriptionDefaults mDefaults;
    private final String mNetworkNameDefault;
    private final String mNetworkNameSeparator;
    private final ContentObserver mObserver;
    @VisibleForTesting
    final PhoneStateListener mPhoneStateListener;
    // Save entire info for logging, we only use the id.
    final SubscriptionInfo mSubscriptionInfo;

    // @VisibleForDemoMode
    final SparseArray<MobileIconGroup> mNetworkToIconLookup;

    // Since some pieces of the phone state are interdependent we store it locally,
    // this could potentially become part of MobileState for simplification/complication
    // of code.
    private int mDataNetType = TelephonyManager.NETWORK_TYPE_UNKNOWN;
    private int mDataState = TelephonyManager.DATA_DISCONNECTED;
    private ServiceState mServiceState;
    private SignalStrength mSignalStrength;
    private MobileIconGroup mDefaultIcons;
    private Config mConfig;

    private boolean mAlwasyShowTypeIcon = false;
    private boolean mShowIconGForCDMA_1x = false;
    private boolean mHideNoInternetState = false;
    private int mCallState = TelephonyManager.CALL_STATE_IDLE;

    /****************************5G****************************/
    private FiveGStateListener mFiveGStateListener;
    private MobileState mFiveGState;
    private final int NUM_LEVELS_ON_5G;
    /**********************************************************/

    // TODO: Reduce number of vars passed in, if we have the NetworkController, probably don't
    // need listener lists anymore.
    public MobileSignalController(Context context, Config config, boolean hasMobileData,
            TelephonyManager phone, CallbackHandler callbackHandler,
            NetworkControllerImpl networkController, SubscriptionInfo info,
            SubscriptionDefaults defaults, Looper receiverLooper) {
        super("MobileSignalController(" + info.getSubscriptionId() + ")", context,
                NetworkCapabilities.TRANSPORT_CELLULAR, callbackHandler,
                networkController);
        mNetworkToIconLookup = new SparseArray<>();
        mConfig = config;
        mPhone = phone;
        mDefaults = defaults;
        mSubscriptionInfo = info;
        mPhoneStateListener = new MobilePhoneStateListener(info.getSubscriptionId(),
                receiverLooper);
        mFiveGStateListener = new FiveGStateListener();
        mNetworkNameSeparator = getStringIfExists(R.string.status_bar_network_name_separator);
        mNetworkNameDefault = getStringIfExists(
                com.android.internal.R.string.lockscreen_carrier_default);

        mAlwasyShowTypeIcon = context.getResources().getBoolean(R.bool.config_alwaysShowTypeIcon);
        mShowIconGForCDMA_1x = context.getResources().getBoolean(R.bool.config_showIconGforCDMA_1X);
        mHideNoInternetState = context.getResources().getBoolean(R.bool.config_hideNoInternetState);
        mapIconSets();

        String networkName = info.getCarrierName() != null ? info.getCarrierName().toString()
                : mNetworkNameDefault;
        mLastState.networkName = mCurrentState.networkName = networkName;
        mLastState.networkNameData = mCurrentState.networkNameData = networkName;
        mLastState.enabled = mCurrentState.enabled = hasMobileData;
        mLastState.iconGroup = mCurrentState.iconGroup = mDefaultIcons;
        // Get initial data sim state.
        updateDataSim();

        mFiveGState = cleanState();
        NUM_LEVELS_ON_5G = FiveGServiceClient.getNumLevels(mContext);


        mObserver = new ContentObserver(new Handler(receiverLooper)) {
            @Override
            public void onChange(boolean selfChange) {
                updateTelephony();
            }
        };
    }

    public void setConfiguration(Config config) {
        mConfig = config;
        mapIconSets();
        updateTelephony();
    }

    public int getDataContentDescription() {
        return getIcons().mDataContentDescription;
    }

    public void setAirplaneMode(boolean airplaneMode) {
        mCurrentState.airplaneMode = airplaneMode;
        notifyListenersIfNecessary();
    }

    public void setUserSetupComplete(boolean userSetup) {
        mCurrentState.userSetup = userSetup;
        notifyListenersIfNecessary();
    }

    @Override
    public void updateConnectivity(BitSet connectedTransports, BitSet validatedTransports) {
        boolean isValidated = validatedTransports.get(mTransportType);
        mCurrentState.isDefault = connectedTransports.get(mTransportType);
        // Only show this as not having connectivity if we are default.
        mCurrentState.inetCondition = (isValidated || !mCurrentState.isDefault) ? 1 : 0;
        notifyListenersIfNecessary();
    }

    public void setCarrierNetworkChangeMode(boolean carrierNetworkChangeMode) {
        mCurrentState.carrierNetworkChangeMode = carrierNetworkChangeMode;
        updateTelephony();
    }

    /**
     * Start listening for phone state changes.
     */
    public void registerListener() {
        mPhone.listen(mPhoneStateListener,
                PhoneStateListener.LISTEN_SERVICE_STATE
                        | PhoneStateListener.LISTEN_SIGNAL_STRENGTHS
                        | PhoneStateListener.LISTEN_CALL_STATE
                        | PhoneStateListener.LISTEN_DATA_CONNECTION_STATE
                        | PhoneStateListener.LISTEN_DATA_ACTIVITY
                        | PhoneStateListener.LISTEN_CARRIER_NETWORK_CHANGE);
        mContext.getContentResolver().registerContentObserver(Global.getUriFor(Global.MOBILE_DATA),
                true, mObserver);
        mContext.getContentResolver().registerContentObserver(Global.getUriFor(
                Global.MOBILE_DATA + mSubscriptionInfo.getSubscriptionId()),
                true, mObserver);
    }

    /**
     * Stop listening for phone state changes.
     */
    public void unregisterListener() {
        mPhone.listen(mPhoneStateListener, 0);
        mContext.getContentResolver().unregisterContentObserver(mObserver);
    }

    /**
     * Produce a mapping of data network types to icon groups for simple and quick use in
     * updateTelephony.
     */
    private void mapIconSets() {
        mNetworkToIconLookup.clear();

        mNetworkToIconLookup.put(TelephonyManager.NETWORK_TYPE_EVDO_0, TelephonyIcons.THREE_G);
        mNetworkToIconLookup.put(TelephonyManager.NETWORK_TYPE_EVDO_A, TelephonyIcons.THREE_G);
        mNetworkToIconLookup.put(TelephonyManager.NETWORK_TYPE_EVDO_B, TelephonyIcons.THREE_G);
        mNetworkToIconLookup.put(TelephonyManager.NETWORK_TYPE_EHRPD, TelephonyIcons.THREE_G);
        mNetworkToIconLookup.put(TelephonyManager.NETWORK_TYPE_UMTS, TelephonyIcons.THREE_G);
        mNetworkToIconLookup.put(TelephonyManager.NETWORK_TYPE_TD_SCDMA, TelephonyIcons.THREE_G);

        if (!mConfig.showAtLeast3G) {
            mNetworkToIconLookup.put(TelephonyManager.NETWORK_TYPE_UNKNOWN,
                    TelephonyIcons.UNKNOWN);
            mNetworkToIconLookup.put(TelephonyManager.NETWORK_TYPE_EDGE, TelephonyIcons.E);
            if ( mShowIconGForCDMA_1x ) {
                mNetworkToIconLookup.put(TelephonyManager.NETWORK_TYPE_CDMA, TelephonyIcons.G);
                mNetworkToIconLookup.put(TelephonyManager.NETWORK_TYPE_1xRTT, TelephonyIcons.G);
            }else {
                mNetworkToIconLookup.put(TelephonyManager.NETWORK_TYPE_CDMA, TelephonyIcons.ONE_X);
                mNetworkToIconLookup.put(TelephonyManager.NETWORK_TYPE_1xRTT, TelephonyIcons.ONE_X);
            }

            mDefaultIcons = TelephonyIcons.G;
        } else {
            mNetworkToIconLookup.put(TelephonyManager.NETWORK_TYPE_UNKNOWN,
                    TelephonyIcons.THREE_G);
            mNetworkToIconLookup.put(TelephonyManager.NETWORK_TYPE_EDGE,
                    TelephonyIcons.THREE_G);
            mNetworkToIconLookup.put(TelephonyManager.NETWORK_TYPE_CDMA,
                    TelephonyIcons.THREE_G);
            mNetworkToIconLookup.put(TelephonyManager.NETWORK_TYPE_1xRTT,
                    TelephonyIcons.THREE_G);
            mDefaultIcons = TelephonyIcons.THREE_G;
        }

        MobileIconGroup hGroup = TelephonyIcons.THREE_G;
        MobileIconGroup hPlusGroup = TelephonyIcons.THREE_G;
        if (mConfig.hspaDataDistinguishable) {
            hGroup = TelephonyIcons.H;
            hPlusGroup = TelephonyIcons.H_PLUS;
        }
        mNetworkToIconLookup.put(TelephonyManager.NETWORK_TYPE_HSDPA, hGroup);
        mNetworkToIconLookup.put(TelephonyManager.NETWORK_TYPE_HSUPA, hGroup);
        mNetworkToIconLookup.put(TelephonyManager.NETWORK_TYPE_HSPA, hGroup);
        mNetworkToIconLookup.put(TelephonyManager.NETWORK_TYPE_HSPAP, hPlusGroup);

        if (mConfig.show4gForLte) {
            mNetworkToIconLookup.put(TelephonyManager.NETWORK_TYPE_LTE, TelephonyIcons.FOUR_G);
            if (mConfig.hideLtePlus) {
                mNetworkToIconLookup.put(TelephonyManager.NETWORK_TYPE_LTE_CA,
                        TelephonyIcons.FOUR_G);
            } else {
                mNetworkToIconLookup.put(TelephonyManager.NETWORK_TYPE_LTE_CA,
                        TelephonyIcons.FOUR_G_PLUS);
            }
        } else {
            mNetworkToIconLookup.put(TelephonyManager.NETWORK_TYPE_LTE, TelephonyIcons.LTE);
            if (mConfig.hideLtePlus) {
                mNetworkToIconLookup.put(TelephonyManager.NETWORK_TYPE_LTE_CA,
                        TelephonyIcons.LTE);
            } else {
                mNetworkToIconLookup.put(TelephonyManager.NETWORK_TYPE_LTE_CA,
                        TelephonyIcons.LTE_PLUS);
            }
        }
        mNetworkToIconLookup.put(TelephonyManager.NETWORK_TYPE_IWLAN, TelephonyIcons.WFC);
    }

    private int getNumLevels() {
        if (mConfig.inflateSignalStrengths) {
            return SignalStrength.NUM_SIGNAL_STRENGTH_BINS + 1;
        }
        return SignalStrength.NUM_SIGNAL_STRENGTH_BINS;
    }

    @Override
    public int getCurrentIconId() {
        if (mCurrentState.iconGroup == TelephonyIcons.CARRIER_NETWORK_CHANGE) {
            return SignalDrawable.getCarrierChangeState(getNumLevels());
        } else if (mCurrentState.connected) {
            int level = mCurrentState.level;
            if (mConfig.inflateSignalStrengths) {
                level++;
            }

            boolean dataDisabled = mCurrentState.userSetup
                    && mCurrentState.iconGroup == TelephonyIcons.DATA_DISABLED;
            boolean noInternet = mCurrentState.inetCondition == 0;
            boolean cutOut = dataDisabled || noInternet;
            if (mHideNoInternetState) {
                cutOut = false;
            }
            return SignalDrawable.getState(level, getNumLevels(), cutOut);
        } else if (mCurrentState.enabled) {
            return SignalDrawable.getEmptyState(getNumLevels());
        } else {
            return 0;
        }
    }

    public int getCurrentFiveGIconId() {
        if (mFiveGState.connected) {
            int level = mFiveGState.level;
            if (mConfig.inflateSignalStrengths) {
                level++;
            }

            boolean dataDisabled = mCurrentState.userSetup
                    && mCurrentState.iconGroup == TelephonyIcons.DATA_DISABLED;
            boolean noInternet = mCurrentState.inetCondition == 0;
            boolean cutOut = dataDisabled || noInternet;
            return SignalDrawable.getState(level, NUM_LEVELS_ON_5G , cutOut);
        } else{
            return SignalDrawable.getEmptyState(NUM_LEVELS_ON_5G);
        }
    }

    @Override
    public int getQsCurrentIconId() {
        if (mCurrentState.airplaneMode) {
            return SignalDrawable.getAirplaneModeState(getNumLevels());
        }

        return getCurrentIconId();
    }

    @Override
    public void notifyListeners(SignalCallback callback) {
        MobileIconGroup icons = getIcons();

        String contentDescription = getStringIfExists(getContentDescription());
        String dataContentDescription = getStringIfExists(icons.mDataContentDescription);
        if (mCurrentState.inetCondition == 0) {
            dataContentDescription = mContext.getString(R.string.data_connection_no_internet);
        }
        final boolean dataDisabled = mCurrentState.iconGroup == TelephonyIcons.DATA_DISABLED
                && mCurrentState.userSetup;

        // Show icon in QS when we are connected or data is disabled.
        boolean showDataIcon = mCurrentState.dataConnected || dataDisabled;
        IconState statusIcon = new IconState(mCurrentState.enabled && !mCurrentState.airplaneMode,
                getCurrentIconId(), contentDescription);

        int qsTypeIcon = 0;
        IconState qsIcon = null;
        String description = null;
        // Only send data sim callbacks to QS.
        if (mCurrentState.dataSim) {
            qsTypeIcon = (showDataIcon || mConfig.alwaysShowDataRatIcon) ? icons.mQsDataType : 0;
            qsIcon = new IconState(mCurrentState.enabled
                    && !mCurrentState.isEmergency, getQsCurrentIconId(), contentDescription);
            description = mCurrentState.isEmergency ? null : mCurrentState.networkName;
        }
        boolean activityIn = mCurrentState.dataConnected
                && !mCurrentState.carrierNetworkChangeMode
                && mCurrentState.activityIn;
        boolean activityOut = mCurrentState.dataConnected
                && !mCurrentState.carrierNetworkChangeMode
                && mCurrentState.activityOut;
        showDataIcon &= mCurrentState.isDefault || dataDisabled;
        int typeIcon = (showDataIcon || mConfig.alwaysShowDataRatIcon || mAlwasyShowTypeIcon) ?
                icons.mDataType : 0;

        if (DEBUG) {
            Log.d(mTag, "notifyListeners mAlwasyShowTypeIcon=" + mAlwasyShowTypeIcon
                    + "  mDataNetType:" + mDataNetType +
                    "/" + TelephonyManager.getNetworkTypeName(mDataNetType)
                    + " voiceNetType=" + getVoiceNetworkType() + "/"
                    + TelephonyManager.getNetworkTypeName(getVoiceNetworkType())
                    + " showDataIcon=" + showDataIcon
                    + " mConfig.alwaysShowDataRatIcon=" + mConfig.alwaysShowDataRatIcon
                    + " icons.mDataType=" + icons.mDataType);
        }
        callback.setMobileDataIndicators(statusIcon, qsIcon, typeIcon, qsTypeIcon,
                activityIn, activityOut, 0,
                icons.mStackedDataIcon, icons.mStackedVoiceIcon,
                dataContentDescription, description, icons.mIsWide,
                mSubscriptionInfo.getSubscriptionId(), mCurrentState.roaming,
                mFiveGState.connected, getCurrentFiveGIconId(), mFiveGState.dataConnected);
    }

    @Override
    protected MobileState cleanState() {
        return new MobileState();
    }

    private boolean isCdma() {
        return (mSignalStrength != null) && !mSignalStrength.isGsm();
    }

    public boolean isEmergencyOnly() {
        return (mServiceState != null && mServiceState.isEmergencyOnly());
    }

    private boolean isRoaming() {
        // During a carrier change, roaming indications need to be supressed.
        if (isCarrierNetworkChangeActive()) {
            return false;
        }
        if (isCdma() && mServiceState != null) {
            final int iconMode = mServiceState.getCdmaEriIconMode();
            return mServiceState.getCdmaEriIconIndex() != EriInfo.ROAMING_INDICATOR_OFF
                    && (iconMode == EriInfo.ROAMING_ICON_MODE_NORMAL
                    || iconMode == EriInfo.ROAMING_ICON_MODE_FLASH);
        } else {
            return mServiceState != null && mServiceState.getRoaming();
        }
    }

    private boolean isCarrierNetworkChangeActive() {
        return mCurrentState.carrierNetworkChangeMode;
    }

    public void handleBroadcast(Intent intent) {
        String action = intent.getAction();
        if (action.equals(TelephonyIntents.SPN_STRINGS_UPDATED_ACTION)) {
            updateNetworkName(intent.getBooleanExtra(TelephonyIntents.EXTRA_SHOW_SPN, false),
                    intent.getStringExtra(TelephonyIntents.EXTRA_SPN),
                    intent.getStringExtra(TelephonyIntents.EXTRA_DATA_SPN),
                    intent.getBooleanExtra(TelephonyIntents.EXTRA_SHOW_PLMN, false),
                    intent.getStringExtra(TelephonyIntents.EXTRA_PLMN));
            notifyListenersIfNecessary();
        } else if (action.equals(TelephonyIntents.ACTION_DEFAULT_DATA_SUBSCRIPTION_CHANGED)) {
            updateDataSim();
            notifyListenersIfNecessary();
        }
    }

    private void updateDataSim() {
        int defaultDataSub = mDefaults.getDefaultDataSubId();
        if (SubscriptionManager.isValidSubscriptionId(defaultDataSub)) {
            mCurrentState.dataSim = defaultDataSub == mSubscriptionInfo.getSubscriptionId();
        } else {
            // There doesn't seem to be a data sim selected, however if
            // there isn't a MobileSignalController with dataSim set, then
            // QS won't get any callbacks and will be blank.  Instead
            // lets just assume we are the data sim (which will basically
            // show one at random) in QS until one is selected.  The user
            // should pick one soon after, so we shouldn't be in this state
            // for long.
            mCurrentState.dataSim = true;
        }
    }

    /**
     * Updates the network's name based on incoming spn and plmn.
     */
    void updateNetworkName(boolean showSpn, String spn, String dataSpn,
            boolean showPlmn, String plmn) {
        if (CHATTY) {
            Log.d("CarrierLabel", "updateNetworkName showSpn=" + showSpn
                    + " spn=" + spn + " dataSpn=" + dataSpn
                    + " showPlmn=" + showPlmn + " plmn=" + plmn);
        }
        StringBuilder str = new StringBuilder();
        StringBuilder strData = new StringBuilder();
        if (showPlmn && plmn != null) {
            str.append(plmn);
            strData.append(plmn);
        }
        if (showSpn && spn != null) {
            if (str.length() != 0) {
                str.append(mNetworkNameSeparator);
            }
            str.append(spn);
        }
        if (str.length() != 0) {
            mCurrentState.networkName = str.toString();
        } else {
            mCurrentState.networkName = mNetworkNameDefault;
        }
        if (showSpn && dataSpn != null) {
            if (strData.length() != 0) {
                strData.append(mNetworkNameSeparator);
            }
            strData.append(dataSpn);
        }
        if (strData.length() != 0) {
            mCurrentState.networkNameData = strData.toString();
        } else {
            mCurrentState.networkNameData = mNetworkNameDefault;
        }
    }

    /**
     * Updates the current state based on mServiceState, mSignalStrength, mDataNetType,
     * mDataState, and mSimState.  It should be called any time one of these is updated.
     * This will call listeners if necessary.
     */
    private final void updateTelephony() {
        if (DEBUG) {
<<<<<<< HEAD
            Log.d(mTag, "updateTelephony: hasService=" + hasService()
                    + " ss=" + mSignalStrength);
=======
            Log.d(mTag, "updateTelephonySignalStrength: hasService=" +
                    Utils.isInService(mServiceState) + " ss=" + mSignalStrength);
>>>>>>> cbdf1ce3
        }
        mCurrentState.connected = Utils.isInService(mServiceState)
                && mSignalStrength != null;
        if (mCurrentState.connected) {
            if (!mSignalStrength.isGsm() && mConfig.alwaysShowCdmaRssi) {
                mCurrentState.level = mSignalStrength.getCdmaLevel();
            } else {
                mCurrentState.level = mSignalStrength.getLevel();
                if (mConfig.showRsrpSignalLevelforLTE) {
                    if (DEBUG) {
                        Log.d(mTag, "updateTelephony CS:" + mServiceState.getVoiceNetworkType()
                                + "/" + TelephonyManager.getNetworkTypeName(
                                mServiceState.getVoiceNetworkType())
                                + ", PS:" + mServiceState.getDataNetworkType()
                                + "/"+ TelephonyManager.getNetworkTypeName(
                                mServiceState.getDataNetworkType()));
                    }
                    int dataType = mServiceState.getDataNetworkType();
                    if (dataType == TelephonyManager.NETWORK_TYPE_LTE ||
                            dataType == TelephonyManager.NETWORK_TYPE_LTE_CA) {
                        mCurrentState.level = getAlternateLteLevel(mSignalStrength);
                    }else if ( dataType == TelephonyManager.NETWORK_TYPE_UNKNOWN) {
                        int voiceType = mServiceState.getVoiceNetworkType();
                        if (voiceType == TelephonyManager.NETWORK_TYPE_LTE ||
                                voiceType == TelephonyManager.NETWORK_TYPE_LTE_CA) {
                            mCurrentState.level = getAlternateLteLevel(mSignalStrength);
                        }
                    }
                }
            }
        }

        if ( mAlwasyShowTypeIcon ) {
            int iconType = TelephonyManager.NETWORK_TYPE_UNKNOWN;
            if ( isDataNetworkTypeAvailable() ) {
                iconType = mDataNetType;
            }else {
                iconType = getVoiceNetworkType();
            }

            if (mNetworkToIconLookup.indexOfKey(iconType) >= 0) {
                mCurrentState.iconGroup = mNetworkToIconLookup.get(iconType);
            } else {
                mCurrentState.iconGroup = mDefaultIcons;
            }
        }else {
            if (mNetworkToIconLookup.indexOfKey(mDataNetType) >= 0) {
                mCurrentState.iconGroup = mNetworkToIconLookup.get(mDataNetType);
            } else {
                mCurrentState.iconGroup = mDefaultIcons;
            }
        }
        mCurrentState.dataConnected = mCurrentState.connected
                && mDataState == TelephonyManager.DATA_CONNECTED;

        mCurrentState.roaming = isRoaming();
        if (isCarrierNetworkChangeActive()) {
            mCurrentState.iconGroup = TelephonyIcons.CARRIER_NETWORK_CHANGE;
        } else if (isDataDisabled() && (!mConfig.alwaysShowDataRatIcon && !mAlwasyShowTypeIcon)) {
            mCurrentState.iconGroup = TelephonyIcons.DATA_DISABLED;
        }
        if (isEmergencyOnly() != mCurrentState.isEmergency) {
            mCurrentState.isEmergency = isEmergencyOnly();
            mNetworkController.recalculateEmergency();
        }
        // Fill in the network name if we think we have it.
        if (mCurrentState.networkName == mNetworkNameDefault && mServiceState != null
                && !TextUtils.isEmpty(mServiceState.getOperatorAlphaShort())) {
            mCurrentState.networkName = mServiceState.getOperatorAlphaShort();
        }

        notifyListenersIfNecessary();
    }

    private boolean isDataDisabled() {
        return !mPhone.getDataEnabled(mSubscriptionInfo.getSubscriptionId());
    }

    private boolean isDataNetworkTypeAvailable() {
        boolean isAvailable = true;
        if ( mDataNetType == TelephonyManager.NETWORK_TYPE_UNKNOWN ) {
            isAvailable = false;
        }else {
            int dataType = getDataNetworkType();
            int voiceType = getVoiceNetworkType();
            if ((dataType == TelephonyManager.NETWORK_TYPE_EVDO_A
                    || dataType == TelephonyManager.NETWORK_TYPE_EVDO_B
                    || dataType == TelephonyManager.NETWORK_TYPE_EHRPD
                    || dataType == TelephonyManager.NETWORK_TYPE_LTE
                    || dataType == TelephonyManager.NETWORK_TYPE_LTE_CA)
                    && (voiceType == TelephonyManager.NETWORK_TYPE_GSM
                    || voiceType == TelephonyManager.NETWORK_TYPE_1xRTT
                    || voiceType == TelephonyManager.NETWORK_TYPE_CDMA)
                    && ( !isCallIdle() )) {
                isAvailable = false;
            }
        }

        return isAvailable;
    }

    private boolean isCallIdle() {
        return mCallState == TelephonyManager.CALL_STATE_IDLE;
    }

    private int getVoiceNetworkType() {
        return mServiceState != null ?
                mServiceState.getVoiceNetworkType() : TelephonyManager.NETWORK_TYPE_UNKNOWN;
    }

    private int getDataNetworkType() {
        return mServiceState != null ?
                mServiceState.getDataNetworkType() : TelephonyManager.NETWORK_TYPE_UNKNOWN;
    }

    private int getAlternateLteLevel(SignalStrength signalStrength) {
        int lteRsrp = signalStrength.getLteDbm();
        if ( lteRsrp == SignalStrength.INVALID ) {
            int signalStrengthLevel = signalStrength.getLevel();
            if (DEBUG) {
                Log.d(mTag, "getAlternateLteLevel lteRsrp:INVALID "
                        + " signalStrengthLevel = " + signalStrengthLevel);
            }
            return signalStrengthLevel;
        }

        int rsrpLevel = SignalStrength.SIGNAL_STRENGTH_NONE_OR_UNKNOWN;
        if (lteRsrp > -44) rsrpLevel = SignalStrength.SIGNAL_STRENGTH_NONE_OR_UNKNOWN;
        else if (lteRsrp >= -97) rsrpLevel = SignalStrength.SIGNAL_STRENGTH_GREAT;
        else if (lteRsrp >= -105) rsrpLevel = SignalStrength.SIGNAL_STRENGTH_GOOD;
        else if (lteRsrp >= -113) rsrpLevel = SignalStrength.SIGNAL_STRENGTH_MODERATE;
        else if (lteRsrp >= -120) rsrpLevel = SignalStrength.SIGNAL_STRENGTH_POOR;
        else if (lteRsrp >= -140) rsrpLevel = SignalStrength.SIGNAL_STRENGTH_NONE_OR_UNKNOWN;
        if (DEBUG) {
            Log.d(mTag, "getAlternateLteLevel lteRsrp:" + lteRsrp + " rsrpLevel = " + rsrpLevel);
        }
        return rsrpLevel;
    }

    @VisibleForTesting
    void setActivity(int activity) {
        mCurrentState.activityIn = activity == TelephonyManager.DATA_ACTIVITY_INOUT
                || activity == TelephonyManager.DATA_ACTIVITY_IN;
        mCurrentState.activityOut = activity == TelephonyManager.DATA_ACTIVITY_INOUT
                || activity == TelephonyManager.DATA_ACTIVITY_OUT;
        notifyListenersIfNecessary();
    }

    public void registerFiveGStateListener(FiveGServiceClient client) {
        int phoneId = SubscriptionManager.getPhoneId(mSubscriptionInfo.getSubscriptionId());
        client.registerListener(phoneId, mFiveGStateListener);
    }

    public void unregisterFiveGStateListener(FiveGServiceClient client) {
        int phoneId = SubscriptionManager.getPhoneId(mSubscriptionInfo.getSubscriptionId());
        client.unregisterListener(phoneId);
        mFiveGState = cleanState();
    }

    @Override
    public void dump(PrintWriter pw) {
        super.dump(pw);
        pw.println("  mSubscription=" + mSubscriptionInfo + ",");
        pw.println("  mServiceState=" + mServiceState + ",");
        pw.println("  mSignalStrength=" + mSignalStrength + ",");
        pw.println("  mDataState=" + mDataState + ",");
        pw.println("  mDataNetType=" + mDataNetType + ",");
    }

    class MobilePhoneStateListener extends PhoneStateListener {
        public MobilePhoneStateListener(int subId, Looper looper) {
            super(subId, looper);
        }

        @Override
        public void onSignalStrengthsChanged(SignalStrength signalStrength) {
            if (DEBUG) {
                Log.d(mTag, "onSignalStrengthsChanged signalStrength=" + signalStrength +
                        ((signalStrength == null) ? "" : (" level=" + signalStrength.getLevel())));
            }
            mSignalStrength = signalStrength;
            updateTelephony();
        }

        @Override
        public void onServiceStateChanged(ServiceState state) {
            if (DEBUG) {
                Log.d(mTag, "onServiceStateChanged voiceState=" + state.getVoiceRegState()
                        + " dataState=" + state.getDataRegState());
            }
            mServiceState = state;
            if (state != null) {
                mDataNetType = state.getDataNetworkType();
                if (mDataNetType == TelephonyManager.NETWORK_TYPE_LTE && mServiceState != null &&
                        mServiceState.isUsingCarrierAggregation()) {
                    mDataNetType = TelephonyManager.NETWORK_TYPE_LTE_CA;
                }
            }
            updateTelephony();
        }

        @Override
        public void onDataConnectionStateChanged(int state, int networkType) {
            if (DEBUG) {
                Log.d(mTag, "onDataConnectionStateChanged: state=" + state
                        + " type=" + networkType);
            }
            mDataState = state;
            mDataNetType = networkType;
            if (mDataNetType == TelephonyManager.NETWORK_TYPE_LTE && mServiceState != null &&
                    mServiceState.isUsingCarrierAggregation()) {
                mDataNetType = TelephonyManager.NETWORK_TYPE_LTE_CA;
            }
            updateTelephony();
        }

        @Override
        public void onDataActivity(int direction) {
            if (DEBUG) {
                Log.d(mTag, "onDataActivity: direction=" + direction);
            }
            setActivity(direction);
        }

        @Override
        public void onCarrierNetworkChange(boolean active) {
            if (DEBUG) {
                Log.d(mTag, "onCarrierNetworkChange: active=" + active);
            }
            mCurrentState.carrierNetworkChangeMode = active;

            updateTelephony();
        }

        @Override
        public void onCallStateChanged(int state, String phoneNumber) {
            if (DEBUG) {
                Log.d(mTag, "onCarrierNetworkChange: state=" + state);
            }
            mCallState = state;
            updateTelephony();
        }
    };

    class FiveGStateListener implements IFiveGStateListener{

        public void onStateChanged(FiveGServiceState state) {
            if (DEBUG) {
                Log.d(mTag, "onStateChanged: state=" + state);
            }

            mFiveGState.connected = state.isServiceAvailable();
            mFiveGState.level = state.getLevel();
            mFiveGState.dataConnected = state.isDataConnected();
            mFiveGState.time = System.currentTimeMillis();

            notifyListeners();

        }
    }

    static class MobileIconGroup extends SignalController.IconGroup {
        final int mDataContentDescription; // mContentDescriptionDataType
        final int mDataType;
        final boolean mIsWide;
        final int mQsDataType;
        final int mSingleSignalIcon;
        final int mStackedDataIcon;
        final int mStackedVoiceIcon;
        final int mActivityId;

        public MobileIconGroup(String name, int[][] sbIcons, int[][] qsIcons, int[] contentDesc,
                int sbNullState, int qsNullState, int sbDiscState, int qsDiscState,
                int discContentDesc, int dataContentDesc, int dataType, boolean isWide) {
                this(name, sbIcons, qsIcons, contentDesc, sbNullState, qsNullState, sbDiscState,
                        qsDiscState, discContentDesc, dataContentDesc, dataType, isWide,
                        0, 0, 0, 0);
        }

        public MobileIconGroup(String name, int[][] sbIcons, int[][] qsIcons, int[] contentDesc,
                int sbNullState, int qsNullState, int sbDiscState, int qsDiscState,
                int discContentDesc, int dataContentDesc, int dataType, boolean isWide,
                int singleSignalIcon, int stackedDataIcon, int stackedVoicelIcon, int activityId) {
            super(name, sbIcons, qsIcons, contentDesc, sbNullState, qsNullState, sbDiscState,
                    qsDiscState, discContentDesc);
            mDataContentDescription = dataContentDesc;
            mDataType = dataType;
            mIsWide = isWide;
            mQsDataType = dataType; // TODO: remove this field
            mSingleSignalIcon = singleSignalIcon;
            mStackedDataIcon = stackedDataIcon;
            mStackedVoiceIcon = stackedVoicelIcon;
            mActivityId = activityId;
        }
    }

    static class MobileState extends SignalController.State {
        String networkName;
        String networkNameData;
        boolean dataSim;
        boolean dataConnected;
        boolean isEmergency;
        boolean airplaneMode;
        boolean carrierNetworkChangeMode;
        boolean isDefault;
        boolean userSetup;
        boolean roaming;
        int dataActivity;
        int voiceLevel;

        @Override
        public void copyFrom(State s) {
            super.copyFrom(s);
            MobileState state = (MobileState) s;
            dataSim = state.dataSim;
            networkName = state.networkName;
            networkNameData = state.networkNameData;
            dataConnected = state.dataConnected;
            isDefault = state.isDefault;
            isEmergency = state.isEmergency;
            airplaneMode = state.airplaneMode;
            carrierNetworkChangeMode = state.carrierNetworkChangeMode;
            userSetup = state.userSetup;
            roaming = state.roaming;
            dataActivity = state.dataActivity;
            voiceLevel = state.voiceLevel;
        }

        @Override
        protected void toString(StringBuilder builder) {
            super.toString(builder);
            builder.append(',');
            builder.append("dataSim=").append(dataSim).append(',');
            builder.append("networkName=").append(networkName).append(',');
            builder.append("networkNameData=").append(networkNameData).append(',');
            builder.append("dataConnected=").append(dataConnected).append(',');
            builder.append("roaming=").append(roaming).append(',');
            builder.append("isDefault=").append(isDefault).append(',');
            builder.append("isEmergency=").append(isEmergency).append(',');
            builder.append("airplaneMode=").append(airplaneMode).append(',');
            builder.append("carrierNetworkChangeMode=").append(carrierNetworkChangeMode)
                    .append(',');
            builder.append("userSetup=").append(userSetup).append(',');
            builder.append("voiceLevel=").append(voiceLevel).append(',');
            builder.append("dataActivity=").append(dataActivity);
        }

        @Override
        public boolean equals(Object o) {
            return super.equals(o)
                    && Objects.equals(((MobileState) o).networkName, networkName)
                    && Objects.equals(((MobileState) o).networkNameData, networkNameData)
                    && ((MobileState) o).dataSim == dataSim
                    && ((MobileState) o).dataConnected == dataConnected
                    && ((MobileState) o).isEmergency == isEmergency
                    && ((MobileState) o).airplaneMode == airplaneMode
                    && ((MobileState) o).carrierNetworkChangeMode == carrierNetworkChangeMode
                    && ((MobileState) o).userSetup == userSetup
                    && ((MobileState) o).isDefault == isDefault
                    && ((MobileState) o).roaming == roaming
                    && ((MobileState) o).voiceLevel == voiceLevel
                    && ((MobileState) o).dataActivity == dataActivity;
        }
    }
}<|MERGE_RESOLUTION|>--- conflicted
+++ resolved
@@ -490,13 +490,8 @@
      */
     private final void updateTelephony() {
         if (DEBUG) {
-<<<<<<< HEAD
-            Log.d(mTag, "updateTelephony: hasService=" + hasService()
-                    + " ss=" + mSignalStrength);
-=======
             Log.d(mTag, "updateTelephonySignalStrength: hasService=" +
                     Utils.isInService(mServiceState) + " ss=" + mSignalStrength);
->>>>>>> cbdf1ce3
         }
         mCurrentState.connected = Utils.isInService(mServiceState)
                 && mSignalStrength != null;
