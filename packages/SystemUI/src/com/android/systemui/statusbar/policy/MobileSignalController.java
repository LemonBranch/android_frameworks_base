--- conflicted
+++ resolved
@@ -279,8 +279,9 @@
 
     @Override
     public int getQsCurrentIconId() {
-<<<<<<< HEAD
-        if (mCurrentState.iconGroup == TelephonyIcons.CARRIER_NETWORK_CHANGE) {
+        if (mCurrentState.airplaneMode) {
+            return SignalDrawable.getAirplaneModeState(getNumLevels());
+        } else if (mCurrentState.iconGroup == TelephonyIcons.CARRIER_NETWORK_CHANGE) {
             return SignalDrawable.getCarrierChangeState(getNumLevels());
         } else if (mCurrentState.connected) {
             return SignalDrawable.getState(mCurrentState.level, getNumLevels(),
@@ -290,13 +291,6 @@
         } else {
             return 0;
         }
-=======
-        if (mCurrentState.airplaneMode) {
-            return SignalDrawable.getAirplaneModeState(getNumLevels());
-        }
-
-        return getCurrentIconId();
->>>>>>> 3636d0a4
     }
 
     @Override
