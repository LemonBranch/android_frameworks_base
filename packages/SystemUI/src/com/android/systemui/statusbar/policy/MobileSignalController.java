--- conflicted
+++ resolved
@@ -377,20 +377,14 @@
             int chosenNetType =
                     ((dataNetType == TelephonyManager.NETWORK_TYPE_UNKNOWN)
                     ? voiceNetType : dataNetType);
-<<<<<<< HEAD
             TelephonyManager tm = (TelephonyManager)mContext.getSystemService(
                     Context.TELEPHONY_SERVICE);
-            return tm.networkClassToString(chosenNetType);
-=======
             return networkClassToString(TelephonyManager.getNetworkClass(chosenNetType));
->>>>>>> 182408b5
         } else {
             return "";
         }
     }
 
-<<<<<<< HEAD
-=======
     private String networkClassToString (int networkClass) {
         final int[] classIds = { 0, // TelephonyManager.NETWORK_CLASS_UNKNOWN
             com.android.internal.R.string.config_rat_2g,
@@ -403,7 +397,6 @@
         return (classString == null) ? "" : classString;
     }
 
->>>>>>> 182408b5
     /**
      * Updates the network's name based on incoming spn and plmn.
      */
