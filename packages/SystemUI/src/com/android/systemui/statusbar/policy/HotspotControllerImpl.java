/*
 * Copyright (C) 2014 The Android Open Source Project
 *
 * Licensed under the Apache License, Version 2.0 (the "License");
 * you may not use this file except in compliance with the License.
 * You may obtain a copy of the License at
 *
 *      http://www.apache.org/licenses/LICENSE-2.0
 *
 * Unless required by applicable law or agreed to in writing, software
 * distributed under the License is distributed on an "AS IS" BASIS,
 * WITHOUT WARRANTIES OR CONDITIONS OF ANY KIND, either express or implied.
 * See the License for the specific language governing permissions and
 * limitations under the License.
 */

package com.android.systemui.statusbar.policy;

import android.app.ActivityManager;
import android.content.Context;
import android.net.ConnectivityManager;
import android.net.wifi.WifiManager;
import android.os.UserManager;
import android.util.Log;

import com.android.systemui.Dependency;

import java.io.FileDescriptor;
import java.io.PrintWriter;
import java.util.ArrayList;

public class HotspotControllerImpl implements HotspotController, WifiManager.SoftApCallback {

    private static final String TAG = "HotspotController";
    private static final boolean DEBUG = Log.isLoggable(TAG, Log.DEBUG);

    private final ArrayList<Callback> mCallbacks = new ArrayList<>();
    private final ConnectivityManager mConnectivityManager;
    private final WifiManager mWifiManager;
    private final Context mContext;

    private int mHotspotState;
    private int mNumConnectedDevices;
    private boolean mWaitingForTerminalState;

    public HotspotControllerImpl(Context context) {
        mContext = context;
        mConnectivityManager =
                (ConnectivityManager) context.getSystemService(Context.CONNECTIVITY_SERVICE);
        mWifiManager = (WifiManager) context.getSystemService(Context.WIFI_SERVICE);
    }

    @Override
    public boolean isHotspotSupported() {
        return mConnectivityManager.isTetheringSupported()
                && mConnectivityManager.getTetherableWifiRegexs().length != 0
                && UserManager.get(mContext).isUserAdmin(ActivityManager.getCurrentUser());
    }

    public void dump(FileDescriptor fd, PrintWriter pw, String[] args) {
        pw.println("HotspotController state:");
        pw.print("  mHotspotState="); pw.println(stateToString(mHotspotState));
        pw.print("  mNumConnectedDevices="); pw.println(mNumConnectedDevices);
        pw.print("  mWaitingForTerminalState="); pw.println(mWaitingForTerminalState);
    }

    private static String stateToString(int hotspotState) {
        switch (hotspotState) {
            case WifiManager.WIFI_AP_STATE_DISABLED:
                return "DISABLED";
            case WifiManager.WIFI_AP_STATE_DISABLING:
                return "DISABLING";
            case WifiManager.WIFI_AP_STATE_ENABLED:
                return "ENABLED";
            case WifiManager.WIFI_AP_STATE_ENABLING:
                return "ENABLING";
            case WifiManager.WIFI_AP_STATE_FAILED:
                return "FAILED";
        }
        return null;
    }

    @Override
    public void addCallback(Callback callback) {
        synchronized (mCallbacks) {
            if (callback == null || mCallbacks.contains(callback)) return;
            if (DEBUG) Log.d(TAG, "addCallback " + callback);
            mCallbacks.add(callback);

            updateWifiStateListeners(!mCallbacks.isEmpty());
        }
    }

    @Override
    public void removeCallback(Callback callback) {
        if (callback == null) return;
        if (DEBUG) Log.d(TAG, "removeCallback " + callback);
        synchronized (mCallbacks) {
            mCallbacks.remove(callback);
            updateWifiStateListeners(!mCallbacks.isEmpty());
        }
    }

    /**
     * Updates the wifi state receiver to either start or stop listening to get updates to the
     * hotspot status. Additionally starts listening to wifi manager state to track the number of
     * connected devices.
     *
     * @param shouldListen whether we should start listening to various wifi statuses
     */
    private void updateWifiStateListeners(boolean shouldListen) {
        if (shouldListen) {
            if(mWifiManager != null)
                mWifiManager.registerSoftApCallback(
                    this,
                    Dependency.get(Dependency.MAIN_HANDLER));
            } else {
                mWifiManager.unregisterSoftApCallback(this);
        }
    }

    @Override
    public boolean isHotspotEnabled() {
        return mHotspotState == WifiManager.WIFI_AP_STATE_ENABLED;
    }

    @Override
    public boolean isHotspotTransient() {
        return mWaitingForTerminalState || (mHotspotState == WifiManager.WIFI_AP_STATE_ENABLING);
    }

    @Override
    public void setHotspotEnabled(boolean enabled) {
        if (mWaitingForTerminalState) {
            if (DEBUG) Log.d(TAG, "Ignoring setHotspotEnabled; waiting for terminal state.");
            return;
        }
        if (enabled) {
            mWaitingForTerminalState = true;
            if (DEBUG) Log.d(TAG, "Starting tethering");
            mConnectivityManager.startTethering(ConnectivityManager.TETHERING_WIFI, false,
                    new ConnectivityManager.OnStartTetheringCallback() {
                        @Override
                        public void onTetheringFailed() {
                            if (DEBUG) Log.d(TAG, "onTetheringFailed");
                            maybeResetSoftApState();
                            fireHotspotChangedCallback();
                        }
                    });
        } else {
            mConnectivityManager.stopTethering(ConnectivityManager.TETHERING_WIFI);
        }
    }

    @Override
    public int getNumConnectedDevices() {
        return mNumConnectedDevices;
    }

    /**
     * Sends a hotspot changed callback.
     * Be careful when calling over multiple threads, especially if one of them is the main thread
     * (as it can be blocked).
     */
    private void fireHotspotChangedCallback() {
        synchronized (mCallbacks) {
            for (Callback callback : mCallbacks) {
                callback.onHotspotChanged(isHotspotEnabled(), mNumConnectedDevices);
            }
        }
    }

    @Override
    public void onStateChanged(int state, int failureReason) {
        // Update internal hotspot state for tracking before using any enabled/callback methods.
        mHotspotState = state;

        maybeResetSoftApState();
        if (!isHotspotEnabled()) {
            // Reset num devices if the hotspot is no longer enabled so we don't get ghost
            // counters.
            mNumConnectedDevices = 0;
        }

<<<<<<< HEAD
    @Override
    public void onNumClientsChanged(int numConnectedDevices) {
        // Do nothing - we don't care about changing anything here.
    }

    @Override
    public void onStaConnected(String Macaddr, int numConnectedDevices) {
        mNumConnectedDevices = numConnectedDevices;
        fireHotspotChangedCallback(isHotspotEnabled(), numConnectedDevices);
    }

    @Override
    public void onStaDisconnected(String Macaddr, int numConnectedDevices) {
        mNumConnectedDevices = numConnectedDevices;
        fireHotspotChangedCallback(isHotspotEnabled(), numConnectedDevices);
=======
        fireHotspotChangedCallback();
>>>>>>> 04898ff5
    }

    private void maybeResetSoftApState() {
        if (!mWaitingForTerminalState) {
            return; // Only reset soft AP state if enabled from this controller.
        }

        switch (mHotspotState) {
            case WifiManager.WIFI_AP_STATE_FAILED:
                // TODO(b/110697252): must be called to reset soft ap state after failure
                mConnectivityManager.stopTethering(ConnectivityManager.TETHERING_WIFI);
                // Fall through
            case WifiManager.WIFI_AP_STATE_ENABLED:
            case WifiManager.WIFI_AP_STATE_DISABLED:
                mWaitingForTerminalState = false;
                break;
            case WifiManager.WIFI_AP_STATE_ENABLING:
            case WifiManager.WIFI_AP_STATE_DISABLING:
            default:
                break;
        }
    }

    @Override
    public void onNumClientsChanged(int numConnectedDevices) {
        mNumConnectedDevices = numConnectedDevices;
        fireHotspotChangedCallback();
    }
}<|MERGE_RESOLUTION|>--- conflicted
+++ resolved
@@ -182,25 +182,7 @@
             mNumConnectedDevices = 0;
         }
 
-<<<<<<< HEAD
-    @Override
-    public void onNumClientsChanged(int numConnectedDevices) {
-        // Do nothing - we don't care about changing anything here.
-    }
-
-    @Override
-    public void onStaConnected(String Macaddr, int numConnectedDevices) {
-        mNumConnectedDevices = numConnectedDevices;
-        fireHotspotChangedCallback(isHotspotEnabled(), numConnectedDevices);
-    }
-
-    @Override
-    public void onStaDisconnected(String Macaddr, int numConnectedDevices) {
-        mNumConnectedDevices = numConnectedDevices;
-        fireHotspotChangedCallback(isHotspotEnabled(), numConnectedDevices);
-=======
         fireHotspotChangedCallback();
->>>>>>> 04898ff5
     }
 
     private void maybeResetSoftApState() {
@@ -226,7 +208,18 @@
 
     @Override
     public void onNumClientsChanged(int numConnectedDevices) {
+        // Do nothing - we don't care about changing anything here.
+    }
+
+    @Override
+    public void onStaConnected(String Macaddr, int numConnectedDevices) {
         mNumConnectedDevices = numConnectedDevices;
         fireHotspotChangedCallback();
     }
+
+    @Override
+    public void onStaDisconnected(String Macaddr, int numConnectedDevices) {
+        mNumConnectedDevices = numConnectedDevices;
+        fireHotspotChangedCallback();
+    }
 }