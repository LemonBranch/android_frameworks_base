--- conflicted
+++ resolved
@@ -80,10 +80,6 @@
          * The callback
          * @param estimate the estimate
          */
-<<<<<<< HEAD
-        void onBatteryRemainingEstimateRetrieved(String estimate);
-=======
         void onBatteryRemainingEstimateRetrieved(@Nullable String estimate);
->>>>>>> 825827da
     }
 }