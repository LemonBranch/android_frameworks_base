/*
 * Copyright (C) 2011 The Android Open Source Project
 *
 * Licensed under the Apache License, Version 2.0 (the "License");
 * you may not use this file except in compliance with the License.
 * You may obtain a copy of the License at
 *
 *      http://www.apache.org/licenses/LICENSE-2.0
 *
 * Unless required by applicable law or agreed to in writing, software
 * distributed under the License is distributed on an "AS IS" BASIS,
 * WITHOUT WARRANTIES OR CONDITIONS OF ANY KIND, either express or implied.
 * See the License for the specific language governing permissions and
 * limitations under the License.
 */

package com.android.systemui.statusbar.policy;

import android.content.Context;
import android.content.res.Configuration;
import android.content.res.Resources;
import android.database.ContentObserver;
import android.graphics.Outline;
import android.graphics.Rect;
import android.os.SystemClock;
import android.provider.Settings;
import android.util.ArrayMap;
import android.util.AttributeSet;
import android.util.Log;
import android.view.MotionEvent;
import android.view.View;
import android.view.ViewConfiguration;
import android.view.ViewGroup;
import android.view.ViewOutlineProvider;
import android.view.ViewTreeObserver;
import android.view.accessibility.AccessibilityEvent;
import android.widget.FrameLayout;

import com.android.systemui.ExpandHelper;
import com.android.systemui.Gefingerpoken;
import com.android.systemui.R;
import com.android.systemui.SwipeHelper;
import com.android.systemui.statusbar.ExpandableView;
import com.android.systemui.statusbar.NotificationData;
import com.android.systemui.statusbar.phone.PhoneStatusBar;

<<<<<<< HEAD
public class HeadsUpNotificationView extends FrameLayout implements SwipeHelper.Callback,
        ExpandHelper.Callback, ViewTreeObserver.OnComputeInternalInsetsListener {
=======
import java.util.ArrayList;

public class HeadsUpNotificationView extends FrameLayout implements SwipeHelper.Callback, ExpandHelper.Callback,
        ViewTreeObserver.OnComputeInternalInsetsListener {
>>>>>>> d0f748a7
    private static final String TAG = "HeadsUpNotificationView";
    private static final boolean DEBUG = false;
    private static final boolean SPEW = DEBUG;
    private static final String SETTING_HEADS_UP_SNOOZE_LENGTH_MS = "heads_up_snooze_length_ms";

    Rect mTmpRect = new Rect();
    int[] mTmpTwoArray = new int[2];

    private final int mTouchSensitivityDelay;
    private final float mMaxAlpha = 1f;
    private final ArrayMap<String, Long> mSnoozedPackages;
    private final int mDefaultSnoozeLengthMs;

    private SwipeHelper mSwipeHelper;
    private EdgeSwipeHelper mEdgeSwipeHelper;

    private PhoneStatusBar mBar;

    private long mStartTouchTime;
    private ViewGroup mContentHolder;
    private int mSnoozeLengthMs;
    private ContentObserver mSettingsObserver;

    private NotificationData.Entry mHeadsUp;
    private int mUser;
    private String mMostRecentPackageName;

    private boolean mTouchOutside;
    private static int sRoundedRectCornerRadius = 0;

    public HeadsUpNotificationView(Context context, AttributeSet attrs) {
        this(context, attrs, 0);
    }

    public HeadsUpNotificationView(Context context, AttributeSet attrs, int defStyle) {
        super(context, attrs, defStyle);
        Resources resources = context.getResources();
        mTouchSensitivityDelay = resources.getInteger(R.integer.heads_up_sensitivity_delay);
        if (DEBUG) Log.v(TAG, "create() " + mTouchSensitivityDelay);
<<<<<<< HEAD
        sRoundedRectCornerRadius = context.getResources().getDimensionPixelSize(
                R.dimen.notification_material_rounded_rect_radius);
=======
        mSnoozedPackages = new ArrayMap<>();
        mDefaultSnoozeLengthMs = resources.getInteger(R.integer.heads_up_default_snooze_length_ms);
        mSnoozeLengthMs = mDefaultSnoozeLengthMs;
>>>>>>> d0f748a7
    }

    public void updateResources() {
        if (mContentHolder != null) {
            final LayoutParams lp = (LayoutParams) mContentHolder.getLayoutParams();
            lp.width = getResources().getDimensionPixelSize(R.dimen.notification_panel_width);
            lp.gravity = getResources().getInteger(R.integer.notification_panel_layout_gravity);
            mContentHolder.setLayoutParams(lp);
        }
    }

    public void setBar(PhoneStatusBar bar) {
        mBar = bar;
    }

    public ViewGroup getHolder() {
        return mContentHolder;
    }

    public boolean showNotification(NotificationData.Entry headsUp) {
        if (mHeadsUp != null && headsUp != null && !mHeadsUp.key.equals(headsUp.key)) {
            // bump any previous heads up back to the shade
            release();
        }

        mHeadsUp = headsUp; // set new entry

        if (mBar.isExpandedVisible() || mBar.isImeShowing()) {
            releaseAndClose();
            return false; // There is really no need, right?
        }

        if (mContentHolder != null) {
            mContentHolder.removeAllViews();
        } else {
            // too soon! Reparent and exit here.
            releaseAndClose();
            return false;
        }

        mTouchOutside = false;

        if (mHeadsUp != null) {
            mMostRecentPackageName = mHeadsUp.notification.getPackageName();
            mHeadsUp.row.setSystemExpanded(true);
            mHeadsUp.row.setSensitive(false);
            mHeadsUp.row.setHeadsUp(true);
            mHeadsUp.row.setHideSensitive(
                    false, false /* animated */, 0 /* delay */, 0 /* duration */);
            mContentHolder.setX(0);
            mContentHolder.setVisibility(View.VISIBLE);
            mContentHolder.setAlpha(mMaxAlpha);
            mContentHolder.addView(mHeadsUp.row);
            sendAccessibilityEvent(AccessibilityEvent.TYPE_WINDOW_CONTENT_CHANGED);

            mSwipeHelper.snapChild(mContentHolder, 1f);
            mStartTouchTime = SystemClock.elapsedRealtime() + mTouchSensitivityDelay;

            mHeadsUp.setInterruption();

            // 2. Animate mHeadsUpNotificationView in
            mBar.scheduleHeadsUpOpen();

            // 3. Set alarm to age the notification off
            mBar.resetHeadsUpDecayTimer();
        }
        return true;
    }

    @Override
    protected void onVisibilityChanged(View changedView, int visibility) {
        super.onVisibilityChanged(changedView, visibility);
        if (changedView.getVisibility() == VISIBLE) {
            sendAccessibilityEvent(AccessibilityEvent.TYPE_WINDOW_CONTENT_CHANGED);
        }
    }

    public boolean isShowing(String key) {
        return mHeadsUp != null && mHeadsUp.key.equals(key);
    }

    /** Discard the Heads Up notification. */
    public void clear() {
        mHeadsUp = null;
        mBar.scheduleHeadsUpClose();
    }

    /** Respond to dismissal of the Heads Up window. */
    public void dismiss() {
        if (mHeadsUp == null) return;
        if (mHeadsUp.notification.isClearable()) {
            mBar.onNotificationClear(mHeadsUp.notification);
            mHeadsUp = null;
        } else {
            release();
        }
        mBar.scheduleHeadsUpClose();
    }

    /** Push any current Heads Up notification down into the shade. */
    public void release() {
        if (mHeadsUp != null) {
            mBar.displayNotificationFromHeadsUp(mHeadsUp.notification);
            mHeadsUp = null;
        }
    }

    public boolean isSnoozed(String packageName) {
        final String key = snoozeKey(packageName, mUser);
        Long snoozedUntil = mSnoozedPackages.get(key);
        if (snoozedUntil != null) {
            if (snoozedUntil > SystemClock.elapsedRealtime()) {
                if (DEBUG) Log.v(TAG, key + " snoozed");
                return true;
            }
            mSnoozedPackages.remove(packageName);
        }
        return false;
    }

    private void snooze() {
        if (mMostRecentPackageName != null) {
            mSnoozedPackages.put(snoozeKey(mMostRecentPackageName, mUser),
                    SystemClock.elapsedRealtime() + mSnoozeLengthMs);
        }
        releaseAndClose();
    }

    private static String snoozeKey(String packageName, int user) {
        return user + "," + packageName;
    }

    public void releaseAndClose() {
        release();
        mBar.scheduleHeadsUpClose();
    }

    public NotificationData.Entry getEntry() {
        return mHeadsUp;
    }

    public boolean isClearable() {
        return mHeadsUp == null || mHeadsUp.notification.isClearable();
    }

    // ViewGroup methods

    private static final ViewOutlineProvider CONTENT_HOLDER_OUTLINE_PROVIDER =
            new ViewOutlineProvider() {
        @Override
        public void getOutline(View view, Outline outline) {
            int outlineLeft = view.getPaddingLeft();
            int outlineTop = view.getPaddingTop();

            // Apply padding to shadow.
            outline.setRoundRect(outlineLeft, outlineTop,
                    view.getWidth() - outlineLeft - view.getPaddingRight(),
                    view.getHeight() - outlineTop - view.getPaddingBottom(),
                    sRoundedRectCornerRadius);
        }
    };

    @Override
    public void onAttachedToWindow() {
        final ViewConfiguration viewConfiguration = ViewConfiguration.get(getContext());
        float touchSlop = viewConfiguration.getScaledTouchSlop();
        mSwipeHelper = new SwipeHelper(SwipeHelper.X, this, getContext());
        mSwipeHelper.setMaxSwipeProgress(mMaxAlpha);
        mEdgeSwipeHelper = new EdgeSwipeHelper(touchSlop);

        int minHeight = getResources().getDimensionPixelSize(R.dimen.notification_min_height);
        int maxHeight = getResources().getDimensionPixelSize(R.dimen.notification_max_height);

        mContentHolder = (ViewGroup) findViewById(R.id.content_holder);
        mContentHolder.setOutlineProvider(CONTENT_HOLDER_OUTLINE_PROVIDER);

        mSnoozeLengthMs = Settings.Global.getInt(mContext.getContentResolver(),
                SETTING_HEADS_UP_SNOOZE_LENGTH_MS, mDefaultSnoozeLengthMs);
        mSettingsObserver = new ContentObserver(getHandler()) {
            @Override
            public void onChange(boolean selfChange) {
                final int packageSnoozeLengthMs = Settings.Global.getInt(
                        mContext.getContentResolver(), SETTING_HEADS_UP_SNOOZE_LENGTH_MS, -1);
                if (packageSnoozeLengthMs > -1 && packageSnoozeLengthMs != mSnoozeLengthMs) {
                    mSnoozeLengthMs = packageSnoozeLengthMs;
                    if (DEBUG) Log.v(TAG, "mSnoozeLengthMs = " + mSnoozeLengthMs);
                }
            }
        };
        mContext.getContentResolver().registerContentObserver(
                Settings.Global.getUriFor(SETTING_HEADS_UP_SNOOZE_LENGTH_MS), false,
                mSettingsObserver);
        if (DEBUG) Log.v(TAG, "mSnoozeLengthMs = " + mSnoozeLengthMs);

        if (mHeadsUp != null) {
            // whoops, we're on already!
            showNotification(mHeadsUp);
        }

        getViewTreeObserver().addOnComputeInternalInsetsListener(this);

        mTouchOutside = false;
    }

    @Override
    protected void onDetachedFromWindow() {
        mContext.getContentResolver().unregisterContentObserver(mSettingsObserver);
    }

    @Override
    public boolean onInterceptTouchEvent(MotionEvent ev) {
        if (DEBUG) Log.v(TAG, "onInterceptTouchEvent()");
        if (SystemClock.elapsedRealtime() < mStartTouchTime) {
            return true;
        }
        return mEdgeSwipeHelper.onInterceptTouchEvent(ev)
                || mSwipeHelper.onInterceptTouchEvent(ev)
                || super.onInterceptTouchEvent(ev);
    }

    // View methods

    @Override
    public void onDraw(android.graphics.Canvas c) {
        super.onDraw(c);
        if (DEBUG) {
            //Log.d(TAG, "onDraw: canvas height: " + c.getHeight() + "px; measured height: "
            //        + getMeasuredHeight() + "px");
            c.save();
            c.clipRect(6, 6, c.getWidth() - 6, getMeasuredHeight() - 6,
                    android.graphics.Region.Op.DIFFERENCE);
            c.drawColor(0xFFcc00cc);
            c.restore();
        }
    }

    @Override
    public boolean onTouchEvent(MotionEvent ev) {
        if (SystemClock.elapsedRealtime() < mStartTouchTime) {
            return false;
        }
<<<<<<< HEAD
        switch (ev.getAction()) {
            case MotionEvent.ACTION_OUTSIDE:
                if (mTouchOutside) return true;
                // Hide headsup, after 1 sec.
                mBar.getHandler().postDelayed(new Runnable() {
                    public void run() {
                        mBar.scheduleHeadsUpClose();
                    }
                }, 1000);
                mTouchOutside = true;
                return true;
            default:
                mBar.resetHeadsUpDecayTimer();
                return mEdgeSwipeHelper.onTouchEvent(ev)
                        || mSwipeHelper.onTouchEvent(ev)
                        || mExpandHelper.onTouchEvent(ev)
                        || super.onTouchEvent(ev);
        }
=======
        mBar.resetHeadsUpDecayTimer();
        return mEdgeSwipeHelper.onTouchEvent(ev)
                || mSwipeHelper.onTouchEvent(ev)
                || super.onTouchEvent(ev);
>>>>>>> d0f748a7
    }

    @Override
    protected void onConfigurationChanged(Configuration newConfig) {
        super.onConfigurationChanged(newConfig);
        float densityScale = getResources().getDisplayMetrics().density;
        mSwipeHelper.setDensityScale(densityScale);
        float pagingTouchSlop = ViewConfiguration.get(getContext()).getScaledPagingTouchSlop();
        mSwipeHelper.setPagingTouchSlop(pagingTouchSlop);
    }

    // ExpandHelper.Callback methods

    @Override
    public ExpandableView getChildAtRawPosition(float x, float y) {
        return getChildAtPosition(x, y);
    }

    @Override
    public ExpandableView getChildAtPosition(float x, float y) {
        return mHeadsUp == null ? null : mHeadsUp.row;
    }

    @Override
    public boolean canChildBeExpanded(View v) {
        return mHeadsUp != null && mHeadsUp.row == v && mHeadsUp.row.isExpandable();
    }

    @Override
    public void setUserExpandedChild(View v, boolean userExpanded) {
        if (mHeadsUp != null && mHeadsUp.row == v) {
            mHeadsUp.row.setUserExpanded(userExpanded);
        }
    }

    @Override
    public void setUserLockedChild(View v, boolean userLocked) {
        if (mHeadsUp != null && mHeadsUp.row == v) {
            mHeadsUp.row.setUserLocked(userLocked);
        }
    }

    @Override
    public void expansionStateChanged(boolean isExpanding) {

    }

    // SwipeHelper.Callback methods

    @Override
    public boolean canChildBeDismissed(View v) {
        return true;
    }

    @Override
    public boolean isAntiFalsingNeeded() {
        return false;
    }

    @Override
    public float getFalsingThresholdFactor() {
        return 1.0f;
    }

    @Override
    public void onChildDismissed(View v) {
        Log.v(TAG, "User swiped heads up to dismiss");
        mBar.onHeadsUpDismissed();
    }

    @Override
    public void onBeginDrag(View v) {
        // Prevent any surrounding View from intercepting us now.
        requestDisallowInterceptTouchEvent(true);
    }

    @Override
    public void onDragCancelled(View v) {
        mContentHolder.setAlpha(mMaxAlpha); // sometimes this isn't quite reset
    }

    @Override
    public void onChildSnappedBack(View animView) {
    }

    @Override
    public boolean updateSwipeProgress(View animView, boolean dismissable, float swipeProgress) {
        getBackground().setAlpha((int) (255 * swipeProgress));
        return false;
    }

    @Override
    public View getChildAtPosition(MotionEvent ev) {
        return mContentHolder;
    }

    @Override
    public View getChildContentView(View v) {
        return mContentHolder;
    }

    @Override
    public void onComputeInternalInsets(ViewTreeObserver.InternalInsetsInfo info) {
        mContentHolder.getLocationOnScreen(mTmpTwoArray);

        info.setTouchableInsets(ViewTreeObserver.InternalInsetsInfo.TOUCHABLE_INSETS_REGION);
        info.touchableRegion.set(mTmpTwoArray[0], mTmpTwoArray[1],
                mTmpTwoArray[0] + mContentHolder.getWidth(),
                mTmpTwoArray[1] + mContentHolder.getHeight());
    }

    public void escalate() {
        mBar.scheduleHeadsUpEscalation();
    }

    public String getKey() {
        return mHeadsUp == null ? null : mHeadsUp.notification.getKey();
    }

    public void setUser(int user) {
        mUser = user;
    }

    private class EdgeSwipeHelper implements Gefingerpoken {
        private static final boolean DEBUG_EDGE_SWIPE = false;
        private static final boolean ENABLE_AOSP_BEHAVIOUR = false;
        private final float mTouchSlop;
        private boolean mConsuming;
        private float mFirstY;
        private float mFirstX;

        public EdgeSwipeHelper(float touchSlop) {
            mTouchSlop = touchSlop;
        }

        @Override
        public boolean onInterceptTouchEvent(MotionEvent ev) {
            switch (ev.getActionMasked()) {
                case MotionEvent.ACTION_DOWN:
                    if (DEBUG_EDGE_SWIPE) Log.d(TAG, "action down " + ev.getY());
                    mFirstX = ev.getX();
                    mFirstY = ev.getY();
                    mConsuming = false;
                    break;

                case MotionEvent.ACTION_MOVE:
                    if (DEBUG_EDGE_SWIPE) Log.d(TAG, "action move " + ev.getY());
                    final float dY = ev.getY() - mFirstY;
                    final float daX = Math.abs(ev.getX() - mFirstX);
                    final float daY = Math.abs(dY);
                    if (!mConsuming && daX < daY && daY > mTouchSlop) {
                        snooze();
                        if (dY > 0) {
<<<<<<< HEAD
                            if (ENABLE_AOSP_BEHAVIOUR) {
                                if (DEBUG_EDGE_SWIPE) Log.d(TAG, "found an open");
                                mBar.animateExpandNotificationsPanel();
                            } else {
                                mConsuming = true;
                            }
                        } else if (dY < 0) {
                            if (ENABLE_AOSP_BEHAVIOUR) {
                                if (DEBUG_EDGE_SWIPE) Log.d(TAG, "found a close");
                                mBar.onHeadsUpDismissed();
                            } else {
                                releaseAndClose();
                            }
                            mConsuming = true;
                        }
=======
                            if (DEBUG_EDGE_SWIPE) Log.d(TAG, "found an open");
                            mBar.animateExpandNotificationsPanel();
                        }
                        mConsuming = true;
>>>>>>> d0f748a7
                    }
                    break;

                case MotionEvent.ACTION_UP:
                case MotionEvent.ACTION_CANCEL:
                    if (DEBUG_EDGE_SWIPE) Log.d(TAG, "action done" );
                    mConsuming = false;
                    break;
            }
            return mConsuming;
        }

        @Override
        public boolean onTouchEvent(MotionEvent ev) {
            return mConsuming;
        }
    }
}<|MERGE_RESOLUTION|>--- conflicted
+++ resolved
@@ -44,15 +44,10 @@
 import com.android.systemui.statusbar.NotificationData;
 import com.android.systemui.statusbar.phone.PhoneStatusBar;
 
-<<<<<<< HEAD
-public class HeadsUpNotificationView extends FrameLayout implements SwipeHelper.Callback,
-        ExpandHelper.Callback, ViewTreeObserver.OnComputeInternalInsetsListener {
-=======
 import java.util.ArrayList;
 
 public class HeadsUpNotificationView extends FrameLayout implements SwipeHelper.Callback, ExpandHelper.Callback,
         ViewTreeObserver.OnComputeInternalInsetsListener {
->>>>>>> d0f748a7
     private static final String TAG = "HeadsUpNotificationView";
     private static final boolean DEBUG = false;
     private static final boolean SPEW = DEBUG;
@@ -70,6 +65,7 @@
     private EdgeSwipeHelper mEdgeSwipeHelper;
 
     private PhoneStatusBar mBar;
+    private ExpandHelper mExpandHelper;
 
     private long mStartTouchTime;
     private ViewGroup mContentHolder;
@@ -92,14 +88,11 @@
         Resources resources = context.getResources();
         mTouchSensitivityDelay = resources.getInteger(R.integer.heads_up_sensitivity_delay);
         if (DEBUG) Log.v(TAG, "create() " + mTouchSensitivityDelay);
-<<<<<<< HEAD
-        sRoundedRectCornerRadius = context.getResources().getDimensionPixelSize(
-                R.dimen.notification_material_rounded_rect_radius);
-=======
         mSnoozedPackages = new ArrayMap<>();
         mDefaultSnoozeLengthMs = resources.getInteger(R.integer.heads_up_default_snooze_length_ms);
         mSnoozeLengthMs = mDefaultSnoozeLengthMs;
->>>>>>> d0f748a7
+        sRoundedRectCornerRadius = context.getResources().getDimensionPixelSize(
+                R.dimen.notification_material_rounded_rect_radius);
     }
 
     public void updateResources() {
@@ -134,10 +127,6 @@
 
         if (mContentHolder != null) {
             mContentHolder.removeAllViews();
-        } else {
-            // too soon! Reparent and exit here.
-            releaseAndClose();
-            return false;
         }
 
         mTouchOutside = false;
@@ -149,6 +138,10 @@
             mHeadsUp.row.setHeadsUp(true);
             mHeadsUp.row.setHideSensitive(
                     false, false /* animated */, 0 /* delay */, 0 /* duration */);
+            if (mContentHolder == null) {
+                // too soon!
+                return false;
+            }
             mContentHolder.setX(0);
             mContentHolder.setVisibility(View.VISIBLE);
             mContentHolder.setAlpha(mMaxAlpha);
@@ -192,10 +185,10 @@
         if (mHeadsUp == null) return;
         if (mHeadsUp.notification.isClearable()) {
             mBar.onNotificationClear(mHeadsUp.notification);
-            mHeadsUp = null;
         } else {
             release();
         }
+        mHeadsUp = null;
         mBar.scheduleHeadsUpClose();
     }
 
@@ -203,8 +196,8 @@
     public void release() {
         if (mHeadsUp != null) {
             mBar.displayNotificationFromHeadsUp(mHeadsUp.notification);
-            mHeadsUp = null;
-        }
+        }
+        mHeadsUp = null;
     }
 
     public boolean isSnoozed(String packageName) {
@@ -272,6 +265,7 @@
 
         int minHeight = getResources().getDimensionPixelSize(R.dimen.notification_min_height);
         int maxHeight = getResources().getDimensionPixelSize(R.dimen.notification_max_height);
+        mExpandHelper = new ExpandHelper(getContext(), this, minHeight, maxHeight);
 
         mContentHolder = (ViewGroup) findViewById(R.id.content_holder);
         mContentHolder.setOutlineProvider(CONTENT_HOLDER_OUTLINE_PROVIDER);
@@ -317,6 +311,7 @@
         }
         return mEdgeSwipeHelper.onInterceptTouchEvent(ev)
                 || mSwipeHelper.onInterceptTouchEvent(ev)
+                || mExpandHelper.onInterceptTouchEvent(ev)
                 || super.onInterceptTouchEvent(ev);
     }
 
@@ -341,7 +336,6 @@
         if (SystemClock.elapsedRealtime() < mStartTouchTime) {
             return false;
         }
-<<<<<<< HEAD
         switch (ev.getAction()) {
             case MotionEvent.ACTION_OUTSIDE:
                 if (mTouchOutside) return true;
@@ -354,18 +348,11 @@
                 mTouchOutside = true;
                 return true;
             default:
-                mBar.resetHeadsUpDecayTimer();
-                return mEdgeSwipeHelper.onTouchEvent(ev)
-                        || mSwipeHelper.onTouchEvent(ev)
-                        || mExpandHelper.onTouchEvent(ev)
-                        || super.onTouchEvent(ev);
-        }
-=======
-        mBar.resetHeadsUpDecayTimer();
-        return mEdgeSwipeHelper.onTouchEvent(ev)
-                || mSwipeHelper.onTouchEvent(ev)
-                || super.onTouchEvent(ev);
->>>>>>> d0f748a7
+               mBar.resetHeadsUpDecayTimer();
+               return mEdgeSwipeHelper.onTouchEvent(ev)
+                       || mSwipeHelper.onTouchEvent(ev)
+                       || super.onTouchEvent(ev);
+        }
     }
 
     @Override
@@ -519,7 +506,6 @@
                     if (!mConsuming && daX < daY && daY > mTouchSlop) {
                         snooze();
                         if (dY > 0) {
-<<<<<<< HEAD
                             if (ENABLE_AOSP_BEHAVIOUR) {
                                 if (DEBUG_EDGE_SWIPE) Log.d(TAG, "found an open");
                                 mBar.animateExpandNotificationsPanel();
@@ -535,12 +521,6 @@
                             }
                             mConsuming = true;
                         }
-=======
-                            if (DEBUG_EDGE_SWIPE) Log.d(TAG, "found an open");
-                            mBar.animateExpandNotificationsPanel();
-                        }
-                        mConsuming = true;
->>>>>>> d0f748a7
                     }
                     break;
 
