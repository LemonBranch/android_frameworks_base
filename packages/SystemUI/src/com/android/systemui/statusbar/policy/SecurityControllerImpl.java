/*
 * Copyright (C) 2014 The Android Open Source Project
 *
 * Licensed under the Apache License, Version 2.0 (the "License");
 * you may not use this file except in compliance with the License.
 * You may obtain a copy of the License at
 *
 *      http://www.apache.org/licenses/LICENSE-2.0
 *
 * Unless required by applicable law or agreed to in writing, software
 * distributed under the License is distributed on an "AS IS" BASIS,
 * WITHOUT WARRANTIES OR CONDITIONS OF ANY KIND, either express or implied.
 * See the License for the specific language governing permissions and
 * limitations under the License.
 */
package com.android.systemui.statusbar.policy;

import static com.android.systemui.Dependency.BG_HANDLER_NAME;

import android.app.ActivityManager;
import android.app.admin.DevicePolicyManager;
import android.content.BroadcastReceiver;
import android.content.Context;
import android.content.Intent;
import android.content.IntentFilter;
import android.content.pm.ApplicationInfo;
import android.content.pm.PackageManager;
import android.content.pm.PackageManager.NameNotFoundException;
import android.content.pm.UserInfo;
import android.net.ConnectivityManager;
import android.net.ConnectivityManager.NetworkCallback;
import android.net.IConnectivityManager;
import android.net.Network;
import android.net.NetworkCapabilities;
import android.net.NetworkRequest;
import android.os.AsyncTask;
import android.os.Handler;
import android.os.RemoteException;
import android.os.ServiceManager;
import android.os.UserHandle;
import android.os.UserManager;
import android.security.KeyChain;
import android.security.KeyChain.KeyChainConnection;
import android.util.ArrayMap;
import android.util.Log;
import android.util.Pair;
import android.util.SparseArray;

import com.android.internal.annotations.GuardedBy;
import com.android.internal.net.LegacyVpnInfo;
import com.android.internal.net.VpnConfig;
import com.android.systemui.R;
import com.android.systemui.settings.CurrentUserTracker;

import java.io.FileDescriptor;
import java.io.PrintWriter;
import java.util.ArrayList;

import javax.inject.Inject;
import javax.inject.Named;
import javax.inject.Singleton;

/**
 */
@Singleton
public class SecurityControllerImpl extends CurrentUserTracker implements SecurityController {

    private static final String TAG = "SecurityController";
    private static final boolean DEBUG = Log.isLoggable(TAG, Log.DEBUG);

    private static final NetworkRequest REQUEST = new NetworkRequest.Builder()
            .removeCapability(NetworkCapabilities.NET_CAPABILITY_NOT_VPN)
            .removeCapability(NetworkCapabilities.NET_CAPABILITY_NOT_RESTRICTED)
            .removeCapability(NetworkCapabilities.NET_CAPABILITY_TRUSTED)
            .setUids(null)
            .build();
    private static final int NO_NETWORK = -1;

    private static final String VPN_BRANDED_META_DATA = "com.android.systemui.IS_BRANDED";

    private static final int CA_CERT_LOADING_RETRY_TIME_IN_MS = 30_000;

    private final Context mContext;
    private final ConnectivityManager mConnectivityManager;
    private final IConnectivityManager mConnectivityManagerService;
    private final DevicePolicyManager mDevicePolicyManager;
    private final PackageManager mPackageManager;
    private final UserManager mUserManager;
    private final Handler mBgHandler;

    @GuardedBy("mCallbacks")
    private final ArrayList<SecurityControllerCallback> mCallbacks = new ArrayList<>();

    private SparseArray<VpnConfig> mCurrentVpns = new SparseArray<>();
    private int mCurrentUserId;
    private int mVpnUserId;

    // Key: userId, Value: whether the user has CACerts installed
    // Needs to be cached here since the query has to be asynchronous
    private ArrayMap<Integer, Boolean> mHasCACerts = new ArrayMap<Integer, Boolean>();

    /**
     */
    @Inject
    public SecurityControllerImpl(Context context, @Named(BG_HANDLER_NAME) Handler bgHandler) {
        this(context, bgHandler, null);
    }

    public SecurityControllerImpl(Context context, Handler bgHandler,
            SecurityControllerCallback callback) {
        super(context);
        mContext = context;
        mBgHandler = bgHandler;
        mDevicePolicyManager = (DevicePolicyManager)
                context.getSystemService(Context.DEVICE_POLICY_SERVICE);
        mConnectivityManager = (ConnectivityManager)
                context.getSystemService(Context.CONNECTIVITY_SERVICE);
        mConnectivityManagerService = IConnectivityManager.Stub.asInterface(
                ServiceManager.getService(Context.CONNECTIVITY_SERVICE));
        mPackageManager = context.getPackageManager();
        mUserManager = (UserManager)
                context.getSystemService(Context.USER_SERVICE);

        addCallback(callback);

        IntentFilter filter = new IntentFilter();
        filter.addAction(KeyChain.ACTION_TRUST_STORE_CHANGED);
        context.registerReceiverAsUser(mBroadcastReceiver, UserHandle.ALL, filter, null,
                bgHandler);

        // TODO: re-register network callback on user change.
        mConnectivityManager.registerNetworkCallback(REQUEST, mNetworkCallback);
        onUserSwitched(ActivityManager.getCurrentUser());
        startTracking();
    }

    public void dump(FileDescriptor fd, PrintWriter pw, String[] args) {
        pw.println("SecurityController state:");
        pw.print("  mCurrentVpns={");
        for (int i = 0 ; i < mCurrentVpns.size(); i++) {
            if (i > 0) {
                pw.print(", ");
            }
            pw.print(mCurrentVpns.keyAt(i));
            pw.print('=');
            pw.print(mCurrentVpns.valueAt(i).user);
        }
        pw.println("}");
    }

    @Override
    public boolean isDeviceManaged() {
        return mDevicePolicyManager.isDeviceManaged();
    }

    @Override
    public String getDeviceOwnerName() {
        return mDevicePolicyManager.getDeviceOwnerNameOnAnyUser();
    }

    @Override
    public boolean hasProfileOwner() {
        return mDevicePolicyManager.getProfileOwnerAsUser(mCurrentUserId) != null;
    }

    @Override
    public String getProfileOwnerName() {
        for (int profileId : mUserManager.getProfileIdsWithDisabled(mCurrentUserId)) {
            String name = mDevicePolicyManager.getProfileOwnerNameAsUser(profileId);
            if (name != null) {
                return name;
            }
        }
        return null;
    }

    @Override
    public CharSequence getDeviceOwnerOrganizationName() {
        return mDevicePolicyManager.getDeviceOwnerOrganizationName();
    }

    @Override
    public CharSequence getWorkProfileOrganizationName() {
        final int profileId = getWorkProfileUserId(mCurrentUserId);
        if (profileId == UserHandle.USER_NULL) return null;
        return mDevicePolicyManager.getOrganizationNameForUser(profileId);
    }

    @Override
    public String getPrimaryVpnName() {
        VpnConfig cfg = mCurrentVpns.get(mVpnUserId);
        if (cfg != null) {
            return getNameForVpnConfig(cfg, new UserHandle(mVpnUserId));
        } else {
            return null;
        }
    }

    private int getWorkProfileUserId(int userId) {
        for (final UserInfo userInfo : mUserManager.getProfiles(userId)) {
            if (userInfo.isManagedProfile()) {
                return userInfo.id;
            }
        }
        return UserHandle.USER_NULL;
    }

    @Override
    public boolean hasWorkProfile() {
        return getWorkProfileUserId(mCurrentUserId) != UserHandle.USER_NULL;
    }

    @Override
    public String getWorkProfileVpnName() {
        final int profileId = getWorkProfileUserId(mVpnUserId);
        if (profileId == UserHandle.USER_NULL) return null;
        VpnConfig cfg = mCurrentVpns.get(profileId);
        if (cfg != null) {
            return getNameForVpnConfig(cfg, UserHandle.of(profileId));
        }
        return null;
    }

    @Override
    public boolean isNetworkLoggingEnabled() {
        return mDevicePolicyManager.isNetworkLoggingEnabled(null);
    }

    @Override
    public boolean isVpnEnabled() {
        for (int profileId : mUserManager.getProfileIdsWithDisabled(mVpnUserId)) {
            if (mCurrentVpns.get(profileId) != null) {
                return true;
            }
        }
        return false;
    }

    @Override
    public boolean isVpnRestricted() {
        UserHandle currentUser = new UserHandle(mCurrentUserId);
        return mUserManager.getUserInfo(mCurrentUserId).isRestricted()
                || mUserManager.hasUserRestriction(UserManager.DISALLOW_CONFIG_VPN, currentUser);
    }

    @Override
    public boolean isVpnBranded() {
        VpnConfig cfg = mCurrentVpns.get(mVpnUserId);
        if (cfg == null) {
            return false;
        }

        String packageName = getPackageNameForVpnConfig(cfg);
        if (packageName == null) {
            return false;
        }

        return isVpnPackageBranded(packageName);
    }

    @Override
    public boolean hasCACertInCurrentUser() {
        Boolean hasCACerts = mHasCACerts.get(mCurrentUserId);
        return hasCACerts != null && hasCACerts.booleanValue();
    }

    @Override
    public boolean hasCACertInWorkProfile() {
        int userId = getWorkProfileUserId(mCurrentUserId);
        if (userId == UserHandle.USER_NULL) return false;
        Boolean hasCACerts = mHasCACerts.get(userId);
        return hasCACerts != null && hasCACerts.booleanValue();
    }

    @Override
    public void removeCallback(SecurityControllerCallback callback) {
        synchronized (mCallbacks) {
            if (callback == null) return;
            if (DEBUG) Log.d(TAG, "removeCallback " + callback);
            mCallbacks.remove(callback);
        }
    }

    @Override
    public void addCallback(SecurityControllerCallback callback) {
        synchronized (mCallbacks) {
            if (callback == null || mCallbacks.contains(callback)) return;
            if (DEBUG) Log.d(TAG, "addCallback " + callback);
            mCallbacks.add(callback);
        }
    }

    @Override
    public void onUserSwitched(int newUserId) {
        mCurrentUserId = newUserId;
        final UserInfo newUserInfo = mUserManager.getUserInfo(newUserId);
        if (newUserInfo.isRestricted()) {
            // VPN for a restricted profile is routed through its owner user
            mVpnUserId = newUserInfo.restrictedProfileParentId;
        } else {
            mVpnUserId = mCurrentUserId;
        }
        refreshCACerts();
        fireCallbacks();
    }

    private void refreshCACerts() {
        new CACertLoader().execute(mCurrentUserId);
        int workProfileId = getWorkProfileUserId(mCurrentUserId);
        if (workProfileId != UserHandle.USER_NULL) new CACertLoader().execute(workProfileId);
    }

    private String getNameForVpnConfig(VpnConfig cfg, UserHandle user) {
        if (cfg.legacy) {
            return mContext.getString(R.string.legacy_vpn_name);
        }
        // The package name for an active VPN is stored in the 'user' field of its VpnConfig
        final String vpnPackage = cfg.user;
        try {
            Context userContext = mContext.createPackageContextAsUser(mContext.getPackageName(),
                    0 /* flags */, user);
            return VpnConfig.getVpnLabel(userContext, vpnPackage).toString();
        } catch (NameNotFoundException nnfe) {
            Log.e(TAG, "Package " + vpnPackage + " is not present", nnfe);
            return null;
        }
    }

    private void fireCallbacks() {
        synchronized (mCallbacks) {
            for (SecurityControllerCallback callback : mCallbacks) {
                callback.onStateChanged();
            }
        }
    }

    private void updateState() {
        // Find all users with an active VPN
        SparseArray<VpnConfig> vpns = new SparseArray<>();
        try {
            for (UserInfo user : mUserManager.getUsers()) {
                VpnConfig cfg = mConnectivityManagerService.getVpnConfig(user.id);
                if (cfg == null) {
                    continue;
                } else if (cfg.legacy) {
                    // Legacy VPNs should do nothing if the network is disconnected. Third-party
                    // VPN warnings need to continue as traffic can still go to the app.
                    LegacyVpnInfo legacyVpn = mConnectivityManagerService.getLegacyVpnInfo(user.id);
                    if (legacyVpn == null || legacyVpn.state != LegacyVpnInfo.STATE_CONNECTED) {
                        continue;
                    }
                }
                vpns.put(user.id, cfg);
            }
        } catch (RemoteException rme) {
            // Roll back to previous state
            Log.e(TAG, "Unable to list active VPNs", rme);
            return;
        }
        mCurrentVpns = vpns;
    }

    private String getPackageNameForVpnConfig(VpnConfig cfg) {
        if (cfg.legacy) {
            return null;
        }
        return cfg.user;
    }

    private boolean isVpnPackageBranded(String packageName) {
        boolean isBranded;
        try {
            ApplicationInfo info = mPackageManager.getApplicationInfo(packageName,
                PackageManager.GET_META_DATA);
            if (info == null || info.metaData == null || !info.isSystemApp()) {
                return false;
            }
            isBranded = info.metaData.getBoolean(VPN_BRANDED_META_DATA, false);
        } catch (NameNotFoundException e) {
            return false;
        }
        return isBranded;
    }

    private final NetworkCallback mNetworkCallback = new NetworkCallback() {
        @Override
        public void onAvailable(Network network) {
            if (DEBUG) Log.d(TAG, "onAvailable " + network.netId);
            updateState();
            fireCallbacks();
        };

        // TODO Find another way to receive VPN lost.  This may be delayed depending on
        // how long the VPN connection is held on to.
        @Override
        public void onLost(Network network) {
            if (DEBUG) Log.d(TAG, "onLost " + network.netId);
            updateState();
            fireCallbacks();
        };
    };

    private final BroadcastReceiver mBroadcastReceiver = new BroadcastReceiver() {
        @Override public void onReceive(Context context, Intent intent) {
            if (KeyChain.ACTION_TRUST_STORE_CHANGED.equals(intent.getAction())) {
                refreshCACerts();
            }
        }
    };

    protected class CACertLoader extends AsyncTask<Integer, Void, Pair<Integer, Boolean> > {

        @Override
        protected Pair<Integer, Boolean> doInBackground(Integer... userId) {
            try (KeyChainConnection conn = KeyChain.bindAsUser(mContext,
                                                               UserHandle.of(userId[0]))) {
                boolean hasCACerts = !(conn.getService().getUserCaAliases().getList().isEmpty());
                return new Pair<Integer, Boolean>(userId[0], hasCACerts);
            } catch (RemoteException | InterruptedException | AssertionError e) {
                Log.i(TAG, "failed to get CA certs", e);
<<<<<<< HEAD
                new Handler(Dependency.get(Dependency.BG_LOOPER)).postDelayed(
=======
                mBgHandler.postDelayed(
>>>>>>> de843449
                        () -> new CACertLoader().execute(userId[0]),
                        CA_CERT_LOADING_RETRY_TIME_IN_MS);
                return new Pair<Integer, Boolean>(userId[0], null);
            }
        }

        @Override
        protected void onPostExecute(Pair<Integer, Boolean> result) {
            if (DEBUG) Log.d(TAG, "onPostExecute " + result);
            if (result.second != null) {
                mHasCACerts.put(result.first, result.second);
                fireCallbacks();
            }
        }
    }
}<|MERGE_RESOLUTION|>--- conflicted
+++ resolved
@@ -418,11 +418,7 @@
                 return new Pair<Integer, Boolean>(userId[0], hasCACerts);
             } catch (RemoteException | InterruptedException | AssertionError e) {
                 Log.i(TAG, "failed to get CA certs", e);
-<<<<<<< HEAD
-                new Handler(Dependency.get(Dependency.BG_LOOPER)).postDelayed(
-=======
                 mBgHandler.postDelayed(
->>>>>>> de843449
                         () -> new CACertLoader().execute(userId[0]),
                         CA_CERT_LOADING_RETRY_TIME_IN_MS);
                 return new Pair<Integer, Boolean>(userId[0], null);
