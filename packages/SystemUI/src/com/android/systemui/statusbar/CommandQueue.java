--- conflicted
+++ resolved
@@ -296,21 +296,20 @@
         }
     }
 
-<<<<<<< HEAD
     @Override
     public void onCameraLaunchGestureDetected(int source) {
         synchronized (mList) {
             mHandler.removeMessages(MSG_CAMERA_LAUNCH_GESTURE);
             mHandler.obtainMessage(MSG_CAMERA_LAUNCH_GESTURE, source, 0).sendToTarget();
         }
-=======
+    }
+
     public void pause() {
         mPaused = true;
     }
 
     public void resume() {
         mPaused = false;
->>>>>>> 863e5399
     }
 
     private final class H extends Handler {
