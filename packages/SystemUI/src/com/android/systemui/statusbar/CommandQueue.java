/*
 * Copyright (C) 2010 The Android Open Source Project
 *
 * Licensed under the Apache License, Version 2.0 (the "License");
 * you may not use this file except in compliance with the License.
 * You may obtain a copy of the License at
 *
 *      http://www.apache.org/licenses/LICENSE-2.0
 *
 * Unless required by applicable law or agreed to in writing, software
 * distributed under the License is distributed on an "AS IS" BASIS,
 * WITHOUT WARRANTIES OR CONDITIONS OF ANY KIND, either express or implied.
 * See the License for the specific language governing permissions and
 * limitations under the License.
 */

package com.android.systemui.statusbar;

<<<<<<< HEAD
import static com.android.systemui.statusbar.phone.StatusBar.ONLY_CORE_APPS;

import android.app.StatusBarManager;
=======
import static android.app.StatusBarManager.DISABLE2_NONE;
import static android.app.StatusBarManager.DISABLE_NONE;
import static android.view.Display.DEFAULT_DISPLAY;

import static com.android.systemui.statusbar.phone.StatusBar.ONLY_CORE_APPS;

import android.app.StatusBarManager;
import android.app.StatusBarManager.Disable2Flags;
import android.app.StatusBarManager.DisableFlags;
import android.app.StatusBarManager.WindowType;
import android.app.StatusBarManager.WindowVisibleState;
>>>>>>> de843449
import android.content.ComponentName;
import android.content.Context;
import android.graphics.Rect;
import android.hardware.biometrics.IBiometricServiceReceiverInternal;
<<<<<<< HEAD
=======
import android.hardware.display.DisplayManager;
import android.inputmethodservice.InputMethodService.BackDispositionMode;
>>>>>>> de843449
import android.os.Bundle;
import android.os.Handler;
import android.os.IBinder;
import android.os.Looper;
import android.os.Message;
import android.util.Pair;
import android.util.SparseArray;

import androidx.annotation.VisibleForTesting;

import androidx.annotation.VisibleForTesting;

import com.android.internal.os.SomeArgs;
import com.android.internal.statusbar.IStatusBar;
import com.android.internal.statusbar.StatusBarIcon;
import com.android.systemui.SystemUI;
import com.android.systemui.statusbar.CommandQueue.Callbacks;
import com.android.systemui.statusbar.policy.CallbackController;

import java.util.ArrayList;

/**
 * This class takes the functions from IStatusBar that come in on
 * binder pool threads and posts messages to get them onto the main
 * thread, and calls onto Callbacks.  It also takes care of
 * coalescing these calls so they don't stack up.  For the calls
 * are coalesced, note that they are all idempotent.
 */
public class CommandQueue extends IStatusBar.Stub implements CallbackController<Callbacks>,
        DisplayManager.DisplayListener {
    private static final int INDEX_MASK = 0xffff;
    private static final int MSG_SHIFT  = 16;
    private static final int MSG_MASK   = 0xffff << MSG_SHIFT;

    private static final int OP_SET_ICON    = 1;
    private static final int OP_REMOVE_ICON = 2;

    private static final int MSG_ICON                          = 1 << MSG_SHIFT;
    private static final int MSG_DISABLE                       = 2 << MSG_SHIFT;
    private static final int MSG_EXPAND_NOTIFICATIONS          = 3 << MSG_SHIFT;
    private static final int MSG_COLLAPSE_PANELS               = 4 << MSG_SHIFT;
    private static final int MSG_EXPAND_SETTINGS               = 5 << MSG_SHIFT;
    private static final int MSG_SET_SYSTEMUI_VISIBILITY       = 6 << MSG_SHIFT;
    private static final int MSG_TOP_APP_WINDOW_CHANGED        = 7 << MSG_SHIFT;
    private static final int MSG_SHOW_IME_BUTTON               = 8 << MSG_SHIFT;
    private static final int MSG_TOGGLE_RECENT_APPS            = 9 << MSG_SHIFT;
    private static final int MSG_PRELOAD_RECENT_APPS           = 10 << MSG_SHIFT;
    private static final int MSG_CANCEL_PRELOAD_RECENT_APPS    = 11 << MSG_SHIFT;
    private static final int MSG_SET_WINDOW_STATE              = 12 << MSG_SHIFT;
    private static final int MSG_SHOW_RECENT_APPS              = 13 << MSG_SHIFT;
    private static final int MSG_HIDE_RECENT_APPS              = 14 << MSG_SHIFT;
    private static final int MSG_SHOW_SCREEN_PIN_REQUEST       = 18 << MSG_SHIFT;
    private static final int MSG_APP_TRANSITION_PENDING        = 19 << MSG_SHIFT;
    private static final int MSG_APP_TRANSITION_CANCELLED      = 20 << MSG_SHIFT;
    private static final int MSG_APP_TRANSITION_STARTING       = 21 << MSG_SHIFT;
    private static final int MSG_ASSIST_DISCLOSURE             = 22 << MSG_SHIFT;
    private static final int MSG_START_ASSIST                  = 23 << MSG_SHIFT;
    private static final int MSG_CAMERA_LAUNCH_GESTURE         = 24 << MSG_SHIFT;
    private static final int MSG_TOGGLE_KEYBOARD_SHORTCUTS     = 25 << MSG_SHIFT;
    private static final int MSG_SHOW_PICTURE_IN_PICTURE_MENU  = 26 << MSG_SHIFT;
    private static final int MSG_ADD_QS_TILE                   = 27 << MSG_SHIFT;
    private static final int MSG_REMOVE_QS_TILE                = 28 << MSG_SHIFT;
    private static final int MSG_CLICK_QS_TILE                 = 29 << MSG_SHIFT;
    private static final int MSG_TOGGLE_APP_SPLIT_SCREEN       = 30 << MSG_SHIFT;
    private static final int MSG_APP_TRANSITION_FINISHED       = 31 << MSG_SHIFT;
    private static final int MSG_DISMISS_KEYBOARD_SHORTCUTS    = 32 << MSG_SHIFT;
    private static final int MSG_HANDLE_SYSTEM_KEY             = 33 << MSG_SHIFT;
    private static final int MSG_SHOW_GLOBAL_ACTIONS           = 34 << MSG_SHIFT;
    private static final int MSG_TOGGLE_PANEL                  = 35 << MSG_SHIFT;
    private static final int MSG_SHOW_SHUTDOWN_UI              = 36 << MSG_SHIFT;
    private static final int MSG_SET_TOP_APP_HIDES_STATUS_BAR  = 37 << MSG_SHIFT;
    private static final int MSG_ROTATION_PROPOSAL             = 38 << MSG_SHIFT;
    private static final int MSG_BIOMETRIC_SHOW                = 39 << MSG_SHIFT;
    private static final int MSG_BIOMETRIC_AUTHENTICATED       = 40 << MSG_SHIFT;
    private static final int MSG_BIOMETRIC_HELP                = 41 << MSG_SHIFT;
    private static final int MSG_BIOMETRIC_ERROR               = 42 << MSG_SHIFT;
    private static final int MSG_BIOMETRIC_HIDE                = 43 << MSG_SHIFT;
    private static final int MSG_SHOW_CHARGING_ANIMATION       = 44 << MSG_SHIFT;
    private static final int MSG_SHOW_PINNING_TOAST_ENTER_EXIT = 45 << MSG_SHIFT;
    private static final int MSG_SHOW_PINNING_TOAST_ESCAPE     = 46 << MSG_SHIFT;
    private static final int MSG_BIOMETRIC_TRY_AGAIN           = 47 << MSG_SHIFT;

    public static final int FLAG_EXCLUDE_NONE = 0;
    public static final int FLAG_EXCLUDE_SEARCH_PANEL = 1 << 0;
    public static final int FLAG_EXCLUDE_RECENTS_PANEL = 1 << 1;
    public static final int FLAG_EXCLUDE_NOTIFICATION_PANEL = 1 << 2;
    public static final int FLAG_EXCLUDE_INPUT_METHODS_PANEL = 1 << 3;
    public static final int FLAG_EXCLUDE_COMPAT_MODE_PANEL = 1 << 4;

    private static final String SHOW_IME_SWITCHER_KEY = "showImeSwitcherKey";

    private final Object mLock = new Object();
    private ArrayList<Callbacks> mCallbacks = new ArrayList<>();
    private Handler mHandler = new H(Looper.getMainLooper());
    /** A map of display id - disable flag pair */
    private SparseArray<Pair<Integer, Integer>> mDisplayDisabled = new SparseArray<>();

    /**
     * These methods are called back on the main thread.
     */
    public interface Callbacks {
        default void setIcon(String slot, StatusBarIcon icon) { }
        default void removeIcon(String slot) { }

        /**
         * Called to notify that disable flags are updated.
         * @see IStatusBar#disable(int, int, int).
         *
         * @param displayId The id of the display to notify.
         * @param state1 The combination of following DISABLE_* flags:
         * @param state2 The combination of following DISABLE2_* flags:
         * @param animate {@code true} to show animations.
         */
        default void disable(int displayId, @DisableFlags int state1, @Disable2Flags int state2,
                boolean animate) { }
        default void animateExpandNotificationsPanel() { }
        default void animateCollapsePanels(int flags, boolean force) { }
        default void togglePanel() { }
        default void animateExpandSettingsPanel(String obj) { }

        /**
         * Called to notify visibility flag changes.
         * @see IStatusBar#setSystemUiVisibility(int, int, int, int, int, Rect, Rect).
         *
         * @param displayId The id of the display to notify.
         * @param vis The visibility flags except SYSTEM_UI_FLAG_LIGHT_STATUS_BAR which will
         *            be reported separately in fullscreenStackVis and dockedStackVis.
         * @param fullscreenStackVis The flags which only apply in the region of the fullscreen
         *                           stack, which is currently only SYSTEM_UI_FLAG_LIGHT_STATUS_BAR.
         * @param dockedStackVis The flags that only apply in the region of the docked stack, which
         *                       is currently only SYSTEM_UI_FLAG_LIGHT_STATUS_BAR.
         * @param mask Which flags to change.
         * @param fullscreenStackBounds The current bounds of the fullscreen stack, in screen
         *                              coordinates.
         * @param dockedStackBounds The current bounds of the docked stack, in screen coordinates.
         */
        default void setSystemUiVisibility(int displayId, int vis, int fullscreenStackVis,
                int dockedStackVis, int mask, Rect fullscreenStackBounds, Rect dockedStackBounds) {
        }

        /**
         * Called to notify top app window changes.
         * @see IStatusBar#topAppWindowChanged(int, boolean)
         *
         * @param displayId The id of the display to notify.
         * @param visible {@code true} to show menu button.
         */
        default void topAppWindowChanged(int displayId, boolean visible) { }

        /**
         * Called to notify IME window status changes.
         *
         * @param displayId The id of the display to notify.
         * @param token IME token.
         * @param vis IME visibility.
         * @param backDisposition Disposition mode of back button. It should be one of below flags:
         * @param showImeSwitcher {@code true} to show IME switch button.
         */
        default void setImeWindowStatus(int displayId, IBinder token,  int vis,
                @BackDispositionMode int backDisposition, boolean showImeSwitcher) { }
        default void showRecentApps(boolean triggeredFromAltTab) { }
        default void hideRecentApps(boolean triggeredFromAltTab, boolean triggeredFromHomeKey) { }
        default void toggleRecentApps() { }
        default void toggleSplitScreen() { }
        default void preloadRecentApps() { }
        default void dismissKeyboardShortcutsMenu() { }
        default void toggleKeyboardShortcutsMenu(int deviceId) { }
        default void cancelPreloadRecentApps() { }

        /**
         * Called to notify window state changes.
         * @see IStatusBar#setWindowState(int, int, int)
         *
         * @param displayId The id of the display to notify.
         * @param window Window type. It should be one of {@link StatusBarManager#WINDOW_STATUS_BAR}
         *               or {@link StatusBarManager#WINDOW_NAVIGATION_BAR}
         * @param state Window visible state.
         */
        default void setWindowState(int displayId, @WindowType int window,
                @WindowVisibleState int state) { }
        default void showScreenPinningRequest(int taskId) { }

        /**
         * Called to notify System UI that an application transition is pending.
         * @see IStatusBar#appTransitionPending(int).
         *
         * @param displayId The id of the display to notify.
         * @param forced {@code true} to force transition pending.
         */
        default void appTransitionPending(int displayId, boolean forced) { }

        /**
         * Called to notify System UI that an application transition is canceled.
         * @see IStatusBar#appTransitionCancelled(int).
         *
         * @param displayId The id of the display to notify.
         */
        default void appTransitionCancelled(int displayId) { }

        /**
         * Called to notify System UI that an application transition is starting.
         * @see IStatusBar#appTransitionStarting(int, long, long).
         *
         * @param displayId The id of the display to notify.
         * @param startTime Transition start time.
         * @param duration Transition duration.
         * @param forced {@code true} to force transition pending.
         */
        default void appTransitionStarting(
                int displayId, long startTime, long duration, boolean forced) { }

        /**
         * Called to notify System UI that an application transition is finished.
         * @see IStatusBar#appTransitionFinished(int)
         *
         * @param displayId The id of the display to notify.
         */
        default void appTransitionFinished(int displayId) { }
        default void showAssistDisclosure() { }
        default void startAssist(Bundle args) { }
        default void onCameraLaunchGestureDetected(int source) { }
        default void showPictureInPictureMenu() { }
        default void setTopAppHidesStatusBar(boolean topAppHidesStatusBar) { }

        default void addQsTile(ComponentName tile) { }
        default void remQsTile(ComponentName tile) { }
        default void clickTile(ComponentName tile) { }

        default void handleSystemKey(int arg1) { }
        default void showPinningEnterExitToast(boolean entering) { }
        default void showPinningEscapeToast() { }
        default void handleShowGlobalActionsMenu() { }
        default void handleShowShutdownUi(boolean isReboot, String reason) { }

        default void showWirelessChargingAnimation(int batteryLevel) {  }

        default void onRotationProposal(int rotation, boolean isValid) { }

        default void showBiometricDialog(Bundle bundle, IBiometricServiceReceiverInternal receiver,
                int type, boolean requireConfirmation, int userId) { }
        default void onBiometricAuthenticated() { }
        default void onBiometricHelp(String message) { }
        default void onBiometricError(String error) { }
        default void hideBiometricDialog() { }
        default void showBiometricTryAgain() { }
    }

    @VisibleForTesting
<<<<<<< HEAD
    public CommandQueue() {
    }

    public boolean panelsEnabled() {
        return (mDisable1 & StatusBarManager.DISABLE_EXPAND) == 0
                && (mDisable2 & StatusBarManager.DISABLE2_NOTIFICATION_SHADE) == 0
                && !ONLY_CORE_APPS;
=======
    public CommandQueue(Context context) {
        context.getSystemService(DisplayManager.class).registerDisplayListener(this, mHandler);
        // We always have default display.
        setDisabled(DEFAULT_DISPLAY, DISABLE_NONE, DISABLE2_NONE);
    }

    @Override
    public void onDisplayAdded(int displayId) { }

    @Override
    public void onDisplayRemoved(int displayId) {
        synchronized (mLock) {
            mDisplayDisabled.remove(displayId);
        }
>>>>>>> de843449
    }

    @Override
    public void onDisplayChanged(int displayId) { }

    // TODO(b/118592525): add multi-display support if needed.
    public boolean panelsEnabled() {
        final int disabled1 = getDisabled1(DEFAULT_DISPLAY);
        final int disabled2 = getDisabled2(DEFAULT_DISPLAY);
        return (disabled1 & StatusBarManager.DISABLE_EXPAND) == 0
                && (disabled2 & StatusBarManager.DISABLE2_NOTIFICATION_SHADE) == 0
                && !ONLY_CORE_APPS;
    }

    public void addCallback(Callbacks callbacks) {
        mCallbacks.add(callbacks);
        // TODO(b/117478341): find a better way to pass disable flags by display.
        for (int i = 0; i < mDisplayDisabled.size(); i++) {
            int displayId = mDisplayDisabled.keyAt(i);
            int disabled1 = getDisabled1(displayId);
            int disabled2 = getDisabled2(displayId);
            callbacks.disable(displayId, disabled1, disabled2, false /* animate */);
        }
    }

    public void removeCallback(Callbacks callbacks) {
        mCallbacks.remove(callbacks);
    }

    public void setIcon(String slot, StatusBarIcon icon) {
        synchronized (mLock) {
            // don't coalesce these
            mHandler.obtainMessage(MSG_ICON, OP_SET_ICON, 0,
                    new Pair<String, StatusBarIcon>(slot, icon)).sendToTarget();
        }
    }

    public void removeIcon(String slot) {
        synchronized (mLock) {
            // don't coalesce these
            mHandler.obtainMessage(MSG_ICON, OP_REMOVE_ICON, 0, slot).sendToTarget();
        }
    }

    /**
     * Called to notify that disable flags are updated.
     * @see Callbacks#disable(int, int, int, boolean).
     */
    public void disable(int displayId, @DisableFlags int state1, @Disable2Flags int state2,
            boolean animate) {
        synchronized (mLock) {
            setDisabled(displayId, state1, state2);
            mHandler.removeMessages(MSG_DISABLE);
            final SomeArgs args = SomeArgs.obtain();
            args.argi1 = displayId;
            args.argi2 = state1;
            args.argi3 = state2;
            args.argi4 = animate ? 1 : 0;
            Message msg = mHandler.obtainMessage(MSG_DISABLE, args);
            if (Looper.myLooper() == mHandler.getLooper()) {
                // If its the right looper execute immediately so hides can be handled quickly.
                mHandler.handleMessage(msg);
                msg.recycle();
            } else {
                msg.sendToTarget();
            }
        }
    }

    @Override
    public void disable(int displayId, @DisableFlags int state1, @Disable2Flags int state2) {
        disable(displayId, state1, state2, true);
    }

    /**
     * Apply current disable flags by {@link CommandQueue#disable(int, int, int, boolean)}.
     *
     * @param displayId The id of the display to notify.
     * @param animate {@code true} to show animations.
     */
    public void recomputeDisableFlags(int displayId, boolean animate) {
        int disabled1 = getDisabled1(displayId);
        int disabled2 = getDisabled2(displayId);
        disable(displayId, disabled1, disabled2, animate);
    }

    private void setDisabled(int displayId, int disabled1, int disabled2) {
        mDisplayDisabled.put(displayId, new Pair<>(disabled1, disabled2));
    }

    private int getDisabled1(int displayId) {
        return getDisabled(displayId).first;
    }

    private int getDisabled2(int displayId) {
        return getDisabled(displayId).second;
    }

    private Pair<Integer, Integer> getDisabled(int displayId) {
        Pair<Integer, Integer> disablePair = mDisplayDisabled.get(displayId);
        if (disablePair == null) {
            disablePair = new Pair<>(DISABLE_NONE, DISABLE2_NONE);
            mDisplayDisabled.put(displayId, disablePair);
        }
        return disablePair;
    }

    public void animateExpandNotificationsPanel() {
        synchronized (mLock) {
            mHandler.removeMessages(MSG_EXPAND_NOTIFICATIONS);
            mHandler.sendEmptyMessage(MSG_EXPAND_NOTIFICATIONS);
        }
    }

    public void animateCollapsePanels() {
        synchronized (mLock) {
            mHandler.removeMessages(MSG_COLLAPSE_PANELS);
            mHandler.obtainMessage(MSG_COLLAPSE_PANELS, 0, 0).sendToTarget();
        }
    }

    public void animateCollapsePanels(int flags, boolean force) {
        synchronized (mLock) {
            mHandler.removeMessages(MSG_COLLAPSE_PANELS);
            mHandler.obtainMessage(MSG_COLLAPSE_PANELS, flags, force ? 1 : 0).sendToTarget();
        }
    }

    public void togglePanel() {
        synchronized (mLock) {
            mHandler.removeMessages(MSG_TOGGLE_PANEL);
            mHandler.obtainMessage(MSG_TOGGLE_PANEL, 0, 0).sendToTarget();
        }
    }

    public void animateExpandSettingsPanel(String subPanel) {
        synchronized (mLock) {
            mHandler.removeMessages(MSG_EXPAND_SETTINGS);
            mHandler.obtainMessage(MSG_EXPAND_SETTINGS, subPanel).sendToTarget();
        }
    }

    @Override
    public void setSystemUiVisibility(int displayId, int vis, int fullscreenStackVis,
            int dockedStackVis, int mask, Rect fullscreenStackBounds, Rect dockedStackBounds) {
        synchronized (mLock) {
            // Don't coalesce these, since it might have one time flags set such as
            // STATUS_BAR_UNHIDE which might get lost.
            SomeArgs args = SomeArgs.obtain();
            args.argi1 = displayId;
            args.argi2 = vis;
            args.argi3 = fullscreenStackVis;
            args.argi4 = dockedStackVis;
            args.argi5 = mask;
            args.arg1 = fullscreenStackBounds;
            args.arg2 = dockedStackBounds;
            mHandler.obtainMessage(MSG_SET_SYSTEMUI_VISIBILITY, args).sendToTarget();
        }
    }

    @Override
    public void topAppWindowChanged(int displayId, boolean menuVisible) {
        synchronized (mLock) {
            mHandler.removeMessages(MSG_TOP_APP_WINDOW_CHANGED);
            mHandler.obtainMessage(MSG_TOP_APP_WINDOW_CHANGED,
                    displayId, menuVisible ? 1 : 0, null).sendToTarget();
        }
    }

    @Override
    public void setImeWindowStatus(int displayId, IBinder token, int vis, int backDisposition,
            boolean showImeSwitcher) {
        synchronized (mLock) {
            mHandler.removeMessages(MSG_SHOW_IME_BUTTON);
            SomeArgs args = SomeArgs.obtain();
            args.argi1 = displayId;
            args.argi2 = vis;
            args.argi3 = backDisposition;
            args.argi4 = showImeSwitcher ? 1 : 0;
            args.arg1 = token;
            Message m = mHandler.obtainMessage(MSG_SHOW_IME_BUTTON, args);
            m.sendToTarget();
        }
    }

    public void showRecentApps(boolean triggeredFromAltTab) {
        synchronized (mLock) {
            mHandler.removeMessages(MSG_SHOW_RECENT_APPS);
            mHandler.obtainMessage(MSG_SHOW_RECENT_APPS, triggeredFromAltTab ? 1 : 0, 0,
                    null).sendToTarget();
        }
    }

    public void hideRecentApps(boolean triggeredFromAltTab, boolean triggeredFromHomeKey) {
        synchronized (mLock) {
            mHandler.removeMessages(MSG_HIDE_RECENT_APPS);
            mHandler.obtainMessage(MSG_HIDE_RECENT_APPS,
                    triggeredFromAltTab ? 1 : 0, triggeredFromHomeKey ? 1 : 0,
                    null).sendToTarget();
        }
    }

    public void toggleSplitScreen() {
        synchronized (mLock) {
            mHandler.removeMessages(MSG_TOGGLE_APP_SPLIT_SCREEN);
            mHandler.obtainMessage(MSG_TOGGLE_APP_SPLIT_SCREEN, 0, 0, null).sendToTarget();
        }
    }

    public void toggleRecentApps() {
        synchronized (mLock) {
            mHandler.removeMessages(MSG_TOGGLE_RECENT_APPS);
            Message msg = mHandler.obtainMessage(MSG_TOGGLE_RECENT_APPS, 0, 0, null);
            msg.setAsynchronous(true);
            msg.sendToTarget();
        }
    }

    public void preloadRecentApps() {
        synchronized (mLock) {
            mHandler.removeMessages(MSG_PRELOAD_RECENT_APPS);
            mHandler.obtainMessage(MSG_PRELOAD_RECENT_APPS, 0, 0, null).sendToTarget();
        }
    }

    public void cancelPreloadRecentApps() {
        synchronized (mLock) {
            mHandler.removeMessages(MSG_CANCEL_PRELOAD_RECENT_APPS);
            mHandler.obtainMessage(MSG_CANCEL_PRELOAD_RECENT_APPS, 0, 0, null).sendToTarget();
        }
    }

    @Override
    public void dismissKeyboardShortcutsMenu() {
        synchronized (mLock) {
            mHandler.removeMessages(MSG_DISMISS_KEYBOARD_SHORTCUTS);
            mHandler.obtainMessage(MSG_DISMISS_KEYBOARD_SHORTCUTS).sendToTarget();
        }
    }

    @Override
    public void toggleKeyboardShortcutsMenu(int deviceId) {
        synchronized (mLock) {
            mHandler.removeMessages(MSG_TOGGLE_KEYBOARD_SHORTCUTS);
            mHandler.obtainMessage(MSG_TOGGLE_KEYBOARD_SHORTCUTS, deviceId, 0).sendToTarget();
        }
    }

    @Override
    public void showPictureInPictureMenu() {
        synchronized (mLock) {
            mHandler.removeMessages(MSG_SHOW_PICTURE_IN_PICTURE_MENU);
            mHandler.obtainMessage(MSG_SHOW_PICTURE_IN_PICTURE_MENU).sendToTarget();
        }
    }

    @Override
    public void setWindowState(int displayId, int window, int state) {
        synchronized (mLock) {
            // don't coalesce these
            mHandler.obtainMessage(MSG_SET_WINDOW_STATE, displayId, window, state).sendToTarget();
        }
    }

    public void showScreenPinningRequest(int taskId) {
        synchronized (mLock) {
            mHandler.obtainMessage(MSG_SHOW_SCREEN_PIN_REQUEST, taskId, 0, null)
                    .sendToTarget();
        }
    }

    @Override
    public void appTransitionPending(int displayId) {
        appTransitionPending(displayId, false /* forced */);
    }

    /**
     * Called to notify System UI that an application transition is pending.
     * @see Callbacks#appTransitionPending(int, boolean)
     */
    public void appTransitionPending(int displayId, boolean forced) {
        synchronized (mLock) {
            mHandler.obtainMessage(MSG_APP_TRANSITION_PENDING, displayId, forced ? 1 : 0)
                    .sendToTarget();
        }
    }

    @Override
    public void appTransitionCancelled(int displayId) {
        synchronized (mLock) {
            mHandler.obtainMessage(MSG_APP_TRANSITION_CANCELLED, displayId).sendToTarget();
        }
    }

    @Override
    public void appTransitionStarting(int displayId, long startTime, long duration) {
        appTransitionStarting(displayId, startTime, duration, false /* forced */);
    }

    /**
     * Called to notify System UI that an application transition is starting.
     * @see Callbacks#appTransitionStarting(int, long, long, boolean).
     */
    public void appTransitionStarting(int displayId, long startTime, long duration,
            boolean forced) {
        synchronized (mLock) {
            final SomeArgs args = SomeArgs.obtain();
            args.argi1 = displayId;
            args.argi2 = forced ? 1 : 0;
            args.arg1 = startTime;
            args.arg2 = duration;
            mHandler.obtainMessage(MSG_APP_TRANSITION_STARTING, args).sendToTarget();
        }
    }

    @Override
    public void appTransitionFinished(int displayId) {
        synchronized (mLock) {
            mHandler.obtainMessage(MSG_APP_TRANSITION_FINISHED, displayId).sendToTarget();
        }
    }

    public void showAssistDisclosure() {
        synchronized (mLock) {
            mHandler.removeMessages(MSG_ASSIST_DISCLOSURE);
            mHandler.obtainMessage(MSG_ASSIST_DISCLOSURE).sendToTarget();
        }
    }

    public void startAssist(Bundle args) {
        synchronized (mLock) {
            mHandler.removeMessages(MSG_START_ASSIST);
            mHandler.obtainMessage(MSG_START_ASSIST, args).sendToTarget();
        }
    }

    @Override
    public void onCameraLaunchGestureDetected(int source) {
        synchronized (mLock) {
            mHandler.removeMessages(MSG_CAMERA_LAUNCH_GESTURE);
            mHandler.obtainMessage(MSG_CAMERA_LAUNCH_GESTURE, source, 0).sendToTarget();
        }
    }

    @Override
    public void addQsTile(ComponentName tile) {
        synchronized (mLock) {
            mHandler.obtainMessage(MSG_ADD_QS_TILE, tile).sendToTarget();
        }
    }

    @Override
    public void remQsTile(ComponentName tile) {
        synchronized (mLock) {
            mHandler.obtainMessage(MSG_REMOVE_QS_TILE, tile).sendToTarget();
        }
    }

    @Override
    public void clickQsTile(ComponentName tile) {
        synchronized (mLock) {
            mHandler.obtainMessage(MSG_CLICK_QS_TILE, tile).sendToTarget();
        }
    }

    @Override
    public void handleSystemKey(int key) {
        synchronized (mLock) {
            mHandler.obtainMessage(MSG_HANDLE_SYSTEM_KEY, key, 0).sendToTarget();
        }
    }

    @Override
    public void showPinningEnterExitToast(boolean entering) {
        synchronized (mLock) {
            mHandler.obtainMessage(MSG_SHOW_PINNING_TOAST_ENTER_EXIT, entering).sendToTarget();
        }
    }

    @Override
    public void showPinningEscapeToast() {
        synchronized (mLock) {
            mHandler.obtainMessage(MSG_SHOW_PINNING_TOAST_ESCAPE).sendToTarget();
        }
    }


    @Override
    public void showGlobalActionsMenu() {
        synchronized (mLock) {
            mHandler.removeMessages(MSG_SHOW_GLOBAL_ACTIONS);
            mHandler.obtainMessage(MSG_SHOW_GLOBAL_ACTIONS).sendToTarget();
        }
    }

    @Override
    public void setTopAppHidesStatusBar(boolean hidesStatusBar) {
        mHandler.removeMessages(MSG_SET_TOP_APP_HIDES_STATUS_BAR);
        mHandler.obtainMessage(MSG_SET_TOP_APP_HIDES_STATUS_BAR, hidesStatusBar ? 1 : 0, 0)
                .sendToTarget();
    }

    @Override
    public void showShutdownUi(boolean isReboot, String reason) {
        synchronized (mLock) {
            mHandler.removeMessages(MSG_SHOW_SHUTDOWN_UI);
            mHandler.obtainMessage(MSG_SHOW_SHUTDOWN_UI, isReboot ? 1 : 0, 0, reason)
                    .sendToTarget();
        }
    }

    @Override
    public void showWirelessChargingAnimation(int batteryLevel) {
        mHandler.removeMessages(MSG_SHOW_CHARGING_ANIMATION);
        mHandler.obtainMessage(MSG_SHOW_CHARGING_ANIMATION, batteryLevel, 0)
                .sendToTarget();
    }

    @Override
    public void onProposedRotationChanged(int rotation, boolean isValid) {
        synchronized (mLock) {
            mHandler.removeMessages(MSG_ROTATION_PROPOSAL);
            mHandler.obtainMessage(MSG_ROTATION_PROPOSAL, rotation, isValid ? 1 : 0,
                    null).sendToTarget();
        }
    }

    @Override
    public void showBiometricDialog(Bundle bundle, IBiometricServiceReceiverInternal receiver,
            int type, boolean requireConfirmation, int userId) {
        synchronized (mLock) {
            SomeArgs args = SomeArgs.obtain();
            args.arg1 = bundle;
            args.arg2 = receiver;
            args.argi1 = type;
            args.arg3 = requireConfirmation;
            args.argi2 = userId;
            mHandler.obtainMessage(MSG_BIOMETRIC_SHOW, args)
                    .sendToTarget();
        }
    }

    @Override
    public void onBiometricAuthenticated() {
        synchronized (mLock) {
            mHandler.obtainMessage(MSG_BIOMETRIC_AUTHENTICATED).sendToTarget();
        }
    }

    @Override
    public void onBiometricHelp(String message) {
        synchronized (mLock) {
            mHandler.obtainMessage(MSG_BIOMETRIC_HELP, message).sendToTarget();
        }
    }

    @Override
    public void onBiometricError(String error) {
        synchronized (mLock) {
            mHandler.obtainMessage(MSG_BIOMETRIC_ERROR, error).sendToTarget();
        }
    }

    @Override
    public void hideBiometricDialog() {
        synchronized (mLock) {
            mHandler.obtainMessage(MSG_BIOMETRIC_HIDE).sendToTarget();
        }
    }

    @Override
    public void showBiometricTryAgain() {
        synchronized (mLock) {
            mHandler.obtainMessage(MSG_BIOMETRIC_TRY_AGAIN).sendToTarget();
        }
    }

    private final class H extends Handler {
        private H(Looper l) {
            super(l);
        }

        public void handleMessage(Message msg) {
            final int what = msg.what & MSG_MASK;
            switch (what) {
                case MSG_ICON: {
                    switch (msg.arg1) {
                        case OP_SET_ICON: {
                            Pair<String, StatusBarIcon> p = (Pair<String, StatusBarIcon>) msg.obj;
                            for (int i = 0; i < mCallbacks.size(); i++) {
                                mCallbacks.get(i).setIcon(p.first, p.second);
                            }
                            break;
                        }
                        case OP_REMOVE_ICON:
                            for (int i = 0; i < mCallbacks.size(); i++) {
                                mCallbacks.get(i).removeIcon((String) msg.obj);
                            }
                            break;
                    }
                    break;
                }
                case MSG_DISABLE:
                    SomeArgs args = (SomeArgs) msg.obj;
                    for (int i = 0; i < mCallbacks.size(); i++) {
                        mCallbacks.get(i).disable(args.argi1, args.argi2, args.argi3,
                                args.argi4 != 0 /* animate */);
                    }
                    break;
                case MSG_EXPAND_NOTIFICATIONS:
                    for (int i = 0; i < mCallbacks.size(); i++) {
                        mCallbacks.get(i).animateExpandNotificationsPanel();
                    }
                    break;
                case MSG_COLLAPSE_PANELS:
                    for (int i = 0; i < mCallbacks.size(); i++) {
                        mCallbacks.get(i).animateCollapsePanels(msg.arg1, msg.arg2 != 0);
                    }
                    break;
                case MSG_TOGGLE_PANEL:
                    for (int i = 0; i < mCallbacks.size(); i++) {
                        mCallbacks.get(i).togglePanel();
                    }
                    break;
                case MSG_EXPAND_SETTINGS:
                    for (int i = 0; i < mCallbacks.size(); i++) {
                        mCallbacks.get(i).animateExpandSettingsPanel((String) msg.obj);
                    }
                    break;
                case MSG_SET_SYSTEMUI_VISIBILITY:
                    args = (SomeArgs) msg.obj;
                    for (int i = 0; i < mCallbacks.size(); i++) {
                        mCallbacks.get(i).setSystemUiVisibility(args.argi1, args.argi2, args.argi3,
                                args.argi4, args.argi5, (Rect) args.arg1, (Rect) args.arg2);
                    }
                    args.recycle();
                    break;
                case MSG_TOP_APP_WINDOW_CHANGED:
                    for (int i = 0; i < mCallbacks.size(); i++) {
                        mCallbacks.get(i).topAppWindowChanged(msg.arg1, msg.arg2 != 0);
                    }
                    break;
                case MSG_SHOW_IME_BUTTON:
                    args = (SomeArgs) msg.obj;
                    for (int i = 0; i < mCallbacks.size(); i++) {
                        mCallbacks.get(i).setImeWindowStatus(args.argi1, (IBinder) args.arg1,
                                args.argi2, args.argi3, args.argi4 != 0 /* showImeSwitcher */);
                    }
                    break;
                case MSG_SHOW_RECENT_APPS:
                    for (int i = 0; i < mCallbacks.size(); i++) {
                        mCallbacks.get(i).showRecentApps(msg.arg1 != 0);
                    }
                    break;
                case MSG_HIDE_RECENT_APPS:
                    for (int i = 0; i < mCallbacks.size(); i++) {
                        mCallbacks.get(i).hideRecentApps(msg.arg1 != 0, msg.arg2 != 0);
                    }
                    break;
                case MSG_TOGGLE_RECENT_APPS:
                    for (int i = 0; i < mCallbacks.size(); i++) {
                        mCallbacks.get(i).toggleRecentApps();
                    }
                    break;
                case MSG_PRELOAD_RECENT_APPS:
                    for (int i = 0; i < mCallbacks.size(); i++) {
                        mCallbacks.get(i).preloadRecentApps();
                    }
                    break;
                case MSG_CANCEL_PRELOAD_RECENT_APPS:
                    for (int i = 0; i < mCallbacks.size(); i++) {
                        mCallbacks.get(i).cancelPreloadRecentApps();
                    }
                    break;
                case MSG_DISMISS_KEYBOARD_SHORTCUTS:
                    for (int i = 0; i < mCallbacks.size(); i++) {
                        mCallbacks.get(i).dismissKeyboardShortcutsMenu();
                    }
                    break;
                case MSG_TOGGLE_KEYBOARD_SHORTCUTS:
                    for (int i = 0; i < mCallbacks.size(); i++) {
                        mCallbacks.get(i).toggleKeyboardShortcutsMenu(msg.arg1);
                    }
                    break;
                case MSG_SET_WINDOW_STATE:
                    for (int i = 0; i < mCallbacks.size(); i++) {
                        mCallbacks.get(i).setWindowState(msg.arg1, msg.arg2, (int) msg.obj);
                    }
                    break;
                case MSG_SHOW_SCREEN_PIN_REQUEST:
                    for (int i = 0; i < mCallbacks.size(); i++) {
                        mCallbacks.get(i).showScreenPinningRequest(msg.arg1);
                    }
                    break;
                case MSG_APP_TRANSITION_PENDING:
                    for (int i = 0; i < mCallbacks.size(); i++) {
                        mCallbacks.get(i).appTransitionPending(msg.arg1, msg.arg2 != 0);
                    }
                    break;
                case MSG_APP_TRANSITION_CANCELLED:
                    for (int i = 0; i < mCallbacks.size(); i++) {
                        mCallbacks.get(i).appTransitionCancelled(msg.arg1);
                    }
                    break;
                case MSG_APP_TRANSITION_STARTING:
                    args = (SomeArgs) msg.obj;
                    for (int i = 0; i < mCallbacks.size(); i++) {
                        mCallbacks.get(i).appTransitionStarting(args.argi1, (long) args.arg1,
                                (long) args.arg2, args.argi2 != 0 /* forced */);
                    }
                    break;
                case MSG_APP_TRANSITION_FINISHED:
                    for (int i = 0; i < mCallbacks.size(); i++) {
                        mCallbacks.get(i).appTransitionFinished(msg.arg1);
                    }
                    break;
                case MSG_ASSIST_DISCLOSURE:
                    for (int i = 0; i < mCallbacks.size(); i++) {
                        mCallbacks.get(i).showAssistDisclosure();
                    }
                    break;
                case MSG_START_ASSIST:
                    for (int i = 0; i < mCallbacks.size(); i++) {
                        mCallbacks.get(i).startAssist((Bundle) msg.obj);
                    }
                    break;
                case MSG_CAMERA_LAUNCH_GESTURE:
                    for (int i = 0; i < mCallbacks.size(); i++) {
                        mCallbacks.get(i).onCameraLaunchGestureDetected(msg.arg1);
                    }
                    break;
                case MSG_SHOW_PICTURE_IN_PICTURE_MENU:
                    for (int i = 0; i < mCallbacks.size(); i++) {
                        mCallbacks.get(i).showPictureInPictureMenu();
                    }
                    break;
                case MSG_ADD_QS_TILE:
                    for (int i = 0; i < mCallbacks.size(); i++) {
                        mCallbacks.get(i).addQsTile((ComponentName) msg.obj);
                    }
                    break;
                case MSG_REMOVE_QS_TILE:
                    for (int i = 0; i < mCallbacks.size(); i++) {
                        mCallbacks.get(i).remQsTile((ComponentName) msg.obj);
                    }
                    break;
                case MSG_CLICK_QS_TILE:
                    for (int i = 0; i < mCallbacks.size(); i++) {
                        mCallbacks.get(i).clickTile((ComponentName) msg.obj);
                    }
                    break;
                case MSG_TOGGLE_APP_SPLIT_SCREEN:
                    for (int i = 0; i < mCallbacks.size(); i++) {
                        mCallbacks.get(i).toggleSplitScreen();
                    }
                    break;
                case MSG_HANDLE_SYSTEM_KEY:
                    for (int i = 0; i < mCallbacks.size(); i++) {
                        mCallbacks.get(i).handleSystemKey(msg.arg1);
                    }
                    break;
                case MSG_SHOW_GLOBAL_ACTIONS:
                    for (int i = 0; i < mCallbacks.size(); i++) {
                        mCallbacks.get(i).handleShowGlobalActionsMenu();
                    }
                    break;
                case MSG_SHOW_SHUTDOWN_UI:
                    for (int i = 0; i < mCallbacks.size(); i++) {
                        mCallbacks.get(i).handleShowShutdownUi(msg.arg1 != 0, (String) msg.obj);
                    }
                    break;
                case MSG_SET_TOP_APP_HIDES_STATUS_BAR:
                    for (int i = 0; i < mCallbacks.size(); i++) {
                        mCallbacks.get(i).setTopAppHidesStatusBar(msg.arg1 != 0);
                    }
                    break;
                case MSG_ROTATION_PROPOSAL:
                    for (int i = 0; i < mCallbacks.size(); i++) {
                        mCallbacks.get(i).onRotationProposal(msg.arg1, msg.arg2 != 0);
                    }
                    break;
                case MSG_BIOMETRIC_SHOW:
                    mHandler.removeMessages(MSG_BIOMETRIC_ERROR);
                    mHandler.removeMessages(MSG_BIOMETRIC_HELP);
                    mHandler.removeMessages(MSG_BIOMETRIC_AUTHENTICATED);
                    SomeArgs someArgs = (SomeArgs) msg.obj;
                    for (int i = 0; i < mCallbacks.size(); i++) {
                        mCallbacks.get(i).showBiometricDialog(
                                (Bundle) someArgs.arg1,
                                (IBiometricServiceReceiverInternal) someArgs.arg2,
                                someArgs.argi1 /* type */,
                                (boolean) someArgs.arg3 /* requireConfirmation */,
                                someArgs.argi2 /* userId */);
                    }
                    someArgs.recycle();
                    break;
                case MSG_BIOMETRIC_AUTHENTICATED:
                    for (int i = 0; i < mCallbacks.size(); i++) {
                        mCallbacks.get(i).onBiometricAuthenticated();
                    }
                    break;
                case MSG_BIOMETRIC_HELP:
                    for (int i = 0; i < mCallbacks.size(); i++) {
                        mCallbacks.get(i).onBiometricHelp((String) msg.obj);
                    }
                    break;
                case MSG_BIOMETRIC_ERROR:
                    for (int i = 0; i < mCallbacks.size(); i++) {
                        mCallbacks.get(i).onBiometricError((String) msg.obj);
                    }
                    break;
                case MSG_BIOMETRIC_HIDE:
                    for (int i = 0; i < mCallbacks.size(); i++) {
                        mCallbacks.get(i).hideBiometricDialog();
                    }
                    break;
                case MSG_SHOW_CHARGING_ANIMATION:
                    for (int i = 0; i < mCallbacks.size(); i++) {
                        mCallbacks.get(i).showWirelessChargingAnimation(msg.arg1);
                    }
                    break;
                case MSG_SHOW_PINNING_TOAST_ENTER_EXIT:
                    for (int i = 0; i < mCallbacks.size(); i++) {
                        mCallbacks.get(i).showPinningEnterExitToast((Boolean) msg.obj);
                    }
                    break;
                case MSG_SHOW_PINNING_TOAST_ESCAPE:
                    for (int i = 0; i < mCallbacks.size(); i++) {
                        mCallbacks.get(i).showPinningEscapeToast();
                    }
                    break;
                case MSG_BIOMETRIC_TRY_AGAIN:
                    for (int i = 0; i < mCallbacks.size(); i++) {
                        mCallbacks.get(i).showBiometricTryAgain();
                    }
                    break;
            }
        }
    }

    // Need this class since CommandQueue already extends IStatusBar.Stub, so CommandQueueStart
    // is needed so it can extend SystemUI.
    public static class CommandQueueStart extends SystemUI {
        @Override
        public void start() {
            putComponent(CommandQueue.class, new CommandQueue(mContext));
        }
    }
}<|MERGE_RESOLUTION|>--- conflicted
+++ resolved
@@ -16,11 +16,6 @@
 
 package com.android.systemui.statusbar;
 
-<<<<<<< HEAD
-import static com.android.systemui.statusbar.phone.StatusBar.ONLY_CORE_APPS;
-
-import android.app.StatusBarManager;
-=======
 import static android.app.StatusBarManager.DISABLE2_NONE;
 import static android.app.StatusBarManager.DISABLE_NONE;
 import static android.view.Display.DEFAULT_DISPLAY;
@@ -32,16 +27,12 @@
 import android.app.StatusBarManager.DisableFlags;
 import android.app.StatusBarManager.WindowType;
 import android.app.StatusBarManager.WindowVisibleState;
->>>>>>> de843449
 import android.content.ComponentName;
 import android.content.Context;
 import android.graphics.Rect;
 import android.hardware.biometrics.IBiometricServiceReceiverInternal;
-<<<<<<< HEAD
-=======
 import android.hardware.display.DisplayManager;
 import android.inputmethodservice.InputMethodService.BackDispositionMode;
->>>>>>> de843449
 import android.os.Bundle;
 import android.os.Handler;
 import android.os.IBinder;
@@ -49,8 +40,6 @@
 import android.os.Message;
 import android.util.Pair;
 import android.util.SparseArray;
-
-import androidx.annotation.VisibleForTesting;
 
 import androidx.annotation.VisibleForTesting;
 
@@ -290,15 +279,6 @@
     }
 
     @VisibleForTesting
-<<<<<<< HEAD
-    public CommandQueue() {
-    }
-
-    public boolean panelsEnabled() {
-        return (mDisable1 & StatusBarManager.DISABLE_EXPAND) == 0
-                && (mDisable2 & StatusBarManager.DISABLE2_NOTIFICATION_SHADE) == 0
-                && !ONLY_CORE_APPS;
-=======
     public CommandQueue(Context context) {
         context.getSystemService(DisplayManager.class).registerDisplayListener(this, mHandler);
         // We always have default display.
@@ -313,7 +293,6 @@
         synchronized (mLock) {
             mDisplayDisabled.remove(displayId);
         }
->>>>>>> de843449
     }
 
     @Override
