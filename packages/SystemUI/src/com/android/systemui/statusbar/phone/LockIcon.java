/*
 * Copyright (C) 2015 The Android Open Source Project
 *
 * Licensed under the Apache License, Version 2.0 (the "License");
 * you may not use this file except in compliance with the License.
 * You may obtain a copy of the License at
 *
 *      http://www.apache.org/licenses/LICENSE-2.0
 *
 * Unless required by applicable law or agreed to in writing, software
 * distributed under the License is distributed on an "AS IS" BASIS,
 * WITHOUT WARRANTIES OR CONDITIONS OF ANY KIND, either express or implied.
 * See the License for the specific language governing permissions and
 * limitations under the License
 */

package com.android.systemui.statusbar.phone;

import android.content.Context;
import android.content.res.Configuration;
import android.graphics.Color;
import android.graphics.PorterDuff;
import android.graphics.drawable.AnimatedVectorDrawable;
import android.graphics.drawable.Drawable;
import android.os.SystemProperties;
import android.util.AttributeSet;
import android.view.accessibility.AccessibilityNodeInfo;

import com.android.internal.graphics.ColorUtils;
import com.android.keyguard.KeyguardUpdateMonitor;
import com.android.systemui.R;
import com.android.systemui.statusbar.KeyguardAffordanceView;
import com.android.systemui.statusbar.policy.AccessibilityController;
import com.android.systemui.statusbar.policy.UserInfoController.OnUserInfoChangedListener;

/**
 * Manages the different states and animations of the unlock icon.
 */
public class LockIcon extends KeyguardAffordanceView implements OnUserInfoChangedListener {

    private static final int FP_DRAW_OFF_TIMEOUT = 800;

    private static final int STATE_LOCKED = 0;
    private static final int STATE_LOCK_OPEN = 1;
    private static final int STATE_FACE_UNLOCK = 2;
    private static final int STATE_FINGERPRINT = 3;
    private static final int STATE_FINGERPRINT_ERROR = 4;
    private static final boolean HOLLOW_PILL = SystemProperties
            .getBoolean("persist.sysui.hollow_pill", false);

    private int mLastState = 0;
    private boolean mLastDeviceInteractive;
    private boolean mTransientFpError;
    private boolean mDeviceInteractive;
    private boolean mScreenOn;
    private boolean mLastScreenOn;
    private Drawable mUserAvatarIcon;
    private final UnlockMethodCache mUnlockMethodCache;
    private AccessibilityController mAccessibilityController;
    private boolean mHasFingerPrintIcon;
    private boolean mHasFaceUnlockIcon;
    private int mDensity;
    private boolean mPulsing;
    private boolean mDozing;

    private final Runnable mDrawOffTimeout = () -> update(true /* forceUpdate */);
    private float mDarkAmount;

    public LockIcon(Context context, AttributeSet attrs) {
        super(context, attrs);
        mUnlockMethodCache = UnlockMethodCache.getInstance(context);
    }

    @Override
    public void onUserInfoChanged(String name, Drawable picture, String userAccount) {
        mUserAvatarIcon = picture;
        update();
    }

    public void setTransientFpError(boolean transientFpError) {
        mTransientFpError = transientFpError;
        update();
    }

    public void setDeviceInteractive(boolean deviceInteractive) {
        mDeviceInteractive = deviceInteractive;
        update();
    }

    public void setScreenOn(boolean screenOn) {
        mScreenOn = screenOn;
        update();
    }

    @Override
    protected void onConfigurationChanged(Configuration newConfig) {
        super.onConfigurationChanged(newConfig);
        final int density = newConfig.densityDpi;
        if (density != mDensity) {
            mDensity = density;
            update();
        }
    }

    public void update() {
        update(false /* force */);
    }

    public void update(boolean force) {
        int state = getState();
        boolean anyFingerprintIcon = state == STATE_FINGERPRINT || state == STATE_FINGERPRINT_ERROR;
        mHasFaceUnlockIcon = state == STATE_FACE_UNLOCK;
        if (state != mLastState || mDeviceInteractive != mLastDeviceInteractive
                || mScreenOn != mLastScreenOn || force) {
            int iconAnimRes =
                getAnimationResForTransition(mLastState, state, mLastDeviceInteractive,
                    mDeviceInteractive, mLastScreenOn, mScreenOn);
            boolean isAnim = iconAnimRes != -1;
            if (iconAnimRes == R.drawable.lockscreen_fingerprint_draw_off_animation) {
                anyFingerprintIcon = true;
            } else if (iconAnimRes == R.drawable.trusted_state_to_error_animation) {
                anyFingerprintIcon = true;
            } else if (iconAnimRes == R.drawable.error_to_trustedstate_animation) {
                anyFingerprintIcon = true;
            }

            Drawable icon;
            if (isAnim) {
                // Load the animation resource.
                icon = mContext.getDrawable(iconAnimRes);
            } else {
                // Load the static icon resource based on the current state.
                icon = getIconForState(state, mScreenOn, mDeviceInteractive);
            }

            final AnimatedVectorDrawable animation = icon instanceof AnimatedVectorDrawable
                    ? (AnimatedVectorDrawable) icon
                    : null;
            setImageDrawable(icon, false);
            updateDarkTint();
            if (mHasFaceUnlockIcon) {
                announceForAccessibility(getContext().getString(
                    R.string.accessibility_scanning_face));
            }

            mHasFingerPrintIcon = anyFingerprintIcon;
            if (animation != null && isAnim) {
                animation.forceAnimationOnUI();
                animation.start();
            }

            if (iconAnimRes == R.drawable.lockscreen_fingerprint_draw_off_animation) {
                removeCallbacks(mDrawOffTimeout);
                postDelayed(mDrawOffTimeout, FP_DRAW_OFF_TIMEOUT);
            } else {
                removeCallbacks(mDrawOffTimeout);
            }

            mLastState = state;
            mLastDeviceInteractive = mDeviceInteractive;
            mLastScreenOn = mScreenOn;
        }

<<<<<<< HEAD
=======
        setVisibility(mDozing && !mPulsing ? GONE : VISIBLE);
>>>>>>> de843449
        updateClickability();
    }

    private void updateClickability() {
        if (mAccessibilityController == null) {
            return;
        }
        boolean clickToUnlock = mAccessibilityController.isAccessibilityEnabled();
        boolean clickToForceLock = mUnlockMethodCache.isTrustManaged()
                && !clickToUnlock;
        boolean longClickToForceLock = mUnlockMethodCache.isTrustManaged()
                && !clickToForceLock;
        setClickable(clickToForceLock || clickToUnlock);
        setLongClickable(longClickToForceLock);
        setFocusable(mAccessibilityController.isAccessibilityEnabled());
    }

    @Override
    public void onInitializeAccessibilityNodeInfo(AccessibilityNodeInfo info) {
        super.onInitializeAccessibilityNodeInfo(info);
        if (mHasFingerPrintIcon) {
            AccessibilityNodeInfo.AccessibilityAction unlock
                    = new AccessibilityNodeInfo.AccessibilityAction(
                    AccessibilityNodeInfo.ACTION_CLICK,
                    getContext().getString(R.string.accessibility_unlock_without_fingerprint));
            info.addAction(unlock);
            info.setHintText(getContext().getString(
                    R.string.accessibility_waiting_for_fingerprint));
        } else if (mHasFaceUnlockIcon){
            //Avoid 'button' to be spoken for scanning face
            info.setClassName(LockIcon.class.getName());
            info.setContentDescription(getContext().getString(
                R.string.accessibility_scanning_face));
        }
    }

    public void setAccessibilityController(AccessibilityController accessibilityController) {
        mAccessibilityController = accessibilityController;
    }

    private Drawable getIconForState(int state, boolean screenOn, boolean deviceInteractive) {
        int iconRes;
        switch (state) {
            case STATE_FINGERPRINT:
            case STATE_LOCKED:
                iconRes = R.drawable.ic_lock;
                break;
            case STATE_LOCK_OPEN:
                if (mUnlockMethodCache.isTrustManaged() && mUnlockMethodCache.isTrusted()
                    && mUserAvatarIcon != null) {
                    return mUserAvatarIcon;
                } else {
                    iconRes = R.drawable.ic_lock_open;
                }
                break;
            case STATE_FACE_UNLOCK:
                iconRes = R.drawable.ic_face_unlock;
                break;
            case STATE_FINGERPRINT_ERROR:
                iconRes = R.drawable.ic_fingerprint_error;
                break;
            default:
                throw new IllegalArgumentException();
        }

        if (HOLLOW_PILL && deviceInteractive) {
            switch (state) {
                case STATE_FINGERPRINT:
                case STATE_LOCK_OPEN:
                case STATE_LOCKED:
                case STATE_FACE_UNLOCK:
                    iconRes = R.drawable.ic_home_button_outline;
            }
        }

        return mContext.getDrawable(iconRes);
    }

    private int getAnimationResForTransition(int oldState, int newState,
            boolean oldDeviceInteractive, boolean deviceInteractive,
            boolean oldScreenOn, boolean screenOn) {
        if (oldState == STATE_FINGERPRINT && newState == STATE_FINGERPRINT_ERROR) {
            return R.drawable.lockscreen_fingerprint_fp_to_error_state_animation;
        } else if (oldState == STATE_LOCK_OPEN && newState == STATE_FINGERPRINT_ERROR) {
            return R.drawable.trusted_state_to_error_animation;
        } else if (oldState == STATE_FINGERPRINT_ERROR && newState == STATE_LOCK_OPEN) {
            return R.drawable.error_to_trustedstate_animation;
        } else if (oldState == STATE_FINGERPRINT_ERROR && newState == STATE_FINGERPRINT) {
            return R.drawable.lockscreen_fingerprint_error_state_to_fp_animation;
        } else if (oldState == STATE_FINGERPRINT && newState == STATE_LOCK_OPEN
                && !mUnlockMethodCache.isTrusted()) {
            return R.drawable.lockscreen_fingerprint_draw_off_animation;
        } else if (newState == STATE_FINGERPRINT && (!oldScreenOn && screenOn && deviceInteractive
                || screenOn && !oldDeviceInteractive && deviceInteractive)) {
            return R.drawable.lockscreen_fingerprint_draw_on_animation;
        } else {
            return -1;
        }
    }

    private int getState() {
        KeyguardUpdateMonitor updateMonitor = KeyguardUpdateMonitor.getInstance(mContext);
        boolean fingerprintRunning = updateMonitor.isFingerprintDetectionRunning();
        boolean unlockingAllowed = updateMonitor.isUnlockingWithBiometricAllowed();
        if (mTransientFpError) {
            return STATE_FINGERPRINT_ERROR;
        } else if (mUnlockMethodCache.canSkipBouncer()) {
            return STATE_LOCK_OPEN;
        } else if (mUnlockMethodCache.isFaceUnlockRunning()) {
            return STATE_FACE_UNLOCK;
        } else if (fingerprintRunning && unlockingAllowed) {
            return STATE_FINGERPRINT;
        } else {
            return STATE_LOCKED;
        }
    }

    public void setDarkAmount(float darkAmount) {
        mDarkAmount = darkAmount;
        updateDarkTint();
    }
<<<<<<< HEAD
=======

    /**
     * When keyguard is in pulsing (AOD2) state.
     * @param pulsing {@code true} when pulsing.
     * @param animated if transition should be animated.
     */
    public void setPulsing(boolean pulsing, boolean animated) {
        mPulsing = pulsing;
        update();
    }

    /**
     * Sets the dozing state of the keyguard.
     */
    public void setDozing(boolean dozing) {
        mDozing = dozing;
        update();
    }
>>>>>>> de843449

    private void updateDarkTint() {
        Drawable drawable = getDrawable().mutate();
        int color = ColorUtils.blendARGB(Color.TRANSPARENT, Color.WHITE, mDarkAmount);
        drawable.setColorFilter(color, PorterDuff.Mode.SRC_ATOP);
    }
}<|MERGE_RESOLUTION|>--- conflicted
+++ resolved
@@ -45,8 +45,6 @@
     private static final int STATE_FACE_UNLOCK = 2;
     private static final int STATE_FINGERPRINT = 3;
     private static final int STATE_FINGERPRINT_ERROR = 4;
-    private static final boolean HOLLOW_PILL = SystemProperties
-            .getBoolean("persist.sysui.hollow_pill", false);
 
     private int mLastState = 0;
     private boolean mLastDeviceInteractive;
@@ -161,10 +159,7 @@
             mLastScreenOn = mScreenOn;
         }
 
-<<<<<<< HEAD
-=======
         setVisibility(mDozing && !mPulsing ? GONE : VISIBLE);
->>>>>>> de843449
         updateClickability();
     }
 
@@ -228,16 +223,6 @@
                 break;
             default:
                 throw new IllegalArgumentException();
-        }
-
-        if (HOLLOW_PILL && deviceInteractive) {
-            switch (state) {
-                case STATE_FINGERPRINT:
-                case STATE_LOCK_OPEN:
-                case STATE_LOCKED:
-                case STATE_FACE_UNLOCK:
-                    iconRes = R.drawable.ic_home_button_outline;
-            }
         }
 
         return mContext.getDrawable(iconRes);
@@ -286,8 +271,6 @@
         mDarkAmount = darkAmount;
         updateDarkTint();
     }
-<<<<<<< HEAD
-=======
 
     /**
      * When keyguard is in pulsing (AOD2) state.
@@ -306,7 +289,6 @@
         mDozing = dozing;
         update();
     }
->>>>>>> de843449
 
     private void updateDarkTint() {
         Drawable drawable = getDrawable().mutate();
