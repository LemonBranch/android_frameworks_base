/*
 * Copyright (C) 2017 The Android Open Source Project
 *
 * Licensed under the Apache License, Version 2.0 (the "License"); you may not use this file
 * except in compliance with the License. You may obtain a copy of the License at
 *
 *      http://www.apache.org/licenses/LICENSE-2.0
 *
 * Unless required by applicable law or agreed to in writing, software distributed under the
 * License is distributed on an "AS IS" BASIS, WITHOUT WARRANTIES OR CONDITIONS OF ANY
 * KIND, either express or implied. See the License for the specific language governing
 * permissions and limitations under the License.
 */

package com.android.systemui.statusbar.phone;

import static android.app.StatusBarManager.NAVIGATION_HINT_BACK_ALT;
import static android.app.StatusBarManager.NAVIGATION_HINT_IME_SHOWN;
import static android.app.StatusBarManager.WINDOW_STATE_SHOWING;
import static android.app.StatusBarManager.windowStateToString;

import static com.android.internal.view.RotationPolicy.NATURAL_ROTATION;

import static com.android.systemui.shared.system.NavigationBarCompat.InteractionType;
import static com.android.systemui.statusbar.phone.BarTransitions.MODE_LIGHTS_OUT_TRANSPARENT;
import static com.android.systemui.statusbar.phone.BarTransitions.MODE_SEMI_TRANSPARENT;
import static com.android.systemui.statusbar.phone.BarTransitions.MODE_TRANSPARENT;
import static com.android.systemui.statusbar.phone.StatusBar.DEBUG_WINDOW_STATE;
import static com.android.systemui.statusbar.phone.StatusBar.dumpBarTransitions;
import static com.android.systemui.OverviewProxyService.OverviewProxyListener;

import android.accessibilityservice.AccessibilityServiceInfo;
import android.animation.Animator;
import android.animation.AnimatorListenerAdapter;
import android.animation.ObjectAnimator;
import android.annotation.IdRes;
import android.annotation.Nullable;
import android.app.ActivityManager;
import android.app.ActivityTaskManager;
import android.app.Fragment;
import android.app.IActivityManager;
import android.app.IActivityTaskManager;
import android.app.StatusBarManager;
import android.content.BroadcastReceiver;
import android.content.ContentResolver;
import android.content.Context;
import android.content.Intent;
import android.content.IntentFilter;
import android.content.res.Configuration;
import android.database.ContentObserver;
import android.graphics.PixelFormat;
import android.graphics.Rect;
import android.inputmethodservice.InputMethodService;
import android.os.Binder;
import android.os.Bundle;
import android.os.Handler;
import android.os.IBinder;
import android.os.Message;
import android.os.RemoteException;
import android.os.UserHandle;
import android.provider.Settings;
import androidx.annotation.VisibleForTesting;
import android.telecom.TelecomManager;
import android.text.TextUtils;
import android.util.Log;
import android.view.IRotationWatcher.Stub;
import android.view.KeyEvent;
import android.view.LayoutInflater;
import android.view.MotionEvent;
import android.view.Surface;
import android.view.View;
import android.view.ViewGroup;
import android.view.WindowManager;
import android.view.WindowManager.LayoutParams;
import android.view.WindowManagerGlobal;
import android.view.accessibility.AccessibilityEvent;
import android.view.accessibility.AccessibilityManager;
import android.view.accessibility.AccessibilityManager.AccessibilityServicesStateChangeListener;

import com.android.internal.logging.MetricsLogger;
import com.android.internal.logging.nano.MetricsProto.MetricsEvent;
import com.android.internal.util.LatencyTracker;
import com.android.systemui.Dependency;
import com.android.systemui.Interpolators;
import com.android.systemui.OverviewProxyService;
import com.android.systemui.R;
import com.android.systemui.SysUiServiceProvider;
import com.android.systemui.assist.AssistManager;
import com.android.systemui.fragments.FragmentHostManager;
import com.android.systemui.fragments.FragmentHostManager.FragmentListener;
import com.android.systemui.recents.Recents;
import com.android.systemui.shared.system.ActivityManagerWrapper;
import com.android.systemui.shared.system.TaskStackChangeListener;
import com.android.systemui.stackdivider.Divider;
import com.android.systemui.statusbar.CommandQueue;
import com.android.systemui.statusbar.CommandQueue.Callbacks;
import com.android.systemui.statusbar.policy.AccessibilityManagerWrapper;
import com.android.systemui.statusbar.policy.KeyButtonDrawable;
import com.android.systemui.statusbar.policy.KeyButtonView;
import com.android.systemui.statusbar.policy.RotationLockController;
import com.android.systemui.statusbar.notification.stack.StackStateAnimator;

import java.io.FileDescriptor;
import java.io.PrintWriter;
import java.util.List;
import java.util.Locale;
import java.util.Optional;

/**
 * Fragment containing the NavigationBarFragment. Contains logic for what happens
 * on clicks and view states of the nav bar.
 */
public class NavigationBarFragment extends Fragment implements Callbacks {

    public static final String TAG = "NavigationBar";
    private static final boolean DEBUG = false;
    private static final boolean DEBUG_ROTATION = true;
    private static final String EXTRA_DISABLE_STATE = "disabled_state";
    private static final String EXTRA_DISABLE2_STATE = "disabled2_state";

    private final static int BUTTON_FADE_IN_OUT_DURATION_MS = 100;
    private final static int NAVBAR_HIDDEN_PENDING_ICON_TIMEOUT_MS = 20000;

    private static final int NUM_ACCEPTED_ROTATION_SUGGESTIONS_FOR_INTRODUCTION = 3;

    /** Allow some time inbetween the long press for back and recents. */
    private static final int LOCK_TO_APP_GESTURE_TOLERENCE = 200;

    protected NavigationBarView mNavigationBarView = null;
    protected AssistManager mAssistManager;

    private int mNavigationBarWindowState = WINDOW_STATE_SHOWING;

    private int mNavigationIconHints = 0;
    private int mNavigationBarMode;
    private boolean mAccessibilityFeedbackEnabled;
    private AccessibilityManager mAccessibilityManager;
    private MagnificationContentObserver mMagnificationObserver;
    private ContentResolver mContentResolver;
    private final MetricsLogger mMetricsLogger = Dependency.get(MetricsLogger.class);

    private int mDisabledFlags1;
    private int mDisabledFlags2;
    private StatusBar mStatusBar;
    private Recents mRecents;
    private Divider mDivider;
    private WindowManager mWindowManager;
    private CommandQueue mCommandQueue;
    private long mLastLockToAppLongPress;

    private Locale mLocale;
    private int mLayoutDirection;

    private int mSystemUiVisibility;
    private LightBarController mLightBarController;

    private OverviewProxyService mOverviewProxyService;

    public boolean mHomeBlockedThisTouch;

    private int mLastRotationSuggestion;
    private boolean mPendingRotationSuggestion;
    private boolean mHoveringRotationSuggestion;
    private RotationLockController mRotationLockController;
    private TaskStackListenerImpl mTaskStackListener;

    private final Runnable mRemoveRotationProposal = () -> setRotateSuggestionButtonState(false);
    private final Runnable mCancelPendingRotationProposal =
            () -> mPendingRotationSuggestion = false;
    private Animator mRotateHideAnimator;
    private ViewRippler mViewRippler = new ViewRippler();

    private final OverviewProxyListener mOverviewProxyListener = new OverviewProxyListener() {
        @Override
        public void onConnectionChanged(boolean isConnected) {
            mNavigationBarView.updateStates();
            updateScreenPinningGestures();
        }

        @Override
        public void onQuickStepStarted() {
            // Use navbar dragging as a signal to hide the rotate button
            setRotateSuggestionButtonState(false);

            // Hide the notifications panel when quick step starts
            mStatusBar.collapsePanel(true /* animate */);
        }

        @Override
        public void onInteractionFlagsChanged(@InteractionType int flags) {
            mNavigationBarView.updateStates();
            updateScreenPinningGestures();
        }

        @Override
        public void onBackButtonAlphaChanged(float alpha, boolean animate) {
            final ButtonDispatcher backButton = mNavigationBarView.getBackButton();
            if (QuickStepController.shouldhideBackButton(getContext())) {
                // If property was changed to hide/show back button, going home will trigger
                // launcher to to change the back button alpha to reflect property change
                backButton.setVisibility(View.GONE);
            } else {
                backButton.setVisibility(alpha > 0 ? View.VISIBLE : View.INVISIBLE);
                backButton.setAlpha(alpha, animate);
            }
        }
    };

    // ----- Fragment Lifecycle Callbacks -----

    @Override
    public void onCreate(@Nullable Bundle savedInstanceState) {
        super.onCreate(savedInstanceState);
        mCommandQueue = SysUiServiceProvider.getComponent(getContext(), CommandQueue.class);
        mCommandQueue.addCallbacks(this);
        mStatusBar = SysUiServiceProvider.getComponent(getContext(), StatusBar.class);
        mRecents = SysUiServiceProvider.getComponent(getContext(), Recents.class);
        mDivider = SysUiServiceProvider.getComponent(getContext(), Divider.class);
        mWindowManager = getContext().getSystemService(WindowManager.class);
        mAccessibilityManager = getContext().getSystemService(AccessibilityManager.class);
        Dependency.get(AccessibilityManagerWrapper.class).addCallback(
                mAccessibilityListener);
        mContentResolver = getContext().getContentResolver();
        mMagnificationObserver = new MagnificationContentObserver(
                getContext().getMainThreadHandler());
        mContentResolver.registerContentObserver(Settings.Secure.getUriFor(
                Settings.Secure.ACCESSIBILITY_DISPLAY_MAGNIFICATION_NAVBAR_ENABLED), false,
                mMagnificationObserver, UserHandle.USER_ALL);

        if (savedInstanceState != null) {
            mDisabledFlags1 = savedInstanceState.getInt(EXTRA_DISABLE_STATE, 0);
            mDisabledFlags2 = savedInstanceState.getInt(EXTRA_DISABLE2_STATE, 0);
        }
        mAssistManager = Dependency.get(AssistManager.class);
        mOverviewProxyService = Dependency.get(OverviewProxyService.class);

        try {
            WindowManagerGlobal.getWindowManagerService()
                    .watchRotation(mRotationWatcher, getContext().getDisplay().getDisplayId());
        } catch (RemoteException e) {
            throw e.rethrowFromSystemServer();
        }

        mRotationLockController = Dependency.get(RotationLockController.class);

        // Reset user rotation pref to match that of the WindowManager if starting in locked mode
        // This will automatically happen when switching from auto-rotate to locked mode
        if (mRotationLockController.isRotationLocked()) {
            final int winRotation = mWindowManager.getDefaultDisplay().getRotation();
            mRotationLockController.setRotationLockedAtAngle(true, winRotation);
        }

        // Register the task stack listener
        mTaskStackListener = new TaskStackListenerImpl();
        ActivityManagerWrapper.getInstance().registerTaskStackListener(mTaskStackListener);
    }

    @Override
    public void onDestroy() {
        super.onDestroy();
        mCommandQueue.removeCallbacks(this);
        Dependency.get(AccessibilityManagerWrapper.class).removeCallback(
                mAccessibilityListener);
        mContentResolver.unregisterContentObserver(mMagnificationObserver);
        try {
            WindowManagerGlobal.getWindowManagerService()
                    .removeRotationWatcher(mRotationWatcher);
        } catch (RemoteException e) {
            throw e.rethrowFromSystemServer();
        }

        // Unregister the task stack listener
        ActivityManagerWrapper.getInstance().unregisterTaskStackListener(mTaskStackListener);
    }

    @Override
    public View onCreateView(LayoutInflater inflater, @Nullable ViewGroup container,
            Bundle savedInstanceState) {
        return inflater.inflate(R.layout.navigation_bar, container, false);
    }

    @Override
    public void onViewCreated(View view, @Nullable Bundle savedInstanceState) {
        super.onViewCreated(view, savedInstanceState);
        mNavigationBarView = (NavigationBarView) view;

        mNavigationBarView.setDisabledFlags(mDisabledFlags1);
        mNavigationBarView.setComponents(mStatusBar.getPanel());
        mNavigationBarView.setOnVerticalChangedListener(this::onVerticalChanged);
        mNavigationBarView.setOnTouchListener(this::onNavigationTouch);
        if (savedInstanceState != null) {
            mNavigationBarView.getLightTransitionsController().restoreState(savedInstanceState);
        }

        prepareNavigationBarView();
        checkNavBarModes();

        setDisabled2Flags(mDisabledFlags2);

        IntentFilter filter = new IntentFilter(Intent.ACTION_SCREEN_OFF);
        filter.addAction(Intent.ACTION_SCREEN_ON);
        filter.addAction(Intent.ACTION_USER_SWITCHED);
        getContext().registerReceiverAsUser(mBroadcastReceiver, UserHandle.ALL, filter, null, null);
        notifyNavigationBarScreenOn();
        mOverviewProxyService.addCallback(mOverviewProxyListener);
    }

    @Override
    public void onDestroyView() {
        super.onDestroyView();
        if (mNavigationBarView != null) {
            mNavigationBarView.getBarTransitions().destroy();
            mNavigationBarView.getLightTransitionsController().destroy(getContext());
        }
        mOverviewProxyService.removeCallback(mOverviewProxyListener);
        getContext().unregisterReceiver(mBroadcastReceiver);
    }

    @Override
    public void onSaveInstanceState(Bundle outState) {
        super.onSaveInstanceState(outState);
        outState.putInt(EXTRA_DISABLE_STATE, mDisabledFlags1);
        outState.putInt(EXTRA_DISABLE2_STATE, mDisabledFlags2);
        if (mNavigationBarView != null) {
            mNavigationBarView.getLightTransitionsController().saveState(outState);
        }
    }

    @Override
    public void onConfigurationChanged(Configuration newConfig) {
        super.onConfigurationChanged(newConfig);
        final Locale locale = getContext().getResources().getConfiguration().locale;
        final int ld = TextUtils.getLayoutDirectionFromLocale(locale);
        if (!locale.equals(mLocale) || ld != mLayoutDirection) {
            if (DEBUG) {
                Log.v(TAG, String.format(
                        "config changed locale/LD: %s (%d) -> %s (%d)", mLocale, mLayoutDirection,
                        locale, ld));
            }
            mLocale = locale;
            mLayoutDirection = ld;
            refreshLayout(ld);
        }
        repositionNavigationBar();
    }

    @Override
    public void dump(String prefix, FileDescriptor fd, PrintWriter pw, String[] args) {
        if (mNavigationBarView != null) {
            pw.print("  mNavigationBarWindowState=");
            pw.println(windowStateToString(mNavigationBarWindowState));
            pw.print("  mNavigationBarMode=");
            pw.println(BarTransitions.modeToString(mNavigationBarMode));
            dumpBarTransitions(pw, "mNavigationBarView", mNavigationBarView.getBarTransitions());
        }

        pw.print("  mNavigationBarView=");
        if (mNavigationBarView == null) {
            pw.println("null");
        } else {
            mNavigationBarView.dump(fd, pw, args);
        }
    }

    // ----- CommandQueue Callbacks -----

    @Override
    public void setImeWindowStatus(IBinder token, int vis, int backDisposition,
            boolean showImeSwitcher) {
        boolean imeShown = (vis & InputMethodService.IME_VISIBLE) != 0;
        int hints = mNavigationIconHints;
        switch (backDisposition) {
            case InputMethodService.BACK_DISPOSITION_DEFAULT:
            case InputMethodService.BACK_DISPOSITION_WILL_NOT_DISMISS:
            case InputMethodService.BACK_DISPOSITION_WILL_DISMISS:
                if (imeShown) {
                    hints |= NAVIGATION_HINT_BACK_ALT;
                } else {
                    hints &= ~NAVIGATION_HINT_BACK_ALT;
                }
                break;
            case InputMethodService.BACK_DISPOSITION_ADJUST_NOTHING:
                hints &= ~NAVIGATION_HINT_BACK_ALT;
                break;
        }
        if (showImeSwitcher) {
            hints |= NAVIGATION_HINT_IME_SHOWN;
        } else {
            hints &= ~NAVIGATION_HINT_IME_SHOWN;
        }
        if (hints == mNavigationIconHints) return;

        mNavigationIconHints = hints;

        if (mNavigationBarView != null) {
            mNavigationBarView.setNavigationIconHints(hints);
        }
        mStatusBar.checkBarModes();
    }

    @Override
    public void topAppWindowChanged(boolean showMenu) {
        if (mNavigationBarView != null) {
            mNavigationBarView.setMenuVisibility(showMenu);
        }
    }

    @Override
    public void setWindowState(int window, int state) {
        if (mNavigationBarView != null
                && window == StatusBarManager.WINDOW_NAVIGATION_BAR
                && mNavigationBarWindowState != state) {
            mNavigationBarWindowState = state;
            if (DEBUG_WINDOW_STATE) Log.d(TAG, "Navigation bar " + windowStateToString(state));

            // If the navbar is visible, show the rotate button if there's a pending suggestion
            if (state == WINDOW_STATE_SHOWING && mPendingRotationSuggestion) {
                showAndLogRotationSuggestion();
            }
        }
    }

    @Override
    public void onRotationProposal(final int rotation, boolean isValid) {
        final int winRotation = mWindowManager.getDefaultDisplay().getRotation();
        final boolean rotateSuggestionsDisabled = hasDisable2RotateSuggestionFlag(mDisabledFlags2);
        if (DEBUG_ROTATION) {
            Log.v(TAG, "onRotationProposal proposedRotation=" + Surface.rotationToString(rotation)
                    + ", winRotation=" + Surface.rotationToString(winRotation)
                    + ", isValid=" + isValid + ", mNavBarWindowState="
                    + StatusBarManager.windowStateToString(mNavigationBarWindowState)
                    + ", rotateSuggestionsDisabled=" + rotateSuggestionsDisabled
                    + ", isRotateButtonVisible=" + (mNavigationBarView == null ? "null" :
                        mNavigationBarView.isRotateButtonVisible()));
        }

        // Respect the disabled flag, no need for action as flag change callback will handle hiding
        if (rotateSuggestionsDisabled) return;

        // This method will be called on rotation suggestion changes even if the proposed rotation
        // is not valid for the top app. Use invalid rotation choices as a signal to remove the
        // rotate button if shown.
        if (!isValid) {
            setRotateSuggestionButtonState(false);
            return;
        }

        // If window rotation matches suggested rotation, remove any current suggestions
        if (rotation == winRotation) {
            getView().removeCallbacks(mRemoveRotationProposal);
            setRotateSuggestionButtonState(false);
            return;
        }

        // Prepare to show the navbar icon by updating the icon style to change anim params
        mLastRotationSuggestion = rotation; // Remember rotation for click
        if (mNavigationBarView != null) {
            final boolean rotationCCW = isRotationAnimationCCW(winRotation, rotation);
            int style;
            if (winRotation == Surface.ROTATION_0 || winRotation == Surface.ROTATION_180) {
                style = rotationCCW ? R.style.RotateButtonCCWStart90 :
                        R.style.RotateButtonCWStart90;
            } else { // 90 or 270
                style = rotationCCW ? R.style.RotateButtonCCWStart0 :
                        R.style.RotateButtonCWStart0;
            }
            mNavigationBarView.updateRotateSuggestionButtonStyle(style);
        }

        if (mNavigationBarWindowState != WINDOW_STATE_SHOWING) {
            // If the navbar isn't shown, flag the rotate icon to be shown should the navbar become
            // visible given some time limit.
            mPendingRotationSuggestion = true;
            getView().removeCallbacks(mCancelPendingRotationProposal);
            getView().postDelayed(mCancelPendingRotationProposal,
                    NAVBAR_HIDDEN_PENDING_ICON_TIMEOUT_MS);

        } else { // The navbar is visible so show the icon right away
            showAndLogRotationSuggestion();
        }
    }

    private void onRotationSuggestionsDisabled() {
        // Immediately hide the rotate button and clear any planned removal
        setRotateSuggestionButtonState(false, true);

        // This method can be called before view setup is done, ensure getView isn't null
        final View v = getView();
        if (v != null) v.removeCallbacks(mRemoveRotationProposal);
    }

    private void showAndLogRotationSuggestion() {
        setRotateSuggestionButtonState(true);
        rescheduleRotationTimeout(false);
        mMetricsLogger.visible(MetricsEvent.ROTATION_SUGGESTION_SHOWN);
    }

    private boolean isRotationAnimationCCW(int from, int to) {
        // All 180deg WM rotation animations are CCW, match that
        if (from == Surface.ROTATION_0 && to == Surface.ROTATION_90) return false;
        if (from == Surface.ROTATION_0 && to == Surface.ROTATION_180) return true; //180d so CCW
        if (from == Surface.ROTATION_0 && to == Surface.ROTATION_270) return true;
        if (from == Surface.ROTATION_90 && to == Surface.ROTATION_0) return true;
        if (from == Surface.ROTATION_90 && to == Surface.ROTATION_180) return false;
        if (from == Surface.ROTATION_90 && to == Surface.ROTATION_270) return true; //180d so CCW
        if (from == Surface.ROTATION_180 && to == Surface.ROTATION_0) return true; //180d so CCW
        if (from == Surface.ROTATION_180 && to == Surface.ROTATION_90) return true;
        if (from == Surface.ROTATION_180 && to == Surface.ROTATION_270) return false;
        if (from == Surface.ROTATION_270 && to == Surface.ROTATION_0) return false;
        if (from == Surface.ROTATION_270 && to == Surface.ROTATION_90) return true; //180d so CCW
        if (from == Surface.ROTATION_270 && to == Surface.ROTATION_180) return true;
        return false; // Default
    }

    public void setRotateSuggestionButtonState(final boolean visible) {
        setRotateSuggestionButtonState(visible, false);
    }

    public void setRotateSuggestionButtonState(final boolean visible, final boolean force) {
        if (mNavigationBarView == null) return;

        // At any point the the button can become invisible because an a11y service became active.
        // Similarly, a call to make the button visible may be rejected because an a11y service is
        // active. Must account for this.

        ButtonDispatcher rotBtn = mNavigationBarView.getRotateSuggestionButton();
        final boolean currentlyVisible = mNavigationBarView.isRotateButtonVisible();

        // Rerun a show animation to indicate change but don't rerun a hide animation
        if (!visible && !currentlyVisible) return;

        View view = rotBtn.getCurrentView();
        if (view == null) return;

        KeyButtonDrawable kbd = rotBtn.getImageDrawable();
        if (kbd == null) return;

        // Clear any pending suggestion flag as it has either been nullified or is being shown
        mPendingRotationSuggestion = false;
        if (getView() != null) getView().removeCallbacks(mCancelPendingRotationProposal);

        // Handle the visibility change and animation
        if (visible) { // Appear and change (cannot force)
            // Stop and clear any currently running hide animations
            if (mRotateHideAnimator != null && mRotateHideAnimator.isRunning()) {
                mRotateHideAnimator.cancel();
            }
            mRotateHideAnimator = null;

            // Reset the alpha if any has changed due to hide animation
            view.setAlpha(1f);

            // Run the rotate icon's animation if it has one
            if (kbd.canAnimate()) {
                kbd.resetAnimation();
                kbd.startAnimation();
            }

            if (!isRotateSuggestionIntroduced()) mViewRippler.start(view);

            // Set visibility, may fail if a11y service is active.
            // If invisible, call will stop animation.
            int appliedVisibility = mNavigationBarView.setRotateButtonVisibility(true);
            if (appliedVisibility == View.VISIBLE) {
                // If the button will actually become visible and the navbar is about to hide,
                // tell the statusbar to keep it around for longer
                mStatusBar.touchAutoHide();
            }

        } else { // Hide

            mViewRippler.stop(); // Prevent any pending ripples, force hide or not

            if (force) {
                // If a hide animator is running stop it and make invisible
                if (mRotateHideAnimator != null && mRotateHideAnimator.isRunning()) {
                    mRotateHideAnimator.pause();
                }
                mNavigationBarView.setRotateButtonVisibility(false);
                return;
            }

            // Don't start any new hide animations if one is running
            if (mRotateHideAnimator != null && mRotateHideAnimator.isRunning()) return;

            ObjectAnimator fadeOut = ObjectAnimator.ofFloat(view, "alpha",
                    0f);
            fadeOut.setDuration(BUTTON_FADE_IN_OUT_DURATION_MS);
            fadeOut.setInterpolator(Interpolators.LINEAR);
            fadeOut.addListener(new AnimatorListenerAdapter() {
                @Override
                public void onAnimationEnd(Animator animation) {
                    mNavigationBarView.setRotateButtonVisibility(false);
                }
            });

            mRotateHideAnimator = fadeOut;
            fadeOut.start();
        }
    }

    private void rescheduleRotationTimeout(final boolean reasonHover) {
        // May be called due to a new rotation proposal or a change in hover state
        if (reasonHover) {
            // Don't reschedule if a hide animator is running
            if (mRotateHideAnimator != null && mRotateHideAnimator.isRunning()) return;
            // Don't reschedule if not visible
            if (!mNavigationBarView.isRotateButtonVisible()) return;
        }

        getView().removeCallbacks(mRemoveRotationProposal); // Stop any pending removal
        getView().postDelayed(mRemoveRotationProposal,
                computeRotationProposalTimeout()); // Schedule timeout
    }

    private int computeRotationProposalTimeout() {
        if (mAccessibilityFeedbackEnabled) return 20000;
        if (mHoveringRotationSuggestion) return 16000;
        return 10000;
    }

    private boolean isRotateSuggestionIntroduced() {
        ContentResolver cr = getContext().getContentResolver();
        return Settings.Secure.getInt(cr, Settings.Secure.NUM_ROTATION_SUGGESTIONS_ACCEPTED, 0)
                >= NUM_ACCEPTED_ROTATION_SUGGESTIONS_FOR_INTRODUCTION;
    }

    private void incrementNumAcceptedRotationSuggestionsIfNeeded() {
        // Get the number of accepted suggestions
        ContentResolver cr = getContext().getContentResolver();
        final int numSuggestions = Settings.Secure.getInt(cr,
                Settings.Secure.NUM_ROTATION_SUGGESTIONS_ACCEPTED, 0);

        // Increment the number of accepted suggestions only if it would change intro mode
        if (numSuggestions < NUM_ACCEPTED_ROTATION_SUGGESTIONS_FOR_INTRODUCTION) {
            Settings.Secure.putInt(cr, Settings.Secure.NUM_ROTATION_SUGGESTIONS_ACCEPTED,
                    numSuggestions + 1);
        }
    }

    // Injected from StatusBar at creation.
    public void setCurrentSysuiVisibility(int systemUiVisibility) {
        mSystemUiVisibility = systemUiVisibility;
<<<<<<< HEAD
        int nbMode = mStatusBar.computeBarMode(0, mSystemUiVisibility,
                View.NAVIGATION_BAR_TRANSIENT, View.NAVIGATION_BAR_TRANSLUCENT,
                View.NAVIGATION_BAR_TRANSPARENT);
        if ( nbMode != -1 ) {
            mNavigationBarMode = nbMode;
=======
        final int barMode = mStatusBar.computeBarMode(0, mSystemUiVisibility,
                View.NAVIGATION_BAR_TRANSIENT, View.NAVIGATION_BAR_TRANSLUCENT,
                View.NAVIGATION_BAR_TRANSPARENT);
        if (barMode != -1) {
            mNavigationBarMode = barMode;
>>>>>>> 06724a7d
        }
        checkNavBarModes();
        mStatusBar.touchAutoHide();
        mLightBarController.onNavigationVisibilityChanged(mSystemUiVisibility, 0 /* mask */,
                true /* nbModeChanged */, mNavigationBarMode);
    }

    @Override
    public void setSystemUiVisibility(int vis, int fullscreenStackVis, int dockedStackVis,
            int mask, Rect fullscreenStackBounds, Rect dockedStackBounds) {
        final int oldVal = mSystemUiVisibility;
        final int newVal = (oldVal & ~mask) | (vis & mask);
        final int diff = newVal ^ oldVal;
        boolean nbModeChanged = false;
        if (diff != 0) {
            mSystemUiVisibility = newVal;

            // update navigation bar mode
            final int nbMode = getView() == null
                    ? -1 : mStatusBar.computeBarMode(oldVal, newVal,
                    View.NAVIGATION_BAR_TRANSIENT, View.NAVIGATION_BAR_TRANSLUCENT,
                    View.NAVIGATION_BAR_TRANSPARENT);
            nbModeChanged = nbMode != -1;
            if (nbModeChanged) {
                if (mNavigationBarMode != nbMode) {
                    if (mNavigationBarMode == MODE_TRANSPARENT
                            || mNavigationBarMode == MODE_LIGHTS_OUT_TRANSPARENT) {
                        mNavigationBarView.hideRecentsOnboarding();
                    }
                    mNavigationBarMode = nbMode;
                    checkNavBarModes();
                }
                mStatusBar.touchAutoHide();
            }
        }

        mLightBarController.onNavigationVisibilityChanged(vis, mask, nbModeChanged,
                mNavigationBarMode);
    }

    @Override
    public void disable(int state1, int state2, boolean animate) {
        // Navigation bar flags are in both state1 and state2.
        final int masked = state1 & (StatusBarManager.DISABLE_HOME
                | StatusBarManager.DISABLE_RECENT
                | StatusBarManager.DISABLE_BACK
                | StatusBarManager.DISABLE_SEARCH);
        if (masked != mDisabledFlags1) {
            mDisabledFlags1 = masked;
            if (mNavigationBarView != null) mNavigationBarView.setDisabledFlags(state1);
            updateScreenPinningGestures();
        }

        final int masked2 = state2 & (StatusBarManager.DISABLE2_ROTATE_SUGGESTIONS);
        if (masked2 != mDisabledFlags2) {
            mDisabledFlags2 = masked2;
            setDisabled2Flags(masked2);
        }
    }

    private void setDisabled2Flags(int state2) {
        // Method only called on change of disable2 flags
        final boolean rotateSuggestionsDisabled = hasDisable2RotateSuggestionFlag(state2);
        if (rotateSuggestionsDisabled) onRotationSuggestionsDisabled();
    }

    private boolean hasDisable2RotateSuggestionFlag(int disable2Flags) {
        return (disable2Flags & StatusBarManager.DISABLE2_ROTATE_SUGGESTIONS) != 0;
    }

    // ----- Internal stuffz -----

    private void refreshLayout(int layoutDirection) {
        if (mNavigationBarView != null) {
            mNavigationBarView.setLayoutDirection(layoutDirection);
        }
    }

    private boolean shouldDisableNavbarGestures() {
        return !mStatusBar.isDeviceProvisioned()
                || (mDisabledFlags1 & StatusBarManager.DISABLE_SEARCH) != 0;
    }

    private void repositionNavigationBar() {
        if (mNavigationBarView == null || !mNavigationBarView.isAttachedToWindow()) return;

        prepareNavigationBarView();

        mWindowManager.updateViewLayout((View) mNavigationBarView.getParent(),
                ((View) mNavigationBarView.getParent()).getLayoutParams());
    }

    private void updateScreenPinningGestures() {
        if (mNavigationBarView == null) {
            return;
        }

        // Change the cancel pin gesture to home and back if recents button is invisible
        boolean recentsVisible = mNavigationBarView.isRecentsButtonVisible();
        ButtonDispatcher backButton = mNavigationBarView.getBackButton();
        if (recentsVisible) {
            backButton.setOnLongClickListener(this::onLongPressBackRecents);
        } else {
            backButton.setOnLongClickListener(this::onLongPressBackHome);
        }
    }

    private void notifyNavigationBarScreenOn() {
        mNavigationBarView.updateNavButtonIcons();
    }

    private void prepareNavigationBarView() {
        mNavigationBarView.reorient();

        ButtonDispatcher recentsButton = mNavigationBarView.getRecentsButton();
        recentsButton.setOnClickListener(this::onRecentsClick);
        recentsButton.setOnTouchListener(this::onRecentsTouch);
        recentsButton.setLongClickable(true);
        recentsButton.setOnLongClickListener(this::onLongPressBackRecents);

        ButtonDispatcher backButton = mNavigationBarView.getBackButton();
        backButton.setLongClickable(true);

        ButtonDispatcher homeButton = mNavigationBarView.getHomeButton();
        homeButton.setOnTouchListener(this::onHomeTouch);
        homeButton.setOnLongClickListener(this::onHomeLongClick);

        ButtonDispatcher accessibilityButton = mNavigationBarView.getAccessibilityButton();
        accessibilityButton.setOnClickListener(this::onAccessibilityClick);
        accessibilityButton.setOnLongClickListener(this::onAccessibilityLongClick);
        updateAccessibilityServicesState(mAccessibilityManager);

        ButtonDispatcher rotateSuggestionButton = mNavigationBarView.getRotateSuggestionButton();
        rotateSuggestionButton.setOnClickListener(this::onRotateSuggestionClick);
        rotateSuggestionButton.setOnHoverListener(this::onRotateSuggestionHover);
        updateScreenPinningGestures();
    }

    private boolean onHomeTouch(View v, MotionEvent event) {
        if (mHomeBlockedThisTouch && event.getActionMasked() != MotionEvent.ACTION_DOWN) {
            return true;
        }
        // If an incoming call is ringing, HOME is totally disabled.
        // (The user is already on the InCallUI at this point,
        // and his ONLY options are to answer or reject the call.)
        switch (event.getAction()) {
            case MotionEvent.ACTION_DOWN:
                mHomeBlockedThisTouch = false;
                TelecomManager telecomManager =
                        getContext().getSystemService(TelecomManager.class);
                if (telecomManager != null && telecomManager.isRinging()) {
                    if (mStatusBar.isKeyguardShowing()) {
                        Log.i(TAG, "Ignoring HOME; there's a ringing incoming call. " +
                                "No heads up");
                        mHomeBlockedThisTouch = true;
                        return true;
                    }
                }
                break;
            case MotionEvent.ACTION_UP:
            case MotionEvent.ACTION_CANCEL:
                mStatusBar.awakenDreams();
                break;
        }
        return false;
    }

    private void onVerticalChanged(boolean isVertical) {
        mStatusBar.setQsScrimEnabled(!isVertical);
    }

    private boolean onNavigationTouch(View v, MotionEvent event) {
        mStatusBar.checkUserAutohide(event);
        return false;
    }

    @VisibleForTesting
    boolean onHomeLongClick(View v) {
        if (!mNavigationBarView.isRecentsButtonVisible()
                && ActivityManagerWrapper.getInstance().isScreenPinningActive()) {
            return onLongPressBackHome(v);
        }
        if (shouldDisableNavbarGestures()) {
            return false;
        }
        mNavigationBarView.onNavigationButtonLongPress(v);
        mMetricsLogger.action(MetricsEvent.ACTION_ASSIST_LONG_PRESS);
        mAssistManager.startAssist(new Bundle() /* args */);
        mStatusBar.awakenDreams();

        if (mNavigationBarView != null) {
            mNavigationBarView.abortCurrentGesture();
        }
        return true;
    }

    // additional optimization when we have software system buttons - start loading the recent
    // tasks on touch down
    private boolean onRecentsTouch(View v, MotionEvent event) {
        int action = event.getAction() & MotionEvent.ACTION_MASK;
        if (action == MotionEvent.ACTION_DOWN) {
            mCommandQueue.preloadRecentApps();
        } else if (action == MotionEvent.ACTION_CANCEL) {
            mCommandQueue.cancelPreloadRecentApps();
        } else if (action == MotionEvent.ACTION_UP) {
            if (!v.isPressed()) {
                mCommandQueue.cancelPreloadRecentApps();
            }
        }
        return false;
    }

    private void onRecentsClick(View v) {
        if (LatencyTracker.isEnabled(getContext())) {
            LatencyTracker.getInstance(getContext()).onActionStart(
                    LatencyTracker.ACTION_TOGGLE_RECENTS);
        }
        mStatusBar.awakenDreams();
        mCommandQueue.toggleRecentApps();
    }

    private boolean onLongPressBackHome(View v) {
        mNavigationBarView.onNavigationButtonLongPress(v);
        return onLongPressNavigationButtons(v, R.id.back, R.id.home);
    }

    private boolean onLongPressBackRecents(View v) {
        mNavigationBarView.onNavigationButtonLongPress(v);
        return onLongPressNavigationButtons(v, R.id.back, R.id.recent_apps);
    }

    /**
     * This handles long-press of both back and recents/home. Back is the common button with
     * combination of recents if it is visible or home if recents is invisible.
     * They are handled together to capture them both being long-pressed
     * at the same time to exit screen pinning (lock task).
     *
     * When accessibility mode is on, only a long-press from recents/home
     * is required to exit.
     *
     * In all other circumstances we try to pass through long-press events
     * for Back, so that apps can still use it.  Which can be from two things.
     * 1) Not currently in screen pinning (lock task).
     * 2) Back is long-pressed without recents/home.
     */
    private boolean onLongPressNavigationButtons(View v, @IdRes int btnId1, @IdRes int btnId2) {
        try {
            boolean sendBackLongPress = false;
            IActivityTaskManager activityManager = ActivityTaskManager.getService();
            boolean touchExplorationEnabled = mAccessibilityManager.isTouchExplorationEnabled();
            boolean inLockTaskMode = activityManager.isInLockTaskMode();
            if (inLockTaskMode && !touchExplorationEnabled) {
                long time = System.currentTimeMillis();

                // If we recently long-pressed the other button then they were
                // long-pressed 'together'
                if ((time - mLastLockToAppLongPress) < LOCK_TO_APP_GESTURE_TOLERENCE) {
                    activityManager.stopSystemLockTaskMode();
                    // When exiting refresh disabled flags.
                    mNavigationBarView.updateNavButtonIcons();
                    return true;
                } else if (v.getId() == btnId1) {
                    ButtonDispatcher button = btnId2 == R.id.recent_apps
                            ? mNavigationBarView.getRecentsButton()
                            : mNavigationBarView.getHomeButton();
                    if (!button.getCurrentView().isPressed()) {
                        // If we aren't pressing recents/home right now then they presses
                        // won't be together, so send the standard long-press action.
                        sendBackLongPress = true;
                    }
                }
                mLastLockToAppLongPress = time;
            } else {
                // If this is back still need to handle sending the long-press event.
                if (v.getId() == btnId1) {
                    sendBackLongPress = true;
                } else if (touchExplorationEnabled && inLockTaskMode) {
                    // When in accessibility mode a long press that is recents/home (not back)
                    // should stop lock task.
                    activityManager.stopSystemLockTaskMode();
                    // When exiting refresh disabled flags.
                    mNavigationBarView.updateNavButtonIcons();
                    return true;
                } else if (v.getId() == btnId2) {
                    return btnId2 == R.id.recent_apps
                            ? onLongPressRecents()
                            : onHomeLongClick(mNavigationBarView.getHomeButton().getCurrentView());
                }
            }
            if (sendBackLongPress) {
                KeyButtonView keyButtonView = (KeyButtonView) v;
                keyButtonView.sendEvent(KeyEvent.ACTION_DOWN, KeyEvent.FLAG_LONG_PRESS);
                keyButtonView.sendAccessibilityEvent(AccessibilityEvent.TYPE_VIEW_LONG_CLICKED);
                return true;
            }
        } catch (RemoteException e) {
            Log.d(TAG, "Unable to reach activity manager", e);
        }
        return false;
    }

    private boolean onLongPressRecents() {
        if (mRecents == null || !ActivityTaskManager.supportsMultiWindow(getContext())
                || !mDivider.getView().getSnapAlgorithm().isSplitScreenFeasible()
                || ActivityManager.isLowRamDeviceStatic()
                // If we are connected to the overview service, then disable the recents button
                || mOverviewProxyService.getProxy() != null) {
            return false;
        }

        return mStatusBar.toggleSplitScreenMode(MetricsEvent.ACTION_WINDOW_DOCK_LONGPRESS,
                MetricsEvent.ACTION_WINDOW_UNDOCK_LONGPRESS);
    }

    private void onAccessibilityClick(View v) {
        mAccessibilityManager.notifyAccessibilityButtonClicked();
    }

    private boolean onAccessibilityLongClick(View v) {
        Intent intent = new Intent(AccessibilityManager.ACTION_CHOOSE_ACCESSIBILITY_BUTTON);
        intent.addFlags(Intent.FLAG_ACTIVITY_NEW_TASK | Intent.FLAG_ACTIVITY_CLEAR_TASK);
        v.getContext().startActivityAsUser(intent, UserHandle.CURRENT);
        return true;
    }

    private void updateAccessibilityServicesState(AccessibilityManager accessibilityManager) {
        int requestingServices = 0;
        try {
            if (Settings.Secure.getIntForUser(mContentResolver,
                    Settings.Secure.ACCESSIBILITY_DISPLAY_MAGNIFICATION_NAVBAR_ENABLED,
                    UserHandle.USER_CURRENT) == 1) {
                requestingServices++;
            }
        } catch (Settings.SettingNotFoundException e) {
        }

        boolean feedbackEnabled = false;
        // AccessibilityManagerService resolves services for the current user since the local
        // AccessibilityManager is created from a Context with the INTERACT_ACROSS_USERS permission
        final List<AccessibilityServiceInfo> services =
                accessibilityManager.getEnabledAccessibilityServiceList(
                        AccessibilityServiceInfo.FEEDBACK_ALL_MASK);
        for (int i = services.size() - 1; i >= 0; --i) {
            AccessibilityServiceInfo info = services.get(i);
            if ((info.flags & AccessibilityServiceInfo.FLAG_REQUEST_ACCESSIBILITY_BUTTON) != 0) {
                requestingServices++;
            }

            if (info.feedbackType != 0 && info.feedbackType !=
                    AccessibilityServiceInfo.FEEDBACK_GENERIC) {
                feedbackEnabled = true;
            }
        }

        mAccessibilityFeedbackEnabled = feedbackEnabled;

        final boolean showAccessibilityButton = requestingServices >= 1;
        final boolean targetSelection = requestingServices >= 2;
        mNavigationBarView.setAccessibilityButtonState(showAccessibilityButton, targetSelection);
    }

    private void onRotateSuggestionClick(View v) {
        mMetricsLogger.action(MetricsEvent.ACTION_ROTATION_SUGGESTION_ACCEPTED);
        incrementNumAcceptedRotationSuggestionsIfNeeded();
        mRotationLockController.setRotationLockedAtAngle(true, mLastRotationSuggestion);
    }

    private boolean onRotateSuggestionHover(View v, MotionEvent event) {
        final int action = event.getActionMasked();
        mHoveringRotationSuggestion = (action == MotionEvent.ACTION_HOVER_ENTER)
                || (action == MotionEvent.ACTION_HOVER_MOVE);
        rescheduleRotationTimeout(true);
        return false; // Must return false so a11y hover events are dispatched correctly.
    }

    // ----- Methods that StatusBar talks to (should be minimized) -----

    public void setLightBarController(LightBarController lightBarController) {
        mLightBarController = lightBarController;
        mLightBarController.setNavigationBar(mNavigationBarView.getLightTransitionsController());
    }

    public boolean isSemiTransparent() {
        return mNavigationBarMode == MODE_SEMI_TRANSPARENT;
    }

    public void disableAnimationsDuringHide(long delay) {
        mNavigationBarView.setLayoutTransitionsEnabled(false);
        mNavigationBarView.postDelayed(() -> mNavigationBarView.setLayoutTransitionsEnabled(true),
                delay + StackStateAnimator.ANIMATION_DURATION_GO_TO_FULL_SHADE);
    }

    public BarTransitions getBarTransitions() {
        return mNavigationBarView.getBarTransitions();
    }

    public void checkNavBarModes() {
        mStatusBar.checkBarMode(mNavigationBarMode,
                mNavigationBarWindowState, mNavigationBarView.getBarTransitions());
    }

    public void finishBarAnimations() {
        mNavigationBarView.getBarTransitions().finishAnimations();
    }

    private final AccessibilityServicesStateChangeListener mAccessibilityListener =
            this::updateAccessibilityServicesState;

    private class MagnificationContentObserver extends ContentObserver {

        public MagnificationContentObserver(Handler handler) {
            super(handler);
        }

        @Override
        public void onChange(boolean selfChange) {
            NavigationBarFragment.this.updateAccessibilityServicesState(mAccessibilityManager);
        }
    }

    private final Stub mRotationWatcher = new Stub() {
        @Override
        public void onRotationChanged(final int rotation) throws RemoteException {
            // We need this to be scheduled as early as possible to beat the redrawing of
            // window in response to the orientation change.
            Handler h = getView().getHandler();
            Message msg = Message.obtain(h, () -> {

                // If the screen rotation changes while locked, potentially update lock to flow with
                // new screen rotation and hide any showing suggestions.
                if (mRotationLockController.isRotationLocked()) {
                    if (shouldOverrideUserLockPrefs(rotation)) {
                        mRotationLockController.setRotationLockedAtAngle(true, rotation);
                    }
                    setRotateSuggestionButtonState(false, true);
                }

                if (mNavigationBarView != null
                        && mNavigationBarView.needsReorient(rotation)) {
                    repositionNavigationBar();
                }
            });
            msg.setAsynchronous(true);
            h.sendMessageAtFrontOfQueue(msg);
        }

        private boolean shouldOverrideUserLockPrefs(final int rotation) {
            // Only override user prefs when returning to the natural rotation (normally portrait).
            // Don't let apps that force landscape or 180 alter user lock.
            return rotation == NATURAL_ROTATION;
        }
    };

    private final BroadcastReceiver mBroadcastReceiver = new BroadcastReceiver() {
        @Override
        public void onReceive(Context context, Intent intent) {
            String action = intent.getAction();
            if (Intent.ACTION_SCREEN_OFF.equals(action)
                    || Intent.ACTION_SCREEN_ON.equals(action)) {
                notifyNavigationBarScreenOn();
            }
            if (Intent.ACTION_USER_SWITCHED.equals(action)) {
                // The accessibility settings may be different for the new user
                updateAccessibilityServicesState(mAccessibilityManager);
            };
        }
    };

    class TaskStackListenerImpl extends TaskStackChangeListener {
        // Invalidate any rotation suggestion on task change or activity orientation change
        // Note: all callbacks happen on main thread

        @Override
        public void onTaskStackChanged() {
            setRotateSuggestionButtonState(false);
        }

        @Override
        public void onTaskRemoved(int taskId) {
            setRotateSuggestionButtonState(false);
        }

        @Override
        public void onTaskMovedToFront(int taskId) {
            setRotateSuggestionButtonState(false);
        }

        @Override
        public void onActivityRequestedOrientationChanged(int taskId, int requestedOrientation) {
            // Only hide the icon if the top task changes its requestedOrientation
            // Launcher can alter its requestedOrientation while it's not on top, don't hide on this
            Optional.ofNullable(ActivityManagerWrapper.getInstance())
                    .map(ActivityManagerWrapper::getRunningTask)
                    .ifPresent(a -> {
                        if (a.id == taskId) setRotateSuggestionButtonState(false);
                    });
        }
    }

    private class ViewRippler {
        private static final int RIPPLE_OFFSET_MS = 50;
        private static final int RIPPLE_INTERVAL_MS = 2000;
        private View mRoot;

        public void start(View root) {
            stop(); // Stop any pending ripple animations

            mRoot = root;

            // Schedule pending ripples, offset the 1st to avoid problems with visibility change
            mRoot.postOnAnimationDelayed(mRipple, RIPPLE_OFFSET_MS);
            mRoot.postOnAnimationDelayed(mRipple, RIPPLE_INTERVAL_MS);
            mRoot.postOnAnimationDelayed(mRipple, 2*RIPPLE_INTERVAL_MS);
            mRoot.postOnAnimationDelayed(mRipple, 3*RIPPLE_INTERVAL_MS);
            mRoot.postOnAnimationDelayed(mRipple, 4*RIPPLE_INTERVAL_MS);
        }

        public void stop() {
            if (mRoot != null) mRoot.removeCallbacks(mRipple);
        }

        private final Runnable mRipple = new Runnable() {
            @Override
            public void run() { // Cause the ripple to fire via false presses
                if (!mRoot.isAttachedToWindow()) return;
                mRoot.setPressed(true);
                mRoot.setPressed(false);
            }
        };
    }

    public static View create(Context context, FragmentListener listener) {
        WindowManager.LayoutParams lp = new WindowManager.LayoutParams(
                LayoutParams.MATCH_PARENT, LayoutParams.MATCH_PARENT,
                WindowManager.LayoutParams.TYPE_NAVIGATION_BAR,
                WindowManager.LayoutParams.FLAG_TOUCHABLE_WHEN_WAKING
                        | WindowManager.LayoutParams.FLAG_NOT_FOCUSABLE
                        | WindowManager.LayoutParams.FLAG_NOT_TOUCH_MODAL
                        | WindowManager.LayoutParams.FLAG_WATCH_OUTSIDE_TOUCH
                        | WindowManager.LayoutParams.FLAG_SPLIT_TOUCH
                        | WindowManager.LayoutParams.FLAG_SLIPPERY,
                PixelFormat.TRANSLUCENT);
        lp.token = new Binder();
        lp.setTitle("NavigationBar");
        lp.accessibilityTitle = context.getString(R.string.nav_bar);
        lp.windowAnimations = 0;

        View navigationBarView = LayoutInflater.from(context).inflate(
                R.layout.navigation_bar_window, null);

        if (DEBUG) Log.v(TAG, "addNavigationBar: about to add " + navigationBarView);
        if (navigationBarView == null) return null;

        context.getSystemService(WindowManager.class).addView(navigationBarView, lp);
        FragmentHostManager fragmentHost = FragmentHostManager.get(navigationBarView);
        NavigationBarFragment fragment = new NavigationBarFragment();
        fragmentHost.getFragmentManager().beginTransaction()
                .replace(R.id.navigation_bar_frame, fragment, TAG)
                .commit();
        fragmentHost.addTagListener(TAG, listener);
        return navigationBarView;
    }
}<|MERGE_RESOLUTION|>--- conflicted
+++ resolved
@@ -641,19 +641,11 @@
     // Injected from StatusBar at creation.
     public void setCurrentSysuiVisibility(int systemUiVisibility) {
         mSystemUiVisibility = systemUiVisibility;
-<<<<<<< HEAD
-        int nbMode = mStatusBar.computeBarMode(0, mSystemUiVisibility,
-                View.NAVIGATION_BAR_TRANSIENT, View.NAVIGATION_BAR_TRANSLUCENT,
-                View.NAVIGATION_BAR_TRANSPARENT);
-        if ( nbMode != -1 ) {
-            mNavigationBarMode = nbMode;
-=======
         final int barMode = mStatusBar.computeBarMode(0, mSystemUiVisibility,
                 View.NAVIGATION_BAR_TRANSIENT, View.NAVIGATION_BAR_TRANSLUCENT,
                 View.NAVIGATION_BAR_TRANSPARENT);
         if (barMode != -1) {
             mNavigationBarMode = barMode;
->>>>>>> 06724a7d
         }
         checkNavBarModes();
         mStatusBar.touchAutoHide();
