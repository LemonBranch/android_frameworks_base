--- conflicted
+++ resolved
@@ -432,16 +432,15 @@
         return mPhoneStatusBar.isGoingToNotificationShade();
     }
 
-<<<<<<< HEAD
+    public boolean isSecure(int userId) {
+        return mBouncer.isSecure() || mLockPatternUtils.isSecure(userId);
+    }
+
+    public boolean isInputRestricted() {
+        return mViewMediatorCallback.isInputRestricted();
+    }
+
     public boolean isKeyguardShowingMedia() {
         return mPhoneStatusBar.isKeyguardShowingMedia();
-=======
-    public boolean isSecure(int userId) {
-        return mBouncer.isSecure() || mLockPatternUtils.isSecure(userId);
-    }
-
-    public boolean isInputRestricted() {
-        return mViewMediatorCallback.isInputRestricted();
->>>>>>> d0f748a7
     }
 }