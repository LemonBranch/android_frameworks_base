--- conflicted
+++ resolved
@@ -229,22 +229,13 @@
     protected void onFinishInflate() {
         super.onFinishInflate();
         mLockPatternUtils = new LockPatternUtils(mContext);
-<<<<<<< HEAD
-        mPreviewContainer = (ViewGroup) findViewById(R.id.preview_container);
-        mEmergencyButton = (EmergencyButton) findViewById(R.id.emergency_call_button);
-        mRightAffordanceView = (KeyguardAffordanceView) findViewById(R.id.camera_button);
-        mLeftAffordanceView = (KeyguardAffordanceView) findViewById(R.id.left_button);
-        mLockIcon = (LockIcon) findViewById(R.id.lock_icon);
-        mIndicationArea = (ViewGroup) findViewById(R.id.keyguard_indication_area);
-        mEnterpriseDisclosure = (TextView) findViewById(
-=======
         mPreviewContainer = findViewById(R.id.preview_container);
+        mEmergencyButton = findViewById(R.id.emergency_call_button);
         mRightAffordanceView = findViewById(R.id.camera_button);
         mLeftAffordanceView = findViewById(R.id.left_button);
         mLockIcon = findViewById(R.id.lock_icon);
         mIndicationArea = findViewById(R.id.keyguard_indication_area);
         mEnterpriseDisclosure = findViewById(
->>>>>>> 856e7b2b
                 R.id.keyguard_indication_enterprise_disclosure);
         mIndicationText = findViewById(R.id.keyguard_indication_text);
         watchForCameraPolicyChanges();
