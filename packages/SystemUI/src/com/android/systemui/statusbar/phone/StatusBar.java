--- conflicted
+++ resolved
@@ -144,11 +144,8 @@
 import android.widget.Toast;
 
 import com.android.internal.annotations.VisibleForTesting;
-<<<<<<< HEAD
 import com.android.internal.colorextraction.ColorExtractor;
 import com.android.internal.graphics.ColorUtils;
-=======
->>>>>>> 88c651ea
 import com.android.internal.logging.MetricsLogger;
 import com.android.internal.logging.nano.MetricsProto.MetricsEvent;
 import com.android.internal.messages.nano.SystemMessageProto.SystemMessage;
@@ -747,17 +744,14 @@
     private NotificationIconAreaController mNotificationIconAreaController;
     private boolean mReinflateNotificationsOnUserSwitched;
     private HashMap<String, Entry> mPendingNotifications = new HashMap<>();
-<<<<<<< HEAD
     private boolean mClearAllEnabled;
     @Nullable private View mAmbientIndicationContainer;
     private String mKeyToRemoveOnGutsClosed;
     private SysuiColorExtractor mColorExtractor;
-    private ForegroundServiceController mForegroundServiceController;
     private ScreenLifecycle mScreenLifecycle;
     @VisibleForTesting WakefulnessLifecycle mWakefulnessLifecycle;
-=======
+
     protected ForegroundServiceController mForegroundServiceController;
->>>>>>> 88c651ea
 
     private void recycleAllVisibilityObjects(ArraySet<NotificationVisibility> array) {
         final int N = array.size();
