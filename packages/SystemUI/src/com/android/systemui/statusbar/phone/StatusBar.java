/*
 * Copyright (C) 2010 The Android Open Source Project
 *
 * Licensed under the Apache License, Version 2.0 (the "License");
 * you may not use this file except in compliance with the License.
 * You may obtain a copy of the License at
 *
 *      http://www.apache.org/licenses/LICENSE-2.0
 *
 * Unless required by applicable law or agreed to in writing, software
 * distributed under the License is distributed on an "AS IS" BASIS,
 * WITHOUT WARRANTIES OR CONDITIONS OF ANY KIND, either express or implied.
 * See the License for the specific language governing permissions and
 * limitations under the License.
 */

package com.android.systemui.statusbar.phone;

import static android.app.ActivityTaskManager.SPLIT_SCREEN_CREATE_MODE_BOTTOM_OR_RIGHT;
import static android.app.ActivityTaskManager.SPLIT_SCREEN_CREATE_MODE_TOP_OR_LEFT;
import static android.app.StatusBarManager.WINDOW_STATE_HIDDEN;
import static android.app.StatusBarManager.WINDOW_STATE_SHOWING;
import static android.app.StatusBarManager.WindowType;
import static android.app.StatusBarManager.WindowVisibleState;
import static android.app.StatusBarManager.windowStateToString;
import static android.app.WindowConfiguration.WINDOWING_MODE_FULLSCREEN_OR_SPLIT_SCREEN_SECONDARY;

import static com.android.systemui.keyguard.WakefulnessLifecycle.WAKEFULNESS_ASLEEP;
import static com.android.systemui.keyguard.WakefulnessLifecycle.WAKEFULNESS_AWAKE;
import static com.android.systemui.keyguard.WakefulnessLifecycle.WAKEFULNESS_WAKING;
import static com.android.systemui.shared.system.WindowManagerWrapper.NAV_BAR_POS_INVALID;
import static com.android.systemui.shared.system.WindowManagerWrapper.NAV_BAR_POS_LEFT;
import static com.android.systemui.statusbar.NotificationLockscreenUserManager.PERMISSION_SELF;
import static com.android.systemui.statusbar.phone.BarTransitions.MODE_LIGHTS_OUT;
import static com.android.systemui.statusbar.phone.BarTransitions.MODE_LIGHTS_OUT_TRANSPARENT;
import static com.android.systemui.statusbar.phone.BarTransitions.MODE_OPAQUE;
import static com.android.systemui.statusbar.phone.BarTransitions.MODE_SEMI_TRANSPARENT;
import static com.android.systemui.statusbar.phone.BarTransitions.MODE_TRANSLUCENT;
import static com.android.systemui.statusbar.phone.BarTransitions.MODE_TRANSPARENT;
import static com.android.systemui.statusbar.phone.BarTransitions.MODE_WARNING;
import static com.android.systemui.statusbar.phone.BarTransitions.TransitionMode;

import android.animation.Animator;
import android.animation.AnimatorListenerAdapter;
import android.annotation.NonNull;
import android.annotation.Nullable;
import android.app.ActivityManager;
import android.app.ActivityOptions;
import android.app.ActivityTaskManager;
import android.app.AlarmManager;
import android.app.AppOpsManager;
import android.app.IWallpaperManager;
import android.app.KeyguardManager;
import android.app.Notification;
import android.app.NotificationManager;
import android.app.PendingIntent;
import android.app.StatusBarManager;
import android.app.UiModeManager;
import android.app.WallpaperInfo;
import android.app.WallpaperManager;
import android.app.admin.DevicePolicyManager;
import android.content.BroadcastReceiver;
import android.content.ComponentCallbacks2;
import android.content.ComponentName;
import android.content.Context;
import android.content.Intent;
import android.content.IntentFilter;
import android.content.pm.IPackageManager;
import android.content.pm.PackageManager;
import android.content.pm.PackageManager.NameNotFoundException;
import android.content.res.Configuration;
import android.content.res.Resources;
import android.graphics.Point;
import android.graphics.PointF;
import android.graphics.Rect;
import android.media.AudioAttributes;
import android.metrics.LogMaker;
import android.net.Uri;
import android.os.AsyncTask;
import android.os.Bundle;
import android.os.Handler;
import android.os.IBinder;
import android.os.Looper;
import android.os.Message;
import android.os.PowerManager;
import android.os.RemoteException;
import android.os.ServiceManager;
import android.os.SystemClock;
import android.os.SystemProperties;
import android.os.Trace;
import android.os.UserHandle;
import android.os.UserManager;
import android.os.VibrationEffect;
import android.os.Vibrator;
import android.provider.Settings;
import android.service.dreams.DreamService;
import android.service.dreams.IDreamManager;
import android.service.notification.StatusBarNotification;
import android.util.DisplayMetrics;
import android.util.EventLog;
import android.util.Log;
import android.util.Slog;
import android.view.Display;
import android.view.IWindowManager;
import android.view.KeyEvent;
import android.view.LayoutInflater;
import android.view.MotionEvent;
import android.view.RemoteAnimationAdapter;
import android.view.ThreadedRenderer;
import android.view.View;
import android.view.ViewGroup;
import android.view.ViewTreeObserver;
import android.view.WindowManager;
import android.view.WindowManagerGlobal;
import android.view.accessibility.AccessibilityManager;
import android.view.animation.AccelerateInterpolator;
import android.widget.DateTimeView;

import com.android.internal.annotations.VisibleForTesting;
import com.android.internal.colorextraction.ColorExtractor;
import com.android.internal.logging.MetricsLogger;
import com.android.internal.logging.nano.MetricsProto.MetricsEvent;
import com.android.internal.statusbar.IStatusBarService;
import com.android.internal.statusbar.StatusBarIcon;
<<<<<<< HEAD
=======
import com.android.internal.widget.LockPatternUtils;
>>>>>>> 825827da
import com.android.keyguard.KeyguardUpdateMonitor;
import com.android.keyguard.KeyguardUpdateMonitorCallback;
import com.android.keyguard.ViewMediatorCallback;
import com.android.systemui.ActivityStarterDelegate;
import com.android.systemui.AutoReinflateContainer;
import com.android.systemui.DemoMode;
import com.android.systemui.Dependency;
import com.android.systemui.Dumpable;
import com.android.systemui.EventLogTags;
import com.android.systemui.ForegroundServiceController;
import com.android.systemui.InitController;
import com.android.systemui.Interpolators;
import com.android.systemui.Prefs;
import com.android.systemui.R;
import com.android.systemui.SystemUI;
import com.android.systemui.SystemUIFactory;
import com.android.systemui.UiOffloadThread;
import com.android.systemui.appops.AppOpsController;
import com.android.systemui.assist.AssistManager;
import com.android.systemui.bubbles.BubbleController;
import com.android.systemui.charging.WirelessChargingAnimation;
import com.android.systemui.classifier.FalsingLog;
import com.android.systemui.classifier.FalsingManager;
import com.android.systemui.colorextraction.SysuiColorExtractor;
import com.android.systemui.doze.DozeHost;
import com.android.systemui.doze.DozeLog;
import com.android.systemui.doze.DozeReceiver;
import com.android.systemui.fragments.ExtensionFragmentListener;
import com.android.systemui.fragments.FragmentHostManager;
import com.android.systemui.keyguard.KeyguardSliceProvider;
import com.android.systemui.keyguard.KeyguardViewMediator;
import com.android.systemui.keyguard.ScreenLifecycle;
import com.android.systemui.keyguard.WakefulnessLifecycle;
import com.android.systemui.plugins.ActivityStarter;
import com.android.systemui.plugins.DarkIconDispatcher;
import com.android.systemui.plugins.PluginDependencyProvider;
import com.android.systemui.plugins.qs.QS;
import com.android.systemui.plugins.statusbar.NotificationSwipeActionHelper.SnoozeOption;
import com.android.systemui.plugins.statusbar.StatusBarStateController;
import com.android.systemui.qs.QSFragment;
import com.android.systemui.qs.QSPanel;
import com.android.systemui.recents.Recents;
import com.android.systemui.recents.ScreenPinningRequest;
import com.android.systemui.shared.system.WindowManagerWrapper;
import com.android.systemui.stackdivider.Divider;
import com.android.systemui.stackdivider.WindowManagerProxy;
import com.android.systemui.statusbar.AmbientPulseManager;
import com.android.systemui.statusbar.BackDropView;
import com.android.systemui.statusbar.CommandQueue;
import com.android.systemui.statusbar.CrossFadeHelper;
import com.android.systemui.statusbar.EmptyShadeView;
import com.android.systemui.statusbar.GestureRecorder;
import com.android.systemui.statusbar.KeyboardShortcuts;
import com.android.systemui.statusbar.KeyguardIndicationController;
import com.android.systemui.statusbar.NavigationBarController;
import com.android.systemui.statusbar.NotificationListener;
import com.android.systemui.statusbar.NotificationLockscreenUserManager;
import com.android.systemui.statusbar.NotificationMediaManager;
import com.android.systemui.statusbar.NotificationPresenter;
import com.android.systemui.statusbar.NotificationRemoteInputManager;
import com.android.systemui.statusbar.NotificationShelf;
import com.android.systemui.statusbar.NotificationViewHierarchyManager;
import com.android.systemui.statusbar.PulseExpansionHandler;
import com.android.systemui.statusbar.ScrimView;
import com.android.systemui.statusbar.StatusBarState;
import com.android.systemui.statusbar.SysuiStatusBarStateController;
import com.android.systemui.statusbar.VibratorHelper;
import com.android.systemui.statusbar.notification.ActivityLaunchAnimator;
import com.android.systemui.statusbar.notification.NotificationActivityStarter;
import com.android.systemui.statusbar.notification.NotificationAlertingManager;
import com.android.systemui.statusbar.notification.NotificationClicker;
import com.android.systemui.statusbar.notification.NotificationEntryManager;
import com.android.systemui.statusbar.notification.NotificationInterruptionStateProvider;
import com.android.systemui.statusbar.notification.NotificationListController;
import com.android.systemui.statusbar.notification.NotificationWakeUpCoordinator;
import com.android.systemui.statusbar.notification.VisualStabilityManager;
import com.android.systemui.statusbar.notification.collection.NotificationEntry;
import com.android.systemui.statusbar.notification.collection.NotificationRowBinderImpl;
import com.android.systemui.statusbar.notification.logging.NotificationLogger;
import com.android.systemui.statusbar.notification.row.ExpandableNotificationRow;
import com.android.systemui.statusbar.notification.row.NotificationGutsManager;
import com.android.systemui.statusbar.notification.stack.NotificationListContainer;
import com.android.systemui.statusbar.phone.UnlockMethodCache.OnUnlockMethodChangedListener;
import com.android.systemui.statusbar.policy.BatteryController;
import com.android.systemui.statusbar.policy.BatteryController.BatteryStateChangeCallback;
import com.android.systemui.statusbar.policy.BrightnessMirrorController;
import com.android.systemui.statusbar.policy.ConfigurationController;
import com.android.systemui.statusbar.policy.ConfigurationController.ConfigurationListener;
import com.android.systemui.statusbar.policy.DeviceProvisionedController;
import com.android.systemui.statusbar.policy.DeviceProvisionedController.DeviceProvisionedListener;
import com.android.systemui.statusbar.policy.ExtensionController;
import com.android.systemui.statusbar.policy.HeadsUpManager;
import com.android.systemui.statusbar.policy.KeyguardMonitor;
import com.android.systemui.statusbar.policy.KeyguardUserSwitcher;
import com.android.systemui.statusbar.policy.NetworkController;
import com.android.systemui.statusbar.policy.OnHeadsUpChangedListener;
import com.android.systemui.statusbar.policy.PreviewInflater;
import com.android.systemui.statusbar.policy.RemoteInputQuickSettingsDisabler;
import com.android.systemui.statusbar.policy.UserInfoController;
import com.android.systemui.statusbar.policy.UserInfoControllerImpl;
import com.android.systemui.statusbar.policy.UserSwitcherController;
import com.android.systemui.statusbar.policy.ZenModeController;
<<<<<<< HEAD
=======
import com.android.systemui.tuner.TunerService;
>>>>>>> 825827da
import com.android.systemui.util.InjectionInflationController;
import com.android.systemui.volume.VolumeComponent;

import java.io.FileDescriptor;
import java.io.PrintWriter;
import java.io.StringWriter;
import java.util.ArrayList;
import java.util.Map;

import javax.inject.Inject;

import dagger.Subcomponent;

public class StatusBar extends SystemUI implements DemoMode,
        ActivityStarter, OnUnlockMethodChangedListener,
        OnHeadsUpChangedListener, CommandQueue.Callbacks, ZenModeController.Callback,
        ColorExtractor.OnColorsChangedListener, ConfigurationListener,
        StatusBarStateController.StateListener, ShadeController,
        ActivityLaunchAnimator.Callback, AmbientPulseManager.OnAmbientChangedListener,
        AppOpsController.Callback {
    public static final boolean MULTIUSER_DEBUG = false;

    public static final boolean ENABLE_CHILD_NOTIFICATIONS
            = SystemProperties.getBoolean("debug.child_notifs", true);

    protected static final int MSG_HIDE_RECENT_APPS = 1020;
    protected static final int MSG_PRELOAD_RECENT_APPS = 1022;
    protected static final int MSG_CANCEL_PRELOAD_RECENT_APPS = 1023;
    protected static final int MSG_TOGGLE_KEYBOARD_SHORTCUTS_MENU = 1026;
    protected static final int MSG_DISMISS_KEYBOARD_SHORTCUTS_MENU = 1027;

    // Should match the values in PhoneWindowManager
    public static final String SYSTEM_DIALOG_REASON_HOME_KEY = "homekey";
    public static final String SYSTEM_DIALOG_REASON_RECENT_APPS = "recentapps";
    static public final String SYSTEM_DIALOG_REASON_SCREENSHOT = "screenshot";

    private static final String BANNER_ACTION_CANCEL =
            "com.android.systemui.statusbar.banner_action_cancel";
    private static final String BANNER_ACTION_SETUP =
            "com.android.systemui.statusbar.banner_action_setup";
    public static final String TAG = "StatusBar";
    public static final boolean DEBUG = false;
    public static final boolean SPEW = false;
    public static final boolean DUMPTRUCK = true; // extra dumpsys info
    public static final boolean DEBUG_GESTURES = false;
    public static final boolean DEBUG_MEDIA_FAKE_ARTWORK = false;
    public static final boolean DEBUG_CAMERA_LIFT = false;

    public static final boolean DEBUG_WINDOW_STATE = false;

    // additional instrumentation for testing purposes; intended to be left on during development
    public static final boolean CHATTY = DEBUG;

    public static final boolean SHOW_LOCKSCREEN_MEDIA_ARTWORK = true;

    public static final String ACTION_FAKE_ARTWORK = "fake_artwork";

    private static final int MSG_OPEN_NOTIFICATION_PANEL = 1000;
    private static final int MSG_CLOSE_PANELS = 1001;
    private static final int MSG_OPEN_SETTINGS_PANEL = 1002;
    private static final int MSG_LAUNCH_TRANSITION_TIMEOUT = 1003;
    // 1020-1040 reserved for BaseStatusBar

    // Time after we abort the launch transition.
    private static final long LAUNCH_TRANSITION_TIMEOUT_MS = 5000;

    protected static final boolean CLOSE_PANEL_WHEN_EMPTIED = true;

    /**
     * The delay to reset the hint text when the hint animation is finished running.
     */
    private static final int HINT_RESET_DELAY_MS = 1200;

    private static final AudioAttributes VIBRATION_ATTRIBUTES = new AudioAttributes.Builder()
            .setContentType(AudioAttributes.CONTENT_TYPE_SONIFICATION)
            .setUsage(AudioAttributes.USAGE_ASSISTANCE_SONIFICATION)
            .build();

    public static final int FADE_KEYGUARD_START_DELAY = 100;
    public static final int FADE_KEYGUARD_DURATION = 300;
    public static final int FADE_KEYGUARD_DURATION_PULSING = 96;

    /** If true, the system is in the half-boot-to-decryption-screen state.
     * Prudently disable QS and notifications.  */
    public static final boolean ONLY_CORE_APPS;

    /** If true, the lockscreen will show a distinct wallpaper */
    public static final boolean ENABLE_LOCKSCREEN_WALLPAPER = true;

    static {
        boolean onlyCoreApps;
        try {
            IPackageManager packageManager =
                    IPackageManager.Stub.asInterface(ServiceManager.getService("package"));
            onlyCoreApps = packageManager.isOnlyCoreApps();
        } catch (RemoteException e) {
            onlyCoreApps = false;
        }
        ONLY_CORE_APPS = onlyCoreApps;
    }

    /**
     * The {@link StatusBarState} of the status bar.
     */
    protected int mState;
    protected boolean mBouncerShowing;

    private PhoneStatusBarPolicy mIconPolicy;
    private StatusBarSignalPolicy mSignalPolicy;

    private VolumeComponent mVolumeComponent;
    private BrightnessMirrorController mBrightnessMirrorController;
    private boolean mBrightnessMirrorVisible;
    protected BiometricUnlockController mBiometricUnlockController;
    private LightBarController mLightBarController;
    protected LockscreenWallpaper mLockscreenWallpaper;
    @VisibleForTesting
    protected AutoHideController mAutoHideController;

    private int mNaturalBarHeight = -1;

    private final Point mCurrentDisplaySize = new Point();

    protected StatusBarWindowView mStatusBarWindow;
    protected PhoneStatusBarView mStatusBarView;
    private int mStatusBarWindowState = WINDOW_STATE_SHOWING;
    protected StatusBarWindowController mStatusBarWindowController;
    protected UnlockMethodCache mUnlockMethodCache;
    @VisibleForTesting
    KeyguardUpdateMonitor mKeyguardUpdateMonitor;
    @VisibleForTesting
    DozeServiceHost mDozeServiceHost = new DozeServiceHost();
    private boolean mWakeUpComingFromTouch;
    private PointF mWakeUpTouchLocation;

    private final Object mQueueLock = new Object();

    protected StatusBarIconController mIconController;
    @Inject
    InjectionInflationController mInjectionInflater;
    @Inject
    PulseExpansionHandler mPulseExpansionHandler;
    @Inject
    NotificationWakeUpCoordinator mWakeUpCoordinator;

    // expanded notifications
    protected NotificationPanelView mNotificationPanel; // the sliding/resizing panel within the notification window

    // settings
    private QSPanel mQSPanel;

    KeyguardIndicationController mKeyguardIndicationController;

    // RemoteInputView to be activated after unlock
    private View mPendingRemoteInputView;

    private RemoteInputQuickSettingsDisabler mRemoteInputQuickSettingsDisabler =
            Dependency.get(RemoteInputQuickSettingsDisabler.class);

    private View mReportRejectedTouch;

    private boolean mExpandedVisible;

    private final int[] mAbsPos = new int[2];
    private final ArrayList<Runnable> mPostCollapseRunnables = new ArrayList<>();

    private NotificationGutsManager mGutsManager;
    protected NotificationLogger mNotificationLogger;
    protected NotificationEntryManager mEntryManager;
    private NotificationListController mNotificationListController;
    private NotificationInterruptionStateProvider mNotificationInterruptionStateProvider;
    protected NotificationViewHierarchyManager mViewHierarchyManager;
    protected ForegroundServiceController mForegroundServiceController;
    protected AppOpsController mAppOpsController;
    protected KeyguardViewMediator mKeyguardViewMediator;
    private ZenModeController mZenController;
    private final NotificationAlertingManager mNotificationAlertingManager =
            Dependency.get(NotificationAlertingManager.class);

    // for disabling the status bar
    private int mDisabled1 = 0;
    private int mDisabled2 = 0;

    // tracking calls to View.setSystemUiVisibility()
    private int mSystemUiVisibility = View.SYSTEM_UI_FLAG_VISIBLE;
    private final Rect mLastFullscreenStackBounds = new Rect();
    private final Rect mLastDockedStackBounds = new Rect();

    private final DisplayMetrics mDisplayMetrics = Dependency.get(DisplayMetrics.class);

    // XXX: gesture research
    private final GestureRecorder mGestureRec = DEBUG_GESTURES
        ? new GestureRecorder("/sdcard/statusbar_gestures.dat")
        : null;

    private ScreenPinningRequest mScreenPinningRequest;

    private final MetricsLogger mMetricsLogger = Dependency.get(MetricsLogger.class);

    // ensure quick settings is disabled until the current user makes it through the setup wizard
    @VisibleForTesting
    protected boolean mUserSetup = false;
    private final DeviceProvisionedListener mUserSetupObserver = new DeviceProvisionedListener() {
        @Override
        public void onUserSetupChanged() {
            final boolean userSetup = mDeviceProvisionedController.isUserSetup(
                    mDeviceProvisionedController.getCurrentUser());
            if (MULTIUSER_DEBUG) {
                Log.d(TAG, String.format("User setup changed: userSetup=%s mUserSetup=%s",
                        userSetup, mUserSetup));
            }

            if (userSetup != mUserSetup) {
                mUserSetup = userSetup;
                if (!mUserSetup && mStatusBarView != null)
                    animateCollapseQuickSettings();
                if (mNotificationPanel != null) {
                    mNotificationPanel.setUserSetupComplete(mUserSetup);
                }
                updateQsExpansionEnabled();
            }
        }
    };

    protected final H mHandler = createHandler();

    private int mInteractingWindows;
    private @TransitionMode int mStatusBarMode;

    private ViewMediatorCallback mKeyguardViewMediatorCallback;
    protected ScrimController mScrimController;
    protected DozeScrimController mDozeScrimController;
    private final UiOffloadThread mUiOffloadThread = Dependency.get(UiOffloadThread.class);

    protected boolean mDozing;
    private boolean mDozingRequested;

    private NotificationMediaManager mMediaManager;
    protected NotificationLockscreenUserManager mLockscreenUserManager;
    protected NotificationRemoteInputManager mRemoteInputManager;

    private final BroadcastReceiver mWallpaperChangedReceiver = new BroadcastReceiver() {
        @Override
        public void onReceive(Context context, Intent intent) {
            WallpaperManager wallpaperManager = context.getSystemService(WallpaperManager.class);
            if (wallpaperManager == null) {
                Log.w(TAG, "WallpaperManager not available");
                return;
            }
            WallpaperInfo info = wallpaperManager.getWallpaperInfo(UserHandle.USER_CURRENT);
            final boolean deviceSupportsAodWallpaper = mContext.getResources().getBoolean(
                    com.android.internal.R.bool.config_dozeSupportsAodWallpaper);
            // If WallpaperInfo is null, it must be ImageWallpaper.
            final boolean supportsAmbientMode = deviceSupportsAodWallpaper
                    && (info == null || info.supportsAmbientMode());

            mStatusBarWindowController.setWallpaperSupportsAmbientMode(supportsAmbientMode);
            mScrimController.setWallpaperSupportsAmbientMode(supportsAmbientMode);
        }
    };

    private Runnable mLaunchTransitionEndRunnable;
    private NotificationEntry mDraggedDownEntry;
    private boolean mLaunchCameraOnScreenTurningOn;
    private boolean mLaunchCameraOnFinishedGoingToSleep;
    private int mLastCameraLaunchSource;
    protected PowerManager.WakeLock mGestureWakeLock;
    private Vibrator mVibrator;
    private long[] mCameraLaunchGestureVibePattern;

    private final int[] mTmpInt2 = new int[2];

    // Fingerprint (as computed by getLoggingFingerprint() of the last logged state.
    private int mLastLoggedStateFingerprint;
    private boolean mTopHidesStatusBar;
    private boolean mStatusBarWindowHidden;
    private boolean mHideIconsForBouncer;
    private boolean mIsOccluded;
    private boolean mWereIconsJustHidden;
    private boolean mBouncerWasShowingWhenHidden;

    // Notifies StatusBarKeyguardViewManager every time the keyguard transition is over,
    // this animation is tied to the scrim for historic reasons.
    // TODO: notify when keyguard has faded away instead of the scrim.
    private final ScrimController.Callback mUnlockScrimCallback = new ScrimController
            .Callback() {
        @Override
        public void onFinished() {
            if (mStatusBarKeyguardViewManager == null) {
                Log.w(TAG, "Tried to notify keyguard visibility when "
                        + "mStatusBarKeyguardViewManager was null");
                return;
            }
            if (mKeyguardMonitor.isKeyguardFadingAway()) {
                mStatusBarKeyguardViewManager.onKeyguardFadedAway();
            }
        }

        @Override
        public void onCancelled() {
            onFinished();
        }
    };

    private KeyguardUserSwitcher mKeyguardUserSwitcher;
    protected UserSwitcherController mUserSwitcherController;
    private NetworkController mNetworkController;
    private KeyguardMonitor mKeyguardMonitor = Dependency.get(KeyguardMonitor.class);
    private BatteryController mBatteryController;
    protected boolean mPanelExpanded;
    private UiModeManager mUiModeManager;
<<<<<<< HEAD
    private boolean mIsKeyguard;
=======
    protected boolean mIsKeyguard;
>>>>>>> 825827da
    private LogMaker mStatusBarStateLog;
    protected NotificationIconAreaController mNotificationIconAreaController;
    @Nullable private View mAmbientIndicationContainer;
    private SysuiColorExtractor mColorExtractor;
    private ScreenLifecycle mScreenLifecycle;
    @VisibleForTesting WakefulnessLifecycle mWakefulnessLifecycle;

    private final View.OnClickListener mGoToLockedShadeListener = v -> {
        if (mState == StatusBarState.KEYGUARD) {
            wakeUpIfDozing(SystemClock.uptimeMillis(), v, "SHADE_CLICK");
            goToLockedShade(null);
        }
    };
    private boolean mNoAnimationOnNextBarModeChange;
    protected FalsingManager mFalsingManager;
    private final SysuiStatusBarStateController mStatusBarStateController =
            (SysuiStatusBarStateController) Dependency.get(StatusBarStateController.class);

    private final KeyguardUpdateMonitorCallback mUpdateCallback =
            new KeyguardUpdateMonitorCallback() {
                @Override
                public void onDreamingStateChanged(boolean dreaming) {
                    if (dreaming) {
                        maybeEscalateHeadsUp();
                    }
                }

                @Override
                public void onStrongAuthStateChanged(int userId) {
                    super.onStrongAuthStateChanged(userId);
                    mEntryManager.updateNotifications();
                }
            };
    private final Handler mMainThreadHandler = new Handler(Looper.getMainLooper());

    private HeadsUpAppearanceController mHeadsUpAppearanceController;
    private boolean mVibrateOnOpening;
    private VibratorHelper mVibratorHelper;
    private ActivityLaunchAnimator mActivityLaunchAnimator;
    protected NotificationPresenter mPresenter;
    private NotificationActivityStarter mNotificationActivityStarter;
    private boolean mPulsing;
    protected BubbleController mBubbleController;
    private final BubbleController.BubbleExpandListener mBubbleExpandListener =
            (isExpanding, key) -> {
                mEntryManager.updateNotifications();
                updateScrimController();
            };

    @Override
    public void onActiveStateChanged(int code, int uid, String packageName, boolean active) {
        mForegroundServiceController.onAppOpChanged(code, uid, packageName, active);
        Dependency.get(Dependency.MAIN_HANDLER).post(() -> {
            mNotificationListController.updateNotificationsForAppOp(code, uid, packageName, active);
        });
    }

    protected static final int[] APP_OPS = new int[] {AppOpsManager.OP_CAMERA,
            AppOpsManager.OP_SYSTEM_ALERT_WINDOW,
            AppOpsManager.OP_RECORD_AUDIO,
            AppOpsManager.OP_COARSE_LOCATION,
            AppOpsManager.OP_FINE_LOCATION};

    @Override
    public void start() {
        mGroupManager = Dependency.get(NotificationGroupManager.class);
        mGroupAlertTransferHelper = Dependency.get(NotificationGroupAlertTransferHelper.class);
        mVisualStabilityManager = Dependency.get(VisualStabilityManager.class);
        mNotificationLogger = Dependency.get(NotificationLogger.class);
        mRemoteInputManager = Dependency.get(NotificationRemoteInputManager.class);
        mNotificationListener =  Dependency.get(NotificationListener.class);
        mNotificationListener.registerAsSystemService();
        mNetworkController = Dependency.get(NetworkController.class);
        mUserSwitcherController = Dependency.get(UserSwitcherController.class);
        mScreenLifecycle = Dependency.get(ScreenLifecycle.class);
        mScreenLifecycle.addObserver(mScreenObserver);
        mWakefulnessLifecycle = Dependency.get(WakefulnessLifecycle.class);
        mWakefulnessLifecycle.addObserver(mWakefulnessObserver);
        mBatteryController = Dependency.get(BatteryController.class);
        mAssistManager = Dependency.get(AssistManager.class);
        mUiModeManager = mContext.getSystemService(UiModeManager.class);
        mLockscreenUserManager = Dependency.get(NotificationLockscreenUserManager.class);
        mGutsManager = Dependency.get(NotificationGutsManager.class);
        mMediaManager = Dependency.get(NotificationMediaManager.class);
        mEntryManager = Dependency.get(NotificationEntryManager.class);
        mNotificationInterruptionStateProvider =
                Dependency.get(NotificationInterruptionStateProvider.class);
        mViewHierarchyManager = Dependency.get(NotificationViewHierarchyManager.class);
        mForegroundServiceController = Dependency.get(ForegroundServiceController.class);
        mAppOpsController = Dependency.get(AppOpsController.class);
        mZenController = Dependency.get(ZenModeController.class);
        mKeyguardViewMediator = getComponent(KeyguardViewMediator.class);
        mColorExtractor = Dependency.get(SysuiColorExtractor.class);
        mDeviceProvisionedController = Dependency.get(DeviceProvisionedController.class);
        mNavigationBarController = Dependency.get(NavigationBarController.class);
        mBubbleController = Dependency.get(BubbleController.class);
        mBubbleController.setExpandListener(mBubbleExpandListener);
        KeyguardSliceProvider sliceProvider = KeyguardSliceProvider.getAttachedInstance();
        if (sliceProvider != null) {
            sliceProvider.initDependencies(mMediaManager, mStatusBarStateController);
        } else {
            Log.w(TAG, "Cannot init KeyguardSliceProvider dependencies");
        }

        mColorExtractor.addOnColorsChangedListener(this);
        mStatusBarStateController.addCallback(this,
                SysuiStatusBarStateController.RANK_STATUS_BAR);

        mWindowManager = (WindowManager) mContext.getSystemService(Context.WINDOW_SERVICE);
        mDreamManager = IDreamManager.Stub.asInterface(
                ServiceManager.checkService(DreamService.DREAM_SERVICE));

        mDisplay = mWindowManager.getDefaultDisplay();
        mDisplayId = mDisplay.getDisplayId();
        updateDisplaySize();

        Resources res = mContext.getResources();
        mVibrateOnOpening = mContext.getResources().getBoolean(
                R.bool.config_vibrateOnIconAnimation);
        mVibratorHelper = Dependency.get(VibratorHelper.class);

        DateTimeView.setReceiverHandler(Dependency.get(Dependency.TIME_TICK_HANDLER));
        putComponent(StatusBar.class, this);

        // start old BaseStatusBar.start().
        mWindowManagerService = WindowManagerGlobal.getWindowManagerService();
        mDevicePolicyManager = (DevicePolicyManager) mContext.getSystemService(
                Context.DEVICE_POLICY_SERVICE);

        mAccessibilityManager = (AccessibilityManager)
                mContext.getSystemService(Context.ACCESSIBILITY_SERVICE);

        mPowerManager = (PowerManager) mContext.getSystemService(Context.POWER_SERVICE);
        mKeyguardUpdateMonitor = KeyguardUpdateMonitor.getInstance(mContext);
        mBarService = IStatusBarService.Stub.asInterface(
                ServiceManager.getService(Context.STATUS_BAR_SERVICE));

        mRecents = getComponent(Recents.class);

        mKeyguardManager = (KeyguardManager) mContext.getSystemService(Context.KEYGUARD_SERVICE);

        // Connect in to the status bar manager service
        mCommandQueue = getComponent(CommandQueue.class);
        mCommandQueue.addCallback(this);

        int[] switches = new int[9];
        ArrayList<IBinder> binders = new ArrayList<>();
        ArrayList<String> iconSlots = new ArrayList<>();
        ArrayList<StatusBarIcon> icons = new ArrayList<>();
        Rect fullscreenStackBounds = new Rect();
        Rect dockedStackBounds = new Rect();
        try {
            mBarService.registerStatusBar(mCommandQueue, iconSlots, icons, switches, binders,
                    fullscreenStackBounds, dockedStackBounds);
        } catch (RemoteException ex) {
            // If the system process isn't there we're doomed anyway.
        }

        createAndAddWindows();

        // Make sure we always have the most current wallpaper info.
        IntentFilter wallpaperChangedFilter = new IntentFilter(Intent.ACTION_WALLPAPER_CHANGED);
        mContext.registerReceiverAsUser(mWallpaperChangedReceiver, UserHandle.ALL,
                wallpaperChangedFilter, null /* broadcastPermission */, null /* scheduler */);
        mWallpaperChangedReceiver.onReceive(mContext, null);

        // Set up the initial notification state. This needs to happen before CommandQueue.disable()
        setUpPresenter();

        setSystemUiVisibility(mDisplayId, switches[1], switches[7], switches[8], 0xffffffff,
                fullscreenStackBounds, dockedStackBounds);
        topAppWindowChanged(mDisplayId, switches[2] != 0);
        // StatusBarManagerService has a back up of IME token and it's restored here.
        setImeWindowStatus(mDisplayId, binders.get(0), switches[3], switches[4], switches[5] != 0);

        // Set up the initial icon state
        int N = iconSlots.size();
        for (int i=0; i < N; i++) {
            mCommandQueue.setIcon(iconSlots.get(i), icons.get(i));
        }


        if (DEBUG) {
            Log.d(TAG, String.format(
                    "init: icons=%d disabled=0x%08x lights=0x%08x menu=0x%08x imeButton=0x%08x",
                   icons.size(),
                   switches[0],
                   switches[1],
                   switches[2],
                   switches[3]
                   ));
        }

        IntentFilter internalFilter = new IntentFilter();
        internalFilter.addAction(BANNER_ACTION_CANCEL);
        internalFilter.addAction(BANNER_ACTION_SETUP);
        mContext.registerReceiver(mBannerActionBroadcastReceiver, internalFilter, PERMISSION_SELF,
                null);

        IWallpaperManager wallpaperManager = IWallpaperManager.Stub.asInterface(
                ServiceManager.getService(Context.WALLPAPER_SERVICE));
        try {
            wallpaperManager.setInAmbientMode(false /* ambientMode */, 0L /* duration */);
        } catch (RemoteException e) {
            // Just pass, nothing critical.
        }

        // end old BaseStatusBar.start().

        // Lastly, call to the icon policy to install/update all the icons.
        mIconPolicy = new PhoneStatusBarPolicy(mContext, mIconController);
        mSignalPolicy = new StatusBarSignalPolicy(mContext, mIconController);

        mUnlockMethodCache = UnlockMethodCache.getInstance(mContext);
        mUnlockMethodCache.addListener(this);
        startKeyguard();

        mKeyguardUpdateMonitor.registerCallback(mUpdateCallback);
        putComponent(DozeHost.class, mDozeServiceHost);

        mScreenPinningRequest = new ScreenPinningRequest(mContext);
        mFalsingManager = FalsingManager.getInstance(mContext);

        Dependency.get(ActivityStarterDelegate.class).setActivityStarterImpl(this);

        Dependency.get(ConfigurationController.class).addCallback(this);

        // set the initial view visibility
        Dependency.get(InitController.class).addPostInitTask(this::updateAreThereNotifications);
        Dependency.get(InitController.class).addPostInitTask(() -> {
            setUpDisableFlags(switches[0], switches[6]);
        });

    }

    // ================================================================================
    // Constructing the view
    // ================================================================================
    protected void makeStatusBarView() {
        final Context context = mContext;
        updateDisplaySize(); // populates mDisplayMetrics
        updateResources();
        updateTheme();

        inflateStatusBarWindow(context);
        mStatusBarWindow.setService(this);
        mStatusBarWindow.setOnTouchListener(getStatusBarWindowTouchListener());

        // TODO: Deal with the ugliness that comes from having some of the statusbar broken out
        // into fragments, but the rest here, it leaves some awkward lifecycle and whatnot.
        mNotificationPanel = mStatusBarWindow.findViewById(R.id.notification_panel);
        mStackScroller = mStatusBarWindow.findViewById(R.id.notification_stack_scroller);
        mZenController.addCallback(this);
        NotificationListContainer notifListContainer = (NotificationListContainer) mStackScroller;
        mNotificationLogger.setUpWithContainer(notifListContainer);

        mNotificationIconAreaController = SystemUIFactory.getInstance()
                .createNotificationIconAreaController(context, this,
                        mStatusBarStateController, mNotificationListener);
        inflateShelf();
        mNotificationIconAreaController.setupShelf(mNotificationShelf);

        Dependency.get(DarkIconDispatcher.class).addDarkReceiver(mNotificationIconAreaController);
        // Allow plugins to reference DarkIconDispatcher and StatusBarStateController
        Dependency.get(PluginDependencyProvider.class)
                .allowPluginDependency(DarkIconDispatcher.class);
        Dependency.get(PluginDependencyProvider.class)
                .allowPluginDependency(StatusBarStateController.class);
        FragmentHostManager.get(mStatusBarWindow)
                .addTagListener(CollapsedStatusBarFragment.TAG, (tag, fragment) -> {
                    CollapsedStatusBarFragment statusBarFragment =
                            (CollapsedStatusBarFragment) fragment;
                    statusBarFragment.initNotificationIconArea(mNotificationIconAreaController);
                    PhoneStatusBarView oldStatusBarView = mStatusBarView;
                    mStatusBarView = (PhoneStatusBarView) fragment.getView();
                    mStatusBarView.setBar(this);
                    mStatusBarView.setPanel(mNotificationPanel);
                    mStatusBarView.setScrimController(mScrimController);

                    // CollapsedStatusBarFragment re-inflated PhoneStatusBarView and both of
                    // mStatusBarView.mExpanded and mStatusBarView.mBouncerShowing are false.
                    // PhoneStatusBarView's new instance will set to be gone in
                    // PanelBar.updateVisibility after calling mStatusBarView.setBouncerShowing
                    // that will trigger PanelBar.updateVisibility. If there is a heads up showing,
                    // it needs to notify PhoneStatusBarView's new instance to update the correct
                    // status by calling mNotificationPanel.notifyBarPanelExpansionChanged().
                    if (mHeadsUpManager.hasPinnedHeadsUp()) {
                        mNotificationPanel.notifyBarPanelExpansionChanged();
                    }
                    mStatusBarView.setBouncerShowing(mBouncerShowing);
                    if (oldStatusBarView != null) {
                        float fraction = oldStatusBarView.getExpansionFraction();
                        boolean expanded = oldStatusBarView.isExpanded();
                        mStatusBarView.panelExpansionChanged(fraction, expanded);
                    }

                    HeadsUpAppearanceController oldController = mHeadsUpAppearanceController;
                    if (mHeadsUpAppearanceController != null) {
                        // This view is being recreated, let's destroy the old one
                        mHeadsUpAppearanceController.destroy();
                    }
                    mHeadsUpAppearanceController = new HeadsUpAppearanceController(
                            mNotificationIconAreaController, mHeadsUpManager, mStatusBarWindow);
                    mHeadsUpAppearanceController.readFrom(oldController);
                    mStatusBarWindow.setStatusBarView(mStatusBarView);
                    updateAreThereNotifications();
                    checkBarModes();
                }).getFragmentManager()
                .beginTransaction()
                .replace(R.id.status_bar_container, new CollapsedStatusBarFragment(),
                        CollapsedStatusBarFragment.TAG)
                .commit();
        mIconController = Dependency.get(StatusBarIconController.class);

        mHeadsUpManager = new HeadsUpManagerPhone(context, mStatusBarWindow, mGroupManager, this,
                mVisualStabilityManager);
        Dependency.get(ConfigurationController.class).addCallback(mHeadsUpManager);
        mHeadsUpManager.addListener(this);
        mHeadsUpManager.addListener(mNotificationPanel);
        mHeadsUpManager.addListener(mGroupManager);
        mHeadsUpManager.addListener(mGroupAlertTransferHelper);
        mHeadsUpManager.addListener(mVisualStabilityManager);
        mAmbientPulseManager.addListener(this);
        mAmbientPulseManager.addListener(mGroupManager);
        mAmbientPulseManager.addListener(mGroupAlertTransferHelper);
        mNotificationPanel.setHeadsUpManager(mHeadsUpManager);
        mGroupManager.setHeadsUpManager(mHeadsUpManager);
        mGroupAlertTransferHelper.setHeadsUpManager(mHeadsUpManager);
        mNotificationLogger.setHeadsUpManager(mHeadsUpManager);
        putComponent(HeadsUpManager.class, mHeadsUpManager);

        createNavigationBar();

        if (ENABLE_LOCKSCREEN_WALLPAPER) {
            mLockscreenWallpaper = new LockscreenWallpaper(mContext, this, mHandler);
        }

        mKeyguardIndicationController =
                SystemUIFactory.getInstance().createKeyguardIndicationController(mContext,
                        mStatusBarWindow.findViewById(R.id.keyguard_indication_area),
                        mNotificationPanel.getLockIcon());
        mNotificationPanel.setKeyguardIndicationController(mKeyguardIndicationController);

        mAmbientIndicationContainer = mStatusBarWindow.findViewById(
                R.id.ambient_indication_container);

        // TODO: Find better place for this callback.
        mBatteryController.addCallback(new BatteryStateChangeCallback() {
            @Override
            public void onPowerSaveChanged(boolean isPowerSave) {
                mHandler.post(mCheckBarModes);
                if (mDozeServiceHost != null) {
                    mDozeServiceHost.firePowerSaveChanged(isPowerSave);
                }
            }

            @Override
            public void onBatteryLevelChanged(int level, boolean pluggedIn, boolean charging) {
                // noop
            }
        });

        mAutoHideController = Dependency.get(AutoHideController.class);
        mAutoHideController.setStatusBar(this);

        mLightBarController = Dependency.get(LightBarController.class);

        ScrimView scrimBehind = mStatusBarWindow.findViewById(R.id.scrim_behind);
        ScrimView scrimInFront = mStatusBarWindow.findViewById(R.id.scrim_in_front);
        mScrimController = SystemUIFactory.getInstance().createScrimController(
                scrimBehind, scrimInFront, mLockscreenWallpaper,
                (state, alpha, color) -> mLightBarController.setScrimState(state, alpha, color),
                scrimsVisible -> {
                    if (mStatusBarWindowController != null) {
                        mStatusBarWindowController.setScrimsVisibility(scrimsVisible);
                    }
                }, DozeParameters.getInstance(mContext),
                mContext.getSystemService(AlarmManager.class));
        mNotificationPanel.initDependencies(this, mGroupManager, mNotificationShelf,
                mHeadsUpManager, mNotificationIconAreaController, mScrimController);
        mDozeScrimController = new DozeScrimController(DozeParameters.getInstance(context));

        BackDropView backdrop = mStatusBarWindow.findViewById(R.id.backdrop);
        mMediaManager.setup(backdrop, backdrop.findViewById(R.id.backdrop_front),
                backdrop.findViewById(R.id.backdrop_back), mScrimController, mLockscreenWallpaper);

        // Other icons
        mVolumeComponent = getComponent(VolumeComponent.class);

        mNotificationPanel.setUserSetupComplete(mUserSetup);
        if (UserManager.get(mContext).isUserSwitcherEnabled()) {
            createUserSwitcher();
        }

        // Set up the quick settings tile panel
        View container = mStatusBarWindow.findViewById(R.id.qs_frame);
        if (container != null) {
            FragmentHostManager fragmentHostManager = FragmentHostManager.get(container);
            ExtensionFragmentListener.attachExtensonToFragment(container, QS.TAG, R.id.qs_frame,
                    Dependency.get(ExtensionController.class)
                            .newExtension(QS.class)
                            .withPlugin(QS.class)
                            .withDefault(this::createDefaultQSFragment)
                            .build());
            mBrightnessMirrorController = new BrightnessMirrorController(mStatusBarWindow,
                    (visible) -> {
                        mBrightnessMirrorVisible = visible;
                        updateScrimController();
                    });
            fragmentHostManager.addTagListener(QS.TAG, (tag, f) -> {
                QS qs = (QS) f;
                if (qs instanceof QSFragment) {
                    mQSPanel = ((QSFragment) qs).getQsPanel();
                    mQSPanel.setBrightnessMirror(mBrightnessMirrorController);
                }
            });
        }

        mReportRejectedTouch = mStatusBarWindow.findViewById(R.id.report_rejected_touch);
        if (mReportRejectedTouch != null) {
            updateReportRejectedTouchVisibility();
            mReportRejectedTouch.setOnClickListener(v -> {
                Uri session = mFalsingManager.reportRejectedTouch();
                if (session == null) { return; }

                StringWriter message = new StringWriter();
                message.write("Build info: ");
                message.write(SystemProperties.get("ro.build.description"));
                message.write("\nSerial number: ");
                message.write(SystemProperties.get("ro.serialno"));
                message.write("\n");

                PrintWriter falsingPw = new PrintWriter(message);
                FalsingLog.dump(falsingPw);
                falsingPw.flush();

                startActivityDismissingKeyguard(Intent.createChooser(new Intent(Intent.ACTION_SEND)
                                .setType("*/*")
                                .putExtra(Intent.EXTRA_SUBJECT, "Rejected touch report")
                                .putExtra(Intent.EXTRA_STREAM, session)
                                .putExtra(Intent.EXTRA_TEXT, message.toString()),
                        "Share rejected touch report")
                                .addFlags(Intent.FLAG_ACTIVITY_NEW_TASK),
                        true /* onlyProvisioned */, true /* dismissShade */);
            });
        }

        PowerManager pm = (PowerManager) mContext.getSystemService(Context.POWER_SERVICE);
        if (!pm.isScreenOn()) {
            mBroadcastReceiver.onReceive(mContext, new Intent(Intent.ACTION_SCREEN_OFF));
        }
        mGestureWakeLock = pm.newWakeLock(PowerManager.SCREEN_BRIGHT_WAKE_LOCK,
                "GestureWakeLock");
        mVibrator = mContext.getSystemService(Vibrator.class);
        int[] pattern = mContext.getResources().getIntArray(
                R.array.config_cameraLaunchGestureVibePattern);
        mCameraLaunchGestureVibePattern = new long[pattern.length];
        for (int i = 0; i < pattern.length; i++) {
            mCameraLaunchGestureVibePattern[i] = pattern[i];
        }

        // receive broadcasts
        IntentFilter filter = new IntentFilter();
        filter.addAction(Intent.ACTION_CLOSE_SYSTEM_DIALOGS);
        filter.addAction(Intent.ACTION_SCREEN_OFF);
        filter.addAction(DevicePolicyManager.ACTION_SHOW_DEVICE_MONITORING_DIALOG);
        context.registerReceiverAsUser(mBroadcastReceiver, UserHandle.ALL, filter, null, null);

        IntentFilter demoFilter = new IntentFilter();
        if (DEBUG_MEDIA_FAKE_ARTWORK) {
            demoFilter.addAction(ACTION_FAKE_ARTWORK);
        }
        demoFilter.addAction(ACTION_DEMO);
        context.registerReceiverAsUser(mDemoReceiver, UserHandle.ALL, demoFilter,
                android.Manifest.permission.DUMP, null);

        // listen for USER_SETUP_COMPLETE setting (per-user)
        mDeviceProvisionedController.addCallback(mUserSetupObserver);
        mUserSetupObserver.onUserSetupChanged();

        // disable profiling bars, since they overlap and clutter the output on app windows
        ThreadedRenderer.overrideProperty("disableProfileBars", "true");

        // Private API call to make the shadows look better for Recents
        ThreadedRenderer.overrideProperty("ambientRatio", String.valueOf(1.5f));
    }

    protected QS createDefaultQSFragment() {
        return FragmentHostManager.get(mStatusBarWindow).create(QSFragment.class);
    }

    private void setUpPresenter() {
        // Set up the initial notification state.
        mActivityLaunchAnimator = new ActivityLaunchAnimator(
                mStatusBarWindow, this, mNotificationPanel,
                (NotificationListContainer) mStackScroller);

        final NotificationRowBinderImpl rowBinder =
                new NotificationRowBinderImpl(
                        mContext,
                        SystemUIFactory.getInstance().provideAllowNotificationLongPress());

        mPresenter = new StatusBarNotificationPresenter(mContext, mNotificationPanel,
                mHeadsUpManager, mStatusBarWindow, mStackScroller, mDozeScrimController,
                mScrimController, mActivityLaunchAnimator, mStatusBarKeyguardViewManager,
                mNotificationAlertingManager, rowBinder);

        mNotificationListController =
                new NotificationListController(
                        mEntryManager,
                        (NotificationListContainer) mStackScroller,
                        mForegroundServiceController,
                        mDeviceProvisionedController);

        mAppOpsController.addCallback(APP_OPS, this);
        mNotificationShelf.setOnActivatedListener(mPresenter);
        mRemoteInputManager.getController().addCallback(mStatusBarWindowController);

<<<<<<< HEAD
        mNotificationActivityStarter = new StatusBarNotificationActivityStarter(
                mContext, mNotificationPanel, mPresenter, mHeadsUpManager, mActivityLaunchAnimator);
=======
        final StatusBarRemoteInputCallback mStatusBarRemoteInputCallback =
                (StatusBarRemoteInputCallback) Dependency.get(
                        NotificationRemoteInputManager.Callback.class);
        final ShadeController shadeController = Dependency.get(ShadeController.class);
        final ActivityStarter activityStarter = Dependency.get(ActivityStarter.class);

        mNotificationActivityStarter = new StatusBarNotificationActivityStarter(mContext,
                mCommandQueue, mAssistManager, mNotificationPanel, mPresenter, mEntryManager,
                mHeadsUpManager, activityStarter, mActivityLaunchAnimator,
                mBarService, mStatusBarStateController, mKeyguardManager, mDreamManager,
                mRemoteInputManager, mStatusBarRemoteInputCallback, mGroupManager,
                mLockscreenUserManager, shadeController, mKeyguardMonitor,
                mNotificationInterruptionStateProvider, mMetricsLogger,
                new LockPatternUtils(mContext));

>>>>>>> 825827da
        mGutsManager.setNotificationActivityStarter(mNotificationActivityStarter);

        mEntryManager.setRowBinder(rowBinder);
        rowBinder.setNotificationClicker(new NotificationClicker(
                this, Dependency.get(BubbleController.class), mNotificationActivityStarter));

        mGroupAlertTransferHelper.bind(mEntryManager, mGroupManager);
        mNotificationListController.bind();
    }

    /**
     * Post-init task of {@link #start()}
     * @param state1 disable1 flags
     * @param state2 disable2 flags
     */
    protected void setUpDisableFlags(int state1, int state2) {
        mCommandQueue.disable(mDisplayId, state1, state2, false /* animate */);
    }

    @Override
    public void addAfterKeyguardGoneRunnable(Runnable runnable) {
        mStatusBarKeyguardViewManager.addAfterKeyguardGoneRunnable(runnable);
    }

    @Override
    public boolean isDozing() {
        return mDozing;
    }

    @Override
    public void wakeUpIfDozing(long time, View where, String why) {
        if (mDozing) {
            PowerManager pm = mContext.getSystemService(PowerManager.class);
            pm.wakeUp(time, PowerManager.WAKE_REASON_GESTURE, "com.android.systemui:" + why);
            mWakeUpComingFromTouch = true;
            where.getLocationInWindow(mTmpInt2);
            mWakeUpTouchLocation = new PointF(mTmpInt2[0] + where.getWidth() / 2,
                    mTmpInt2[1] + where.getHeight() / 2);
<<<<<<< HEAD
            mStatusBarKeyguardViewManager.notifyDeviceWakeUpRequested();
=======
>>>>>>> 825827da
            mFalsingManager.onScreenOnFromTouch();
        }
    }

    // TODO(b/117478341): This was left such that CarStatusBar can override this method.
    // Try to remove this.
    protected void createNavigationBar() {
        mNavigationBarController.createNavigationBars(true /* includeDefaultDisplay */);
    }

    /**
     * Returns the {@link android.view.View.OnTouchListener} that will be invoked when the
     * background window of the status bar is clicked.
     */
    protected View.OnTouchListener getStatusBarWindowTouchListener() {
        return (v, event) -> {
            mAutoHideController.checkUserAutoHide(event);
            mRemoteInputManager.checkRemoteInputOutside(event);
            if (event.getAction() == MotionEvent.ACTION_DOWN) {
                if (mExpandedVisible) {
                    animateCollapsePanels();
                }
            }
            return mStatusBarWindow.onTouchEvent(event);
        };
    }

    private void inflateShelf() {
        mNotificationShelf =
                (NotificationShelf) LayoutInflater.from(mContext).inflate(
                        R.layout.status_bar_notification_shelf, mStackScroller, false);
        mNotificationShelf.setOnClickListener(mGoToLockedShadeListener);
    }

    @Override
    public void onDensityOrFontScaleChanged() {
        // TODO: Remove this.
        if (mBrightnessMirrorController != null) {
            mBrightnessMirrorController.onDensityOrFontScaleChanged();
        }
        mStatusBarKeyguardViewManager.onDensityOrFontScaleChanged();
        // TODO: Bring these out of StatusBar.
        ((UserInfoControllerImpl) Dependency.get(UserInfoController.class))
                .onDensityOrFontScaleChanged();
        Dependency.get(UserSwitcherController.class).onDensityOrFontScaleChanged();
        if (mKeyguardUserSwitcher != null) {
            mKeyguardUserSwitcher.onDensityOrFontScaleChanged();
        }
        mNotificationIconAreaController.onDensityOrFontScaleChanged(mContext);
        mHeadsUpManager.onDensityOrFontScaleChanged();
    }

    @Override
    public void onThemeChanged() {
        // Recreate Indication controller because internal references changed
        if (mKeyguardIndicationController != null) {
            mKeyguardIndicationController.destroy();
        }
        mKeyguardIndicationController =
                SystemUIFactory.getInstance().createKeyguardIndicationController(mContext,
                        mStatusBarWindow.findViewById(R.id.keyguard_indication_area),
                        mNotificationPanel.getLockIcon());
        mNotificationPanel.setKeyguardIndicationController(mKeyguardIndicationController);
        mKeyguardIndicationController
                .setStatusBarKeyguardViewManager(mStatusBarKeyguardViewManager);
        mKeyguardIndicationController.setVisible(mState == StatusBarState.KEYGUARD);
        if (mStatusBarKeyguardViewManager != null) {
            mStatusBarKeyguardViewManager.onThemeChanged();
        }
        if (mAmbientIndicationContainer instanceof AutoReinflateContainer) {
            ((AutoReinflateContainer) mAmbientIndicationContainer).inflateLayout();
        }
    }

    @Override
    public void onOverlayChanged() {
        if (mBrightnessMirrorController != null) {
            mBrightnessMirrorController.onOverlayChanged();
        }
        // We need the new R.id.keyguard_indication_area before recreating
        // mKeyguardIndicationController
        mNotificationPanel.onThemeChanged();
        onThemeChanged();
    }

    @Override
    public void onUiModeChanged() {
        if (mBrightnessMirrorController != null) {
            mBrightnessMirrorController.onUiModeChanged();
        }
    }

    protected void createUserSwitcher() {
        mKeyguardUserSwitcher = new KeyguardUserSwitcher(mContext,
                mStatusBarWindow.findViewById(R.id.keyguard_user_switcher),
                mStatusBarWindow.findViewById(R.id.keyguard_header),
                mNotificationPanel);
    }

    protected void inflateStatusBarWindow(Context context) {
        mStatusBarWindow = (StatusBarWindowView) mInjectionInflater.injectable(
                LayoutInflater.from(context)).inflate(R.layout.super_status_bar, null);
    }

    protected void startKeyguard() {
        Trace.beginSection("StatusBar#startKeyguard");
        KeyguardViewMediator keyguardViewMediator = getComponent(KeyguardViewMediator.class);
        mBiometricUnlockController = new BiometricUnlockController(mContext,
                mDozeScrimController, keyguardViewMediator,
                mScrimController, this, UnlockMethodCache.getInstance(mContext),
<<<<<<< HEAD
                new Handler(), mKeyguardUpdateMonitor, mContext.getResources().getInteger(
                com.android.internal.R.integer.config_wakeUpDelayDoze));
=======
                new Handler(), mKeyguardUpdateMonitor, Dependency.get(TunerService.class));
>>>>>>> 825827da
        mStatusBarKeyguardViewManager = keyguardViewMediator.registerStatusBar(this,
                getBouncerContainer(), mNotificationPanel, mBiometricUnlockController);
        mKeyguardIndicationController
                .setStatusBarKeyguardViewManager(mStatusBarKeyguardViewManager);
        mBiometricUnlockController.setStatusBarKeyguardViewManager(mStatusBarKeyguardViewManager);
        mRemoteInputManager.getController().addCallback(mStatusBarKeyguardViewManager);

        mKeyguardViewMediatorCallback = keyguardViewMediator.getViewMediatorCallback();
        mLightBarController.setBiometricUnlockController(mBiometricUnlockController);
        mMediaManager.setBiometricUnlockController(mBiometricUnlockController);
<<<<<<< HEAD
=======
        mNotificationPanel.setBouncer(mStatusBarKeyguardViewManager.getBouncer());
>>>>>>> 825827da
        Dependency.get(KeyguardDismissUtil.class).setDismissHandler(this::executeWhenUnlocked);
        Trace.endSection();
    }

    protected View getStatusBarView() {
        return mStatusBarView;
    }

    public StatusBarWindowView getStatusBarWindow() {
        return mStatusBarWindow;
    }

    protected ViewGroup getBouncerContainer() {
        return mStatusBarWindow;
    }

    public int getStatusBarHeight() {
        if (mNaturalBarHeight < 0) {
            final Resources res = mContext.getResources();
            mNaturalBarHeight =
                    res.getDimensionPixelSize(com.android.internal.R.dimen.status_bar_height);
        }
        return mNaturalBarHeight;
    }

    protected boolean toggleSplitScreenMode(int metricsDockAction, int metricsUndockAction) {
        if (mRecents == null) {
            return false;
        }
        int dockSide = WindowManagerProxy.getInstance().getDockSide();
        if (dockSide == WindowManager.DOCKED_INVALID) {
            final int navbarPos = WindowManagerWrapper.getInstance().getNavBarPosition(mDisplayId);
            if (navbarPos == NAV_BAR_POS_INVALID) {
                return false;
            }
            int createMode = navbarPos == NAV_BAR_POS_LEFT
                    ? SPLIT_SCREEN_CREATE_MODE_BOTTOM_OR_RIGHT
                    : SPLIT_SCREEN_CREATE_MODE_TOP_OR_LEFT;
            return mRecents.splitPrimaryTask(createMode, null, metricsDockAction);
        } else {
            Divider divider = getComponent(Divider.class);
            if (divider != null) {
                if (divider.isMinimized() && !divider.isHomeStackResizable()) {
                    // Undocking from the minimized state is not supported
                    return false;
                } else {
                    divider.onUndockingTask();
                    if (metricsUndockAction != -1) {
                        mMetricsLogger.action(metricsUndockAction);
                    }
                }
            }
        }
        return true;
    }

    /**
     * Disable QS if device not provisioned.
     * If the user switcher is simple then disable QS during setup because
     * the user intends to use the lock screen user switcher, QS in not needed.
     */
    private void updateQsExpansionEnabled() {
        mNotificationPanel.setQsExpansionEnabled(mDeviceProvisionedController.isDeviceProvisioned()
                && (mUserSetup || mUserSwitcherController == null
                        || !mUserSwitcherController.isSimpleUserSwitcher())
                && ((mDisabled2 & StatusBarManager.DISABLE2_NOTIFICATION_SHADE) == 0)
                && ((mDisabled2 & StatusBarManager.DISABLE2_QUICK_SETTINGS) == 0)
                && !mDozing
                && !ONLY_CORE_APPS);
    }

    public void addQsTile(ComponentName tile) {
        if (mQSPanel != null && mQSPanel.getHost() != null) {
            mQSPanel.getHost().addTile(tile);
        }
    }

    public void remQsTile(ComponentName tile) {
        if (mQSPanel != null && mQSPanel.getHost() != null) {
            mQSPanel.getHost().removeTile(tile);
        }
    }

    public void clickTile(ComponentName tile) {
        mQSPanel.clickTile(tile);
    }

    public boolean areNotificationsHidden() {
        return mZenController.areNotificationsHiddenInShade();
    }

    public void requestNotificationUpdate() {
        mEntryManager.updateNotifications();
    }

<<<<<<< HEAD
=======
    /**
     * Asks {@link KeyguardUpdateMonitor} to run face auth.
     */
    public void requestFaceAuth() {
        if (!mUnlockMethodCache.canSkipBouncer()) {
            mKeyguardUpdateMonitor.requestFaceAuth();
        }
    }

>>>>>>> 825827da
    public void updateAreThereNotifications() {
        if (SPEW) {
            final boolean clearable = hasActiveNotifications() &&
                    mNotificationPanel.hasActiveClearableNotifications();
            Log.d(TAG, "updateAreThereNotifications: N=" +
                    mEntryManager.getNotificationData().getActiveNotifications().size() + " any=" +
                    hasActiveNotifications() + " clearable=" + clearable);
        }

        if (mStatusBarView != null) {
            final View nlo = mStatusBarView.findViewById(R.id.notification_lights_out);
            final boolean showDot = hasActiveNotifications() && !areLightsOn();
            if (showDot != (nlo.getAlpha() == 1.0f)) {
                if (showDot) {
                    nlo.setAlpha(0f);
                    nlo.setVisibility(View.VISIBLE);
                }
                nlo.animate()
                        .alpha(showDot ? 1 : 0)
                        .setDuration(showDot ? 750 : 250)
                        .setInterpolator(new AccelerateInterpolator(2.0f))
                        .setListener(showDot ? null : new AnimatorListenerAdapter() {
                            @Override
                            public void onAnimationEnd(Animator _a) {
                                nlo.setVisibility(View.GONE);
                            }
                        })
                        .start();
            }
        }
        mMediaManager.findAndUpdateMediaNotifications();
    }

    private void updateReportRejectedTouchVisibility() {
        if (mReportRejectedTouch == null) {
            return;
        }
        mReportRejectedTouch.setVisibility(mState == StatusBarState.KEYGUARD && !mDozing
                && mFalsingManager.isReportingEnabled() ? View.VISIBLE : View.INVISIBLE);
    }

    /**
     * State is one or more of the DISABLE constants from StatusBarManager.
     */
    @Override
    public void disable(int displayId, int state1, int state2, boolean animate) {
        if (displayId != mDisplayId) {
            return;
        }
        state2 = mRemoteInputQuickSettingsDisabler.adjustDisableFlags(state2);

        animate &= mStatusBarWindowState != WINDOW_STATE_HIDDEN;
        final int old1 = mDisabled1;
        final int diff1 = state1 ^ old1;
        mDisabled1 = state1;

        final int old2 = mDisabled2;
        final int diff2 = state2 ^ old2;
        mDisabled2 = state2;

        if (DEBUG) {
            Log.d(TAG, String.format("disable1: 0x%08x -> 0x%08x (diff1: 0x%08x)",
                old1, state1, diff1));
            Log.d(TAG, String.format("disable2: 0x%08x -> 0x%08x (diff2: 0x%08x)",
                old2, state2, diff2));
        }

        StringBuilder flagdbg = new StringBuilder();
        flagdbg.append("disable<");
        flagdbg.append(0 != ((state1 & StatusBarManager.DISABLE_EXPAND))                ? 'E' : 'e');
        flagdbg.append(0 != ((diff1  & StatusBarManager.DISABLE_EXPAND))                ? '!' : ' ');
        flagdbg.append(0 != ((state1 & StatusBarManager.DISABLE_NOTIFICATION_ICONS))    ? 'I' : 'i');
        flagdbg.append(0 != ((diff1  & StatusBarManager.DISABLE_NOTIFICATION_ICONS))    ? '!' : ' ');
        flagdbg.append(0 != ((state1 & StatusBarManager.DISABLE_NOTIFICATION_ALERTS))   ? 'A' : 'a');
        flagdbg.append(0 != ((diff1  & StatusBarManager.DISABLE_NOTIFICATION_ALERTS))   ? '!' : ' ');
        flagdbg.append(0 != ((state1 & StatusBarManager.DISABLE_SYSTEM_INFO))           ? 'S' : 's');
        flagdbg.append(0 != ((diff1  & StatusBarManager.DISABLE_SYSTEM_INFO))           ? '!' : ' ');
        flagdbg.append(0 != ((state1 & StatusBarManager.DISABLE_BACK))                  ? 'B' : 'b');
        flagdbg.append(0 != ((diff1  & StatusBarManager.DISABLE_BACK))                  ? '!' : ' ');
        flagdbg.append(0 != ((state1 & StatusBarManager.DISABLE_HOME))                  ? 'H' : 'h');
        flagdbg.append(0 != ((diff1  & StatusBarManager.DISABLE_HOME))                  ? '!' : ' ');
        flagdbg.append(0 != ((state1 & StatusBarManager.DISABLE_RECENT))                ? 'R' : 'r');
        flagdbg.append(0 != ((diff1  & StatusBarManager.DISABLE_RECENT))                ? '!' : ' ');
        flagdbg.append(0 != ((state1 & StatusBarManager.DISABLE_CLOCK))                 ? 'C' : 'c');
        flagdbg.append(0 != ((diff1  & StatusBarManager.DISABLE_CLOCK))                 ? '!' : ' ');
        flagdbg.append(0 != ((state1 & StatusBarManager.DISABLE_SEARCH))                ? 'S' : 's');
        flagdbg.append(0 != ((diff1  & StatusBarManager.DISABLE_SEARCH))                ? '!' : ' ');
        flagdbg.append("> disable2<");
        flagdbg.append(0 != ((state2 & StatusBarManager.DISABLE2_QUICK_SETTINGS))       ? 'Q' : 'q');
        flagdbg.append(0 != ((diff2  & StatusBarManager.DISABLE2_QUICK_SETTINGS))       ? '!' : ' ');
        flagdbg.append(0 != ((state2 & StatusBarManager.DISABLE2_SYSTEM_ICONS))         ? 'I' : 'i');
        flagdbg.append(0 != ((diff2  & StatusBarManager.DISABLE2_SYSTEM_ICONS))         ? '!' : ' ');
        flagdbg.append(0 != ((state2 & StatusBarManager.DISABLE2_NOTIFICATION_SHADE))   ? 'N' : 'n');
        flagdbg.append(0 != ((diff2  & StatusBarManager.DISABLE2_NOTIFICATION_SHADE))   ? '!' : ' ');
        flagdbg.append('>');
        Log.d(TAG, flagdbg.toString());

        if ((diff1 & StatusBarManager.DISABLE_EXPAND) != 0) {
            if ((state1 & StatusBarManager.DISABLE_EXPAND) != 0) {
                animateCollapsePanels();
            }
        }

        if ((diff1 & StatusBarManager.DISABLE_RECENT) != 0) {
            if ((state1 & StatusBarManager.DISABLE_RECENT) != 0) {
                // close recents if it's visible
                mHandler.removeMessages(MSG_HIDE_RECENT_APPS);
                mHandler.sendEmptyMessage(MSG_HIDE_RECENT_APPS);
            }
        }

        if ((diff1 & StatusBarManager.DISABLE_NOTIFICATION_ALERTS) != 0) {
            mNotificationInterruptionStateProvider.setDisableNotificationAlerts(
                    (state1 & StatusBarManager.DISABLE_NOTIFICATION_ALERTS) != 0);
        }

        if ((diff2 & StatusBarManager.DISABLE2_QUICK_SETTINGS) != 0) {
            updateQsExpansionEnabled();
        }

        if ((diff2 & StatusBarManager.DISABLE2_NOTIFICATION_SHADE) != 0) {
            updateQsExpansionEnabled();
            if ((state1 & StatusBarManager.DISABLE2_NOTIFICATION_SHADE) != 0) {
                animateCollapsePanels();
            }
        }
    }

    protected H createHandler() {
        return new StatusBar.H();
    }

    @Override
    public void startActivity(Intent intent, boolean onlyProvisioned, boolean dismissShade,
            int flags) {
        startActivityDismissingKeyguard(intent, onlyProvisioned, dismissShade, flags);
    }

    @Override
    public void startActivity(Intent intent, boolean dismissShade) {
        startActivityDismissingKeyguard(intent, false, dismissShade);
    }

    @Override
    public void startActivity(Intent intent, boolean onlyProvisioned, boolean dismissShade) {
        startActivityDismissingKeyguard(intent, onlyProvisioned, dismissShade);
    }

    @Override
    public void startActivity(Intent intent, boolean dismissShade, Callback callback) {
        startActivityDismissingKeyguard(intent, false, dismissShade,
                false /* disallowEnterPictureInPictureWhileLaunching */, callback, 0);
    }

    public void setQsExpanded(boolean expanded) {
        mStatusBarWindowController.setQsExpanded(expanded);
        mNotificationPanel.setStatusAccessibilityImportance(expanded
                ? View.IMPORTANT_FOR_ACCESSIBILITY_NO_HIDE_DESCENDANTS
                : View.IMPORTANT_FOR_ACCESSIBILITY_AUTO);
    }

    public boolean isWakeUpComingFromTouch() {
        return mWakeUpComingFromTouch;
    }

    public boolean isFalsingThresholdNeeded() {
        return mStatusBarStateController.getState() == StatusBarState.KEYGUARD;
    }

    /**
     * To be called when there's a state change in StatusBarKeyguardViewManager.
     */
    public void onKeyguardViewManagerStatesUpdated() {
        logStateToEventlog();
    }

    @Override  // UnlockMethodCache.OnUnlockMethodChangedListener
    public void onUnlockMethodStateChanged() {
        logStateToEventlog();
    }

    @Override
    public void onHeadsUpPinnedModeChanged(boolean inPinnedMode) {
        if (inPinnedMode) {
            mStatusBarWindowController.setHeadsUpShowing(true);
            mStatusBarWindowController.setForceStatusBarVisible(true);
            if (mNotificationPanel.isFullyCollapsed()) {
                // We need to ensure that the touchable region is updated before the window will be
                // resized, in order to not catch any touches. A layout will ensure that
                // onComputeInternalInsets will be called and after that we can resize the layout. Let's
                // make sure that the window stays small for one frame until the touchableRegion is set.
                mNotificationPanel.requestLayout();
                mStatusBarWindowController.setForceWindowCollapsed(true);
                mNotificationPanel.post(() -> {
                    mStatusBarWindowController.setForceWindowCollapsed(false);
                });
            }
        } else {
            if (!mNotificationPanel.isFullyCollapsed() || mNotificationPanel.isTracking()) {
                // We are currently tracking or is open and the shade doesn't need to be kept
                // open artificially.
                mStatusBarWindowController.setHeadsUpShowing(false);
            } else {
                // we need to keep the panel open artificially, let's wait until the animation
                // is finished.
                mHeadsUpManager.setHeadsUpGoingAway(true);
                mNotificationPanel.runAfterAnimationFinished(() -> {
                    if (!mHeadsUpManager.hasPinnedHeadsUp()) {
                        mStatusBarWindowController.setHeadsUpShowing(false);
                        mHeadsUpManager.setHeadsUpGoingAway(false);
                    }
                    mRemoteInputManager.onPanelCollapsed();
                });
            }
        }
    }

    @Override
    public void onHeadsUpPinned(NotificationEntry entry) {
        dismissVolumeDialog();
    }

    @Override
    public void onHeadsUpUnPinned(NotificationEntry entry) {
    }

    @Override
    public void onHeadsUpStateChanged(NotificationEntry entry, boolean isHeadsUp) {
        mEntryManager.updateNotifications();
    }

    @Override
    public void onAmbientStateChanged(NotificationEntry entry, boolean isAmbient) {
        mEntryManager.updateNotifications();
        if (isAmbient) {
            mDozeServiceHost.fireNotificationPulse();
        } else if (!mAmbientPulseManager.hasNotifications()) {
            // There are no longer any notifications to show.  We should end the pulse now.
            mDozeScrimController.pulseOutNow();
        }
    }

    public boolean isKeyguardCurrentlySecure() {
        return !mUnlockMethodCache.canSkipBouncer();
    }

    public void setPanelExpanded(boolean isExpanded) {
        mPanelExpanded = isExpanded;
        updateHideIconsForBouncer(false /* animate */);
        mStatusBarWindowController.setPanelExpanded(isExpanded);
        mVisualStabilityManager.setPanelExpanded(isExpanded);
        if (isExpanded && mStatusBarStateController.getState() != StatusBarState.KEYGUARD) {
            if (DEBUG) {
                Log.v(TAG, "clearing notification effects from setExpandedHeight");
            }
            clearNotificationEffects();
        }

        if (!isExpanded) {
            mRemoteInputManager.onPanelCollapsed();
        }
    }

    public ViewGroup getNotificationScrollLayout() {
        return mStackScroller;
    }

    public boolean isPulsing() {
        return mPulsing;
    }

    public boolean hideStatusBarIconsWhenExpanded() {
        return mNotificationPanel.hideStatusBarIconsWhenExpanded();
    }

    @Override
    public void onColorsChanged(ColorExtractor extractor, int which) {
        updateTheme();
    }

    @Nullable
    public View getAmbientIndicationContainer() {
        return mAmbientIndicationContainer;
    }

    @Override
    public boolean isOccluded() {
        return mIsOccluded;
    }

    public void setOccluded(boolean occluded) {
        mIsOccluded = occluded;
        mScrimController.setKeyguardOccluded(occluded);
        updateHideIconsForBouncer(false /* animate */);
    }

    public boolean hideStatusBarIconsForBouncer() {
        return mHideIconsForBouncer || mWereIconsJustHidden;
    }

    /**
     * Decides if the status bar (clock + notifications + signal cluster) should be visible
     * or not when showing the bouncer.
     *
     * We want to hide it when:
     * • User swipes up on the keyguard
     * • Locked activity that doesn't show a status bar requests the bouncer
     *
     * @param animate should the change of the icons be animated.
     */
    private void updateHideIconsForBouncer(boolean animate) {
        boolean hideBecauseApp = mTopHidesStatusBar && mIsOccluded
                && (mStatusBarWindowHidden || mBouncerShowing);
        boolean hideBecauseKeyguard = !mPanelExpanded && !mIsOccluded && mBouncerShowing;
        boolean shouldHideIconsForBouncer = hideBecauseApp || hideBecauseKeyguard;
        if (mHideIconsForBouncer != shouldHideIconsForBouncer) {
            mHideIconsForBouncer = shouldHideIconsForBouncer;
            if (!shouldHideIconsForBouncer && mBouncerWasShowingWhenHidden) {
                // We're delaying the showing, since most of the time the fullscreen app will
                // hide the icons again and we don't want them to fade in and out immediately again.
                mWereIconsJustHidden = true;
                mHandler.postDelayed(() -> {
                    mWereIconsJustHidden = false;
                    mCommandQueue.recomputeDisableFlags(mDisplayId, true);
                }, 500);
            } else {
                mCommandQueue.recomputeDisableFlags(mDisplayId, animate);
            }
        }
        if (shouldHideIconsForBouncer) {
            mBouncerWasShowingWhenHidden = mBouncerShowing;
        }
    }

    public boolean isHeadsUpShouldBeVisible() {
        return mHeadsUpAppearanceController.shouldBeVisible();
    }

    //TODO: These can / should probably be moved to NotificationPresenter or ShadeController
    @Override
    public void onLaunchAnimationCancelled() {
        if (!mPresenter.isCollapsing()) {
            onClosingFinished();
        }
    }

    @Override
    public void onExpandAnimationFinished(boolean launchIsFullScreen) {
        if (!mPresenter.isCollapsing()) {
            onClosingFinished();
        }
        if (launchIsFullScreen) {
            instantCollapseNotificationPanel();
        }
    }

    @Override
    public void onExpandAnimationTimedOut() {
        if (mPresenter.isPresenterFullyCollapsed() && !mPresenter.isCollapsing()
                && mActivityLaunchAnimator != null
                && !mActivityLaunchAnimator.isLaunchForActivity()) {
            onClosingFinished();
        } else {
            collapsePanel(true /* animate */);
        }
    }

    @Override
    public boolean areLaunchAnimationsEnabled() {
        return mState == StatusBarState.SHADE;
    }

    public boolean isDeviceInVrMode() {
        return mPresenter.isDeviceInVrMode();
    }

    public NotificationPresenter getPresenter() {
        return mPresenter;
    }

    /**
     * All changes to the status bar and notifications funnel through here and are batched.
     */
    protected class H extends Handler {
        @Override
        public void handleMessage(Message m) {
            switch (m.what) {
                case MSG_TOGGLE_KEYBOARD_SHORTCUTS_MENU:
                    toggleKeyboardShortcuts(m.arg1);
                    break;
                case MSG_DISMISS_KEYBOARD_SHORTCUTS_MENU:
                    dismissKeyboardShortcuts();
                    break;
                // End old BaseStatusBar.H handling.
                case MSG_OPEN_NOTIFICATION_PANEL:
                    animateExpandNotificationsPanel();
                    break;
                case MSG_OPEN_SETTINGS_PANEL:
                    animateExpandSettingsPanel((String) m.obj);
                    break;
                case MSG_CLOSE_PANELS:
                    animateCollapsePanels();
                    break;
                case MSG_LAUNCH_TRANSITION_TIMEOUT:
                    onLaunchTransitionTimeout();
                    break;
            }
        }
    }

    public void maybeEscalateHeadsUp() {
        mHeadsUpManager.getAllEntries().forEach(entry -> {
            final StatusBarNotification sbn = entry.notification;
            final Notification notification = sbn.getNotification();
            if (notification.fullScreenIntent != null) {
                if (DEBUG) {
                    Log.d(TAG, "converting a heads up to fullScreen");
                }
                try {
                    EventLog.writeEvent(EventLogTags.SYSUI_HEADS_UP_ESCALATION,
                            sbn.getKey());
                    notification.fullScreenIntent.send();
                    entry.notifyFullScreenIntentLaunched();
                } catch (PendingIntent.CanceledException e) {
                }
            }
        });
        mHeadsUpManager.releaseAllImmediately();
    }

    /**
     * Called for system navigation gestures. First action opens the panel, second opens
     * settings. Down action closes the entire panel.
     */
    @Override
    public void handleSystemKey(int key) {
        if (SPEW) Log.d(TAG, "handleNavigationKey: " + key);
        if (!mCommandQueue.panelsEnabled() || !mKeyguardMonitor.isDeviceInteractive()
                || mKeyguardMonitor.isShowing() && !mKeyguardMonitor.isOccluded()) {
            return;
        }

        // Panels are not available in setup
        if (!mUserSetup) return;

        if (KeyEvent.KEYCODE_SYSTEM_NAVIGATION_UP == key) {
            mMetricsLogger.action(MetricsEvent.ACTION_SYSTEM_NAVIGATION_KEY_UP);
            mNotificationPanel.collapse(false /* delayed */, 1.0f /* speedUpFactor */);
        } else if (KeyEvent.KEYCODE_SYSTEM_NAVIGATION_DOWN == key) {
            mMetricsLogger.action(MetricsEvent.ACTION_SYSTEM_NAVIGATION_KEY_DOWN);
            if (mNotificationPanel.isFullyCollapsed()) {
                if (mVibrateOnOpening) {
                    mVibratorHelper.vibrate(VibrationEffect.EFFECT_TICK);
                }
                mNotificationPanel.expand(true /* animate */);
                mMetricsLogger.count(NotificationPanelView.COUNTER_PANEL_OPEN, 1);
            } else if (!mNotificationPanel.isInSettings() && !mNotificationPanel.isExpanding()){
                mNotificationPanel.flingSettings(0 /* velocity */,
                        NotificationPanelView.FLING_EXPAND);
                mMetricsLogger.count(NotificationPanelView.COUNTER_PANEL_OPEN_QS, 1);
            }
        }

    }

    @Override
    public void showPinningEnterExitToast(boolean entering) {
        if (getNavigationBarView() != null) {
            getNavigationBarView().showPinningEnterExitToast(entering);
        }
    }

    @Override
    public void showPinningEscapeToast() {
        if (getNavigationBarView() != null) {
            getNavigationBarView().showPinningEscapeToast();
        }
    }

    void makeExpandedVisible(boolean force) {
        if (SPEW) Log.d(TAG, "Make expanded visible: expanded visible=" + mExpandedVisible);
        if (!force && (mExpandedVisible || !mCommandQueue.panelsEnabled())) {
            return;
        }

        mExpandedVisible = true;

        // Expand the window to encompass the full screen in anticipation of the drag.
        // This is only possible to do atomically because the status bar is at the top of the screen!
        mStatusBarWindowController.setPanelVisible(true);

        visibilityChanged(true);
        mCommandQueue.recomputeDisableFlags(mDisplayId, !force /* animate */);
        setInteracting(StatusBarManager.WINDOW_STATUS_BAR, true);
    }

    public void animateCollapsePanels() {
        animateCollapsePanels(CommandQueue.FLAG_EXCLUDE_NONE);
    }

    private final Runnable mAnimateCollapsePanels = this::animateCollapsePanels;

    public void postAnimateCollapsePanels() {
        mHandler.post(mAnimateCollapsePanels);
    }

    public void postAnimateForceCollapsePanels() {
        mHandler.post(() -> {
            animateCollapsePanels(CommandQueue.FLAG_EXCLUDE_NONE, true /* force */);
        });
    }

    public void postAnimateOpenPanels() {
        mHandler.sendEmptyMessage(MSG_OPEN_SETTINGS_PANEL);
    }

    @Override
    public void togglePanel() {
        if (mPanelExpanded) {
            animateCollapsePanels();
        } else {
            animateExpandNotificationsPanel();
        }
    }

    public void animateCollapsePanels(int flags) {
        animateCollapsePanels(flags, false /* force */, false /* delayed */,
                1.0f /* speedUpFactor */);
    }

    @Override
    public void animateCollapsePanels(int flags, boolean force) {
        animateCollapsePanels(flags, force, false /* delayed */, 1.0f /* speedUpFactor */);
    }

    public void animateCollapsePanels(int flags, boolean force, boolean delayed) {
        animateCollapsePanels(flags, force, delayed, 1.0f /* speedUpFactor */);
    }

    public void animateCollapsePanels(int flags, boolean force, boolean delayed,
            float speedUpFactor) {
        if (!force && mState != StatusBarState.SHADE) {
            runPostCollapseRunnables();
            return;
        }
        if (SPEW) {
            Log.d(TAG, "animateCollapse():"
                    + " mExpandedVisible=" + mExpandedVisible
                    + " flags=" + flags);
        }

        if ((flags & CommandQueue.FLAG_EXCLUDE_RECENTS_PANEL) == 0) {
            if (!mHandler.hasMessages(MSG_HIDE_RECENT_APPS)) {
                mHandler.removeMessages(MSG_HIDE_RECENT_APPS);
                mHandler.sendEmptyMessage(MSG_HIDE_RECENT_APPS);
            }
        }

        // TODO(b/62444020): remove when this bug is fixed
        Log.v(TAG, "mStatusBarWindow: " + mStatusBarWindow + " canPanelBeCollapsed(): "
                + mNotificationPanel.canPanelBeCollapsed());
        if (mStatusBarWindow != null && mNotificationPanel.canPanelBeCollapsed()) {
            // release focus immediately to kick off focus change transition
            mStatusBarWindowController.setStatusBarFocusable(false);

            mStatusBarWindow.cancelExpandHelper();
            mStatusBarView.collapsePanel(true /* animate */, delayed, speedUpFactor);
        } else {
            mBubbleController.collapseStack();
        }
    }

    private void runPostCollapseRunnables() {
        ArrayList<Runnable> clonedList = new ArrayList<>(mPostCollapseRunnables);
        mPostCollapseRunnables.clear();
        int size = clonedList.size();
        for (int i = 0; i < size; i++) {
            clonedList.get(i).run();
        }
        mStatusBarKeyguardViewManager.readyForKeyguardDone();
    }

    public void dispatchNotificationsPanelTouchEvent(MotionEvent ev) {
        if (!mCommandQueue.panelsEnabled()) {
            return;
        }
        mNotificationPanel.dispatchTouchEvent(ev);

        int action = ev.getAction();
        if (action == MotionEvent.ACTION_DOWN) {
            // Start ignoring all touch events coming to status bar window.
            // TODO: handle case where ACTION_UP is not sent over the binder
            mStatusBarWindowController.setNotTouchable(true);
        } else if (action == MotionEvent.ACTION_UP || action == MotionEvent.ACTION_CANCEL) {
            mStatusBarWindowController.setNotTouchable(false);
        }
    }

    @Override
    public void animateExpandNotificationsPanel() {
        if (SPEW) Log.d(TAG, "animateExpand: mExpandedVisible=" + mExpandedVisible);
        if (!mCommandQueue.panelsEnabled()) {
            return ;
        }

        mNotificationPanel.expandWithoutQs();

        if (false) postStartTracing();
    }

    @Override
    public void animateExpandSettingsPanel(@Nullable String subPanel) {
        if (SPEW) Log.d(TAG, "animateExpand: mExpandedVisible=" + mExpandedVisible);
        if (!mCommandQueue.panelsEnabled()) {
            return;
        }

        // Settings are not available in setup
        if (!mUserSetup) return;

        if (subPanel != null) {
            mQSPanel.openDetails(subPanel);
        }
        mNotificationPanel.expandWithQs();

        if (false) postStartTracing();
    }

    public void animateCollapseQuickSettings() {
        if (mState == StatusBarState.SHADE) {
            mStatusBarView.collapsePanel(true, false /* delayed */, 1.0f /* speedUpFactor */);
        }
    }

    void makeExpandedInvisible() {
        if (SPEW) Log.d(TAG, "makeExpandedInvisible: mExpandedVisible=" + mExpandedVisible
                + " mExpandedVisible=" + mExpandedVisible);

        if (!mExpandedVisible || mStatusBarWindow == null) {
            return;
        }

        // Ensure the panel is fully collapsed (just in case; bug 6765842, 7260868)
        mStatusBarView.collapsePanel(/*animate=*/ false, false /* delayed*/,
                1.0f /* speedUpFactor */);

        mNotificationPanel.closeQs();

        mExpandedVisible = false;
        visibilityChanged(false);

        // Shrink the window to the size of the status bar only
        mStatusBarWindowController.setPanelVisible(false);
        mStatusBarWindowController.setForceStatusBarVisible(false);

        // Close any guts that might be visible
        mGutsManager.closeAndSaveGuts(true /* removeLeavebehind */, true /* force */,
                true /* removeControls */, -1 /* x */, -1 /* y */, true /* resetMenu */);

        runPostCollapseRunnables();
        setInteracting(StatusBarManager.WINDOW_STATUS_BAR, false);
        if (!mNotificationActivityStarter.isCollapsingToShowActivityOverLockscreen()) {
            showBouncerIfKeyguard();
        } else if (DEBUG) {
            Log.d(TAG, "Not showing bouncer due to activity showing over lockscreen");
        }
        mCommandQueue.recomputeDisableFlags(
                mDisplayId, mNotificationPanel.hideStatusBarIconsWhenExpanded() /* animate */);

        // Trimming will happen later if Keyguard is showing - doing it here might cause a jank in
        // the bouncer appear animation.
        if (!mStatusBarKeyguardViewManager.isShowing()) {
            WindowManagerGlobal.getInstance().trimMemory(ComponentCallbacks2.TRIM_MEMORY_UI_HIDDEN);
        }
    }

    public boolean interceptTouchEvent(MotionEvent event) {
        if (DEBUG_GESTURES) {
            if (event.getActionMasked() != MotionEvent.ACTION_MOVE) {
                EventLog.writeEvent(EventLogTags.SYSUI_STATUSBAR_TOUCH,
                        event.getActionMasked(), (int) event.getX(), (int) event.getY(),
                        mDisabled1, mDisabled2);
            }

        }

        if (SPEW) {
            Log.d(TAG, "Touch: rawY=" + event.getRawY() + " event=" + event + " mDisabled1="
                    + mDisabled1 + " mDisabled2=" + mDisabled2);
        } else if (CHATTY) {
            if (event.getAction() != MotionEvent.ACTION_MOVE) {
                Log.d(TAG, String.format(
                            "panel: %s at (%f, %f) mDisabled1=0x%08x mDisabled2=0x%08x",
                            MotionEvent.actionToString(event.getAction()),
                            event.getRawX(), event.getRawY(), mDisabled1, mDisabled2));
            }
        }

        if (DEBUG_GESTURES) {
            mGestureRec.add(event);
        }

        if (mStatusBarWindowState == WINDOW_STATE_SHOWING) {
            final boolean upOrCancel =
                    event.getAction() == MotionEvent.ACTION_UP ||
                    event.getAction() == MotionEvent.ACTION_CANCEL;
            if (upOrCancel && !mExpandedVisible) {
                setInteracting(StatusBarManager.WINDOW_STATUS_BAR, false);
            } else {
                setInteracting(StatusBarManager.WINDOW_STATUS_BAR, true);
            }
        }
        return false;
    }

    public GestureRecorder getGestureRecorder() {
        return mGestureRec;
    }

    public BiometricUnlockController getBiometricUnlockController() {
        return mBiometricUnlockController;
    }

    @Override // CommandQueue
    public void setWindowState(
            int displayId, @WindowType int window, @WindowVisibleState int state) {
        if (displayId != mDisplayId) {
            return;
        }
        boolean showing = state == WINDOW_STATE_SHOWING;
        if (mStatusBarWindow != null
                && window == StatusBarManager.WINDOW_STATUS_BAR
                && mStatusBarWindowState != state) {
            mStatusBarWindowState = state;
            if (DEBUG_WINDOW_STATE) Log.d(TAG, "Status bar " + windowStateToString(state));
            if (!showing && mState == StatusBarState.SHADE) {
                mStatusBarView.collapsePanel(false /* animate */, false /* delayed */,
                        1.0f /* speedUpFactor */);
            }
            if (mStatusBarView != null) {
                mStatusBarWindowHidden = state == WINDOW_STATE_HIDDEN;
                updateHideIconsForBouncer(false /* animate */);
            }
        }
    }

    @Override // CommandQueue
    public void setSystemUiVisibility(int displayId, int vis, int fullscreenStackVis,
            int dockedStackVis, int mask, Rect fullscreenStackBounds, Rect dockedStackBounds) {
        if (displayId != mDisplayId) {
            return;
        }
        final int oldVal = mSystemUiVisibility;
        final int newVal = (oldVal&~mask) | (vis&mask);
        final int diff = newVal ^ oldVal;
        if (DEBUG) Log.d(TAG, String.format(
                "setSystemUiVisibility displayId=%d vis=%s mask=%s oldVal=%s newVal=%s diff=%s",
                displayId, Integer.toHexString(vis), Integer.toHexString(mask),
                Integer.toHexString(oldVal), Integer.toHexString(newVal),
                Integer.toHexString(diff)));
        boolean sbModeChanged = false;
        if (diff != 0) {
            mSystemUiVisibility = newVal;

            // update low profile
            if ((diff & View.SYSTEM_UI_FLAG_LOW_PROFILE) != 0) {
                updateAreThereNotifications();
            }

            // ready to unhide
            if ((vis & View.STATUS_BAR_UNHIDE) != 0) {
                mNoAnimationOnNextBarModeChange = true;
            }

            // update status bar mode
            final int sbMode = computeStatusBarMode(oldVal, newVal);

            sbModeChanged = sbMode != -1;
            if (sbModeChanged && sbMode != mStatusBarMode) {
                mStatusBarMode = sbMode;
                checkBarModes();
                mAutoHideController.touchAutoHide();
            }
        }
        mLightBarController.onSystemUiVisibilityChanged(fullscreenStackVis, dockedStackVis,
                mask, fullscreenStackBounds, dockedStackBounds, sbModeChanged, mStatusBarMode);
    }

    @Override
    public void showWirelessChargingAnimation(int batteryLevel) {
        if (mDozing || mKeyguardManager.isKeyguardLocked()) {
            // on ambient or lockscreen, hide notification panel
            WirelessChargingAnimation.makeWirelessChargingAnimation(mContext, null,
                    batteryLevel, new WirelessChargingAnimation.Callback() {
                        @Override
                        public void onAnimationStarting() {
                            CrossFadeHelper.fadeOut(mNotificationPanel, 1);
                        }

                        @Override
                        public void onAnimationEnded() {
                            CrossFadeHelper.fadeIn(mNotificationPanel);
                        }
                    }, mDozing).show();
        } else {
            // workspace
            WirelessChargingAnimation.makeWirelessChargingAnimation(mContext, null,
                    batteryLevel, null, false).show();
        }
    }

    protected @TransitionMode int computeStatusBarMode(int oldVal, int newVal) {
        return computeBarMode(oldVal, newVal);
    }

    protected BarTransitions getStatusBarTransitions() {
        return mStatusBarView.getBarTransitions();
    }

    protected @TransitionMode int computeBarMode(int oldVis, int newVis) {
        final int oldMode = barMode(oldVis);
        final int newMode = barMode(newVis);
        if (oldMode == newMode) {
            return -1; // no mode change
        }
        return newMode;
    }

    private @TransitionMode int barMode(int vis) {
        int lightsOutTransparent = View.SYSTEM_UI_FLAG_LOW_PROFILE | View.STATUS_BAR_TRANSPARENT;
        if ((vis & View.STATUS_BAR_TRANSIENT) != 0) {
            return MODE_SEMI_TRANSPARENT;
        } else if ((vis & View.STATUS_BAR_TRANSLUCENT) != 0) {
            return MODE_TRANSLUCENT;
        } else if ((vis & lightsOutTransparent) == lightsOutTransparent) {
            return MODE_LIGHTS_OUT_TRANSPARENT;
        } else if ((vis & View.STATUS_BAR_TRANSPARENT) != 0) {
            return MODE_TRANSPARENT;
        } else if ((vis & View.SYSTEM_UI_FLAG_LOW_PROFILE) != 0) {
            return MODE_LIGHTS_OUT;
        } else {
            return MODE_OPAQUE;
        }
    }

    void checkBarModes() {
        if (mDemoMode) return;
        if (mStatusBarView != null) checkBarMode(mStatusBarMode, mStatusBarWindowState,
                getStatusBarTransitions());
        mNavigationBarController.checkNavBarModes(mDisplayId);
        mNoAnimationOnNextBarModeChange = false;
    }

    // Called by NavigationBarFragment
    void setQsScrimEnabled(boolean scrimEnabled) {
        mNotificationPanel.setQsScrimEnabled(scrimEnabled);
    }

    void checkBarMode(@TransitionMode int mode, @WindowVisibleState int windowState,
            BarTransitions transitions) {
        final boolean anim = !mNoAnimationOnNextBarModeChange && mDeviceInteractive
                && windowState != WINDOW_STATE_HIDDEN;
        transitions.transitionTo(mode, anim);
    }

    private void finishBarAnimations() {
        if (mStatusBarView != null) {
            mStatusBarView.getBarTransitions().finishAnimations();
        }
        mNavigationBarController.finishBarAnimations(mDisplayId);
    }

    private final Runnable mCheckBarModes = this::checkBarModes;

    public void setInteracting(int barWindow, boolean interacting) {
        final boolean changing = ((mInteractingWindows & barWindow) != 0) != interacting;
        mInteractingWindows = interacting
                ? (mInteractingWindows | barWindow)
                : (mInteractingWindows & ~barWindow);
        if (mInteractingWindows != 0) {
            mAutoHideController.suspendAutoHide();
        } else {
            mAutoHideController.resumeSuspendedAutoHide();
        }
        // manually dismiss the volume panel when interacting with the nav bar
        if (changing && interacting && barWindow == StatusBarManager.WINDOW_NAVIGATION_BAR) {
            mNavigationBarController.touchAutoDim(mDisplayId);
            dismissVolumeDialog();
        }
        checkBarModes();
    }

    private void dismissVolumeDialog() {
        if (mVolumeComponent != null) {
            mVolumeComponent.dismissNow();
        }
    }

    private boolean areLightsOn() {
        return 0 == (mSystemUiVisibility & View.SYSTEM_UI_FLAG_LOW_PROFILE);
    }

    public void setLightsOn(boolean on) {
        Log.v(TAG, "setLightsOn(" + on + ")");
        if (on) {
            setSystemUiVisibility(mDisplayId, 0, 0, 0, View.SYSTEM_UI_FLAG_LOW_PROFILE,
                    mLastFullscreenStackBounds, mLastDockedStackBounds);
        } else {
            setSystemUiVisibility(mDisplayId, View.SYSTEM_UI_FLAG_LOW_PROFILE, 0, 0,
                    View.SYSTEM_UI_FLAG_LOW_PROFILE, mLastFullscreenStackBounds,
                    mLastDockedStackBounds);
        }
    }

    @Override
    public void topAppWindowChanged(int displayId, boolean showMenu) {
        if (mDisplayId != displayId) return;
        if (SPEW) {
            Log.d(TAG, "display#" + displayId + ": "
                    + (showMenu ? "showing" : "hiding") + " the MENU button");
        }

        // See above re: lights-out policy for legacy apps.
        if (showMenu) setLightsOn(true);
    }

    public static String viewInfo(View v) {
        return "[(" + v.getLeft() + "," + v.getTop() + ")(" + v.getRight() + "," + v.getBottom()
                + ") " + v.getWidth() + "x" + v.getHeight() + "]";
    }

    @Override
    public void dump(FileDescriptor fd, PrintWriter pw, String[] args) {
        synchronized (mQueueLock) {
            pw.println("Current Status Bar state:");
            pw.println("  mExpandedVisible=" + mExpandedVisible);
            pw.println("  mDisplayMetrics=" + mDisplayMetrics);
            pw.println("  mStackScroller: " + viewInfo(mStackScroller));
            pw.println("  mStackScroller: " + viewInfo(mStackScroller)
                    + " scroll " + mStackScroller.getScrollX()
                    + "," + mStackScroller.getScrollY());
        }

        pw.print("  mInteractingWindows="); pw.println(mInteractingWindows);
        pw.print("  mStatusBarWindowState=");
        pw.println(windowStateToString(mStatusBarWindowState));
        pw.print("  mStatusBarMode=");
        pw.println(BarTransitions.modeToString(mStatusBarMode));
        pw.print("  mDozing="); pw.println(mDozing);
        pw.print("  mZenMode=");
        pw.println(Settings.Global.zenModeToString(Settings.Global.getInt(
                mContext.getContentResolver(), Settings.Global.ZEN_MODE,
                Settings.Global.ZEN_MODE_OFF)));

        if (mStatusBarView != null) {
            dumpBarTransitions(pw, "mStatusBarView", mStatusBarView.getBarTransitions());
        }
        pw.println("  StatusBarWindowView: ");
        if (mStatusBarWindow != null) {
            mStatusBarWindow.dump(fd, pw, args);
        }

        pw.println("  mMediaManager: ");
        if (mMediaManager != null) {
            mMediaManager.dump(fd, pw, args);
        }

        pw.println("  Panels: ");
        if (mNotificationPanel != null) {
            pw.println("    mNotificationPanel=" +
                mNotificationPanel + " params=" + mNotificationPanel.getLayoutParams().debug(""));
            pw.print  ("      ");
            mNotificationPanel.dump(fd, pw, args);
        }
        pw.println("  mStackScroller: ");
        if (mStackScroller instanceof Dumpable) {
            pw.print  ("      ");
            ((Dumpable) mStackScroller).dump(fd, pw, args);
        }
        pw.println("  Theme:");
        String nightMode = mUiModeManager == null ? "null" : mUiModeManager.getNightMode() + "";
        pw.println("    dark theme: " + nightMode +
                " (auto: " + UiModeManager.MODE_NIGHT_AUTO +
                ", yes: " + UiModeManager.MODE_NIGHT_YES +
                ", no: " + UiModeManager.MODE_NIGHT_NO + ")");
        final boolean lightWpTheme = mContext.getThemeResId() == R.style.Theme_SystemUI_Light;
        pw.println("    light wallpaper theme: " + lightWpTheme);

        DozeLog.dump(pw);

        if (mBiometricUnlockController != null) {
            mBiometricUnlockController.dump(pw);
        }

        if (mKeyguardIndicationController != null) {
            mKeyguardIndicationController.dump(fd, pw, args);
        }

        if (mScrimController != null) {
            mScrimController.dump(fd, pw, args);
        }

        if (mStatusBarKeyguardViewManager != null) {
            mStatusBarKeyguardViewManager.dump(pw);
        }

        if (DUMPTRUCK) {
            synchronized (mEntryManager.getNotificationData()) {
                mEntryManager.getNotificationData().dump(pw, "  ");
            }

            if (false) {
                pw.println("see the logcat for a dump of the views we have created.");
                // must happen on ui thread
                mHandler.post(() -> {
                    mStatusBarView.getLocationOnScreen(mAbsPos);
                    Log.d(TAG, "mStatusBarView: ----- (" + mAbsPos[0] + "," + mAbsPos[1] +
                            ") " + mStatusBarView.getWidth() + "x" + getStatusBarHeight());
                    mStatusBarView.debug();
                });
            }
        }

        if (DEBUG_GESTURES) {
            pw.print("  status bar gestures: ");
            mGestureRec.dump(fd, pw, args);
        }

        if (mHeadsUpManager != null) {
            mHeadsUpManager.dump(fd, pw, args);
        } else {
            pw.println("  mHeadsUpManager: null");
        }
        if (mGroupManager != null) {
            mGroupManager.dump(fd, pw, args);
        } else {
            pw.println("  mGroupManager: null");
        }

        if (mLightBarController != null) {
            mLightBarController.dump(fd, pw, args);
        }

        if (mKeyguardUpdateMonitor != null) {
            mKeyguardUpdateMonitor.dump(fd, pw, args);
        }

        FalsingManager.getInstance(mContext).dump(pw);
        FalsingLog.dump(pw);

        pw.println("SharedPreferences:");
        for (Map.Entry<String, ?> entry : Prefs.getAll(mContext).entrySet()) {
            pw.print("  "); pw.print(entry.getKey()); pw.print("="); pw.println(entry.getValue());
        }
    }

    static void dumpBarTransitions(PrintWriter pw, String var, BarTransitions transitions) {
        pw.print("  "); pw.print(var); pw.print(".BarTransitions.mMode=");
        pw.println(BarTransitions.modeToString(transitions.getMode()));
    }

    public void createAndAddWindows() {
        addStatusBarWindow();
    }

    private void addStatusBarWindow() {
        makeStatusBarView();
        mStatusBarWindowController = Dependency.get(StatusBarWindowController.class);
        mStatusBarWindowController.add(mStatusBarWindow, getStatusBarHeight());
    }

    // called by makeStatusbar and also by PhoneStatusBarView
    void updateDisplaySize() {
        mDisplay.getMetrics(mDisplayMetrics);
        mDisplay.getSize(mCurrentDisplaySize);
        if (DEBUG_GESTURES) {
            mGestureRec.tag("display",
                    String.format("%dx%d", mDisplayMetrics.widthPixels, mDisplayMetrics.heightPixels));
        }
    }

    float getDisplayDensity() {
        return mDisplayMetrics.density;
    }

    float getDisplayWidth() {
        return mDisplayMetrics.widthPixels;
    }

    float getDisplayHeight() {
        return mDisplayMetrics.heightPixels;
    }

    int getRotation() {
        return mDisplay.getRotation();
    }

    public void startActivityDismissingKeyguard(final Intent intent, boolean onlyProvisioned,
            boolean dismissShade, int flags) {
        startActivityDismissingKeyguard(intent, onlyProvisioned, dismissShade,
                false /* disallowEnterPictureInPictureWhileLaunching */, null /* callback */,
                flags);
    }

    public void startActivityDismissingKeyguard(final Intent intent, boolean onlyProvisioned,
            boolean dismissShade) {
        startActivityDismissingKeyguard(intent, onlyProvisioned, dismissShade, 0);
    }

    public void startActivityDismissingKeyguard(final Intent intent, boolean onlyProvisioned,
            final boolean dismissShade, final boolean disallowEnterPictureInPictureWhileLaunching,
            final Callback callback, int flags) {
        if (onlyProvisioned && !mDeviceProvisionedController.isDeviceProvisioned()) return;

        final boolean afterKeyguardGone = PreviewInflater.wouldLaunchResolverActivity(
                mContext, intent, mLockscreenUserManager.getCurrentUserId());
        Runnable runnable = () -> {
            mAssistManager.hideAssist();
            intent.setFlags(
                    Intent.FLAG_ACTIVITY_NEW_TASK | Intent.FLAG_ACTIVITY_CLEAR_TOP);
            intent.addFlags(flags);
            int result = ActivityManager.START_CANCELED;
            ActivityOptions options = new ActivityOptions(getActivityOptions(
                    null /* remoteAnimation */));
            options.setDisallowEnterPictureInPictureWhileLaunching(
                    disallowEnterPictureInPictureWhileLaunching);
            if (intent == KeyguardBottomAreaView.INSECURE_CAMERA_INTENT) {
                // Normally an activity will set it's requested rotation
                // animation on its window. However when launching an activity
                // causes the orientation to change this is too late. In these cases
                // the default animation is used. This doesn't look good for
                // the camera (as it rotates the camera contents out of sync
                // with physical reality). So, we ask the WindowManager to
                // force the crossfade animation if an orientation change
                // happens to occur during the launch.
                options.setRotationAnimationHint(
                        WindowManager.LayoutParams.ROTATION_ANIMATION_SEAMLESS);
            }
            try {
                result = ActivityTaskManager.getService().startActivityAsUser(
                        null, mContext.getBasePackageName(),
                        intent,
                        intent.resolveTypeIfNeeded(mContext.getContentResolver()),
                        null, null, 0, Intent.FLAG_ACTIVITY_NEW_TASK, null,
                        options.toBundle(), UserHandle.CURRENT.getIdentifier());
            } catch (RemoteException e) {
                Log.w(TAG, "Unable to start activity", e);
            }
            if (callback != null) {
                callback.onActivityStarted(result);
            }
        };
        Runnable cancelRunnable = () -> {
            if (callback != null) {
                callback.onActivityStarted(ActivityManager.START_CANCELED);
            }
        };
        executeRunnableDismissingKeyguard(runnable, cancelRunnable, dismissShade,
                afterKeyguardGone, true /* deferred */);
    }

    public void readyForKeyguardDone() {
        mStatusBarKeyguardViewManager.readyForKeyguardDone();
    }

    public void executeRunnableDismissingKeyguard(final Runnable runnable,
            final Runnable cancelAction,
            final boolean dismissShade,
            final boolean afterKeyguardGone,
            final boolean deferred) {
        dismissKeyguardThenExecute(() -> {
            if (runnable != null) {
                if (mStatusBarKeyguardViewManager.isShowing()
                        && mStatusBarKeyguardViewManager.isOccluded()) {
                    mStatusBarKeyguardViewManager.addAfterKeyguardGoneRunnable(runnable);
                } else {
                    AsyncTask.execute(runnable);
                }
            }
            if (dismissShade) {
                if (mExpandedVisible && !mBouncerShowing) {
                    animateCollapsePanels(CommandQueue.FLAG_EXCLUDE_RECENTS_PANEL, true /* force */,
                            true /* delayed*/);
                } else {

                    // Do it after DismissAction has been processed to conserve the needed ordering.
                    mHandler.post(this::runPostCollapseRunnables);
                }
            } else if (isInLaunchTransition() && mNotificationPanel.isLaunchTransitionFinished()) {

                // We are not dismissing the shade, but the launch transition is already finished,
                // so nobody will call readyForKeyguardDone anymore. Post it such that
                // keyguardDonePending gets called first.
                mHandler.post(mStatusBarKeyguardViewManager::readyForKeyguardDone);
            }
            return deferred;
        }, cancelAction, afterKeyguardGone);
    }

    private final BroadcastReceiver mBroadcastReceiver = new BroadcastReceiver() {
        @Override
        public void onReceive(Context context, Intent intent) {
            if (DEBUG) Log.v(TAG, "onReceive: " + intent);
            String action = intent.getAction();
            if (Intent.ACTION_CLOSE_SYSTEM_DIALOGS.equals(action)) {
                KeyboardShortcuts.dismiss();
                if (mRemoteInputManager.getController() != null) {
                    mRemoteInputManager.getController().closeRemoteInputs();
                }
                if (mBubbleController.isStackExpanded()) {
                    mBubbleController.collapseStack();
                }
                if (mLockscreenUserManager.isCurrentProfile(getSendingUserId())) {
                    int flags = CommandQueue.FLAG_EXCLUDE_NONE;
                    String reason = intent.getStringExtra("reason");
                    if (reason != null && reason.equals(SYSTEM_DIALOG_REASON_RECENT_APPS)) {
                        flags |= CommandQueue.FLAG_EXCLUDE_RECENTS_PANEL;
                    }
                    animateCollapsePanels(flags);
                }
            }
            else if (Intent.ACTION_SCREEN_OFF.equals(action)) {
                if (mStatusBarWindowController != null) {
                    mStatusBarWindowController.setNotTouchable(false);
                }
                if (mBubbleController.isStackExpanded()) {
                    mBubbleController.collapseStack();
                }
                finishBarAnimations();
                resetUserExpandedStates();
            }
            else if (DevicePolicyManager.ACTION_SHOW_DEVICE_MONITORING_DIALOG.equals(action)) {
                mQSPanel.showDeviceMonitoringDialog();
            }
        }
    };

    private final BroadcastReceiver mDemoReceiver = new BroadcastReceiver() {
        @Override
        public void onReceive(Context context, Intent intent) {
            if (DEBUG) Log.v(TAG, "onReceive: " + intent);
            String action = intent.getAction();
            if (ACTION_DEMO.equals(action)) {
                Bundle bundle = intent.getExtras();
                if (bundle != null) {
                    String command = bundle.getString("command", "").trim().toLowerCase();
                    if (command.length() > 0) {
                        try {
                            dispatchDemoCommand(command, bundle);
                        } catch (Throwable t) {
                            Log.w(TAG, "Error running demo command, intent=" + intent, t);
                        }
                    }
                }
            } else if (ACTION_FAKE_ARTWORK.equals(action)) {
                if (DEBUG_MEDIA_FAKE_ARTWORK) {
                    mPresenter.updateMediaMetaData(true, true);
                }
            }
        }
    };

    public void resetUserExpandedStates() {
        ArrayList<NotificationEntry> activeNotifications = mEntryManager.getNotificationData()
                .getActiveNotifications();
        final int notificationCount = activeNotifications.size();
        for (int i = 0; i < notificationCount; i++) {
            NotificationEntry entry = activeNotifications.get(i);
            entry.resetUserExpansion();
        }
    }

    private void executeWhenUnlocked(OnDismissAction action) {
        if (mStatusBarKeyguardViewManager.isShowing()) {
            mStatusBarStateController.setLeaveOpenOnKeyguardHide(true);
        }
        dismissKeyguardThenExecute(action, null /* cancelAction */, false /* afterKeyguardGone */);
    }

    protected void dismissKeyguardThenExecute(OnDismissAction action, boolean afterKeyguardGone) {
        dismissKeyguardThenExecute(action, null /* cancelRunnable */, afterKeyguardGone);
    }

    @Override
    public void dismissKeyguardThenExecute(OnDismissAction action, Runnable cancelAction,
            boolean afterKeyguardGone) {
        if (mWakefulnessLifecycle.getWakefulness() == WAKEFULNESS_ASLEEP
                && mUnlockMethodCache.canSkipBouncer()
                && !mStatusBarStateController.leaveOpenOnKeyguardHide()
                && isPulsing()) {
            // Reuse the biometric wake-and-unlock transition if we dismiss keyguard from a pulse.
            // TODO: Factor this transition out of BiometricUnlockController.
            mBiometricUnlockController.startWakeAndUnlock(
                    BiometricUnlockController.MODE_WAKE_AND_UNLOCK_PULSING);
        }
        if (mStatusBarKeyguardViewManager.isShowing()) {
            mStatusBarKeyguardViewManager.dismissWithAction(action, cancelAction,
                    afterKeyguardGone);
        } else {
            action.onDismiss();
        }
    }

    // SystemUIService notifies SystemBars of configuration changes, which then calls down here
    @Override
    public void onConfigChanged(Configuration newConfig) {
        updateResources();
        updateDisplaySize(); // populates mDisplayMetrics

        if (DEBUG) {
            Log.v(TAG, "configuration changed: " + mContext.getResources().getConfiguration());
        }

        mViewHierarchyManager.updateRowStates();
        mScreenPinningRequest.onConfigurationChanged();
    }

    @Override
    public void setLockscreenUser(int newUserId) {
        mLockscreenWallpaper.setCurrentUser(newUserId);
        mScrimController.setCurrentUser(newUserId);
        mWallpaperChangedReceiver.onReceive(mContext, null);
    }

    /**
     * Reload some of our resources when the configuration changes.
     *
     * We don't reload everything when the configuration changes -- we probably
     * should, but getting that smooth is tough.  Someday we'll fix that.  In the
     * meantime, just update the things that we know change.
     */
    void updateResources() {
        // Update the quick setting tiles
        if (mQSPanel != null) {
            mQSPanel.updateResources();
        }

        loadDimens();

        if (mStatusBarView != null) {
            mStatusBarView.updateResources();
        }
        if (mNotificationPanel != null) {
            mNotificationPanel.updateResources();
        }
        if (mBrightnessMirrorController != null) {
            mBrightnessMirrorController.updateResources();
        }
    }

    protected void loadDimens() {
        final Resources res = mContext.getResources();

        int oldBarHeight = mNaturalBarHeight;
        mNaturalBarHeight = res.getDimensionPixelSize(
                com.android.internal.R.dimen.status_bar_height);
        if (mStatusBarWindowController != null && mNaturalBarHeight != oldBarHeight) {
            mStatusBarWindowController.setBarHeight(mNaturalBarHeight);
        }

        if (DEBUG) Log.v(TAG, "defineSlots");
    }

    // Visibility reporting

    protected void handleVisibleToUserChanged(boolean visibleToUser) {
        if (visibleToUser) {
            handleVisibleToUserChangedImpl(visibleToUser);
            mNotificationLogger.startNotificationLogging();
        } else {
            mNotificationLogger.stopNotificationLogging();
            handleVisibleToUserChangedImpl(visibleToUser);
        }
    }

    void handlePeekToExpandTransistion() {
        try {
            // consider the transition from peek to expanded to be a panel open,
            // but not one that clears notification effects.
            int notificationLoad = mEntryManager.getNotificationData()
                    .getActiveNotifications().size();
            mBarService.onPanelRevealed(false, notificationLoad);
        } catch (RemoteException ex) {
            // Won't fail unless the world has ended.
        }
    }

    /**
     * The LEDs are turned off when the notification panel is shown, even just a little bit.
     * See also StatusBar.setPanelExpanded for another place where we attempt to do this.
     */
    private void handleVisibleToUserChangedImpl(boolean visibleToUser) {
        if (visibleToUser) {
            boolean pinnedHeadsUp = mHeadsUpManager.hasPinnedHeadsUp();
            boolean clearNotificationEffects =
                    !mPresenter.isPresenterFullyCollapsed() &&
                            (mState == StatusBarState.SHADE
                                    || mState == StatusBarState.SHADE_LOCKED);
            int notificationLoad = mEntryManager.getNotificationData().getActiveNotifications()
                    .size();
            if (pinnedHeadsUp && mPresenter.isPresenterFullyCollapsed()) {
                notificationLoad = 1;
            }
            final int finalNotificationLoad = notificationLoad;
            mUiOffloadThread.submit(() -> {
                try {
                    mBarService.onPanelRevealed(clearNotificationEffects,
                            finalNotificationLoad);
                } catch (RemoteException ex) {
                    // Won't fail unless the world has ended.
                }
            });
        } else {
            mUiOffloadThread.submit(() -> {
                try {
                    mBarService.onPanelHidden();
                } catch (RemoteException ex) {
                    // Won't fail unless the world has ended.
                }
            });
        }

    }

    private void logStateToEventlog() {
        boolean isShowing = mStatusBarKeyguardViewManager.isShowing();
        boolean isOccluded = mStatusBarKeyguardViewManager.isOccluded();
        boolean isBouncerShowing = mStatusBarKeyguardViewManager.isBouncerShowing();
        boolean isSecure = mUnlockMethodCache.isMethodSecure();
        boolean canSkipBouncer = mUnlockMethodCache.canSkipBouncer();
        int stateFingerprint = getLoggingFingerprint(mState,
                isShowing,
                isOccluded,
                isBouncerShowing,
                isSecure,
                canSkipBouncer);
        if (stateFingerprint != mLastLoggedStateFingerprint) {
            if (mStatusBarStateLog == null) {
                mStatusBarStateLog = new LogMaker(MetricsEvent.VIEW_UNKNOWN);
            }
            mMetricsLogger.write(mStatusBarStateLog
                    .setCategory(isBouncerShowing ? MetricsEvent.BOUNCER : MetricsEvent.LOCKSCREEN)
                    .setType(isShowing ? MetricsEvent.TYPE_OPEN : MetricsEvent.TYPE_CLOSE)
                    .setSubtype(isSecure ? 1 : 0));
            EventLogTags.writeSysuiStatusBarState(mState,
                    isShowing ? 1 : 0,
                    isOccluded ? 1 : 0,
                    isBouncerShowing ? 1 : 0,
                    isSecure ? 1 : 0,
                    canSkipBouncer ? 1 : 0);
            mLastLoggedStateFingerprint = stateFingerprint;
        }
    }

    /**
     * Returns a fingerprint of fields logged to eventlog
     */
    private static int getLoggingFingerprint(int statusBarState, boolean keyguardShowing,
            boolean keyguardOccluded, boolean bouncerShowing, boolean secure,
            boolean currentlyInsecure) {
        // Reserve 8 bits for statusBarState. We'll never go higher than
        // that, right? Riiiight.
        return (statusBarState & 0xFF)
                | ((keyguardShowing   ? 1 : 0) <<  8)
                | ((keyguardOccluded  ? 1 : 0) <<  9)
                | ((bouncerShowing    ? 1 : 0) << 10)
                | ((secure            ? 1 : 0) << 11)
                | ((currentlyInsecure ? 1 : 0) << 12);
    }

    //
    // tracing
    //

    void postStartTracing() {
        mHandler.postDelayed(mStartTracing, 3000);
    }

    void vibrate() {
        android.os.Vibrator vib = (android.os.Vibrator)mContext.getSystemService(
                Context.VIBRATOR_SERVICE);
        vib.vibrate(250, VIBRATION_ATTRIBUTES);
    }

    final Runnable mStartTracing = new Runnable() {
        @Override
        public void run() {
            vibrate();
            SystemClock.sleep(250);
            Log.d(TAG, "startTracing");
            android.os.Debug.startMethodTracing("/data/statusbar-traces/trace");
            mHandler.postDelayed(mStopTracing, 10000);
        }
    };

    final Runnable mStopTracing = () -> {
        android.os.Debug.stopMethodTracing();
        Log.d(TAG, "stopTracing");
        vibrate();
    };

    @Override
    public void postQSRunnableDismissingKeyguard(final Runnable runnable) {
        mHandler.post(() -> {
            mStatusBarStateController.setLeaveOpenOnKeyguardHide(true);
            executeRunnableDismissingKeyguard(() -> mHandler.post(runnable), null, false, false,
                    false);
        });
    }

    @Override
    public void postStartActivityDismissingKeyguard(final PendingIntent intent) {
        mHandler.post(() -> startPendingIntentDismissingKeyguard(intent));
    }

    @Override
    public void postStartActivityDismissingKeyguard(final Intent intent, int delay) {
        mHandler.postDelayed(() ->
                handleStartActivityDismissingKeyguard(intent, true /*onlyProvisioned*/), delay);
    }

    private void handleStartActivityDismissingKeyguard(Intent intent, boolean onlyProvisioned) {
        startActivityDismissingKeyguard(intent, onlyProvisioned, true /* dismissShade */);
    }

    private boolean mDemoModeAllowed;
    private boolean mDemoMode;

    @Override
    public void dispatchDemoCommand(String command, Bundle args) {
        if (!mDemoModeAllowed) {
            mDemoModeAllowed = Settings.Global.getInt(mContext.getContentResolver(),
                    DEMO_MODE_ALLOWED, 0) != 0;
        }
        if (!mDemoModeAllowed) return;
        if (command.equals(COMMAND_ENTER)) {
            mDemoMode = true;
        } else if (command.equals(COMMAND_EXIT)) {
            mDemoMode = false;
            checkBarModes();
        } else if (!mDemoMode) {
            // automatically enter demo mode on first demo command
            dispatchDemoCommand(COMMAND_ENTER, new Bundle());
        }
        boolean modeChange = command.equals(COMMAND_ENTER) || command.equals(COMMAND_EXIT);
        if ((modeChange || command.equals(COMMAND_VOLUME)) && mVolumeComponent != null) {
            mVolumeComponent.dispatchDemoCommand(command, args);
        }
        if (modeChange || command.equals(COMMAND_CLOCK)) {
            dispatchDemoCommandToView(command, args, R.id.clock);
        }
        if (modeChange || command.equals(COMMAND_BATTERY)) {
            mBatteryController.dispatchDemoCommand(command, args);
        }
        if (modeChange || command.equals(COMMAND_STATUS)) {
            ((StatusBarIconControllerImpl) mIconController).dispatchDemoCommand(command, args);
        }
        if (mNetworkController != null && (modeChange || command.equals(COMMAND_NETWORK))) {
            mNetworkController.dispatchDemoCommand(command, args);
        }
        if (modeChange || command.equals(COMMAND_NOTIFICATIONS)) {
            View notifications = mStatusBarView == null ? null
                    : mStatusBarView.findViewById(R.id.notification_icon_area);
            if (notifications != null) {
                String visible = args.getString("visible");
                int vis = mDemoMode && "false".equals(visible) ? View.INVISIBLE : View.VISIBLE;
                notifications.setVisibility(vis);
            }
        }
        if (command.equals(COMMAND_BARS)) {
            String mode = args.getString("mode");
            int barMode = "opaque".equals(mode) ? MODE_OPAQUE :
                    "translucent".equals(mode) ? MODE_TRANSLUCENT :
                    "semi-transparent".equals(mode) ? MODE_SEMI_TRANSPARENT :
                    "transparent".equals(mode) ? MODE_TRANSPARENT :
                    "warning".equals(mode) ? MODE_WARNING :
                    -1;
            if (barMode != -1) {
                boolean animate = true;
                if (mStatusBarView != null) {
                    mStatusBarView.getBarTransitions().transitionTo(barMode, animate);
                }
                mNavigationBarController.transitionTo(mDisplayId, barMode, animate);
            }
        }
        if (modeChange || command.equals(COMMAND_OPERATOR)) {
            dispatchDemoCommandToView(command, args, R.id.operator_name);
        }
    }

    private void dispatchDemoCommandToView(String command, Bundle args, int id) {
        if (mStatusBarView == null) return;
        View v = mStatusBarView.findViewById(id);
        if (v instanceof DemoMode) {
            ((DemoMode)v).dispatchDemoCommand(command, args);
        }
    }

    public void showKeyguard() {
        mStatusBarStateController.setKeyguardRequested(true);
        mStatusBarStateController.setLeaveOpenOnKeyguardHide(false);
        mPendingRemoteInputView = null;
        updateIsKeyguard();
        mAssistManager.onLockscreenShown();
    }

    public boolean hideKeyguard() {
        mStatusBarStateController.setKeyguardRequested(false);
        return updateIsKeyguard();
    }

    /**
     * stop(tag)
     * @return True if StatusBar state is FULLSCREEN_USER_SWITCHER.
     */
    public boolean isFullScreenUserSwitcherState() {
        return mState == StatusBarState.FULLSCREEN_USER_SWITCHER;
    }

    private boolean updateIsKeyguard() {
        boolean wakeAndUnlocking = mBiometricUnlockController.getMode()
                == BiometricUnlockController.MODE_WAKE_AND_UNLOCK;

        // For dozing, keyguard needs to be shown whenever the device is non-interactive. Otherwise
        // there's no surface we can show to the user. Note that the device goes fully interactive
        // late in the transition, so we also allow the device to start dozing once the screen has
        // turned off fully.
        boolean keyguardForDozing = mDozingRequested &&
                (!mDeviceInteractive || isGoingToSleep() && (isScreenFullyOff() || mIsKeyguard));
        boolean shouldBeKeyguard = (mStatusBarStateController.isKeyguardRequested()
                || keyguardForDozing) && !wakeAndUnlocking;
        if (keyguardForDozing) {
            updatePanelExpansionForKeyguard();
        }
        if (shouldBeKeyguard) {
            if (isGoingToSleep()
                    && mScreenLifecycle.getScreenState() == ScreenLifecycle.SCREEN_TURNING_OFF) {
                // Delay showing the keyguard until screen turned off.
            } else {
                showKeyguardImpl();
            }
        } else {
            return hideKeyguardImpl();
        }
        return false;
    }

    public void showKeyguardImpl() {
        mIsKeyguard = true;
        if (mKeyguardMonitor.isLaunchTransitionFadingAway()) {
            mNotificationPanel.animate().cancel();
            onLaunchTransitionFadingEnded();
        }
        mHandler.removeMessages(MSG_LAUNCH_TRANSITION_TIMEOUT);
        if (mUserSwitcherController != null && mUserSwitcherController.useFullscreenUserSwitcher()) {
            mStatusBarStateController.setState(StatusBarState.FULLSCREEN_USER_SWITCHER);
        } else if (!mPulseExpansionHandler.isWakingToShadeLocked()){
            mStatusBarStateController.setState(StatusBarState.KEYGUARD);
        }
        updatePanelExpansionForKeyguard();
        if (mDraggedDownEntry != null) {
            mDraggedDownEntry.setUserLocked(false);
            mDraggedDownEntry.notifyHeightChanged(false /* needsAnimation */);
            mDraggedDownEntry = null;
        }
    }

    private void updatePanelExpansionForKeyguard() {
        if (mState == StatusBarState.KEYGUARD && mBiometricUnlockController.getMode()
<<<<<<< HEAD
                != BiometricUnlockController.MODE_WAKE_AND_UNLOCK) {
=======
                != BiometricUnlockController.MODE_WAKE_AND_UNLOCK && !mBouncerShowing) {
>>>>>>> 825827da
            instantExpandNotificationsPanel();
        } else if (mState == StatusBarState.FULLSCREEN_USER_SWITCHER) {
            instantCollapseNotificationPanel();
        }
    }

    private void onLaunchTransitionFadingEnded() {
        mNotificationPanel.setAlpha(1.0f);
        mNotificationPanel.onAffordanceLaunchEnded();
        releaseGestureWakeLock();
        runLaunchTransitionEndRunnable();
        mKeyguardMonitor.setLaunchTransitionFadingAway(false);
        mPresenter.updateMediaMetaData(true /* metaDataChanged */, true);
    }

    public void addPostCollapseAction(Runnable r) {
        mPostCollapseRunnables.add(r);
    }

    public boolean isInLaunchTransition() {
        return mNotificationPanel.isLaunchTransitionRunning()
                || mNotificationPanel.isLaunchTransitionFinished();
    }

    /**
     * Fades the content of the keyguard away after the launch transition is done.
     *
     * @param beforeFading the runnable to be run when the circle is fully expanded and the fading
     *                     starts
     * @param endRunnable the runnable to be run when the transition is done
     */
    public void fadeKeyguardAfterLaunchTransition(final Runnable beforeFading,
            Runnable endRunnable) {
        mHandler.removeMessages(MSG_LAUNCH_TRANSITION_TIMEOUT);
        mLaunchTransitionEndRunnable = endRunnable;
        Runnable hideRunnable = () -> {
            mKeyguardMonitor.setLaunchTransitionFadingAway(true);
            if (beforeFading != null) {
                beforeFading.run();
            }
            updateScrimController();
            mPresenter.updateMediaMetaData(false, true);
            mNotificationPanel.setAlpha(1);
            mNotificationPanel.animate()
                    .alpha(0)
                    .setStartDelay(FADE_KEYGUARD_START_DELAY)
                    .setDuration(FADE_KEYGUARD_DURATION)
                    .withLayer()
                    .withEndAction(this::onLaunchTransitionFadingEnded);
            mCommandQueue.appTransitionStarting(mDisplayId, SystemClock.uptimeMillis(),
                    LightBarTransitionsController.DEFAULT_TINT_ANIMATION_DURATION, true);
        };
        if (mNotificationPanel.isLaunchTransitionRunning()) {
            mNotificationPanel.setLaunchTransitionEndRunnable(hideRunnable);
        } else {
            hideRunnable.run();
        }
    }

    /**
     * Fades the content of the Keyguard while we are dozing and makes it invisible when finished
     * fading.
     */
    public void fadeKeyguardWhilePulsing() {
        mNotificationPanel.animate()
                .alpha(0f)
                .setStartDelay(0)
                .setDuration(FADE_KEYGUARD_DURATION_PULSING)
                .setInterpolator(Interpolators.ALPHA_OUT)
                .withEndAction(()-> {
                    hideKeyguard();
                    mStatusBarKeyguardViewManager.onKeyguardFadedAway();
                }).start();
    }

    /**
     * Plays the animation when an activity that was occluding Keyguard goes away.
     */
    public void animateKeyguardUnoccluding() {
        mNotificationPanel.setExpandedFraction(0f);
        animateExpandNotificationsPanel();
    }

    /**
     * Starts the timeout when we try to start the affordances on Keyguard. We usually rely that
     * Keyguard goes away via fadeKeyguardAfterLaunchTransition, however, that might not happen
     * because the launched app crashed or something else went wrong.
     */
    public void startLaunchTransitionTimeout() {
        mHandler.sendEmptyMessageDelayed(MSG_LAUNCH_TRANSITION_TIMEOUT,
                LAUNCH_TRANSITION_TIMEOUT_MS);
    }

    private void onLaunchTransitionTimeout() {
        Log.w(TAG, "Launch transition: Timeout!");
        mNotificationPanel.onAffordanceLaunchEnded();
        releaseGestureWakeLock();
        mNotificationPanel.resetViews(false /* animate */);
    }

    private void runLaunchTransitionEndRunnable() {
        if (mLaunchTransitionEndRunnable != null) {
            Runnable r = mLaunchTransitionEndRunnable;

            // mLaunchTransitionEndRunnable might call showKeyguard, which would execute it again,
            // which would lead to infinite recursion. Protect against it.
            mLaunchTransitionEndRunnable = null;
            r.run();
        }
    }

    /**
     * @return true if we would like to stay in the shade, false if it should go away entirely
     */
    public boolean hideKeyguardImpl() {
        mIsKeyguard = false;
        Trace.beginSection("StatusBar#hideKeyguard");
        boolean staying = mStatusBarStateController.leaveOpenOnKeyguardHide();
        if (!(mStatusBarStateController.setState(StatusBarState.SHADE))) {
            //TODO: StatusBarStateController should probably know about hiding the keyguard and
            // notify listeners.

            // If the state didn't change, we may still need to update public mode
            mLockscreenUserManager.updatePublicMode();
            mEntryManager.updateNotifications();
        }
        if (mStatusBarStateController.leaveOpenOnKeyguardHide()) {
            if (!mStatusBarStateController.isKeyguardRequested()) {
                mStatusBarStateController.setLeaveOpenOnKeyguardHide(false);
            }
            long delay = mKeyguardMonitor.calculateGoingToFullShadeDelay();
            mNotificationPanel.animateToFullShade(delay);
            if (mDraggedDownEntry != null) {
                mDraggedDownEntry.setUserLocked(false);
                mDraggedDownEntry = null;
            }

            // Disable layout transitions in navbar for this transition because the load is just
            // too heavy for the CPU and GPU on any device.
            mNavigationBarController.disableAnimationsDuringHide(mDisplayId, delay);
        } else if (!mNotificationPanel.isCollapsing()) {
            instantCollapseNotificationPanel();
        }

        // Keyguard state has changed, but QS is not listening anymore. Make sure to update the tile
        // visibilities so next time we open the panel we know the correct height already.
        if (mQSPanel != null) {
            mQSPanel.refreshAllTiles();
        }
        mHandler.removeMessages(MSG_LAUNCH_TRANSITION_TIMEOUT);
        releaseGestureWakeLock();
        mNotificationPanel.onAffordanceLaunchEnded();
        mNotificationPanel.animate().cancel();
        mNotificationPanel.setAlpha(1f);
        updateScrimController();
        Trace.endSection();
        return staying;
    }

    private void releaseGestureWakeLock() {
        if (mGestureWakeLock.isHeld()) {
            mGestureWakeLock.release();
        }
    }

    /**
     * Notifies the status bar that Keyguard is going away very soon.
     */
    public void keyguardGoingAway() {
        // Treat Keyguard exit animation as an app transition to achieve nice transition for status
        // bar.
        mKeyguardMonitor.notifyKeyguardGoingAway(true);
        mCommandQueue.appTransitionPending(mDisplayId, true /* forced */);
    }

    /**
     * Notifies the status bar the Keyguard is fading away with the specified timings.
     *
     * @param startTime the start time of the animations in uptime millis
     * @param delay the precalculated animation delay in milliseconds
     * @param fadeoutDuration the duration of the exit animation, in milliseconds
     */
    public void setKeyguardFadingAway(long startTime, long delay, long fadeoutDuration) {
        mCommandQueue.appTransitionStarting(mDisplayId, startTime + fadeoutDuration
                        - LightBarTransitionsController.DEFAULT_TINT_ANIMATION_DURATION,
                LightBarTransitionsController.DEFAULT_TINT_ANIMATION_DURATION, true);
        mCommandQueue.recomputeDisableFlags(mDisplayId, fadeoutDuration > 0 /* animate */);
        mCommandQueue.appTransitionStarting(mDisplayId,
                    startTime - LightBarTransitionsController.DEFAULT_TINT_ANIMATION_DURATION,
                    LightBarTransitionsController.DEFAULT_TINT_ANIMATION_DURATION, true);
        mKeyguardMonitor.notifyKeyguardFadingAway(delay, fadeoutDuration);
    }

    /**
     * Notifies that the Keyguard fading away animation is done.
     */
    public void finishKeyguardFadingAway() {
        mKeyguardMonitor.notifyKeyguardDoneFading();
        mScrimController.setExpansionAffectsAlpha(true);
    }

    /**
     * Switches theme from light to dark and vice-versa.
     */
    protected void updateTheme() {

        // Lock wallpaper defines the color of the majority of the views, hence we'll use it
        // to set our default theme.
        final boolean lockDarkText = mColorExtractor.getColors(WallpaperManager.FLAG_LOCK, true
                /* ignoreVisibility */).supportsDarkText();
        final int themeResId = lockDarkText ? R.style.Theme_SystemUI_Light : R.style.Theme_SystemUI;
        if (mContext.getThemeResId() != themeResId) {
            mContext.setTheme(themeResId);
            Dependency.get(ConfigurationController.class).notifyThemeChanged();
        }
    }

    private void updateDozingState() {
        Trace.traceCounter(Trace.TRACE_TAG_APP, "dozing", mDozing ? 1 : 0);
        Trace.beginSection("StatusBar#updateDozingState");

        boolean sleepingFromKeyguard =
                mStatusBarKeyguardViewManager.isGoingToSleepVisibleNotOccluded();
        boolean wakeAndUnlock = mBiometricUnlockController.getMode()
                == BiometricUnlockController.MODE_WAKE_AND_UNLOCK;
        boolean animate = (!mDozing && mDozeServiceHost.shouldAnimateWakeup() && !wakeAndUnlock)
                || (mDozing && mDozeServiceHost.shouldAnimateScreenOff() && sleepingFromKeyguard);

        mNotificationPanel.setDozing(mDozing, animate, mWakeUpTouchLocation);
        updateQsExpansionEnabled();
        Trace.endSection();
    }

    public void userActivity() {
        if (mState == StatusBarState.KEYGUARD) {
            mKeyguardViewMediatorCallback.userActivity();
        }
    }

    public boolean interceptMediaKey(KeyEvent event) {
        return mState == StatusBarState.KEYGUARD
                && mStatusBarKeyguardViewManager.interceptMediaKey(event);
    }

    protected boolean shouldUnlockOnMenuPressed() {
        return mDeviceInteractive && mState != StatusBarState.SHADE
            && mStatusBarKeyguardViewManager.shouldDismissOnMenuPressed();
    }

    public boolean onMenuPressed() {
        if (shouldUnlockOnMenuPressed()) {
            animateCollapsePanels(
                    CommandQueue.FLAG_EXCLUDE_RECENTS_PANEL /* flags */, true /* force */);
            return true;
        }
        return false;
    }

    public void endAffordanceLaunch() {
        releaseGestureWakeLock();
        mNotificationPanel.onAffordanceLaunchEnded();
    }

    public boolean onBackPressed() {
        boolean isScrimmedBouncer = mScrimController.getState() == ScrimState.BOUNCER_SCRIMMED;
        if (mStatusBarKeyguardViewManager.onBackPressed(isScrimmedBouncer /* hideImmediately */)) {
            if (!isScrimmedBouncer) {
                mNotificationPanel.expandWithoutQs();
            }
            return true;
        }
        if (mNotificationPanel.isQsExpanded()) {
            if (mNotificationPanel.isQsDetailShowing()) {
                mNotificationPanel.closeQsDetail();
            } else {
                mNotificationPanel.animateCloseQs(false /* animateAway */);
            }
            return true;
        }
        if (mState != StatusBarState.KEYGUARD && mState != StatusBarState.SHADE_LOCKED) {
            if (mNotificationPanel.canPanelBeCollapsed()) {
                animateCollapsePanels();
            } else {
                mBubbleController.performBackPressIfNeeded();
            }
            return true;
        }
        if (mKeyguardUserSwitcher != null && mKeyguardUserSwitcher.hideIfNotSimple(true)) {
            return true;
        }
        return false;
    }

    public boolean onSpacePressed() {
        if (mDeviceInteractive && mState != StatusBarState.SHADE) {
            animateCollapsePanels(
                    CommandQueue.FLAG_EXCLUDE_RECENTS_PANEL /* flags */, true /* force */);
            return true;
        }
        return false;
    }

    private void showBouncerIfKeyguard() {
        if ((mState == StatusBarState.KEYGUARD || mState == StatusBarState.SHADE_LOCKED)
                && !mKeyguardViewMediator.isHiding()) {
            showBouncer(true /* scrimmed */);
        }
    }

    @Override
    public void showBouncer(boolean scrimmed) {
        mStatusBarKeyguardViewManager.showBouncer(scrimmed);
    }

    @Override
    public void instantExpandNotificationsPanel() {
        // Make our window larger and the panel expanded.
        makeExpandedVisible(true);
        mNotificationPanel.expand(false /* animate */);
        mCommandQueue.recomputeDisableFlags(mDisplayId, false /* animate */);
    }

    @Override
    public boolean closeShadeIfOpen() {
        if (!mNotificationPanel.isFullyCollapsed()) {
            mCommandQueue.animateCollapsePanels(
                    CommandQueue.FLAG_EXCLUDE_RECENTS_PANEL, true /* force */);
            visibilityChanged(false);
            mAssistManager.hideAssist();
        }
        return false;
    }

    @Override
    public void postOnShadeExpanded(Runnable executable) {
        mNotificationPanel.getViewTreeObserver().addOnGlobalLayoutListener(
                new ViewTreeObserver.OnGlobalLayoutListener() {
                    @Override
                    public void onGlobalLayout() {
                        if (getStatusBarWindow().getHeight() != getStatusBarHeight()) {
                            mNotificationPanel.getViewTreeObserver()
                                    .removeOnGlobalLayoutListener(this);
                            mNotificationPanel.post(executable);
                        }
                    }
                });
    }

    private void instantCollapseNotificationPanel() {
        mNotificationPanel.instantCollapse();
        runPostCollapseRunnables();
    }

    @Override
    public void onStatePreChange(int oldState, int newState) {
        // If we're visible and switched to SHADE_LOCKED (the user dragged
        // down on the lockscreen), clear notification LED, vibration,
        // ringing.
        // Other transitions are covered in handleVisibleToUserChanged().
        if (mVisible && (newState == StatusBarState.SHADE_LOCKED
                || (((SysuiStatusBarStateController) Dependency.get(StatusBarStateController.class))
                .goingToFullShade()))) {
            clearNotificationEffects();
        }
        if (newState == StatusBarState.KEYGUARD) {
            mRemoteInputManager.onPanelCollapsed();
            maybeEscalateHeadsUp();
        }
    }

    @Override
    public void onStateChanged(int newState) {
        mState = newState;
        updateReportRejectedTouchVisibility();
        updateDozing();
        updateTheme();
        mNavigationBarController.touchAutoDim(mDisplayId);
        Trace.beginSection("StatusBar#updateKeyguardState");
        if (mState == StatusBarState.KEYGUARD) {
            mKeyguardIndicationController.setVisible(true);
            if (mKeyguardUserSwitcher != null) {
                mKeyguardUserSwitcher.setKeyguard(true,
                        mStatusBarStateController.fromShadeLocked());
            }
            if (mStatusBarView != null) mStatusBarView.removePendingHideExpandedRunnables();
            if (mAmbientIndicationContainer != null) {
                mAmbientIndicationContainer.setVisibility(View.VISIBLE);
            }
        } else {
            mKeyguardIndicationController.setVisible(false);
            if (mKeyguardUserSwitcher != null) {
                mKeyguardUserSwitcher.setKeyguard(false,
                        mStatusBarStateController.goingToFullShade() ||
                                mState == StatusBarState.SHADE_LOCKED ||
                                mStatusBarStateController.fromShadeLocked());
            }
            if (mAmbientIndicationContainer != null) {
                mAmbientIndicationContainer.setVisibility(View.INVISIBLE);
            }
        }
        updateDozingState();
        checkBarModes();
        updateScrimController();
        mPresenter.updateMediaMetaData(false, mState != StatusBarState.KEYGUARD);
        mKeyguardMonitor.notifyKeyguardState(mStatusBarKeyguardViewManager.isShowing(),
                mUnlockMethodCache.isMethodSecure(),
                mStatusBarKeyguardViewManager.isOccluded());
        Trace.endSection();
    }

    @Override
    public void onDozingChanged(boolean isDozing) {
        Trace.beginSection("StatusBar#updateDozing");
        mDozing = isDozing;

        // Collapse the notification panel if open
        boolean dozingAnimated = mDozingRequested
                && DozeParameters.getInstance(mContext).shouldControlScreenOff();
        mNotificationPanel.resetViews(dozingAnimated);

        updateQsExpansionEnabled();
        mKeyguardViewMediator.setAodShowing(mDozing);

        mEntryManager.updateNotifications();
        updateDozingState();
        updateScrimController();
        updateReportRejectedTouchVisibility();
        Trace.endSection();
    }

    private void updateDozing() {
        // When in wake-and-unlock while pulsing, keep dozing state until fully unlocked.
        boolean dozing = mDozingRequested && mState == StatusBarState.KEYGUARD
                || mBiometricUnlockController.getMode()
                == BiometricUnlockController.MODE_WAKE_AND_UNLOCK_PULSING;
        // When in wake-and-unlock we may not have received a change to mState
        // but we still should not be dozing, manually set to false.
        if (mBiometricUnlockController.getMode() ==
                BiometricUnlockController.MODE_WAKE_AND_UNLOCK) {
            dozing = false;
        }

        mStatusBarStateController.setIsDozing(dozing);
    }

    public void onActivationReset() {
        mKeyguardIndicationController.hideTransientIndication();
    }

    public void onTrackingStarted() {
        runPostCollapseRunnables();
    }

    public void onClosingFinished() {
        runPostCollapseRunnables();
        if (!mPresenter.isPresenterFullyCollapsed()) {
            // if we set it not to be focusable when collapsing, we have to undo it when we aborted
            // the closing
            mStatusBarWindowController.setStatusBarFocusable(true);
        }
    }

    public void onUnlockHintStarted() {
        mFalsingManager.onUnlockHintStarted();
        mKeyguardIndicationController.showTransientIndication(R.string.keyguard_unlock);
    }

    public void onHintFinished() {
        // Delay the reset a bit so the user can read the text.
        mKeyguardIndicationController.hideTransientIndicationDelayed(HINT_RESET_DELAY_MS);
    }

    public void onCameraHintStarted() {
        mFalsingManager.onCameraHintStarted();
        mKeyguardIndicationController.showTransientIndication(R.string.camera_hint);
    }

    public void onVoiceAssistHintStarted() {
        mFalsingManager.onLeftAffordanceHintStarted();
        mKeyguardIndicationController.showTransientIndication(R.string.voice_hint);
    }

    public void onPhoneHintStarted() {
        mFalsingManager.onLeftAffordanceHintStarted();
        mKeyguardIndicationController.showTransientIndication(R.string.phone_hint);
    }

    public void onTrackingStopped(boolean expand) {
        if (mState == StatusBarState.KEYGUARD || mState == StatusBarState.SHADE_LOCKED) {
            if (!expand && !mUnlockMethodCache.canSkipBouncer()) {
                showBouncer(false /* scrimmed */);
            }
        }
    }

    // TODO: Figure out way to remove these.
    public NavigationBarView getNavigationBarView() {
        return mNavigationBarController.getDefaultNavigationBarView();
    }

    /**
     * TODO: Remove this method. Views should not be passed forward. Will cause theme issues.
     * @return bottom area view
     */
    public KeyguardBottomAreaView getKeyguardBottomAreaView() {
        return mNotificationPanel.getKeyguardBottomAreaView();
    }

    /**
     * If secure with redaction: Show bouncer, go to unlocked shade.
     *
     * <p>If secure without redaction or no security: Go to {@link StatusBarState#SHADE_LOCKED}.</p>
     *
     * @param expandView The view to expand after going to the shade.
     */
    public void goToLockedShade(View expandView) {
        if ((mDisabled2 & StatusBarManager.DISABLE2_NOTIFICATION_SHADE) != 0) {
            return;
        }

        int userId = mLockscreenUserManager.getCurrentUserId();
        ExpandableNotificationRow row = null;
        NotificationEntry entry = null;
        if (expandView instanceof ExpandableNotificationRow) {
            entry = ((ExpandableNotificationRow) expandView).getEntry();
            entry.setUserExpanded(true /* userExpanded */, true /* allowChildExpansion */);
            // Indicate that the group expansion is changing at this time -- this way the group
            // and children backgrounds / divider animations will look correct.
            entry.setGroupExpansionChanging(true);
            if (entry.notification != null) {
                userId = entry.notification.getUserId();
            }
        }
        boolean fullShadeNeedsBouncer = !mLockscreenUserManager.
                userAllowsPrivateNotificationsInPublic(mLockscreenUserManager.getCurrentUserId())
                || !mLockscreenUserManager.shouldShowLockscreenNotifications()
                || mFalsingManager.shouldEnforceBouncer();
        if (mLockscreenUserManager.isLockscreenPublicMode(userId) && fullShadeNeedsBouncer) {
            mStatusBarStateController.setLeaveOpenOnKeyguardHide(true);
            showBouncerIfKeyguard();
            mDraggedDownEntry = entry;
            mPendingRemoteInputView = null;
        } else {
            mNotificationPanel.animateToFullShade(0 /* delay */);
            mStatusBarStateController.setState(StatusBarState.SHADE_LOCKED);
        }
    }

    /**
     * Goes back to the keyguard after hanging around in {@link StatusBarState#SHADE_LOCKED}.
     */
    public void goToKeyguard() {
        if (mState == StatusBarState.SHADE_LOCKED) {
            mStatusBarStateController.setState(StatusBarState.KEYGUARD);
        }
    }

<<<<<<< HEAD
=======
    /**
     * Propagation of the bouncer state, indicating that it's fully visible.
     */
>>>>>>> 825827da
    public void setBouncerShowing(boolean bouncerShowing) {
        mBouncerShowing = bouncerShowing;
        if (mStatusBarView != null) mStatusBarView.setBouncerShowing(bouncerShowing);
        updateHideIconsForBouncer(true /* animate */);
        mCommandQueue.recomputeDisableFlags(mDisplayId, true /* animate */);
        updateScrimController();
    }

    /**
     * Collapses the notification shade if it is tracking or expanded.
     */
    public void collapseShade() {
        if (mNotificationPanel.isTracking()) {
            mStatusBarWindow.cancelCurrentTouch();
        }
        if (mPanelExpanded && mState == StatusBarState.SHADE) {
            animateCollapsePanels();
        }
    }

    @VisibleForTesting
    final WakefulnessLifecycle.Observer mWakefulnessObserver = new WakefulnessLifecycle.Observer() {
        @Override
        public void onFinishedGoingToSleep() {
            mNotificationPanel.onAffordanceLaunchEnded();
            releaseGestureWakeLock();
            mLaunchCameraOnScreenTurningOn = false;
            mDeviceInteractive = false;
            mWakeUpComingFromTouch = false;
            mWakeUpTouchLocation = null;
            mVisualStabilityManager.setScreenOn(false);
            updateVisibleToUser();

            updateNotificationPanelTouchState();
            mStatusBarWindow.cancelCurrentTouch();
            if (mLaunchCameraOnFinishedGoingToSleep) {
                mLaunchCameraOnFinishedGoingToSleep = false;

                // This gets executed before we will show Keyguard, so post it in order that the state
                // is correct.
                mHandler.post(() -> onCameraLaunchGestureDetected(mLastCameraLaunchSource));
            }
            updateIsKeyguard();
        }

        @Override
        public void onStartedGoingToSleep() {
            notifyHeadsUpGoingToSleep();
            dismissVolumeDialog();
        }

        @Override
        public void onStartedWakingUp() {
            mDeviceInteractive = true;
            mWakeUpCoordinator.setWakingUp(true);
            mAmbientPulseManager.releaseAllImmediately();
            mVisualStabilityManager.setScreenOn(true);
<<<<<<< HEAD
            updateNotificationPanelTouchState();
            updateVisibleToUser();
            updateIsKeyguard();
            mDozeServiceHost.stopDozing();
=======
            updateVisibleToUser();
            updateIsKeyguard();
            mDozeServiceHost.stopDozing();
            // This is intentionally below the stopDozing call above, since it avoids that we're
            // unnecessarily animating the wakeUp transition. Animations should only be enabled
            // once we fully woke up.
            updateNotificationPanelTouchState();
>>>>>>> 825827da
            mPulseExpansionHandler.onStartedWakingUp();
        }

        @Override
        public void onFinishedWakingUp() {
            mWakeUpCoordinator.setWakingUp(false);
        }
    };

    /**
     * We need to disable touch events because these might
     * collapse the panel after we expanded it, and thus we would end up with a blank
     * Keyguard.
     */
    private void updateNotificationPanelTouchState() {
        mNotificationPanel.setTouchAndAnimationDisabled(!mDeviceInteractive && !mPulsing);
    }

    final ScreenLifecycle.Observer mScreenObserver = new ScreenLifecycle.Observer() {
        @Override
        public void onScreenTurningOn() {
            mFalsingManager.onScreenTurningOn();
            mNotificationPanel.onScreenTurningOn();

            if (mLaunchCameraOnScreenTurningOn) {
                mNotificationPanel.launchCamera(false, mLastCameraLaunchSource);
                mLaunchCameraOnScreenTurningOn = false;
            }

            updateScrimController();
        }

        @Override
        public void onScreenTurnedOn() {
            mScrimController.onScreenTurnedOn();
        }

        @Override
        public void onScreenTurnedOff() {
            mFalsingManager.onScreenOff();
            mScrimController.onScreenTurnedOff();
            updateIsKeyguard();
        }
    };

    public int getWakefulnessState() {
        return mWakefulnessLifecycle.getWakefulness();
    }

    private void vibrateForCameraGesture() {
        // Make sure to pass -1 for repeat so VibratorService doesn't stop us when going to sleep.
        mVibrator.vibrate(mCameraLaunchGestureVibePattern, -1 /* repeat */);
    }

    /**
     * @return true if the screen is currently fully off, i.e. has finished turning off and has
     *         since not started turning on.
     */
    public boolean isScreenFullyOff() {
        return mScreenLifecycle.getScreenState() == ScreenLifecycle.SCREEN_OFF;
    }

    @Override
    public void showScreenPinningRequest(int taskId) {
        if (mKeyguardMonitor.isShowing()) {
            // Don't allow apps to trigger this from keyguard.
            return;
        }
        // Show screen pinning request, since this comes from an app, show 'no thanks', button.
        showScreenPinningRequest(taskId, true);
    }

    public void showScreenPinningRequest(int taskId, boolean allowCancel) {
        mScreenPinningRequest.showPrompt(taskId, allowCancel);
    }

    public boolean hasActiveNotifications() {
        return !mEntryManager.getNotificationData().getActiveNotifications().isEmpty();
    }

    @Override
    public void appTransitionCancelled(int displayId) {
        if (displayId == mDisplayId) {
            getComponent(Divider.class).onAppTransitionFinished();
        }
    }

    @Override
    public void appTransitionFinished(int displayId) {
        if (displayId == mDisplayId) {
            getComponent(Divider.class).onAppTransitionFinished();
        }
    }

    @Override
    public void onCameraLaunchGestureDetected(int source) {
        mLastCameraLaunchSource = source;
        if (isGoingToSleep()) {
            if (DEBUG_CAMERA_LIFT) Slog.d(TAG, "Finish going to sleep before launching camera");
            mLaunchCameraOnFinishedGoingToSleep = true;
            return;
        }
        if (!mNotificationPanel.canCameraGestureBeLaunched(
                mStatusBarKeyguardViewManager.isShowing() && mExpandedVisible)) {
            if (DEBUG_CAMERA_LIFT) Slog.d(TAG, "Can't launch camera right now, mExpandedVisible: " +
                    mExpandedVisible);
            return;
        }
        if (!mDeviceInteractive) {
            PowerManager pm = mContext.getSystemService(PowerManager.class);
            pm.wakeUp(SystemClock.uptimeMillis(), PowerManager.WAKE_REASON_CAMERA_LAUNCH,
                    "com.android.systemui:CAMERA_GESTURE");
<<<<<<< HEAD
            mStatusBarKeyguardViewManager.notifyDeviceWakeUpRequested();
=======
>>>>>>> 825827da
        }
        vibrateForCameraGesture();
        if (!mStatusBarKeyguardViewManager.isShowing()) {
            startActivityDismissingKeyguard(KeyguardBottomAreaView.INSECURE_CAMERA_INTENT,
                    false /* onlyProvisioned */, true /* dismissShade */,
                    true /* disallowEnterPictureInPictureWhileLaunching */, null /* callback */, 0);
        } else {
            if (!mDeviceInteractive) {
                // Avoid flickering of the scrim when we instant launch the camera and the bouncer
                // comes on.
                mGestureWakeLock.acquire(LAUNCH_TRANSITION_TIMEOUT_MS + 1000L);
            }
            if (isScreenTurningOnOrOn()) {
                if (DEBUG_CAMERA_LIFT) Slog.d(TAG, "Launching camera");
                if (mStatusBarKeyguardViewManager.isBouncerShowing()) {
                    mStatusBarKeyguardViewManager.reset(true /* hide */);
                }
                mNotificationPanel.launchCamera(mDeviceInteractive /* animate */, source);
                updateScrimController();
            } else {
                // We need to defer the camera launch until the screen comes on, since otherwise
                // we will dismiss us too early since we are waiting on an activity to be drawn and
                // incorrectly get notified because of the screen on event (which resumes and pauses
                // some activities)
                if (DEBUG_CAMERA_LIFT) Slog.d(TAG, "Deferring until screen turns on");
                mLaunchCameraOnScreenTurningOn = true;
            }
        }
    }

    boolean isCameraAllowedByAdmin() {
        if (mDevicePolicyManager.getCameraDisabled(null,
                mLockscreenUserManager.getCurrentUserId())) {
            return false;
        } else if (mStatusBarKeyguardViewManager == null ||
                (isKeyguardShowing() && isKeyguardSecure())) {
            // Check if the admin has disabled the camera specifically for the keyguard
            return (mDevicePolicyManager.
                    getKeyguardDisabledFeatures(null, mLockscreenUserManager.getCurrentUserId())
                    & DevicePolicyManager.KEYGUARD_DISABLE_SECURE_CAMERA) == 0;
        }

        return true;
    }

    private boolean isGoingToSleep() {
        return mWakefulnessLifecycle.getWakefulness()
                == WakefulnessLifecycle.WAKEFULNESS_GOING_TO_SLEEP;
    }

    private boolean isScreenTurningOnOrOn() {
        return mScreenLifecycle.getScreenState() == ScreenLifecycle.SCREEN_TURNING_ON
                || mScreenLifecycle.getScreenState() == ScreenLifecycle.SCREEN_ON;
    }

    public void notifyBiometricAuthModeChanged() {
        updateDozing();
        updateScrimController();
    }

    @VisibleForTesting
    void updateScrimController() {
        Trace.beginSection("StatusBar#updateScrimController");

        // We don't want to end up in KEYGUARD state when we're unlocking with
        // fingerprint from doze. We should cross fade directly from black.
        boolean wakeAndUnlocking = mBiometricUnlockController.isWakeAndUnlock();

        // Do not animate the scrim expansion when triggered by the fingerprint sensor.
        mScrimController.setExpansionAffectsAlpha(
                !mBiometricUnlockController.isBiometricUnlock());

        boolean launchingAffordanceWithPreview =
                mNotificationPanel.isLaunchingAffordanceWithPreview();
        mScrimController.setLaunchingAffordanceWithPreview(launchingAffordanceWithPreview);

        if (mBouncerShowing) {
            // Bouncer needs the front scrim when it's on top of an activity,
            // tapping on a notification, editing QS or being dismissed by
            // FLAG_DISMISS_KEYGUARD_ACTIVITY.
            ScrimState state = mStatusBarKeyguardViewManager.bouncerNeedsScrimming()
                    ? ScrimState.BOUNCER_SCRIMMED : ScrimState.BOUNCER;
            mScrimController.transitionTo(state);
        } else if (isInLaunchTransition() || mLaunchCameraOnScreenTurningOn
                || launchingAffordanceWithPreview) {
            mScrimController.transitionTo(ScrimState.UNLOCKED, mUnlockScrimCallback);
        } else if (mBrightnessMirrorVisible) {
            mScrimController.transitionTo(ScrimState.BRIGHTNESS_MIRROR);
        } else if (isPulsing()) {
            mScrimController.transitionTo(ScrimState.PULSING,
                    mDozeScrimController.getScrimCallback());
        } else if (mDozing && !wakeAndUnlocking) {
            mScrimController.transitionTo(ScrimState.AOD);
        } else if (mIsKeyguard && !wakeAndUnlocking) {
            mScrimController.transitionTo(ScrimState.KEYGUARD);
        } else if (mBubbleController.isStackExpanded()) {
            mScrimController.transitionTo(ScrimState.BUBBLE_EXPANDED);
        } else {
            mScrimController.transitionTo(ScrimState.UNLOCKED, mUnlockScrimCallback);
        }
        Trace.endSection();
    }

    public boolean isKeyguardShowing() {
        if (mStatusBarKeyguardViewManager == null) {
            Slog.i(TAG, "isKeyguardShowing() called before startKeyguard(), returning true");
            return true;
        }
        return mStatusBarKeyguardViewManager.isShowing();
    }

    @VisibleForTesting
    final class DozeServiceHost implements DozeHost {
        private final ArrayList<Callback> mCallbacks = new ArrayList<>();
        private boolean mAnimateWakeup;
        private boolean mAnimateScreenOff;
        private boolean mIgnoreTouchWhilePulsing;

        @Override
        public String toString() {
            return "PSB.DozeServiceHost[mCallbacks=" + mCallbacks.size() + "]";
        }

        public void firePowerSaveChanged(boolean active) {
            for (Callback callback : mCallbacks) {
                callback.onPowerSaveChanged(active);
            }
        }

        public void fireNotificationPulse() {
            for (Callback callback : mCallbacks) {
                callback.onNotificationAlerted();
            }
        }

        @Override
        public void addCallback(@NonNull Callback callback) {
            mCallbacks.add(callback);
        }

        @Override
        public void removeCallback(@NonNull Callback callback) {
            mCallbacks.remove(callback);
        }

        @Override
        public void startDozing() {
            if (!mDozingRequested) {
                mDozingRequested = true;
                DozeLog.traceDozing(mContext, mDozing);
                updateDozing();
                updateIsKeyguard();
            }
        }

        @Override
        public void pulseWhileDozing(@NonNull PulseCallback callback, int reason) {
            mScrimController.setPulseReason(reason);
            if (reason == DozeLog.PULSE_REASON_SENSOR_LONG_PRESS) {
                mPowerManager.wakeUp(SystemClock.uptimeMillis(), PowerManager.WAKE_REASON_GESTURE,
                        "com.android.systemui:LONG_PRESS");
                startAssist(new Bundle());
                return;
            }

<<<<<<< HEAD
            boolean passiveAuthInterrupt = reason == DozeLog.PULSE_REASON_SENSOR_WAKE_LOCK_SCREEN;
=======
            boolean passiveAuthInterrupt = reason == DozeLog.PULSE_REASON_NOTIFICATION;
>>>>>>> 825827da
            // Set the state to pulsing, so ScrimController will know what to do once we ask it to
            // execute the transition. The pulse callback will then be invoked when the scrims
            // are black, indicating that StatusBar is ready to present the rest of the UI.
            mPulsing = true;
            mDozeScrimController.pulse(new PulseCallback() {
                @Override
                public void onPulseStarted() {
                    callback.onPulseStarted();
                    updateNotificationPanelTouchState();
                    setPulsing(true);
                }

                @Override
                public void onPulseFinished() {
                    mPulsing = false;
                    callback.onPulseFinished();
                    updateNotificationPanelTouchState();
                    setPulsing(false);
                }

                private void setPulsing(boolean pulsing) {
                    mKeyguardViewMediator.setPulsing(pulsing);
                    mNotificationPanel.setPulsing(pulsing);
                    mVisualStabilityManager.setPulsing(pulsing);
                    mIgnoreTouchWhilePulsing = false;
                    if (mKeyguardUpdateMonitor != null && passiveAuthInterrupt) {
                        mKeyguardUpdateMonitor.onAuthInterruptDetected(pulsing /* active */);
                    }
                    updateScrimController();
                    mPulseExpansionHandler.setPulsing(pulsing);
                }
            }, reason);
            // DozeScrimController is in pulse state, now let's ask ScrimController to start
            // pulsing and draw the black frame, if necessary.
            updateScrimController();
        }

        @Override
        public void stopDozing() {
            if (mDozingRequested) {
                mDozingRequested = false;
                DozeLog.traceDozing(mContext, mDozing);
                updateDozing();
            }
        }

        @Override
        public void onIgnoreTouchWhilePulsing(boolean ignore) {
            if (ignore != mIgnoreTouchWhilePulsing) {
                DozeLog.tracePulseTouchDisabledByProx(mContext, ignore);
            }
            mIgnoreTouchWhilePulsing = ignore;
            if (isDozing() && ignore) {
                mStatusBarWindow.cancelCurrentTouch();
            }
        }

        @Override
        public void dozeTimeTick() {
            mNotificationPanel.dozeTimeTick();
            mNotificationIconAreaController.dozeTimeTick();
            if (mAmbientIndicationContainer instanceof DozeReceiver) {
                ((DozeReceiver) mAmbientIndicationContainer).dozeTimeTick();
            }
        }

        @Override
        public boolean isPowerSaveActive() {
            return mBatteryController.isAodPowerSave();
        }

        @Override
        public boolean isPulsingBlocked() {
            return mBiometricUnlockController.getMode()
                    == BiometricUnlockController.MODE_WAKE_AND_UNLOCK;
        }

        @Override
        public boolean isProvisioned() {
            return mDeviceProvisionedController.isDeviceProvisioned()
                    && mDeviceProvisionedController.isCurrentUserSetup();
        }

        @Override
        public boolean isBlockingDoze() {
            if (mBiometricUnlockController.hasPendingAuthentication()) {
                Log.i(TAG, "Blocking AOD because fingerprint has authenticated");
                return true;
            }
            return false;
        }

        @Override
        public void extendPulse() {
            if (mDozeScrimController.isPulsing() && mAmbientPulseManager.hasNotifications()) {
                mAmbientPulseManager.extendPulse();
            } else {
                mDozeScrimController.extendPulse();
            }
        }

        @Override
        public void stopPulsing() {
            if (mDozeScrimController.isPulsing()) {
                mDozeScrimController.pulseOutNow();
            }
        }

        @Override
        public void setAnimateWakeup(boolean animateWakeup) {
            if (mWakefulnessLifecycle.getWakefulness() == WAKEFULNESS_AWAKE
                    || mWakefulnessLifecycle.getWakefulness() == WAKEFULNESS_WAKING) {
                // Too late to change the wakeup animation.
                return;
            }
            mAnimateWakeup = animateWakeup;
        }

        @Override
        public void setAnimateScreenOff(boolean animateScreenOff) {
            mAnimateScreenOff = animateScreenOff;
        }

        @Override
        public void onSlpiTap(float screenX, float screenY) {
            if (screenX > 0 && screenY > 0 && mAmbientIndicationContainer != null
                && mAmbientIndicationContainer.getVisibility() == View.VISIBLE) {
                mAmbientIndicationContainer.getLocationOnScreen(mTmpInt2);
                float viewX = screenX - mTmpInt2[0];
                float viewY = screenY - mTmpInt2[1];
                if (0 <= viewX && viewX <= mAmbientIndicationContainer.getWidth()
                        && 0 <= viewY && viewY <= mAmbientIndicationContainer.getHeight()) {
                    dispatchTap(mAmbientIndicationContainer, viewX, viewY);
                }
            }
        }

        @Override
        public void setDozeScreenBrightness(int value) {
            mStatusBarWindowController.setDozeScreenBrightness(value);
        }

        @Override
        public void setAodDimmingScrim(float scrimOpacity) {
            mScrimController.setAodFrontScrimAlpha(scrimOpacity);
        }

        private void dispatchTap(View view, float x, float y) {
            long now = SystemClock.elapsedRealtime();
            dispatchTouchEvent(view, x, y, now, MotionEvent.ACTION_DOWN);
            dispatchTouchEvent(view, x, y, now, MotionEvent.ACTION_UP);
        }

        private void dispatchTouchEvent(View view, float x, float y, long now, int action) {
            MotionEvent ev = MotionEvent.obtain(now, now, action, x, y, 0 /* meta */);
            view.dispatchTouchEvent(ev);
            ev.recycle();
        }

        private boolean shouldAnimateWakeup() {
            return mAnimateWakeup;
        }

        public boolean shouldAnimateScreenOff() {
            return mAnimateScreenOff;
        }
    }

    public boolean shouldIgnoreTouch() {
        return isDozing() && mDozeServiceHost.mIgnoreTouchWhilePulsing;
    }

    // Begin Extra BaseStatusBar methods.

    protected CommandQueue mCommandQueue;
    protected IStatusBarService mBarService;

    // all notifications
    protected ViewGroup mStackScroller;

    protected NotificationGroupManager mGroupManager;

    protected NotificationGroupAlertTransferHelper mGroupAlertTransferHelper;


    // for heads up notifications
    protected HeadsUpManagerPhone mHeadsUpManager;

    protected AmbientPulseManager mAmbientPulseManager = Dependency.get(AmbientPulseManager.class);

    // handling reordering
    protected VisualStabilityManager mVisualStabilityManager;

    protected AccessibilityManager mAccessibilityManager;

    protected boolean mDeviceInteractive;

    protected boolean mVisible;

    // mScreenOnFromKeyguard && mVisible.
    private boolean mVisibleToUser;

    protected DevicePolicyManager mDevicePolicyManager;
    protected PowerManager mPowerManager;
    protected StatusBarKeyguardViewManager mStatusBarKeyguardViewManager;

    protected KeyguardManager mKeyguardManager;
    private DeviceProvisionedController mDeviceProvisionedController
            = Dependency.get(DeviceProvisionedController.class);

    protected NavigationBarController mNavigationBarController;

    // UI-specific methods

    protected WindowManager mWindowManager;
    protected IWindowManager mWindowManagerService;
    private IDreamManager mDreamManager;

    protected Display mDisplay;
    private int mDisplayId;

    protected Recents mRecents;

    protected NotificationShelf mNotificationShelf;
    protected EmptyShadeView mEmptyShadeView;

    protected AssistManager mAssistManager;

    public boolean isDeviceInteractive() {
        return mDeviceInteractive;
    }

    private final BroadcastReceiver mBannerActionBroadcastReceiver = new BroadcastReceiver() {
        @Override
        public void onReceive(Context context, Intent intent) {
            String action = intent.getAction();
            if (BANNER_ACTION_CANCEL.equals(action) || BANNER_ACTION_SETUP.equals(action)) {
                NotificationManager noMan = (NotificationManager)
                        mContext.getSystemService(Context.NOTIFICATION_SERVICE);
                noMan.cancel(com.android.internal.messages.nano.SystemMessageProto.SystemMessage.
                        NOTE_HIDDEN_NOTIFICATIONS);

                Settings.Secure.putInt(mContext.getContentResolver(),
                        Settings.Secure.SHOW_NOTE_ABOUT_NOTIFICATION_HIDING, 0);
                if (BANNER_ACTION_SETUP.equals(action)) {
                    animateCollapsePanels(CommandQueue.FLAG_EXCLUDE_RECENTS_PANEL,
                            true /* force */);
                    mContext.startActivity(new Intent(Settings.ACTION_APP_NOTIFICATION_REDACTION)
                            .addFlags(Intent.FLAG_ACTIVITY_NEW_TASK)

                    );
                }
            }
        }
    };

    @Override
    public void collapsePanel(boolean animate) {
        if (animate) {
            boolean willCollapse = collapsePanel();
            if (!willCollapse) {
                runPostCollapseRunnables();
            }
        } else if (!mPresenter.isPresenterFullyCollapsed()) {
            instantCollapseNotificationPanel();
            visibilityChanged(false);
        } else {
            runPostCollapseRunnables();
        }
    }

    @Override
    public boolean collapsePanel() {
        if (!mNotificationPanel.isFullyCollapsed()) {
            // close the shade if it was open
            animateCollapsePanels(CommandQueue.FLAG_EXCLUDE_RECENTS_PANEL, true /* force */,
                    true /* delayed */);
            visibilityChanged(false);

            return true;
        } else {
            return false;
        }
    }

    protected NotificationListener mNotificationListener;

    public void setNotificationSnoozed(StatusBarNotification sbn, SnoozeOption snoozeOption) {
        if (snoozeOption.getSnoozeCriterion() != null) {
            mNotificationListener.snoozeNotification(sbn.getKey(),
                    snoozeOption.getSnoozeCriterion().getId());
        } else {
            mNotificationListener.snoozeNotification(sbn.getKey(),
                    snoozeOption.getMinutesToSnoozeFor() * 60 * 1000);
        }
    }

    @Override
    public void toggleSplitScreen() {
        toggleSplitScreenMode(-1 /* metricsDockAction */, -1 /* metricsUndockAction */);
    }

    void awakenDreams() {
        Dependency.get(UiOffloadThread.class).submit(() -> {
            try {
                mDreamManager.awaken();
            } catch (RemoteException e) {
                e.printStackTrace();
            }
        });
    }

    @Override
    public void preloadRecentApps() {
        int msg = MSG_PRELOAD_RECENT_APPS;
        mHandler.removeMessages(msg);
        mHandler.sendEmptyMessage(msg);
    }

    @Override
    public void cancelPreloadRecentApps() {
        int msg = MSG_CANCEL_PRELOAD_RECENT_APPS;
        mHandler.removeMessages(msg);
        mHandler.sendEmptyMessage(msg);
    }

    @Override
    public void dismissKeyboardShortcutsMenu() {
        int msg = MSG_DISMISS_KEYBOARD_SHORTCUTS_MENU;
        mHandler.removeMessages(msg);
        mHandler.sendEmptyMessage(msg);
    }

    @Override
    public void toggleKeyboardShortcutsMenu(int deviceId) {
        int msg = MSG_TOGGLE_KEYBOARD_SHORTCUTS_MENU;
        mHandler.removeMessages(msg);
        mHandler.obtainMessage(msg, deviceId, 0).sendToTarget();
    }

    @Override
    public void setTopAppHidesStatusBar(boolean topAppHidesStatusBar) {
        mTopHidesStatusBar = topAppHidesStatusBar;
        if (!topAppHidesStatusBar && mWereIconsJustHidden) {
            // Immediately update the icon hidden state, since that should only apply if we're
            // staying fullscreen.
            mWereIconsJustHidden = false;
            mCommandQueue.recomputeDisableFlags(mDisplayId, true);
        }
        updateHideIconsForBouncer(true /* animate */);
    }

    protected void toggleKeyboardShortcuts(int deviceId) {
        KeyboardShortcuts.toggle(mContext, deviceId);
    }

    protected void dismissKeyboardShortcuts() {
        KeyboardShortcuts.dismiss();
    }

    /**
     * Called when the notification panel layouts
     */
    public void onPanelLaidOut() {
        updateKeyguardMaxNotifications();
    }

    public void updateKeyguardMaxNotifications() {
        if (mState == StatusBarState.KEYGUARD) {
            // Since the number of notifications is determined based on the height of the view, we
            // need to update them.
            int maxBefore = mPresenter.getMaxNotificationsWhileLocked(false /* recompute */);
            int maxNotifications = mPresenter.getMaxNotificationsWhileLocked(true /* recompute */);
            if (maxBefore != maxNotifications) {
                mViewHierarchyManager.updateRowStates();
            }
        }
    }

    public void executeActionDismissingKeyguard(Runnable action, boolean afterKeyguardGone) {
        if (!mDeviceProvisionedController.isDeviceProvisioned()) return;

        dismissKeyguardThenExecute(() -> {
            new Thread(() -> {
                try {
                    // The intent we are sending is for the application, which
                    // won't have permission to immediately start an activity after
                    // the user switches to home.  We know it is safe to do at this
                    // point, so make sure new activity switches are now allowed.
                    ActivityManager.getService().resumeAppSwitches();
                } catch (RemoteException e) {
                }
                action.run();
            }).start();

            return collapsePanel();
        }, afterKeyguardGone);
    }

    @Override
    public void startPendingIntentDismissingKeyguard(final PendingIntent intent) {
        startPendingIntentDismissingKeyguard(intent, null);
<<<<<<< HEAD
    }

    @Override
    public void startPendingIntentDismissingKeyguard(
            final PendingIntent intent, @Nullable final Runnable intentSentUiThreadCallback) {
        final boolean afterKeyguardGone = intent.isActivity()
                && PreviewInflater.wouldLaunchResolverActivity(mContext, intent.getIntent(),
                mLockscreenUserManager.getCurrentUserId());

        executeActionDismissingKeyguard(() -> {
            try {
                intent.send(null, 0, null, null, null, null, getActivityOptions(
                        null /* animationAdapter */));
            } catch (PendingIntent.CanceledException e) {
                // the stack trace isn't very helpful here.
                // Just log the exception message.
                Log.w(TAG, "Sending intent failed: " + e);

                // TODO: Dismiss Keyguard.
            }
            if (intent.isActivity()) {
                mAssistManager.hideAssist();
            }
            if (intentSentUiThreadCallback != null) {
                postOnUiThread(intentSentUiThreadCallback);
            }
        }, afterKeyguardGone);
    }

    private void postOnUiThread(Runnable runnable) {
        mMainThreadHandler.post(runnable);
    }

=======
    }

    @Override
    public void startPendingIntentDismissingKeyguard(
            final PendingIntent intent, @Nullable final Runnable intentSentUiThreadCallback) {
        final boolean afterKeyguardGone = intent.isActivity()
                && PreviewInflater.wouldLaunchResolverActivity(mContext, intent.getIntent(),
                mLockscreenUserManager.getCurrentUserId());

        executeActionDismissingKeyguard(() -> {
            try {
                intent.send(null, 0, null, null, null, null, getActivityOptions(
                        null /* animationAdapter */));
            } catch (PendingIntent.CanceledException e) {
                // the stack trace isn't very helpful here.
                // Just log the exception message.
                Log.w(TAG, "Sending intent failed: " + e);

                // TODO: Dismiss Keyguard.
            }
            if (intent.isActivity()) {
                mAssistManager.hideAssist();
            }
            if (intentSentUiThreadCallback != null) {
                postOnUiThread(intentSentUiThreadCallback);
            }
        }, afterKeyguardGone);
    }

    private void postOnUiThread(Runnable runnable) {
        mMainThreadHandler.post(runnable);
    }

>>>>>>> 825827da
    public static Bundle getActivityOptions(@Nullable RemoteAnimationAdapter animationAdapter) {
        ActivityOptions options;
        if (animationAdapter != null) {
            options = ActivityOptions.makeRemoteAnimation(animationAdapter);
        } else {
            options = ActivityOptions.makeBasic();
        }
        // Anything launched from the notification shade should always go into the secondary
        // split-screen windowing mode.
        options.setLaunchWindowingMode(WINDOWING_MODE_FULLSCREEN_OR_SPLIT_SCREEN_SECONDARY);
        return options.toBundle();
    }

    protected void visibilityChanged(boolean visible) {
        if (mVisible != visible) {
            mVisible = visible;
            if (!visible) {
                mGutsManager.closeAndSaveGuts(true /* removeLeavebehind */, true /* force */,
                        true /* removeControls */, -1 /* x */, -1 /* y */, true /* resetMenu */);
            }
        }
        updateVisibleToUser();
    }

    protected void updateVisibleToUser() {
        boolean oldVisibleToUser = mVisibleToUser;
        mVisibleToUser = mVisible && mDeviceInteractive;

        if (oldVisibleToUser != mVisibleToUser) {
            handleVisibleToUserChanged(mVisibleToUser);
        }
    }

    /**
     * Clear Buzz/Beep/Blink.
     */
    public void clearNotificationEffects() {
        try {
            mBarService.clearNotificationEffects();
        } catch (RemoteException e) {
            // Won't fail unless the world has ended.
        }
    }

    protected void notifyHeadsUpGoingToSleep() {
        maybeEscalateHeadsUp();
    }

    /**
     * @return Whether the security bouncer from Keyguard is showing.
     */
    public boolean isBouncerShowing() {
        return mBouncerShowing;
    }

    /**
     * @return a PackageManger for userId or if userId is < 0 (USER_ALL etc) then
     *         return PackageManager for mContext
     */
    public static PackageManager getPackageManagerForUser(Context context, int userId) {
        Context contextForUser = context;
        // UserHandle defines special userId as negative values, e.g. USER_ALL
        if (userId >= 0) {
            try {
                // Create a context for the correct user so if a package isn't installed
                // for user 0 we can still load information about the package.
                contextForUser =
                        context.createPackageContextAsUser(context.getPackageName(),
                        Context.CONTEXT_RESTRICTED,
                        new UserHandle(userId));
            } catch (NameNotFoundException e) {
                // Shouldn't fail to find the package name for system ui.
            }
        }
        return contextForUser.getPackageManager();
    }

    public boolean isKeyguardSecure() {
        if (mStatusBarKeyguardViewManager == null) {
            // startKeyguard() hasn't been called yet, so we don't know.
            // Make sure anything that needs to know isKeyguardSecure() checks and re-checks this
            // value onVisibilityChanged().
            Slog.w(TAG, "isKeyguardSecure() called before startKeyguard(), returning false",
                    new Throwable());
            return false;
        }
        return mStatusBarKeyguardViewManager.isSecure();
    }

    @Override
    public void showAssistDisclosure() {
        if (mAssistManager != null) {
            mAssistManager.showDisclosure();
        }
    }

    public NotificationPanelView getPanel() {
        return mNotificationPanel;
    }

    @Override
    public void startAssist(Bundle args) {
        if (mAssistManager != null) {
            mAssistManager.startAssist(args);
        }
    }
    // End Extra BaseStatusBarMethods.

    public NotificationGutsManager getGutsManager() {
        return mGutsManager;
    }

    @Subcomponent
    public interface StatusBarInjector {
        void createStatusBar(StatusBar statusbar);
    }

    public @TransitionMode int getStatusBarMode() {
        return mStatusBarMode;
    }

}<|MERGE_RESOLUTION|>--- conflicted
+++ resolved
@@ -122,10 +122,7 @@
 import com.android.internal.logging.nano.MetricsProto.MetricsEvent;
 import com.android.internal.statusbar.IStatusBarService;
 import com.android.internal.statusbar.StatusBarIcon;
-<<<<<<< HEAD
-=======
 import com.android.internal.widget.LockPatternUtils;
->>>>>>> 825827da
 import com.android.keyguard.KeyguardUpdateMonitor;
 import com.android.keyguard.KeyguardUpdateMonitorCallback;
 import com.android.keyguard.ViewMediatorCallback;
@@ -228,10 +225,7 @@
 import com.android.systemui.statusbar.policy.UserInfoControllerImpl;
 import com.android.systemui.statusbar.policy.UserSwitcherController;
 import com.android.systemui.statusbar.policy.ZenModeController;
-<<<<<<< HEAD
-=======
 import com.android.systemui.tuner.TunerService;
->>>>>>> 825827da
 import com.android.systemui.util.InjectionInflationController;
 import com.android.systemui.volume.VolumeComponent;
 
@@ -543,11 +537,7 @@
     private BatteryController mBatteryController;
     protected boolean mPanelExpanded;
     private UiModeManager mUiModeManager;
-<<<<<<< HEAD
-    private boolean mIsKeyguard;
-=======
     protected boolean mIsKeyguard;
->>>>>>> 825827da
     private LogMaker mStatusBarStateLog;
     protected NotificationIconAreaController mNotificationIconAreaController;
     @Nullable private View mAmbientIndicationContainer;
@@ -1066,10 +1056,6 @@
         mNotificationShelf.setOnActivatedListener(mPresenter);
         mRemoteInputManager.getController().addCallback(mStatusBarWindowController);
 
-<<<<<<< HEAD
-        mNotificationActivityStarter = new StatusBarNotificationActivityStarter(
-                mContext, mNotificationPanel, mPresenter, mHeadsUpManager, mActivityLaunchAnimator);
-=======
         final StatusBarRemoteInputCallback mStatusBarRemoteInputCallback =
                 (StatusBarRemoteInputCallback) Dependency.get(
                         NotificationRemoteInputManager.Callback.class);
@@ -1085,7 +1071,6 @@
                 mNotificationInterruptionStateProvider, mMetricsLogger,
                 new LockPatternUtils(mContext));
 
->>>>>>> 825827da
         mGutsManager.setNotificationActivityStarter(mNotificationActivityStarter);
 
         mEntryManager.setRowBinder(rowBinder);
@@ -1124,10 +1109,6 @@
             where.getLocationInWindow(mTmpInt2);
             mWakeUpTouchLocation = new PointF(mTmpInt2[0] + where.getWidth() / 2,
                     mTmpInt2[1] + where.getHeight() / 2);
-<<<<<<< HEAD
-            mStatusBarKeyguardViewManager.notifyDeviceWakeUpRequested();
-=======
->>>>>>> 825827da
             mFalsingManager.onScreenOnFromTouch();
         }
     }
@@ -1238,12 +1219,7 @@
         mBiometricUnlockController = new BiometricUnlockController(mContext,
                 mDozeScrimController, keyguardViewMediator,
                 mScrimController, this, UnlockMethodCache.getInstance(mContext),
-<<<<<<< HEAD
-                new Handler(), mKeyguardUpdateMonitor, mContext.getResources().getInteger(
-                com.android.internal.R.integer.config_wakeUpDelayDoze));
-=======
                 new Handler(), mKeyguardUpdateMonitor, Dependency.get(TunerService.class));
->>>>>>> 825827da
         mStatusBarKeyguardViewManager = keyguardViewMediator.registerStatusBar(this,
                 getBouncerContainer(), mNotificationPanel, mBiometricUnlockController);
         mKeyguardIndicationController
@@ -1254,10 +1230,7 @@
         mKeyguardViewMediatorCallback = keyguardViewMediator.getViewMediatorCallback();
         mLightBarController.setBiometricUnlockController(mBiometricUnlockController);
         mMediaManager.setBiometricUnlockController(mBiometricUnlockController);
-<<<<<<< HEAD
-=======
         mNotificationPanel.setBouncer(mStatusBarKeyguardViewManager.getBouncer());
->>>>>>> 825827da
         Dependency.get(KeyguardDismissUtil.class).setDismissHandler(this::executeWhenUnlocked);
         Trace.endSection();
     }
@@ -1353,8 +1326,6 @@
         mEntryManager.updateNotifications();
     }
 
-<<<<<<< HEAD
-=======
     /**
      * Asks {@link KeyguardUpdateMonitor} to run face auth.
      */
@@ -1364,7 +1335,6 @@
         }
     }
 
->>>>>>> 825827da
     public void updateAreThereNotifications() {
         if (SPEW) {
             final boolean clearable = hasActiveNotifications() &&
@@ -3034,11 +3004,7 @@
 
     private void updatePanelExpansionForKeyguard() {
         if (mState == StatusBarState.KEYGUARD && mBiometricUnlockController.getMode()
-<<<<<<< HEAD
-                != BiometricUnlockController.MODE_WAKE_AND_UNLOCK) {
-=======
                 != BiometricUnlockController.MODE_WAKE_AND_UNLOCK && !mBouncerShowing) {
->>>>>>> 825827da
             instantExpandNotificationsPanel();
         } else if (mState == StatusBarState.FULLSCREEN_USER_SWITCHER) {
             instantCollapseNotificationPanel();
@@ -3596,12 +3562,9 @@
         }
     }
 
-<<<<<<< HEAD
-=======
     /**
      * Propagation of the bouncer state, indicating that it's fully visible.
      */
->>>>>>> 825827da
     public void setBouncerShowing(boolean bouncerShowing) {
         mBouncerShowing = bouncerShowing;
         if (mStatusBarView != null) mStatusBarView.setBouncerShowing(bouncerShowing);
@@ -3659,12 +3622,6 @@
             mWakeUpCoordinator.setWakingUp(true);
             mAmbientPulseManager.releaseAllImmediately();
             mVisualStabilityManager.setScreenOn(true);
-<<<<<<< HEAD
-            updateNotificationPanelTouchState();
-            updateVisibleToUser();
-            updateIsKeyguard();
-            mDozeServiceHost.stopDozing();
-=======
             updateVisibleToUser();
             updateIsKeyguard();
             mDozeServiceHost.stopDozing();
@@ -3672,7 +3629,6 @@
             // unnecessarily animating the wakeUp transition. Animations should only be enabled
             // once we fully woke up.
             updateNotificationPanelTouchState();
->>>>>>> 825827da
             mPulseExpansionHandler.onStartedWakingUp();
         }
 
@@ -3785,10 +3741,6 @@
             PowerManager pm = mContext.getSystemService(PowerManager.class);
             pm.wakeUp(SystemClock.uptimeMillis(), PowerManager.WAKE_REASON_CAMERA_LAUNCH,
                     "com.android.systemui:CAMERA_GESTURE");
-<<<<<<< HEAD
-            mStatusBarKeyguardViewManager.notifyDeviceWakeUpRequested();
-=======
->>>>>>> 825827da
         }
         vibrateForCameraGesture();
         if (!mStatusBarKeyguardViewManager.isShowing()) {
@@ -3954,11 +3906,7 @@
                 return;
             }
 
-<<<<<<< HEAD
-            boolean passiveAuthInterrupt = reason == DozeLog.PULSE_REASON_SENSOR_WAKE_LOCK_SCREEN;
-=======
             boolean passiveAuthInterrupt = reason == DozeLog.PULSE_REASON_NOTIFICATION;
->>>>>>> 825827da
             // Set the state to pulsing, so ScrimController will know what to do once we ask it to
             // execute the transition. The pulse callback will then be invoked when the scrims
             // are black, indicating that StatusBar is ready to present the rest of the UI.
@@ -4361,7 +4309,6 @@
     @Override
     public void startPendingIntentDismissingKeyguard(final PendingIntent intent) {
         startPendingIntentDismissingKeyguard(intent, null);
-<<<<<<< HEAD
     }
 
     @Override
@@ -4395,41 +4342,6 @@
         mMainThreadHandler.post(runnable);
     }
 
-=======
-    }
-
-    @Override
-    public void startPendingIntentDismissingKeyguard(
-            final PendingIntent intent, @Nullable final Runnable intentSentUiThreadCallback) {
-        final boolean afterKeyguardGone = intent.isActivity()
-                && PreviewInflater.wouldLaunchResolverActivity(mContext, intent.getIntent(),
-                mLockscreenUserManager.getCurrentUserId());
-
-        executeActionDismissingKeyguard(() -> {
-            try {
-                intent.send(null, 0, null, null, null, null, getActivityOptions(
-                        null /* animationAdapter */));
-            } catch (PendingIntent.CanceledException e) {
-                // the stack trace isn't very helpful here.
-                // Just log the exception message.
-                Log.w(TAG, "Sending intent failed: " + e);
-
-                // TODO: Dismiss Keyguard.
-            }
-            if (intent.isActivity()) {
-                mAssistManager.hideAssist();
-            }
-            if (intentSentUiThreadCallback != null) {
-                postOnUiThread(intentSentUiThreadCallback);
-            }
-        }, afterKeyguardGone);
-    }
-
-    private void postOnUiThread(Runnable runnable) {
-        mMainThreadHandler.post(runnable);
-    }
-
->>>>>>> 825827da
     public static Bundle getActivityOptions(@Nullable RemoteAnimationAdapter animationAdapter) {
         ActivityOptions options;
         if (animationAdapter != null) {
