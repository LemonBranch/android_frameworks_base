/*
 * Copyright (C) 2014 The Android Open Source Project
 *
 * Licensed under the Apache License, Version 2.0 (the "License");
 * you may not use this file except in compliance with the License.
 * You may obtain a copy of the License at
 *
 *      http://www.apache.org/licenses/LICENSE-2.0
 *
 * Unless required by applicable law or agreed to in writing, software
 * distributed under the License is distributed on an "AS IS" BASIS,
 * WITHOUT WARRANTIES OR CONDITIONS OF ANY KIND, either express or implied.
 * See the License for the specific language governing permissions and
 * limitations under the License.
 */

package com.android.systemui.statusbar.phone;

import android.content.Context;
import android.content.Intent;
import android.content.res.Resources;
import android.os.HandlerThread;
import android.os.Looper;
import android.provider.Settings.Secure;
import android.os.Process;
import android.util.Log;

import com.android.systemui.R;
import com.android.systemui.qs.QSTile;
import com.android.systemui.qs.tiles.AirplaneModeTile;
import com.android.systemui.qs.tiles.BluetoothTile;
import com.android.systemui.qs.tiles.CastTile;
import com.android.systemui.qs.tiles.CellularTile;
import com.android.systemui.qs.tiles.ColorInversionTile;
import com.android.systemui.qs.tiles.DndTile;
import com.android.systemui.qs.tiles.FlashlightTile;
import com.android.systemui.qs.tiles.HotspotTile;
import com.android.systemui.qs.tiles.ImmersiveTile;
import com.android.systemui.qs.tiles.IntentTile;
import com.android.systemui.qs.tiles.LocationTile;
import com.android.systemui.qs.tiles.RotationLockTile;
import com.android.systemui.qs.tiles.WifiTile;
import com.android.systemui.statusbar.policy.BluetoothController;
import com.android.systemui.statusbar.policy.CastController;
import com.android.systemui.statusbar.policy.FlashlightController;
import com.android.systemui.statusbar.policy.HotspotController;
import com.android.systemui.statusbar.policy.KeyguardMonitor;
import com.android.systemui.statusbar.policy.LocationController;
import com.android.systemui.statusbar.policy.NetworkController;
import com.android.systemui.statusbar.policy.RotationLockController;
import com.android.systemui.statusbar.policy.SecurityController;
import com.android.systemui.statusbar.policy.UserSwitcherController;
import com.android.systemui.statusbar.policy.ZenModeController;
import com.android.systemui.tuner.TunerService;
import com.android.systemui.tuner.TunerService.Tunable;

import java.util.ArrayList;
import java.util.Arrays;
import java.util.Collection;
import java.util.LinkedHashMap;
import java.util.List;
import java.util.Map;

/** Platform implementation of the quick settings tile host **/
public class QSTileHost implements QSTile.Host, Tunable {
    private static final String TAG = "QSTileHost";
    private static final boolean DEBUG = Log.isLoggable(TAG, Log.DEBUG);

    private static final String TILES_SETTING = Secure.QS_TILES;

    private final Context mContext;
    private final PhoneStatusBar mStatusBar;
    private final LinkedHashMap<String, QSTile<?>> mTiles = new LinkedHashMap<>();
    private final BluetoothController mBluetooth;
    private final LocationController mLocation;
    private final RotationLockController mRotation;
    private final NetworkController mNetwork;
    private final ZenModeController mZen;
    private final HotspotController mHotspot;
    private final CastController mCast;
    private final Looper mLooper;
    private final FlashlightController mFlashlight;
    private final UserSwitcherController mUserSwitcherController;
    private final KeyguardMonitor mKeyguard;
    private final SecurityController mSecurity;

    private Callback mCallback;

    public QSTileHost(Context context, PhoneStatusBar statusBar,
            BluetoothController bluetooth, LocationController location,
            RotationLockController rotation, NetworkController network,
            ZenModeController zen, HotspotController hotspot,
            CastController cast, FlashlightController flashlight,
            UserSwitcherController userSwitcher, KeyguardMonitor keyguard,
            SecurityController security) {
        mContext = context;
        mStatusBar = statusBar;
        mBluetooth = bluetooth;
        mLocation = location;
        mRotation = rotation;
        mNetwork = network;
        mZen = zen;
        mHotspot = hotspot;
        mCast = cast;
        mFlashlight = flashlight;
        mUserSwitcherController = userSwitcher;
        mKeyguard = keyguard;
        mSecurity = security;

        final HandlerThread ht = new HandlerThread(QSTileHost.class.getSimpleName(),
                Process.THREAD_PRIORITY_BACKGROUND);
        ht.start();
        mLooper = ht.getLooper();

        TunerService.get(mContext).addTunable(this, TILES_SETTING);
    }

    public void destroy() {
        TunerService.get(mContext).removeTunable(this);
    }

    @Override
    public void setCallback(Callback callback) {
        mCallback = callback;
    }

    @Override
    public QSTile<?>[] getTiles() {
        final Collection<QSTile<?>> col = mTiles.values();
        return col.toArray(new QSTile<?>[col.size()]);
    }

    @Override
    public void startActivityDismissingKeyguard(final Intent intent) {
        mStatusBar.postStartActivityDismissingKeyguard(intent, 0);
    }

    @Override
    public void warn(String message, Throwable t) {
        // already logged
    }

    @Override
    public void collapsePanels() {
        mStatusBar.postAnimateCollapsePanels();
    }

    @Override
    public Looper getLooper() {
        return mLooper;
    }

    @Override
    public Context getContext() {
        return mContext;
    }

    @Override
    public BluetoothController getBluetoothController() {
        return mBluetooth;
    }

    @Override
    public LocationController getLocationController() {
        return mLocation;
    }

    @Override
    public RotationLockController getRotationLockController() {
        return mRotation;
    }

    @Override
    public NetworkController getNetworkController() {
        return mNetwork;
    }

    @Override
    public ZenModeController getZenModeController() {
        return mZen;
    }

    @Override
    public HotspotController getHotspotController() {
        return mHotspot;
    }

    @Override
    public CastController getCastController() {
        return mCast;
    }

    @Override
    public FlashlightController getFlashlightController() {
        return mFlashlight;
    }

    @Override
    public KeyguardMonitor getKeyguardMonitor() {
        return mKeyguard;
    }

    public UserSwitcherController getUserSwitcherController() {
        return mUserSwitcherController;
    }

    public SecurityController getSecurityController() {
        return mSecurity;
    }

    @Override
    public void onTuningChanged(String key, String newValue) {
        if (!TILES_SETTING.equals(key)) {
            return;
        }
        if (DEBUG) Log.d(TAG, "Recreating tiles");
        final List<String> tileSpecs = loadTileSpecs();
        for (Map.Entry<String, QSTile<?>> tile : mTiles.entrySet()) {
            if (!tileSpecs.contains(tile.getKey())) {
                if (DEBUG) Log.d(TAG, "Destroying tile: " + tile.getKey());
                tile.getValue().destroy();
            }
        }
        final LinkedHashMap<String, QSTile<?>> newTiles = new LinkedHashMap<>();
        for (String tileSpec : tileSpecs) {
            if (mTiles.containsKey(tileSpec)) {
                newTiles.put(tileSpec, mTiles.get(tileSpec));
            } else {
                if (DEBUG) Log.d(TAG, "Creating tile: " + tileSpec);
                try {
                    newTiles.put(tileSpec, createTile(tileSpec));
                } catch (Throwable t) {
                    Log.w(TAG, "Error creating tile for spec: " + tileSpec, t);
                }
            }
        }
        if (Arrays.equals(mTiles.keySet().toArray(), newTiles.keySet().toArray())) return;
        mTiles.clear();
        mTiles.putAll(newTiles);
        if (mCallback != null) {
            mCallback.onTilesChanged();
        }
    }

    private QSTile<?> createTile(String tileSpec) {
        if (tileSpec.equals(WifiTile.SPEC)) return new WifiTile(this);
        else if (tileSpec.equals(BluetoothTile.SPEC)) return new BluetoothTile(this);
        else if (tileSpec.equals(ColorInversionTile.SPEC)) return new ColorInversionTile(this);
        else if (tileSpec.equals(CellularTile.SPEC)) return new CellularTile(this);
        else if (tileSpec.equals(AirplaneModeTile.SPEC)) return new AirplaneModeTile(this);
        else if (tileSpec.equals(DndTile.SPEC)) return new DndTile(this);
        else if (tileSpec.equals(RotationLockTile.SPEC)) return new RotationLockTile(this);
        else if (tileSpec.equals(FlashlightTile.SPEC)) return new FlashlightTile(this);
        else if (tileSpec.equals(LocationTile.SPEC)) return new LocationTile(this);
        else if (tileSpec.equals(CastTile.SPEC)) return new CastTile(this);
        else if (tileSpec.equals(HotspotTile.SPEC)) return new HotspotTile(this);
<<<<<<< HEAD
=======
        else if (tileSpec.equals(ImmersiveTile.SPEC)) return new ImmersiveTile(this);
>>>>>>> cd5e7693
        else if (tileSpec.startsWith(IntentTile.PREFIX)) return IntentTile.create(this,tileSpec);
        else throw new IllegalArgumentException("Bad tile spec: " + tileSpec);
    }

    public List<String> loadTileSpecs() {
        final Resources res = mContext.getResources();
        final String defaultTileList = res.getString(R.string.quick_settings_tiles_default);
        String tileList = Secure.getString(mContext.getContentResolver(), TILES_SETTING);
        if (tileList == null) {
            tileList = res.getString(R.string.quick_settings_tiles);
            if (DEBUG) Log.d(TAG, "Loaded tile specs from config: " + tileList);
        } else {
            if (DEBUG) Log.d(TAG, "Loaded tile specs from setting: " + tileList);
        }

        final ArrayList<String> tiles = new ArrayList<String>();
        boolean addedDefault = false;
        for (String tile : tileList.split(",")) {
            tile = tile.trim();
            if (tile.isEmpty()) continue;
            if (tile.equals("default")) {
                if (!addedDefault) {
                    tiles.addAll(Arrays.asList(defaultTileList.split(",")));
                    addedDefault = true;
                }
            } else {
                tiles.add(tile);
            }
        }

        for (String defaultTile : defaultTileList.split(",")) {
            defaultTile = defaultTile.trim();
            if (defaultTile.isEmpty()) continue;
            if (!tiles.contains(defaultTile)) {
                tiles.add(defaultTile);
            }
        }

        return tiles;
    }
}<|MERGE_RESOLUTION|>--- conflicted
+++ resolved
@@ -254,10 +254,7 @@
         else if (tileSpec.equals(LocationTile.SPEC)) return new LocationTile(this);
         else if (tileSpec.equals(CastTile.SPEC)) return new CastTile(this);
         else if (tileSpec.equals(HotspotTile.SPEC)) return new HotspotTile(this);
-<<<<<<< HEAD
-=======
         else if (tileSpec.equals(ImmersiveTile.SPEC)) return new ImmersiveTile(this);
->>>>>>> cd5e7693
         else if (tileSpec.startsWith(IntentTile.PREFIX)) return IntentTile.create(this,tileSpec);
         else throw new IllegalArgumentException("Bad tile spec: " + tileSpec);
     }
