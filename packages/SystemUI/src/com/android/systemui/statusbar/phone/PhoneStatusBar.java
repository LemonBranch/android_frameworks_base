--- conflicted
+++ resolved
@@ -836,14 +836,9 @@
         mKeyguardBottomArea.setActivityStarter(this);
         mKeyguardBottomArea.setAssistManager(mAssistManager);
         mKeyguardIndicationController = new KeyguardIndicationController(mContext,
-<<<<<<< HEAD
-                (KeyguardIndicationTextView) mStatusBarWindow.findViewById(
+                (KeyguardIndicationTextView) mStatusBarWindowContent.findViewById(
                         R.id.keyguard_indication_text),
                 mKeyguardBottomArea.getLockIcon());
-=======
-                (KeyguardIndicationTextView) mStatusBarWindowContent.findViewById(
-                        R.id.keyguard_indication_text));
->>>>>>> 863e5399
         mKeyguardBottomArea.setKeyguardIndicationController(mKeyguardIndicationController);
 
         // set the inital view visibility
@@ -933,15 +928,9 @@
                     mUserSwitcherController, mKeyguardMonitor,
                     mSecurityController);
             mQSPanel.setHost(qsh);
-<<<<<<< HEAD
-            mQSPanel.setBrightnessMirror(mBrightnessMirrorController =
-                    new BrightnessMirrorController(mStatusBarWindow));
-=======
-            mQSPanel.setTiles(qsh.getTiles());
             mBrightnessMirrorController = new BrightnessMirrorController(mStatusBarWindow);
             mQSPanel.setBrightnessMirror(mBrightnessMirrorController =
                     new BrightnessMirrorController(mStatusBarWindowContent));
->>>>>>> 863e5399
             mHeader.setQSPanel(mQSPanel);
         }
 
