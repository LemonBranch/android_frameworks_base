/*
 * Copyright (C) 2013 The Android Open Source Project
 *
 * Licensed under the Apache License, Version 2.0 (the "License");
 * you may not use this file except in compliance with the License.
 * You may obtain a copy of the License at
 *
 *      http://www.apache.org/licenses/LICENSE-2.0
 *
 * Unless required by applicable law or agreed to in writing, software
 * distributed under the License is distributed on an "AS IS" BASIS,
 * WITHOUT WARRANTIES OR CONDITIONS OF ANY KIND, either express or implied.
 * See the License for the specific language governing permissions and
 * limitations under the License.
 */

package com.android.systemui.statusbar.phone;

import android.animation.TimeInterpolator;
import android.app.ActivityManager;
import android.content.Context;
import android.content.res.Resources;
import android.graphics.Canvas;
import android.graphics.Color;
import android.graphics.ColorFilter;
import android.graphics.PixelFormat;
import android.graphics.Rect;
import android.graphics.drawable.Drawable;
import android.os.SystemClock;
import android.util.Log;
import android.view.View;
import android.view.animation.LinearInterpolator;

import com.android.systemui.R;

public class BarTransitions {
    private static final boolean DEBUG = false;
    private static final boolean DEBUG_COLORS = false;

    public static final boolean HIGH_END = ActivityManager.isHighEndGfx();

    public static int MODE_OPAQUE            = 0;
    public static int MODE_SEMI_TRANSPARENT  = 1;
    public static final int MODE_TRANSLUCENT = 2;
<<<<<<< HEAD
    public static final int MODE_LIGHTS_OUT  = 3;
    public static int MODE_TRANSPARENT       = 4;
    public static final int MODE_WARNING     = 5;
=======
    public static final int MODE_LIGHTS_OUT = 3;
    public static final int MODE_TRANSPARENT = 4;
    public static final int MODE_WARNING = 5;
    public static final int MODE_LIGHTS_OUT_TRANSPARENT = 6;
>>>>>>> d0f748a7

    public static final int LIGHTS_IN_DURATION  = 250;
    public static final int LIGHTS_OUT_DURATION = 750;
    public static final int BACKGROUND_DURATION = 200;

    private final String mTag;
    private final View mView;
    private final BarBackgroundDrawable mBarBackground;

    private int mMode;

    public BarTransitions(View view, int gradientResourceId, int opaqueColorResourceId,
            int semiTransparentColorResourceId, int transparentColorResourceId,
            int warningColorResourceId) {
        mTag = "BarTransitions." + view.getClass().getSimpleName();
        mView = view;
        mBarBackground = new BarBackgroundDrawable(mView.getContext(), gradientResourceId,
                opaqueColorResourceId, semiTransparentColorResourceId,
                transparentColorResourceId, warningColorResourceId);
        if (HIGH_END) {
            mView.setBackground(mBarBackground);
        }
    }

    protected void setGradientResourceId(int gradientResourceId) {
        mBarBackground.setGradientResourceId(mView.getContext().getResources(),
                gradientResourceId);
    }

    public void updateResources(Resources res) {
        mBarBackground.updateResources(res);
    }

    public int getMode() {
        return mMode;
    }

    public void transitionTo(int mode, boolean animate) {
        // low-end devices do not support translucent modes, fallback to opaque
        if (!HIGH_END && (mode == MODE_SEMI_TRANSPARENT || mode == MODE_TRANSLUCENT
                || mode == MODE_TRANSPARENT)) {
            mode = MODE_OPAQUE;
        }
        if (!HIGH_END && (mode == MODE_LIGHTS_OUT_TRANSPARENT)) {
            mode = MODE_LIGHTS_OUT;
        }
        if (mMode == mode) return;
        int oldMode = mMode;
        mMode = mode;
        if (DEBUG) Log.d(mTag, String.format("%s -> %s animate=%s",
                modeToString(oldMode), modeToString(mode),  animate));
        onTransition(oldMode, mMode, animate);
    }

    protected void onTransition(int oldMode, int newMode, boolean animate) {
        if (HIGH_END) {
            applyModeBackground(oldMode, newMode, animate);
        }
    }

    protected void applyModeBackground(int oldMode, int newMode, boolean animate) {
        if (DEBUG) Log.d(mTag, String.format("applyModeBackground oldMode=%s newMode=%s animate=%s",
                modeToString(oldMode), modeToString(newMode), animate));
        mBarBackground.applyModeBackground(oldMode, newMode, animate);
    }

    public static String modeToString(int mode) {
        if (mode == MODE_OPAQUE) return "MODE_OPAQUE";
        if (mode == MODE_SEMI_TRANSPARENT) return "MODE_SEMI_TRANSPARENT";
        if (mode == MODE_TRANSLUCENT) return "MODE_TRANSLUCENT";
        if (mode == MODE_LIGHTS_OUT) return "MODE_LIGHTS_OUT";
        if (mode == MODE_TRANSPARENT) return "MODE_TRANSPARENT";
        if (mode == MODE_WARNING) return "MODE_WARNING";
        if (mode == MODE_LIGHTS_OUT_TRANSPARENT) return "MODE_LIGHTS_OUT_TRANSPARENT";
        throw new IllegalArgumentException("Unknown mode " + mode);
    }

    public void finishAnimations() {
        mBarBackground.finishAnimation();
    }

    protected boolean isLightsOut(int mode) {
        return mode == MODE_LIGHTS_OUT || mode == MODE_LIGHTS_OUT_TRANSPARENT;
    }

    private static class BarBackgroundDrawable extends Drawable {
        private int mOpaque;
        private int mSemiTransparent;
        private int mTransparent;
        private int mWarning;
        private Drawable mGradient;
        private final TimeInterpolator mInterpolator;

        private int mMode = -1;
        private boolean mAnimating;
        private long mStartTime;
        private long mEndTime;

        private int mGradientAlpha;
        private int mColor;

        private int mGradientAlphaStart;
        private int mColorStart;

        private int mGradientResourceId;
        private final int mOpaqueColorResourceId;
        private final int mSemiTransparentColorResourceId;
        private final int mTransparentColorResourceId;
        private final int mWarningColorResourceId;

        public BarBackgroundDrawable(Context context, int gradientResourceId,
                int opaqueColorResourceId, int semiTransparentColorResourceId,
                int transparentColorResourceId, int warningColorResourceId) {
            final Resources res = context.getResources();
            if (DEBUG_COLORS) {
                mOpaque = 0xff0000ff;
                mSemiTransparent = 0x7f0000ff;
                mTransparent = 0x2f0000ff;
                mWarning = 0xffff0000;
            } else {
                mOpaque = res.getColor(R.color.system_bar_background_opaque);
                mSemiTransparent = res.getColor(R.color.system_bar_background_semi_transparent);
                mTransparent = res.getColor(transparentColorResourceId);
                mWarning = res.getColor(warningColorResourceId);
            }
            mGradient = res.getDrawable(gradientResourceId);
            mInterpolator = new LinearInterpolator();
            mGradientResourceId = gradientResourceId;
            mOpaqueColorResourceId = opaqueColorResourceId;
            mSemiTransparentColorResourceId = semiTransparentColorResourceId;
            mTransparentColorResourceId = transparentColorResourceId;
            mWarningColorResourceId = warningColorResourceId;
        }

        public void setGradientResourceId(Resources res, int gradientResourceId) {
            mGradient = res.getDrawable(gradientResourceId);
            mGradientResourceId = gradientResourceId;
        }

        public void updateResources(Resources res)  {
            mOpaque = res.getColor(mOpaqueColorResourceId);
            mSemiTransparent = res.getColor(mSemiTransparentColorResourceId);
            mTransparent = res.getColor(mTransparentColorResourceId);
            mWarning = res.getColor(mWarningColorResourceId);
            // Retrieve the current bounds for mGradient so they can be set to
            // the new drawable being loaded, otherwise the bounds will be (0, 0, 0, 0)
            // and the gradient will not be drawn.
            Rect bounds = mGradient.getBounds();
            mGradient = res.getDrawable(mGradientResourceId);
            mGradient.setBounds(bounds);
        }

        @Override
        public void setAlpha(int alpha) {
            // noop
        }

        @Override
        public void setColorFilter(ColorFilter cf) {
            // noop
        }

        @Override
        protected void onBoundsChange(Rect bounds) {
            super.onBoundsChange(bounds);
            mGradient.setBounds(bounds);
        }

        public void applyModeBackground(int oldMode, int newMode, boolean animate) {
            if (mMode == newMode) return;
            mMode = newMode;
            mAnimating = animate;
            if (animate) {
                long now = SystemClock.elapsedRealtime();
                mStartTime = now;
                mEndTime = now + BACKGROUND_DURATION;
                mGradientAlphaStart = mGradientAlpha;
                mColorStart = mColor;
            }
            invalidateSelf();
        }

        @Override
        public int getOpacity() {
            return PixelFormat.TRANSLUCENT;
        }

        public void finishAnimation() {
            if (mAnimating) {
                mAnimating = false;
                invalidateSelf();
            }
        }

        @Override
        public void draw(Canvas canvas) {
            int targetGradientAlpha = 0, targetColor = 0;
            if (mMode == MODE_WARNING) {
                targetColor = mWarning;
            } else if (mMode == MODE_TRANSLUCENT) {
                targetColor = mSemiTransparent;
            } else if (mMode == MODE_SEMI_TRANSPARENT) {
                targetColor = mSemiTransparent;
            } else if (mMode == MODE_TRANSPARENT || mMode == MODE_LIGHTS_OUT_TRANSPARENT) {
                targetColor = mTransparent;
            } else {
                targetColor = mOpaque;
            }
            if (!mAnimating) {
                mColor = targetColor;
                mGradientAlpha = targetGradientAlpha;
            } else {
                final long now = SystemClock.elapsedRealtime();
                if (now >= mEndTime) {
                    mAnimating = false;
                    mColor = targetColor;
                    mGradientAlpha = targetGradientAlpha;
                } else {
                    final float t = (now - mStartTime) / (float)(mEndTime - mStartTime);
                    final float v = Math.max(0, Math.min(mInterpolator.getInterpolation(t), 1));
                    mGradientAlpha = (int)(v * targetGradientAlpha + mGradientAlphaStart * (1 - v));
                    mColor = Color.argb(
                          (int)(v * Color.alpha(targetColor) + Color.alpha(mColorStart) * (1 - v)),
                          (int)(v * Color.red(targetColor) + Color.red(mColorStart) * (1 - v)),
                          (int)(v * Color.green(targetColor) + Color.green(mColorStart) * (1 - v)),
                          (int)(v * Color.blue(targetColor) + Color.blue(mColorStart) * (1 - v)));
                }
            }
            if (mGradientAlpha > 0) {
                mGradient.setAlpha(mGradientAlpha);
                mGradient.draw(canvas);
            }
            if (Color.alpha(mColor) > 0) {
                canvas.drawColor(mColor);
            }
            if (mAnimating) {
                invalidateSelf();  // keep going
            }
        }
    }
}<|MERGE_RESOLUTION|>--- conflicted
+++ resolved
@@ -39,21 +39,15 @@
 
     public static final boolean HIGH_END = ActivityManager.isHighEndGfx();
 
-    public static int MODE_OPAQUE            = 0;
-    public static int MODE_SEMI_TRANSPARENT  = 1;
+    public static final int MODE_OPAQUE = 0;
+    public static final int MODE_SEMI_TRANSPARENT = 1;
     public static final int MODE_TRANSLUCENT = 2;
-<<<<<<< HEAD
-    public static final int MODE_LIGHTS_OUT  = 3;
-    public static int MODE_TRANSPARENT       = 4;
-    public static final int MODE_WARNING     = 5;
-=======
     public static final int MODE_LIGHTS_OUT = 3;
     public static final int MODE_TRANSPARENT = 4;
     public static final int MODE_WARNING = 5;
     public static final int MODE_LIGHTS_OUT_TRANSPARENT = 6;
->>>>>>> d0f748a7
-
-    public static final int LIGHTS_IN_DURATION  = 250;
+
+    public static final int LIGHTS_IN_DURATION = 250;
     public static final int LIGHTS_OUT_DURATION = 750;
     public static final int BACKGROUND_DURATION = 200;
 
