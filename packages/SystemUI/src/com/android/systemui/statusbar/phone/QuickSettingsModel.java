/*
 * Copyright (C) 2012 The Android Open Source Project
 *
 * Licensed under the Apache License, Version 2.0 (the "License");
 * you may not use this file except in compliance with the License.
 * You may obtain a copy of the License at
 *
 *      http://www.apache.org/licenses/LICENSE-2.0
 *
 * Unless required by applicable law or agreed to in writing, software
 * distributed under the License is distributed on an "AS IS" BASIS,
 * WITHOUT WARRANTIES OR CONDITIONS OF ANY KIND, either express or implied.
 * See the License for the specific language governing permissions and
 * limitations under the License.
 */

package com.android.systemui.statusbar.phone;

import android.bluetooth.BluetoothAdapter;
import android.bluetooth.BluetoothAdapter.BluetoothStateChangeCallback;
import android.content.BroadcastReceiver;
import android.content.ContentResolver;
import android.content.Context;
import android.content.Intent;
import android.content.IntentFilter;
import android.content.pm.PackageManager;
import android.content.res.Resources;
import android.database.ContentObserver;
import android.graphics.drawable.Drawable;
import android.media.MediaRouter;
import android.media.MediaRouter.RouteInfo;
import android.net.ConnectivityManager;
import android.os.Handler;
import android.os.UserHandle;
import android.provider.Settings;
import android.provider.Settings.SettingNotFoundException;
import android.text.TextUtils;
import android.view.LayoutInflater;
import android.view.View;
import android.view.inputmethod.InputMethodInfo;
import android.view.inputmethod.InputMethodManager;
import android.view.inputmethod.InputMethodSubtype;

import com.android.systemui.R;
import com.android.systemui.settings.BrightnessController.BrightnessStateChangeCallback;
import com.android.systemui.settings.CurrentUserTracker;
import com.android.systemui.statusbar.policy.BatteryController.BatteryStateChangeCallback;
import com.android.systemui.statusbar.policy.LocationController.LocationSettingsChangeCallback;
import com.android.systemui.statusbar.policy.NetworkController.NetworkSignalChangedCallback;
import com.android.systemui.statusbar.policy.RotationLockController;
import com.android.systemui.statusbar.policy.RotationLockController.RotationLockControllerCallback;

import java.util.List;

class QuickSettingsModel implements BluetoothStateChangeCallback,
        NetworkSignalChangedCallback,
        BatteryStateChangeCallback,
        BrightnessStateChangeCallback,
        RotationLockControllerCallback,
        LocationSettingsChangeCallback {
<<<<<<< HEAD

=======
>>>>>>> bac61807
    // Sett InputMethoManagerService
    private static final String TAG_TRY_SUPPRESSING_IME_SWITCHER = "TrySuppressingImeSwitcher";

    /** Represents the state of a given attribute. */
    static class State {
        int iconId;
        String label;
        boolean enabled = false;
    }
    static class BatteryState extends State {
        int batteryLevel;
        boolean pluggedIn;
    }
    static class ActivityState extends State {
        boolean activityIn;
        boolean activityOut;
    }
    static class RSSIState extends ActivityState {
        int signalIconId;
        String signalContentDescription;
        int dataTypeIconId;
        String dataContentDescription;
    }
    static class WifiState extends ActivityState {
        String signalContentDescription;
        boolean connected;
    }
    static class UserState extends State {
        Drawable avatar;
    }
    static class BrightnessState extends State {
        boolean autoBrightness;
    }
    public static class BluetoothState extends State {
        boolean connected = false;
        String stateContentDescription;
    }
    public static class RotationLockState extends State {
        boolean visible = false;
    }

    /** The callback to update a given tile. */
    interface RefreshCallback {
        public void refreshView(QuickSettingsTileView view, State state);
    }

    public static class BasicRefreshCallback implements RefreshCallback {
        private final QuickSettingsBasicTile mView;
        private boolean mShowWhenEnabled;

        public BasicRefreshCallback(QuickSettingsBasicTile v) {
            mView = v;
        }
        public void refreshView(QuickSettingsTileView ignored, State state) {
            if (mShowWhenEnabled) {
                mView.setVisibility(state.enabled ? View.VISIBLE : View.GONE);
            }
            if (state.iconId != 0) {
                mView.setImageDrawable(null); // needed to flush any cached IDs
                mView.setImageResource(state.iconId);
            }
            if (state.label != null) {
                mView.setText(state.label);
            }
        }
        public BasicRefreshCallback setShowWhenEnabled(boolean swe) {
            mShowWhenEnabled = swe;
            return this;
        }
    }

    /** Broadcast receive to determine if there is an alarm set. */
    private BroadcastReceiver mAlarmIntentReceiver = new BroadcastReceiver() {
        @Override
        public void onReceive(Context context, Intent intent) {
            String action = intent.getAction();
            if (action.equals(Intent.ACTION_ALARM_CHANGED)) {
                onAlarmChanged(intent);
                onNextAlarmChanged();
            }
        }
    };

    /** ContentObserver to determine the next alarm */
    private class NextAlarmObserver extends ContentObserver {
        public NextAlarmObserver(Handler handler) {
            super(handler);
        }

        @Override public void onChange(boolean selfChange) {
            onNextAlarmChanged();
        }

        public void startObserving() {
            final ContentResolver cr = mContext.getContentResolver();
            cr.registerContentObserver(
                    Settings.System.getUriFor(Settings.System.NEXT_ALARM_FORMATTED), false, this,
                    UserHandle.USER_ALL);
        }
    }

    /** ContentObserver to watch adb */
    private class BugreportObserver extends ContentObserver {
        public BugreportObserver(Handler handler) {
            super(handler);
        }

        @Override public void onChange(boolean selfChange) {
            onBugreportChanged();
        }

        public void startObserving() {
            final ContentResolver cr = mContext.getContentResolver();
            cr.registerContentObserver(
                    Settings.Global.getUriFor(Settings.Global.BUGREPORT_IN_POWER_MENU), false, this);
        }
    }

    /** ContentObserver to watch brightness **/
    private class BrightnessObserver extends ContentObserver {
        public BrightnessObserver(Handler handler) {
            super(handler);
        }

        @Override
        public void onChange(boolean selfChange) {
            onBrightnessLevelChanged();
        }

        public void startObserving() {
            final ContentResolver cr = mContext.getContentResolver();
            cr.unregisterContentObserver(this);
            cr.registerContentObserver(
                    Settings.System.getUriFor(Settings.System.SCREEN_BRIGHTNESS_MODE),
                    false, this, mUserTracker.getCurrentUserId());
            cr.registerContentObserver(
                    Settings.System.getUriFor(Settings.System.SCREEN_BRIGHTNESS),
                    false, this, mUserTracker.getCurrentUserId());
        }
    }

    /** Callback for changes to remote display routes. */
    private class RemoteDisplayRouteCallback extends MediaRouter.SimpleCallback {
        @Override
        public void onRouteAdded(MediaRouter router, RouteInfo route) {
            updateRemoteDisplays();
        }
        @Override
        public void onRouteChanged(MediaRouter router, RouteInfo route) {
            updateRemoteDisplays();
        }
        @Override
        public void onRouteRemoved(MediaRouter router, RouteInfo route) {
            updateRemoteDisplays();
        }
        @Override
        public void onRouteSelected(MediaRouter router, int type, RouteInfo route) {
            updateRemoteDisplays();
        }
        @Override
        public void onRouteUnselected(MediaRouter router, int type, RouteInfo route) {
            updateRemoteDisplays();
        }
    }

    private final Context mContext;
    private final Handler mHandler;
    private final CurrentUserTracker mUserTracker;
    private final NextAlarmObserver mNextAlarmObserver;
    private final BugreportObserver mBugreportObserver;
    private final BrightnessObserver mBrightnessObserver;

    private final MediaRouter mMediaRouter;
    private final RemoteDisplayRouteCallback mRemoteDisplayRouteCallback;

    private final boolean mHasMobileData;

    private QuickSettingsTileView mUserTile;
    private RefreshCallback mUserCallback;
    private UserState mUserState = new UserState();

    private QuickSettingsTileView mTimeTile;
    private RefreshCallback mTimeCallback;
    private State mTimeState = new State();

    private QuickSettingsTileView mAlarmTile;
    private RefreshCallback mAlarmCallback;
    private State mAlarmState = new State();

    private QuickSettingsTileView mAirplaneModeTile;
    private RefreshCallback mAirplaneModeCallback;
    private State mAirplaneModeState = new State();

    private QuickSettingsTileView mWifiTile;
    private RefreshCallback mWifiCallback;
    private WifiState mWifiState = new WifiState();

    private QuickSettingsTileView mRemoteDisplayTile;
    private RefreshCallback mRemoteDisplayCallback;
    private State mRemoteDisplayState = new State();

    private QuickSettingsTileView mRSSITile;
    private RefreshCallback mRSSICallback;
    private RSSIState mRSSIState = new RSSIState();

    private QuickSettingsTileView mBluetoothTile;
    private RefreshCallback mBluetoothCallback;
    private BluetoothState mBluetoothState = new BluetoothState();

    private QuickSettingsTileView mBatteryTile;
    private RefreshCallback mBatteryCallback;
    private BatteryState mBatteryState = new BatteryState();

    private QuickSettingsTileView mLocationTile;
    private RefreshCallback mLocationCallback;
    private State mLocationState = new State();

    private QuickSettingsTileView mImeTile;
    private RefreshCallback mImeCallback = null;
    private State mImeState = new State();

    private QuickSettingsTileView mRotationLockTile;
    private RefreshCallback mRotationLockCallback;
    private RotationLockState mRotationLockState = new RotationLockState();

    private QuickSettingsTileView mBrightnessTile;
    private RefreshCallback mBrightnessCallback;
    private BrightnessState mBrightnessState = new BrightnessState();

    private QuickSettingsTileView mBugreportTile;
    private RefreshCallback mBugreportCallback;
    private State mBugreportState = new State();

    private QuickSettingsTileView mSettingsTile;
    private RefreshCallback mSettingsCallback;
    private State mSettingsState = new State();

    private QuickSettingsTileView mSslCaCertWarningTile;
    private RefreshCallback mSslCaCertWarningCallback;
    private State mSslCaCertWarningState = new State();

    private RotationLockController mRotationLockController;

    public QuickSettingsModel(Context context) {
        mContext = context;
        mHandler = new Handler();
        mUserTracker = new CurrentUserTracker(mContext) {
            @Override
            public void onUserSwitched(int newUserId) {
                mBrightnessObserver.startObserving();
                refreshRotationLockTile();
                onBrightnessLevelChanged();
                onNextAlarmChanged();
                onBugreportChanged();
                rebindMediaRouterAsCurrentUser();
            }
        };

        mNextAlarmObserver = new NextAlarmObserver(mHandler);
        mNextAlarmObserver.startObserving();
        mBugreportObserver = new BugreportObserver(mHandler);
        mBugreportObserver.startObserving();
        mBrightnessObserver = new BrightnessObserver(mHandler);
        mBrightnessObserver.startObserving();

        mMediaRouter = (MediaRouter)context.getSystemService(Context.MEDIA_ROUTER_SERVICE);
        rebindMediaRouterAsCurrentUser();

        mRemoteDisplayRouteCallback = new RemoteDisplayRouteCallback();

        ConnectivityManager cm = (ConnectivityManager)
                context.getSystemService(Context.CONNECTIVITY_SERVICE);
        mHasMobileData = cm.isNetworkSupported(ConnectivityManager.TYPE_MOBILE);

        IntentFilter alarmIntentFilter = new IntentFilter();
        alarmIntentFilter.addAction(Intent.ACTION_ALARM_CHANGED);
        context.registerReceiver(mAlarmIntentReceiver, alarmIntentFilter);
    }

    void updateResources() {
        refreshSettingsTile();
        refreshBatteryTile();
        refreshBluetoothTile();
        refreshBrightnessTile();
        refreshRotationLockTile();
        refreshRssiTile();
        refreshLocationTile();
    }

    // Settings
    void addSettingsTile(QuickSettingsTileView view, RefreshCallback cb) {
        mSettingsTile = view;
        mSettingsCallback = cb;
        refreshSettingsTile();
    }
    void refreshSettingsTile() {
        Resources r = mContext.getResources();
        mSettingsState.label = r.getString(R.string.quick_settings_settings_label);
        mSettingsCallback.refreshView(mSettingsTile, mSettingsState);
    }

    // User
    void addUserTile(QuickSettingsTileView view, RefreshCallback cb) {
        mUserTile = view;
        mUserCallback = cb;
        mUserCallback.refreshView(mUserTile, mUserState);
    }
    void setUserTileInfo(String name, Drawable avatar) {
        mUserState.label = name;
        mUserState.avatar = avatar;
        mUserCallback.refreshView(mUserTile, mUserState);
    }

    // Time
    void addTimeTile(QuickSettingsTileView view, RefreshCallback cb) {
        mTimeTile = view;
        mTimeCallback = cb;
        mTimeCallback.refreshView(view, mTimeState);
    }

    // Alarm
    void addAlarmTile(QuickSettingsTileView view, RefreshCallback cb) {
        mAlarmTile = view;
        mAlarmCallback = cb;
        mAlarmCallback.refreshView(view, mAlarmState);
    }
    void onAlarmChanged(Intent intent) {
        mAlarmState.enabled = intent.getBooleanExtra("alarmSet", false);
        mAlarmCallback.refreshView(mAlarmTile, mAlarmState);
    }
    void onNextAlarmChanged() {
        final String alarmText = Settings.System.getStringForUser(mContext.getContentResolver(),
                Settings.System.NEXT_ALARM_FORMATTED,
                UserHandle.USER_CURRENT);
        mAlarmState.label = alarmText;

        // When switching users, this is the only clue we're going to get about whether the
        // alarm is actually set, since we won't get the ACTION_ALARM_CHANGED broadcast
        mAlarmState.enabled = ! TextUtils.isEmpty(alarmText);

        mAlarmCallback.refreshView(mAlarmTile, mAlarmState);
    }

    // Airplane Mode
    void addAirplaneModeTile(QuickSettingsTileView view, RefreshCallback cb) {
        mAirplaneModeTile = view;
        mAirplaneModeTile.setOnClickListener(new View.OnClickListener() {
            @Override
            public void onClick(View v) {
                if (mAirplaneModeState.enabled) {
                    setAirplaneModeState(false);
                } else {
                    setAirplaneModeState(true);
                }
            }
        });
        mAirplaneModeCallback = cb;
        int airplaneMode = Settings.Global.getInt(mContext.getContentResolver(),
                Settings.Global.AIRPLANE_MODE_ON, 0);
        onAirplaneModeChanged(airplaneMode != 0);
    }
    private void setAirplaneModeState(boolean enabled) {
        // TODO: Sets the view to be "awaiting" if not already awaiting

        // Change the system setting
        Settings.Global.putInt(mContext.getContentResolver(), Settings.Global.AIRPLANE_MODE_ON,
                                enabled ? 1 : 0);

        // Post the intent
        Intent intent = new Intent(Intent.ACTION_AIRPLANE_MODE_CHANGED);
        intent.putExtra("state", enabled);
        mContext.sendBroadcast(intent);
    }
    // NetworkSignalChanged callback
    @Override
    public void onAirplaneModeChanged(boolean enabled) {
        // TODO: If view is in awaiting state, disable
        Resources r = mContext.getResources();
        mAirplaneModeState.enabled = enabled;
        mAirplaneModeState.iconId = (enabled ?
                R.drawable.ic_qs_airplane_on :
                R.drawable.ic_qs_airplane_off);
        mAirplaneModeState.label = r.getString(R.string.quick_settings_airplane_mode_label);
        mAirplaneModeCallback.refreshView(mAirplaneModeTile, mAirplaneModeState);
    }

    // Wifi
    void addWifiTile(QuickSettingsTileView view, RefreshCallback cb) {
        mWifiTile = view;
        mWifiCallback = cb;
        mWifiCallback.refreshView(mWifiTile, mWifiState);
    }
    // Remove the double quotes that the SSID may contain
    public static String removeDoubleQuotes(String string) {
        if (string == null) return null;
        final int length = string.length();
        if ((length > 1) && (string.charAt(0) == '"') && (string.charAt(length - 1) == '"')) {
            return string.substring(1, length - 1);
        }
        return string;
    }
    // Remove the period from the network name
    public static String removeTrailingPeriod(String string) {
        if (string == null) return null;
        final int length = string.length();
        if (string.endsWith(".")) {
            return string.substring(0, length - 1);
        }
        return string;
    }
    // NetworkSignalChanged callback
    @Override
    public void onWifiSignalChanged(boolean enabled, int wifiSignalIconId,
            boolean activityIn, boolean activityOut,
            String wifiSignalContentDescription, String enabledDesc) {
        // TODO: If view is in awaiting state, disable
        Resources r = mContext.getResources();

        boolean wifiConnected = enabled && (wifiSignalIconId > 0) && (enabledDesc != null);
        boolean wifiNotConnected = (wifiSignalIconId > 0) && (enabledDesc == null);
        mWifiState.enabled = enabled;
        mWifiState.connected = wifiConnected;
        mWifiState.activityIn = enabled && activityIn;
        mWifiState.activityOut = enabled && activityOut;
        if (wifiConnected) {
            mWifiState.iconId = wifiSignalIconId;
            mWifiState.label = removeDoubleQuotes(enabledDesc);
            mWifiState.signalContentDescription = wifiSignalContentDescription;
        } else if (wifiNotConnected) {
            mWifiState.iconId = R.drawable.ic_qs_wifi_0;
            mWifiState.label = r.getString(R.string.quick_settings_wifi_label);
            mWifiState.signalContentDescription = r.getString(R.string.accessibility_no_wifi);
        } else {
            mWifiState.iconId = R.drawable.ic_qs_wifi_no_network;
            mWifiState.label = r.getString(R.string.quick_settings_wifi_off_label);
            mWifiState.signalContentDescription = r.getString(R.string.accessibility_wifi_off);
        }
        mWifiCallback.refreshView(mWifiTile, mWifiState);
    }

    boolean deviceHasMobileData() {
        return mHasMobileData;
    }

    // RSSI
    void addRSSITile(QuickSettingsTileView view, RefreshCallback cb) {
        mRSSITile = view;
        mRSSICallback = cb;
        mRSSICallback.refreshView(mRSSITile, mRSSIState);
    }
    // NetworkSignalChanged callback
    @Override
    public void onMobileDataSignalChanged(
            boolean enabled, int mobileSignalIconId, String signalContentDescription,
            int dataTypeIconId, boolean activityIn, boolean activityOut,
            String dataContentDescription,String enabledDesc) {
        if (deviceHasMobileData()) {
            // TODO: If view is in awaiting state, disable
            Resources r = mContext.getResources();
            mRSSIState.signalIconId = enabled && (mobileSignalIconId > 0)
                    ? mobileSignalIconId
                    : R.drawable.ic_qs_signal_no_signal;
            mRSSIState.signalContentDescription = enabled && (mobileSignalIconId > 0)
                    ? signalContentDescription
                    : r.getString(R.string.accessibility_no_signal);
            mRSSIState.dataTypeIconId = enabled && (dataTypeIconId > 0) && !mWifiState.enabled
                    ? dataTypeIconId
                    : 0;
            mRSSIState.activityIn = enabled && activityIn;
            mRSSIState.activityOut = enabled && activityOut;
            mRSSIState.dataContentDescription = enabled && (dataTypeIconId > 0) && !mWifiState.enabled
                    ? dataContentDescription
                    : r.getString(R.string.accessibility_no_data);
            mRSSIState.label = enabled
                    ? removeTrailingPeriod(enabledDesc)
                    : r.getString(R.string.quick_settings_rssi_emergency_only);
            mRSSICallback.refreshView(mRSSITile, mRSSIState);
        }
    }

    void refreshRssiTile() {
        if (mRSSITile != null) {
            // We reinflate the original view due to potential styling changes that may have
            // taken place due to a configuration change.
            mRSSITile.reinflateContent(LayoutInflater.from(mContext));
        }
    }

    // Bluetooth
    void addBluetoothTile(QuickSettingsTileView view, RefreshCallback cb) {
        mBluetoothTile = view;
        mBluetoothCallback = cb;

        final BluetoothAdapter adapter = BluetoothAdapter.getDefaultAdapter();
        mBluetoothState.enabled = adapter.isEnabled();
        mBluetoothState.connected =
                (adapter.getConnectionState() == BluetoothAdapter.STATE_CONNECTED);
        onBluetoothStateChange(mBluetoothState);
    }
    boolean deviceSupportsBluetooth() {
        return (BluetoothAdapter.getDefaultAdapter() != null);
    }
    // BluetoothController callback
    @Override
    public void onBluetoothStateChange(boolean on) {
        mBluetoothState.enabled = on;
        onBluetoothStateChange(mBluetoothState);
    }
    public void onBluetoothStateChange(BluetoothState bluetoothStateIn) {
        // TODO: If view is in awaiting state, disable
        Resources r = mContext.getResources();
        mBluetoothState.enabled = bluetoothStateIn.enabled;
        mBluetoothState.connected = bluetoothStateIn.connected;
        if (mBluetoothState.enabled) {
            if (mBluetoothState.connected) {
                mBluetoothState.iconId = R.drawable.ic_qs_bluetooth_on;
                mBluetoothState.stateContentDescription = r.getString(R.string.accessibility_desc_connected);
            } else {
                mBluetoothState.iconId = R.drawable.ic_qs_bluetooth_not_connected;
                mBluetoothState.stateContentDescription = r.getString(R.string.accessibility_desc_on);
            }
            mBluetoothState.label = r.getString(R.string.quick_settings_bluetooth_label);
        } else {
            mBluetoothState.iconId = R.drawable.ic_qs_bluetooth_off;
            mBluetoothState.label = r.getString(R.string.quick_settings_bluetooth_off_label);
            mBluetoothState.stateContentDescription = r.getString(R.string.accessibility_desc_off);
        }
        mBluetoothCallback.refreshView(mBluetoothTile, mBluetoothState);
    }
    void refreshBluetoothTile() {
        if (mBluetoothTile != null) {
            onBluetoothStateChange(mBluetoothState.enabled);
        }
    }

    // Battery
    void addBatteryTile(QuickSettingsTileView view, RefreshCallback cb) {
        mBatteryTile = view;
        mBatteryCallback = cb;
        mBatteryCallback.refreshView(mBatteryTile, mBatteryState);
    }
    // BatteryController callback
    @Override
    public void onBatteryLevelChanged(int level, boolean pluggedIn) {
        mBatteryState.batteryLevel = level;
        mBatteryState.pluggedIn = pluggedIn;
        mBatteryCallback.refreshView(mBatteryTile, mBatteryState);
    }
    void refreshBatteryTile() {
        mBatteryCallback.refreshView(mBatteryTile, mBatteryState);
    }

    // Location
    void addLocationTile(QuickSettingsTileView view, RefreshCallback cb) {
        mLocationTile = view;
        mLocationCallback = cb;
        mLocationCallback.refreshView(mLocationTile, mLocationState);
    }

    void refreshLocationTile() {
        if (mLocationTile != null) {
            onLocationSettingsChanged(mLocationState.enabled);
        }
    }

    @Override
    public void onLocationSettingsChanged(boolean locationEnabled) {
        int textResId = locationEnabled ? R.string.quick_settings_location_label
                : R.string.quick_settings_location_off_label;
        String label = mContext.getText(textResId).toString();
        int locationIconId = locationEnabled
                ? R.drawable.ic_qs_location_on : R.drawable.ic_qs_location_off;
        mLocationState.enabled = locationEnabled;
        mLocationState.label = label;
        mLocationState.iconId = locationIconId;
        mLocationCallback.refreshView(mLocationTile, mLocationState);
    }

    // Bug report
    void addBugreportTile(QuickSettingsTileView view, RefreshCallback cb) {
        mBugreportTile = view;
        mBugreportCallback = cb;
        onBugreportChanged();
    }
    // SettingsObserver callback
    public void onBugreportChanged() {
        final ContentResolver cr = mContext.getContentResolver();
        boolean enabled = false;
        try {
            enabled = (Settings.Global.getInt(cr, Settings.Global.BUGREPORT_IN_POWER_MENU) != 0);
        } catch (SettingNotFoundException e) {
        }

        mBugreportState.enabled = enabled && mUserTracker.isCurrentUserOwner();
        mBugreportCallback.refreshView(mBugreportTile, mBugreportState);
    }

    // Remote Display
    void addRemoteDisplayTile(QuickSettingsTileView view, RefreshCallback cb) {
        mRemoteDisplayTile = view;
        mRemoteDisplayCallback = cb;
        final int[] count = new int[1];
        mRemoteDisplayTile.setOnPrepareListener(new QuickSettingsTileView.OnPrepareListener() {
            @Override
            public void onPrepare() {
                mMediaRouter.addCallback(MediaRouter.ROUTE_TYPE_REMOTE_DISPLAY,
                        mRemoteDisplayRouteCallback,
                        MediaRouter.CALLBACK_FLAG_REQUEST_DISCOVERY);
                updateRemoteDisplays();
            }
            @Override
            public void onUnprepare() {
                mMediaRouter.removeCallback(mRemoteDisplayRouteCallback);
            }
        });

        updateRemoteDisplays();
    }

    private void rebindMediaRouterAsCurrentUser() {
        mMediaRouter.rebindAsUser(mUserTracker.getCurrentUserId());
    }

    private void updateRemoteDisplays() {
        MediaRouter.RouteInfo connectedRoute = mMediaRouter.getSelectedRoute(
                MediaRouter.ROUTE_TYPE_REMOTE_DISPLAY);
        boolean enabled = connectedRoute != null
                && connectedRoute.matchesTypes(MediaRouter.ROUTE_TYPE_REMOTE_DISPLAY);
        boolean connecting;
        if (enabled) {
            connecting = connectedRoute.isConnecting();
        } else {
            connectedRoute = null;
            connecting = false;
            final int count = mMediaRouter.getRouteCount();
            for (int i = 0; i < count; i++) {
                MediaRouter.RouteInfo route = mMediaRouter.getRouteAt(i);
                if (route.matchesTypes(MediaRouter.ROUTE_TYPE_REMOTE_DISPLAY)) {
                    enabled = true;
                    break;
                }
            }
        }

        mRemoteDisplayState.enabled = enabled;
        if (connectedRoute != null) {
            mRemoteDisplayState.label = connectedRoute.getName().toString();
            mRemoteDisplayState.iconId = connecting ?
                    R.drawable.ic_qs_cast_connecting : R.drawable.ic_qs_cast_connected;
        } else {
            mRemoteDisplayState.label = mContext.getString(
                    R.string.quick_settings_remote_display_no_connection_label);
            mRemoteDisplayState.iconId = R.drawable.ic_qs_cast_available;
        }
        mRemoteDisplayCallback.refreshView(mRemoteDisplayTile, mRemoteDisplayState);
    }

    // IME
    void addImeTile(QuickSettingsTileView view, RefreshCallback cb) {
        mImeTile = view;
        mImeCallback = cb;
        mImeCallback.refreshView(mImeTile, mImeState);
    }
    /* This implementation is taken from
       InputMethodManagerService.needsToShowImeSwitchOngoingNotification(). */
    private boolean needsToShowImeSwitchOngoingNotification(InputMethodManager imm) {
        List<InputMethodInfo> imis = imm.getEnabledInputMethodList();
        final int N = imis.size();
        if (N > 2) return true;
        if (N < 1) return false;
        int nonAuxCount = 0;
        int auxCount = 0;
        InputMethodSubtype nonAuxSubtype = null;
        InputMethodSubtype auxSubtype = null;
        for(int i = 0; i < N; ++i) {
            final InputMethodInfo imi = imis.get(i);
            final List<InputMethodSubtype> subtypes = imm.getEnabledInputMethodSubtypeList(imi,
                    true);
            final int subtypeCount = subtypes.size();
            if (subtypeCount == 0) {
                ++nonAuxCount;
            } else {
                for (int j = 0; j < subtypeCount; ++j) {
                    final InputMethodSubtype subtype = subtypes.get(j);
                    if (!subtype.isAuxiliary()) {
                        ++nonAuxCount;
                        nonAuxSubtype = subtype;
                    } else {
                        ++auxCount;
                        auxSubtype = subtype;
                    }
                }
            }
        }
        if (nonAuxCount > 1 || auxCount > 1) {
            return true;
        } else if (nonAuxCount == 1 && auxCount == 1) {
            if (nonAuxSubtype != null && auxSubtype != null
                    && (nonAuxSubtype.getLocale().equals(auxSubtype.getLocale())
                            || auxSubtype.overridesImplicitlyEnabledSubtype()
                            || nonAuxSubtype.overridesImplicitlyEnabledSubtype())
                    && nonAuxSubtype.containsExtraValueKey(TAG_TRY_SUPPRESSING_IME_SWITCHER)) {
                return false;
            }
            return true;
        }
        return false;
    }
    void onImeWindowStatusChanged(boolean visible) {
        InputMethodManager imm =
                (InputMethodManager) mContext.getSystemService(Context.INPUT_METHOD_SERVICE);
        List<InputMethodInfo> imis = imm.getInputMethodList();

        mImeState.enabled = (visible && needsToShowImeSwitchOngoingNotification(imm));
        mImeState.label = getCurrentInputMethodName(mContext, mContext.getContentResolver(),
                imm, imis, mContext.getPackageManager());
        if (mImeCallback != null) {
            mImeCallback.refreshView(mImeTile, mImeState);
        }
    }
    private static String getCurrentInputMethodName(Context context, ContentResolver resolver,
            InputMethodManager imm, List<InputMethodInfo> imis, PackageManager pm) {
        if (resolver == null || imis == null) return null;
        final String currentInputMethodId = Settings.Secure.getString(resolver,
                Settings.Secure.DEFAULT_INPUT_METHOD);
        if (TextUtils.isEmpty(currentInputMethodId)) return null;
        for (InputMethodInfo imi : imis) {
            if (currentInputMethodId.equals(imi.getId())) {
                final InputMethodSubtype subtype = imm.getCurrentInputMethodSubtype();
                final CharSequence summary = subtype != null
                        ? subtype.getDisplayName(context, imi.getPackageName(),
                                imi.getServiceInfo().applicationInfo)
                        : context.getString(R.string.quick_settings_ime_label);
                return summary.toString();
            }
        }
        return null;
    }

    // Rotation lock
    void addRotationLockTile(QuickSettingsTileView view,
            RotationLockController rotationLockController,
            RefreshCallback cb) {
        mRotationLockTile = view;
        mRotationLockCallback = cb;
        mRotationLockController = rotationLockController;
        onRotationLockChanged();
    }
    void onRotationLockChanged() {
        onRotationLockStateChanged(mRotationLockController.isRotationLocked(),
                mRotationLockController.isRotationLockAffordanceVisible());
    }
    @Override
    public void onRotationLockStateChanged(boolean rotationLocked, boolean affordanceVisible) {
        mRotationLockState.visible = affordanceVisible;
        mRotationLockState.enabled = rotationLocked;
        mRotationLockState.iconId = rotationLocked
                ? R.drawable.ic_qs_rotation_locked
                : R.drawable.ic_qs_auto_rotate;
        mRotationLockState.label = rotationLocked
                ? mContext.getString(R.string.quick_settings_rotation_locked_label)
                : mContext.getString(R.string.quick_settings_rotation_unlocked_label);
        mRotationLockCallback.refreshView(mRotationLockTile, mRotationLockState);
    }
    void refreshRotationLockTile() {
        if (mRotationLockTile != null) {
            onRotationLockChanged();
        }
    }

    // Brightness
    void addBrightnessTile(QuickSettingsTileView view, RefreshCallback cb) {
        mBrightnessTile = view;
        mBrightnessCallback = cb;
        onBrightnessLevelChanged();
    }
    @Override
    public void onBrightnessLevelChanged() {
        Resources r = mContext.getResources();
        int mode = Settings.System.getIntForUser(mContext.getContentResolver(),
                Settings.System.SCREEN_BRIGHTNESS_MODE,
                Settings.System.SCREEN_BRIGHTNESS_MODE_MANUAL,
                mUserTracker.getCurrentUserId());
        mBrightnessState.autoBrightness =
                (mode == Settings.System.SCREEN_BRIGHTNESS_MODE_AUTOMATIC);
        mBrightnessState.iconId = mBrightnessState.autoBrightness
                ? R.drawable.ic_qs_brightness_auto_on
                : R.drawable.ic_qs_brightness_auto_off;
        mBrightnessState.label = r.getString(R.string.quick_settings_brightness_label);
        mBrightnessCallback.refreshView(mBrightnessTile, mBrightnessState);
    }
    void refreshBrightnessTile() {
        onBrightnessLevelChanged();
    }

    // SSL CA Cert warning.
    public void addSslCaCertWarningTile(QuickSettingsTileView view, RefreshCallback cb) {
        mSslCaCertWarningTile = view;
        mSslCaCertWarningCallback = cb;
        // Set a sane default while we wait for the AsyncTask to finish (no cert).
        setSslCaCertWarningTileInfo(false, true);
    }
    public void setSslCaCertWarningTileInfo(boolean hasCert, boolean isManaged) {
        Resources r = mContext.getResources();
        mSslCaCertWarningState.enabled = hasCert;
        if (isManaged) {
            mSslCaCertWarningState.iconId = R.drawable.ic_qs_certificate_info;
        } else {
            mSslCaCertWarningState.iconId = android.R.drawable.stat_notify_error;
        }
        mSslCaCertWarningState.label = r.getString(R.string.ssl_ca_cert_warning);
        mSslCaCertWarningCallback.refreshView(mSslCaCertWarningTile, mSslCaCertWarningState);
    }
}<|MERGE_RESOLUTION|>--- conflicted
+++ resolved
@@ -58,10 +58,6 @@
         BrightnessStateChangeCallback,
         RotationLockControllerCallback,
         LocationSettingsChangeCallback {
-<<<<<<< HEAD
-
-=======
->>>>>>> bac61807
     // Sett InputMethoManagerService
     private static final String TAG_TRY_SUPPRESSING_IME_SWITCHER = "TrySuppressingImeSwitcher";
 
