/*
 * Copyright (C) 2008 The Android Open Source Project
 *
 * Licensed under the Apache License, Version 2.0 (the "License");
 * you may not use this file except in compliance with the License.
 * You may obtain a copy of the License at
 *
 *      http://www.apache.org/licenses/LICENSE-2.0
 *
 * Unless required by applicable law or agreed to in writing, software
 * distributed under the License is distributed on an "AS IS" BASIS,
 * WITHOUT WARRANTIES OR CONDITIONS OF ANY KIND, either express or implied.
 * See the License for the specific language governing permissions and
 * limitations under the License.
 */

package com.android.systemui.statusbar.phone;

import static android.app.WindowConfiguration.ACTIVITY_TYPE_UNDEFINED;
import static android.app.WindowConfiguration.WINDOWING_MODE_FULLSCREEN;
import static android.app.WindowConfiguration.WINDOWING_MODE_SPLIT_SCREEN_PRIMARY;
import static android.app.WindowConfiguration.WINDOWING_MODE_SPLIT_SCREEN_SECONDARY;

import android.app.ActivityManager;
import android.app.ActivityManager.StackInfo;
import android.app.ActivityTaskManager;
import android.app.AlarmManager;
import android.app.AlarmManager.AlarmClockInfo;
import android.app.AppGlobals;
import android.app.Notification;
import android.app.Notification.Action;
import android.app.NotificationManager;
import android.app.PendingIntent;
import android.app.SynchronousUserSwitchObserver;
import android.content.BroadcastReceiver;
import android.content.ComponentName;
import android.content.Context;
import android.content.Intent;
import android.content.IntentFilter;
import android.content.pm.ApplicationInfo;
import android.content.pm.IPackageManager;
import android.content.pm.PackageManager;
import android.graphics.drawable.Icon;
import android.media.AudioManager;
import android.net.Uri;
import android.os.Bundle;
import android.os.Handler;
import android.os.RemoteException;
import android.os.UserHandle;
import android.os.UserManager;
import android.provider.Settings;
import android.provider.Settings.Global;
import android.service.notification.StatusBarNotification;
import android.service.notification.ZenModeConfig;
import android.telecom.TelecomManager;
import android.text.format.DateFormat;
import android.util.ArraySet;
import android.util.Log;
import android.util.Pair;

import com.android.internal.messages.nano.SystemMessageProto.SystemMessage;
import com.android.internal.telephony.IccCardConstants;
import com.android.internal.telephony.TelephonyIntents;
import com.android.systemui.Dependency;
import com.android.systemui.DockedStackExistsListener;
import com.android.systemui.R;
import com.android.systemui.SysUiServiceProvider;
import com.android.systemui.UiOffloadThread;
import com.android.systemui.privacy.PrivacyItem;
import com.android.systemui.privacy.PrivacyItemController;
import com.android.systemui.qs.tiles.DndTile;
import com.android.systemui.qs.tiles.RotationLockTile;
import com.android.systemui.shared.system.ActivityManagerWrapper;
import com.android.systemui.shared.system.TaskStackChangeListener;
import com.android.systemui.statusbar.CommandQueue;
import com.android.systemui.statusbar.CommandQueue.Callbacks;
import com.android.systemui.statusbar.policy.BluetoothController;
import com.android.systemui.statusbar.policy.BluetoothController.Callback;
import com.android.systemui.statusbar.policy.CastController;
import com.android.systemui.statusbar.policy.CastController.CastDevice;
import com.android.systemui.statusbar.policy.DataSaverController;
import com.android.systemui.statusbar.policy.DataSaverController.Listener;
import com.android.systemui.statusbar.policy.DeviceProvisionedController;
import com.android.systemui.statusbar.policy.DeviceProvisionedController.DeviceProvisionedListener;
import com.android.systemui.statusbar.policy.HotspotController;
import com.android.systemui.statusbar.policy.KeyguardMonitor;
import com.android.systemui.statusbar.policy.LocationController;
import com.android.systemui.statusbar.policy.NextAlarmController;
import com.android.systemui.statusbar.policy.RotationLockController;
import com.android.systemui.statusbar.policy.RotationLockController.RotationLockControllerCallback;
import com.android.systemui.statusbar.policy.UserInfoController;
import com.android.systemui.statusbar.policy.ZenModeController;
import com.android.systemui.util.NotificationChannels;

import java.util.List;
import java.util.Locale;

/**
 * This class contains all of the policy about which icons are installed in the status
 * bar at boot time.  It goes through the normal API for icons, even though it probably
 * strictly doesn't need to.
 */
public class PhoneStatusBarPolicy implements Callback, Callbacks,
<<<<<<< HEAD
        RotationLockControllerCallback, Listener, LocationChangeCallback,
        ZenModeController.Callback, DeviceProvisionedListener, KeyguardMonitor.Callback,
        PrivacyItemController.Callback {
=======
        RotationLockControllerCallback, Listener, ZenModeController.Callback,
        DeviceProvisionedListener, KeyguardMonitor.Callback, PrivacyItemController.Callback {
>>>>>>> de843449
    private static final String TAG = "PhoneStatusBarPolicy";
    private static final boolean DEBUG = Log.isLoggable(TAG, Log.DEBUG);

    public static final int LOCATION_STATUS_ICON_ID = R.drawable.stat_sys_location;
    public static final int NUM_TASKS_FOR_INSTANT_APP_INFO = 5;

    private final String mSlotCast;
    private final String mSlotHotspot;
    private final String mSlotBluetooth;
    private final String mSlotTty;
    private final String mSlotZen;
    private final String mSlotVolume;
    private final String mSlotAlarmClock;
    private final String mSlotManagedProfile;
    private final String mSlotRotate;
    private final String mSlotHeadset;
    private final String mSlotDataSaver;
    private final String mSlotLocation;
    private final String mSlotMicrophone;
    private final String mSlotCamera;

    private final Context mContext;
    private final Handler mHandler = new Handler();
    private final CastController mCast;
    private final HotspotController mHotspot;
    private final NextAlarmController mNextAlarmController;
    private final AlarmManager mAlarmManager;
    private final UserInfoController mUserInfoController;
    private final UserManager mUserManager;
    private final StatusBarIconController mIconController;
    private final RotationLockController mRotationLockController;
    private final DataSaverController mDataSaver;
    private final ZenModeController mZenController;
    private final DeviceProvisionedController mProvisionedController;
    private final KeyguardMonitor mKeyguardMonitor;
    private final LocationController mLocationController;
    private final PrivacyItemController mPrivacyItemController;
    private final ArraySet<Pair<String, Integer>> mCurrentNotifs = new ArraySet<>();
    private final UiOffloadThread mUiOffloadThread = Dependency.get(UiOffloadThread.class);

    // Assume it's all good unless we hear otherwise.  We don't always seem
    // to get broadcasts that it *is* there.
    IccCardConstants.State mSimState = IccCardConstants.State.READY;

    private boolean mZenVisible;
    private boolean mVolumeVisible;
    private boolean mCurrentUserSetup;
    private boolean mDockedStackExists;

    private boolean mManagedProfileIconVisible = false;

    private BluetoothController mBluetooth;
    private AlarmManager.AlarmClockInfo mNextAlarm;

    public PhoneStatusBarPolicy(Context context, StatusBarIconController iconController) {
        mContext = context;
        mIconController = iconController;
        mCast = Dependency.get(CastController.class);
        mHotspot = Dependency.get(HotspotController.class);
        mBluetooth = Dependency.get(BluetoothController.class);
        mNextAlarmController = Dependency.get(NextAlarmController.class);
        mAlarmManager = (AlarmManager) context.getSystemService(Context.ALARM_SERVICE);
        mUserInfoController = Dependency.get(UserInfoController.class);
        mUserManager = (UserManager) mContext.getSystemService(Context.USER_SERVICE);
        mRotationLockController = Dependency.get(RotationLockController.class);
        mDataSaver = Dependency.get(DataSaverController.class);
        mZenController = Dependency.get(ZenModeController.class);
        mProvisionedController = Dependency.get(DeviceProvisionedController.class);
        mKeyguardMonitor = Dependency.get(KeyguardMonitor.class);
        mLocationController = Dependency.get(LocationController.class);
        mPrivacyItemController = new PrivacyItemController(mContext, this);

        mSlotCast = context.getString(com.android.internal.R.string.status_bar_cast);
        mSlotHotspot = context.getString(com.android.internal.R.string.status_bar_hotspot);
        mSlotBluetooth = context.getString(com.android.internal.R.string.status_bar_bluetooth);
        mSlotTty = context.getString(com.android.internal.R.string.status_bar_tty);
        mSlotZen = context.getString(com.android.internal.R.string.status_bar_zen);
        mSlotVolume = context.getString(com.android.internal.R.string.status_bar_volume);
        mSlotAlarmClock = context.getString(com.android.internal.R.string.status_bar_alarm_clock);
        mSlotManagedProfile = context.getString(
                com.android.internal.R.string.status_bar_managed_profile);
        mSlotRotate = context.getString(com.android.internal.R.string.status_bar_rotate);
        mSlotHeadset = context.getString(com.android.internal.R.string.status_bar_headset);
        mSlotDataSaver = context.getString(com.android.internal.R.string.status_bar_data_saver);
        mSlotLocation = context.getString(com.android.internal.R.string.status_bar_location);
        mSlotMicrophone = context.getString(com.android.internal.R.string.status_bar_microphone);
        mSlotCamera = context.getString(com.android.internal.R.string.status_bar_camera);

        // listen for broadcasts
        IntentFilter filter = new IntentFilter();
        filter.addAction(AudioManager.RINGER_MODE_CHANGED_ACTION);
        filter.addAction(AudioManager.INTERNAL_RINGER_MODE_CHANGED_ACTION);
        filter.addAction(AudioManager.ACTION_HEADSET_PLUG);
        filter.addAction(TelephonyIntents.ACTION_SIM_STATE_CHANGED);
        filter.addAction(TelecomManager.ACTION_CURRENT_TTY_MODE_CHANGED);
        filter.addAction(Intent.ACTION_MANAGED_PROFILE_AVAILABLE);
        filter.addAction(Intent.ACTION_MANAGED_PROFILE_UNAVAILABLE);
        filter.addAction(Intent.ACTION_MANAGED_PROFILE_REMOVED);
        mContext.registerReceiver(mIntentReceiver, filter, null, mHandler);

        // listen for user / profile change.
        try {
            ActivityManager.getService().registerUserSwitchObserver(mUserSwitchListener, TAG);
        } catch (RemoteException e) {
            // Ignore
        }

        // TTY status
        updateTTY();

        // bluetooth status
        updateBluetooth();

        // Alarm clock
        mIconController.setIcon(mSlotAlarmClock, R.drawable.stat_sys_alarm, null);
        mIconController.setIconVisibility(mSlotAlarmClock, false);

        // zen
        mIconController.setIcon(mSlotZen, R.drawable.stat_sys_zen_important, null);
        mIconController.setIconVisibility(mSlotZen, false);

        // volume
        mIconController.setIcon(mSlotVolume, R.drawable.stat_sys_ringer_vibrate, null);
        mIconController.setIconVisibility(mSlotVolume, false);
        updateVolumeZen();

        // cast
        mIconController.setIcon(mSlotCast, R.drawable.stat_sys_cast, null);
        mIconController.setIconVisibility(mSlotCast, false);

        // hotspot
        mIconController.setIcon(mSlotHotspot, R.drawable.stat_sys_hotspot,
                mContext.getString(R.string.accessibility_status_bar_hotspot));
        mIconController.setIconVisibility(mSlotHotspot, mHotspot.isHotspotEnabled());

        // managed profile
        mIconController.setIcon(mSlotManagedProfile, R.drawable.stat_sys_managed_profile_status,
                mContext.getString(R.string.accessibility_managed_profile));
        mIconController.setIconVisibility(mSlotManagedProfile, mManagedProfileIconVisible);

        // data saver
        mIconController.setIcon(mSlotDataSaver, R.drawable.stat_sys_data_saver,
                context.getString(R.string.accessibility_data_saver_on));
        mIconController.setIconVisibility(mSlotDataSaver, false);

        // privacy items
        mIconController.setIcon(mSlotMicrophone, R.drawable.stat_sys_mic_none, null);
        mIconController.setIconVisibility(mSlotMicrophone, false);
        mIconController.setIcon(mSlotCamera, R.drawable.stat_sys_camera, null);
        mIconController.setIconVisibility(mSlotCamera, false);
<<<<<<< HEAD
=======
        mIconController.setIcon(mSlotLocation, LOCATION_STATUS_ICON_ID,
                mContext.getString(R.string.accessibility_location_active));
        mIconController.setIconVisibility(mSlotLocation, false);
>>>>>>> de843449

        mRotationLockController.addCallback(this);
        mBluetooth.addCallback(this);
        mProvisionedController.addCallback(this);
        mZenController.addCallback(this);
        mCast.addCallback(mCastCallback);
        mHotspot.addCallback(mHotspotCallback);
        mNextAlarmController.addCallback(mNextAlarmCallback);
        mDataSaver.addCallback(this);
        mKeyguardMonitor.addCallback(this);
<<<<<<< HEAD
        mLocationController.addCallback(this);
=======
>>>>>>> de843449
        mPrivacyItemController.setListening(true);

        SysUiServiceProvider.getComponent(mContext, CommandQueue.class).addCallback(this);
        ActivityManagerWrapper.getInstance().registerTaskStackListener(mTaskListener);

        // Clear out all old notifications on startup (only present in the case where sysui dies)
        NotificationManager noMan = mContext.getSystemService(NotificationManager.class);
        for (StatusBarNotification notification : noMan.getActiveNotifications()) {
            if (notification.getId() == SystemMessage.NOTE_INSTANT_APPS) {
                noMan.cancel(notification.getTag(), notification.getId());
            }
        }
        DockedStackExistsListener.register(exists -> {
            mDockedStackExists = exists;
            updateForegroundInstantApps();
        });
    }

    public void destroy() {
        mRotationLockController.removeCallback(this);
        mBluetooth.removeCallback(this);
        mProvisionedController.removeCallback(this);
        mZenController.removeCallback(this);
        mCast.removeCallback(mCastCallback);
        mHotspot.removeCallback(mHotspotCallback);
        mNextAlarmController.removeCallback(mNextAlarmCallback);
        mDataSaver.removeCallback(this);
        mKeyguardMonitor.removeCallback(this);
<<<<<<< HEAD
        mLocationController.removeCallback(this);
        mPrivacyItemController.setListening(false);
        SysUiServiceProvider.getComponent(mContext, CommandQueue.class).removeCallbacks(this);
=======
        mPrivacyItemController.setListening(false);
        SysUiServiceProvider.getComponent(mContext, CommandQueue.class).removeCallback(this);
>>>>>>> de843449
        mContext.unregisterReceiver(mIntentReceiver);

        NotificationManager noMan = mContext.getSystemService(NotificationManager.class);
        mCurrentNotifs.forEach(v -> noMan.cancelAsUser(v.first, SystemMessage.NOTE_INSTANT_APPS,
                new UserHandle(v.second)));
    }

    @Override
    public void onZenChanged(int zen) {
        updateVolumeZen();
    }

    @Override
    public void onConfigChanged(ZenModeConfig config) {
        updateVolumeZen();
    }

    private void updateAlarm() {
        final AlarmClockInfo alarm = mAlarmManager.getNextAlarmClock(UserHandle.USER_CURRENT);
        final boolean hasAlarm = alarm != null && alarm.getTriggerTime() > 0;
        int zen = mZenController.getZen();
        final boolean zenNone = zen == Global.ZEN_MODE_NO_INTERRUPTIONS;
        mIconController.setIcon(mSlotAlarmClock, zenNone ? R.drawable.stat_sys_alarm_dim
                : R.drawable.stat_sys_alarm, buildAlarmContentDescription());
        mIconController.setIconVisibility(mSlotAlarmClock, mCurrentUserSetup && hasAlarm);
    }

    private String buildAlarmContentDescription() {
        if (mNextAlarm == null) {
            return mContext.getString(R.string.status_bar_alarm);
        }
        return formatNextAlarm(mNextAlarm, mContext);
    }

    private static String formatNextAlarm(AlarmManager.AlarmClockInfo info, Context context) {
        if (info == null) {
            return "";
        }
        String skeleton = DateFormat.is24HourFormat(
                context, ActivityManager.getCurrentUser()) ? "EHm" : "Ehma";
        String pattern = DateFormat.getBestDateTimePattern(Locale.getDefault(), skeleton);
        String dateString = DateFormat.format(pattern, info.getTriggerTime()).toString();

        return context.getString(R.string.accessibility_quick_settings_alarm, dateString);
    }

    private final void updateSimState(Intent intent) {
        String stateExtra = intent.getStringExtra(IccCardConstants.INTENT_KEY_ICC_STATE);
        if (IccCardConstants.INTENT_VALUE_ICC_ABSENT.equals(stateExtra)) {
            mSimState = IccCardConstants.State.ABSENT;
        } else if (IccCardConstants.INTENT_VALUE_ICC_CARD_IO_ERROR.equals(stateExtra)) {
            mSimState = IccCardConstants.State.CARD_IO_ERROR;
        } else if (IccCardConstants.INTENT_VALUE_ICC_CARD_RESTRICTED.equals(stateExtra)) {
            mSimState = IccCardConstants.State.CARD_RESTRICTED;
        } else if (IccCardConstants.INTENT_VALUE_ICC_READY.equals(stateExtra)) {
            mSimState = IccCardConstants.State.READY;
        } else if (IccCardConstants.INTENT_VALUE_ICC_LOCKED.equals(stateExtra)) {
            final String lockedReason =
                    intent.getStringExtra(IccCardConstants.INTENT_KEY_LOCKED_REASON);
            if (IccCardConstants.INTENT_VALUE_LOCKED_ON_PIN.equals(lockedReason)) {
                mSimState = IccCardConstants.State.PIN_REQUIRED;
            } else if (IccCardConstants.INTENT_VALUE_LOCKED_ON_PUK.equals(lockedReason)) {
                mSimState = IccCardConstants.State.PUK_REQUIRED;
            } else {
                mSimState = IccCardConstants.State.NETWORK_LOCKED;
            }
        } else {
            mSimState = IccCardConstants.State.UNKNOWN;
        }
    }

    private final void updateVolumeZen() {
        AudioManager audioManager = (AudioManager) mContext.getSystemService(Context.AUDIO_SERVICE);

        boolean zenVisible = false;
        int zenIconId = 0;
        String zenDescription = null;

        boolean volumeVisible = false;
        int volumeIconId = 0;
        String volumeDescription = null;
        int zen = mZenController.getZen();

        if (DndTile.isVisible(mContext) || DndTile.isCombinedIcon(mContext)) {
            zenVisible = zen != Global.ZEN_MODE_OFF;
            zenIconId = R.drawable.stat_sys_dnd;
            zenDescription = mContext.getString(R.string.quick_settings_dnd_label);
        } else if (zen == Global.ZEN_MODE_NO_INTERRUPTIONS) {
            zenVisible = true;
            zenIconId = R.drawable.stat_sys_zen_none;
            zenDescription = mContext.getString(R.string.interruption_level_none);
        } else if (zen == Global.ZEN_MODE_IMPORTANT_INTERRUPTIONS) {
            zenVisible = true;
            zenIconId = R.drawable.stat_sys_zen_important;
            zenDescription = mContext.getString(R.string.interruption_level_priority);
        }

        if (!ZenModeConfig.isZenOverridingRinger(zen, mZenController.getConsolidatedPolicy())) {
            if (audioManager.getRingerModeInternal() == AudioManager.RINGER_MODE_VIBRATE) {
                volumeVisible = true;
                volumeIconId = R.drawable.stat_sys_ringer_vibrate;
                volumeDescription = mContext.getString(R.string.accessibility_ringer_vibrate);
            } else if (audioManager.getRingerModeInternal() == AudioManager.RINGER_MODE_SILENT) {
                volumeVisible = true;
                volumeIconId = R.drawable.stat_sys_ringer_silent;
                volumeDescription = mContext.getString(R.string.accessibility_ringer_silent);
            }
        }

        if (zenVisible) {
            mIconController.setIcon(mSlotZen, zenIconId, zenDescription);
        }
        if (zenVisible != mZenVisible) {
            mIconController.setIconVisibility(mSlotZen, zenVisible);
            mZenVisible = zenVisible;
        }

        if (volumeVisible) {
            mIconController.setIcon(mSlotVolume, volumeIconId, volumeDescription);
        }
        if (volumeVisible != mVolumeVisible) {
            mIconController.setIconVisibility(mSlotVolume, volumeVisible);
            mVolumeVisible = volumeVisible;
        }
        updateAlarm();
    }

    @Override
    public void onBluetoothDevicesChanged() {
        updateBluetooth();
    }

    @Override
    public void onBluetoothStateChange(boolean enabled) {
        updateBluetooth();
    }

    private final void updateBluetooth() {
        int iconId = R.drawable.stat_sys_data_bluetooth;
        String contentDescription =
                mContext.getString(R.string.accessibility_quick_settings_bluetooth_on);
        boolean bluetoothVisible = false;
        if (mBluetooth != null) {
            if (mBluetooth.isBluetoothConnected()) {
                iconId = R.drawable.stat_sys_data_bluetooth_connected;
                contentDescription = mContext.getString(R.string.accessibility_bluetooth_connected);
                bluetoothVisible = mBluetooth.isBluetoothEnabled();
            }
        }

        mIconController.setIcon(mSlotBluetooth, iconId, contentDescription);
        mIconController.setIconVisibility(mSlotBluetooth, bluetoothVisible);
    }

    private final void updateTTY() {
        TelecomManager telecomManager =
                (TelecomManager) mContext.getSystemService(Context.TELECOM_SERVICE);
        if (telecomManager == null) {
            updateTTY(TelecomManager.TTY_MODE_OFF);
        } else {
            updateTTY(telecomManager.getCurrentTtyMode());
        }
    }

    private final void updateTTY(int currentTtyMode) {
        boolean enabled = currentTtyMode != TelecomManager.TTY_MODE_OFF;

        if (DEBUG) Log.v(TAG, "updateTTY: enabled: " + enabled);

        if (enabled) {
            // TTY is on
            if (DEBUG) Log.v(TAG, "updateTTY: set TTY on");
            mIconController.setIcon(mSlotTty, R.drawable.stat_sys_tty_mode,
                    mContext.getString(R.string.accessibility_tty_enabled));
            mIconController.setIconVisibility(mSlotTty, true);
        } else {
            // TTY is off
            if (DEBUG) Log.v(TAG, "updateTTY: set TTY off");
            mIconController.setIconVisibility(mSlotTty, false);
        }
    }

    private void updateCast() {
        boolean isCasting = false;
        for (CastDevice device : mCast.getCastDevices()) {
            if (device.state == CastDevice.STATE_CONNECTING
                    || device.state == CastDevice.STATE_CONNECTED) {
                isCasting = true;
                break;
            }
        }
        if (DEBUG) Log.v(TAG, "updateCast: isCasting: " + isCasting);
        mHandler.removeCallbacks(mRemoveCastIconRunnable);
        if (isCasting) {
            mIconController.setIcon(mSlotCast, R.drawable.stat_sys_cast,
                    mContext.getString(R.string.accessibility_casting));
            mIconController.setIconVisibility(mSlotCast, true);
        } else {
            // don't turn off the screen-record icon for a few seconds, just to make sure the user
            // has seen it
            if (DEBUG) Log.v(TAG, "updateCast: hiding icon in 3 sec...");
            mHandler.postDelayed(mRemoveCastIconRunnable, 3000);
        }
    }

    private void updateManagedProfile() {
        // getLastResumedActivityUserId needds to acquire the AM lock, which may be contended in
        // some cases. Since it doesn't really matter here whether it's updated in this frame
        // or in the next one, we call this method from our UI offload thread.
        mUiOffloadThread.submit(() -> {
            final int userId;
            try {
                userId = ActivityTaskManager.getService().getLastResumedActivityUserId();
                boolean isManagedProfile = mUserManager.isManagedProfile(userId);
                mHandler.post(() -> {
                    final boolean showIcon;
                    if (isManagedProfile &&
                            (!mKeyguardMonitor.isShowing() || mKeyguardMonitor.isOccluded())) {
                        showIcon = true;
                        mIconController.setIcon(mSlotManagedProfile,
                                R.drawable.stat_sys_managed_profile_status,
                                mContext.getString(R.string.accessibility_managed_profile));
                    } else {
                        showIcon = false;
                    }
                    if (mManagedProfileIconVisible != showIcon) {
                        mIconController.setIconVisibility(mSlotManagedProfile, showIcon);
                        mManagedProfileIconVisible = showIcon;
                    }
                });
            } catch (RemoteException e) {
                Log.w(TAG, "updateManagedProfile: ", e);
            }
        });
    }

    private void updateForegroundInstantApps() {
        NotificationManager noMan = mContext.getSystemService(NotificationManager.class);
        ArraySet<Pair<String, Integer>> notifs = new ArraySet<>(mCurrentNotifs);
        IPackageManager pm = AppGlobals.getPackageManager();
        mCurrentNotifs.clear();
        mUiOffloadThread.submit(() -> {
            try {
                final StackInfo focusedStack =
                        ActivityTaskManager.getService().getFocusedStackInfo();
                if (focusedStack != null) {
                    final int windowingMode =
                            focusedStack.configuration.windowConfiguration.getWindowingMode();
                    if (windowingMode == WINDOWING_MODE_FULLSCREEN
                            || windowingMode == WINDOWING_MODE_SPLIT_SCREEN_SECONDARY) {
                        checkStack(focusedStack, notifs, noMan, pm);
                    }
                }
                if (mDockedStackExists) {
                    checkStack(WINDOWING_MODE_SPLIT_SCREEN_PRIMARY, ACTIVITY_TYPE_UNDEFINED,
                            notifs, noMan, pm);
                }
            } catch (RemoteException e) {
                e.rethrowFromSystemServer();
            }
            // Cancel all the leftover notifications that don't have a foreground process anymore.
            notifs.forEach(v -> noMan.cancelAsUser(v.first, SystemMessage.NOTE_INSTANT_APPS,
                    new UserHandle(v.second)));
        });
    }

    private void checkStack(int windowingMode, int activityType,
            ArraySet<Pair<String, Integer>> notifs, NotificationManager noMan, IPackageManager pm) {
        try {
            final StackInfo info =
                    ActivityTaskManager.getService().getStackInfo(windowingMode, activityType);
            checkStack(info, notifs, noMan, pm);
        } catch (RemoteException e) {
            e.rethrowFromSystemServer();
        }
    }
    private void checkStack(StackInfo info, ArraySet<Pair<String, Integer>> notifs,
            NotificationManager noMan, IPackageManager pm) {
        try {
            if (info == null || info.topActivity == null) return;
            String pkg = info.topActivity.getPackageName();
            if (!hasNotif(notifs, pkg, info.userId)) {
                // TODO: Optimize by not always needing to get application info.
                // Maybe cache non-ephemeral packages?
                ApplicationInfo appInfo = pm.getApplicationInfo(pkg,
                        PackageManager.MATCH_UNINSTALLED_PACKAGES, info.userId);
                if (appInfo.isInstantApp()) {
                    postEphemeralNotif(pkg, info.userId, appInfo, noMan, info.taskIds[info.taskIds.length - 1]);
                }
            }
        } catch (RemoteException e) {
            e.rethrowFromSystemServer();
        }
    }

    private void postEphemeralNotif(String pkg, int userId, ApplicationInfo appInfo,
            NotificationManager noMan, int taskId) {
        final Bundle extras = new Bundle();
        extras.putString(Notification.EXTRA_SUBSTITUTE_APP_NAME,
                mContext.getString(R.string.instant_apps));
        mCurrentNotifs.add(new Pair<>(pkg, userId));

        String helpUrl = mContext.getString(R.string.instant_apps_help_url);
        boolean hasHelpUrl = !helpUrl.isEmpty();
        String message = mContext.getString(hasHelpUrl
                ? R.string.instant_apps_message_with_help
                : R.string.instant_apps_message);

        UserHandle user = UserHandle.of(userId);
        PendingIntent appInfoAction = PendingIntent.getActivityAsUser(mContext, 0,
                new Intent(Settings.ACTION_APPLICATION_DETAILS_SETTINGS)
                        .setData(Uri.fromParts("package", pkg, null)), 0, null, user);
        Action action = new Notification.Action.Builder(null, mContext.getString(R.string.app_info),
                appInfoAction).build();
        PendingIntent helpCenterIntent = hasHelpUrl
                ? PendingIntent.getActivityAsUser(mContext, 0,
                new Intent(Intent.ACTION_VIEW).setData(Uri.parse(
                        helpUrl)),
                0, null, user)
                : null;

        Intent browserIntent = getTaskIntent(taskId, userId);
        Notification.Builder builder = new Notification.Builder(mContext,
                NotificationChannels.GENERAL);
        if (browserIntent != null && browserIntent.isWebIntent()) {
            // Make sure that this doesn't resolve back to an instant app
            browserIntent.setComponent(null)
                    .setPackage(null)
                    .addFlags(Intent.FLAG_IGNORE_EPHEMERAL)
                    .addFlags(Intent.FLAG_ACTIVITY_NEW_TASK);

            PendingIntent pendingIntent = PendingIntent.getActivityAsUser(mContext,
                    0 /* requestCode */, browserIntent, 0 /* flags */, null, user);
            ComponentName aiaComponent = null;
            try {
                aiaComponent = AppGlobals.getPackageManager().getInstantAppInstallerComponent();
            } catch (RemoteException e) {
                e.rethrowFromSystemServer();
            }
            Intent goToWebIntent = new Intent()
                    .setComponent(aiaComponent)
                    .setAction(Intent.ACTION_VIEW)
                    .addCategory(Intent.CATEGORY_BROWSABLE)
                    .addCategory("unique:" + System.currentTimeMillis())
                    .putExtra(Intent.EXTRA_PACKAGE_NAME, appInfo.packageName)
                    .putExtra(Intent.EXTRA_VERSION_CODE, (int) (appInfo.versionCode & 0x7fffffff))
                    .putExtra(Intent.EXTRA_LONG_VERSION_CODE, appInfo.versionCode)
                    .putExtra(Intent.EXTRA_INSTANT_APP_FAILURE, pendingIntent);

            PendingIntent webPendingIntent = PendingIntent.getActivityAsUser(mContext, 0,
                    goToWebIntent, 0, null, user);
            Action webAction = new Notification.Action.Builder(null,
                    mContext.getString(R.string.go_to_web),
                    webPendingIntent).build();
            builder.addAction(webAction);
        }

        noMan.notifyAsUser(pkg, SystemMessage.NOTE_INSTANT_APPS, builder
                        .addExtras(extras)
                        .addAction(action)
                        .setContentIntent(helpCenterIntent)
                        .setColor(mContext.getColor(R.color.instant_apps_color))
                        .setContentTitle(mContext.getString(R.string.instant_apps_title,
                                appInfo.loadLabel(mContext.getPackageManager())))
                        .setLargeIcon(Icon.createWithResource(pkg, appInfo.icon))
                        .setSmallIcon(Icon.createWithResource(mContext.getPackageName(),
                                R.drawable.instant_icon))
                        .setContentText(message)
                        .setStyle(new Notification.BigTextStyle().bigText(message))
                        .setOngoing(true)
                        .build(),
                new UserHandle(userId));
    }

    private Intent getTaskIntent(int taskId, int userId) {
        try {
            final List<ActivityManager.RecentTaskInfo> tasks =
                    ActivityTaskManager.getService().getRecentTasks(
                            NUM_TASKS_FOR_INSTANT_APP_INFO, 0, userId).getList();
            for (int i = 0; i < tasks.size(); i++) {
                if (tasks.get(i).id == taskId) {
                    return tasks.get(i).baseIntent;
                }
            }
        } catch (RemoteException e) {
            // Fall through
        }
        return null;
    }

    private boolean hasNotif(ArraySet<Pair<String, Integer>> notifs, String pkg, int userId) {
        Pair<String, Integer> key = new Pair<>(pkg, userId);
        if (notifs.remove(key)) {
            mCurrentNotifs.add(key);
            return true;
        }
        return false;
    }

    private final SynchronousUserSwitchObserver mUserSwitchListener =
            new SynchronousUserSwitchObserver() {
                @Override
                public void onUserSwitching(int newUserId) throws RemoteException {
                    mHandler.post(() -> mUserInfoController.reloadUserInfo());
                }

                @Override
                public void onUserSwitchComplete(int newUserId) throws RemoteException {
                    mHandler.post(() -> {
                        updateAlarm();
                        updateManagedProfile();
                        updateForegroundInstantApps();
                    });
                }
            };

    private final HotspotController.Callback mHotspotCallback = new HotspotController.Callback() {
        @Override
        public void onHotspotChanged(boolean enabled, int numDevices) {
            mIconController.setIconVisibility(mSlotHotspot, enabled);
        }
    };

    private final CastController.Callback mCastCallback = new CastController.Callback() {
        @Override
        public void onCastDevicesChanged() {
            updateCast();
        }
    };

    private final NextAlarmController.NextAlarmChangeCallback mNextAlarmCallback =
            new NextAlarmController.NextAlarmChangeCallback() {
                @Override
                public void onNextAlarmChanged(AlarmManager.AlarmClockInfo nextAlarm) {
                    mNextAlarm = nextAlarm;
                    updateAlarm();
                }
            };

    @Override
    public void appTransitionStarting(int displayId, long startTime, long duration,
            boolean forced) {
        if (mContext.getDisplayId() == displayId) {
            updateManagedProfile();
            updateForegroundInstantApps();
        }
    }

    @Override
    public void onKeyguardShowingChanged() {
        updateManagedProfile();
        updateForegroundInstantApps();
    }

    @Override
    public void onUserSetupChanged() {
        boolean userSetup = mProvisionedController.isUserSetup(
                mProvisionedController.getCurrentUser());
        if (mCurrentUserSetup == userSetup) return;
        mCurrentUserSetup = userSetup;
        updateAlarm();
    }

    @Override
    public void preloadRecentApps() {
        updateForegroundInstantApps();
    }

    @Override
    public void onRotationLockStateChanged(boolean rotationLocked, boolean affordanceVisible) {
        boolean portrait = RotationLockTile.isCurrentOrientationLockPortrait(
                mRotationLockController, mContext);
        if (rotationLocked) {
            if (portrait) {
                mIconController.setIcon(mSlotRotate, R.drawable.stat_sys_rotate_portrait,
                        mContext.getString(R.string.accessibility_rotation_lock_on_portrait));
            } else {
                mIconController.setIcon(mSlotRotate, R.drawable.stat_sys_rotate_landscape,
                        mContext.getString(R.string.accessibility_rotation_lock_on_landscape));
            }
            mIconController.setIconVisibility(mSlotRotate, true);
        } else {
            mIconController.setIconVisibility(mSlotRotate, false);
        }
    }

    private void updateHeadsetPlug(Intent intent) {
        boolean connected = intent.getIntExtra("state", 0) != 0;
        boolean hasMic = intent.getIntExtra("microphone", 0) != 0;
        if (connected) {
            String contentDescription = mContext.getString(hasMic
                    ? R.string.accessibility_status_bar_headset
                    : R.string.accessibility_status_bar_headphones);
            mIconController.setIcon(mSlotHeadset, hasMic ? R.drawable.ic_headset_mic
                    : R.drawable.ic_headset, contentDescription);
            mIconController.setIconVisibility(mSlotHeadset, true);
        } else {
            mIconController.setIconVisibility(mSlotHeadset, false);
        }
    }

    @Override
    public void onDataSaverChanged(boolean isDataSaving) {
        mIconController.setIconVisibility(mSlotDataSaver, isDataSaving);
    }

    @Override  // PrivacyItemController.Callback
    public void privacyChanged(List<PrivacyItem> privacyItems) {
        updatePrivacyItems(privacyItems);
    }

    private void updatePrivacyItems(List<PrivacyItem> items) {
        boolean showCamera = false;
        boolean showMicrophone = false;
        boolean showLocation = false;
        for (PrivacyItem item : items) {
            switch (item.getPrivacyType()) {
                case TYPE_CAMERA:
                    showCamera = true;
                    break;
                case TYPE_LOCATION:
                    showLocation = true;
                    break;
                case TYPE_MICROPHONE:
                    showMicrophone = true;
                    break;
            }
        }

        mIconController.setIconVisibility(mSlotCamera, showCamera);
        mIconController.setIconVisibility(mSlotMicrophone, showMicrophone);
        mIconController.setIconVisibility(mSlotLocation, showLocation);
    }

    private final TaskStackChangeListener mTaskListener = new TaskStackChangeListener() {
        @Override
        public void onTaskStackChanged() {
            // Listen for changes to stacks and then check which instant apps are foreground.
            updateForegroundInstantApps();
        }
    };

    private BroadcastReceiver mIntentReceiver = new BroadcastReceiver() {
        @Override
        public void onReceive(Context context, Intent intent) {
            String action = intent.getAction();
            switch (action) {
                case AudioManager.RINGER_MODE_CHANGED_ACTION:
                case AudioManager.INTERNAL_RINGER_MODE_CHANGED_ACTION:
                    updateVolumeZen();
                    break;
                case TelephonyIntents.ACTION_SIM_STATE_CHANGED:
                    // Avoid rebroadcast because SysUI is direct boot aware.
                    if (intent.getBooleanExtra(TelephonyIntents.EXTRA_REBROADCAST_ON_UNLOCK,
                            false)) {
                        break;
                    }
                    updateSimState(intent);
                    break;
                case TelecomManager.ACTION_CURRENT_TTY_MODE_CHANGED:
                    updateTTY(intent.getIntExtra(TelecomManager.EXTRA_CURRENT_TTY_MODE,
                            TelecomManager.TTY_MODE_OFF));
                    break;
                case Intent.ACTION_MANAGED_PROFILE_AVAILABLE:
                case Intent.ACTION_MANAGED_PROFILE_UNAVAILABLE:
                case Intent.ACTION_MANAGED_PROFILE_REMOVED:
                    updateManagedProfile();
                    break;
                case AudioManager.ACTION_HEADSET_PLUG:
                    updateHeadsetPlug(intent);
                    break;
            }
        }
    };

    private Runnable mRemoveCastIconRunnable = new Runnable() {
        @Override
        public void run() {
            if (DEBUG) Log.v(TAG, "updateCast: hiding icon NOW");
            mIconController.setIconVisibility(mSlotCast, false);
        }
    };
}<|MERGE_RESOLUTION|>--- conflicted
+++ resolved
@@ -101,14 +101,8 @@
  * strictly doesn't need to.
  */
 public class PhoneStatusBarPolicy implements Callback, Callbacks,
-<<<<<<< HEAD
-        RotationLockControllerCallback, Listener, LocationChangeCallback,
-        ZenModeController.Callback, DeviceProvisionedListener, KeyguardMonitor.Callback,
-        PrivacyItemController.Callback {
-=======
         RotationLockControllerCallback, Listener, ZenModeController.Callback,
         DeviceProvisionedListener, KeyguardMonitor.Callback, PrivacyItemController.Callback {
->>>>>>> de843449
     private static final String TAG = "PhoneStatusBarPolicy";
     private static final boolean DEBUG = Log.isLoggable(TAG, Log.DEBUG);
 
@@ -259,12 +253,9 @@
         mIconController.setIconVisibility(mSlotMicrophone, false);
         mIconController.setIcon(mSlotCamera, R.drawable.stat_sys_camera, null);
         mIconController.setIconVisibility(mSlotCamera, false);
-<<<<<<< HEAD
-=======
         mIconController.setIcon(mSlotLocation, LOCATION_STATUS_ICON_ID,
                 mContext.getString(R.string.accessibility_location_active));
         mIconController.setIconVisibility(mSlotLocation, false);
->>>>>>> de843449
 
         mRotationLockController.addCallback(this);
         mBluetooth.addCallback(this);
@@ -275,10 +266,6 @@
         mNextAlarmController.addCallback(mNextAlarmCallback);
         mDataSaver.addCallback(this);
         mKeyguardMonitor.addCallback(this);
-<<<<<<< HEAD
-        mLocationController.addCallback(this);
-=======
->>>>>>> de843449
         mPrivacyItemController.setListening(true);
 
         SysUiServiceProvider.getComponent(mContext, CommandQueue.class).addCallback(this);
@@ -307,14 +294,8 @@
         mNextAlarmController.removeCallback(mNextAlarmCallback);
         mDataSaver.removeCallback(this);
         mKeyguardMonitor.removeCallback(this);
-<<<<<<< HEAD
-        mLocationController.removeCallback(this);
-        mPrivacyItemController.setListening(false);
-        SysUiServiceProvider.getComponent(mContext, CommandQueue.class).removeCallbacks(this);
-=======
         mPrivacyItemController.setListening(false);
         SysUiServiceProvider.getComponent(mContext, CommandQueue.class).removeCallback(this);
->>>>>>> de843449
         mContext.unregisterReceiver(mIntentReceiver);
 
         NotificationManager noMan = mContext.getSystemService(NotificationManager.class);
