--- conflicted
+++ resolved
@@ -264,7 +264,6 @@
         mBackAltIcon = res.getDrawable(R.drawable.ic_sysbar_back_ime);
         mBackAltLandIcon = mBackAltIcon;
         mRecentIcon = res.getDrawable(R.drawable.ic_sysbar_recent);
-<<<<<<< HEAD
         mRecentLandIcon = res.getDrawable(R.drawable.ic_sysbar_recent_land);
         mHomeIcon = res.getDrawable(R.drawable.ic_sysbar_home);
         mHomeLandIcon = res.getDrawable(R.drawable.ic_sysbar_home_land);
@@ -299,9 +298,7 @@
                 }
             }
         }
-=======
         mRecentLandIcon = mRecentIcon;
->>>>>>> 182408b5
     }
 
     @Override
