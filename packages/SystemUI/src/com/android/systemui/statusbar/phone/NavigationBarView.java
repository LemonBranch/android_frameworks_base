--- conflicted
+++ resolved
@@ -264,9 +264,6 @@
         mBackAltIcon = res.getDrawable(R.drawable.ic_sysbar_back_ime);
         mBackAltLandIcon = mBackAltIcon;
         mRecentIcon = res.getDrawable(R.drawable.ic_sysbar_recent);
-<<<<<<< HEAD
-        mRecentLandIcon = mRecentIcon;
-=======
         mRecentLandIcon = res.getDrawable(R.drawable.ic_sysbar_recent_land);
         mHomeIcon = res.getDrawable(R.drawable.ic_sysbar_home);
         mHomeLandIcon = res.getDrawable(R.drawable.ic_sysbar_home_land);
@@ -301,7 +298,6 @@
                 }
             }
         }
->>>>>>> 863e5399
     }
 
     @Override
