--- conflicted
+++ resolved
@@ -60,12 +60,7 @@
 import java.io.FileDescriptor;
 import java.io.PrintWriter;
 
-<<<<<<< HEAD
 public class NavigationBarView extends LinearLayout implements NavigationCallback {
-    private static final int CAMERA_BUTTON_FADE_DURATION = 200;
-=======
-public class NavigationBarView extends LinearLayout {
->>>>>>> feef9887
     final static boolean DEBUG = false;
     final static String TAG = "PhoneStatusBar/NavigationBarView";
 
@@ -345,7 +340,6 @@
 
         mNavigationIconHints = hints;
 
-<<<<<<< HEAD
         getBackButton().setAlpha(
             (0 != (hints & StatusBarManager.NAVIGATION_HINT_BACK_NOP)) ? 0.5f : 1.0f);
         getHomeButton().setAlpha(
@@ -364,13 +358,6 @@
                     ? (mVertical ? mRecentAltLandIcon : mRecentAltIcon)
                     : (mVertical ? mRecentLandIcon : mRecentIcon));
         }
-=======
-        ((ImageView)getBackButton()).setImageDrawable(backAlt
-                ? (mVertical ? mBackAltLandIcon : mBackAltIcon)
-                : (mVertical ? mBackLandIcon : mBackIcon));
-
-        ((ImageView)getRecentsButton()).setImageDrawable(mVertical ? mRecentLandIcon : mRecentIcon);
->>>>>>> feef9887
 
         setDisabledFlags(mDisabledFlags, true);
     }
