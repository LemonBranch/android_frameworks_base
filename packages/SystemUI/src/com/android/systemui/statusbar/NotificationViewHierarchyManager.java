/*
 * Copyright (C) 2017 The Android Open Source Project
 *
 * Licensed under the Apache License, Version 2.0 (the "License");
 * you may not use this file except in compliance with the License.
 * You may obtain a copy of the License at
 *
 *      http://www.apache.org/licenses/LICENSE-2.0
 *
 * Unless required by applicable law or agreed to in writing, software
 * distributed under the License is distributed on an "AS IS" BASIS,
 * WITHOUT WARRANTIES OR CONDITIONS OF ANY KIND, either express or implied.
 * See the License for the specific language governing permissions and
 * limitations under the License
 */

package com.android.systemui.statusbar;

import android.content.Context;
import android.content.res.Resources;
import android.os.Trace;
import android.util.Log;
import android.view.View;
import android.view.ViewGroup;
import android.view.ViewParent;

import com.android.systemui.R;
<<<<<<< HEAD
=======
import com.android.systemui.bubbles.BubbleData;
>>>>>>> 825827da
import com.android.systemui.plugins.statusbar.StatusBarStateController;
import com.android.systemui.statusbar.notification.NotificationEntryManager;
import com.android.systemui.statusbar.notification.VisualStabilityManager;
import com.android.systemui.statusbar.notification.collection.NotificationEntry;
import com.android.systemui.statusbar.notification.row.ExpandableNotificationRow;
import com.android.systemui.statusbar.notification.stack.NotificationListContainer;
import com.android.systemui.statusbar.phone.NotificationGroupManager;
import com.android.systemui.statusbar.phone.ShadeController;

import java.util.ArrayList;
import java.util.HashMap;
import java.util.List;
import java.util.Stack;

import javax.inject.Inject;
import javax.inject.Singleton;

import dagger.Lazy;

/**
 * NotificationViewHierarchyManager manages updating the view hierarchy of notification views based
 * on their group structure. For example, if a notification becomes bundled with another,
 * NotificationViewHierarchyManager will update the view hierarchy to reflect that. It also will
 * tell NotificationListContainer which notifications to display, and inform it of changes to those
 * notifications that might affect their display.
 */
@Singleton
public class NotificationViewHierarchyManager {
    private static final String TAG = "NotificationViewHierarchyManager";

    //TODO: change this top <Entry, List<Entry>>?
    private final HashMap<ExpandableNotificationRow, List<ExpandableNotificationRow>>
            mTmpChildOrderMap = new HashMap<>();

    // Dependencies:
    protected final NotificationLockscreenUserManager mLockscreenUserManager;
    protected final NotificationGroupManager mGroupManager;
    protected final VisualStabilityManager mVisualStabilityManager;
    private final SysuiStatusBarStateController mStatusBarStateController;
    private final NotificationEntryManager mEntryManager;

    // Lazy
    private final Lazy<ShadeController> mShadeController;

    /**
     * {@code true} if notifications not part of a group should by default be rendered in their
     * expanded state. If {@code false}, then only the first notification will be expanded if
     * possible.
     */
    private final boolean mAlwaysExpandNonGroupedNotification;
    private final BubbleData mBubbleData;

    private NotificationPresenter mPresenter;
    private NotificationListContainer mListContainer;

    @Inject
    public NotificationViewHierarchyManager(Context context,
            NotificationLockscreenUserManager notificationLockscreenUserManager,
            NotificationGroupManager groupManager,
            VisualStabilityManager visualStabilityManager,
            StatusBarStateController statusBarStateController,
            NotificationEntryManager notificationEntryManager,
<<<<<<< HEAD
            Lazy<ShadeController> shadeController) {
=======
            Lazy<ShadeController> shadeController,
            BubbleData bubbleData) {
>>>>>>> 825827da
        mLockscreenUserManager = notificationLockscreenUserManager;
        mGroupManager = groupManager;
        mVisualStabilityManager = visualStabilityManager;
        mStatusBarStateController = (SysuiStatusBarStateController) statusBarStateController;
        mEntryManager = notificationEntryManager;
        mShadeController = shadeController;
        Resources res = context.getResources();
        mAlwaysExpandNonGroupedNotification =
                res.getBoolean(R.bool.config_alwaysExpandNonGroupedNotifications);
        mBubbleData = bubbleData;
    }

    public void setUpWithPresenter(NotificationPresenter presenter,
            NotificationListContainer listContainer) {
        mPresenter = presenter;
        mListContainer = listContainer;
    }

    /**
     * Updates the visual representation of the notifications.
     */
    //TODO: Rewrite this to focus on Entries, or some other data object instead of views
    public void updateNotificationViews() {
        ArrayList<NotificationEntry> activeNotifications = mEntryManager.getNotificationData()
                .getActiveNotifications();
        ArrayList<ExpandableNotificationRow> toShow = new ArrayList<>(activeNotifications.size());
        final int N = activeNotifications.size();
        for (int i = 0; i < N; i++) {
            NotificationEntry ent = activeNotifications.get(i);
<<<<<<< HEAD
            if (ent.isRowDismissed() || ent.isRowRemoved()) {
=======
            if (ent.isRowDismissed() || ent.isRowRemoved()
                    || (mBubbleData.getBubble(ent.key) != null && !ent.showInShadeWhenBubble())) {
>>>>>>> 825827da
                // we don't want to update removed notifications because they could
                // temporarily become children if they were isolated before.
                continue;
            }

            int userId = ent.notification.getUserId();

            // Display public version of the notification if we need to redact.
            // TODO: This area uses a lot of calls into NotificationLockscreenUserManager.
            // We can probably move some of this code there.
            boolean devicePublic = mLockscreenUserManager.isLockscreenPublicMode(
                    mLockscreenUserManager.getCurrentUserId());
            boolean userPublic = devicePublic
                    || mLockscreenUserManager.isLockscreenPublicMode(userId);
            boolean needsRedaction = mLockscreenUserManager.needsRedaction(ent);
            boolean sensitive = userPublic && needsRedaction;
            boolean deviceSensitive = devicePublic
                    && !mLockscreenUserManager.userAllowsPrivateNotificationsInPublic(
                    mLockscreenUserManager.getCurrentUserId());
            ent.getRow().setSensitive(sensitive, deviceSensitive);
            ent.getRow().setNeedsRedaction(needsRedaction);
            if (mGroupManager.isChildInGroupWithSummary(ent.notification)) {
                NotificationEntry summary = mGroupManager.getGroupSummary(ent.notification);
                List<ExpandableNotificationRow> orderedChildren =
                        mTmpChildOrderMap.get(summary.getRow());
                if (orderedChildren == null) {
                    orderedChildren = new ArrayList<>();
                    mTmpChildOrderMap.put(summary.getRow(), orderedChildren);
                }
                orderedChildren.add(ent.getRow());
            } else {
                toShow.add(ent.getRow());
            }

        }

        ArrayList<ExpandableNotificationRow> viewsToRemove = new ArrayList<>();
        for (int i=0; i< mListContainer.getContainerChildCount(); i++) {
            View child = mListContainer.getContainerChildAt(i);
            if (!toShow.contains(child) && child instanceof ExpandableNotificationRow) {
                ExpandableNotificationRow row = (ExpandableNotificationRow) child;

                // Blocking helper is effectively a detached view. Don't bother removing it from the
                // layout.
                if (!row.isBlockingHelperShowing()) {
                    viewsToRemove.add((ExpandableNotificationRow) child);
                }
            }
        }

        for (ExpandableNotificationRow viewToRemove : viewsToRemove) {
            if (mGroupManager.isChildInGroupWithSummary(viewToRemove.getStatusBarNotification())) {
                // we are only transferring this notification to its parent, don't generate an
                // animation
                mListContainer.setChildTransferInProgress(true);
            }
            if (viewToRemove.isSummaryWithChildren()) {
                viewToRemove.removeAllChildren();
            }
            mListContainer.removeContainerView(viewToRemove);
            mListContainer.setChildTransferInProgress(false);
        }

        removeNotificationChildren();

        for (int i = 0; i < toShow.size(); i++) {
            View v = toShow.get(i);
            if (v.getParent() == null) {
                mVisualStabilityManager.notifyViewAddition(v);
                mListContainer.addContainerView(v);
            } else if (!mListContainer.containsView(v)) {
                // the view is added somewhere else. Let's make sure
                // the ordering works properly below, by excluding these
                toShow.remove(v);
                i--;
            }
        }

        addNotificationChildrenAndSort();

        // So after all this work notifications still aren't sorted correctly.
        // Let's do that now by advancing through toShow and mListContainer in
        // lock-step, making sure mListContainer matches what we see in toShow.
        int j = 0;
        for (int i = 0; i < mListContainer.getContainerChildCount(); i++) {
            View child = mListContainer.getContainerChildAt(i);
            if (!(child instanceof ExpandableNotificationRow)) {
                // We don't care about non-notification views.
                continue;
            }
            if (((ExpandableNotificationRow) child).isBlockingHelperShowing()) {
                // Don't count/reorder notifications that are showing the blocking helper!
                continue;
            }

            ExpandableNotificationRow targetChild = toShow.get(j);
            if (child != targetChild) {
                // Oops, wrong notification at this position. Put the right one
                // here and advance both lists.
                if (mVisualStabilityManager.canReorderNotification(targetChild)) {
                    mListContainer.changeViewPosition(targetChild, i);
                } else {
                    mVisualStabilityManager.addReorderingAllowedCallback(mEntryManager);
                }
            }
            j++;

        }

        mVisualStabilityManager.onReorderingFinished();
        // clear the map again for the next usage
        mTmpChildOrderMap.clear();

        updateRowStates();

        mListContainer.onNotificationViewUpdateFinished();
    }

    private void addNotificationChildrenAndSort() {
        // Let's now add all notification children which are missing
        boolean orderChanged = false;
        for (int i = 0; i < mListContainer.getContainerChildCount(); i++) {
            View view = mListContainer.getContainerChildAt(i);
            if (!(view instanceof ExpandableNotificationRow)) {
                // We don't care about non-notification views.
                continue;
            }

            ExpandableNotificationRow parent = (ExpandableNotificationRow) view;
            List<ExpandableNotificationRow> children = parent.getNotificationChildren();
            List<ExpandableNotificationRow> orderedChildren = mTmpChildOrderMap.get(parent);

            for (int childIndex = 0; orderedChildren != null && childIndex < orderedChildren.size();
                    childIndex++) {
                ExpandableNotificationRow childView = orderedChildren.get(childIndex);
                if (children == null || !children.contains(childView)) {
                    if (childView.getParent() != null) {
                        Log.wtf(TAG, "trying to add a notification child that already has " +
                                "a parent. class:" + childView.getParent().getClass() +
                                "\n child: " + childView);
                        // This shouldn't happen. We can recover by removing it though.
                        ((ViewGroup) childView.getParent()).removeView(childView);
                    }
                    mVisualStabilityManager.notifyViewAddition(childView);
                    parent.addChildNotification(childView, childIndex);
                    mListContainer.notifyGroupChildAdded(childView);
                }
            }

            // Finally after removing and adding has been performed we can apply the order.
            orderChanged |= parent.applyChildOrder(orderedChildren, mVisualStabilityManager,
                    mEntryManager);
        }
        if (orderChanged) {
            mListContainer.generateChildOrderChangedEvent();
        }
    }

    private void removeNotificationChildren() {
        // First let's remove all children which don't belong in the parents
        ArrayList<ExpandableNotificationRow> toRemove = new ArrayList<>();
        for (int i = 0; i < mListContainer.getContainerChildCount(); i++) {
            View view = mListContainer.getContainerChildAt(i);
            if (!(view instanceof ExpandableNotificationRow)) {
                // We don't care about non-notification views.
                continue;
            }

            ExpandableNotificationRow parent = (ExpandableNotificationRow) view;
            List<ExpandableNotificationRow> children = parent.getNotificationChildren();
            List<ExpandableNotificationRow> orderedChildren = mTmpChildOrderMap.get(parent);

            if (children != null) {
                toRemove.clear();
                for (ExpandableNotificationRow childRow : children) {
                    if ((orderedChildren == null
                            || !orderedChildren.contains(childRow))
                            && !childRow.keepInParent()) {
                        toRemove.add(childRow);
                    }
                }
                for (ExpandableNotificationRow remove : toRemove) {
                    parent.removeChildNotification(remove);
                    if (mEntryManager.getNotificationData().get(
                            remove.getStatusBarNotification().getKey()) == null) {
                        // We only want to add an animation if the view is completely removed
                        // otherwise it's just a transfer
                        mListContainer.notifyGroupChildRemoved(remove,
                                parent.getChildrenContainer());
                    }
                }
            }
        }
    }

    /**
     * Updates expanded, dimmed and locked states of notification rows.
     */
    public void updateRowStates() {
        Trace.beginSection("NotificationViewHierarchyManager#updateRowStates");
        final int N = mListContainer.getContainerChildCount();

        int visibleNotifications = 0;
        boolean onKeyguard = mStatusBarStateController.getState() == StatusBarState.KEYGUARD;
        int maxNotifications = -1;
        if (onKeyguard) {
            maxNotifications = mPresenter.getMaxNotificationsWhileLocked(true /* recompute */);
        }
        mListContainer.setMaxDisplayedNotifications(maxNotifications);
        Stack<ExpandableNotificationRow> stack = new Stack<>();
        for (int i = N - 1; i >= 0; i--) {
            View child = mListContainer.getContainerChildAt(i);
            if (!(child instanceof ExpandableNotificationRow)) {
                continue;
            }
            stack.push((ExpandableNotificationRow) child);
        }
        while(!stack.isEmpty()) {
            ExpandableNotificationRow row = stack.pop();
            NotificationEntry entry = row.getEntry();
            boolean isChildNotification =
                    mGroupManager.isChildInGroupWithSummary(entry.notification);

            row.setOnKeyguard(onKeyguard);

            if (!onKeyguard) {
                // If mAlwaysExpandNonGroupedNotification is false, then only expand the
                // very first notification and if it's not a child of grouped notifications.
                row.setSystemExpanded(mAlwaysExpandNonGroupedNotification
                        || (visibleNotifications == 0 && !isChildNotification
                        && !row.isLowPriority()));
            }

            entry.getRow().setOnAmbient(mShadeController.get().isDozing());
            int userId = entry.notification.getUserId();
            boolean suppressedSummary = mGroupManager.isSummaryOfSuppressedGroup(
                    entry.notification) && !entry.isRowRemoved();
            boolean showOnKeyguard = mLockscreenUserManager.shouldShowOnKeyguard(entry
                    .notification);
            if (!showOnKeyguard) {
                // min priority notifications should show if their summary is showing
                if (mGroupManager.isChildInGroupWithSummary(entry.notification)) {
                    NotificationEntry summary = mGroupManager.getLogicalGroupSummary(
                            entry.notification);
                    if (summary != null && mLockscreenUserManager.shouldShowOnKeyguard(
                            summary.notification))         {
                        showOnKeyguard = true;
                    }
                }
            }
            if (suppressedSummary
                    || mLockscreenUserManager.shouldHideNotifications(userId)
                    || (onKeyguard && !showOnKeyguard)) {
                entry.getRow().setVisibility(View.GONE);
            } else {
                boolean wasGone = entry.getRow().getVisibility() == View.GONE;
                if (wasGone) {
                    entry.getRow().setVisibility(View.VISIBLE);
                }
                if (!isChildNotification && !entry.getRow().isRemoved()) {
                    if (wasGone) {
                        // notify the scroller of a child addition
                        mListContainer.generateAddAnimation(entry.getRow(),
                                !showOnKeyguard /* fromMoreCard */);
                    }
                    visibleNotifications++;
                }
            }
            if (row.isSummaryWithChildren()) {
                List<ExpandableNotificationRow> notificationChildren =
                        row.getNotificationChildren();
                int size = notificationChildren.size();
                for (int i = size - 1; i >= 0; i--) {
                    stack.push(notificationChildren.get(i));
                }
            }

            row.showAppOpsIcons(entry.mActiveAppOps);
            row.setLastAudiblyAlertedMs(entry.lastAudiblyAlertedMs);
        }

        Trace.beginSection("NotificationPresenter#onUpdateRowStates");
        mPresenter.onUpdateRowStates();
        Trace.endSection();
        Trace.endSection();
    }
}<|MERGE_RESOLUTION|>--- conflicted
+++ resolved
@@ -25,10 +25,7 @@
 import android.view.ViewParent;
 
 import com.android.systemui.R;
-<<<<<<< HEAD
-=======
 import com.android.systemui.bubbles.BubbleData;
->>>>>>> 825827da
 import com.android.systemui.plugins.statusbar.StatusBarStateController;
 import com.android.systemui.statusbar.notification.NotificationEntryManager;
 import com.android.systemui.statusbar.notification.VisualStabilityManager;
@@ -91,12 +88,8 @@
             VisualStabilityManager visualStabilityManager,
             StatusBarStateController statusBarStateController,
             NotificationEntryManager notificationEntryManager,
-<<<<<<< HEAD
-            Lazy<ShadeController> shadeController) {
-=======
             Lazy<ShadeController> shadeController,
             BubbleData bubbleData) {
->>>>>>> 825827da
         mLockscreenUserManager = notificationLockscreenUserManager;
         mGroupManager = groupManager;
         mVisualStabilityManager = visualStabilityManager;
@@ -126,12 +119,8 @@
         final int N = activeNotifications.size();
         for (int i = 0; i < N; i++) {
             NotificationEntry ent = activeNotifications.get(i);
-<<<<<<< HEAD
-            if (ent.isRowDismissed() || ent.isRowRemoved()) {
-=======
             if (ent.isRowDismissed() || ent.isRowRemoved()
                     || (mBubbleData.getBubble(ent.key) != null && !ent.showInShadeWhenBubble())) {
->>>>>>> 825827da
                 // we don't want to update removed notifications because they could
                 // temporarily become children if they were isolated before.
                 continue;
