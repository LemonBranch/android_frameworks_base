--- conflicted
+++ resolved
@@ -452,17 +452,6 @@
     <!-- Minutes displayed in words on the typographic clock face. [CHAR LIMIT=20] -->
     <string-array name="type_clock_minutes">
         <item>O\u2019Clock</item>
-<<<<<<< HEAD
-        <item>O\u2019One</item>
-        <item>O\u2019Two</item>
-        <item>O\u2019Three</item>
-        <item>O\u2019Four</item>
-        <item>O\u2019Five</item>
-        <item>O\u2019Six</item>
-        <item>O\u2019Seven</item>
-        <item>O\u2019Eight</item>
-        <item>O\u2019Nine</item>
-=======
         <item>Oh One</item>
         <item>Oh Two</item>
         <item>Oh Three</item>
@@ -472,7 +461,6 @@
         <item>Oh Seven</item>
         <item>Oh Eight</item>
         <item>Oh Nine</item>
->>>>>>> 825827da
         <item>Ten</item>
         <item>Eleven</item>
         <item>Twelve</item>
