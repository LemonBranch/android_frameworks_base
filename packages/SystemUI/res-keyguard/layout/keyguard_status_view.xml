<?xml version="1.0" encoding="utf-8"?>
<!--
**
** Copyright 2009, The Android Open Source Project
**
** Licensed under the Apache License, Version 2.0 (the "License")
** you may not use this file except in compliance with the License.
** You may obtain a copy of the License at
**
**     http://www.apache.org/licenses/LICENSE-2.0
**
** Unless required by applicable law or agreed to in writing, software
** distributed under the License is distributed on an "AS IS" BASIS,
** WITHOUT WARRANTIES OR CONDITIONS OF ANY KIND, either express or implied.
** See the License for the specific language governing permissions and
** limitations under the License.
*/
-->

<!-- This is a view that shows general status information in Keyguard. -->
<com.android.keyguard.KeyguardStatusView
    xmlns:android="http://schemas.android.com/apk/res/android"
    xmlns:androidprv="http://schemas.android.com/apk/res-auto"
    android:id="@+id/keyguard_status_view"
    android:orientation="vertical"
    android:layout_width="match_parent"
    android:layout_height="wrap_content"
    androidprv:layout_maxWidth="@dimen/keyguard_security_width"
    androidprv:layout_maxHeight="@dimen/keyguard_security_height"
    android:gravity="center_horizontal|top">
    <LinearLayout
        android:layout_width="match_parent"
        android:layout_height="wrap_content"
        android:layout_marginBottom="@dimen/widget_vertical_padding"
        android:orientation="vertical">
        <TextView
            android:id="@+id/logout"
            android:layout_height="@dimen/logout_button_layout_height"
            android:layout_width="wrap_content"
            android:layout_gravity="center_horizontal"
            android:layout_centerHorizontal="true"
            android:layout_marginBottom="@dimen/logout_button_margin_bottom"
            android:gravity="center"
            android:paddingLeft="@dimen/logout_button_padding_horizontal"
            android:paddingRight="@dimen/logout_button_padding_horizontal"
            android:background="@drawable/logout_button_background"
            android:fontFamily="@*android:string/config_bodyFontFamilyMedium"
            android:textAllCaps="true"
            android:textColor="?android:attr/textColorPrimary"
            android:textSize="13sp"
            android:text="@*android:string/global_action_logout" />

        <include
            layout="@layout/keyguard_clock_switch"
            android:id="@+id/keyguard_clock_container"
            android:layout_width="match_parent"
<<<<<<< HEAD
            android:layout_height="wrap_content"
            android:layout_gravity="center_horizontal|top">
            <include layout="@layout/keyguard_clock_switch"
                 android:id="@+id/clock_view"
                 android:layout_width="match_parent"
                 android:layout_height="wrap_content" />
            <include layout="@layout/keyguard_status_area"
                android:id="@+id/keyguard_status_area"
                android:layout_width="match_parent"
                android:layout_height="wrap_content"
                android:layout_below="@id/clock_view" />
        </RelativeLayout>
=======
            android:layout_height="wrap_content" />
>>>>>>> de843449

        <TextView
            android:id="@+id/owner_info"
            android:layout_marginLeft="16dp"
            android:layout_marginRight="16dp"
            android:layout_width="wrap_content"
            android:layout_height="wrap_content"
            android:layout_marginTop="@dimen/date_owner_info_margin"
            android:layout_gravity="center_horizontal"
            android:layout_centerHorizontal="true"
            android:textColor="?attr/wallpaperTextColorSecondary"
            android:textSize="@dimen/widget_label_font_size"
            android:letterSpacing="0.05"
            android:ellipsize="marquee"
            android:singleLine="true" />
    </LinearLayout>
</com.android.keyguard.KeyguardStatusView><|MERGE_RESOLUTION|>--- conflicted
+++ resolved
@@ -54,22 +54,7 @@
             layout="@layout/keyguard_clock_switch"
             android:id="@+id/keyguard_clock_container"
             android:layout_width="match_parent"
-<<<<<<< HEAD
-            android:layout_height="wrap_content"
-            android:layout_gravity="center_horizontal|top">
-            <include layout="@layout/keyguard_clock_switch"
-                 android:id="@+id/clock_view"
-                 android:layout_width="match_parent"
-                 android:layout_height="wrap_content" />
-            <include layout="@layout/keyguard_status_area"
-                android:id="@+id/keyguard_status_area"
-                android:layout_width="match_parent"
-                android:layout_height="wrap_content"
-                android:layout_below="@id/clock_view" />
-        </RelativeLayout>
-=======
             android:layout_height="wrap_content" />
->>>>>>> de843449
 
         <TextView
             android:id="@+id/owner_info"
