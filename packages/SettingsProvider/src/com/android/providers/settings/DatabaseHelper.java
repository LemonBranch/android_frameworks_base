/*
 * Copyright (C) 2007 The Android Open Source Project
 *
 * Licensed under the Apache License, Version 2.0 (the "License");
 * you may not use this file except in compliance with the License.
 * You may obtain a copy of the License at
 *
 *      http://www.apache.org/licenses/LICENSE-2.0
 *
 * Unless required by applicable law or agreed to in writing, software
 * distributed under the License is distributed on an "AS IS" BASIS,
 * WITHOUT WARRANTIES OR CONDITIONS OF ANY KIND, either express or implied.
 * See the License for the specific language governing permissions and
 * limitations under the License.
 */

package com.android.providers.settings;

import android.content.ComponentName;
import android.content.ContentValues;
import android.content.Context;
import android.content.Intent;
import android.content.pm.ActivityInfo;
import android.content.pm.IPackageManager;
import android.content.pm.PackageManager;
import android.content.pm.PackageManager.NameNotFoundException;
import android.content.res.Configuration;
import android.content.res.Resources;
import android.content.res.ThemeConfig;
import android.content.res.XmlResourceParser;
import android.database.Cursor;
import android.database.sqlite.SQLiteDatabase;
import android.database.sqlite.SQLiteException;
import android.database.sqlite.SQLiteOpenHelper;
import android.database.sqlite.SQLiteStatement;
import android.media.AudioManager;
import android.media.AudioService;
import android.net.ConnectivityManager;
import android.os.Build;
import android.os.Environment;
import android.os.RemoteException;
import android.os.ServiceManager;
import android.os.SystemProperties;
import android.os.UserHandle;
import android.provider.Settings;
import android.provider.Settings.Global;
import android.provider.Settings.Secure;
import android.text.TextUtils;
import android.util.Log;

import com.android.ims.ImsConfig;
import com.android.internal.content.PackageHelper;
import com.android.internal.telephony.RILConstants;
import com.android.internal.telephony.cdma.CdmaSubscriptionSourceManager;
import com.android.internal.util.XmlUtils;
import com.android.internal.widget.LockPatternUtils;
import com.android.internal.widget.LockPatternView;

import org.xmlpull.v1.XmlPullParser;
import org.xmlpull.v1.XmlPullParserException;

import java.io.File;
import java.io.IOException;
import java.util.HashSet;
import java.util.List;

/**
 * Database helper class for {@link SettingsProvider}.
 * Mostly just has a bit {@link #onCreate} to initialize the database.
 */
public class DatabaseHelper extends SQLiteOpenHelper {
    private static final String TAG = "SettingsProvider";
    private static final String DATABASE_NAME = "settings.db";

    // Please, please please. If you update the database version, check to make sure the
    // database gets upgraded properly. At a minimum, please confirm that 'upgradeVersion'
    // is properly propagated through your change.  Not doing so will result in a loss of user
    // settings.
<<<<<<< HEAD
    private static final int DATABASE_VERSION = 115;
=======
    private static final int DATABASE_VERSION = 118;
>>>>>>> d0f748a7

    private Context mContext;
    private int mUserHandle;

    private static final HashSet<String> mValidTables = new HashSet<String>();

    private static final String TABLE_SYSTEM = "system";
    private static final String TABLE_SECURE = "secure";
    private static final String TABLE_GLOBAL = "global";

    static {
        mValidTables.add(TABLE_SYSTEM);
        mValidTables.add(TABLE_SECURE);
        mValidTables.add(TABLE_GLOBAL);
        mValidTables.add("bluetooth_devices");
        mValidTables.add("bookmarks");

        // These are old.
        mValidTables.add("favorites");
        mValidTables.add("gservices");
        mValidTables.add("old_favorites");
    }

    static String dbNameForUser(final int userHandle) {
        // The owner gets the unadorned db name;
        if (userHandle == UserHandle.USER_OWNER) {
            return DATABASE_NAME;
        } else {
            // Place the database in the user-specific data tree so that it's
            // cleaned up automatically when the user is deleted.
            File databaseFile = new File(
                    Environment.getUserSystemDirectory(userHandle), DATABASE_NAME);
            return databaseFile.getPath();
        }
    }

    public DatabaseHelper(Context context, int userHandle) {
        super(context, dbNameForUser(userHandle), null, DATABASE_VERSION);
        mContext = context;
        mUserHandle = userHandle;
    }

    public static boolean isValidTable(String name) {
        return mValidTables.contains(name);
    }

    private void createSecureTable(SQLiteDatabase db) {
        db.execSQL("CREATE TABLE secure (" +
                "_id INTEGER PRIMARY KEY AUTOINCREMENT," +
                "name TEXT UNIQUE ON CONFLICT REPLACE," +
                "value TEXT" +
                ");");
        db.execSQL("CREATE INDEX secureIndex1 ON secure (name);");
    }

    private void createGlobalTable(SQLiteDatabase db) {
        db.execSQL("CREATE TABLE global (" +
                "_id INTEGER PRIMARY KEY AUTOINCREMENT," +
                "name TEXT UNIQUE ON CONFLICT REPLACE," +
                "value TEXT" +
                ");");
        db.execSQL("CREATE INDEX globalIndex1 ON global (name);");
    }

    @Override
    public void onCreate(SQLiteDatabase db) {
        db.execSQL("CREATE TABLE system (" +
                    "_id INTEGER PRIMARY KEY AUTOINCREMENT," +
                    "name TEXT UNIQUE ON CONFLICT REPLACE," +
                    "value TEXT" +
                    ");");
        db.execSQL("CREATE INDEX systemIndex1 ON system (name);");

        createSecureTable(db);

        // Only create the global table for the singleton 'owner' user
        if (mUserHandle == UserHandle.USER_OWNER) {
            createGlobalTable(db);
        }

        db.execSQL("CREATE TABLE bluetooth_devices (" +
                    "_id INTEGER PRIMARY KEY," +
                    "name TEXT," +
                    "addr TEXT," +
                    "channel INTEGER," +
                    "type INTEGER" +
                    ");");

        db.execSQL("CREATE TABLE bookmarks (" +
                    "_id INTEGER PRIMARY KEY," +
                    "title TEXT," +
                    "folder TEXT," +
                    "intent TEXT," +
                    "shortcut INTEGER," +
                    "ordering INTEGER" +
                    ");");

        db.execSQL("CREATE INDEX bookmarksIndex1 ON bookmarks (folder);");
        db.execSQL("CREATE INDEX bookmarksIndex2 ON bookmarks (shortcut);");

        // Populate bookmarks table with initial bookmarks
        boolean onlyCore = false;
        try {
            onlyCore = IPackageManager.Stub.asInterface(ServiceManager.getService(
                    "package")).isOnlyCoreApps();
        } catch (RemoteException e) {
        }
        if (!onlyCore) {
            loadBookmarks(db);
        }

        // Load initial volume levels into DB
        loadVolumeLevels(db);

        // Load inital settings values
        loadSettings(db);
    }

    @Override
    public void onUpgrade(SQLiteDatabase db, int oldVersion, int currentVersion) {
        Log.w(TAG, "Upgrading settings database from version " + oldVersion + " to "
                + currentVersion);

        int upgradeVersion = oldVersion;

        // Pattern for upgrade blocks:
        //
        //    if (upgradeVersion == [the DATABASE_VERSION you set] - 1) {
        //        .. your upgrade logic..
        //        upgradeVersion = [the DATABASE_VERSION you set]
        //    }

        if (upgradeVersion == 20) {
            /*
             * Version 21 is part of the volume control refresh. There is no
             * longer a UI-visible for setting notification vibrate on/off (in
             * our design), but the functionality still exists. Force the
             * notification vibrate to on.
             */
            loadVibrateSetting(db, true);

            upgradeVersion = 21;
        }

        if (upgradeVersion < 22) {
            upgradeVersion = 22;
            // Upgrade the lock gesture storage location and format
            upgradeLockPatternLocation(db);
        }

        if (upgradeVersion < 23) {
            db.execSQL("UPDATE favorites SET iconResource=0 WHERE iconType=0");
            upgradeVersion = 23;
        }

        if (upgradeVersion == 23) {
            db.beginTransaction();
            try {
                db.execSQL("ALTER TABLE favorites ADD spanX INTEGER");
                db.execSQL("ALTER TABLE favorites ADD spanY INTEGER");
                // Shortcuts, applications, folders
                db.execSQL("UPDATE favorites SET spanX=1, spanY=1 WHERE itemType<=0");
                // Photo frames, clocks
                db.execSQL(
                    "UPDATE favorites SET spanX=2, spanY=2 WHERE itemType=1000 or itemType=1002");
                // Search boxes
                db.execSQL("UPDATE favorites SET spanX=4, spanY=1 WHERE itemType=1001");
                db.setTransactionSuccessful();
            } finally {
                db.endTransaction();
            }
            upgradeVersion = 24;
        }

        if (upgradeVersion == 24) {
            db.beginTransaction();
            try {
                // The value of the constants for preferring wifi or preferring mobile have been
                // swapped, so reload the default.
                db.execSQL("DELETE FROM system WHERE name='network_preference'");
                db.execSQL("INSERT INTO system ('name', 'value') values ('network_preference', '" +
                        ConnectivityManager.DEFAULT_NETWORK_PREFERENCE + "')");
                db.setTransactionSuccessful();
            } finally {
                db.endTransaction();
            }
            upgradeVersion = 25;
        }

        if (upgradeVersion == 25) {
            db.beginTransaction();
            try {
                db.execSQL("ALTER TABLE favorites ADD uri TEXT");
                db.execSQL("ALTER TABLE favorites ADD displayMode INTEGER");
                db.setTransactionSuccessful();
            } finally {
                db.endTransaction();
            }
            upgradeVersion = 26;
        }

        if (upgradeVersion == 26) {
            // This introduces the new secure settings table.
            db.beginTransaction();
            try {
                createSecureTable(db);
                db.setTransactionSuccessful();
            } finally {
                db.endTransaction();
            }
            upgradeVersion = 27;
        }

        if (upgradeVersion == 27) {
            String[] settingsToMove = {
                    Settings.Secure.ADB_ENABLED,
                    Settings.Secure.ANDROID_ID,
                    Settings.Secure.BLUETOOTH_ON,
                    Settings.Secure.DATA_ROAMING,
                    Settings.Secure.DEVICE_PROVISIONED,
                    Settings.Secure.HTTP_PROXY,
                    Settings.Secure.INSTALL_NON_MARKET_APPS,
                    Settings.Secure.LOCATION_PROVIDERS_ALLOWED,
                    Settings.Secure.LOGGING_ID,
                    Settings.Secure.NETWORK_PREFERENCE,
                    Settings.Secure.PARENTAL_CONTROL_ENABLED,
                    Settings.Secure.PARENTAL_CONTROL_LAST_UPDATE,
                    Settings.Secure.PARENTAL_CONTROL_REDIRECT_URL,
                    Settings.Secure.SETTINGS_CLASSNAME,
                    Settings.Secure.USB_MASS_STORAGE_ENABLED,
                    Settings.Secure.USE_GOOGLE_MAIL,
                    Settings.Secure.WIFI_NETWORKS_AVAILABLE_NOTIFICATION_ON,
                    Settings.Secure.WIFI_NETWORKS_AVAILABLE_REPEAT_DELAY,
                    Settings.Secure.WIFI_NUM_OPEN_NETWORKS_KEPT,
                    Settings.Secure.WIFI_ON,
                    Settings.Secure.WIFI_WATCHDOG_ACCEPTABLE_PACKET_LOSS_PERCENTAGE,
                    Settings.Secure.WIFI_WATCHDOG_AP_COUNT,
                    Settings.Secure.WIFI_WATCHDOG_BACKGROUND_CHECK_DELAY_MS,
                    Settings.Secure.WIFI_WATCHDOG_BACKGROUND_CHECK_ENABLED,
                    Settings.Secure.WIFI_WATCHDOG_BACKGROUND_CHECK_TIMEOUT_MS,
                    Settings.Secure.WIFI_WATCHDOG_INITIAL_IGNORED_PING_COUNT,
                    Settings.Secure.WIFI_WATCHDOG_MAX_AP_CHECKS,
                    Settings.Secure.WIFI_WATCHDOG_ON,
                    Settings.Secure.WIFI_WATCHDOG_PING_COUNT,
                    Settings.Secure.WIFI_WATCHDOG_PING_DELAY_MS,
                    Settings.Secure.WIFI_WATCHDOG_PING_TIMEOUT_MS,
                };
            moveSettingsToNewTable(db, TABLE_SYSTEM, TABLE_SECURE, settingsToMove, false);
            upgradeVersion = 28;
        }

        if (upgradeVersion == 28 || upgradeVersion == 29) {
            // Note: The upgrade to 28 was flawed since it didn't delete the old
            // setting first before inserting. Combining 28 and 29 with the
            // fixed version.

            // This upgrade adds the STREAM_NOTIFICATION type to the list of
            // types affected by ringer modes (silent, vibrate, etc.)
            db.beginTransaction();
            try {
                db.execSQL("DELETE FROM system WHERE name='"
                        + Settings.System.MODE_RINGER_STREAMS_AFFECTED + "'");
                int newValue = (1 << AudioManager.STREAM_RING)
                        | (1 << AudioManager.STREAM_NOTIFICATION)
                        | (1 << AudioManager.STREAM_SYSTEM);
                db.execSQL("INSERT INTO system ('name', 'value') values ('"
                        + Settings.System.MODE_RINGER_STREAMS_AFFECTED + "', '"
                        + String.valueOf(newValue) + "')");
                db.setTransactionSuccessful();
            } finally {
                db.endTransaction();
            }

            upgradeVersion = 30;
        }

        if (upgradeVersion == 30) {
            /*
             * Upgrade 31 clears the title for all quick launch shortcuts so the
             * activities' titles will be resolved at display time. Also, the
             * folder is changed to '@quicklaunch'.
             */
            db.beginTransaction();
            try {
                db.execSQL("UPDATE bookmarks SET folder = '@quicklaunch'");
                db.execSQL("UPDATE bookmarks SET title = ''");
                db.setTransactionSuccessful();
            } finally {
                db.endTransaction();
            }
            upgradeVersion = 31;
        }

        if (upgradeVersion == 31) {
            /*
             * Animations are now managed in preferences, and may be
             * enabled or disabled based on product resources.
             */
            db.beginTransaction();
            SQLiteStatement stmt = null;
            try {
                db.execSQL("DELETE FROM system WHERE name='"
                        + Settings.System.WINDOW_ANIMATION_SCALE + "'");
                db.execSQL("DELETE FROM system WHERE name='"
                        + Settings.System.TRANSITION_ANIMATION_SCALE + "'");
                stmt = db.compileStatement("INSERT INTO system(name,value)"
                        + " VALUES(?,?);");
                loadDefaultAnimationSettings(stmt);
                db.setTransactionSuccessful();
            } finally {
                db.endTransaction();
                if (stmt != null) stmt.close();
            }
            upgradeVersion = 32;
        }

        if (upgradeVersion == 32) {
            // The Wi-Fi watchdog SSID list is now seeded with the value of
            // the property ro.com.android.wifi-watchlist
            String wifiWatchList = SystemProperties.get("ro.com.android.wifi-watchlist");
            if (!TextUtils.isEmpty(wifiWatchList)) {
                db.beginTransaction();
                try {
                    db.execSQL("INSERT OR IGNORE INTO secure(name,value) values('" +
                            Settings.Secure.WIFI_WATCHDOG_WATCH_LIST + "','" +
                            wifiWatchList + "');");
                    db.setTransactionSuccessful();
                } finally {
                    db.endTransaction();
                }
            }
            upgradeVersion = 33;
        }

        if (upgradeVersion == 33) {
            // Set the default zoom controls to: tap-twice to bring up +/-
            db.beginTransaction();
            try {
                db.execSQL("INSERT INTO system(name,value) values('zoom','2');");
                db.setTransactionSuccessful();
            } finally {
                db.endTransaction();
            }
            upgradeVersion = 34;
        }

        if (upgradeVersion == 34) {
            db.beginTransaction();
            SQLiteStatement stmt = null;
            try {
                stmt = db.compileStatement("INSERT OR IGNORE INTO secure(name,value)"
                        + " VALUES(?,?);");
                loadSecure35Settings(stmt);
                db.setTransactionSuccessful();
            } finally {
                db.endTransaction();
                if (stmt != null) stmt.close();
            }
            upgradeVersion = 35;
        }
            // due to a botched merge from donut to eclair, the initialization of ASSISTED_GPS_ENABLED
            // was accidentally done out of order here.
            // to fix this, ASSISTED_GPS_ENABLED is now initialized while upgrading from 38 to 39,
            // and we intentionally do nothing from 35 to 36 now.
        if (upgradeVersion == 35) {
            upgradeVersion = 36;
        }

        if (upgradeVersion == 36) {
           // This upgrade adds the STREAM_SYSTEM_ENFORCED type to the list of
            // types affected by ringer modes (silent, vibrate, etc.)
            db.beginTransaction();
            try {
                db.execSQL("DELETE FROM system WHERE name='"
                        + Settings.System.MODE_RINGER_STREAMS_AFFECTED + "'");
                int newValue = (1 << AudioManager.STREAM_RING)
                        | (1 << AudioManager.STREAM_NOTIFICATION)
                        | (1 << AudioManager.STREAM_SYSTEM)
                        | (1 << AudioManager.STREAM_SYSTEM_ENFORCED);
                db.execSQL("INSERT INTO system ('name', 'value') values ('"
                        + Settings.System.MODE_RINGER_STREAMS_AFFECTED + "', '"
                        + String.valueOf(newValue) + "')");
                db.setTransactionSuccessful();
            } finally {
                db.endTransaction();
            }
            upgradeVersion = 37;
        }

        if (upgradeVersion == 37) {
            db.beginTransaction();
            SQLiteStatement stmt = null;
            try {
                stmt = db.compileStatement("INSERT OR IGNORE INTO system(name,value)"
                        + " VALUES(?,?);");
                loadStringSetting(stmt, Settings.System.AIRPLANE_MODE_TOGGLEABLE_RADIOS,
                        R.string.airplane_mode_toggleable_radios);
                db.setTransactionSuccessful();
            } finally {
                db.endTransaction();
                if (stmt != null) stmt.close();
            }
            upgradeVersion = 38;
        }

        if (upgradeVersion == 38) {
            db.beginTransaction();
            try {
                String value =
                        mContext.getResources().getBoolean(R.bool.assisted_gps_enabled) ? "1" : "0";
                db.execSQL("INSERT OR IGNORE INTO secure(name,value) values('" +
                        Settings.Global.ASSISTED_GPS_ENABLED + "','" + value + "');");
                db.setTransactionSuccessful();
            } finally {
                db.endTransaction();
            }

            upgradeVersion = 39;
        }

        if (upgradeVersion == 39) {
            upgradeAutoBrightness(db);
            upgradeVersion = 40;
        }

        if (upgradeVersion == 40) {
            /*
             * All animations are now turned on by default!
             */
            db.beginTransaction();
            SQLiteStatement stmt = null;
            try {
                db.execSQL("DELETE FROM system WHERE name='"
                        + Settings.System.WINDOW_ANIMATION_SCALE + "'");
                db.execSQL("DELETE FROM system WHERE name='"
                        + Settings.System.TRANSITION_ANIMATION_SCALE + "'");
                stmt = db.compileStatement("INSERT INTO system(name,value)"
                        + " VALUES(?,?);");
                loadDefaultAnimationSettings(stmt);
                db.setTransactionSuccessful();
            } finally {
                db.endTransaction();
                if (stmt != null) stmt.close();
            }
            upgradeVersion = 41;
        }

        if (upgradeVersion == 41) {
            /*
             * Initialize newly public haptic feedback setting
             */
            db.beginTransaction();
            SQLiteStatement stmt = null;
            try {
                db.execSQL("DELETE FROM system WHERE name='"
                        + Settings.System.HAPTIC_FEEDBACK_ENABLED + "'");
                stmt = db.compileStatement("INSERT INTO system(name,value)"
                        + " VALUES(?,?);");
                loadDefaultHapticSettings(stmt);
                db.setTransactionSuccessful();
            } finally {
                db.endTransaction();
                if (stmt != null) stmt.close();
            }
            upgradeVersion = 42;
        }

        if (upgradeVersion == 42) {
            /*
             * Initialize new notification pulse setting
             */
            db.beginTransaction();
            SQLiteStatement stmt = null;
            try {
                stmt = db.compileStatement("INSERT INTO system(name,value)"
                        + " VALUES(?,?);");
                loadBooleanSetting(stmt, Settings.System.NOTIFICATION_LIGHT_PULSE,
                        R.bool.def_notification_pulse);
                db.setTransactionSuccessful();
            } finally {
                db.endTransaction();
                if (stmt != null) stmt.close();
            }
            upgradeVersion = 43;
        }

        if (upgradeVersion == 43) {
            /*
             * This upgrade stores bluetooth volume separately from voice volume
             */
            db.beginTransaction();
            SQLiteStatement stmt = null;
            try {
                stmt = db.compileStatement("INSERT OR IGNORE INTO system(name,value)"
                        + " VALUES(?,?);");
                loadSetting(stmt, Settings.System.VOLUME_BLUETOOTH_SCO,
                        AudioService.getDefaultStreamVolume(AudioManager.STREAM_BLUETOOTH_SCO));
                db.setTransactionSuccessful();
            } finally {
                db.endTransaction();
                if (stmt != null) stmt.close();
            }
            upgradeVersion = 44;
        }

        if (upgradeVersion == 44) {
            /*
             * Gservices was moved into vendor/google.
             */
            db.execSQL("DROP TABLE IF EXISTS gservices");
            db.execSQL("DROP INDEX IF EXISTS gservicesIndex1");
            upgradeVersion = 45;
        }

        if (upgradeVersion == 45) {
             /*
              * New settings for MountService
              */
            db.beginTransaction();
            try {
                db.execSQL("INSERT INTO secure(name,value) values('" +
                        Settings.Secure.MOUNT_PLAY_NOTIFICATION_SND + "','1');");
                db.execSQL("INSERT INTO secure(name,value) values('" +
                        Settings.Secure.MOUNT_UMS_AUTOSTART + "','0');");
                db.execSQL("INSERT INTO secure(name,value) values('" +
                        Settings.Secure.MOUNT_UMS_PROMPT + "','1');");
                db.execSQL("INSERT INTO secure(name,value) values('" +
                        Settings.Secure.MOUNT_UMS_NOTIFY_ENABLED + "','1');");
                db.setTransactionSuccessful();
            } finally {
                db.endTransaction();
            }
            upgradeVersion = 46;
        }

        if (upgradeVersion == 46) {
            /*
             * The password mode constants have changed; reset back to no
             * password.
             */
            db.beginTransaction();
            try {
                db.execSQL("DELETE FROM system WHERE name='lockscreen.password_type';");
                db.setTransactionSuccessful();
            } finally {
                db.endTransaction();
            }
           upgradeVersion = 47;
       }


        if (upgradeVersion == 47) {
            /*
             * The password mode constants have changed again; reset back to no
             * password.
             */
            db.beginTransaction();
            try {
                db.execSQL("DELETE FROM system WHERE name='lockscreen.password_type';");
                db.setTransactionSuccessful();
            } finally {
                db.endTransaction();
            }
           upgradeVersion = 48;
       }

       if (upgradeVersion == 48) {
           /*
            * Default recognition service no longer initialized here,
            * moved to RecognitionManagerService.
            */
           upgradeVersion = 49;
       }

       if (upgradeVersion == 49) {
           /*
            * New settings for new user interface noises.
            */
           db.beginTransaction();
           SQLiteStatement stmt = null;
           try {
                stmt = db.compileStatement("INSERT INTO system(name,value)"
                        + " VALUES(?,?);");
                loadUISoundEffectsSettings(stmt);
                db.setTransactionSuccessful();
            } finally {
                db.endTransaction();
                if (stmt != null) stmt.close();
            }

           upgradeVersion = 50;
       }

       if (upgradeVersion == 50) {
           /*
            * Install location no longer initiated here.
            */
           upgradeVersion = 51;
       }

       if (upgradeVersion == 51) {
           /* Move the lockscreen related settings to Secure, including some private ones. */
           String[] settingsToMove = {
                   Secure.LOCK_PATTERN_ENABLED,
                   Secure.LOCK_PATTERN_VISIBLE,
                   Secure.LOCK_PATTERN_TACTILE_FEEDBACK_ENABLED,
                   "lockscreen.password_type",
                   "lockscreen.lockoutattemptdeadline",
                   "lockscreen.patterneverchosen",
                   "lock_pattern_autolock",
                   "lockscreen.lockedoutpermanently",
                   "lockscreen.password_salt"
           };
           moveSettingsToNewTable(db, TABLE_SYSTEM, TABLE_SECURE, settingsToMove, false);
           upgradeVersion = 52;
       }

        if (upgradeVersion == 52) {
            // new vibration/silent mode settings
            db.beginTransaction();
            SQLiteStatement stmt = null;
            try {
                stmt = db.compileStatement("INSERT INTO system(name,value)"
                        + " VALUES(?,?);");
                loadBooleanSetting(stmt, Settings.System.VIBRATE_IN_SILENT,
                        R.bool.def_vibrate_in_silent);
                db.setTransactionSuccessful();
            } finally {
                db.endTransaction();
                if (stmt != null) stmt.close();
            }

            upgradeVersion = 53;
        }

        if (upgradeVersion == 53) {
            /*
             * New settings for set install location UI no longer initiated here.
             */
            upgradeVersion = 54;
        }

        if (upgradeVersion == 54) {
            /*
             * Update the screen timeout value if set to never
             */
            db.beginTransaction();
            try {
                upgradeScreenTimeoutFromNever(db);
                db.setTransactionSuccessful();
            } finally {
                db.endTransaction();
            }

            upgradeVersion = 55;
        }

        if (upgradeVersion == 55) {
            /* Move the install location settings. */
            String[] settingsToMove = {
                    Global.SET_INSTALL_LOCATION,
                    Global.DEFAULT_INSTALL_LOCATION
            };
            moveSettingsToNewTable(db, TABLE_SYSTEM, TABLE_SECURE, settingsToMove, false);
            db.beginTransaction();
            SQLiteStatement stmt = null;
            try {
                stmt = db.compileStatement("INSERT INTO system(name,value)"
                        + " VALUES(?,?);");
                loadSetting(stmt, Global.SET_INSTALL_LOCATION, 0);
                loadSetting(stmt, Global.DEFAULT_INSTALL_LOCATION,
                        PackageHelper.APP_INSTALL_AUTO);
                db.setTransactionSuccessful();
             } finally {
                 db.endTransaction();
                 if (stmt != null) stmt.close();
             }
            upgradeVersion = 56;
        }

        if (upgradeVersion == 56) {
            /*
             * Add Bluetooth to list of toggleable radios in airplane mode
             */
            db.beginTransaction();
            SQLiteStatement stmt = null;
            try {
                db.execSQL("DELETE FROM system WHERE name='"
                        + Settings.System.AIRPLANE_MODE_TOGGLEABLE_RADIOS + "'");
                stmt = db.compileStatement("INSERT OR IGNORE INTO system(name,value)"
                        + " VALUES(?,?);");
                loadStringSetting(stmt, Settings.System.AIRPLANE_MODE_TOGGLEABLE_RADIOS,
                        R.string.airplane_mode_toggleable_radios);
                db.setTransactionSuccessful();
            } finally {
                db.endTransaction();
                if (stmt != null) stmt.close();
            }
            upgradeVersion = 57;
        }

        /************* The following are Honeycomb changes ************/

        if (upgradeVersion == 57) {
            /*
             * New settings to:
             *  1. Enable injection of accessibility scripts in WebViews.
             *  2. Define the key bindings for traversing web content in WebViews.
             */
            db.beginTransaction();
            SQLiteStatement stmt = null;
            try {
                stmt = db.compileStatement("INSERT INTO secure(name,value)"
                        + " VALUES(?,?);");
                loadBooleanSetting(stmt, Settings.Secure.ACCESSIBILITY_SCRIPT_INJECTION,
                        R.bool.def_accessibility_script_injection);
                stmt.close();
                stmt = db.compileStatement("INSERT INTO secure(name,value)"
                        + " VALUES(?,?);");
                loadStringSetting(stmt, Settings.Secure.ACCESSIBILITY_WEB_CONTENT_KEY_BINDINGS,
                        R.string.def_accessibility_web_content_key_bindings);
                db.setTransactionSuccessful();
            } finally {
                db.endTransaction();
                if (stmt != null) stmt.close();
            }
            upgradeVersion = 58;
        }

        if (upgradeVersion == 58) {
            /* Add default for new Auto Time Zone */
            int autoTimeValue = getIntValueFromSystem(db, Settings.System.AUTO_TIME, 0);
            db.beginTransaction();
            SQLiteStatement stmt = null;
            try {
                stmt = db.compileStatement("INSERT INTO system(name,value)" + " VALUES(?,?);");
                loadSetting(stmt, Settings.System.AUTO_TIME_ZONE,
                        autoTimeValue); // Sync timezone to NITZ if auto_time was enabled
                db.setTransactionSuccessful();
            } finally {
                db.endTransaction();
                if (stmt != null) stmt.close();
            }
            upgradeVersion = 59;
        }

        if (upgradeVersion == 59) {
            // Persistence for the rotation lock feature.
            db.beginTransaction();
            SQLiteStatement stmt = null;
            try {
                stmt = db.compileStatement("INSERT INTO system(name,value)"
                        + " VALUES(?,?);");
                loadBooleanSetting(stmt, Settings.System.USER_ROTATION,
                        R.integer.def_user_rotation); // should be zero degrees
                db.setTransactionSuccessful();
            } finally {
                db.endTransaction();
                if (stmt != null) stmt.close();
            }
            upgradeVersion = 60;
        }

        if (upgradeVersion == 60) {
            // Don't do this for upgrades from Gingerbread
            // Were only required for intra-Honeycomb upgrades for testing
            // upgradeScreenTimeout(db);
            upgradeVersion = 61;
        }

        if (upgradeVersion == 61) {
            // Don't do this for upgrades from Gingerbread
            // Were only required for intra-Honeycomb upgrades for testing
            // upgradeScreenTimeout(db);
            upgradeVersion = 62;
        }

        // Change the default for screen auto-brightness mode
        if (upgradeVersion == 62) {
            // Don't do this for upgrades from Gingerbread
            // Were only required for intra-Honeycomb upgrades for testing
            // upgradeAutoBrightness(db);
            upgradeVersion = 63;
        }

        if (upgradeVersion == 63) {
            // This upgrade adds the STREAM_MUSIC type to the list of
             // types affected by ringer modes (silent, vibrate, etc.)
             db.beginTransaction();
             try {
                 db.execSQL("DELETE FROM system WHERE name='"
                         + Settings.System.MODE_RINGER_STREAMS_AFFECTED + "'");
                 int newValue = (1 << AudioManager.STREAM_RING)
                         | (1 << AudioManager.STREAM_NOTIFICATION)
                         | (1 << AudioManager.STREAM_SYSTEM)
                         | (1 << AudioManager.STREAM_SYSTEM_ENFORCED)
                         | (1 << AudioManager.STREAM_MUSIC);
                 db.execSQL("INSERT INTO system ('name', 'value') values ('"
                         + Settings.System.MODE_RINGER_STREAMS_AFFECTED + "', '"
                         + String.valueOf(newValue) + "')");
                 db.setTransactionSuccessful();
             } finally {
                 db.endTransaction();
             }
             upgradeVersion = 64;
         }

        if (upgradeVersion == 64) {
            // New setting to configure the long press timeout.
            db.beginTransaction();
            SQLiteStatement stmt = null;
            try {
                stmt = db.compileStatement("INSERT INTO secure(name,value)"
                        + " VALUES(?,?);");
                loadIntegerSetting(stmt, Settings.Secure.LONG_PRESS_TIMEOUT,
                        R.integer.def_long_press_timeout_millis);
                stmt.close();
                db.setTransactionSuccessful();
            } finally {
                db.endTransaction();
                if (stmt != null) stmt.close();
            }
            upgradeVersion = 65;
        }

        /************* The following are Ice Cream Sandwich changes ************/

        if (upgradeVersion == 65) {
            /*
             * Animations are removed from Settings. Turned on by default
             */
            db.beginTransaction();
            SQLiteStatement stmt = null;
            try {
                db.execSQL("DELETE FROM system WHERE name='"
                        + Settings.System.WINDOW_ANIMATION_SCALE + "'");
                db.execSQL("DELETE FROM system WHERE name='"
                        + Settings.System.TRANSITION_ANIMATION_SCALE + "'");
                stmt = db.compileStatement("INSERT INTO system(name,value)"
                        + " VALUES(?,?);");
                loadDefaultAnimationSettings(stmt);
                db.setTransactionSuccessful();
            } finally {
                db.endTransaction();
                if (stmt != null) stmt.close();
            }
            upgradeVersion = 66;
        }

        if (upgradeVersion == 66) {
            // This upgrade makes sure that MODE_RINGER_STREAMS_AFFECTED is set
            // according to device voice capability
            db.beginTransaction();
            try {
                int ringerModeAffectedStreams = (1 << AudioManager.STREAM_RING) |
                                                (1 << AudioManager.STREAM_NOTIFICATION) |
                                                (1 << AudioManager.STREAM_SYSTEM) |
                                                (1 << AudioManager.STREAM_SYSTEM_ENFORCED);
                if (!mContext.getResources().getBoolean(
                        com.android.internal.R.bool.config_voice_capable)) {
                    ringerModeAffectedStreams |= (1 << AudioManager.STREAM_MUSIC);
                }
                db.execSQL("DELETE FROM system WHERE name='"
                        + Settings.System.MODE_RINGER_STREAMS_AFFECTED + "'");
                db.execSQL("INSERT INTO system ('name', 'value') values ('"
                        + Settings.System.MODE_RINGER_STREAMS_AFFECTED + "', '"
                        + String.valueOf(ringerModeAffectedStreams) + "')");
                db.setTransactionSuccessful();
            } finally {
                db.endTransaction();
            }
            upgradeVersion = 67;
        }

        if (upgradeVersion == 67) {
            // New setting to enable touch exploration.
            db.beginTransaction();
            SQLiteStatement stmt = null;
            try {
                stmt = db.compileStatement("INSERT INTO secure(name,value)"
                        + " VALUES(?,?);");
                loadBooleanSetting(stmt, Settings.Secure.TOUCH_EXPLORATION_ENABLED,
                        R.bool.def_touch_exploration_enabled);
                stmt.close();
                db.setTransactionSuccessful();
            } finally {
                db.endTransaction();
                if (stmt != null) stmt.close();
            }
            upgradeVersion = 68;
        }

        if (upgradeVersion == 68) {
            // Enable all system sounds by default
            db.beginTransaction();
            try {
                db.execSQL("DELETE FROM system WHERE name='"
                        + Settings.System.NOTIFICATIONS_USE_RING_VOLUME + "'");
                db.setTransactionSuccessful();
            } finally {
                db.endTransaction();
            }
            upgradeVersion = 69;
        }

        if (upgradeVersion == 69) {
            // Add RADIO_NFC to AIRPLANE_MODE_RADIO and AIRPLANE_MODE_TOGGLEABLE_RADIOS
            String airplaneRadios = mContext.getResources().getString(
                    R.string.def_airplane_mode_radios);
            String toggleableRadios = mContext.getResources().getString(
                    R.string.airplane_mode_toggleable_radios);
            db.beginTransaction();
            try {
                db.execSQL("UPDATE system SET value='" + airplaneRadios + "' " +
                        "WHERE name='" + Settings.System.AIRPLANE_MODE_RADIOS + "'");
                db.execSQL("UPDATE system SET value='" + toggleableRadios + "' " +
                        "WHERE name='" + Settings.System.AIRPLANE_MODE_TOGGLEABLE_RADIOS + "'");
                db.setTransactionSuccessful();
            } finally {
                db.endTransaction();
            }
            upgradeVersion = 70;
        }

        if (upgradeVersion == 70) {
            // Update all built-in bookmarks.  Some of the package names have changed.
            loadBookmarks(db);
            upgradeVersion = 71;
        }

        if (upgradeVersion == 71) {
             // New setting to specify whether to speak passwords in accessibility mode.
            db.beginTransaction();
            SQLiteStatement stmt = null;
            try {
                stmt = db.compileStatement("INSERT INTO secure(name,value)"
                        + " VALUES(?,?);");
                loadBooleanSetting(stmt, Settings.Secure.ACCESSIBILITY_SPEAK_PASSWORD,
                        R.bool.def_accessibility_speak_password);
                db.setTransactionSuccessful();
            } finally {
                db.endTransaction();
                if (stmt != null) stmt.close();
            }
            upgradeVersion = 72;
        }

        if (upgradeVersion == 72) {
            // update vibration settings
            db.beginTransaction();
            SQLiteStatement stmt = null;
            try {
                stmt = db.compileStatement("INSERT OR REPLACE INTO system(name,value)"
                        + " VALUES(?,?);");
                loadBooleanSetting(stmt, Settings.System.VIBRATE_IN_SILENT,
                        R.bool.def_vibrate_in_silent);
                db.setTransactionSuccessful();
            } finally {
                db.endTransaction();
                if (stmt != null) stmt.close();
            }
            upgradeVersion = 73;
        }

        if (upgradeVersion == 73) {
            upgradeVibrateSettingFromNone(db);
            upgradeVersion = 74;
        }

        if (upgradeVersion == 74) {
            // URL from which WebView loads a JavaScript based screen-reader.
            db.beginTransaction();
            SQLiteStatement stmt = null;
            try {
                stmt = db.compileStatement("INSERT INTO secure(name,value) VALUES(?,?);");
                loadStringSetting(stmt, Settings.Secure.ACCESSIBILITY_SCREEN_READER_URL,
                        R.string.def_accessibility_screen_reader_url);
                db.setTransactionSuccessful();
            } finally {
                db.endTransaction();
                if (stmt != null) stmt.close();
            }
            upgradeVersion = 75;
        }
        if (upgradeVersion == 75) {
            db.beginTransaction();
            SQLiteStatement stmt = null;
            Cursor c = null;
            try {
                c = db.query(TABLE_SECURE, new String[] {"_id", "value"},
                        "name='lockscreen.disabled'",
                        null, null, null, null);
                // only set default if it has not yet been set
                if (c == null || c.getCount() == 0) {
                    stmt = db.compileStatement("INSERT INTO system(name,value)"
                            + " VALUES(?,?);");
                    loadBooleanSetting(stmt, Settings.System.LOCKSCREEN_DISABLED,
                            R.bool.def_lockscreen_disabled);
                }
                db.setTransactionSuccessful();
            } finally {
                db.endTransaction();
                if (c != null) c.close();
                if (stmt != null) stmt.close();
            }
            upgradeVersion = 76;
        }

        /************* The following are Jelly Bean changes ************/

        if (upgradeVersion == 76) {
            // Removed VIBRATE_IN_SILENT setting
            db.beginTransaction();
            try {
                db.execSQL("DELETE FROM system WHERE name='"
                                + Settings.System.VIBRATE_IN_SILENT + "'");
                db.setTransactionSuccessful();
            } finally {
                db.endTransaction();
            }

            upgradeVersion = 77;
        }

        if (upgradeVersion == 77) {
            // Introduce "vibrate when ringing" setting
            loadVibrateWhenRingingSetting(db);

            upgradeVersion = 78;
        }

        if (upgradeVersion == 78) {
            // The JavaScript based screen-reader URL changes in JellyBean.
            db.beginTransaction();
            SQLiteStatement stmt = null;
            try {
                stmt = db.compileStatement("INSERT OR REPLACE INTO secure(name,value)"
                        + " VALUES(?,?);");
                loadStringSetting(stmt, Settings.Secure.ACCESSIBILITY_SCREEN_READER_URL,
                        R.string.def_accessibility_screen_reader_url);
                db.setTransactionSuccessful();
            } finally {
                db.endTransaction();
                if (stmt != null) stmt.close();
            }
            upgradeVersion = 79;
        }

        if (upgradeVersion == 79) {
            // Before touch exploration was a global setting controlled by the user
            // via the UI. However, if the enabled accessibility services do not
            // handle touch exploration mode, enabling it makes no sense. Therefore,
            // now the services request touch exploration mode and the user is
            // presented with a dialog to allow that and if she does we store that
            // in the database. As a result of this change a user that has enabled
            // accessibility, touch exploration, and some accessibility services
            // may lose touch exploration state, thus rendering the device useless
            // unless sighted help is provided, since the enabled service(s) are
            // not in the list of services to which the user granted a permission
            // to put the device in touch explore mode. Here we are allowing all
            // enabled accessibility services to toggle touch exploration provided
            // accessibility and touch exploration are enabled and no services can
            // toggle touch exploration. Note that the user has already manually
            // enabled the services and touch exploration which means the she has
            // given consent to have these services work in touch exploration mode.
            final boolean accessibilityEnabled = getIntValueFromTable(db, TABLE_SECURE,
                    Settings.Secure.ACCESSIBILITY_ENABLED, 0) == 1;
            final boolean touchExplorationEnabled = getIntValueFromTable(db, TABLE_SECURE,
                    Settings.Secure.TOUCH_EXPLORATION_ENABLED, 0) == 1;
            if (accessibilityEnabled && touchExplorationEnabled) {
                String enabledServices = getStringValueFromTable(db, TABLE_SECURE,
                        Settings.Secure.ENABLED_ACCESSIBILITY_SERVICES, "");
                String touchExplorationGrantedServices = getStringValueFromTable(db, TABLE_SECURE,
                        Settings.Secure.TOUCH_EXPLORATION_GRANTED_ACCESSIBILITY_SERVICES, "");
                if (TextUtils.isEmpty(touchExplorationGrantedServices)
                        && !TextUtils.isEmpty(enabledServices)) {
                    SQLiteStatement stmt = null;
                    try {
                        db.beginTransaction();
                        stmt = db.compileStatement("INSERT OR REPLACE INTO secure(name,value)"
                                + " VALUES(?,?);");
                        loadSetting(stmt,
                                Settings.Secure.TOUCH_EXPLORATION_GRANTED_ACCESSIBILITY_SERVICES,
                                enabledServices);
                        db.setTransactionSuccessful();
                    } finally {
                        db.endTransaction();
                        if (stmt != null) stmt.close();
                    }
                }
            }
            upgradeVersion = 80;
        }

        // vvv Jelly Bean MR1 changes begin here vvv

        if (upgradeVersion == 80) {
            // update screensaver settings
            db.beginTransaction();
            SQLiteStatement stmt = null;
            try {
                stmt = db.compileStatement("INSERT OR REPLACE INTO secure(name,value)"
                        + " VALUES(?,?);");
                loadBooleanSetting(stmt, Settings.Secure.SCREENSAVER_ENABLED,
                        com.android.internal.R.bool.config_dreamsEnabledByDefault);
                loadBooleanSetting(stmt, Settings.Secure.SCREENSAVER_ACTIVATE_ON_DOCK,
                        com.android.internal.R.bool.config_dreamsActivatedOnDockByDefault);
                loadBooleanSetting(stmt, Settings.Secure.SCREENSAVER_ACTIVATE_ON_SLEEP,
                        com.android.internal.R.bool.config_dreamsActivatedOnSleepByDefault);
                loadStringSetting(stmt, Settings.Secure.SCREENSAVER_COMPONENTS,
                        com.android.internal.R.string.config_dreamsDefaultComponent);
                loadStringSetting(stmt, Settings.Secure.SCREENSAVER_DEFAULT_COMPONENT,
                        com.android.internal.R.string.config_dreamsDefaultComponent);

                db.setTransactionSuccessful();
            } finally {
                db.endTransaction();
                if (stmt != null) stmt.close();
            }
            upgradeVersion = 81;
        }

        if (upgradeVersion == 81) {
            // Add package verification setting
            db.beginTransaction();
            SQLiteStatement stmt = null;
            try {
                stmt = db.compileStatement("INSERT OR REPLACE INTO secure(name,value)"
                        + " VALUES(?,?);");
                loadBooleanSetting(stmt, Settings.Global.PACKAGE_VERIFIER_ENABLE,
                        R.bool.def_package_verifier_enable);
                db.setTransactionSuccessful();
            } finally {
                db.endTransaction();
                if (stmt != null) stmt.close();
            }
            upgradeVersion = 82;
        }

        if (upgradeVersion == 82) {
            // Move to per-user settings dbs
            if (mUserHandle == UserHandle.USER_OWNER) {

                db.beginTransaction();
                SQLiteStatement stmt = null;
                try {
                    // Migrate now-global settings. Note that this happens before
                    // new users can be created.
                    createGlobalTable(db);
                    String[] settingsToMove = hashsetToStringArray(SettingsProvider.sSystemGlobalKeys);
                    moveSettingsToNewTable(db, TABLE_SYSTEM, TABLE_GLOBAL, settingsToMove, false);
                    settingsToMove = hashsetToStringArray(SettingsProvider.sSecureGlobalKeys);
                    moveSettingsToNewTable(db, TABLE_SECURE, TABLE_GLOBAL, settingsToMove, false);

                    db.setTransactionSuccessful();
                } finally {
                    db.endTransaction();
                    if (stmt != null) stmt.close();
                }
            }
            upgradeVersion = 83;
        }

        if (upgradeVersion == 83) {
            // 1. Setting whether screen magnification is enabled.
            // 2. Setting for screen magnification scale.
            // 3. Setting for screen magnification auto update.
            db.beginTransaction();
            SQLiteStatement stmt = null;
            try {
                stmt = db.compileStatement("INSERT INTO secure(name,value) VALUES(?,?);");
                loadBooleanSetting(stmt,
                        Settings.Secure.ACCESSIBILITY_DISPLAY_MAGNIFICATION_ENABLED,
                        R.bool.def_accessibility_display_magnification_enabled);
                stmt.close();
                stmt = db.compileStatement("INSERT INTO secure(name,value) VALUES(?,?);");
                loadFractionSetting(stmt, Settings.Secure.ACCESSIBILITY_DISPLAY_MAGNIFICATION_SCALE,
                        R.fraction.def_accessibility_display_magnification_scale, 1);
                stmt.close();
                stmt = db.compileStatement("INSERT INTO secure(name,value) VALUES(?,?);");
                loadBooleanSetting(stmt,
                        Settings.Secure.ACCESSIBILITY_DISPLAY_MAGNIFICATION_AUTO_UPDATE,
                        R.bool.def_accessibility_display_magnification_auto_update);

                db.setTransactionSuccessful();
            } finally {
                db.endTransaction();
                if (stmt != null) stmt.close();
            }
            upgradeVersion = 84;
        }

        if (upgradeVersion == 84) {
            if (mUserHandle == UserHandle.USER_OWNER) {
                db.beginTransaction();
                SQLiteStatement stmt = null;
                try {
                    // Patch up the slightly-wrong key migration from 82 -> 83 for those
                    // devices that missed it, ignoring if the move is redundant
                    String[] settingsToMove = {
                            Settings.Secure.ADB_ENABLED,
                            Settings.Secure.BLUETOOTH_ON,
                            Settings.Secure.DATA_ROAMING,
                            Settings.Secure.DEVICE_PROVISIONED,
                            Settings.Secure.INSTALL_NON_MARKET_APPS,
                            Settings.Secure.USB_MASS_STORAGE_ENABLED
                    };
                    moveSettingsToNewTable(db, TABLE_SECURE, TABLE_GLOBAL, settingsToMove, true);
                    db.setTransactionSuccessful();
                } finally {
                    db.endTransaction();
                    if (stmt != null) stmt.close();
                }
            }
            upgradeVersion = 85;
        }

        if (upgradeVersion == 85) {
            if (mUserHandle == UserHandle.USER_OWNER) {
                db.beginTransaction();
                try {
                    // Fix up the migration, ignoring already-migrated elements, to snap up to
                    // date with new changes to the set of global versus system/secure settings
                    String[] settingsToMove = { Settings.System.STAY_ON_WHILE_PLUGGED_IN };
                    moveSettingsToNewTable(db, TABLE_SYSTEM, TABLE_GLOBAL, settingsToMove, true);

                    db.setTransactionSuccessful();
                } finally {
                    db.endTransaction();
                }
            }
            upgradeVersion = 86;
        }

        if (upgradeVersion == 86) {
            if (mUserHandle == UserHandle.USER_OWNER) {
                db.beginTransaction();
                try {
                    String[] settingsToMove = {
                            Settings.Global.PACKAGE_VERIFIER_ENABLE,
                            Settings.Global.PACKAGE_VERIFIER_TIMEOUT,
                            Settings.Global.PACKAGE_VERIFIER_DEFAULT_RESPONSE
                    };
                    moveSettingsToNewTable(db, TABLE_SECURE, TABLE_GLOBAL, settingsToMove, true);

                    db.setTransactionSuccessful();
                } finally {
                    db.endTransaction();
                }
            }
            upgradeVersion = 87;
        }

        if (upgradeVersion == 87) {
            if (mUserHandle == UserHandle.USER_OWNER) {
                db.beginTransaction();
                try {
                    String[] settingsToMove = {
                            Settings.Global.DATA_STALL_ALARM_NON_AGGRESSIVE_DELAY_IN_MS,
                            Settings.Global.DATA_STALL_ALARM_AGGRESSIVE_DELAY_IN_MS,
                            Settings.Global.GPRS_REGISTER_CHECK_PERIOD_MS
                    };
                    moveSettingsToNewTable(db, TABLE_SECURE, TABLE_GLOBAL, settingsToMove, true);

                    db.setTransactionSuccessful();
                } finally {
                    db.endTransaction();
                }
            }
            upgradeVersion = 88;
        }

        if (upgradeVersion == 88) {
            if (mUserHandle == UserHandle.USER_OWNER) {
                db.beginTransaction();
                try {
                    String[] settingsToMove = {
                            Settings.Global.BATTERY_DISCHARGE_DURATION_THRESHOLD,
                            Settings.Global.BATTERY_DISCHARGE_THRESHOLD,
                            Settings.Global.SEND_ACTION_APP_ERROR,
                            Settings.Global.DROPBOX_AGE_SECONDS,
                            Settings.Global.DROPBOX_MAX_FILES,
                            Settings.Global.DROPBOX_QUOTA_KB,
                            Settings.Global.DROPBOX_QUOTA_PERCENT,
                            Settings.Global.DROPBOX_RESERVE_PERCENT,
                            Settings.Global.DROPBOX_TAG_PREFIX,
                            Settings.Global.ERROR_LOGCAT_PREFIX,
                            Settings.Global.SYS_FREE_STORAGE_LOG_INTERVAL,
                            Settings.Global.DISK_FREE_CHANGE_REPORTING_THRESHOLD,
                            Settings.Global.SYS_STORAGE_THRESHOLD_PERCENTAGE,
                            Settings.Global.SYS_STORAGE_THRESHOLD_MAX_BYTES,
                            Settings.Global.SYS_STORAGE_FULL_THRESHOLD_BYTES,
                            Settings.Global.SYNC_MAX_RETRY_DELAY_IN_SECONDS,
                            Settings.Global.CONNECTIVITY_CHANGE_DELAY,
                            Settings.Global.CAPTIVE_PORTAL_DETECTION_ENABLED,
                            Settings.Global.CAPTIVE_PORTAL_SERVER,
                            Settings.Global.NSD_ON,
                            Settings.Global.SET_INSTALL_LOCATION,
                            Settings.Global.DEFAULT_INSTALL_LOCATION,
                            Settings.Global.INET_CONDITION_DEBOUNCE_UP_DELAY,
                            Settings.Global.INET_CONDITION_DEBOUNCE_DOWN_DELAY,
                            Settings.Global.READ_EXTERNAL_STORAGE_ENFORCED_DEFAULT,
                            Settings.Global.HTTP_PROXY,
                            Settings.Global.GLOBAL_HTTP_PROXY_HOST,
                            Settings.Global.GLOBAL_HTTP_PROXY_PORT,
                            Settings.Global.GLOBAL_HTTP_PROXY_EXCLUSION_LIST,
                            Settings.Global.SET_GLOBAL_HTTP_PROXY,
                            Settings.Global.DEFAULT_DNS_SERVER,
                    };
                    moveSettingsToNewTable(db, TABLE_SECURE, TABLE_GLOBAL, settingsToMove, true);
                    db.setTransactionSuccessful();
                } finally {
                    db.endTransaction();
                }
            }
            upgradeVersion = 89;
        }

        if (upgradeVersion == 89) {
            if (mUserHandle == UserHandle.USER_OWNER) {
                db.beginTransaction();
                try {
                    String[] prefixesToMove = {
                            Settings.Global.BLUETOOTH_HEADSET_PRIORITY_PREFIX,
                            Settings.Global.BLUETOOTH_A2DP_SINK_PRIORITY_PREFIX,
                            Settings.Global.BLUETOOTH_INPUT_DEVICE_PRIORITY_PREFIX,
                    };

                    movePrefixedSettingsToNewTable(db, TABLE_SECURE, TABLE_GLOBAL, prefixesToMove);

                    db.setTransactionSuccessful();
                } finally {
                    db.endTransaction();
                }
            }
            upgradeVersion = 90;
        }

        if (upgradeVersion == 90) {
            if (mUserHandle == UserHandle.USER_OWNER) {
                db.beginTransaction();
                try {
                    String[] systemToGlobal = {
                            Settings.Global.WINDOW_ANIMATION_SCALE,
                            Settings.Global.TRANSITION_ANIMATION_SCALE,
                            Settings.Global.ANIMATOR_DURATION_SCALE,
                            Settings.Global.FANCY_IME_ANIMATIONS,
                            Settings.Global.COMPATIBILITY_MODE,
                            Settings.Global.EMERGENCY_TONE,
                            Settings.Global.CALL_AUTO_RETRY,
                            Settings.Global.DEBUG_APP,
                            Settings.Global.WAIT_FOR_DEBUGGER,
                            Settings.Global.SHOW_PROCESSES,
                            Settings.Global.ALWAYS_FINISH_ACTIVITIES,
                    };
                    String[] secureToGlobal = {
                            Settings.Global.PREFERRED_NETWORK_MODE,
                            Settings.Global.CDMA_SUBSCRIPTION_MODE,
                    };

                    moveSettingsToNewTable(db, TABLE_SYSTEM, TABLE_GLOBAL, systemToGlobal, true);
                    moveSettingsToNewTable(db, TABLE_SECURE, TABLE_GLOBAL, secureToGlobal, true);

                    db.setTransactionSuccessful();
                } finally {
                    db.endTransaction();
                }
            }
            upgradeVersion = 91;
        }

        if (upgradeVersion == 91) {
            if (mUserHandle == UserHandle.USER_OWNER) {
                db.beginTransaction();
                try {
                    // Move ringer mode from system to global settings
                    String[] settingsToMove = { Settings.Global.MODE_RINGER };
                    moveSettingsToNewTable(db, TABLE_SYSTEM, TABLE_GLOBAL, settingsToMove, true);

                    db.setTransactionSuccessful();
                } finally {
                    db.endTransaction();
                }
            }
            upgradeVersion = 92;
        }

        if (upgradeVersion == 92) {
            SQLiteStatement stmt = null;
            try {
                stmt = db.compileStatement("INSERT OR IGNORE INTO secure(name,value)"
                        + " VALUES(?,?);");
                if (mUserHandle == UserHandle.USER_OWNER) {
                    // consider existing primary users to have made it through user setup
                    // if the globally-scoped device-provisioned bit is set
                    // (indicating they already made it through setup as primary)
                    int deviceProvisioned = getIntValueFromTable(db, TABLE_GLOBAL,
                            Settings.Global.DEVICE_PROVISIONED, 0);
                    loadSetting(stmt, Settings.Secure.USER_SETUP_COMPLETE,
                            deviceProvisioned);
                } else {
                    // otherwise use the default
                    loadBooleanSetting(stmt, Settings.Secure.USER_SETUP_COMPLETE,
                            R.bool.def_user_setup_complete);
                }
            } finally {
                if (stmt != null) stmt.close();
            }
            upgradeVersion = 93;
        }

        if (upgradeVersion == 93) {
            // Redo this step, since somehow it didn't work the first time for some users
            if (mUserHandle == UserHandle.USER_OWNER) {
                db.beginTransaction();
                try {
                    // Migrate now-global settings
                    String[] settingsToMove = hashsetToStringArray(SettingsProvider.sSystemGlobalKeys);
                    moveSettingsToNewTable(db, TABLE_SYSTEM, TABLE_GLOBAL, settingsToMove, true);
                    settingsToMove = hashsetToStringArray(SettingsProvider.sSecureGlobalKeys);
                    moveSettingsToNewTable(db, TABLE_SECURE, TABLE_GLOBAL, settingsToMove, true);

                    db.setTransactionSuccessful();
                } finally {
                    db.endTransaction();
                }
            }
            upgradeVersion = 94;
        }

        if (upgradeVersion == 94) {
            // Add wireless charging started sound setting
            if (mUserHandle == UserHandle.USER_OWNER) {
                db.beginTransaction();
                SQLiteStatement stmt = null;
                try {
                    stmt = db.compileStatement("INSERT OR REPLACE INTO global(name,value)"
                            + " VALUES(?,?);");
                    loadStringSetting(stmt, Settings.Global.WIRELESS_CHARGING_STARTED_SOUND,
                            R.string.def_wireless_charging_started_sound);
                    db.setTransactionSuccessful();
                } finally {
                    db.endTransaction();
                    if (stmt != null) stmt.close();
                }
            }
            upgradeVersion = 95;
        }

        if (upgradeVersion == 95) {
            if (mUserHandle == UserHandle.USER_OWNER) {
                db.beginTransaction();
                try {
                    String[] settingsToMove = { Settings.Global.BUGREPORT_IN_POWER_MENU };
                    moveSettingsToNewTable(db, TABLE_SECURE, TABLE_GLOBAL, settingsToMove, true);
                    db.setTransactionSuccessful();
                } finally {
                    db.endTransaction();
                }
            }
            upgradeVersion = 96;
        }

        if (upgradeVersion == 96) {
            // NOP bump due to a reverted change that some people got on upgrade.
            upgradeVersion = 97;
        }

        if (upgradeVersion == 97) {
            if (mUserHandle == UserHandle.USER_OWNER) {
                db.beginTransaction();
                SQLiteStatement stmt = null;
                try {
                    stmt = db.compileStatement("INSERT OR REPLACE INTO global(name,value)"
                            + " VALUES(?,?);");
                    loadIntegerSetting(stmt, Settings.Global.LOW_BATTERY_SOUND_TIMEOUT,
                            R.integer.def_low_battery_sound_timeout);
                    db.setTransactionSuccessful();
                } finally {
                    db.endTransaction();
                    if (stmt != null) stmt.close();
                }
            }
            upgradeVersion = 98;
        }

        if (upgradeVersion == 98) {
            // no-op; LOCK_SCREEN_SHOW_NOTIFICATIONS now handled in version 106
            upgradeVersion = 99;
        }

        if (upgradeVersion == 99) {
            // no-op; HEADS_UP_NOTIFICATIONS_ENABLED now handled in version 100
            upgradeVersion = 100;
        }

        if (upgradeVersion == 100) {
            // note: LOCK_SCREEN_SHOW_NOTIFICATIONS now handled in version 106
            if (mUserHandle == UserHandle.USER_OWNER) {
                db.beginTransaction();
                SQLiteStatement stmt = null;
                try {
                    stmt = db.compileStatement("INSERT OR REPLACE INTO global(name,value)"
                            + " VALUES(?,?);");
                    loadIntegerSetting(stmt, Global.HEADS_UP_NOTIFICATIONS_ENABLED,
                            R.integer.def_heads_up_enabled);
                    db.setTransactionSuccessful();
                } finally {
                    db.endTransaction();
                    if (stmt != null) stmt.close();
                }
            }
            upgradeVersion = 101;
        }

        if (upgradeVersion == 101) {
            if (mUserHandle == UserHandle.USER_OWNER) {
                db.beginTransaction();
                SQLiteStatement stmt = null;
                try {
                    stmt = db.compileStatement("INSERT OR IGNORE INTO global(name,value)"
                            + " VALUES(?,?);");
                    loadSetting(stmt, Settings.Global.DEVICE_NAME, getDefaultDeviceName());
                    db.setTransactionSuccessful();
                } finally {
                    db.endTransaction();
                    if (stmt != null) stmt.close();
                }
            }
            upgradeVersion = 102;
        }

        if (upgradeVersion == 102) {
            db.beginTransaction();
            SQLiteStatement stmt = null;
            try {
                // The INSTALL_NON_MARKET_APPS setting is becoming per-user rather
                // than device-global.
                if (mUserHandle == UserHandle.USER_OWNER) {
                    // In the owner user, the global table exists so we can migrate the
                    // entry from there to the secure table, preserving its value.
                    String[] globalToSecure = {
                            Settings.Secure.INSTALL_NON_MARKET_APPS
                    };
                    moveSettingsToNewTable(db, TABLE_GLOBAL, TABLE_SECURE, globalToSecure, true);
                } else {
                    // Secondary users' dbs don't have the global table, so institute the
                    // default.
                    stmt = db.compileStatement("INSERT OR IGNORE INTO secure(name,value)"
                            + " VALUES(?,?);");
                    loadBooleanSetting(stmt, Settings.Secure.INSTALL_NON_MARKET_APPS,
                            R.bool.def_install_non_market_apps);
                }
                db.setTransactionSuccessful();
            } finally {
                db.endTransaction();
                if (stmt != null) stmt.close();
            }
            upgradeVersion = 103;
        }

        if (upgradeVersion == 103) {
            db.beginTransaction();
            SQLiteStatement stmt = null;
            try {
                stmt = db.compileStatement("INSERT OR REPLACE INTO secure(name,value)"
                        + " VALUES(?,?);");
                loadBooleanSetting(stmt, Settings.Secure.WAKE_GESTURE_ENABLED,
                        R.bool.def_wake_gesture_enabled);
                db.setTransactionSuccessful();
            } finally {
                db.endTransaction();
                if (stmt != null) stmt.close();
            }
            upgradeVersion = 104;
        }

        if (upgradeVersion < 105) {
            if (mUserHandle == UserHandle.USER_OWNER) {
                db.beginTransaction();
                SQLiteStatement stmt = null;
                try {
                    stmt = db.compileStatement("INSERT OR IGNORE INTO global(name,value)"
                            + " VALUES(?,?);");
                    loadBooleanSetting(stmt, Settings.Global.GUEST_USER_ENABLED,
                            R.bool.def_guest_user_enabled);
                    db.setTransactionSuccessful();
                } finally {
                    db.endTransaction();
                    if (stmt != null) stmt.close();
                }
            }
            upgradeVersion = 105;
        }

        if (upgradeVersion < 106) {
            // LOCK_SCREEN_SHOW_NOTIFICATIONS is now per-user.
            db.beginTransaction();
            SQLiteStatement stmt = null;
            try {
                stmt = db.compileStatement("INSERT OR IGNORE INTO secure(name,value)"
                        + " VALUES(?,?);");
                loadIntegerSetting(stmt, Settings.Secure.LOCK_SCREEN_SHOW_NOTIFICATIONS,
                        R.integer.def_lock_screen_show_notifications);
                if (mUserHandle == UserHandle.USER_OWNER) {
                    final int oldShow = getIntValueFromTable(db,
                            TABLE_GLOBAL, Settings.Secure.LOCK_SCREEN_SHOW_NOTIFICATIONS, -1);
                    if (oldShow >= 0) {
                        // overwrite the default with whatever you had
                        loadSetting(stmt, Settings.Secure.LOCK_SCREEN_SHOW_NOTIFICATIONS, oldShow);
                        final SQLiteStatement deleteStmt
                                = db.compileStatement("DELETE FROM global WHERE name=?");
                        deleteStmt.bindString(1, Settings.Secure.LOCK_SCREEN_SHOW_NOTIFICATIONS);
                        deleteStmt.execute();
                    }
                }
                db.setTransactionSuccessful();
            } finally {
                db.endTransaction();
                if (stmt != null) stmt.close();
            }
            upgradeVersion = 106;
        }

        if (upgradeVersion < 107) {
            // Add trusted sound setting
            if (mUserHandle == UserHandle.USER_OWNER) {
                db.beginTransaction();
                SQLiteStatement stmt = null;
                try {
                    stmt = db.compileStatement("INSERT OR REPLACE INTO global(name,value)"
                            + " VALUES(?,?);");
                    loadStringSetting(stmt, Settings.Global.TRUSTED_SOUND,
                            R.string.def_trusted_sound);
                    db.setTransactionSuccessful();
                } finally {
                    db.endTransaction();
                    if (stmt != null) stmt.close();
                }
            }
            upgradeVersion = 107;
        }

        if (upgradeVersion < 108) {
            // Reset the auto-brightness setting to default since the behavior
            // of the feature is now quite different and is being presented to
            // the user in a new way as "adaptive brightness".
            db.beginTransaction();
            SQLiteStatement stmt = null;
            try {
                stmt = db.compileStatement("INSERT OR REPLACE INTO system(name,value)"
                        + " VALUES(?,?);");
                loadBooleanSetting(stmt, Settings.System.SCREEN_BRIGHTNESS_MODE,
                        R.bool.def_screen_brightness_automatic_mode);
                db.setTransactionSuccessful();
            } finally {
                db.endTransaction();
                if (stmt != null) stmt.close();
            }
            upgradeVersion = 108;
        }

        if (upgradeVersion < 109) {
            db.beginTransaction();
            SQLiteStatement stmt = null;
            try {
                stmt = db.compileStatement("INSERT OR IGNORE INTO secure(name,value)"
                        + " VALUES(?,?);");
                loadBooleanSetting(stmt, Secure.LOCK_SCREEN_ALLOW_PRIVATE_NOTIFICATIONS,
                        R.bool.def_lock_screen_allow_private_notifications);
                db.setTransactionSuccessful();
            } finally {
                db.endTransaction();
                if (stmt != null) stmt.close();
            }
            upgradeVersion = 109;
        }

        if (upgradeVersion < 110) {
            // The SIP_CALL_OPTIONS value SIP_ASK_EACH_TIME is being deprecated.
            // If the SIP_CALL_OPTIONS setting is set to SIP_ASK_EACH_TIME, default to
            // SIP_ADDRESS_ONLY.
            db.beginTransaction();
            SQLiteStatement stmt = null;
            try {
                stmt = db.compileStatement("UPDATE system SET value = ? " +
                        "WHERE name = ? AND value = ?;");
                stmt.bindString(1, Settings.System.SIP_ADDRESS_ONLY);
                stmt.bindString(2, Settings.System.SIP_CALL_OPTIONS);
                stmt.bindString(3, Settings.System.SIP_ASK_ME_EACH_TIME);
                stmt.execute();
                db.setTransactionSuccessful();
            } finally {
                db.endTransaction();
                if (stmt != null) stmt.close();
            }
            upgradeVersion = 110;
        }

        if (upgradeVersion < 111) {
            // reset ringer mode, so it doesn't force zen mode to follow
            if (mUserHandle == UserHandle.USER_OWNER) {
                db.beginTransaction();
                SQLiteStatement stmt = null;
                try {
                    stmt = db.compileStatement("INSERT OR REPLACE INTO global(name,value)"
                            + " VALUES(?,?);");
                    loadSetting(stmt, Settings.Global.MODE_RINGER, AudioManager.RINGER_MODE_NORMAL);
                    db.setTransactionSuccessful();
                } finally {
                    db.endTransaction();
                    if (stmt != null) stmt.close();
                }
            }
            upgradeVersion = 111;
        }

        if (upgradeVersion < 112) {
            if (mUserHandle == UserHandle.USER_OWNER) {
                // When device name was added, we went with Manufacturer + Model, device name should
                // actually be Model only.
                // Update device name to Model if it wasn't modified by user.
                db.beginTransaction();
                SQLiteStatement stmt = null;
                try {
                    stmt = db.compileStatement("UPDATE global SET value = ? "
                        + " WHERE name = ? AND value = ?");
                    stmt.bindString(1, getDefaultDeviceName()); // new default device name
                    stmt.bindString(2, Settings.Global.DEVICE_NAME);
                    stmt.bindString(3, getOldDefaultDeviceName()); // old default device name
                    stmt.execute();
                    db.setTransactionSuccessful();
                } finally {
                    db.endTransaction();
                    if (stmt != null) stmt.close();
                }
            }
            upgradeVersion = 112;
        }

        if (upgradeVersion < 113) {
            db.beginTransaction();
            SQLiteStatement stmt = null;
            try {
                stmt = db.compileStatement("INSERT OR IGNORE INTO secure(name,value)"
                        + " VALUES(?,?);");
                loadIntegerSetting(stmt, Settings.Secure.SLEEP_TIMEOUT,
                        R.integer.def_sleep_timeout);
                db.setTransactionSuccessful();
            } finally {
                db.endTransaction();
                if (stmt != null) stmt.close();
            }
            upgradeVersion = 113;
        }

<<<<<<< HEAD
        if (upgradeVersion < 114) {
            // CM11 used "holo" as a system default theme. For CM12 and up its been
            // switched to "system". So change all "holo" references in themeConfig to "system"
            final String NAME_THEME_CONFIG = "themeConfig";
            Cursor c = null;
            try {
                String[] projection = new String[]{"value"};
                String selection = "name=?";
                String[] selectionArgs = new String[] { NAME_THEME_CONFIG };
                c = db.query(TABLE_SECURE, projection, selection,
                        selectionArgs, null, null, null);
                if (c != null && c.moveToFirst()) {
                    String jsonConfig = c.getString(0);
                    if (jsonConfig != null) {
                        jsonConfig = jsonConfig.replace(
                                "\"holo\"", '"' + ThemeConfig.SYSTEM_DEFAULT + '"');

                        // Now update the entry
                        SQLiteStatement stmt = db.compileStatement(
                                "UPDATE " + TABLE_SECURE + " SET value = ? "
                                        + " WHERE name = ?");
                        stmt.bindString(1, jsonConfig);
                        stmt.bindString(2, NAME_THEME_CONFIG);
                        stmt.execute();
                    }
                }
            } catch(SQLiteException ex) {
                Log.e(TAG, "Unable to update theme config value", ex);
            } finally {
                if (c != null) c.close();
            }
            upgradeVersion = 114;
        }

       if (upgradeVersion == 114) {
            db.beginTransaction();
            SQLiteStatement stmt = null;
            try {
                stmt = db.compileStatement("INSERT OR IGNORE INTO secure(name,value) VALUES(?,?);");
                loadDefaultThemeSettings(stmt);
=======
        // We skipped 114 to handle a merge conflict with the introduction of theater mode.

        if (upgradeVersion < 115) {
            if (mUserHandle == UserHandle.USER_OWNER) {
                db.beginTransaction();
                SQLiteStatement stmt = null;
                try {
                    stmt = db.compileStatement("INSERT OR IGNORE INTO global(name,value)"
                            + " VALUES(?,?);");
                    loadBooleanSetting(stmt, Global.THEATER_MODE_ON,
                            R.bool.def_theater_mode_on);
                    db.setTransactionSuccessful();
                } finally {
                    db.endTransaction();
                    if (stmt != null) stmt.close();
                }
            }
            upgradeVersion = 115;
        }

        if (upgradeVersion < 116) {
            if (mUserHandle == UserHandle.USER_OWNER) {
                db.beginTransaction();
                SQLiteStatement stmt = null;
                try {
                    stmt = db.compileStatement("INSERT OR IGNORE INTO global(name,value)"
                            + " VALUES(?,?);");
                    loadSetting(stmt, Settings.Global.ENHANCED_4G_MODE_ENABLED, ImsConfig.FeatureValueConstants.ON);
                    db.setTransactionSuccessful();
                } finally {
                    db.endTransaction();
                    if (stmt != null) stmt.close();
                }
            }
            upgradeVersion = 116;
        }

        if (upgradeVersion < 117) {
            db.beginTransaction();
            try {
                String[] systemToSecure = {
                        Settings.Secure.LOCK_TO_APP_EXIT_LOCKED
                };
                moveSettingsToNewTable(db, TABLE_SYSTEM, TABLE_SECURE, systemToSecure, true);
                db.setTransactionSuccessful();
            } finally {
                db.endTransaction();
            }
            upgradeVersion = 117;
        }

        if (upgradeVersion < 118) {
            // Reset rotation-lock-for-accessibility on upgrade, since it now hides the display
            // setting.
            db.beginTransaction();
            SQLiteStatement stmt = null;
            try {
                stmt = db.compileStatement("INSERT OR REPLACE INTO system(name,value)"
                        + " VALUES(?,?);");
                loadSetting(stmt, Settings.System.HIDE_ROTATION_LOCK_TOGGLE_FOR_ACCESSIBILITY, 0);
>>>>>>> d0f748a7
                db.setTransactionSuccessful();
            } finally {
                db.endTransaction();
                if (stmt != null) stmt.close();
            }
<<<<<<< HEAD
            upgradeVersion = 115;
        }

=======
            upgradeVersion = 118;
        }
>>>>>>> d0f748a7
        // *** Remember to update DATABASE_VERSION above!

        if (upgradeVersion != currentVersion) {
            Log.w(TAG, "Got stuck trying to upgrade from version " + upgradeVersion
                    + ", must wipe the settings provider");
            db.execSQL("DROP TABLE IF EXISTS global");
            db.execSQL("DROP TABLE IF EXISTS globalIndex1");
            db.execSQL("DROP TABLE IF EXISTS system");
            db.execSQL("DROP INDEX IF EXISTS systemIndex1");
            db.execSQL("DROP TABLE IF EXISTS secure");
            db.execSQL("DROP INDEX IF EXISTS secureIndex1");
            db.execSQL("DROP TABLE IF EXISTS gservices");
            db.execSQL("DROP INDEX IF EXISTS gservicesIndex1");
            db.execSQL("DROP TABLE IF EXISTS bluetooth_devices");
            db.execSQL("DROP TABLE IF EXISTS bookmarks");
            db.execSQL("DROP INDEX IF EXISTS bookmarksIndex1");
            db.execSQL("DROP INDEX IF EXISTS bookmarksIndex2");
            db.execSQL("DROP TABLE IF EXISTS favorites");
            onCreate(db);

            // Added for diagnosing settings.db wipes after the fact
            String wipeReason = oldVersion + "/" + upgradeVersion + "/" + currentVersion;
            db.execSQL("INSERT INTO secure(name,value) values('" +
                    "wiped_db_reason" + "','" + wipeReason + "');");
        }
    }

    private String[] hashsetToStringArray(HashSet<String> set) {
        String[] array = new String[set.size()];
        return set.toArray(array);
    }

    private void moveSettingsToNewTable(SQLiteDatabase db,
            String sourceTable, String destTable,
            String[] settingsToMove, boolean doIgnore) {
        // Copy settings values from the source table to the dest, and remove from the source
        SQLiteStatement insertStmt = null;
        SQLiteStatement deleteStmt = null;

        db.beginTransaction();
        try {
            insertStmt = db.compileStatement("INSERT "
                    + (doIgnore ? " OR IGNORE " : "")
                    + " INTO " + destTable + " (name,value) SELECT name,value FROM "
                    + sourceTable + " WHERE name=?");
            deleteStmt = db.compileStatement("DELETE FROM " + sourceTable + " WHERE name=?");

            for (String setting : settingsToMove) {
                insertStmt.bindString(1, setting);
                insertStmt.execute();

                deleteStmt.bindString(1, setting);
                deleteStmt.execute();
            }
            db.setTransactionSuccessful();
        } finally {
            db.endTransaction();
            if (insertStmt != null) {
                insertStmt.close();
            }
            if (deleteStmt != null) {
                deleteStmt.close();
            }
        }
    }

    /**
     * Move any settings with the given prefixes from the source table to the
     * destination table.
     */
    private void movePrefixedSettingsToNewTable(
            SQLiteDatabase db, String sourceTable, String destTable, String[] prefixesToMove) {
        SQLiteStatement insertStmt = null;
        SQLiteStatement deleteStmt = null;

        db.beginTransaction();
        try {
            insertStmt = db.compileStatement("INSERT INTO " + destTable
                    + " (name,value) SELECT name,value FROM " + sourceTable
                    + " WHERE substr(name,0,?)=?");
            deleteStmt = db.compileStatement(
                    "DELETE FROM " + sourceTable + " WHERE substr(name,0,?)=?");

            for (String prefix : prefixesToMove) {
                insertStmt.bindLong(1, prefix.length() + 1);
                insertStmt.bindString(2, prefix);
                insertStmt.execute();

                deleteStmt.bindLong(1, prefix.length() + 1);
                deleteStmt.bindString(2, prefix);
                deleteStmt.execute();
            }
            db.setTransactionSuccessful();
        } finally {
            db.endTransaction();
            if (insertStmt != null) {
                insertStmt.close();
            }
            if (deleteStmt != null) {
                deleteStmt.close();
            }
        }
    }

    private void upgradeLockPatternLocation(SQLiteDatabase db) {
        Cursor c = db.query(TABLE_SYSTEM, new String[] {"_id", "value"}, "name='lock_pattern'",
                null, null, null, null);
        if (c.getCount() > 0) {
            c.moveToFirst();
            String lockPattern = c.getString(1);
            if (!TextUtils.isEmpty(lockPattern)) {
                // Convert lock pattern
                try {
                    LockPatternUtils lpu = new LockPatternUtils(mContext);
                    List<LockPatternView.Cell> cellPattern =
                            LockPatternUtils.stringToPattern(lockPattern);
                    lpu.saveLockPattern(cellPattern);
                } catch (IllegalArgumentException e) {
                    // Don't want corrupted lock pattern to hang the reboot process
                }
            }
            c.close();
            db.delete(TABLE_SYSTEM, "name='lock_pattern'", null);
        } else {
            c.close();
        }
    }

    private void upgradeScreenTimeoutFromNever(SQLiteDatabase db) {
        // See if the timeout is -1 (for "Never").
        Cursor c = db.query(TABLE_SYSTEM, new String[] { "_id", "value" }, "name=? AND value=?",
                new String[] { Settings.System.SCREEN_OFF_TIMEOUT, "-1" },
                null, null, null);

        SQLiteStatement stmt = null;
        if (c.getCount() > 0) {
            c.close();
            try {
                stmt = db.compileStatement("INSERT OR REPLACE INTO system(name,value)"
                        + " VALUES(?,?);");

                // Set the timeout to 30 minutes in milliseconds
                loadSetting(stmt, Settings.System.SCREEN_OFF_TIMEOUT,
                        Integer.toString(30 * 60 * 1000));
            } finally {
                if (stmt != null) stmt.close();
            }
        } else {
            c.close();
        }
    }

    private void upgradeVibrateSettingFromNone(SQLiteDatabase db) {
        int vibrateSetting = getIntValueFromSystem(db, Settings.System.VIBRATE_ON, 0);
        // If the ringer vibrate value is invalid, set it to the default
        if ((vibrateSetting & 3) == AudioManager.VIBRATE_SETTING_OFF) {
            vibrateSetting = AudioService.getValueForVibrateSetting(0,
                    AudioManager.VIBRATE_TYPE_RINGER, AudioManager.VIBRATE_SETTING_ONLY_SILENT);
        }
        // Apply the same setting to the notification vibrate value
        vibrateSetting = AudioService.getValueForVibrateSetting(vibrateSetting,
                AudioManager.VIBRATE_TYPE_NOTIFICATION, vibrateSetting);

        SQLiteStatement stmt = null;
        try {
            stmt = db.compileStatement("INSERT OR REPLACE INTO system(name,value)"
                    + " VALUES(?,?);");
            loadSetting(stmt, Settings.System.VIBRATE_ON, vibrateSetting);
        } finally {
            if (stmt != null)
                stmt.close();
        }
    }

    private void upgradeScreenTimeout(SQLiteDatabase db) {
        // Change screen timeout to current default
        db.beginTransaction();
        SQLiteStatement stmt = null;
        try {
            stmt = db.compileStatement("INSERT OR REPLACE INTO system(name,value)"
                    + " VALUES(?,?);");
            loadIntegerSetting(stmt, Settings.System.SCREEN_OFF_TIMEOUT,
                    R.integer.def_screen_off_timeout);
            db.setTransactionSuccessful();
        } finally {
            db.endTransaction();
            if (stmt != null)
                stmt.close();
        }
    }

    private void upgradeAutoBrightness(SQLiteDatabase db) {
        db.beginTransaction();
        try {
            String value =
                    mContext.getResources().getBoolean(
                    R.bool.def_screen_brightness_automatic_mode) ? "1" : "0";
            db.execSQL("INSERT OR REPLACE INTO system(name,value) values('" +
                    Settings.System.SCREEN_BRIGHTNESS_MODE + "','" + value + "');");
            db.setTransactionSuccessful();
        } finally {
            db.endTransaction();
        }
    }

    /**
     * Loads the default set of bookmarked shortcuts from an xml file.
     *
     * @param db The database to write the values into
     */
    private void loadBookmarks(SQLiteDatabase db) {
        ContentValues values = new ContentValues();

        PackageManager packageManager = mContext.getPackageManager();
        try {
            XmlResourceParser parser = mContext.getResources().getXml(R.xml.bookmarks);
            XmlUtils.beginDocument(parser, "bookmarks");

            final int depth = parser.getDepth();
            int type;

            while (((type = parser.next()) != XmlPullParser.END_TAG ||
                    parser.getDepth() > depth) && type != XmlPullParser.END_DOCUMENT) {

                if (type != XmlPullParser.START_TAG) {
                    continue;
                }

                String name = parser.getName();
                if (!"bookmark".equals(name)) {
                    break;
                }

                String pkg = parser.getAttributeValue(null, "package");
                String cls = parser.getAttributeValue(null, "class");
                String shortcutStr = parser.getAttributeValue(null, "shortcut");
                String category = parser.getAttributeValue(null, "category");

                int shortcutValue = shortcutStr.charAt(0);
                if (TextUtils.isEmpty(shortcutStr)) {
                    Log.w(TAG, "Unable to get shortcut for: " + pkg + "/" + cls);
                    continue;
                }

                final Intent intent;
                final String title;
                if (pkg != null && cls != null) {
                    ActivityInfo info = null;
                    ComponentName cn = new ComponentName(pkg, cls);
                    try {
                        info = packageManager.getActivityInfo(cn, 0);
                    } catch (PackageManager.NameNotFoundException e) {
                        String[] packages = packageManager.canonicalToCurrentPackageNames(
                                new String[] { pkg });
                        cn = new ComponentName(packages[0], cls);
                        try {
                            info = packageManager.getActivityInfo(cn, 0);
                        } catch (PackageManager.NameNotFoundException e1) {
                            Log.w(TAG, "Unable to add bookmark: " + pkg + "/" + cls, e);
                            continue;
                        }
                    }

                    intent = new Intent(Intent.ACTION_MAIN, null);
                    intent.addCategory(Intent.CATEGORY_LAUNCHER);
                    intent.setComponent(cn);
                    title = info.loadLabel(packageManager).toString();
                } else if (category != null) {
                    intent = Intent.makeMainSelectorActivity(Intent.ACTION_MAIN, category);
                    title = "";
                } else {
                    Log.w(TAG, "Unable to add bookmark for shortcut " + shortcutStr
                            + ": missing package/class or category attributes");
                    continue;
                }

                intent.setFlags(Intent.FLAG_ACTIVITY_NEW_TASK);
                values.put(Settings.Bookmarks.INTENT, intent.toUri(0));
                values.put(Settings.Bookmarks.TITLE, title);
                values.put(Settings.Bookmarks.SHORTCUT, shortcutValue);
                db.delete("bookmarks", "shortcut = ?",
                        new String[] { Integer.toString(shortcutValue) });
                db.insert("bookmarks", null, values);
            }
        } catch (XmlPullParserException e) {
            Log.w(TAG, "Got execption parsing bookmarks.", e);
        } catch (IOException e) {
            Log.w(TAG, "Got execption parsing bookmarks.", e);
        }
    }

    /**
     * Loads the default volume levels. It is actually inserting the index of
     * the volume array for each of the volume controls.
     *
     * @param db the database to insert the volume levels into
     */
    private void loadVolumeLevels(SQLiteDatabase db) {
        SQLiteStatement stmt = null;
        try {
            stmt = db.compileStatement("INSERT OR IGNORE INTO system(name,value)"
                    + " VALUES(?,?);");

            loadSetting(stmt, Settings.System.VOLUME_MUSIC,
                    AudioService.getDefaultStreamVolume(AudioManager.STREAM_MUSIC));
            loadSetting(stmt, Settings.System.VOLUME_RING,
                    AudioService.getDefaultStreamVolume(AudioManager.STREAM_RING));
            loadSetting(stmt, Settings.System.VOLUME_SYSTEM,
                    AudioService.getDefaultStreamVolume(AudioManager.STREAM_SYSTEM));
            loadSetting(
                    stmt,
                    Settings.System.VOLUME_VOICE,
                    AudioService.getDefaultStreamVolume(AudioManager.STREAM_VOICE_CALL));
            loadSetting(stmt, Settings.System.VOLUME_ALARM,
                    AudioService.getDefaultStreamVolume(AudioManager.STREAM_ALARM));
            loadSetting(
                    stmt,
                    Settings.System.VOLUME_NOTIFICATION,
                    AudioService.getDefaultStreamVolume(AudioManager.STREAM_NOTIFICATION));
            loadSetting(
                    stmt,
                    Settings.System.VOLUME_BLUETOOTH_SCO,
                    AudioService.getDefaultStreamVolume(AudioManager.STREAM_BLUETOOTH_SCO));

            // By default:
            // - ringtones, notification, system and music streams are affected by ringer mode
            // on non voice capable devices (tablets)
            // - ringtones, notification and system streams are affected by ringer mode
            // on voice capable devices (phones)
            int ringerModeAffectedStreams = (1 << AudioManager.STREAM_RING) |
                                            (1 << AudioManager.STREAM_NOTIFICATION) |
                                            (1 << AudioManager.STREAM_SYSTEM) |
                                            (1 << AudioManager.STREAM_SYSTEM_ENFORCED);
            if (!mContext.getResources().getBoolean(
                    com.android.internal.R.bool.config_voice_capable)) {
                ringerModeAffectedStreams |= (1 << AudioManager.STREAM_MUSIC);
            }
            loadSetting(stmt, Settings.System.MODE_RINGER_STREAMS_AFFECTED,
                    ringerModeAffectedStreams);

            loadSetting(stmt, Settings.System.MUTE_STREAMS_AFFECTED,
                    ((1 << AudioManager.STREAM_MUSIC) |
                     (1 << AudioManager.STREAM_RING) |
                     (1 << AudioManager.STREAM_NOTIFICATION) |
                     (1 << AudioManager.STREAM_SYSTEM)));
        } finally {
            if (stmt != null) stmt.close();
        }

        loadVibrateWhenRingingSetting(db);
    }

    private void loadVibrateSetting(SQLiteDatabase db, boolean deleteOld) {
        if (deleteOld) {
            db.execSQL("DELETE FROM system WHERE name='" + Settings.System.VIBRATE_ON + "'");
        }

        SQLiteStatement stmt = null;
        try {
            stmt = db.compileStatement("INSERT OR IGNORE INTO system(name,value)"
                    + " VALUES(?,?);");

            // Vibrate on by default for ringer, on for notification
            int vibrate = 0;
            vibrate = AudioService.getValueForVibrateSetting(vibrate,
                    AudioManager.VIBRATE_TYPE_NOTIFICATION,
                    AudioManager.VIBRATE_SETTING_ONLY_SILENT);
            vibrate |= AudioService.getValueForVibrateSetting(vibrate,
                    AudioManager.VIBRATE_TYPE_RINGER, AudioManager.VIBRATE_SETTING_ONLY_SILENT);
            loadSetting(stmt, Settings.System.VIBRATE_ON, vibrate);
        } finally {
            if (stmt != null) stmt.close();
        }
    }

    private void loadVibrateWhenRingingSetting(SQLiteDatabase db) {
        // The default should be off. VIBRATE_SETTING_ONLY_SILENT should also be ignored here.
        // Phone app should separately check whether AudioManager#getRingerMode() returns
        // RINGER_MODE_VIBRATE, with which the device should vibrate anyway.
        int vibrateSetting = getIntValueFromSystem(db, Settings.System.VIBRATE_ON,
                AudioManager.VIBRATE_SETTING_OFF);
        boolean vibrateWhenRinging = ((vibrateSetting & 3) == AudioManager.VIBRATE_SETTING_ON);

        SQLiteStatement stmt = null;
        try {
            stmt = db.compileStatement("INSERT OR IGNORE INTO system(name,value)"
                    + " VALUES(?,?);");
            loadSetting(stmt, Settings.System.VIBRATE_WHEN_RINGING, vibrateWhenRinging ? 1 : 0);
        } finally {
            if (stmt != null) stmt.close();
        }
    }

    private void loadSettings(SQLiteDatabase db) {
        loadSystemSettings(db);
        loadSecureSettings(db);
        // The global table only exists for the 'owner' user
        if (mUserHandle == UserHandle.USER_OWNER) {
            loadGlobalSettings(db);
        }
    }

    private void loadSystemSettings(SQLiteDatabase db) {
        SQLiteStatement stmt = null;
        try {
            stmt = db.compileStatement("INSERT OR IGNORE INTO system(name,value)"
                    + " VALUES(?,?);");

            loadBooleanSetting(stmt, Settings.System.DIM_SCREEN,
                    R.bool.def_dim_screen);
            loadIntegerSetting(stmt, Settings.System.SCREEN_OFF_TIMEOUT,
                    R.integer.def_screen_off_timeout);

            // Set default cdma DTMF type
            loadSetting(stmt, Settings.System.DTMF_TONE_TYPE_WHEN_DIALING, 0);

            // Set default hearing aid
            loadSetting(stmt, Settings.System.HEARING_AID, 0);

            // Set default tty mode
            loadSetting(stmt, Settings.System.TTY_MODE, 0);

            loadIntegerSetting(stmt, Settings.System.SCREEN_BRIGHTNESS,
                    R.integer.def_screen_brightness);

            loadBooleanSetting(stmt, Settings.System.SCREEN_BRIGHTNESS_MODE,
                    R.bool.def_screen_brightness_automatic_mode);

            loadDefaultAnimationSettings(stmt);

            loadBooleanSetting(stmt, Settings.System.ACCELEROMETER_ROTATION,
                    R.bool.def_accelerometer_rotation);

            loadDefaultHapticSettings(stmt);

            loadBooleanSetting(stmt, Settings.System.NOTIFICATION_LIGHT_PULSE,
                    R.bool.def_notification_pulse);

            loadUISoundEffectsSettings(stmt);

            loadIntegerSetting(stmt, Settings.System.POINTER_SPEED,
                    R.integer.def_pointer_speed);
        } finally {
            if (stmt != null) stmt.close();
        }
    }

    private void loadUISoundEffectsSettings(SQLiteStatement stmt) {
        loadBooleanSetting(stmt, Settings.System.DTMF_TONE_WHEN_DIALING,
                R.bool.def_dtmf_tones_enabled);
        loadBooleanSetting(stmt, Settings.System.SOUND_EFFECTS_ENABLED,
                R.bool.def_sound_effects_enabled);
        loadBooleanSetting(stmt, Settings.System.HAPTIC_FEEDBACK_ENABLED,
                R.bool.def_haptic_feedback);

        loadIntegerSetting(stmt, Settings.System.LOCKSCREEN_SOUNDS_ENABLED,
            R.integer.def_lockscreen_sounds_enabled);
    }

    private void loadDefaultAnimationSettings(SQLiteStatement stmt) {
        loadFractionSetting(stmt, Settings.System.WINDOW_ANIMATION_SCALE,
                R.fraction.def_window_animation_scale, 1);
        loadFractionSetting(stmt, Settings.System.TRANSITION_ANIMATION_SCALE,
                R.fraction.def_window_transition_scale, 1);
    }

    private void loadDefaultHapticSettings(SQLiteStatement stmt) {
        loadBooleanSetting(stmt, Settings.System.HAPTIC_FEEDBACK_ENABLED,
                R.bool.def_haptic_feedback);
    }

    private void loadDefaultThemeSettings(SQLiteStatement stmt) {
        loadStringSetting(stmt, Settings.Secure.DEFAULT_THEME_PACKAGE, R.string.def_theme_package);
        loadStringSetting(stmt, Settings.Secure.DEFAULT_THEME_COMPONENTS,
                R.string.def_theme_components);
    }

    private void loadSecureSettings(SQLiteDatabase db) {
        SQLiteStatement stmt = null;
        try {
            stmt = db.compileStatement("INSERT OR IGNORE INTO secure(name,value)"
                    + " VALUES(?,?);");

            loadStringSetting(stmt, Settings.Secure.LOCATION_PROVIDERS_ALLOWED,
                    R.string.def_location_providers_allowed);

            String wifiWatchList = SystemProperties.get("ro.com.android.wifi-watchlist");
            if (!TextUtils.isEmpty(wifiWatchList)) {
                loadSetting(stmt, Settings.Secure.WIFI_WATCHDOG_WATCH_LIST, wifiWatchList);
            }

            // Don't do this.  The SystemServer will initialize ADB_ENABLED from a
            // persistent system property instead.
            //loadSetting(stmt, Settings.Secure.ADB_ENABLED, 0);

            // Allow mock locations default, based on build
            loadSetting(stmt, Settings.Secure.ALLOW_MOCK_LOCATION,
                    "1".equals(SystemProperties.get("ro.allow.mock.location")) ? 1 : 0);

            loadSecure35Settings(stmt);

            loadBooleanSetting(stmt, Settings.Secure.MOUNT_PLAY_NOTIFICATION_SND,
                    R.bool.def_mount_play_notification_snd);

            loadBooleanSetting(stmt, Settings.Secure.MOUNT_UMS_AUTOSTART,
                    R.bool.def_mount_ums_autostart);

            loadBooleanSetting(stmt, Settings.Secure.MOUNT_UMS_PROMPT,
                    R.bool.def_mount_ums_prompt);

            loadBooleanSetting(stmt, Settings.Secure.MOUNT_UMS_NOTIFY_ENABLED,
                    R.bool.def_mount_ums_notify_enabled);

            loadBooleanSetting(stmt, Settings.Secure.ACCESSIBILITY_SCRIPT_INJECTION,
                    R.bool.def_accessibility_script_injection);

            loadStringSetting(stmt, Settings.Secure.ACCESSIBILITY_WEB_CONTENT_KEY_BINDINGS,
                    R.string.def_accessibility_web_content_key_bindings);

            loadIntegerSetting(stmt, Settings.Secure.LONG_PRESS_TIMEOUT,
                    R.integer.def_long_press_timeout_millis);

            loadBooleanSetting(stmt, Settings.Secure.TOUCH_EXPLORATION_ENABLED,
                    R.bool.def_touch_exploration_enabled);

            loadBooleanSetting(stmt, Settings.Secure.ACCESSIBILITY_SPEAK_PASSWORD,
                    R.bool.def_accessibility_speak_password);

            loadStringSetting(stmt, Settings.Secure.ACCESSIBILITY_SCREEN_READER_URL,
                    R.string.def_accessibility_screen_reader_url);

            if (SystemProperties.getBoolean("ro.lockscreen.disable.default", false) == true) {
                loadSetting(stmt, Settings.System.LOCKSCREEN_DISABLED, "1");
            } else {
                loadBooleanSetting(stmt, Settings.System.LOCKSCREEN_DISABLED,
                        R.bool.def_lockscreen_disabled);
            }

            loadBooleanSetting(stmt, Settings.Secure.SCREENSAVER_ENABLED,
                    com.android.internal.R.bool.config_dreamsEnabledByDefault);
            loadBooleanSetting(stmt, Settings.Secure.SCREENSAVER_ACTIVATE_ON_DOCK,
                    com.android.internal.R.bool.config_dreamsActivatedOnDockByDefault);
            loadBooleanSetting(stmt, Settings.Secure.SCREENSAVER_ACTIVATE_ON_SLEEP,
                    com.android.internal.R.bool.config_dreamsActivatedOnSleepByDefault);
            loadStringSetting(stmt, Settings.Secure.SCREENSAVER_COMPONENTS,
                    com.android.internal.R.string.config_dreamsDefaultComponent);
            loadStringSetting(stmt, Settings.Secure.SCREENSAVER_DEFAULT_COMPONENT,
                    com.android.internal.R.string.config_dreamsDefaultComponent);

            loadBooleanSetting(stmt, Settings.Secure.ACCESSIBILITY_DISPLAY_MAGNIFICATION_ENABLED,
                    R.bool.def_accessibility_display_magnification_enabled);

            loadFractionSetting(stmt, Settings.Secure.ACCESSIBILITY_DISPLAY_MAGNIFICATION_SCALE,
                    R.fraction.def_accessibility_display_magnification_scale, 1);

            loadBooleanSetting(stmt,
                    Settings.Secure.ACCESSIBILITY_DISPLAY_MAGNIFICATION_AUTO_UPDATE,
                    R.bool.def_accessibility_display_magnification_auto_update);

            loadBooleanSetting(stmt, Settings.Secure.USER_SETUP_COMPLETE,
                    R.bool.def_user_setup_complete);

            loadStringSetting(stmt, Settings.Secure.IMMERSIVE_MODE_CONFIRMATIONS,
                        R.string.def_immersive_mode_confirmations);

            loadBooleanSetting(stmt, Settings.Secure.INSTALL_NON_MARKET_APPS,
                    R.bool.def_install_non_market_apps);

            loadBooleanSetting(stmt, Settings.Secure.WAKE_GESTURE_ENABLED,
                    R.bool.def_wake_gesture_enabled);

            loadIntegerSetting(stmt, Secure.LOCK_SCREEN_SHOW_NOTIFICATIONS,
                    R.integer.def_lock_screen_show_notifications);

            loadBooleanSetting(stmt, Secure.LOCK_SCREEN_ALLOW_PRIVATE_NOTIFICATIONS,
                    R.bool.def_lock_screen_allow_private_notifications);

            loadIntegerSetting(stmt, Settings.Secure.SLEEP_TIMEOUT,
                    R.integer.def_sleep_timeout);

            loadDefaultThemeSettings(stmt);
        } finally {
            if (stmt != null) stmt.close();
        }
    }

    private void loadSecure35Settings(SQLiteStatement stmt) {
        loadBooleanSetting(stmt, Settings.Secure.BACKUP_ENABLED,
                R.bool.def_backup_enabled);

        loadStringSetting(stmt, Settings.Secure.BACKUP_TRANSPORT,
                R.string.def_backup_transport);
    }

    private void loadGlobalSettings(SQLiteDatabase db) {
        SQLiteStatement stmt = null;
        try {
            stmt = db.compileStatement("INSERT OR IGNORE INTO global(name,value)"
                    + " VALUES(?,?);");

            // --- Previously in 'system'
            loadBooleanSetting(stmt, Settings.Global.AIRPLANE_MODE_ON,
                    R.bool.def_airplane_mode_on);

            loadBooleanSetting(stmt, Settings.Global.THEATER_MODE_ON,
                    R.bool.def_theater_mode_on);

            loadStringSetting(stmt, Settings.Global.AIRPLANE_MODE_RADIOS,
                    R.string.def_airplane_mode_radios);

            loadStringSetting(stmt, Settings.Global.AIRPLANE_MODE_TOGGLEABLE_RADIOS,
                    R.string.airplane_mode_toggleable_radios);

            loadBooleanSetting(stmt, Settings.Global.ASSISTED_GPS_ENABLED,
                    R.bool.assisted_gps_enabled);

            loadBooleanSetting(stmt, Settings.Global.AUTO_TIME,
                    R.bool.def_auto_time); // Sync time to NITZ

            loadBooleanSetting(stmt, Settings.Global.AUTO_TIME_ZONE,
                    R.bool.def_auto_time_zone); // Sync timezone to NITZ

            loadSetting(stmt, Settings.Global.STAY_ON_WHILE_PLUGGED_IN,
                    ("1".equals(SystemProperties.get("ro.kernel.qemu")) ||
                        mContext.getResources().getBoolean(R.bool.def_stay_on_while_plugged_in))
                     ? 1 : 0);

            loadIntegerSetting(stmt, Settings.Global.WIFI_SLEEP_POLICY,
                    R.integer.def_wifi_sleep_policy);

            loadSetting(stmt, Settings.Global.MODE_RINGER,
                    AudioManager.RINGER_MODE_NORMAL);

            // --- Previously in 'secure'
            loadBooleanSetting(stmt, Settings.Global.PACKAGE_VERIFIER_ENABLE,
                    R.bool.def_package_verifier_enable);

            loadBooleanSetting(stmt, Settings.Global.WIFI_ON,
                    R.bool.def_wifi_on);

            loadBooleanSetting(stmt, Settings.Global.WIFI_NETWORKS_AVAILABLE_NOTIFICATION_ON,
                    R.bool.def_networks_available_notification_on);

            loadBooleanSetting(stmt, Settings.Global.BLUETOOTH_ON,
                    R.bool.def_bluetooth_on);

            // Enable or disable Cell Broadcast SMS
            loadSetting(stmt, Settings.Global.CDMA_CELL_BROADCAST_SMS,
                    RILConstants.CDMA_CELL_BROADCAST_SMS_DISABLED);

            // Data roaming default, based on build
            loadSetting(stmt, Settings.Global.DATA_ROAMING,
                    "true".equalsIgnoreCase(
                            SystemProperties.get("ro.com.android.dataroaming",
                                    "false")) ? 1 : 0);

            loadBooleanSetting(stmt, Settings.Global.DEVICE_PROVISIONED,
                    R.bool.def_device_provisioned);

            final int maxBytes = mContext.getResources().getInteger(
                    R.integer.def_download_manager_max_bytes_over_mobile);
            if (maxBytes > 0) {
                loadSetting(stmt, Settings.Global.DOWNLOAD_MAX_BYTES_OVER_MOBILE,
                        Integer.toString(maxBytes));
            }

            final int recommendedMaxBytes = mContext.getResources().getInteger(
                    R.integer.def_download_manager_recommended_max_bytes_over_mobile);
            if (recommendedMaxBytes > 0) {
                loadSetting(stmt, Settings.Global.DOWNLOAD_RECOMMENDED_MAX_BYTES_OVER_MOBILE,
                        Integer.toString(recommendedMaxBytes));
            }

            // Mobile Data default, based on build
            loadSetting(stmt, Settings.Global.MOBILE_DATA,
                    "true".equalsIgnoreCase(
                            SystemProperties.get("ro.com.android.mobiledata",
                                    "true")) ? 1 : 0);

            loadBooleanSetting(stmt, Settings.Global.NETSTATS_ENABLED,
                    R.bool.def_netstats_enabled);

            loadBooleanSetting(stmt, Settings.Global.USB_MASS_STORAGE_ENABLED,
                    R.bool.def_usb_mass_storage_enabled);

            loadIntegerSetting(stmt, Settings.Global.WIFI_MAX_DHCP_RETRY_COUNT,
                    R.integer.def_max_dhcp_retries);

            loadBooleanSetting(stmt, Settings.Global.WIFI_DISPLAY_ON,
                    R.bool.def_wifi_display_on);

            loadStringSetting(stmt, Settings.Global.LOCK_SOUND,
                    R.string.def_lock_sound);
            loadStringSetting(stmt, Settings.Global.UNLOCK_SOUND,
                    R.string.def_unlock_sound);
            loadStringSetting(stmt, Settings.Global.TRUSTED_SOUND,
                    R.string.def_trusted_sound);
            loadIntegerSetting(stmt, Settings.Global.POWER_SOUNDS_ENABLED,
                    R.integer.def_power_sounds_enabled);
            loadStringSetting(stmt, Settings.Global.LOW_BATTERY_SOUND,
                    R.string.def_low_battery_sound);
            loadIntegerSetting(stmt, Settings.Global.DOCK_SOUNDS_ENABLED,
                    R.integer.def_dock_sounds_enabled);
            loadStringSetting(stmt, Settings.Global.DESK_DOCK_SOUND,
                    R.string.def_desk_dock_sound);
            loadStringSetting(stmt, Settings.Global.DESK_UNDOCK_SOUND,
                    R.string.def_desk_undock_sound);
            loadStringSetting(stmt, Settings.Global.CAR_DOCK_SOUND,
                    R.string.def_car_dock_sound);
            loadStringSetting(stmt, Settings.Global.CAR_UNDOCK_SOUND,
                    R.string.def_car_undock_sound);
            loadStringSetting(stmt, Settings.Global.WIRELESS_CHARGING_STARTED_SOUND,
                    R.string.def_wireless_charging_started_sound);

            loadIntegerSetting(stmt, Settings.Global.DOCK_AUDIO_MEDIA_ENABLED,
                    R.integer.def_dock_audio_media_enabled);

            loadSetting(stmt, Settings.Global.SET_INSTALL_LOCATION, 0);
            loadSetting(stmt, Settings.Global.DEFAULT_INSTALL_LOCATION,
                    PackageHelper.APP_INSTALL_AUTO);

            // Set default cdma emergency tone
            loadSetting(stmt, Settings.Global.EMERGENCY_TONE, 0);

            // Set default cdma call auto retry
            loadSetting(stmt, Settings.Global.CALL_AUTO_RETRY, 0);

            // Set default simplified carrier network settings to 0
            loadSetting(stmt, Settings.Global.HIDE_CARRIER_NETWORK_SETTINGS, 0);

            // Set the preferred network mode to target desired value or Default
            // value defined in RILConstants
            int type;
            type = RILConstants.PREFERRED_NETWORK_MODE;
            loadSetting(stmt, Settings.Global.PREFERRED_NETWORK_MODE, type);

            // Set the preferred cdma subscription source to target desired value or default
            // value defined in CdmaSubscriptionSourceManager
            type = SystemProperties.getInt("ro.telephony.default_cdma_sub",
                        CdmaSubscriptionSourceManager.PREFERRED_CDMA_SUBSCRIPTION);
            loadSetting(stmt, Settings.Global.CDMA_SUBSCRIPTION_MODE, type);

            loadIntegerSetting(stmt, Settings.Global.LOW_BATTERY_SOUND_TIMEOUT,
                    R.integer.def_low_battery_sound_timeout);

            loadIntegerSetting(stmt, Settings.Global.WIFI_SCAN_ALWAYS_AVAILABLE,
                    R.integer.def_wifi_scan_always_available);

            loadIntegerSetting(stmt, Global.HEADS_UP_NOTIFICATIONS_ENABLED,
                    R.integer.def_heads_up_enabled);

            loadSetting(stmt, Settings.Global.DEVICE_NAME, getDefaultDeviceName());

            loadBooleanSetting(stmt, Settings.Global.GUEST_USER_ENABLED,
                    R.bool.def_guest_user_enabled);
            loadSetting(stmt, Settings.Global.ENHANCED_4G_MODE_ENABLED, ImsConfig.FeatureValueConstants.ON);
            // --- New global settings start here
        } finally {
            if (stmt != null) stmt.close();
        }
    }

    private void loadSetting(SQLiteStatement stmt, String key, Object value) {
        stmt.bindString(1, key);
        stmt.bindString(2, value.toString());
        stmt.execute();
    }

    private void loadStringSetting(SQLiteStatement stmt, String key, int resid) {
        loadSetting(stmt, key, mContext.getResources().getString(resid));
    }

    private void loadBooleanSetting(SQLiteStatement stmt, String key, int resid) {
        loadSetting(stmt, key,
                mContext.getResources().getBoolean(resid) ? "1" : "0");
    }

    private void loadIntegerSetting(SQLiteStatement stmt, String key, int resid) {
        loadSetting(stmt, key,
                Integer.toString(mContext.getResources().getInteger(resid)));
    }

    private void loadFractionSetting(SQLiteStatement stmt, String key, int resid, int base) {
        loadSetting(stmt, key,
                Float.toString(mContext.getResources().getFraction(resid, base, base)));
    }

    private int getIntValueFromSystem(SQLiteDatabase db, String name, int defaultValue) {
        return getIntValueFromTable(db, TABLE_SYSTEM, name, defaultValue);
    }

    private int getIntValueFromTable(SQLiteDatabase db, String table, String name,
            int defaultValue) {
        String value = getStringValueFromTable(db, table, name, null);
        return (value != null) ? Integer.parseInt(value) : defaultValue;
    }

    private String getStringValueFromTable(SQLiteDatabase db, String table, String name,
            String defaultValue) {
        Cursor c = null;
        try {
            c = db.query(table, new String[] { Settings.System.VALUE }, "name='" + name + "'",
                    null, null, null, null);
            if (c != null && c.moveToFirst()) {
                String val = c.getString(0);
                return val == null ? defaultValue : val;
            }
        } finally {
            if (c != null) c.close();
        }
        return defaultValue;
    }

    private String getOldDefaultDeviceName() {
        return mContext.getResources().getString(R.string.def_device_name,
                Build.MANUFACTURER, Build.MODEL);
    }

    private String getDefaultDeviceName() {
        return mContext.getResources().getString(R.string.def_device_name_simple, Build.MODEL);
    }
}<|MERGE_RESOLUTION|>--- conflicted
+++ resolved
@@ -76,11 +76,7 @@
     // database gets upgraded properly. At a minimum, please confirm that 'upgradeVersion'
     // is properly propagated through your change.  Not doing so will result in a loss of user
     // settings.
-<<<<<<< HEAD
-    private static final int DATABASE_VERSION = 115;
-=======
     private static final int DATABASE_VERSION = 118;
->>>>>>> d0f748a7
 
     private Context mContext;
     private int mUserHandle;
@@ -1837,7 +1833,6 @@
             upgradeVersion = 113;
         }
 
-<<<<<<< HEAD
         if (upgradeVersion < 114) {
             // CM11 used "holo" as a system default theme. For CM12 and up its been
             // switched to "system". So change all "holo" references in themeConfig to "system"
@@ -1878,10 +1873,15 @@
             try {
                 stmt = db.compileStatement("INSERT OR IGNORE INTO secure(name,value) VALUES(?,?);");
                 loadDefaultThemeSettings(stmt);
-=======
-        // We skipped 114 to handle a merge conflict with the introduction of theater mode.
-
-        if (upgradeVersion < 115) {
+                db.setTransactionSuccessful();
+            } finally {
+                db.endTransaction();
+                if (stmt != null) stmt.close();
+            }
+            upgradeVersion = 115;
+        }
+
+       if (upgradeVersion == 114) {
             if (mUserHandle == UserHandle.USER_OWNER) {
                 db.beginTransaction();
                 SQLiteStatement stmt = null;
@@ -1939,20 +1939,13 @@
                 stmt = db.compileStatement("INSERT OR REPLACE INTO system(name,value)"
                         + " VALUES(?,?);");
                 loadSetting(stmt, Settings.System.HIDE_ROTATION_LOCK_TOGGLE_FOR_ACCESSIBILITY, 0);
->>>>>>> d0f748a7
-                db.setTransactionSuccessful();
-            } finally {
-                db.endTransaction();
-                if (stmt != null) stmt.close();
-            }
-<<<<<<< HEAD
-            upgradeVersion = 115;
-        }
-
-=======
+                db.setTransactionSuccessful();
+            } finally {
+                db.endTransaction();
+                if (stmt != null) stmt.close();
+            }
             upgradeVersion = 118;
         }
->>>>>>> d0f748a7
         // *** Remember to update DATABASE_VERSION above!
 
         if (upgradeVersion != currentVersion) {
@@ -2422,12 +2415,6 @@
     private void loadDefaultHapticSettings(SQLiteStatement stmt) {
         loadBooleanSetting(stmt, Settings.System.HAPTIC_FEEDBACK_ENABLED,
                 R.bool.def_haptic_feedback);
-    }
-
-    private void loadDefaultThemeSettings(SQLiteStatement stmt) {
-        loadStringSetting(stmt, Settings.Secure.DEFAULT_THEME_PACKAGE, R.string.def_theme_package);
-        loadStringSetting(stmt, Settings.Secure.DEFAULT_THEME_COMPONENTS,
-                R.string.def_theme_components);
     }
 
     private void loadSecureSettings(SQLiteDatabase db) {
