/*
 * Copyright (C) 2012 The Android Open Source Project
 *
 * Licensed under the Apache License, Version 2.0 (the "License");
 * you may not use this file except in compliance with the License.
 * You may obtain a copy of the License at
 *
 *      http://www.apache.org/licenses/LICENSE-2.0
 *
 * Unless required by applicable law or agreed to in writing, software
 * distributed under the License is distributed on an "AS IS" BASIS,
 * WITHOUT WARRANTIES OR CONDITIONS OF ANY KIND, either express or implied.
 * See the License for the specific language governing permissions and
 * limitations under the License.
 */

package com.android.keyguard;

import java.util.List;
import java.util.Locale;
import java.util.Objects;

import android.content.Context;
import android.content.Intent;
import android.content.IntentFilter;
import android.content.res.TypedArray;
import android.net.ConnectivityManager;
import android.net.wifi.WifiManager;
import android.telephony.ServiceState;
import android.telephony.SubscriptionInfo;
import android.telephony.TelephonyManager;
import android.text.TextUtils;
import android.text.method.SingleLineTransformationMethod;
import android.util.AttributeSet;
import android.util.Log;
import android.view.View;
import android.widget.TextView;

import com.android.internal.telephony.IccCardConstants;
import com.android.internal.telephony.IccCardConstants.State;
import com.android.internal.telephony.TelephonyIntents;
import com.android.settingslib.WirelessUtils;
import android.telephony.TelephonyManager;

public class CarrierText extends TextView {
    private static final boolean DEBUG = KeyguardConstants.DEBUG;
    private static final String TAG = "CarrierText";

    private static CharSequence mSeparator;

    private final boolean mIsEmergencyCallCapable;

    private KeyguardUpdateMonitor mKeyguardUpdateMonitor;

    private WifiManager mWifiManager;

    private boolean[] mSimErrorState = new boolean[TelephonyManager.getDefault().getPhoneCount()];

    private KeyguardUpdateMonitorCallback mCallback = new KeyguardUpdateMonitorCallback() {
        @Override
        public void onRefreshCarrierInfo() {
            updateCarrierText();
        }

        public void onFinishedGoingToSleep(int why) {
            setSelected(false);
        };

        public void onStartedWakingUp() {
            setSelected(true);
        };

        public void onSimStateChanged(int subId, int slotId, IccCardConstants.State simState) {
            if (slotId < 0) {
                Log.d(TAG, "onSimStateChanged() - slotId invalid: " + slotId);
                return;
            }

            Log.d(TAG,"onSimStateChanged: " + getStatusForIccState(simState));
            if (getStatusForIccState(simState) == StatusMode.SimIoError) {
                mSimErrorState[slotId] = true;
                updateCarrierText();
            } else if (mSimErrorState[slotId]) {
                mSimErrorState[slotId] = false;
                updateCarrierText();
            }
        };
    };
    /**
     * The status of this lock screen. Primarily used for widgets on LockScreen.
     */
    private static enum StatusMode {
        Normal, // Normal case (sim card present, it's not locked)
        NetworkLocked, // SIM card is 'network locked'.
        SimMissing, // SIM card is missing.
        SimMissingLocked, // SIM card is missing, and device isn't provisioned; don't allow access
        SimPukLocked, // SIM card is PUK locked because SIM entered wrong too many times
        SimLocked, // SIM card is currently locked
        SimPermDisabled, // SIM card is permanently disabled due to PUK unlock failure
        SimNotReady, // SIM is not ready yet. May never be on devices w/o a SIM.
        SimIoError; //The sim card is faulty
    }

    public CarrierText(Context context) {
        this(context, null);
    }

    public CarrierText(Context context, AttributeSet attrs) {
        super(context, attrs);
        mIsEmergencyCallCapable = context.getResources().getBoolean(
                com.android.internal.R.bool.config_voice_capable);
        boolean useAllCaps;
        TypedArray a = context.getTheme().obtainStyledAttributes(
                attrs, R.styleable.CarrierText, 0, 0);
        try {
            useAllCaps = a.getBoolean(R.styleable.CarrierText_allCaps, false);
        } finally {
            a.recycle();
        }
        setTransformationMethod(new CarrierTextTransformationMethod(mContext, useAllCaps));

        mWifiManager = (WifiManager) context.getSystemService(Context.WIFI_SERVICE);
    }

    /**
     * Checks if there are faulty cards. Adds the text depending on the slot of the card
     * @param text: current carrier text based on the sim state
     * @param noSims: whether a valid sim card is inserted
     * @return text
    */
    private CharSequence updateCarrierTextWithSimIoError(CharSequence text, boolean noSims) {
        final CharSequence carrier = "";
        CharSequence carrierTextForSimState = getCarrierTextForSimState(
            IccCardConstants.State.CARD_IO_ERROR, carrier);
        for (int index = 0; index < mSimErrorState.length; index++) {
            if (mSimErrorState[index]) {
                // In the case when no sim cards are detected but a faulty card is inserted
                // overwrite the text and only show "Invalid card"
                if (noSims) {
                    return concatenate(carrierTextForSimState,
                        getContext().getText(com.android.internal.R.string.emergency_calls_only));
                } else if (index == 0) {
                    // prepend "Invalid card" when faulty card is inserted in slot 0
                    text = concatenate(carrierTextForSimState, text);
                } else {
                    // concatenate "Invalid card" when faulty card is inserted in slot 1
                    text = concatenate(text, carrierTextForSimState);
                }
            }
        }
        return text;
    }

    protected void updateCarrierText() {
        boolean allSimsMissing = true;
        boolean anySimReadyAndInService = false;
        boolean showLocale = getContext().getResources().getBoolean(
                com.android.internal.R.bool.config_monitor_locale_change);
        boolean showRat = getContext().getResources().getBoolean(
                com.android.internal.R.bool.config_display_rat);
        CharSequence displayText = null;

        List<SubscriptionInfo> subs = mKeyguardUpdateMonitor.getSubscriptionInfo(false);
        final int N = subs.size();
        if (DEBUG) Log.d(TAG, "updateCarrierText(): " + N);
        for (int i = 0; i < N; i++) {
            CharSequence networkClass = "";
            int subId = subs.get(i).getSubscriptionId();
            State simState = mKeyguardUpdateMonitor.getSimState(subId);
            if (showRat) {
                ServiceState ss = mKeyguardUpdateMonitor.mServiceStates.get(subId);
<<<<<<< HEAD
                TelephonyManager tm = new TelephonyManager(getContext());
=======
>>>>>>> 182408b5
                if (ss != null && (ss.getDataRegState() == ServiceState.STATE_IN_SERVICE
                        || ss.getVoiceRegState() == ServiceState.STATE_IN_SERVICE)) {
                    int networkType = TelephonyManager.NETWORK_TYPE_UNKNOWN;
                    if (ss.getRilDataRadioTechnology() !=
                            ServiceState.RIL_RADIO_TECHNOLOGY_UNKNOWN) {
                        networkType = ss.getDataNetworkType();
                    } else if (ss.getRilVoiceRadioTechnology() !=
                                ServiceState.RIL_RADIO_TECHNOLOGY_UNKNOWN) {
                        networkType = ss.getVoiceNetworkType();
                    }
<<<<<<< HEAD
                    networkClass = tm.networkClassToString(networkType);
=======
                    networkClass = networkClassToString(TelephonyManager
                            .getNetworkClass(networkType));
>>>>>>> 182408b5
                }
            }
            CharSequence carrierName = subs.get(i).getCarrierName();
            if (showLocale || showRat) {
                String[] names = carrierName.toString().split(mSeparator.toString(), 2);
                StringBuilder newCarrierName = new StringBuilder();
                for (int j = 0; j < names.length; j++) {
                    if (showLocale) {
                        names[j] = android.util.NativeTextHelper.getLocalString(getContext(),
                                names[j], com.android.internal.R.array.origin_carrier_names,
                                com.android.internal.R.array.locale_carrier_names);
                    }
                    if (!TextUtils.isEmpty(names[j])) {
                        if (!TextUtils.isEmpty(networkClass) && showRat) {
                            names[j] = new StringBuilder().append(names[j]).append(" ")
                                    .append(networkClass).toString();
                        }
                        if (j > 0 && names[j].equals(names[j-1])) {
                            continue;
                        }
                        if (j > 0) newCarrierName.append(mSeparator);
                        newCarrierName.append(names[j]);
                    }
                }
                carrierName = newCarrierName.toString();
            }
            CharSequence carrierTextForSimState = getCarrierTextForSimState(simState, carrierName);
            if (DEBUG) {
                Log.d(TAG, "Handling (subId=" + subId + "): " + simState + " " + carrierName);
            }
            if (carrierTextForSimState != null) {
                allSimsMissing = false;
                displayText = concatenate(displayText, carrierTextForSimState);
            }
            if (simState == IccCardConstants.State.READY) {
                ServiceState ss = mKeyguardUpdateMonitor.mServiceStates.get(subId);
                if (ss != null && ss.getDataRegState() == ServiceState.STATE_IN_SERVICE) {
                    // hack for WFC (IWLAN) not turning off immediately once
                    // Wi-Fi is disassociated or disabled
                    if (ss.getRilDataRadioTechnology() != ServiceState.RIL_RADIO_TECHNOLOGY_IWLAN
                            || (mWifiManager.isWifiEnabled()
                                    && mWifiManager.getConnectionInfo() != null
                                    && mWifiManager.getConnectionInfo().getBSSID() != null)) {
                        if (DEBUG) {
                            Log.d(TAG, "SIM ready and in service: subId=" + subId + ", ss=" + ss);
                        }
                        anySimReadyAndInService = true;
                    }
                }
            }
        }
        if (allSimsMissing) {
            if (N != 0) {
                // Shows "No SIM card | Emergency calls only" on devices that are voice-capable.
                // This depends on mPlmn containing the text "Emergency calls only" when the radio
                // has some connectivity. Otherwise, it should be null or empty and just show
                // "No SIM card"
                // Grab the first subscripton, because they all should contain the emergency text,
                // described above.
                displayText =  makeCarrierStringOnEmergencyCapable(
                        getContext().getText(R.string.keyguard_missing_sim_message_short),
                        subs.get(0).getCarrierName());
            } else {
                // We don't have a SubscriptionInfo to get the emergency calls only from.
                // Grab it from the old sticky broadcast if possible instead. We can use it
                // here because no subscriptions are active, so we don't have
                // to worry about MSIM clashing.
                CharSequence text =
                        getContext().getText(com.android.internal.R.string.emergency_calls_only);
                Intent i = getContext().registerReceiver(null,
                        new IntentFilter(TelephonyIntents.SPN_STRINGS_UPDATED_ACTION));
                if (i != null) {
                    String spn = "";
                    String plmn = "";
                    if (i.getBooleanExtra(TelephonyIntents.EXTRA_SHOW_SPN, false)) {
                        spn = i.getStringExtra(TelephonyIntents.EXTRA_SPN);
                    }
                    if (i.getBooleanExtra(TelephonyIntents.EXTRA_SHOW_PLMN, false)) {
                        plmn = i.getStringExtra(TelephonyIntents.EXTRA_PLMN);
                    }
                    if (DEBUG) Log.d(TAG, "Getting plmn/spn sticky brdcst " + plmn + "/" + spn);
                    if (Objects.equals(plmn, spn)) {
                        text = plmn;
                    } else {
                        text = concatenate(plmn, spn);
                    }
                }
                displayText =  makeCarrierStringOnEmergencyCapable(
                        getContext().getText(R.string.keyguard_missing_sim_message_short), text);
            }
        }

        displayText = updateCarrierTextWithSimIoError(displayText, allSimsMissing);
        // APM (airplane mode) != no carrier state. There are carrier services
        // (e.g. WFC = Wi-Fi calling) which may operate in APM.
        if (!anySimReadyAndInService && WirelessUtils.isAirplaneModeOn(mContext)) {
            displayText = getContext().getString(R.string.airplane_mode);
        }
        setText(displayText);
    }

    @Override
    protected void onFinishInflate() {
        super.onFinishInflate();
        mSeparator = getResources().getString(
                com.android.internal.R.string.kg_text_message_separator);
        boolean shouldMarquee = KeyguardUpdateMonitor.getInstance(mContext).isDeviceInteractive();
        setSelected(shouldMarquee); // Allow marquee to work.
    }

    @Override
    protected void onAttachedToWindow() {
        super.onAttachedToWindow();
        if (ConnectivityManager.from(mContext).isNetworkSupported(
                ConnectivityManager.TYPE_MOBILE)) {
            mKeyguardUpdateMonitor = KeyguardUpdateMonitor.getInstance(mContext);
            mKeyguardUpdateMonitor.registerCallback(mCallback);
        } else {
            // Don't listen and clear out the text when the device isn't a phone.
            mKeyguardUpdateMonitor = null;
            setText("");
        }
    }

    @Override
    protected void onDetachedFromWindow() {
        super.onDetachedFromWindow();
        if (mKeyguardUpdateMonitor != null) {
            mKeyguardUpdateMonitor.removeCallback(mCallback);
        }
    }

    /**
     * Top-level function for creating carrier text. Makes text based on simState, PLMN
     * and SPN as well as device capabilities, such as being emergency call capable.
     *
     * @param simState
     * @param text
     * @param spn
     * @return Carrier text if not in missing state, null otherwise.
     */
    private CharSequence getCarrierTextForSimState(IccCardConstants.State simState,
            CharSequence text) {
        CharSequence carrierText = null;
        StatusMode status = getStatusForIccState(simState);
        switch (status) {
            case Normal:
                carrierText = text;
                break;

            case SimNotReady:
                // Null is reserved for denoting missing, in this case we have nothing to display.
                carrierText = ""; // nothing to display yet.
                break;

            case NetworkLocked:
                carrierText = makeCarrierStringOnEmergencyCapable(
                        getContext().getText(R.string.keyguard_perso_locked_message), text);
                break;

            case SimMissing:
                carrierText = null;
                break;

            case SimPermDisabled:
                carrierText = getContext().getText(
                        R.string.keyguard_permanent_disabled_sim_message_short);
                break;

            case SimMissingLocked:
                carrierText = null;
                break;

            case SimLocked:
                carrierText = makeCarrierStringOnEmergencyCapable(
                        getContext().getText(R.string.keyguard_sim_locked_message),
                        text);
                break;

            case SimPukLocked:
                carrierText = makeCarrierStringOnEmergencyCapable(
                        getContext().getText(R.string.keyguard_sim_puk_locked_message),
                        text);
                break;
            case SimIoError:
                carrierText = makeCarrierStringOnEmergencyCapable(
                        getContext().getText(R.string.lockscreen_sim_error_message_short),
                        text);
                break;
        }

        return carrierText;
    }

    /*
     * Add emergencyCallMessage to carrier string only if phone supports emergency calls.
     */
    private CharSequence makeCarrierStringOnEmergencyCapable(
            CharSequence simMessage, CharSequence emergencyCallMessage) {
        if (mIsEmergencyCallCapable) {
            return concatenate(simMessage, emergencyCallMessage);
        }
        return simMessage;
    }

    /**
     * Determine the current status of the lock screen given the SIM state and other stuff.
     */
    private StatusMode getStatusForIccState(IccCardConstants.State simState) {
        // Since reading the SIM may take a while, we assume it is present until told otherwise.
        if (simState == null) {
            return StatusMode.Normal;
        }

        final boolean missingAndNotProvisioned =
                !KeyguardUpdateMonitor.getInstance(mContext).isDeviceProvisioned()
                && (simState == IccCardConstants.State.ABSENT ||
                        simState == IccCardConstants.State.PERM_DISABLED);

        // Assume we're NETWORK_LOCKED if not provisioned
        simState = missingAndNotProvisioned ? IccCardConstants.State.NETWORK_LOCKED : simState;
        switch (simState) {
            case ABSENT:
                return StatusMode.SimMissing;
            case NETWORK_LOCKED:
                return StatusMode.NetworkLocked;
            case NOT_READY:
                return StatusMode.SimNotReady;
            case PIN_REQUIRED:
                return StatusMode.SimLocked;
            case PUK_REQUIRED:
                return StatusMode.SimPukLocked;
            case READY:
                return StatusMode.Normal;
            case PERM_DISABLED:
                return StatusMode.SimPermDisabled;
            case UNKNOWN:
                return StatusMode.SimMissing;
            case CARD_IO_ERROR:
                return StatusMode.SimIoError;
        }
        return StatusMode.SimMissing;
    }

    private static CharSequence concatenate(CharSequence plmn, CharSequence spn) {
        final boolean plmnValid = !TextUtils.isEmpty(plmn);
        final boolean spnValid = !TextUtils.isEmpty(spn);
        if (plmnValid && spnValid) {
            return new StringBuilder().append(plmn).append(mSeparator).append(spn).toString();
        } else if (plmnValid) {
            return plmn;
        } else if (spnValid) {
            return spn;
        } else {
            return "";
        }
    }

    private CharSequence getCarrierHelpTextForSimState(IccCardConstants.State simState,
            String plmn, String spn) {
        int carrierHelpTextId = 0;
        StatusMode status = getStatusForIccState(simState);
        switch (status) {
            case NetworkLocked:
                carrierHelpTextId = R.string.keyguard_instructions_when_pattern_disabled;
                break;

            case SimMissing:
                carrierHelpTextId = R.string.keyguard_missing_sim_instructions_long;
                break;

            case SimPermDisabled:
                carrierHelpTextId = R.string.keyguard_permanent_disabled_sim_instructions;
                break;

            case SimMissingLocked:
                carrierHelpTextId = R.string.keyguard_missing_sim_instructions;
                break;

            case Normal:
            case SimLocked:
            case SimPukLocked:
                break;
        }

        return mContext.getText(carrierHelpTextId);
    }

    private class CarrierTextTransformationMethod extends SingleLineTransformationMethod {
        private final Locale mLocale;
        private final boolean mAllCaps;

        public CarrierTextTransformationMethod(Context context, boolean allCaps) {
            mLocale = context.getResources().getConfiguration().locale;
            mAllCaps = allCaps;
        }

        @Override
        public CharSequence getTransformation(CharSequence source, View view) {
            source = super.getTransformation(source, view);

            if (mAllCaps && source != null) {
                source = source.toString().toUpperCase(mLocale);
            }

            return source;
        }
    }

    private String networkClassToString (int networkClass) {
        final int[] classIds = { 0, // TelephonyManager.NETWORK_CLASS_UNKNOWN
            com.android.internal.R.string.config_rat_2g,
            com.android.internal.R.string.config_rat_3g,
            com.android.internal.R.string.config_rat_4g };
        String classString = null;
        if (networkClass < classIds.length) {
            classString = getContext().getResources().getString(classIds[networkClass]);
        }
        return (classString == null) ? "" : classString;
    }
}<|MERGE_RESOLUTION|>--- conflicted
+++ resolved
@@ -169,10 +169,7 @@
             State simState = mKeyguardUpdateMonitor.getSimState(subId);
             if (showRat) {
                 ServiceState ss = mKeyguardUpdateMonitor.mServiceStates.get(subId);
-<<<<<<< HEAD
                 TelephonyManager tm = new TelephonyManager(getContext());
-=======
->>>>>>> 182408b5
                 if (ss != null && (ss.getDataRegState() == ServiceState.STATE_IN_SERVICE
                         || ss.getVoiceRegState() == ServiceState.STATE_IN_SERVICE)) {
                     int networkType = TelephonyManager.NETWORK_TYPE_UNKNOWN;
@@ -183,12 +180,8 @@
                                 ServiceState.RIL_RADIO_TECHNOLOGY_UNKNOWN) {
                         networkType = ss.getVoiceNetworkType();
                     }
-<<<<<<< HEAD
-                    networkClass = tm.networkClassToString(networkType);
-=======
                     networkClass = networkClassToString(TelephonyManager
                             .getNetworkClass(networkType));
->>>>>>> 182408b5
                 }
             }
             CharSequence carrierName = subs.get(i).getCarrierName();
