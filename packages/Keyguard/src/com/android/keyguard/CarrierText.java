/*
 * Copyright (C) 2012 The Android Open Source Project
 *
 * Licensed under the Apache License, Version 2.0 (the "License");
 * you may not use this file except in compliance with the License.
 * You may obtain a copy of the License at
 *
 *      http://www.apache.org/licenses/LICENSE-2.0
 *
 * Unless required by applicable law or agreed to in writing, software
 * distributed under the License is distributed on an "AS IS" BASIS,
 * WITHOUT WARRANTIES OR CONDITIONS OF ANY KIND, either express or implied.
 * See the License for the specific language governing permissions and
 * limitations under the License.
 */

package com.android.keyguard;

import java.util.List;
import java.util.Locale;
import java.util.Objects;

import android.content.Context;
import android.content.Intent;
import android.content.IntentFilter;
import android.content.res.TypedArray;
import android.net.ConnectivityManager;
import android.net.wifi.WifiManager;
import android.telephony.ServiceState;
import android.telephony.SubscriptionInfo;
import android.telephony.TelephonyManager;
import android.text.TextUtils;
import android.text.method.SingleLineTransformationMethod;
import android.util.AttributeSet;
import android.util.Log;
import android.view.View;
import android.widget.TextView;

import com.android.internal.telephony.IccCardConstants;
import com.android.internal.telephony.IccCardConstants.State;
import com.android.internal.telephony.TelephonyIntents;
import com.android.settingslib.WirelessUtils;
import android.telephony.TelephonyManager;

public class CarrierText extends TextView {
    private static final boolean DEBUG = KeyguardConstants.DEBUG;
    private static final String TAG = "CarrierText";

    private static CharSequence mSeparator;

    private final boolean mIsEmergencyCallCapable;

    private KeyguardUpdateMonitor mKeyguardUpdateMonitor;

    private WifiManager mWifiManager;

    private boolean[] mSimErrorState = new boolean[TelephonyManager.getDefault().getPhoneCount()];

    private KeyguardUpdateMonitorCallback mCallback = new KeyguardUpdateMonitorCallback() {
        @Override
        public void onRefreshCarrierInfo() {
            updateCarrierText();
        }

        public void onFinishedGoingToSleep(int why) {
            setSelected(false);
        };

        public void onStartedWakingUp() {
            setSelected(true);
        };

        public void onSimStateChanged(int subId, int slotId, IccCardConstants.State simState) {
<<<<<<< HEAD
            if (slotId < 0) {
                Log.d(TAG, "onSimStateChanged() - slotId invalid: " + slotId);
                return;
            }

            Log.d(TAG,"onSimStateChanged: " + getStatusForIccState(simState));
            if (getStatusForIccState(simState) == StatusMode.SimIoError) {
                mSimErrorState[slotId] = true;
                updateCarrierText();
            } else if (mSimErrorState[slotId]) {
                mSimErrorState[slotId] = false;
=======
            if (getStatusForIccState(simState) == StatusMode.SimIoError) {
>>>>>>> 62a54691
                updateCarrierText();
            }
        };
    };
    /**
     * The status of this lock screen. Primarily used for widgets on LockScreen.
     */
    private static enum StatusMode {
        Normal, // Normal case (sim card present, it's not locked)
        NetworkLocked, // SIM card is 'network locked'.
        SimMissing, // SIM card is missing.
        SimMissingLocked, // SIM card is missing, and device isn't provisioned; don't allow access
        SimPukLocked, // SIM card is PUK locked because SIM entered wrong too many times
        SimLocked, // SIM card is currently locked
        SimPermDisabled, // SIM card is permanently disabled due to PUK unlock failure
        SimNotReady, // SIM is not ready yet. May never be on devices w/o a SIM.
        SimIoError; //The sim card is faulty
    }

    public CarrierText(Context context) {
        this(context, null);
    }

    public CarrierText(Context context, AttributeSet attrs) {
        super(context, attrs);
        mIsEmergencyCallCapable = context.getResources().getBoolean(
                com.android.internal.R.bool.config_voice_capable);
        boolean useAllCaps;
        TypedArray a = context.getTheme().obtainStyledAttributes(
                attrs, R.styleable.CarrierText, 0, 0);
        try {
            useAllCaps = a.getBoolean(R.styleable.CarrierText_allCaps, false);
        } finally {
            a.recycle();
        }
        setTransformationMethod(new CarrierTextTransformationMethod(mContext, useAllCaps));

        mWifiManager = (WifiManager) context.getSystemService(Context.WIFI_SERVICE);
    }

    /**
     * Checks if there are faulty cards. Adds the text depending on the slot of the card
     * @param text: current carrier text based on the sim state
     * @param noSims: whether a valid sim card is inserted
     * @return text
    */
    private CharSequence updateCarrierTextWithSimIoError(CharSequence text, boolean noSims) {
        final CharSequence carrier = "";
        CharSequence carrierTextForSimState = getCarrierTextForSimState(
            IccCardConstants.State.CARD_IO_ERROR, carrier);
        for (int index = 0; index < mSimErrorState.length; index++) {
            if (mSimErrorState[index]) {
                // In the case when no sim cards are detected but a faulty card is inserted
                // overwrite the text and only show "Invalid card"
                if (noSims) {
                    return concatenate(carrierTextForSimState,
                        getContext().getText(com.android.internal.R.string.emergency_calls_only));
                } else if (index == 0) {
                    // prepend "Invalid card" when faulty card is inserted in slot 0
                    text = concatenate(carrierTextForSimState, text);
                } else {
                    // concatenate "Invalid card" when faulty card is inserted in slot 1
                    text = concatenate(text, carrierTextForSimState);
                }
            }
        }
        return text;
    }

    protected void updateCarrierText() {
        boolean allSimsMissing = true;
        boolean anySimReadyAndInService = false;
        boolean showLocale = getContext().getResources().getBoolean(
                com.android.internal.R.bool.config_monitor_locale_change);
        boolean showRat = getContext().getResources().getBoolean(
                com.android.internal.R.bool.config_display_rat);
        CharSequence displayText = null;

        List<SubscriptionInfo> subs = mKeyguardUpdateMonitor.getSubscriptionInfo(false);
        final int N = subs.size();
        if (DEBUG) Log.d(TAG, "updateCarrierText(): " + N);
        for (int i = 0; i < N; i++) {
            CharSequence networkClass = "";
            int subId = subs.get(i).getSubscriptionId();
            State simState = mKeyguardUpdateMonitor.getSimState(subId);
            if (showRat) {
                ServiceState ss = mKeyguardUpdateMonitor.mServiceStates.get(subId);
                TelephonyManager tm = new TelephonyManager(getContext());
                if (ss != null && (ss.getDataRegState() == ServiceState.STATE_IN_SERVICE
                        || ss.getVoiceRegState() == ServiceState.STATE_IN_SERVICE)) {
                    int networkType = TelephonyManager.NETWORK_TYPE_UNKNOWN;
                    if (ss.getRilDataRadioTechnology() !=
                            ServiceState.RIL_RADIO_TECHNOLOGY_UNKNOWN) {
                        networkType = ss.getDataNetworkType();
                    } else if (ss.getRilVoiceRadioTechnology() !=
                                ServiceState.RIL_RADIO_TECHNOLOGY_UNKNOWN) {
                        networkType = ss.getVoiceNetworkType();
                    }
                    networkClass = networkClassToString(TelephonyManager
                            .getNetworkClass(networkType));
                }
            }
            CharSequence carrierName = subs.get(i).getCarrierName();
            if (showLocale || showRat) {
                String[] names = carrierName.toString().split(mSeparator.toString(), 2);
                StringBuilder newCarrierName = new StringBuilder();
                for (int j = 0; j < names.length; j++) {
                    if (showLocale) {
                        names[j] = android.util.NativeTextHelper.getLocalString(getContext(),
                                names[j], com.android.internal.R.array.origin_carrier_names,
                                com.android.internal.R.array.locale_carrier_names);
                    }
                    if (!TextUtils.isEmpty(names[j])) {
                        if (!TextUtils.isEmpty(networkClass) && showRat) {
                            names[j] = new StringBuilder().append(names[j]).append(" ")
                                    .append(networkClass).toString();
                        }
                        if (j > 0 && names[j].equals(names[j-1])) {
                            continue;
                        }
                        if (j > 0) newCarrierName.append(mSeparator);
                        newCarrierName.append(names[j]);
                    }
                }
                carrierName = newCarrierName.toString();
            }
            CharSequence carrierTextForSimState = getCarrierTextForSimState(simState, carrierName);
            if (DEBUG) {
                Log.d(TAG, "Handling (subId=" + subId + "): " + simState + " " + carrierName);
            }
            if (carrierTextForSimState != null) {
                allSimsMissing = false;
                displayText = concatenate(displayText, carrierTextForSimState);
            }
            if (simState == IccCardConstants.State.READY) {
                ServiceState ss = mKeyguardUpdateMonitor.mServiceStates.get(subId);
                if (ss != null && ss.getDataRegState() == ServiceState.STATE_IN_SERVICE) {
                    // hack for WFC (IWLAN) not turning off immediately once
                    // Wi-Fi is disassociated or disabled
                    if (ss.getRilDataRadioTechnology() != ServiceState.RIL_RADIO_TECHNOLOGY_IWLAN
                            || (mWifiManager.isWifiEnabled()
                                    && mWifiManager.getConnectionInfo() != null
                                    && mWifiManager.getConnectionInfo().getBSSID() != null)) {
                        if (DEBUG) {
                            Log.d(TAG, "SIM ready and in service: subId=" + subId + ", ss=" + ss);
                        }
                        anySimReadyAndInService = true;
                    }
                }
            }
        }
        if (allSimsMissing) {
            if (N != 0) {
                // Shows "No SIM card | Emergency calls only" on devices that are voice-capable.
                // This depends on mPlmn containing the text "Emergency calls only" when the radio
                // has some connectivity. Otherwise, it should be null or empty and just show
                // "No SIM card"
                // Grab the first subscripton, because they all should contain the emergency text,
                // described above.
                displayText =  makeCarrierStringOnEmergencyCapable(
                        getContext().getText(R.string.keyguard_missing_sim_message_short),
                        subs.get(0).getCarrierName());
            } else {
                // We don't have a SubscriptionInfo to get the emergency calls only from.
                // Grab it from the old sticky broadcast if possible instead. We can use it
                // here because no subscriptions are active, so we don't have
                // to worry about MSIM clashing.
                CharSequence text =
                        getContext().getText(com.android.internal.R.string.emergency_calls_only);
                Intent i = getContext().registerReceiver(null,
                        new IntentFilter(TelephonyIntents.SPN_STRINGS_UPDATED_ACTION));
                if (i != null) {
                    String spn = "";
                    String plmn = "";
                    if (i.getBooleanExtra(TelephonyIntents.EXTRA_SHOW_SPN, false)) {
                        spn = i.getStringExtra(TelephonyIntents.EXTRA_SPN);
                    }
                    if (i.getBooleanExtra(TelephonyIntents.EXTRA_SHOW_PLMN, false)) {
                        plmn = i.getStringExtra(TelephonyIntents.EXTRA_PLMN);
                    }
                    if (DEBUG) Log.d(TAG, "Getting plmn/spn sticky brdcst " + plmn + "/" + spn);
                    if (Objects.equals(plmn, spn)) {
                        text = plmn;
                    } else {
                        text = concatenate(plmn, spn);
                    }
                }
                displayText =  makeCarrierStringOnEmergencyCapable(
                        getContext().getText(R.string.keyguard_missing_sim_message_short), text);
            }
        }

        displayText = updateCarrierTextWithSimIoError(displayText, allSimsMissing);
        // APM (airplane mode) != no carrier state. There are carrier services
        // (e.g. WFC = Wi-Fi calling) which may operate in APM.
        if (!anySimReadyAndInService && WirelessUtils.isAirplaneModeOn(mContext)) {
            displayText = getContext().getString(R.string.airplane_mode);
        }
        setText(displayText);
    }

    @Override
    protected void onFinishInflate() {
        super.onFinishInflate();
        mSeparator = getResources().getString(
                com.android.internal.R.string.kg_text_message_separator);
        boolean shouldMarquee = KeyguardUpdateMonitor.getInstance(mContext).isDeviceInteractive();
        setSelected(shouldMarquee); // Allow marquee to work.
    }

    @Override
    protected void onAttachedToWindow() {
        super.onAttachedToWindow();
        if (ConnectivityManager.from(mContext).isNetworkSupported(
                ConnectivityManager.TYPE_MOBILE)) {
            mKeyguardUpdateMonitor = KeyguardUpdateMonitor.getInstance(mContext);
            mKeyguardUpdateMonitor.registerCallback(mCallback);
        } else {
            // Don't listen and clear out the text when the device isn't a phone.
            mKeyguardUpdateMonitor = null;
            setText("");
        }
    }

    @Override
    protected void onDetachedFromWindow() {
        super.onDetachedFromWindow();
        if (mKeyguardUpdateMonitor != null) {
            mKeyguardUpdateMonitor.removeCallback(mCallback);
        }
    }

    /**
     * Top-level function for creating carrier text. Makes text based on simState, PLMN
     * and SPN as well as device capabilities, such as being emergency call capable.
     *
     * @param simState
     * @param text
     * @param spn
     * @return Carrier text if not in missing state, null otherwise.
     */
    private CharSequence getCarrierTextForSimState(IccCardConstants.State simState,
            CharSequence text) {
        CharSequence carrierText = null;
        StatusMode status = getStatusForIccState(simState);
        switch (status) {
            case Normal:
                carrierText = text;
                break;

            case SimNotReady:
                // Null is reserved for denoting missing, in this case we have nothing to display.
                carrierText = ""; // nothing to display yet.
                break;

            case NetworkLocked:
                carrierText = makeCarrierStringOnEmergencyCapable(
                        getContext().getText(R.string.keyguard_perso_locked_message), text);
                break;

            case SimMissing:
                carrierText = null;
                break;

            case SimPermDisabled:
                carrierText = getContext().getText(
                        R.string.keyguard_permanent_disabled_sim_message_short);
                break;

            case SimMissingLocked:
                carrierText = null;
                break;

            case SimLocked:
                carrierText = makeCarrierStringOnEmergencyCapable(
                        getContext().getText(R.string.keyguard_sim_locked_message),
                        text);
                break;

            case SimPukLocked:
                carrierText = makeCarrierStringOnEmergencyCapable(
                        getContext().getText(R.string.keyguard_sim_puk_locked_message),
                        text);
                break;
            case SimIoError:
                carrierText = makeCarrierStringOnEmergencyCapable(
                        getContext().getText(R.string.lockscreen_sim_error_message_short),
                        text);
                break;
        }

        return carrierText;
    }

    /*
     * Add emergencyCallMessage to carrier string only if phone supports emergency calls.
     */
    private CharSequence makeCarrierStringOnEmergencyCapable(
            CharSequence simMessage, CharSequence emergencyCallMessage) {
        if (mIsEmergencyCallCapable) {
            return concatenate(simMessage, emergencyCallMessage);
        }
        return simMessage;
    }

    /**
     * Determine the current status of the lock screen given the SIM state and other stuff.
     */
    private StatusMode getStatusForIccState(IccCardConstants.State simState) {
        // Since reading the SIM may take a while, we assume it is present until told otherwise.
        if (simState == null) {
            return StatusMode.Normal;
        }

        final boolean missingAndNotProvisioned =
                !KeyguardUpdateMonitor.getInstance(mContext).isDeviceProvisioned()
                && (simState == IccCardConstants.State.ABSENT ||
                        simState == IccCardConstants.State.PERM_DISABLED);

        // Assume we're NETWORK_LOCKED if not provisioned
        simState = missingAndNotProvisioned ? IccCardConstants.State.NETWORK_LOCKED : simState;
        switch (simState) {
            case ABSENT:
                return StatusMode.SimMissing;
            case NETWORK_LOCKED:
                return StatusMode.NetworkLocked;
            case NOT_READY:
                return StatusMode.SimNotReady;
            case PIN_REQUIRED:
                return StatusMode.SimLocked;
            case PUK_REQUIRED:
                return StatusMode.SimPukLocked;
            case READY:
                return StatusMode.Normal;
            case PERM_DISABLED:
                return StatusMode.SimPermDisabled;
            case UNKNOWN:
                return StatusMode.SimMissing;
            case CARD_IO_ERROR:
                return StatusMode.SimIoError;
        }
        return StatusMode.SimMissing;
    }

    private static CharSequence concatenate(CharSequence plmn, CharSequence spn) {
        final boolean plmnValid = !TextUtils.isEmpty(plmn);
        final boolean spnValid = !TextUtils.isEmpty(spn);
        if (plmnValid && spnValid) {
            return new StringBuilder().append(plmn).append(mSeparator).append(spn).toString();
        } else if (plmnValid) {
            return plmn;
        } else if (spnValid) {
            return spn;
        } else {
            return "";
        }
    }

    private CharSequence getCarrierHelpTextForSimState(IccCardConstants.State simState,
            String plmn, String spn) {
        int carrierHelpTextId = 0;
        StatusMode status = getStatusForIccState(simState);
        switch (status) {
            case NetworkLocked:
                carrierHelpTextId = R.string.keyguard_instructions_when_pattern_disabled;
                break;

            case SimMissing:
                carrierHelpTextId = R.string.keyguard_missing_sim_instructions_long;
                break;

            case SimPermDisabled:
                carrierHelpTextId = R.string.keyguard_permanent_disabled_sim_instructions;
                break;

            case SimMissingLocked:
                carrierHelpTextId = R.string.keyguard_missing_sim_instructions;
                break;

            case Normal:
            case SimLocked:
            case SimPukLocked:
                break;
        }

        return mContext.getText(carrierHelpTextId);
    }

    private class CarrierTextTransformationMethod extends SingleLineTransformationMethod {
        private final Locale mLocale;
        private final boolean mAllCaps;

        public CarrierTextTransformationMethod(Context context, boolean allCaps) {
            mLocale = context.getResources().getConfiguration().locale;
            mAllCaps = allCaps;
        }

        @Override
        public CharSequence getTransformation(CharSequence source, View view) {
            source = super.getTransformation(source, view);

            if (mAllCaps && source != null) {
                source = source.toString().toUpperCase(mLocale);
            }

            return source;
        }
    }

    private String networkClassToString (int networkClass) {
        final int[] classIds = { 0, // TelephonyManager.NETWORK_CLASS_UNKNOWN
            com.android.internal.R.string.config_rat_2g,
            com.android.internal.R.string.config_rat_3g,
            com.android.internal.R.string.config_rat_4g };
        String classString = null;
        if (networkClass < classIds.length) {
            classString = getContext().getResources().getString(classIds[networkClass]);
        }
        return (classString == null) ? "" : classString;
    }
}<|MERGE_RESOLUTION|>--- conflicted
+++ resolved
@@ -71,21 +71,7 @@
         };
 
         public void onSimStateChanged(int subId, int slotId, IccCardConstants.State simState) {
-<<<<<<< HEAD
-            if (slotId < 0) {
-                Log.d(TAG, "onSimStateChanged() - slotId invalid: " + slotId);
-                return;
-            }
-
-            Log.d(TAG,"onSimStateChanged: " + getStatusForIccState(simState));
             if (getStatusForIccState(simState) == StatusMode.SimIoError) {
-                mSimErrorState[slotId] = true;
-                updateCarrierText();
-            } else if (mSimErrorState[slotId]) {
-                mSimErrorState[slotId] = false;
-=======
-            if (getStatusForIccState(simState) == StatusMode.SimIoError) {
->>>>>>> 62a54691
                 updateCarrierText();
             }
         };
