/*
 * Copyright (C) 2012 The Android Open Source Project
 *
 * Licensed under the Apache License, Version 2.0 (the "License");
 * you may not use this file except in compliance with the License.
 * You may obtain a copy of the License at
 *
 *      http://www.apache.org/licenses/LICENSE-2.0
 *
 * Unless required by applicable law or agreed to in writing, software
 * distributed under the License is distributed on an "AS IS" BASIS,
 * WITHOUT WARRANTIES OR CONDITIONS OF ANY KIND, either express or implied.
 * See the License for the specific language governing permissions and
 * limitations under the License.
 */

package com.android.keyguard;

import com.android.internal.widget.LockPatternUtils;
import com.android.keyguard.KeyguardSecurityModel.SecurityMode;
import com.android.keyguard.KeyguardUpdateMonitor.DisplayClientState;

import android.app.Activity;
import android.app.ActivityManager;
import android.app.ActivityOptions;
import android.app.AlertDialog;
import android.app.SearchManager;
import android.app.admin.DevicePolicyManager;
import android.appwidget.AppWidgetHost;
import android.appwidget.AppWidgetHostView;
import android.appwidget.AppWidgetManager;
import android.appwidget.AppWidgetProviderInfo;
import android.content.ComponentName;
import android.content.Context;
import android.content.Intent;
import android.content.IntentSender;
import android.content.pm.PackageManager.NameNotFoundException;
import android.content.pm.UserInfo;
import android.content.res.Resources;
import android.graphics.Canvas;
import android.graphics.Rect;
import android.media.RemoteControlClient;
import android.os.Looper;
import android.os.Parcel;
import android.os.Parcelable;
import android.os.SystemClock;
import android.os.UserHandle;
import android.os.UserManager;
import android.provider.Settings;
import android.util.AttributeSet;
import android.util.Log;
import android.util.Slog;
import android.view.LayoutInflater;
import android.view.MotionEvent;
import android.view.View;
import android.view.WindowManager;
import android.widget.RemoteViews.OnClickHandler;

import java.io.File;
import java.lang.ref.WeakReference;
import java.util.List;

public class KeyguardHostView extends KeyguardViewBase {
    private static final String TAG = "KeyguardHostView";

    // Transport control states.
    static final int TRANSPORT_GONE = 0;
    static final int TRANSPORT_INVISIBLE = 1;
    static final int TRANSPORT_VISIBLE = 2;

    private int mTransportState = TRANSPORT_GONE;

    // Use this to debug all of keyguard
    public static boolean DEBUG = KeyguardViewMediator.DEBUG;
    public static boolean DEBUGXPORT = true; // debug music transport control

    // Found in KeyguardAppWidgetPickActivity.java
    static final int APPWIDGET_HOST_ID = 0x4B455947;

    private final int MAX_WIDGETS = 5;

    private AppWidgetHost mAppWidgetHost;
    private AppWidgetManager mAppWidgetManager;
    private KeyguardWidgetPager mAppWidgetContainer;
    private KeyguardSecurityViewFlipper mSecurityViewContainer;
    private KeyguardSelectorView mKeyguardSelectorView;
    private KeyguardTransportControlView mTransportControl;
    private boolean mIsVerifyUnlockOnly;
    private boolean mEnableFallback; // TODO: This should get the value from KeyguardPatternView
    private SecurityMode mCurrentSecuritySelection = SecurityMode.Invalid;
    private int mAppWidgetToShow;

    protected OnDismissAction mDismissAction;

    protected int mFailedAttempts;
    private LockPatternUtils mLockPatternUtils;

    private KeyguardSecurityModel mSecurityModel;
    private KeyguardViewStateManager mViewStateManager;

    private Rect mTempRect = new Rect();

    private int mDisabledFeatures;

    private boolean mCameraDisabled;

    private boolean mSafeModeEnabled;

    private boolean mUserSetupCompleted;

    // User for whom this host view was created.  Final because we should never change the
    // id without reconstructing an instance of KeyguardHostView. See note below...
    private final int mUserId;

    private KeyguardMultiUserSelectorView mKeyguardMultiUserSelectorView;

    protected int mClientGeneration;

    protected boolean mShowSecurityWhenReturn;

    private final Rect mInsets = new Rect();

    private MyOnClickHandler mOnClickHandler = new MyOnClickHandler(this);

    private Runnable mPostBootCompletedRunnable;

    /*package*/ interface UserSwitcherCallback {
        void hideSecurityView(int duration);
        void showSecurityView();
        void showUnlockHint();
        void userActivity();
    }

    interface TransportControlCallback {
        void userActivity();
    }

    /*package*/ interface OnDismissAction {
        /* returns true if the dismiss should be deferred */
        boolean onDismiss();
    }

    public KeyguardHostView(Context context) {
        this(context, null);
    }

    public KeyguardHostView(Context context, AttributeSet attrs) {
        super(context, attrs);

        if (DEBUG) Log.e(TAG, "KeyguardHostView()");

        mLockPatternUtils = new LockPatternUtils(context);

        // Note: This depends on KeyguardHostView getting reconstructed every time the
        // user switches, since mUserId will be used for the entire session.
        // Once created, keyguard should *never* re-use this instance with another user.
        // In other words, mUserId should never change - hence it's marked final.
        mUserId = mLockPatternUtils.getCurrentUser();

        DevicePolicyManager dpm =
                (DevicePolicyManager) mContext.getSystemService(Context.DEVICE_POLICY_SERVICE);
        if (dpm != null) {
            mDisabledFeatures = getDisabledFeatures(dpm);
            mCameraDisabled = dpm.getCameraDisabled(null);
        }

        mSafeModeEnabled = LockPatternUtils.isSafeModeEnabled();

        // These need to be created with the user context...
        Context userContext = null;
        try {
            final String packageName = "system";
            userContext = mContext.createPackageContextAsUser(packageName, 0,
                    new UserHandle(mUserId));

        } catch (NameNotFoundException e) {
            e.printStackTrace();
            // This should never happen, but it's better to have no widgets than to crash.
            userContext = context;
        }

        mAppWidgetHost = new AppWidgetHost(userContext, APPWIDGET_HOST_ID, mOnClickHandler,
                Looper.myLooper());

        mAppWidgetManager = AppWidgetManager.getInstance(userContext);

        mSecurityModel = new KeyguardSecurityModel(context);

        mViewStateManager = new KeyguardViewStateManager(this);

        mUserSetupCompleted = Settings.Secure.getIntForUser(mContext.getContentResolver(),
                Settings.Secure.USER_SETUP_COMPLETE, 0, UserHandle.USER_CURRENT) != 0;

        // Ensure we have the current state *before* we call showAppropriateWidgetPage()
        getInitialTransportState();

        if (mSafeModeEnabled) {
            Log.v(TAG, "Keyguard widgets disabled by safe mode");
        }
        if ((mDisabledFeatures & DevicePolicyManager.KEYGUARD_DISABLE_WIDGETS_ALL) != 0) {
            Log.v(TAG, "Keyguard widgets disabled by DPM");
        }
        if ((mDisabledFeatures & DevicePolicyManager.KEYGUARD_DISABLE_SECURE_CAMERA) != 0) {
            Log.v(TAG, "Keyguard secure camera disabled by DPM");
        }
    }

    public void announceCurrentSecurityMethod() {
        View v = (View) getSecurityView(mCurrentSecuritySelection);
        if (v != null) {
            v.announceForAccessibility(v.getContentDescription());
        }
    }

    private void getInitialTransportState() {
        DisplayClientState dcs = KeyguardUpdateMonitor.getInstance(mContext)
                .getCachedDisplayClientState();
        mTransportState = (dcs.clearing ? TRANSPORT_GONE :
            (isMusicPlaying(dcs.playbackState) ? TRANSPORT_VISIBLE : TRANSPORT_INVISIBLE));

        if (DEBUGXPORT) Log.v(TAG, "Initial transport state: "
                + mTransportState + ", pbstate=" + dcs.playbackState);
    }

    private void cleanupAppWidgetIds() {
        if (mSafeModeEnabled || widgetsDisabled()) return;

        // Clean up appWidgetIds that are bound to lockscreen, but not actually used
        // This is only to clean up after another bug: we used to not call
        // deleteAppWidgetId when a user manually deleted a widget in keyguard. This code
        // shouldn't have to run more than once per user. AppWidgetProviders rely on callbacks
        // that are triggered by deleteAppWidgetId, which is why we're doing this
        int[] appWidgetIdsInKeyguardSettings = mLockPatternUtils.getAppWidgets();
        int[] appWidgetIdsBoundToHost = mAppWidgetHost.getAppWidgetIds();
        for (int i = 0; i < appWidgetIdsBoundToHost.length; i++) {
            int appWidgetId = appWidgetIdsBoundToHost[i];
            if (!contains(appWidgetIdsInKeyguardSettings, appWidgetId)) {
                Log.d(TAG, "Found a appWidgetId that's not being used by keyguard, deleting id "
                        + appWidgetId);
                mAppWidgetHost.deleteAppWidgetId(appWidgetId);
            }
        }
    }

    private static boolean contains(int[] array, int target) {
        for (int value : array) {
            if (value == target) {
                return true;
            }
        }
        return false;
    }

    private KeyguardUpdateMonitorCallback mUpdateMonitorCallbacks =
            new KeyguardUpdateMonitorCallback() {
        @Override
        public void onBootCompleted() {
            if (mPostBootCompletedRunnable != null) {
                mPostBootCompletedRunnable.run();
                mPostBootCompletedRunnable = null;
            }
        }
        @Override
        public void onUserSwitchComplete(int userId) {
            if (mKeyguardMultiUserSelectorView != null) {
                mKeyguardMultiUserSelectorView.finalizeActiveUserView(true);
            }
        }
        @Override
        void onMusicClientIdChanged(
                int clientGeneration, boolean clearing, android.app.PendingIntent intent) {
            // Set transport state to invisible until we know music is playing (below)
            if (DEBUGXPORT && (mClientGeneration != clientGeneration || clearing)) {
                Log.v(TAG, (clearing ? "hide" : "show") + " transport, gen:" + clientGeneration);
            }
            mClientGeneration = clientGeneration;
            final int newState = (clearing ? TRANSPORT_GONE
                    : (mTransportState == TRANSPORT_VISIBLE ?
                    TRANSPORT_VISIBLE : TRANSPORT_INVISIBLE));
            if (newState != mTransportState) {
                mTransportState = newState;
                if (DEBUGXPORT) Log.v(TAG, "update widget: transport state changed");
                KeyguardHostView.this.post(mSwitchPageRunnable);
            }
        }
        @Override
        public void onMusicPlaybackStateChanged(int playbackState, long eventTime) {
            if (DEBUGXPORT) Log.v(TAG, "music state changed: " + playbackState);
            if (mTransportState != TRANSPORT_GONE) {
                final int newState = (isMusicPlaying(playbackState) ?
                        TRANSPORT_VISIBLE : TRANSPORT_INVISIBLE);
                if (newState != mTransportState) {
                    mTransportState = newState;
                    if (DEBUGXPORT) Log.v(TAG, "update widget: play state changed");
                    KeyguardHostView.this.post(mSwitchPageRunnable);
                }
            }
        }
    };

    private static final boolean isMusicPlaying(int playbackState) {
        // This should agree with the list in AudioService.isPlaystateActive()
        switch (playbackState) {
            case RemoteControlClient.PLAYSTATE_PLAYING:
            case RemoteControlClient.PLAYSTATE_BUFFERING:
            case RemoteControlClient.PLAYSTATE_FAST_FORWARDING:
            case RemoteControlClient.PLAYSTATE_REWINDING:
            case RemoteControlClient.PLAYSTATE_SKIPPING_BACKWARDS:
            case RemoteControlClient.PLAYSTATE_SKIPPING_FORWARDS:
                return true;
            default:
                return false;
        }
    }

    private SlidingChallengeLayout mSlidingChallengeLayout;
    private MultiPaneChallengeLayout mMultiPaneChallengeLayout;

    @Override
    public boolean onTouchEvent(MotionEvent ev) {
        boolean result = super.onTouchEvent(ev);
        mTempRect.set(0, 0, 0, 0);
        offsetRectIntoDescendantCoords(mSecurityViewContainer, mTempRect);
        ev.offsetLocation(mTempRect.left, mTempRect.top);
        result = mSecurityViewContainer.dispatchTouchEvent(ev) || result;
        ev.offsetLocation(-mTempRect.left, -mTempRect.top);
        return result;
    }

    @Override
    protected void dispatchDraw(Canvas canvas) {
        super.dispatchDraw(canvas);
        if (mViewMediatorCallback != null) {
            mViewMediatorCallback.keyguardDoneDrawing();
        }
    }

    private int getWidgetPosition(int id) {
        final KeyguardWidgetPager appWidgetContainer = mAppWidgetContainer;
        final int children = appWidgetContainer.getChildCount();
        for (int i = 0; i < children; i++) {
            final View content = appWidgetContainer.getWidgetPageAt(i).getContent();
            if (content != null && content.getId() == id) {
                return i;
            } else if (content == null) {
                // Attempt to track down bug #8886916
                Log.w(TAG, "*** Null content at " + "i=" + i + ",id=" + id + ",N=" + children);
            }
        }
        return -1;
    }

    @Override
    protected void onFinishInflate() {
        // Grab instances of and make any necessary changes to the main layouts. Create
        // view state manager and wire up necessary listeners / callbacks.
        View deleteDropTarget = findViewById(R.id.keyguard_widget_pager_delete_target);
        mAppWidgetContainer = (KeyguardWidgetPager) findViewById(R.id.app_widget_container);
        mAppWidgetContainer.setVisibility(VISIBLE);
        mAppWidgetContainer.setCallbacks(mWidgetCallbacks);
        mAppWidgetContainer.setDeleteDropTarget(deleteDropTarget);
        mAppWidgetContainer.setMinScale(0.5f);

        mSlidingChallengeLayout = (SlidingChallengeLayout) findViewById(R.id.sliding_layout);
        if (mSlidingChallengeLayout != null) {
            mSlidingChallengeLayout.setOnChallengeScrolledListener(mViewStateManager);
        }
        mAppWidgetContainer.setViewStateManager(mViewStateManager);
        mAppWidgetContainer.setLockPatternUtils(mLockPatternUtils);

        mMultiPaneChallengeLayout =
                (MultiPaneChallengeLayout) findViewById(R.id.multi_pane_challenge);
        ChallengeLayout challenge = mSlidingChallengeLayout != null ? mSlidingChallengeLayout :
                mMultiPaneChallengeLayout;
        challenge.setOnBouncerStateChangedListener(mViewStateManager);
        mAppWidgetContainer.setBouncerAnimationDuration(challenge.getBouncerAnimationDuration());
        mViewStateManager.setPagedView(mAppWidgetContainer);
        mViewStateManager.setChallengeLayout(challenge);
        mSecurityViewContainer = (KeyguardSecurityViewFlipper) findViewById(R.id.view_flipper);
        mKeyguardSelectorView = (KeyguardSelectorView) findViewById(R.id.keyguard_selector_view);
        mViewStateManager.setSecurityViewContainer(mSecurityViewContainer);

        setBackButtonEnabled(false);

        if (KeyguardUpdateMonitor.getInstance(mContext).hasBootCompleted()) {
            updateAndAddWidgets();
        } else {
            // We can't add widgets until after boot completes because AppWidgetHost may try
            // to contact the providers.  Do it later.
            mPostBootCompletedRunnable = new Runnable() {
                @Override
                public void run() {
                    updateAndAddWidgets();
                }
            };
        }

        showPrimarySecurityScreen(false);
        updateSecurityViews();
        enableUserSelectorIfNecessary();
    }

    private void updateAndAddWidgets() {
        cleanupAppWidgetIds();
        addDefaultWidgets();
        addWidgetsFromSettings();
        maybeEnableAddButton();
        checkAppWidgetConsistency();

        // Don't let the user drag the challenge down if widgets are disabled.
        if (mSlidingChallengeLayout != null) {
            mSlidingChallengeLayout.setEnableChallengeDragging(!widgetsDisabled());
        }

        // Select the appropriate page
        mSwitchPageRunnable.run();

        // This needs to be called after the pages are all added.
        mViewStateManager.showUsabilityHints();
    }

    private void maybeEnableAddButton() {
        if (!shouldEnableAddWidget()) {
            mAppWidgetContainer.setAddWidgetEnabled(false);
        }
    }

    private void setBackButtonEnabled(boolean enabled) {
        if (mContext instanceof Activity) return;  // always enabled in activity mode
        setSystemUiVisibility(enabled ?
                getSystemUiVisibility() & ~View.STATUS_BAR_DISABLE_BACK :
                getSystemUiVisibility() | View.STATUS_BAR_DISABLE_BACK);
    }

    private boolean shouldEnableAddWidget() {
        return numWidgets() < MAX_WIDGETS && mUserSetupCompleted;
    }

    private int getDisabledFeatures(DevicePolicyManager dpm) {
        int disabledFeatures = DevicePolicyManager.KEYGUARD_DISABLE_FEATURES_NONE;
        if (dpm != null) {
            final int currentUser = mLockPatternUtils.getCurrentUser();
            disabledFeatures = dpm.getKeyguardDisabledFeatures(null, currentUser);
        }
        return disabledFeatures;
    }

    private boolean widgetsDisabled() {
        boolean disabledByLowRamDevice = ActivityManager.isLowRamDeviceStatic();
        boolean disabledByDpm =
                (mDisabledFeatures & DevicePolicyManager.KEYGUARD_DISABLE_WIDGETS_ALL) != 0;
        boolean disabledByUser = !mLockPatternUtils.getWidgetsEnabled();
        return disabledByLowRamDevice || disabledByDpm || disabledByUser;
    }

    private boolean cameraDisabledByDpm() {
        return mCameraDisabled
                || (mDisabledFeatures & DevicePolicyManager.KEYGUARD_DISABLE_SECURE_CAMERA) != 0;
    }

    private void updateSecurityViews() {
        int children = mSecurityViewContainer.getChildCount();
        for (int i = 0; i < children; i++) {
            updateSecurityView(mSecurityViewContainer.getChildAt(i));
        }
    }

    private void updateSecurityView(View view) {
        if (view instanceof KeyguardSecurityView) {
            KeyguardSecurityView ksv = (KeyguardSecurityView) view;
            ksv.setKeyguardCallback(mCallback);
            ksv.setLockPatternUtils(mLockPatternUtils);
            if (mViewStateManager.isBouncing()) {
                ksv.showBouncer(0);
            } else {
                ksv.hideBouncer(0);
            }
        } else {
            Log.w(TAG, "View " + view + " is not a KeyguardSecurityView");
        }
    }

    void setLockPatternUtils(LockPatternUtils utils) {
        mSecurityModel.setLockPatternUtils(utils);
        mLockPatternUtils = utils;
        updateSecurityViews();
    }

    @Override
    protected void onAttachedToWindow() {
        super.onAttachedToWindow();
        mAppWidgetHost.startListening();
        KeyguardUpdateMonitor.getInstance(mContext).registerCallback(mUpdateMonitorCallbacks);
    }

    @Override
    protected void onDetachedFromWindow() {
        super.onDetachedFromWindow();
        mAppWidgetHost.stopListening();
        KeyguardUpdateMonitor.getInstance(mContext).removeCallback(mUpdateMonitorCallbacks);
    }

    void addWidget(AppWidgetHostView view, int pageIndex) {
        mAppWidgetContainer.addWidget(view, pageIndex);
    }

    private KeyguardWidgetPager.Callbacks mWidgetCallbacks
            = new KeyguardWidgetPager.Callbacks() {
        @Override
        public void userActivity() {
            KeyguardHostView.this.userActivity();
        }

        @Override
        public void onUserActivityTimeoutChanged() {
            KeyguardHostView.this.onUserActivityTimeoutChanged();
        }

        @Override
        public void onAddView(View v) {
            if (!shouldEnableAddWidget()) {
                mAppWidgetContainer.setAddWidgetEnabled(false);
            }
        }

        @Override
        public void onRemoveView(View v, boolean deletePermanently) {
            if (deletePermanently) {
                final int appWidgetId = ((KeyguardWidgetFrame) v).getContentAppWidgetId();
                if (appWidgetId != AppWidgetManager.INVALID_APPWIDGET_ID &&
                        appWidgetId != LockPatternUtils.ID_DEFAULT_STATUS_WIDGET) {
                    mAppWidgetHost.deleteAppWidgetId(appWidgetId);
                }
            }
        }

        @Override
        public void onRemoveViewAnimationCompleted() {
            if (shouldEnableAddWidget()) {
                mAppWidgetContainer.setAddWidgetEnabled(true);
            }
        }
    };

    public void initializeSwitchingUserState(boolean switching) {
        if (!switching && mKeyguardMultiUserSelectorView != null) {
            mKeyguardMultiUserSelectorView.finalizeActiveUserView(false);
        }
    }

    public void userActivity() {
        if (mViewMediatorCallback != null) {
            mViewMediatorCallback.userActivity();
        }
    }

    public void onUserActivityTimeoutChanged() {
        if (mViewMediatorCallback != null) {
            mViewMediatorCallback.onUserActivityTimeoutChanged();
        }
    }

    @Override
    public long getUserActivityTimeout() {
        // Currently only considering user activity timeouts needed by widgets.
        // Could also take into account longer timeouts for certain security views.
        if (mAppWidgetContainer != null) {
            return mAppWidgetContainer.getUserActivityTimeout();
        }
        return -1;
    }

    private KeyguardSecurityCallback mCallback = new KeyguardSecurityCallback() {

        public void userActivity(long timeout) {
            if (mViewMediatorCallback != null) {
                mViewMediatorCallback.userActivity(timeout);
            }
        }

        public void dismiss(boolean authenticated) {
            showNextSecurityScreenOrFinish(authenticated);
        }

        public boolean isVerifyUnlockOnly() {
            return mIsVerifyUnlockOnly;
        }

        public void reportSuccessfulUnlockAttempt() {
            KeyguardUpdateMonitor.getInstance(mContext).clearFailedUnlockAttempts();
            mLockPatternUtils.reportSuccessfulPasswordAttempt();
        }

        public void reportFailedUnlockAttempt() {
            if (mCurrentSecuritySelection == SecurityMode.Biometric) {
                KeyguardUpdateMonitor.getInstance(mContext).reportFailedBiometricUnlockAttempt();
            } else {
                KeyguardHostView.this.reportFailedUnlockAttempt();
            }
        }

        public int getFailedAttempts() {
            return KeyguardUpdateMonitor.getInstance(mContext).getFailedUnlockAttempts();
        }

        @Override
        public void showBackupSecurity() {
            KeyguardHostView.this.showBackupSecurityScreen();
        }

        @Override
        public void setOnDismissAction(OnDismissAction action) {
            KeyguardHostView.this.setOnDismissAction(action);
        }

    };

    private void showDialog(String title, String message) {
        final AlertDialog dialog = new AlertDialog.Builder(mContext)
            .setTitle(title)
            .setMessage(message)
            .setNeutralButton(R.string.ok, null)
            .create();
        if (!(mContext instanceof Activity)) {
            dialog.getWindow().setType(WindowManager.LayoutParams.TYPE_KEYGUARD_DIALOG);
        }
        dialog.show();
    }

    private void showTimeoutDialog() {
        int timeoutInSeconds = (int) LockPatternUtils.FAILED_ATTEMPT_TIMEOUT_MS / 1000;
        int messageId = 0;

        switch (mSecurityModel.getSecurityMode()) {
            case Pattern:
                messageId = R.string.kg_too_many_failed_pattern_attempts_dialog_message;
                break;
            case PIN:
                messageId = R.string.kg_too_many_failed_pin_attempts_dialog_message;
                break;
            case Password:
                messageId = R.string.kg_too_many_failed_password_attempts_dialog_message;
                break;
        }

        if (messageId != 0) {
            final String message = mContext.getString(messageId,
                    KeyguardUpdateMonitor.getInstance(mContext).getFailedUnlockAttempts(),
                    timeoutInSeconds);
            showDialog(null, message);
        }
    }

    private void showAlmostAtWipeDialog(int attempts, int remaining) {
        String message = mContext.getString(R.string.kg_failed_attempts_almost_at_wipe,
                attempts, remaining);
        showDialog(null, message);
    }

    private void showWipeDialog(int attempts) {
        String message = mContext.getString(R.string.kg_failed_attempts_now_wiping, attempts);
        showDialog(null, message);
    }

    private void showAlmostAtAccountLoginDialog() {
        final int timeoutInSeconds = (int) LockPatternUtils.FAILED_ATTEMPT_TIMEOUT_MS / 1000;
        final int count = LockPatternUtils.FAILED_ATTEMPTS_BEFORE_RESET
                - LockPatternUtils.FAILED_ATTEMPTS_BEFORE_TIMEOUT;
        String message = mContext.getString(R.string.kg_failed_attempts_almost_at_login,
                count, LockPatternUtils.FAILED_ATTEMPTS_BEFORE_TIMEOUT, timeoutInSeconds);
        showDialog(null, message);
    }

    private void reportFailedUnlockAttempt() {
        final KeyguardUpdateMonitor monitor = KeyguardUpdateMonitor.getInstance(mContext);
        final int failedAttempts = monitor.getFailedUnlockAttempts() + 1; // +1 for this time

        if (DEBUG) Log.d(TAG, "reportFailedPatternAttempt: #" + failedAttempts);

        SecurityMode mode = mSecurityModel.getSecurityMode();
        final boolean usingPattern = mode == KeyguardSecurityModel.SecurityMode.Pattern;

        final int failedAttemptsBeforeWipe = mLockPatternUtils.getDevicePolicyManager()
                .getMaximumFailedPasswordsForWipe(null, mLockPatternUtils.getCurrentUser());

        final int failedAttemptWarning = LockPatternUtils.FAILED_ATTEMPTS_BEFORE_RESET
                - LockPatternUtils.FAILED_ATTEMPTS_BEFORE_TIMEOUT;

        final int remainingBeforeWipe = failedAttemptsBeforeWipe > 0 ?
                (failedAttemptsBeforeWipe - failedAttempts)
                : Integer.MAX_VALUE; // because DPM returns 0 if no restriction

        boolean showTimeout = false;
        if (remainingBeforeWipe < LockPatternUtils.FAILED_ATTEMPTS_BEFORE_WIPE_GRACE) {
            // If we reach this code, it means the user has installed a DevicePolicyManager
            // that requests device wipe after N attempts.  Once we get below the grace
            // period, we'll post this dialog every time as a clear warning until the
            // bombshell hits and the device is wiped.
            if (remainingBeforeWipe > 0) {
                showAlmostAtWipeDialog(failedAttempts, remainingBeforeWipe);
            } else {
                // Too many attempts. The device will be wiped shortly.
                Slog.i(TAG, "Too many unlock attempts; device will be wiped!");
                showWipeDialog(failedAttempts);
            }
        } else {
            showTimeout =
                (failedAttempts % LockPatternUtils.FAILED_ATTEMPTS_BEFORE_TIMEOUT) == 0;
            if (usingPattern && mEnableFallback) {
                if (failedAttempts == failedAttemptWarning) {
                    showAlmostAtAccountLoginDialog();
                    showTimeout = false; // don't show both dialogs
                } else if (failedAttempts >= LockPatternUtils.FAILED_ATTEMPTS_BEFORE_RESET) {
                    mLockPatternUtils.setPermanentlyLocked(true);
                    showSecurityScreen(SecurityMode.Account);
                    // don't show timeout dialog because we show account unlock screen next
                    showTimeout = false;
                }
            }
        }
        monitor.reportFailedUnlockAttempt();
        mLockPatternUtils.reportFailedPasswordAttempt();
        if (showTimeout) {
            showTimeoutDialog();
        }
    }

    /**
     * Shows the primary security screen for the user. This will be either the multi-selector
     * or the user's security method.
     * @param turningOff true if the device is being turned off
     */
    void showPrimarySecurityScreen(boolean turningOff) {
        SecurityMode securityMode = mSecurityModel.getSecurityMode();
        if (DEBUG) Log.v(TAG, "showPrimarySecurityScreen(turningOff=" + turningOff + ")");
        if (!turningOff &&
                KeyguardUpdateMonitor.getInstance(mContext).isAlternateUnlockEnabled()) {
            // If we're not turning off, then allow biometric alternate.
            // We'll reload it when the device comes back on.
            securityMode = mSecurityModel.getAlternateFor(securityMode);
        }
        showSecurityScreen(securityMode);
    }

    /**
     * Shows the backup security screen for the current security mode.  This could be used for
     * password recovery screens but is currently only used for pattern unlock to show the
     * account unlock screen and biometric unlock to show the user's normal unlock.
     */
    private void showBackupSecurityScreen() {
        if (DEBUG) Log.d(TAG, "showBackupSecurity()");
        SecurityMode backup = mSecurityModel.getBackupSecurityMode(mCurrentSecuritySelection);
        showSecurityScreen(backup);
    }

    public boolean showNextSecurityScreenIfPresent() {
        SecurityMode securityMode = mSecurityModel.getSecurityMode();
        // Allow an alternate, such as biometric unlock
        securityMode = mSecurityModel.getAlternateFor(securityMode);
        if (SecurityMode.None == securityMode) {
            return false;
        } else {
            showSecurityScreen(securityMode); // switch to the alternate security view
            return true;
        }
    }

    private void showNextSecurityScreenOrFinish(boolean authenticated) {
        if (DEBUG) Log.d(TAG, "showNextSecurityScreenOrFinish(" + authenticated + ")");
        boolean finish = false;
        if (SecurityMode.None == mCurrentSecuritySelection) {
            SecurityMode securityMode = mSecurityModel.getSecurityMode();
            // Allow an alternate, such as biometric unlock
            securityMode = mSecurityModel.getAlternateFor(securityMode);
            if (SecurityMode.None == securityMode) {
                finish = true; // no security required
            } else {
                showSecurityScreen(securityMode); // switch to the alternate security view
            }
        } else if (authenticated) {
            switch (mCurrentSecuritySelection) {
                case Pattern:
                case Password:
                case PIN:
                case Account:
                case Biometric:
                    finish = true;
                    break;

                case SimPin:
                case SimPuk:
                    // Shortcut for SIM PIN/PUK to go to directly to user's security screen or home
                    SecurityMode securityMode = mSecurityModel.getSecurityMode();
                    if (securityMode != SecurityMode.None) {
                        showSecurityScreen(securityMode);
                    } else {
                        finish = true;
                    }
                    break;

                default:
                    Log.v(TAG, "Bad security screen " + mCurrentSecuritySelection + ", fail safe");
                    showPrimarySecurityScreen(false);
                    break;
            }
        } else {
            showPrimarySecurityScreen(false);
        }
        if (finish) {
            // If the alternate unlock was suppressed, it can now be safely
            // enabled because the user has left keyguard.
            KeyguardUpdateMonitor.getInstance(mContext).setAlternateUnlockEnabled(true);

            // If there's a pending runnable because the user interacted with a widget
            // and we're leaving keyguard, then run it.
            boolean deferKeyguardDone = false;
            if (mDismissAction != null) {
                deferKeyguardDone = mDismissAction.onDismiss();
                mDismissAction = null;
            }
            if (mViewMediatorCallback != null) {
                if (deferKeyguardDone) {
                    mViewMediatorCallback.keyguardDonePending();
                } else {
                    mViewMediatorCallback.keyguardDone(true);
                }
            }
        } else {
            mViewStateManager.showBouncer(true);
        }
    }

    private static class MyOnClickHandler extends OnClickHandler {

        // weak reference to the hostView to avoid keeping a live reference
        // due to Binder GC linkages to AppWidgetHost. By the same token,
        // this click handler should not keep references to any large
        // objects.
        WeakReference<KeyguardHostView> mThis;

        MyOnClickHandler(KeyguardHostView hostView) {
            mThis = new WeakReference<KeyguardHostView>(hostView);
        }

        @Override
        public boolean onClickHandler(final View view,
                final android.app.PendingIntent pendingIntent,
                final Intent fillInIntent) {
            KeyguardHostView hostView = mThis.get();
            if (hostView == null) {
                return false;
            }
            if (pendingIntent.isActivity()) {
                hostView.setOnDismissAction(new OnDismissAction() {
                    public boolean onDismiss() {
                        try {
                            // TODO: Unregister this handler if PendingIntent.FLAG_ONE_SHOT?
                            Context context = view.getContext();
                            ActivityOptions opts = ActivityOptions.makeScaleUpAnimation(view,
                                    0, 0,
                                    view.getMeasuredWidth(), view.getMeasuredHeight());
                            context.startIntentSender(
                                    pendingIntent.getIntentSender(), fillInIntent,
                                    Intent.FLAG_ACTIVITY_NEW_TASK,
                                    Intent.FLAG_ACTIVITY_NEW_TASK, 0, opts.toBundle());
                        } catch (IntentSender.SendIntentException e) {
                            android.util.Log.e(TAG, "Cannot send pending intent: ", e);
                        } catch (Exception e) {
                            android.util.Log.e(TAG, "Cannot send pending intent due to " +
                                    "unknown exception: ", e);
                        }
                        return false;
                    }
                });

                if (hostView.mViewStateManager.isChallengeShowing()) {
                    hostView.mViewStateManager.showBouncer(true);
                } else {
                    hostView.mCallback.dismiss(false);
                }
                return true;
            } else {
                return super.onClickHandler(view, pendingIntent, fillInIntent);
            }
        };
    };

    // Used to ignore callbacks from methods that are no longer current (e.g. face unlock).
    // This avoids unwanted asynchronous events from messing with the state.
    private KeyguardSecurityCallback mNullCallback = new KeyguardSecurityCallback() {

        @Override
        public void userActivity(long timeout) {
        }

        @Override
        public void showBackupSecurity() {
        }

        @Override
        public void setOnDismissAction(OnDismissAction action) {
        }

        @Override
        public void reportSuccessfulUnlockAttempt() {
        }

        @Override
        public void reportFailedUnlockAttempt() {
        }

        @Override
        public boolean isVerifyUnlockOnly() {
            return false;
        }

        @Override
        public int getFailedAttempts() {
            return 0;
        }

        @Override
        public void dismiss(boolean securityVerified) {
        }
    };

    /**
     * Sets an action to perform when keyguard is dismissed.
     * @param action
     */
    protected void setOnDismissAction(OnDismissAction action) {
        mDismissAction = action;
    }

    private KeyguardSecurityView getSecurityView(SecurityMode securityMode) {
        final int securityViewIdForMode = getSecurityViewIdForMode(securityMode);
        KeyguardSecurityView view = null;
        final int children = mSecurityViewContainer.getChildCount();
        for (int child = 0; child < children; child++) {
            if (mSecurityViewContainer.getChildAt(child).getId() == securityViewIdForMode) {
                view = ((KeyguardSecurityView)mSecurityViewContainer.getChildAt(child));
                break;
            }
        }
        int layoutId = getLayoutIdFor(securityMode);
        if (view == null && layoutId != 0) {
            final LayoutInflater inflater = LayoutInflater.from(mContext);
            if (DEBUG) Log.v(TAG, "inflating id = " + layoutId);
            View v = inflater.inflate(layoutId, mSecurityViewContainer, false);
            mSecurityViewContainer.addView(v);
            updateSecurityView(v);
            view = (KeyguardSecurityView)v;
        }

        if (view instanceof KeyguardSelectorView) {
            KeyguardSelectorView selectorView = (KeyguardSelectorView) view;
            View carrierText = selectorView.findViewById(R.id.keyguard_selector_fade_container);
            selectorView.setCarrierArea(carrierText);
        }

        return view;
    }

    /**
     * Switches to the given security view unless it's already being shown, in which case
     * this is a no-op.
     *
     * @param securityMode
     */
    private void showSecurityScreen(SecurityMode securityMode) {
        if (DEBUG) Log.d(TAG, "showSecurityScreen(" + securityMode + ")");

        if (securityMode == mCurrentSecuritySelection) return;

        KeyguardSecurityView oldView = getSecurityView(mCurrentSecuritySelection);
        KeyguardSecurityView newView = getSecurityView(securityMode);

        // Enter full screen mode if we're in SIM or Account screen
        boolean fullScreenEnabled = getResources().getBoolean(R.bool.kg_sim_puk_account_full_screen);
        boolean isSimOrAccount = securityMode == SecurityMode.SimPin
                || securityMode == SecurityMode.SimPuk
                || securityMode == SecurityMode.Account;
        mAppWidgetContainer.setVisibility(
                isSimOrAccount && fullScreenEnabled ? View.GONE : View.VISIBLE);

        // Don't show camera or search in navbar when SIM or Account screen is showing
        setSystemUiVisibility(isSimOrAccount ?
                (getSystemUiVisibility() | View.STATUS_BAR_DISABLE_SEARCH)
                : (getSystemUiVisibility() & ~View.STATUS_BAR_DISABLE_SEARCH));

        if (mSlidingChallengeLayout != null) {
            mSlidingChallengeLayout.setChallengeInteractive(!fullScreenEnabled);
        }

        // Emulate Activity life cycle
        if (oldView != null) {
            oldView.onPause();
            oldView.setKeyguardCallback(mNullCallback); // ignore requests from old view
        }
        newView.onResume(KeyguardSecurityView.VIEW_REVEALED);
        newView.setKeyguardCallback(mCallback);

        final boolean needsInput = newView.needsInput();
        if (mViewMediatorCallback != null) {
            mViewMediatorCallback.setNeedsInput(needsInput);
        }

        // Find and show this child.
        final int childCount = mSecurityViewContainer.getChildCount();

        final int securityViewIdForMode = getSecurityViewIdForMode(securityMode);
        for (int i = 0; i < childCount; i++) {
            if (mSecurityViewContainer.getChildAt(i).getId() == securityViewIdForMode) {
                mSecurityViewContainer.setDisplayedChild(i);
                break;
            }
        }

        if (securityMode == SecurityMode.None) {
            // Discard current runnable if we're switching back to the selector view
            setOnDismissAction(null);
        }
        if (securityMode == SecurityMode.Account && !mLockPatternUtils.isPermanentlyLocked()) {
            // we're showing account as a backup, provide a way to get back to primary
            setBackButtonEnabled(true);
        }
        mCurrentSecuritySelection = securityMode;
    }

    @Override
    public void onScreenTurnedOn() {
        if (DEBUG) Log.d(TAG, "screen on, instance " + Integer.toHexString(hashCode()));
        showPrimarySecurityScreen(false);
        getSecurityView(mCurrentSecuritySelection).onResume(KeyguardSecurityView.SCREEN_ON);

        // This is a an attempt to fix bug 7137389 where the device comes back on but the entire
        // layout is blank but forcing a layout causes it to reappear (e.g. with with
        // hierarchyviewer).
        requestLayout();

        if (mViewStateManager != null) {
            mViewStateManager.showUsabilityHints();
        }

        requestFocus();
    }

    @Override
    public void onScreenTurnedOff() {
        if (DEBUG) Log.d(TAG, String.format("screen off, instance %s at %s",
                Integer.toHexString(hashCode()), SystemClock.uptimeMillis()));
        // Once the screen turns off, we no longer consider this to be first boot and we want the
        // biometric unlock to start next time keyguard is shown.
        KeyguardUpdateMonitor.getInstance(mContext).setAlternateUnlockEnabled(true);
        // We use mAppWidgetToShow to show a particular widget after you add it-- once the screen
        // turns off we reset that behavior
        clearAppWidgetToShow();
        if (KeyguardUpdateMonitor.getInstance(mContext).hasBootCompleted()) {
            checkAppWidgetConsistency();
        }
        showPrimarySecurityScreen(true);
        getSecurityView(mCurrentSecuritySelection).onPause();
        CameraWidgetFrame cameraPage = findCameraPage();
        if (cameraPage != null) {
            cameraPage.onScreenTurnedOff();
        }

        clearFocus();
    }

    public void clearAppWidgetToShow() {
        mAppWidgetToShow = AppWidgetManager.INVALID_APPWIDGET_ID;
    }

    @Override
    public void show() {
        if (DEBUG) Log.d(TAG, "show()");
        showPrimarySecurityScreen(false);
    }

    @Override
    public void verifyUnlock() {
        SecurityMode securityMode = mSecurityModel.getSecurityMode();
        if (securityMode == KeyguardSecurityModel.SecurityMode.None) {
            if (mViewMediatorCallback != null) {
                mViewMediatorCallback.keyguardDone(true);
            }
        } else if (securityMode != KeyguardSecurityModel.SecurityMode.Pattern
                && securityMode != KeyguardSecurityModel.SecurityMode.PIN
                && securityMode != KeyguardSecurityModel.SecurityMode.Password) {
            // can only verify unlock when in pattern/password mode
            if (mViewMediatorCallback != null) {
                mViewMediatorCallback.keyguardDone(false);
            }
        } else {
            // otherwise, go to the unlock screen, see if they can verify it
            mIsVerifyUnlockOnly = true;
            showSecurityScreen(securityMode);
        }
    }

    private int getSecurityViewIdForMode(SecurityMode securityMode) {
        switch (securityMode) {
            case None: return R.id.keyguard_selector_view;
            case Pattern: return R.id.keyguard_pattern_view;
            case PIN: return R.id.keyguard_pin_view;
            case Password: return R.id.keyguard_password_view;
            case Biometric: return R.id.keyguard_face_unlock_view;
            case Account: return R.id.keyguard_account_view;
            case SimPin: return R.id.keyguard_sim_pin_view;
            case SimPuk: return R.id.keyguard_sim_puk_view;
        }
        return 0;
    }

    private int getLayoutIdFor(SecurityMode securityMode) {
        switch (securityMode) {
            case None: return R.layout.keyguard_selector_view;
            case Pattern: return R.layout.keyguard_pattern_view;
            case PIN: return R.layout.keyguard_pin_view;
            case Password: return R.layout.keyguard_password_view;
            case Biometric: return R.layout.keyguard_face_unlock_view;
            case Account: return R.layout.keyguard_account_view;
            case SimPin: return R.layout.keyguard_sim_pin_view;
            case SimPuk: return R.layout.keyguard_sim_puk_view;
            default:
                return 0;
        }
    }

    private boolean addWidget(int appId, int pageIndex, boolean updateDbIfFailed) {
        AppWidgetProviderInfo appWidgetInfo = mAppWidgetManager.getAppWidgetInfo(appId);
        if (appWidgetInfo != null) {
            AppWidgetHostView view = mAppWidgetHost.createView(mContext, appId, appWidgetInfo);
            addWidget(view, pageIndex);
            return true;
        } else {
            if (updateDbIfFailed) {
                Log.w(TAG, "*** AppWidgetInfo for app widget id " + appId + "  was null for user"
                        + mUserId + ", deleting");
                mAppWidgetHost.deleteAppWidgetId(appId);
                mLockPatternUtils.removeAppWidget(appId);
            }
            return false;
        }
    }

    private final CameraWidgetFrame.Callbacks mCameraWidgetCallbacks =
        new CameraWidgetFrame.Callbacks() {
            @Override
            public void onLaunchingCamera() {
                setSliderHandleAlpha(0);
            }

            @Override
            public void onCameraLaunchedSuccessfully() {
                if (mAppWidgetContainer.isCameraPage(mAppWidgetContainer.getCurrentPage())) {
                    mAppWidgetContainer.scrollLeft();
                }
                setSliderHandleAlpha(1);
                mShowSecurityWhenReturn = true;
            }

            @Override
            public void onCameraLaunchedUnsuccessfully() {
                setSliderHandleAlpha(1);
            }

            private void setSliderHandleAlpha(float alpha) {
                SlidingChallengeLayout slider =
                        (SlidingChallengeLayout) findViewById(R.id.sliding_layout);
                if (slider != null) {
                    slider.setHandleAlpha(alpha);
                }
            }
        };

    private final KeyguardActivityLauncher mActivityLauncher = new KeyguardActivityLauncher() {
        @Override
        Context getContext() {
            return mContext;
        }

        @Override
        KeyguardSecurityCallback getCallback() {
            return mCallback;
        }

        @Override
        LockPatternUtils getLockPatternUtils() {
            return mLockPatternUtils;
        }
    };

    private int numWidgets() {
        final int childCount = mAppWidgetContainer.getChildCount();
        int widgetCount = 0;
        for (int i = 0; i < childCount; i++) {
            if (mAppWidgetContainer.isWidgetPage(i)) {
                widgetCount++;
            }
        }
        return widgetCount;
    }

    private void addDefaultWidgets() {
        if (!mSafeModeEnabled && !widgetsDisabled()) {
            LayoutInflater inflater = LayoutInflater.from(mContext);
            View addWidget = inflater.inflate(R.layout.keyguard_add_widget, this, false);
            mAppWidgetContainer.addWidget(addWidget, 0);
            View addWidgetButton = addWidget.findViewById(R.id.keyguard_add_widget_view);
            addWidgetButton.setOnClickListener(new OnClickListener() {
                @Override
                public void onClick(View v) {
                    // Pass in an invalid widget id... the picker will allocate an ID for us
                    mActivityLauncher.launchWidgetPicker(AppWidgetManager.INVALID_APPWIDGET_ID);
                }
            });
        }

        // We currently disable cameras in safe mode because we support loading 3rd party
        // cameras we can't trust.  TODO: plumb safe mode into camera creation code and only
        // inflate system-provided camera?
        if (!mSafeModeEnabled && !cameraDisabledByDpm() && mUserSetupCompleted
                && mContext.getResources().getBoolean(R.bool.kg_enable_camera_default_widget)) {
            View cameraWidget =
                    CameraWidgetFrame.create(mContext, mCameraWidgetCallbacks, mActivityLauncher);
            if (cameraWidget != null) {
                mAppWidgetContainer.addWidget(cameraWidget);
            }
        }
    }

    /**
     * Create KeyguardTransportControlView on demand.
     * @return
     */
    private KeyguardTransportControlView getOrCreateTransportControl() {
        if (mTransportControl == null) {
            LayoutInflater inflater = LayoutInflater.from(mContext);
            mTransportControl = (KeyguardTransportControlView)
                    inflater.inflate(R.layout.keyguard_transport_control_view, this, false);
            mTransportControl.setTransportControlCallback(new TransportControlCallback() {
                public void userActivity() {
                    mViewMediatorCallback.userActivity();
                }
            });
        }
        return mTransportControl;
    }

    private int getInsertPageIndex() {
        View addWidget = mAppWidgetContainer.findViewById(R.id.keyguard_add_widget);
        int insertionIndex = mAppWidgetContainer.indexOfChild(addWidget);
        if (insertionIndex < 0) {
            insertionIndex = 0; // no add widget page found
        } else {
            insertionIndex++; // place after add widget
        }
        return insertionIndex;
    }

    private void addDefaultStatusWidget(int index) {
        LayoutInflater inflater = LayoutInflater.from(mContext);
        View statusWidget = inflater.inflate(R.layout.keyguard_status_view, null, true);
        mAppWidgetContainer.addWidget(statusWidget, index);
    }

    private void addWidgetsFromSettings() {
        if (mSafeModeEnabled || widgetsDisabled()) {
            addDefaultStatusWidget(0);
            return;
        }

        int insertionIndex = getInsertPageIndex();

        // Add user-selected widget
        final int[] widgets = mLockPatternUtils.getAppWidgets();

        if (widgets == null) {
            Log.d(TAG, "Problem reading widgets");
        } else {
            for (int i = widgets.length -1; i >= 0; i--) {
                if (widgets[i] == LockPatternUtils.ID_DEFAULT_STATUS_WIDGET) {
                    addDefaultStatusWidget(insertionIndex);
                } else {
                    // We add the widgets from left to right, starting after the first page after
                    // the add page. We count down, since the order will be persisted from right
                    // to left, starting after camera.
                    addWidget(widgets[i], insertionIndex, true);
                }
            }
        }
    }

    private int allocateIdForDefaultAppWidget() {
        int appWidgetId;
        Resources res = getContext().getResources();
        ComponentName defaultAppWidget = new ComponentName(
                res.getString(R.string.widget_default_package_name),
                res.getString(R.string.widget_default_class_name));

        // Note: we don't support configuring the widget
        appWidgetId = mAppWidgetHost.allocateAppWidgetId();

        try {
            mAppWidgetManager.bindAppWidgetId(appWidgetId, defaultAppWidget);
        } catch (IllegalArgumentException e) {
            Log.e(TAG, "Error when trying to bind default AppWidget: " + e);
            mAppWidgetHost.deleteAppWidgetId(appWidgetId);
            appWidgetId = AppWidgetManager.INVALID_APPWIDGET_ID;
        }
        return appWidgetId;
    }

    public void checkAppWidgetConsistency() {
        final int childCount = mAppWidgetContainer.getChildCount();
        boolean widgetPageExists = false;
        for (int i = 0; i < childCount; i++) {
            if (mAppWidgetContainer.isWidgetPage(i)) {
                widgetPageExists = true;
                break;
            }
        }
        if (!widgetPageExists) {
            final int insertPageIndex = getInsertPageIndex();

            final boolean userAddedWidgetsEnabled = !widgetsDisabled();

            boolean addedDefaultAppWidget = false;

            if (!mSafeModeEnabled) {
                if (userAddedWidgetsEnabled) {
                    int appWidgetId = allocateIdForDefaultAppWidget();
                    if (appWidgetId != AppWidgetManager.INVALID_APPWIDGET_ID) {
                        addedDefaultAppWidget = addWidget(appWidgetId, insertPageIndex, true);
                    }
                } else {
                    // note: even if widgetsDisabledByDpm() returns true, we still bind/create
                    // the default appwidget if possible
                    int appWidgetId = mLockPatternUtils.getFallbackAppWidgetId();
                    if (appWidgetId == AppWidgetManager.INVALID_APPWIDGET_ID) {
                        appWidgetId = allocateIdForDefaultAppWidget();
                        if (appWidgetId != AppWidgetManager.INVALID_APPWIDGET_ID) {
                            mLockPatternUtils.writeFallbackAppWidgetId(appWidgetId);
                        }
                    }
                    if (appWidgetId != AppWidgetManager.INVALID_APPWIDGET_ID) {
                        addedDefaultAppWidget = addWidget(appWidgetId, insertPageIndex, false);
                        if (!addedDefaultAppWidget) {
                            mAppWidgetHost.deleteAppWidgetId(appWidgetId);
                            mLockPatternUtils.writeFallbackAppWidgetId(
                                    AppWidgetManager.INVALID_APPWIDGET_ID);
                        }
                    }
                }
            }

            // Use the built-in status/clock view if we can't inflate the default widget
            if (!addedDefaultAppWidget) {
                addDefaultStatusWidget(insertPageIndex);
            }

            // trigger DB updates only if user-added widgets are enabled
            if (!mSafeModeEnabled && userAddedWidgetsEnabled) {
                mAppWidgetContainer.onAddView(
                        mAppWidgetContainer.getChildAt(insertPageIndex), insertPageIndex);
            }
        }
    }

    private final Runnable mSwitchPageRunnable = new Runnable() {
        @Override
        public void run() {
           showAppropriateWidgetPage();
        }
    };

    static class SavedState extends BaseSavedState {
        int transportState;
        int appWidgetToShow = AppWidgetManager.INVALID_APPWIDGET_ID;
        Rect insets = new Rect();

        SavedState(Parcelable superState) {
            super(superState);
        }

        private SavedState(Parcel in) {
            super(in);
            this.transportState = in.readInt();
            this.appWidgetToShow = in.readInt();
            this.insets = in.readParcelable(null);
        }

        @Override
        public void writeToParcel(Parcel out, int flags) {
            super.writeToParcel(out, flags);
            out.writeInt(this.transportState);
            out.writeInt(this.appWidgetToShow);
            out.writeParcelable(insets, 0);
        }

        public static final Parcelable.Creator<SavedState> CREATOR
                = new Parcelable.Creator<SavedState>() {
            public SavedState createFromParcel(Parcel in) {
                return new SavedState(in);
            }

            public SavedState[] newArray(int size) {
                return new SavedState[size];
            }
        };
    }

    @Override
    public Parcelable onSaveInstanceState() {
        if (DEBUG) Log.d(TAG, "onSaveInstanceState, tstate=" + mTransportState);
        Parcelable superState = super.onSaveInstanceState();
        SavedState ss = new SavedState(superState);
        // If the transport is showing, force it to show it on restore.
        final boolean showing = mTransportControl != null
                && mAppWidgetContainer.getWidgetPageIndex(mTransportControl) >= 0;
        ss.transportState =  showing ? TRANSPORT_VISIBLE : mTransportState;
        ss.appWidgetToShow = mAppWidgetToShow;
        ss.insets.set(mInsets);
        return ss;
    }

    @Override
    public void onRestoreInstanceState(Parcelable state) {
        if (!(state instanceof SavedState)) {
            super.onRestoreInstanceState(state);
            return;
        }
        SavedState ss = (SavedState) state;
        super.onRestoreInstanceState(ss.getSuperState());
        mTransportState = (ss.transportState);
        mAppWidgetToShow = ss.appWidgetToShow;
        setInsets(ss.insets);
        if (DEBUG) Log.d(TAG, "onRestoreInstanceState, transport=" + mTransportState);
<<<<<<< HEAD
        post(mSwitchPageRunnable);
=======
        mSwitchPageRunnable.run();
>>>>>>> feef9887
    }

    @Override
    protected boolean fitSystemWindows(Rect insets) {
        setInsets(insets);
        return true;
    }

    private void setInsets(Rect insets) {
        mInsets.set(insets);
        if (mSlidingChallengeLayout != null) mSlidingChallengeLayout.setInsets(mInsets);
        if (mMultiPaneChallengeLayout != null) mMultiPaneChallengeLayout.setInsets(mInsets);

        final CameraWidgetFrame cameraWidget = findCameraPage();
        if (cameraWidget != null) cameraWidget.setInsets(mInsets);
    }

    @Override
    public void onWindowFocusChanged(boolean hasWindowFocus) {
        super.onWindowFocusChanged(hasWindowFocus);
        if (DEBUG) Log.d(TAG, "Window is " + (hasWindowFocus ? "focused" : "unfocused"));
        if (hasWindowFocus && mShowSecurityWhenReturn) {
            SlidingChallengeLayout slider =
                (SlidingChallengeLayout) findViewById(R.id.sliding_layout);
            if (slider != null) {
                slider.setHandleAlpha(1);
                slider.showChallenge(true);
            }
            mShowSecurityWhenReturn = false;
        }
    }

    private void showAppropriateWidgetPage() {
<<<<<<< HEAD
        int state = mTransportState;
        ensureTransportPresentOrRemoved(state);
        int pageToShow = getAppropriateWidgetPage(state);
        mAppWidgetContainer.setCurrentPage(pageToShow);
=======
        final int state = mTransportState;
        final boolean transportAdded = ensureTransportPresentOrRemoved(state);
        final int pageToShow = getAppropriateWidgetPage(state);
        if (!transportAdded) {
            mAppWidgetContainer.setCurrentPage(pageToShow);
        } else if (state == TRANSPORT_VISIBLE) {
            // If the transport was just added, we need to wait for layout to happen before
            // we can set the current page.
            post(new Runnable() {
                @Override
                public void run() {
                    mAppWidgetContainer.setCurrentPage(pageToShow);
                }
            });
        }
>>>>>>> feef9887
    }

    /**
     * Examines the current state and adds the transport to the widget pager when the state changes.
     *
     * Showing the initial transport and keeping it around is a bit tricky because the signals
     * coming from music players aren't always clear. Here's how the states are handled:
     *
     * {@link TRANSPORT_GONE} means we have no reason to show the transport - remove it if present.
     *
     * {@link TRANSPORT_INVISIBLE} means we have potential to show the transport because a music
     * player is registered but not currently playing music (or we don't know the state yet). The
     * code adds it conditionally on play state.
     *
     * {@link #TRANSPORT_VISIBLE} means a music player is active and transport should be showing.
     *
     * Once the transport is showing, we always show it until keyguard is dismissed. This state is
     * maintained by onSave/RestoreInstanceState(). This state is cleared in
     * {@link KeyguardViewManager#hide} when keyguard is dismissed, which causes the transport to be
     * gone when keyguard is restarted until we get an update with the current state.
     *
     * @param state
     */
    private boolean ensureTransportPresentOrRemoved(int state) {
        final boolean showing = getWidgetPosition(R.id.keyguard_transport_control) != -1;
        final boolean visible = state == TRANSPORT_VISIBLE;
        final boolean shouldBeVisible = state == TRANSPORT_INVISIBLE && isMusicPlaying(state);
        if (!showing && (visible || shouldBeVisible)) {
            // insert to left of camera if it exists, otherwise after right-most widget
            int lastWidget = mAppWidgetContainer.getChildCount() - 1;
            int position = 0; // handle no widget case
            if (lastWidget >= 0) {
                position = mAppWidgetContainer.isCameraPage(lastWidget) ?
                        lastWidget : lastWidget + 1;
            }
            if (DEBUGXPORT) Log.v(TAG, "add transport at " + position);
            mAppWidgetContainer.addWidget(getOrCreateTransportControl(), position);
            return true;
        } else if (showing && state == TRANSPORT_GONE) {
            if (DEBUGXPORT) Log.v(TAG, "remove transport");
            mAppWidgetContainer.removeWidget(getOrCreateTransportControl());
            mTransportControl = null;
            KeyguardUpdateMonitor.getInstance(getContext()).dispatchSetBackground(null);
        }
        return false;
    }

    private CameraWidgetFrame findCameraPage() {
        for (int i = mAppWidgetContainer.getChildCount() - 1; i >= 0; i--) {
            if (mAppWidgetContainer.isCameraPage(i)) {
                return (CameraWidgetFrame) mAppWidgetContainer.getChildAt(i);
            }
        }
        return null;
    }

    boolean isMusicPage(int pageIndex) {
        return pageIndex >= 0 && pageIndex == getWidgetPosition(R.id.keyguard_transport_control);
    }

    private int getAppropriateWidgetPage(int musicTransportState) {
        // assumes at least one widget (besides camera + add)
        if (mAppWidgetToShow != AppWidgetManager.INVALID_APPWIDGET_ID) {
            final int childCount = mAppWidgetContainer.getChildCount();
            for (int i = 0; i < childCount; i++) {
                if (mAppWidgetContainer.getWidgetPageAt(i).getContentAppWidgetId()
                        == mAppWidgetToShow) {
                    return i;
                }
            }
            mAppWidgetToShow = AppWidgetManager.INVALID_APPWIDGET_ID;
        }
        // if music playing, show transport
        if (musicTransportState == TRANSPORT_VISIBLE) {
            if (DEBUG) Log.d(TAG, "Music playing, show transport");
            return mAppWidgetContainer.getWidgetPageIndex(getOrCreateTransportControl());
        }

        // else show the right-most widget (except for camera)
        int rightMost = mAppWidgetContainer.getChildCount() - 1;
        if (mAppWidgetContainer.isCameraPage(rightMost)) {
            rightMost--;
        }
        if (DEBUG) Log.d(TAG, "Show right-most page " + rightMost);
        return rightMost;
    }

    private void enableUserSelectorIfNecessary() {
        if (!UserManager.supportsMultipleUsers()) {
            return; // device doesn't support multi-user mode
        }
        final UserManager um = (UserManager) mContext.getSystemService(Context.USER_SERVICE);
        if (um == null) {
            Throwable t = new Throwable();
            t.fillInStackTrace();
            Log.e(TAG, "user service is null.", t);
            return;
        }

        // if there are multiple users, we need to enable to multi-user switcher
        final List<UserInfo> users = um.getUsers(true);
        if (users == null) {
            Throwable t = new Throwable();
            t.fillInStackTrace();
            Log.e(TAG, "list of users is null.", t);
            return;
        }

        final View multiUserView = findViewById(R.id.keyguard_user_selector);
        if (multiUserView == null) {
            Throwable t = new Throwable();
            t.fillInStackTrace();
            Log.e(TAG, "can't find user_selector in layout.", t);
            return;
        }

        if (users.size() > 1) {
            if (multiUserView instanceof KeyguardMultiUserSelectorView) {
                mKeyguardMultiUserSelectorView = (KeyguardMultiUserSelectorView) multiUserView;
                mKeyguardMultiUserSelectorView.setVisibility(View.VISIBLE);
                mKeyguardMultiUserSelectorView.addUsers(users);
                UserSwitcherCallback callback = new UserSwitcherCallback() {
                    @Override
                    public void hideSecurityView(int duration) {
                        mSecurityViewContainer.animate().alpha(0).setDuration(duration);
                    }

                    @Override
                    public void showSecurityView() {
                        mSecurityViewContainer.setAlpha(1.0f);
                    }

                    @Override
                    public void showUnlockHint() {
                        if (mKeyguardSelectorView != null) {
                            mKeyguardSelectorView.showUsabilityHint();
                        }
                    }

                    @Override
                    public void userActivity() {
                        if (mViewMediatorCallback != null) {
                            mViewMediatorCallback.userActivity();
                        }
                    }
                };
                mKeyguardMultiUserSelectorView.setCallback(callback);
            } else {
                Throwable t = new Throwable();
                t.fillInStackTrace();
                if (multiUserView == null) {
                    Log.e(TAG, "could not find the user_selector.", t);
                } else {
                    Log.e(TAG, "user_selector is the wrong type.", t);
                }
            }
        }
    }

    @Override
    public void cleanUp() {
        // Make sure we let go of all widgets and their package contexts promptly. If we don't do
        // this, and the associated application is uninstalled, it can cause a soft reboot.
        int count = mAppWidgetContainer.getChildCount();
        for (int i = 0; i < count; i++) {
            KeyguardWidgetFrame frame = mAppWidgetContainer.getWidgetPageAt(i);
            frame.removeAllViews();
        }
    }

    /**
     * In general, we enable unlocking the insecure keyguard with the menu key. However, there are
     * some cases where we wish to disable it, notably when the menu button placement or technology
     * is prone to false positives.
     *
     * @return true if the menu key should be enabled
     */
    private static final String ENABLE_MENU_KEY_FILE = "/data/local/enable_menu_key";
    private boolean shouldEnableMenuKey() {
        final Resources res = getResources();
        final boolean configDisabled = res.getBoolean(R.bool.config_disableMenuKeyInLockScreen);
        final boolean isTestHarness = ActivityManager.isRunningInTestHarness();
        final boolean fileOverride = (new File(ENABLE_MENU_KEY_FILE)).exists();
        return !configDisabled || isTestHarness || fileOverride;
    }

    public void goToWidget(int appWidgetId) {
        mAppWidgetToShow = appWidgetId;
        mSwitchPageRunnable.run();
    }

    public boolean handleMenuKey() {
        // The following enables the MENU key to work for testing automation
        if (shouldEnableMenuKey()) {
            showNextSecurityScreenOrFinish(false);
            return true;
        }
        return false;
    }

    public boolean handleBackKey() {
        if (mCurrentSecuritySelection == SecurityMode.Account) {
            // go back to primary screen and re-disable back
            setBackButtonEnabled(false);
            showPrimarySecurityScreen(false /*turningOff*/);
            return true;
        }
        if (mCurrentSecuritySelection != SecurityMode.None) {
            mCallback.dismiss(false);
            return true;
        }
        return false;
    }

    /**
     *  Dismisses the keyguard by going to the next screen or making it gone.
     */
    public void dismiss() {
        showNextSecurityScreenOrFinish(false);
    }

    public void showAssistant() {
        final Intent intent = ((SearchManager) mContext.getSystemService(Context.SEARCH_SERVICE))
          .getAssistIntent(mContext, true, UserHandle.USER_CURRENT);

        if (intent == null) return;

        final ActivityOptions opts = ActivityOptions.makeCustomAnimation(mContext,
                R.anim.keyguard_action_assist_enter, R.anim.keyguard_action_assist_exit,
                getHandler(), null);

        intent.addFlags(Intent.FLAG_ACTIVITY_NEW_TASK);

        mActivityLauncher.launchActivityWithAnimation(
                intent, false, opts.toBundle(), null, null);
    }

    public void dispatch(MotionEvent event) {
        mAppWidgetContainer.handleExternalCameraEvent(event);
    }

    public void launchCamera() {
        mActivityLauncher.launchCamera(getHandler(), null);
    }

}<|MERGE_RESOLUTION|>--- conflicted
+++ resolved
@@ -1438,11 +1438,7 @@
         mAppWidgetToShow = ss.appWidgetToShow;
         setInsets(ss.insets);
         if (DEBUG) Log.d(TAG, "onRestoreInstanceState, transport=" + mTransportState);
-<<<<<<< HEAD
-        post(mSwitchPageRunnable);
-=======
         mSwitchPageRunnable.run();
->>>>>>> feef9887
     }
 
     @Override
@@ -1476,12 +1472,6 @@
     }
 
     private void showAppropriateWidgetPage() {
-<<<<<<< HEAD
-        int state = mTransportState;
-        ensureTransportPresentOrRemoved(state);
-        int pageToShow = getAppropriateWidgetPage(state);
-        mAppWidgetContainer.setCurrentPage(pageToShow);
-=======
         final int state = mTransportState;
         final boolean transportAdded = ensureTransportPresentOrRemoved(state);
         final int pageToShow = getAppropriateWidgetPage(state);
@@ -1497,7 +1487,6 @@
                 }
             });
         }
->>>>>>> feef9887
     }
 
     /**
