/*
 * Copyright (C) 2014 The Android Open Source Project
 *
 * Licensed under the Apache License, Version 2.0 (the "License");
 * you may not use this file except in compliance with the License.
 * You may obtain a copy of the License at
 *
 *      http://www.apache.org/licenses/LICENSE-2.0
 *
 * Unless required by applicable law or agreed to in writing, software
 * distributed under the License is distributed on an "AS IS" BASIS,
 * WITHOUT WARRANTIES OR CONDITIONS OF ANY KIND, either express or implied.
 * See the License for the specific language governing permissions and
 * limitations under the License
 */

package com.android.keyguard;

import android.animation.Animator;
import android.animation.AnimatorListenerAdapter;
import android.animation.AnimatorSet;
import android.animation.ValueAnimator;
import android.content.Context;
import android.content.res.TypedArray;
import android.graphics.Canvas;
import android.graphics.Paint;
import android.graphics.Rect;
import android.graphics.Typeface;
import android.os.PowerManager;
import android.os.SystemClock;
import android.os.UserHandle;
import android.provider.Settings;
import android.text.InputType;
import android.text.TextUtils;
import android.util.AttributeSet;
import android.view.View;
import android.view.accessibility.AccessibilityEvent;
import android.view.accessibility.AccessibilityManager;
import android.view.accessibility.AccessibilityNodeInfo;
import android.view.animation.AnimationUtils;
import android.view.animation.Interpolator;

import java.util.ArrayList;
import java.util.Stack;

/**
 * A View similar to a textView which contains password text and can animate when the text is
 * changed
 */
public class PasswordTextView extends View {

    private static final float DOT_OVERSHOOT_FACTOR = 1.5f;
    private static final long DOT_APPEAR_DURATION_OVERSHOOT = 320;
    private static final long APPEAR_DURATION = 160;
    private static final long DISAPPEAR_DURATION = 160;
    private static final long RESET_DELAY_PER_ELEMENT = 40;
    private static final long RESET_MAX_DELAY = 200;

    /**
     * The overlap between the text disappearing and the dot appearing animation
     */
    private static final long DOT_APPEAR_TEXT_DISAPPEAR_OVERLAP_DURATION = 130;

    /**
     * The duration the text needs to stay there at least before it can morph into a dot
     */
    private static final long TEXT_REST_DURATION_AFTER_APPEAR = 100;

    /**
     * The duration the text should be visible, starting with the appear animation
     */
    private static final long TEXT_VISIBILITY_DURATION = 1300;

    /**
     * The position in time from [0,1] where the overshoot should be finished and the settle back
     * animation of the dot should start
     */
    private static final float OVERSHOOT_TIME_POSITION = 0.5f;

    /**
     * The raw text size, will be multiplied by the scaled density when drawn
     */
    private final int mTextHeightRaw;
    private ArrayList<CharState> mTextChars = new ArrayList<>();
    private String mText = "";
    private Stack<CharState> mCharPool = new Stack<>();
    private int mDotSize;
    private PowerManager mPM;
    private int mCharPadding;
    private final Paint mDrawPaint = new Paint();
    private Interpolator mAppearInterpolator;
    private Interpolator mDisappearInterpolator;
    private Interpolator mFastOutSlowInInterpolator;
    private boolean mShowPassword;

    protected QuickUnlockListener mQuickUnlockListener;

    public PasswordTextView(Context context) {
        this(context, null);
    }

    public PasswordTextView(Context context, AttributeSet attrs) {
        this(context, attrs, 0);
    }

    public PasswordTextView(Context context, AttributeSet attrs, int defStyleAttr) {
        this(context, attrs, defStyleAttr, 0);
    }

    public PasswordTextView(Context context, AttributeSet attrs, int defStyleAttr,
            int defStyleRes) {
        super(context, attrs, defStyleAttr, defStyleRes);
        setFocusableInTouchMode(true);
        setFocusable(true);
        TypedArray a = context.obtainStyledAttributes(attrs, R.styleable.PasswordTextView);
        try {
            mTextHeightRaw = a.getInt(R.styleable.PasswordTextView_scaledTextSize, 0);
        } finally {
            a.recycle();
        }
        mDrawPaint.setFlags(Paint.SUBPIXEL_TEXT_FLAG | Paint.ANTI_ALIAS_FLAG);
        mDrawPaint.setTextAlign(Paint.Align.CENTER);
        mDrawPaint.setColor(0xffffffff);
        mDrawPaint.setTypeface(Typeface.create("sans-serif-light", 0));
        mDotSize = getContext().getResources().getDimensionPixelSize(R.dimen.password_dot_size);
        mCharPadding = getContext().getResources().getDimensionPixelSize(R.dimen
                .password_char_padding);
        mShowPassword = Settings.System.getInt(mContext.getContentResolver(),
                Settings.System.TEXT_SHOW_PASSWORD, 1) == 1;
        mAppearInterpolator = AnimationUtils.loadInterpolator(mContext,
                android.R.interpolator.linear_out_slow_in);
        mDisappearInterpolator = AnimationUtils.loadInterpolator(mContext,
                android.R.interpolator.fast_out_linear_in);
        mFastOutSlowInInterpolator = AnimationUtils.loadInterpolator(mContext,
                android.R.interpolator.fast_out_slow_in);
        mPM = (PowerManager) mContext.getSystemService(Context.POWER_SERVICE);
    }

    @Override
    protected void onDraw(Canvas canvas) {
        float totalDrawingWidth = getDrawingWidth();
        float currentDrawPosition = getWidth() / 2 - totalDrawingWidth / 2;
        int length = mTextChars.size();
        Rect bounds = getCharBounds();
        int charHeight = (bounds.bottom - bounds.top);
        float yPosition = getHeight() / 2;
        float charLength = bounds.right - bounds.left;
        for (int i = 0; i < length; i++) {
            CharState charState = mTextChars.get(i);
            float charWidth = charState.draw(canvas, currentDrawPosition, charHeight, yPosition,
                    charLength);
            currentDrawPosition += charWidth;
        }
    }

    @Override
    public boolean hasOverlappingRendering() {
        return false;
    }

    private Rect getCharBounds() {
        float textHeight = mTextHeightRaw * getResources().getDisplayMetrics().scaledDensity;
        mDrawPaint.setTextSize(textHeight);
        Rect bounds = new Rect();
        mDrawPaint.getTextBounds("0", 0, 1, bounds);
        return bounds;
    }

    private float getDrawingWidth() {
        int width = 0;
        int length = mTextChars.size();
        Rect bounds = getCharBounds();
        int charLength = bounds.right - bounds.left;
        for (int i = 0; i < length; i++) {
            CharState charState = mTextChars.get(i);
            if (i != 0) {
                width += mCharPadding * charState.currentWidthFactor;
            }
            width += charLength * charState.currentWidthFactor;
        }
        return width;
    }


    public void append(char c) {
        int visibleChars = mTextChars.size();
        String textbefore = mText;
        mText = mText + c;
        int newLength = mText.length();
        CharState charState;
        if (newLength > visibleChars) {
            charState = obtainCharState(c);
            mTextChars.add(charState);
        } else {
            charState = mTextChars.get(newLength - 1);
            charState.whichChar = c;
        }
        charState.startAppearAnimation();

        // ensure that the previous element is being swapped
        if (newLength > 1) {
            CharState previousState = mTextChars.get(newLength - 2);
            if (previousState.isDotSwapPending) {
                previousState.swapToDotWhenAppearFinished();
            }
        }
        userActivity();
<<<<<<< HEAD

        if (mQuickUnlockListener != null) {
            mQuickUnlockListener.onValidateQuickUnlock(mText);
        }
=======
        sendAccessibilityEventTypeViewTextChanged(textbefore, textbefore.length(), 0, 1);
>>>>>>> d0f748a7
    }

    private void userActivity() {
        mPM.userActivity(SystemClock.uptimeMillis(), false);
    }

    public void deleteLastChar() {
        int length = mText.length();
        String textbefore = mText;
        if (length > 0) {
            mText = mText.substring(0, length - 1);
            CharState charState = mTextChars.get(length - 1);
            charState.startRemoveAnimation(0, 0);
        }
        userActivity();
        sendAccessibilityEventTypeViewTextChanged(textbefore, textbefore.length() - 1, 1, 0);
    }

    public String getText() {
        return mText;
    }

    private CharState obtainCharState(char c) {
        CharState charState;
        if(mCharPool.isEmpty()) {
            charState = new CharState();
        } else {
            charState = mCharPool.pop();
            charState.reset();
        }
        charState.whichChar = c;
        return charState;
    }

    public void reset(boolean animated) {
        String textbefore = mText;
        mText = "";
        int length = mTextChars.size();
        int middleIndex = (length - 1) / 2;
        long delayPerElement = RESET_DELAY_PER_ELEMENT;
        for (int i = 0; i < length; i++) {
            CharState charState = mTextChars.get(i);
            if (animated) {
                int delayIndex;
                if (i <= middleIndex) {
                    delayIndex = i * 2;
                } else {
                    int distToMiddle = i - middleIndex;
                    delayIndex = (length - 1) - (distToMiddle - 1) * 2;
                }
                long startDelay = delayIndex * delayPerElement;
                startDelay = Math.min(startDelay, RESET_MAX_DELAY);
                long maxDelay = delayPerElement * (length - 1);
                maxDelay = Math.min(maxDelay, RESET_MAX_DELAY) + DISAPPEAR_DURATION;
                charState.startRemoveAnimation(startDelay, maxDelay);
                charState.removeDotSwapCallbacks();
            } else {
                mCharPool.push(charState);
            }
        }
        if (!animated) {
            mTextChars.clear();
        }
        sendAccessibilityEventTypeViewTextChanged(textbefore, 0, textbefore.length(), 0);
    }

    void sendAccessibilityEventTypeViewTextChanged(String beforeText, int fromIndex,
                                                   int removedCount, int addedCount) {
        if (AccessibilityManager.getInstance(mContext).isEnabled() &&
                (isFocused() || isSelected() && isShown())) {
            if (!shouldSpeakPasswordsForAccessibility()) {
                beforeText = null;
            }
            AccessibilityEvent event =
                    AccessibilityEvent.obtain(AccessibilityEvent.TYPE_VIEW_TEXT_CHANGED);
            event.setFromIndex(fromIndex);
            event.setRemovedCount(removedCount);
            event.setAddedCount(addedCount);
            event.setBeforeText(beforeText);
            event.setPassword(true);
            sendAccessibilityEventUnchecked(event);
        }
    }

    @Override
    public void onInitializeAccessibilityEvent(AccessibilityEvent event) {
        super.onInitializeAccessibilityEvent(event);

        event.setClassName(PasswordTextView.class.getName());
        event.setPassword(true);
    }

    @Override
    public void onPopulateAccessibilityEvent(AccessibilityEvent event) {
        super.onPopulateAccessibilityEvent(event);

        if (shouldSpeakPasswordsForAccessibility()) {
            final CharSequence text = mText;
            if (!TextUtils.isEmpty(text)) {
                event.getText().add(text);
            }
        }
    }

    @Override
    public void onInitializeAccessibilityNodeInfo(AccessibilityNodeInfo info) {
        super.onInitializeAccessibilityNodeInfo(info);

        info.setClassName(PasswordTextView.class.getName());
        info.setPassword(true);

        if (shouldSpeakPasswordsForAccessibility()) {
            info.setText(mText);
        }

        info.setEditable(true);

        info.setInputType(InputType.TYPE_NUMBER_VARIATION_PASSWORD);
    }

    /**
     * @return true if the user has explicitly allowed accessibility services
     * to speak passwords.
     */
    private boolean shouldSpeakPasswordsForAccessibility() {
        return (Settings.Secure.getIntForUser(mContext.getContentResolver(),
                Settings.Secure.ACCESSIBILITY_SPEAK_PASSWORD, 0,
                UserHandle.USER_CURRENT_OR_SELF) == 1);
    }

    private class CharState {
        char whichChar;
        ValueAnimator textAnimator;
        boolean textAnimationIsGrowing;
        Animator dotAnimator;
        boolean dotAnimationIsGrowing;
        ValueAnimator widthAnimator;
        boolean widthAnimationIsGrowing;
        float currentTextSizeFactor;
        float currentDotSizeFactor;
        float currentWidthFactor;
        boolean isDotSwapPending;
        float currentTextTranslationY = 1.0f;
        ValueAnimator textTranslateAnimator;

        Animator.AnimatorListener removeEndListener = new AnimatorListenerAdapter() {
            private boolean mCancelled;
            @Override
            public void onAnimationCancel(Animator animation) {
                mCancelled = true;
            }

            @Override
            public void onAnimationEnd(Animator animation) {
                if (!mCancelled) {
                    mTextChars.remove(CharState.this);
                    mCharPool.push(CharState.this);
                    reset();
                    cancelAnimator(textTranslateAnimator);
                    textTranslateAnimator = null;
                }
            }

            @Override
            public void onAnimationStart(Animator animation) {
                mCancelled = false;
            }
        };

        Animator.AnimatorListener dotFinishListener = new AnimatorListenerAdapter() {
            @Override
            public void onAnimationEnd(Animator animation) {
                dotAnimator = null;
            }
        };

        Animator.AnimatorListener textFinishListener = new AnimatorListenerAdapter() {
            @Override
            public void onAnimationEnd(Animator animation) {
                textAnimator = null;
            }
        };

        Animator.AnimatorListener textTranslateFinishListener = new AnimatorListenerAdapter() {
            @Override
            public void onAnimationEnd(Animator animation) {
                textTranslateAnimator = null;
            }
        };

        Animator.AnimatorListener widthFinishListener = new AnimatorListenerAdapter() {
            @Override
            public void onAnimationEnd(Animator animation) {
                widthAnimator = null;
            }
        };

        private ValueAnimator.AnimatorUpdateListener dotSizeUpdater
                = new ValueAnimator.AnimatorUpdateListener() {
            @Override
            public void onAnimationUpdate(ValueAnimator animation) {
                currentDotSizeFactor = (float) animation.getAnimatedValue();
                invalidate();
            }
        };

        private ValueAnimator.AnimatorUpdateListener textSizeUpdater
                = new ValueAnimator.AnimatorUpdateListener() {
            @Override
            public void onAnimationUpdate(ValueAnimator animation) {
                currentTextSizeFactor = (float) animation.getAnimatedValue();
                invalidate();
            }
        };

        private ValueAnimator.AnimatorUpdateListener textTranslationUpdater
                = new ValueAnimator.AnimatorUpdateListener() {
            @Override
            public void onAnimationUpdate(ValueAnimator animation) {
                currentTextTranslationY = (float) animation.getAnimatedValue();
                invalidate();
            }
        };

        private ValueAnimator.AnimatorUpdateListener widthUpdater
                = new ValueAnimator.AnimatorUpdateListener() {
            @Override
            public void onAnimationUpdate(ValueAnimator animation) {
                currentWidthFactor = (float) animation.getAnimatedValue();
                invalidate();
            }
        };

        private Runnable dotSwapperRunnable = new Runnable() {
            @Override
            public void run() {
                performSwap();
                isDotSwapPending = false;
            }
        };

        void reset() {
            whichChar = 0;
            currentTextSizeFactor = 0.0f;
            currentDotSizeFactor = 0.0f;
            currentWidthFactor = 0.0f;
            cancelAnimator(textAnimator);
            textAnimator = null;
            cancelAnimator(dotAnimator);
            dotAnimator = null;
            cancelAnimator(widthAnimator);
            widthAnimator = null;
            currentTextTranslationY = 1.0f;
            removeDotSwapCallbacks();
        }

        void startRemoveAnimation(long startDelay, long widthDelay) {
            boolean dotNeedsAnimation = (currentDotSizeFactor > 0.0f && dotAnimator == null)
                    || (dotAnimator != null && dotAnimationIsGrowing);
            boolean textNeedsAnimation = (currentTextSizeFactor > 0.0f && textAnimator == null)
                    || (textAnimator != null && textAnimationIsGrowing);
            boolean widthNeedsAnimation = (currentWidthFactor > 0.0f && widthAnimator == null)
                    || (widthAnimator != null && widthAnimationIsGrowing);
            if (dotNeedsAnimation) {
                startDotDisappearAnimation(startDelay);
            }
            if (textNeedsAnimation) {
                startTextDisappearAnimation(startDelay);
            }
            if (widthNeedsAnimation) {
                startWidthDisappearAnimation(widthDelay);
            }
        }

        void startAppearAnimation() {
            boolean dotNeedsAnimation = !mShowPassword
                    && (dotAnimator == null || !dotAnimationIsGrowing);
            boolean textNeedsAnimation = mShowPassword
                    && (textAnimator == null || !textAnimationIsGrowing);
            boolean widthNeedsAnimation = (widthAnimator == null || !widthAnimationIsGrowing);
            if (dotNeedsAnimation) {
                startDotAppearAnimation(0);
            }
            if (textNeedsAnimation) {
                startTextAppearAnimation();
            }
            if (widthNeedsAnimation) {
                startWidthAppearAnimation();
            }
            if (mShowPassword) {
                postDotSwap(TEXT_VISIBILITY_DURATION);
            }
        }

        /**
         * Posts a runnable which ensures that the text will be replaced by a dot after {@link
         * com.android.keyguard.PasswordTextView#TEXT_VISIBILITY_DURATION}.
         */
        private void postDotSwap(long delay) {
            removeDotSwapCallbacks();
            postDelayed(dotSwapperRunnable, delay);
            isDotSwapPending = true;
        }

        private void removeDotSwapCallbacks() {
            removeCallbacks(dotSwapperRunnable);
            isDotSwapPending = false;
        }

        void swapToDotWhenAppearFinished() {
            removeDotSwapCallbacks();
            if (textAnimator != null) {
                long remainingDuration = textAnimator.getDuration()
                        - textAnimator.getCurrentPlayTime();
                postDotSwap(remainingDuration + TEXT_REST_DURATION_AFTER_APPEAR);
            } else {
                performSwap();
            }
        }

        private void performSwap() {
            startTextDisappearAnimation(0);
            startDotAppearAnimation(DISAPPEAR_DURATION
                    - DOT_APPEAR_TEXT_DISAPPEAR_OVERLAP_DURATION);
        }

        private void startWidthDisappearAnimation(long widthDelay) {
            cancelAnimator(widthAnimator);
            widthAnimator = ValueAnimator.ofFloat(currentWidthFactor, 0.0f);
            widthAnimator.addUpdateListener(widthUpdater);
            widthAnimator.addListener(widthFinishListener);
            widthAnimator.addListener(removeEndListener);
            widthAnimator.setDuration((long) (DISAPPEAR_DURATION * currentWidthFactor));
            widthAnimator.setStartDelay(widthDelay);
            widthAnimator.start();
            widthAnimationIsGrowing = false;
        }

        private void startTextDisappearAnimation(long startDelay) {
            cancelAnimator(textAnimator);
            textAnimator = ValueAnimator.ofFloat(currentTextSizeFactor, 0.0f);
            textAnimator.addUpdateListener(textSizeUpdater);
            textAnimator.addListener(textFinishListener);
            textAnimator.setInterpolator(mDisappearInterpolator);
            textAnimator.setDuration((long) (DISAPPEAR_DURATION * currentTextSizeFactor));
            textAnimator.setStartDelay(startDelay);
            textAnimator.start();
            textAnimationIsGrowing = false;
        }

        private void startDotDisappearAnimation(long startDelay) {
            cancelAnimator(dotAnimator);
            ValueAnimator animator = ValueAnimator.ofFloat(currentDotSizeFactor, 0.0f);
            animator.addUpdateListener(dotSizeUpdater);
            animator.addListener(dotFinishListener);
            animator.setInterpolator(mDisappearInterpolator);
            long duration = (long) (DISAPPEAR_DURATION * Math.min(currentDotSizeFactor, 1.0f));
            animator.setDuration(duration);
            animator.setStartDelay(startDelay);
            animator.start();
            dotAnimator = animator;
            dotAnimationIsGrowing = false;
        }

        private void startWidthAppearAnimation() {
            cancelAnimator(widthAnimator);
            widthAnimator = ValueAnimator.ofFloat(currentWidthFactor, 1.0f);
            widthAnimator.addUpdateListener(widthUpdater);
            widthAnimator.addListener(widthFinishListener);
            widthAnimator.setDuration((long) (APPEAR_DURATION * (1f - currentWidthFactor)));
            widthAnimator.start();
            widthAnimationIsGrowing = true;
        }

        private void startTextAppearAnimation() {
            cancelAnimator(textAnimator);
            textAnimator = ValueAnimator.ofFloat(currentTextSizeFactor, 1.0f);
            textAnimator.addUpdateListener(textSizeUpdater);
            textAnimator.addListener(textFinishListener);
            textAnimator.setInterpolator(mAppearInterpolator);
            textAnimator.setDuration((long) (APPEAR_DURATION * (1f - currentTextSizeFactor)));
            textAnimator.start();
            textAnimationIsGrowing = true;

            // handle translation
            if (textTranslateAnimator == null) {
                textTranslateAnimator = ValueAnimator.ofFloat(1.0f, 0.0f);
                textTranslateAnimator.addUpdateListener(textTranslationUpdater);
                textTranslateAnimator.addListener(textTranslateFinishListener);
                textTranslateAnimator.setInterpolator(mAppearInterpolator);
                textTranslateAnimator.setDuration(APPEAR_DURATION);
                textTranslateAnimator.start();
            }
        }

        private void startDotAppearAnimation(long delay) {
            cancelAnimator(dotAnimator);
            if (!mShowPassword) {
                // We perform an overshoot animation
                ValueAnimator overShootAnimator = ValueAnimator.ofFloat(currentDotSizeFactor,
                        DOT_OVERSHOOT_FACTOR);
                overShootAnimator.addUpdateListener(dotSizeUpdater);
                overShootAnimator.setInterpolator(mAppearInterpolator);
                long overShootDuration = (long) (DOT_APPEAR_DURATION_OVERSHOOT
                        * OVERSHOOT_TIME_POSITION);
                overShootAnimator.setDuration(overShootDuration);
                ValueAnimator settleBackAnimator = ValueAnimator.ofFloat(DOT_OVERSHOOT_FACTOR,
                        1.0f);
                settleBackAnimator.addUpdateListener(dotSizeUpdater);
                settleBackAnimator.setDuration(DOT_APPEAR_DURATION_OVERSHOOT - overShootDuration);
                settleBackAnimator.addListener(dotFinishListener);
                AnimatorSet animatorSet = new AnimatorSet();
                animatorSet.playSequentially(overShootAnimator, settleBackAnimator);
                animatorSet.setStartDelay(delay);
                animatorSet.start();
                dotAnimator = animatorSet;
            } else {
                ValueAnimator growAnimator = ValueAnimator.ofFloat(currentDotSizeFactor, 1.0f);
                growAnimator.addUpdateListener(dotSizeUpdater);
                growAnimator.setDuration((long) (APPEAR_DURATION * (1.0f - currentDotSizeFactor)));
                growAnimator.addListener(dotFinishListener);
                growAnimator.setStartDelay(delay);
                growAnimator.start();
                dotAnimator = growAnimator;
            }
            dotAnimationIsGrowing = true;
        }

        private void cancelAnimator(Animator animator) {
            if (animator != null) {
                animator.cancel();
            }
        }

        /**
         * Draw this char to the canvas.
         *
         * @return The width this character contributes, including padding.
         */
        public float draw(Canvas canvas, float currentDrawPosition, int charHeight, float yPosition,
                float charLength) {
            boolean textVisible = currentTextSizeFactor > 0;
            boolean dotVisible = currentDotSizeFactor > 0;
            float charWidth = charLength * currentWidthFactor;
            if (textVisible) {
                float currYPosition = yPosition + charHeight / 2.0f * currentTextSizeFactor
                        + charHeight * currentTextTranslationY * 0.8f;
                canvas.save();
                float centerX = currentDrawPosition + charWidth / 2;
                canvas.translate(centerX, currYPosition);
                canvas.scale(currentTextSizeFactor, currentTextSizeFactor);
                canvas.drawText(Character.toString(whichChar), 0, 0, mDrawPaint);
                canvas.restore();
            }
            if (dotVisible) {
                canvas.save();
                float centerX = currentDrawPosition + charWidth / 2;
                canvas.translate(centerX, yPosition);
                canvas.drawCircle(0, 0, mDotSize / 2 * currentDotSizeFactor, mDrawPaint);
                canvas.restore();
            }
            return charWidth + mCharPadding * currentWidthFactor;
        }
    }

    /* Quick unlock management for PIN view. */
    public interface QuickUnlockListener {

        /**
         * Validate current password and unlock instantly when correct one is typed.
         * @param password the current evaluated password entry.
         * @see com.android.keyguard.KeyguardAbsKeyInputView#validateQuickUnlock
         */
        void onValidateQuickUnlock(String password);

    }

    public void setQuickUnlockListener(QuickUnlockListener listener) {
        mQuickUnlockListener = listener;
    }
}<|MERGE_RESOLUTION|>--- conflicted
+++ resolved
@@ -205,14 +205,11 @@
             }
         }
         userActivity();
-<<<<<<< HEAD
+        sendAccessibilityEventTypeViewTextChanged(textbefore, textbefore.length(), 0, 1);
 
         if (mQuickUnlockListener != null) {
             mQuickUnlockListener.onValidateQuickUnlock(mText);
         }
-=======
-        sendAccessibilityEventTypeViewTextChanged(textbefore, textbefore.length(), 0, 1);
->>>>>>> d0f748a7
     }
 
     private void userActivity() {
