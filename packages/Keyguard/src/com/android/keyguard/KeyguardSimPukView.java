/*
 * Copyright (C) 2012 The Android Open Source Project
 *
 * Licensed under the Apache License, Version 2.0 (the "License");
 * you may not use this file except in compliance with the License.
 * You may obtain a copy of the License at
 *
 *      http://www.apache.org/licenses/LICENSE-2.0
 *
 * Unless required by applicable law or agreed to in writing, software
 * distributed under the License is distributed on an "AS IS" BASIS,
 * WITHOUT WARRANTIES OR CONDITIONS OF ANY KIND, either express or implied.
 * See the License for the specific language governing permissions and
 * limitations under the License.
 */

package com.android.keyguard;

import android.content.Context;
import android.content.res.ColorStateList;
import android.content.res.Resources;
import android.app.Activity;
import android.app.AlertDialog;
import android.app.Dialog;
import android.app.ProgressDialog;
import android.graphics.Color;
import android.os.RemoteException;
import android.os.ServiceManager;
import android.telephony.SubscriptionInfo;
import android.telephony.SubscriptionManager;
import android.telephony.TelephonyManager;
import android.util.AttributeSet;
import android.util.Log;
import android.view.WindowManager;
import android.widget.ImageView;

import com.android.internal.telephony.ITelephony;
import com.android.internal.telephony.IccCardConstants;
import com.android.internal.telephony.PhoneConstants;
import com.android.internal.telephony.IccCardConstants.State;


/**
 * Displays a PIN pad for entering a PUK (Pin Unlock Kode) provided by a carrier.
 */
public class KeyguardSimPukView extends KeyguardPinBasedInputView {
    private static final String LOG_TAG = "KeyguardSimPukView";
    private static final boolean DEBUG = KeyguardConstants.DEBUG;
    public static final String TAG = "KeyguardSimPukView";

    private ProgressDialog mSimUnlockProgressDialog = null;
    private CheckSimPuk mCheckSimPukThread;
    private String mPukText;
    private String mPinText;
    private StateMachine mStateMachine = new StateMachine();
    private AlertDialog mRemainingAttemptsDialog;
    private int mSubId;
    private ImageView mSimImageView;

    KeyguardUpdateMonitorCallback mUpdateMonitorCallback = new KeyguardUpdateMonitorCallback() {
        @Override
        public void onSimStateChanged(int subId, int slotId, State simState) {
           if (DEBUG) Log.v(TAG, "onSimStateChanged(subId=" + subId + ",state=" + simState + ")");
           resetState();
       };
    };

    public KeyguardSimPukView(Context context) {
        this(context, null);
    }

    public KeyguardSimPukView(Context context, AttributeSet attrs) {
        super(context, attrs);
    }

    private class StateMachine {
        final int ENTER_PUK = 0;
        final int ENTER_PIN = 1;
        final int CONFIRM_PIN = 2;
        final int DONE = 3;
        private int state = ENTER_PUK;

        public void next() {
            int msg = 0;
            if (state == ENTER_PUK) {
                if (checkPuk()) {
                    state = ENTER_PIN;
                    msg = R.string.kg_puk_enter_pin_hint;
                } else {
                    msg = R.string.kg_invalid_sim_puk_hint;
                }
            } else if (state == ENTER_PIN) {
                if (checkPin()) {
                    state = CONFIRM_PIN;
                    msg = R.string.kg_enter_confirm_pin_hint;
                } else {
                    msg = R.string.kg_invalid_sim_pin_hint;
                }
            } else if (state == CONFIRM_PIN) {
                if (confirmPin()) {
                    state = DONE;
                    msg = R.string.keyguard_sim_unlock_progress_dialog_message;
                    updateSim();
                } else {
                    state = ENTER_PIN; // try again?
                    msg = R.string.kg_invalid_confirm_pin_hint;
                }
            }
            resetPasswordText(true);
            if (msg != 0) {
                mSecurityMessageDisplay.setMessage(msg, true);
            }
        }

        void reset() {
            mPinText="";
            mPukText="";
            state = ENTER_PUK;
            KeyguardUpdateMonitor monitor = KeyguardUpdateMonitor.getInstance(mContext);
            mSubId = monitor.getNextSubIdForState(IccCardConstants.State.PUK_REQUIRED);
            if (SubscriptionManager.isValidSubscriptionId(mSubId)) {
                int count = TelephonyManager.getDefault().getSimCount();
                Resources rez = getResources();
                final String msg;
                int color = Color.WHITE;
                if (count < 2) {
                    msg = rez.getString(R.string.kg_puk_enter_puk_hint);
                } else {
                    SubscriptionInfo info = monitor.getSubscriptionInfoForSubId(mSubId);
                    CharSequence displayName = info != null ? info.getDisplayName() : "";
                    msg = rez.getString(R.string.kg_puk_enter_puk_hint_multi, displayName);
                    if (info != null) {
                        color = info.getIconTint();
                    }
                }
                mSecurityMessageDisplay.setMessage(msg, true);
                mSimImageView.setImageTintList(ColorStateList.valueOf(color));
            }
            mPasswordEntry.requestFocus();
        }
    }

    private String getPukPasswordErrorMessage(int attemptsRemaining) {
        String displayMessage;

        if (attemptsRemaining == 0) {
            displayMessage = getContext().getString(R.string.kg_password_wrong_puk_code_dead);
        } else if (attemptsRemaining > 0) {
            displayMessage = getContext().getResources()
                    .getQuantityString(R.plurals.kg_password_wrong_puk_code, attemptsRemaining,
                            attemptsRemaining);
        } else {
            displayMessage = getContext().getString(R.string.kg_password_puk_failed);
        }
        if (DEBUG) Log.d(LOG_TAG, "getPukPasswordErrorMessage:"
                + " attemptsRemaining=" + attemptsRemaining + " displayMessage=" + displayMessage);
        return displayMessage;
    }

    public void resetState() {
        super.resetState();
        mStateMachine.reset();
    }

    @Override
    protected boolean shouldLockout(long deadline) {
        // SIM PUK doesn't have a timed lockout
        return false;
    }

    @Override
    protected int getPasswordTextViewId() {
        return R.id.pukEntry;
    }

    @Override
    protected void onFinishInflate() {
        super.onFinishInflate();

        mSecurityMessageDisplay.setTimeout(0); // don't show ownerinfo/charging status by default
        if (mEcaView instanceof EmergencyCarrierArea) {
            ((EmergencyCarrierArea) mEcaView).setCarrierTextVisible(true);
        }
<<<<<<< HEAD

        mPasswordEntry.setQuickUnlockListener(null);
        setButtonVisibility(getOkButton(), true);
=======
        mSimImageView = (ImageView) findViewById(R.id.keyguard_sim);
    }

    @Override
    protected void onAttachedToWindow() {
        super.onAttachedToWindow();
        KeyguardUpdateMonitor.getInstance(mContext).registerCallback(mUpdateMonitorCallback);
    }

    @Override
    protected void onDetachedFromWindow() {
        super.onDetachedFromWindow();
        KeyguardUpdateMonitor.getInstance(mContext).removeCallback(mUpdateMonitorCallback);
>>>>>>> d0f748a7
    }

    @Override
    public void showUsabilityHint() {
    }

    @Override
    public void onPause() {
        // dismiss the dialog.
        if (mSimUnlockProgressDialog != null) {
            mSimUnlockProgressDialog.dismiss();
            mSimUnlockProgressDialog = null;
        }
    }

    /**
     * Since the IPC can block, we want to run the request in a separate thread
     * with a callback.
     */
    private abstract class CheckSimPuk extends Thread {

        private final String mPin, mPuk;
        private final int mSubId;

        protected CheckSimPuk(String puk, String pin, int subId) {
            mPuk = puk;
            mPin = pin;
            mSubId = subId;
        }

        abstract void onSimLockChangedResponse(final int result, final int attemptsRemaining);

        @Override
        public void run() {
            try {
                if (DEBUG) Log.v(TAG, "call supplyPukReportResult()");
                final int[] result = ITelephony.Stub.asInterface(ServiceManager
                    .checkService("phone")).supplyPukReportResultForSubscriber(mSubId, mPuk, mPin);
                if (DEBUG) {
                    Log.v(TAG, "supplyPukReportResult returned: " + result[0] + " " + result[1]);
                }
                post(new Runnable() {
                    public void run() {
                        onSimLockChangedResponse(result[0], result[1]);
                    }
                });
            } catch (RemoteException e) {
                Log.e(TAG, "RemoteException for supplyPukReportResult:", e);
                post(new Runnable() {
                    public void run() {
                        onSimLockChangedResponse(PhoneConstants.PIN_GENERAL_FAILURE, -1);
                    }
                });
            }
        }
    }

    private Dialog getSimUnlockProgressDialog() {
        if (mSimUnlockProgressDialog == null) {
            mSimUnlockProgressDialog = new ProgressDialog(mContext);
            mSimUnlockProgressDialog.setMessage(
                    mContext.getString(R.string.kg_sim_unlock_progress_dialog_message));
            mSimUnlockProgressDialog.setIndeterminate(true);
            mSimUnlockProgressDialog.setCancelable(false);
            if (!(mContext instanceof Activity)) {
                mSimUnlockProgressDialog.getWindow().setType(
                        WindowManager.LayoutParams.TYPE_KEYGUARD_DIALOG);
            }
        }
        return mSimUnlockProgressDialog;
    }

    private Dialog getPukRemainingAttemptsDialog(int remaining) {
        String msg = getPukPasswordErrorMessage(remaining);
        if (mRemainingAttemptsDialog == null) {
            AlertDialog.Builder builder = new AlertDialog.Builder(mContext);
            builder.setMessage(msg);
            builder.setCancelable(false);
            builder.setNeutralButton(R.string.ok, null);
            mRemainingAttemptsDialog = builder.create();
            mRemainingAttemptsDialog.getWindow().setType(
                    WindowManager.LayoutParams.TYPE_KEYGUARD_DIALOG);
        } else {
            mRemainingAttemptsDialog.setMessage(msg);
        }
        return mRemainingAttemptsDialog;
    }

    private boolean checkPuk() {
        // make sure the puk is at least 8 digits long.
        if (mPasswordEntry.getText().length() == 8) {
            mPukText = mPasswordEntry.getText();
            return true;
        }
        return false;
    }

    private boolean checkPin() {
        // make sure the PIN is between 4 and 8 digits
        int length = mPasswordEntry.getText().length();
        if (length >= 4 && length <= 8) {
            mPinText = mPasswordEntry.getText();
            return true;
        }
        return false;
    }

    public boolean confirmPin() {
        return mPinText.equals(mPasswordEntry.getText());
    }

    private void updateSim() {
        getSimUnlockProgressDialog().show();

        if (mCheckSimPukThread == null) {
            mCheckSimPukThread = new CheckSimPuk(mPukText, mPinText, mSubId) {
                void onSimLockChangedResponse(final int result, final int attemptsRemaining) {
                    post(new Runnable() {
                        public void run() {
                            if (mSimUnlockProgressDialog != null) {
                                mSimUnlockProgressDialog.hide();
                            }
                            resetPasswordText(true /* animate */);
                            if (result == PhoneConstants.PIN_RESULT_SUCCESS) {
                                KeyguardUpdateMonitor.getInstance(getContext())
                                        .reportSimUnlocked(mSubId);
                                mCallback.dismiss(true);
                            } else {
                                if (result == PhoneConstants.PIN_PASSWORD_INCORRECT) {
                                    if (attemptsRemaining <= 2) {
                                        // this is getting critical - show dialog
                                        getPukRemainingAttemptsDialog(attemptsRemaining).show();
                                    } else {
                                        // show message
                                        mSecurityMessageDisplay.setMessage(
                                                getPukPasswordErrorMessage(attemptsRemaining), true);
                                    }
                                } else {
                                    mSecurityMessageDisplay.setMessage(getContext().getString(
                                            R.string.kg_password_puk_failed), true);
                                }
                                if (DEBUG) Log.d(LOG_TAG, "verifyPasswordAndUnlock "
                                        + " UpdateSim.onSimCheckResponse: "
                                        + " attemptsRemaining=" + attemptsRemaining);
                                mStateMachine.reset();
                            }
                            mCheckSimPukThread = null;
                        }
                    });
                }
            };
            mCheckSimPukThread.start();
        }
    }

    @Override
    protected void verifyPasswordAndUnlock() {
        mStateMachine.next();
    }

    @Override
    public void startAppearAnimation() {
        // noop.
    }

    @Override
    public boolean startDisappearAnimation(Runnable finishRunnable) {
        return false;
    }

    @Override
    public void validateQuickUnlock(String entry) {
        // disabled.
    }
}

<|MERGE_RESOLUTION|>--- conflicted
+++ resolved
@@ -181,12 +181,10 @@
         if (mEcaView instanceof EmergencyCarrierArea) {
             ((EmergencyCarrierArea) mEcaView).setCarrierTextVisible(true);
         }
-<<<<<<< HEAD
+        mSimImageView = (ImageView) findViewById(R.id.keyguard_sim);
 
         mPasswordEntry.setQuickUnlockListener(null);
         setButtonVisibility(getOkButton(), true);
-=======
-        mSimImageView = (ImageView) findViewById(R.id.keyguard_sim);
     }
 
     @Override
@@ -199,7 +197,6 @@
     protected void onDetachedFromWindow() {
         super.onDetachedFromWindow();
         KeyguardUpdateMonitor.getInstance(mContext).removeCallback(mUpdateMonitorCallback);
->>>>>>> d0f748a7
     }
 
     @Override
