--- conflicted
+++ resolved
@@ -35,14 +35,13 @@
     <!-- config for showing AM/PM on lock screen in 12hour format -->
     <bool name="config_showAmpm">true</bool>
 
-<<<<<<< HEAD
     <!-- Should we listen for fingerprints when the screen is off?  Devices
          with a rear-mounted sensor want this, but certain devices have
          the sensor embedded in the power key and listening all the time
          causes a poor experience. -->
     <bool name="config_fingerprintWakeAndUnlock">true</bool>
-=======
+
     <!-- whether to show emergency button in lock screen -->
     <bool name="config_showEmergencyButton">true</bool>
->>>>>>> 7c2361fc
+
 </resources>