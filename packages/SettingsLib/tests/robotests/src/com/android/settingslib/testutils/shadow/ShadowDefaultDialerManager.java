/*
 * Copyright (C) 2018 The Android Open Source Project
 *
 * Licensed under the Apache License, Version 2.0 (the "License");
 * you may not use this file except in compliance with the License.
 * You may obtain a copy of the License at
 *
 *      http://www.apache.org/licenses/LICENSE-2.0
 *
 * Unless required by applicable law or agreed to in writing, software
 * distributed under the License is distributed on an "AS IS" BASIS,
 * WITHOUT WARRANTIES OR CONDITIONS OF ANY KIND, either express or implied.
 * See the License for the specific language governing permissions and
 * limitations under the License.
 */

package com.android.settingslib.testutils.shadow;

import android.content.Context;
import android.telecom.DefaultDialerManager;

import org.robolectric.annotation.Implementation;
import org.robolectric.annotation.Implements;
import org.robolectric.annotation.Resetter;

@Implements(DefaultDialerManager.class)
public class ShadowDefaultDialerManager {

    private static String sDefaultDialer;

    @Resetter
    public void reset() {
        sDefaultDialer = null;
    }

    @Implementation
<<<<<<< HEAD
    public static String getDefaultDialerApplication(Context context) {
=======
    protected static String getDefaultDialerApplication(Context context) {
>>>>>>> de843449
        return sDefaultDialer;
    }

    public static void setDefaultDialerApplication(String dialer) {
        sDefaultDialer = dialer;
    }
}<|MERGE_RESOLUTION|>--- conflicted
+++ resolved
@@ -34,11 +34,7 @@
     }
 
     @Implementation
-<<<<<<< HEAD
-    public static String getDefaultDialerApplication(Context context) {
-=======
     protected static String getDefaultDialerApplication(Context context) {
->>>>>>> de843449
         return sDefaultDialer;
     }
 
