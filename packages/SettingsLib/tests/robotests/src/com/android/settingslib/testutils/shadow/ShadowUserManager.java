/*
 * Copyright (C) 2018 The Android Open Source Project
 *
 * Licensed under the Apache License, Version 2.0 (the "License");
 * you may not use this file except in compliance with the License.
 * You may obtain a copy of the License at
 *
 *      http://www.apache.org/licenses/LICENSE-2.0
 *
 * Unless required by applicable law or agreed to in writing, software
 * distributed under the License is distributed on an "AS IS" BASIS,
 * WITHOUT WARRANTIES OR CONDITIONS OF ANY KIND, either express or implied.
 * See the License for the specific language governing permissions and
 * limitations under the License.
 */

package com.android.settingslib.testutils.shadow;

import android.annotation.UserIdInt;
import android.content.Context;
import android.content.pm.UserInfo;
import android.os.UserManager;

import org.robolectric.annotation.Implementation;
import org.robolectric.annotation.Implements;

import java.util.ArrayList;
import java.util.List;

@Implements(value = UserManager.class)
public class ShadowUserManager extends org.robolectric.shadows.ShadowUserManager {
<<<<<<< HEAD
=======
    private List<UserInfo> mUserInfos = addProfile(0, "Owner");
>>>>>>> 825827da

    @Implementation
    protected static UserManager get(Context context) {
        return (UserManager) context.getSystemService(Context.USER_SERVICE);
<<<<<<< HEAD
    }

    @Implementation
    protected int[] getProfileIdsWithDisabled(int userId) {
        return new int[]{0};
    }

    @Implementation
    protected List<UserInfo> getProfiles() {
        UserInfo userInfo = new UserInfo();
        userInfo.id = 0;
        List<UserInfo> userInfos = new ArrayList<>();
        userInfos.add(userInfo);
        return userInfos;
=======
    }

    @Implementation
    protected int[] getProfileIdsWithDisabled(int userId) {
        return mUserInfos.stream().mapToInt(s -> s.id).toArray();
    }

    @Implementation
    protected List<UserInfo> getProfiles() {
        return mUserInfos;
    }

    public List<UserInfo> addProfile(int id, String name) {
        List<UserInfo> userInfoList = mUserInfos;
        if (userInfoList == null) {
            userInfoList = new ArrayList<>();
        }
        final UserInfo userInfo = new UserInfo();
        userInfo.id = id;
        userInfo.name = name;
        userInfoList.add(userInfo);
        return userInfoList;
>>>>>>> 825827da
    }

    @Implementation
    protected List<UserInfo> getProfiles(@UserIdInt int userHandle) {
        return getProfiles();
    }
}<|MERGE_RESOLUTION|>--- conflicted
+++ resolved
@@ -29,30 +29,11 @@
 
 @Implements(value = UserManager.class)
 public class ShadowUserManager extends org.robolectric.shadows.ShadowUserManager {
-<<<<<<< HEAD
-=======
     private List<UserInfo> mUserInfos = addProfile(0, "Owner");
->>>>>>> 825827da
 
     @Implementation
     protected static UserManager get(Context context) {
         return (UserManager) context.getSystemService(Context.USER_SERVICE);
-<<<<<<< HEAD
-    }
-
-    @Implementation
-    protected int[] getProfileIdsWithDisabled(int userId) {
-        return new int[]{0};
-    }
-
-    @Implementation
-    protected List<UserInfo> getProfiles() {
-        UserInfo userInfo = new UserInfo();
-        userInfo.id = 0;
-        List<UserInfo> userInfos = new ArrayList<>();
-        userInfos.add(userInfo);
-        return userInfos;
-=======
     }
 
     @Implementation
@@ -75,7 +56,6 @@
         userInfo.name = name;
         userInfoList.add(userInfo);
         return userInfoList;
->>>>>>> 825827da
     }
 
     @Implementation
