<?xml version="1.0" encoding="utf-8"?>
<!--
/*
**
** Copyright 2015 The Android Open Source Project
**
** Licensed under the Apache License, Version 2.0 (the "License");
** you may not use this file except in compliance with the License.
** You may obtain a copy of the License at
**
**     http://www.apache.org/licenses/LICENSE-2.0
**
** Unless required by applicable law or agreed to in writing, software
** distributed under the License is distributed on an "AS IS" BASIS,
** WITHOUT WARRANTIES OR CONDITIONS OF ANY KIND, either express or implied.
** See the License for the specific language governing permissions and
** limitations under the License.
*/
-->
<resources xmlns:xliff="urn:oasis:names:tc:xliff:document:1.2">
    <!-- Toast message when Wi-Fi cannot scan for networks -->
    <string name="wifi_fail_to_scan">Can\'t scan for networks</string>
    <!-- Do not translate.  Concise terminology for wifi with WEP security -->
    <string name="wifi_security_short_wep" translatable="false">WEP</string>
    <!-- Do not translate.  Concise terminology for wifi with WPA security -->
    <string name="wifi_security_short_wpa" translatable="false">WPA</string>
    <!-- Do not translate.  Concise terminology for wifi with WPA2 security -->
    <string name="wifi_security_short_wpa2" translatable="false">WPA2</string>
    <!-- Do not translate.  Concise terminology for wifi with both WPA/WPA2 security -->
    <string name="wifi_security_short_wpa_wpa2" translatable="false">WPA/WPA2</string>
    <!-- Do not translate.  Concise terminology for wifi with unknown PSK type -->
    <string name="wifi_security_short_psk_generic" translatable="false">@string/wifi_security_short_wpa_wpa2</string>
    <!-- Do not translate.  Concise terminology for wifi with 802.1x EAP security -->
<<<<<<< HEAD
    <string name="wifi_security_short_eap">802.1x</string>
    <!-- Do not translate.  Concise terminology for wifi with DPP security -->
    <string name="wifi_security_short_dpp">DPP</string>
    <!-- Do not translate.  Concise terminology for wifi with SAE security -->
    <string name="wifi_security_short_sae">SAE</string>
    <!-- Do not translate.  Concise terminology for wifi with OWE security -->
    <string name="wifi_security_short_owe">OWE</string>

    <!-- Used in Wi-Fi settings dialogs when Wi-Fi does not have any security. -->
=======
    <string name="wifi_security_short_eap" translatable="false">802.1x</string>
    <!-- Do not translate.  Concise terminology for wifi with WPA3 security -->
    <string name="wifi_security_short_sae" translatable="false">WPA3</string>
    <!-- Do not translate.  Concise terminology for wifi with OWE security -->
    <string name="wifi_security_short_owe" translatable="false">OWE</string>
    <!-- Do not translate.  Concise terminology for wifi with 802.1x EAP Suite-B security -->
    <string name="wifi_security_short_eap_suiteb" translatable="false">Suite-B</string>

    <!-- Used in Wi-Fi settings dialogs when Wi-Fi does not have any security. [CHAR LIMIT=40] -->
>>>>>>> 5a050004
    <string name="wifi_security_none">None</string>

    <!-- Do not translate.  Terminology for wifi with WEP security -->
    <string name="wifi_security_wep" translatable="false">WEP</string>
    <!-- Do not translate.  Terminology for wifi with WPA security -->
    <string name="wifi_security_wpa" translatable="false">WPA-Personal</string>
    <!-- Do not translate.  Terminology for wifi with WPA2 security -->
    <string name="wifi_security_wpa2" translatable="false">WPA2-Personal</string>
    <!-- Do not translate.  Terminology for wifi with both WPA/WPA2 security, or unknown -->
    <string name="wifi_security_wpa_wpa2" translatable="false">WPA/WPA2-Personal</string>
    <!-- Do not translate.  Terminology for wifi with unknown PSK type -->
    <string name="wifi_security_psk_generic" translatable="false">@string/wifi_security_wpa_wpa2</string>
    <!-- Do not translate.  Concise terminology for wifi with 802.1x EAP security -->
    <string name="wifi_security_eap" translatable="false">WPA/WPA2-Enterprise</string>
    <!-- Do not translate.  Concise terminology for Passpoint network -->
<<<<<<< HEAD
    <string name="wifi_security_passpoint">Passpoint</string>
    <!-- Do not translate.  Concise terminology for DPP network -->
    <string name="wifi_security_dpp">DPP</string>
    <!-- Do not translate.  Concise terminology for SAE network -->
    <string name="wifi_security_sae">SAE</string>
    <!-- Do not translate.  Concise terminology for OWE network -->
    <string name="wifi_security_owe">OWE</string>
=======
    <string name="wifi_security_passpoint" translatable="false">Passpoint</string>
    <!-- Do not translate.  Terminology for wifi with WPA3 security -->
    <string name="wifi_security_sae" translatable="false">WPA3-Personal</string>
    <!-- Do not translate.  Terminology for wifi with OWE security -->
    <string name="wifi_security_owe" translatable="false">Enhanced Open</string>
    <!-- Do not translate.  Concise terminology for wifi with 802.1x EAP Suite-B security -->
    <string name="wifi_security_eap_suiteb" translatable="false">WPA3-Enterprise</string>
>>>>>>> 5a050004

    <!-- Summary for the remembered network. -->
    <string name="wifi_remembered">Saved</string>
    <!-- Status for networks disabled for unknown reason -->
    <string name="wifi_disabled_generic">Disabled</string>
    <!-- Status for networked disabled from a DNS or DHCP failure -->
    <string name="wifi_disabled_network_failure">IP Configuration Failure</string>
    <!-- Status for networks disabled by the network recommendation provider -->
    <string name="wifi_disabled_by_recommendation_provider">Not connected due to low quality network</string>
    <!-- Status for networked disabled from a wifi association failure -->
    <string name="wifi_disabled_wifi_failure">WiFi Connection Failure</string>
    <!-- Status for networks disabled from authentication failure (wrong password
         or certificate). -->
    <string name="wifi_disabled_password_failure">Authentication problem</string>

    <!-- Status detail for a network that can't be connected to for some reason -->
    <string name="wifi_cant_connect">Can\'t connect</string>
    <!-- Status for a named network that can't be connected to for some reason-->
    <string name="wifi_cant_connect_to_ap">Can\'t connect to \'<xliff:g id="ap_name">%1$s</xliff:g>\'</string>
    <!-- Message shown when the user likely entered an incorrect password for a wifi network -->
    <string name="wifi_check_password_try_again">Check password and try again</string>

    <!-- Summary for the remembered network but currently not in range. -->
    <string name="wifi_not_in_range">Not in range</string>
    <!-- Summary for the network but no internet connection was detected. -->
    <string name="wifi_no_internet_no_reconnect">Won\'t automatically connect</string>
    <!-- Summary for the remembered network but no internet connection was detected. -->
    <string name="wifi_no_internet">No internet access</string>
    <!-- Summary for saved networks -->
    <string name="saved_network">Saved by <xliff:g id="name">%1$s</xliff:g></string>

    <!-- Status message of Wi-Fi when it is automatically connected by a network recommendation provider. [CHAR LIMIT=NONE] -->
    <string name="connected_via_network_scorer">Automatically connected via %1$s</string>
    <!-- Status message of Wi-Fi when it is automatically connected by a default network recommendation provider. [CHAR LIMIT=NONE] -->
    <string name="connected_via_network_scorer_default">Automatically connected via network rating provider</string>
    <!-- Status message of Wi-Fi when it is connected by Passpoint configuration. [CHAR LIMIT=NONE] -->
    <string name="connected_via_passpoint">Connected via %1$s</string>
    <!-- Status message of Wi-Fi when network has matching passpoint credentials. [CHAR LIMIT=NONE] -->
    <string name="available_via_passpoint">Available via %1$s</string>
    <!-- Package name for Settings app-->
    <string name="settings_package" translatable="false">com.android.settings</string>
    <!-- Package name for Certinstaller app-->
    <string name="certinstaller_package" translatable="false">com.android.certinstaller</string>

    <!-- Summary for Connected wifi network without internet -->
    <string name="wifi_connected_no_internet">Connected, no internet</string>

    <!-- Wi-Fi status indicating that the current network is connected, but has no internet access. -->
    <string name="wifi_status_no_internet">No internet</string>

    <!-- Wi-Fi status indicating that the current network is connected requires sign in to access the internet. -->
    <string name="wifi_status_sign_in_required">Sign in required</string>

    <!-- Summary for networks failing to connect due to association rejection status 17, AP full -->
    <string name="wifi_ap_unable_to_handle_new_sta">Access point temporarily full</string>

    <!-- Status message of Wi-Fi when it is connected to a Carrier Network. [CHAR LIMIT=NONE] -->
    <string name="connected_via_carrier">Connected via %1$s</string>
    <!-- Status message of Wi-Fi when an available network is a carrier network. [CHAR LIMIT=NONE] -->
    <string name="available_via_carrier">Available via %1$s</string>

    <!-- Speed label for very slow network speed -->
    <string name="speed_label_very_slow">Very Slow</string>
    <!-- Speed label for slow network speed -->
    <string name="speed_label_slow">Slow</string>
    <!-- Speed label for okay network speed -->
    <string name="speed_label_okay">OK</string>
    <!-- Speed label for medium network speed -->
    <string name="speed_label_medium">Medium</string>
    <!-- Speed label for fast network speed -->
    <string name="speed_label_fast">Fast</string>
    <!-- Speed label for very fast network speed -->
    <string name="speed_label_very_fast">Very Fast</string>

    <!-- Summary text separator for preferences including a short description (eg. "Fast / Connected"). -->
    <string name="preference_summary_default_combination"><xliff:g id="state" example="ON">%1$s</xliff:g> / <xliff:g id="description" example="High accuracy mode">%2$s</xliff:g></string>

    <!-- Bluetooth settings.  Message when a device is disconnected -->
    <string name="bluetooth_disconnected">Disconnected</string>
    <!-- Bluetooth settings.  Message when disconnecting from a device -->
    <string name="bluetooth_disconnecting">Disconnecting\u2026</string>
     <!-- Bluetooth settings.  Message when connecting to a device -->
    <string name="bluetooth_connecting">Connecting\u2026</string>
    <!-- Bluetooth settings.  Message when connected to a device. [CHAR LIMIT=40] -->
    <string name="bluetooth_connected">Connected<xliff:g id="active_device">%1$s</xliff:g></string>
    <!--Bluetooth settings screen, summary text under individual Bluetooth devices when pairing -->
    <string name="bluetooth_pairing">Pairing\u2026</string>

    <!-- Bluetooth settings.  Message when connected to a device, except for phone audio. [CHAR LIMIT=40] -->
    <string name="bluetooth_connected_no_headset">Connected (no phone)<xliff:g id="active_device">%1$s</xliff:g></string>
    <!-- Bluetooth settings.  Message when connected to a device, except for media audio. [CHAR LIMIT=40] -->
    <string name="bluetooth_connected_no_a2dp">Connected (no media)<xliff:g id="active_device">%1$s</xliff:g></string>
    <!-- Bluetooth settings.  Message when connected to a device, except for map. [CHAR LIMIT=40] -->
    <string name="bluetooth_connected_no_map">Connected (no message access)<xliff:g id="active_device">%1$s</xliff:g></string>
    <!-- Bluetooth settings.  Message when connected to a device, except for phone/media audio. [CHAR LIMIT=40] -->
    <string name="bluetooth_connected_no_headset_no_a2dp">Connected (no phone or media)<xliff:g id="active_device">%1$s</xliff:g></string>

    <!-- Bluetooth settings.  Message when connected to a device, showing remote device battery level. [CHAR LIMIT=NONE] -->
    <string name="bluetooth_connected_battery_level">Connected, battery <xliff:g id="battery_level_as_percentage">%1$s</xliff:g><xliff:g id="active_device">%2$s</xliff:g></string>
    <!-- Bluetooth settings.  Message when connected to a device, except for phone audio, showing remote device battery level. [CHAR LIMIT=NONE] -->
    <string name="bluetooth_connected_no_headset_battery_level">Connected (no phone), battery <xliff:g id="battery_level_as_percentage">%1$s</xliff:g><xliff:g id="active_device">%2$s</xliff:g></string>
    <!-- Bluetooth settings.  Message when connected to a device, except for media audio, showing remote device battery level. [CHAR LIMIT=NONE] -->
    <string name="bluetooth_connected_no_a2dp_battery_level">Connected (no media), battery <xliff:g id="battery_level_as_percentage">%1$s</xliff:g><xliff:g id="active_device">%2$s</xliff:g></string>
    <!-- Bluetooth settings.  Message when connected to a device, except for phone/media audio, showing remote device battery level. [CHAR LIMIT=NONE] -->
    <string name="bluetooth_connected_no_headset_no_a2dp_battery_level">Connected (no phone or media), battery <xliff:g id="battery_level_as_percentage">%1$s</xliff:g><xliff:g id="active_device">%2$s</xliff:g></string>

    <!-- Connected devices settings. Message when Bluetooth is connected and active, showing remote device status and battery level. [CHAR LIMIT=NONE] -->
    <string name="bluetooth_active_battery_level">Active, <xliff:g id="battery_level_as_percentage">%1$s</xliff:g> battery</string>
    <!-- Connected devices settings. Message when Bluetooth is connected but not in use, showing remote device battery level. [CHAR LIMIT=NONE] -->
    <string name="bluetooth_battery_level"><xliff:g id="battery_level_as_percentage">%1$s</xliff:g> battery</string>
    <!-- Connected devices settings. Message when Bluetooth is connected and active but no battery information, showing remote device status. [CHAR LIMIT=NONE] -->
    <string name="bluetooth_active_no_battery_level">Active</string>

    <!-- Bluetooth settings.  The user-visible string that is used whenever referring to the A2DP profile. -->
    <string name="bluetooth_profile_a2dp">Media audio</string>
    <!-- Bluetooth settings.  The user-visible string that is used whenever referring to the headset or handsfree profile. -->
    <string name="bluetooth_profile_headset">Phone calls</string>
    <!-- Bluetooth settings.  The user-visible string that is used whenever referring to the OPP profile. -->
    <string name="bluetooth_profile_opp">File transfer</string>
    <!-- Bluetooth settings. The user-visible string that is used whenever referring to the HID profile. -->
    <string name="bluetooth_profile_hid">Input device</string>
    <!-- Bluetooth settings. The user-visible string that is used whenever referring to the PAN profile (accessing Internet through remote device). [CHAR LIMIT=40] -->
    <string name="bluetooth_profile_pan">Internet access</string>
    <!-- Bluetooth settings. The user-visible string that is used whenever referring to the PBAP profile. [CHAR LIMIT=40] -->
    <string name="bluetooth_profile_pbap">Contact sharing</string>
    <!-- Bluetooth settings. The user-visible summary string that is used whenever referring to the PBAP profile (sharing contacts). [CHAR LIMIT=60] -->
    <string name="bluetooth_profile_pbap_summary">Use for contact sharing</string>
    <!-- Bluetooth settings. The user-visible string that is used whenever referring to the PAN profile (sharing this device's Internet connection). [CHAR LIMIT=40] -->
    <string name="bluetooth_profile_pan_nap">Internet connection sharing</string>
    <!-- Bluetooth settings. The user-visible string that is used whenever referring to the map profile. -->
    <string name="bluetooth_profile_map">Text Messages</string>
    <!-- Bluetooth settings. The user-visible string that is used whenever referring to the SAP profile (sharing SIM card). -->
    <string name="bluetooth_profile_sap">SIM Access</string>
    <!-- Bluetooth settings. The user-visible string that is used whenever referring to the dun profile. -->
    <string name="bluetooth_profile_dun">Dial-up Network Access</string>

    <!-- Bluetooth settings. The user-visible string for the setting controlling whether to use a high-quality codec if the device supports it, along with the name of the codec (eg AAC, LDAC, aptX) -->
    <string name="bluetooth_profile_a2dp_high_quality">HD audio: <xliff:g id="codec_name">%1$s</xliff:g></string>

    <!-- Bluetooth settings. Similar to bluetooth_profile_a2dp_high_quality, but used when the device supports high quality audio but we don't know which codec that will be used. -->
    <string name="bluetooth_profile_a2dp_high_quality_unknown_codec">HD audio</string>

    <!-- Bluetooth settings.  The user-visible string that is used whenever referring to the Hearing Aid profile. -->
    <string name="bluetooth_profile_hearing_aid">Hearing Aid</string>
    <!-- Bluetooth settings.  Connection options screen.  The summary for the Hearing Aid checkbox preference when Hearing Aid is connected. -->
    <string name="bluetooth_hearing_aid_profile_summary_connected">Connected to Hearing Aid</string>

    <!-- Bluetooth settings.  Connection options screen.  The summary for the A2DP checkbox preference when A2DP is connected. -->
    <string name="bluetooth_a2dp_profile_summary_connected">Connected to media audio</string>
    <!-- Bluetooth settings.  Connection options screen.  The summary for the headset checkbox preference when headset is connected. -->
    <string name="bluetooth_headset_profile_summary_connected">Connected to phone audio</string>
    <!-- Bluetooth settings.  Connection options screen.  The summary for the OPP checkbox preference when OPP is connected. -->
    <string name="bluetooth_opp_profile_summary_connected">Connected to file transfer server</string>
    <!-- Bluetooth settings.  Connection options screen.  The summary for the map checkbox preference when map is connected. -->
    <string name="bluetooth_map_profile_summary_connected">Connected to map</string>
    <!-- Bluetooth settings.  Connection options screen.  The summary for the sap checkbox preference when SAP is connected. -->
    <string name="bluetooth_sap_profile_summary_connected">Connected to SAP</string>
    <!-- Bluetooth settings.  Connection options screen.  The summary for the OPP checkbox preference when OPP is not connected. -->
    <string name="bluetooth_opp_profile_summary_not_connected">Not connected to file transfer server</string>
    <!-- Bluetooth settings. Connection options screen. The summary for the HID checkbox preference when HID is connected. -->
    <string name="bluetooth_hid_profile_summary_connected">Connected to input device</string>
    <!-- Bluetooth settings. Connection options screen. The summary for the checkbox preference when PAN is connected (user role). [CHAR LIMIT=25]-->
    <string name="bluetooth_pan_user_profile_summary_connected">Connected to device for internet access</string>
    <!-- Bluetooth settings. Connection options screen. The summary for the checkbox preference when PAN is connected (NAP role). [CHAR LIMIT=25]-->
    <string name="bluetooth_pan_nap_profile_summary_connected">Sharing local internet connection with device</string>
    <!-- Bluetooth settings.  Connection options screen.  The summary for the DUN checkbox preference when DUN is connected. -->
    <string name="bluetooth_dun_profile_summary_connected">Connected to Dun Server</string>

    <!-- Bluetooth settings. Connection options screen. The summary
         for the PAN checkbox preference that describes how checking it
         will set the PAN profile as preferred. -->
    <string name="bluetooth_pan_profile_summary_use_for">Use for internet access</string>
    <!-- Bluetooth settings. Connection options screen.  The summary for the map checkbox preference that describes how checking it will set the map profile as preferred. -->
    <string name="bluetooth_map_profile_summary_use_for">Use for map</string>
    <!-- Bluetooth settings.  Connection options screen.  The summary for the sap checkbox preference that describes how checking it will set the sap profile as preferred. -->
    <string name="bluetooth_sap_profile_summary_use_for">Use for SIM access</string>
    <!-- Bluetooth settings.  Connection options screen.  The summary for the A2DP checkbox preference that describes how checking it will set the A2DP profile as preferred. -->
    <string name="bluetooth_a2dp_profile_summary_use_for">Use for media audio</string>
    <!-- Bluetooth settings.  Connection options screen.  The summary for the headset checkbox preference that describes how checking it will set the headset profile as preferred. -->
    <string name="bluetooth_headset_profile_summary_use_for">Use for phone audio</string>
    <!-- Bluetooth settings.  Connection options screen.  The summary for the OPP checkbox preference that describes how checking it will set the OPP profile as preferred. -->
    <string name="bluetooth_opp_profile_summary_use_for">Use for file transfer</string>
    <!-- Bluetooth settings. Connection options screen. The summary
         for the HID checkbox preference that describes how checking it
         will set the HID profile as preferred. -->
    <string name="bluetooth_hid_profile_summary_use_for">Use for input</string>
    <!-- Bluetooth settings.  Connection options screen.  The summary for the Hearing Aid checkbox preference that describes how checking it will set the Hearing Aid profile as preferred. -->
    <string name="bluetooth_hearing_aid_profile_summary_use_for">Use for Hearing Aid</string>
    <!-- Bluetooth settings. Connection options screen.  The summary for the dun checkbox preference that describes how checking it will set the dun profile as preferred. -->
    <string name="bluetooth_dun_profile_summary_use_for">Use for Dial-up Network access</string>

    <!-- Button text for accepting an incoming pairing request. [CHAR LIMIT=20] -->
    <string name="bluetooth_pairing_accept">Pair</string>
    <!-- Button text for accepting an incoming pairing request in all caps. [CHAR LIMIT=20] -->
    <string name="bluetooth_pairing_accept_all_caps">PAIR</string>
    <!-- Button text for declining an incoming pairing request. [CHAR LIMIT=20] -->
    <string name="bluetooth_pairing_decline">Cancel</string>

    <!-- Message in pairing dialogs.  [CHAR LIMIT=NONE] -->
    <string name="bluetooth_pairing_will_share_phonebook">Pairing grants access to your contacts and call history when connected.</string>
    <!-- Message for the error dialog when BT pairing fails generically. -->
    <string name="bluetooth_pairing_error_message">Couldn\'t pair with <xliff:g id="device_name">%1$s</xliff:g>.</string>

    <!-- Message for the error dialog when BT pairing fails because the PIN /
    Passkey entered is incorrect. -->
    <string name="bluetooth_pairing_pin_error_message">Couldn\'t pair with <xliff:g id="device_name">%1$s</xliff:g> because of an incorrect PIN or passkey.</string>
    <!-- Message for the error dialog when BT pairing fails because the other device is down. -->
    <string name="bluetooth_pairing_device_down_error_message">Can\'t communicate with <xliff:g id="device_name">%1$s</xliff:g>.</string>
    <!-- Message for the error dialog when BT pairing fails because the other device rejected the pairing. -->
    <string name="bluetooth_pairing_rejected_error_message">Pairing rejected by <xliff:g id="device_name">%1$s</xliff:g>.</string>

    <!-- Message for telling the user the kind of BT device being displayed in list. [CHAR LIMIT=30 BACKUP_MESSAGE_ID=4875089335641234463] -->
    <string name="bluetooth_talkback_computer">Computer</string>

    <!-- Message for telling the user the kind of BT device being displayed in list. [CHAR LIMIT=30 BACKUP_MESSAGE_ID=5140152177885220949] -->
    <string name="bluetooth_talkback_headset">Headset</string>

    <!-- Message for telling the user the kind of BT device being displayed in list. [CHAR LIMIT=30 BACKUP_MESSAGE_ID=4260255181240622896] -->
    <string name="bluetooth_talkback_phone">Phone</string>

    <!-- Message for telling the user the kind of BT device being displayed in list. [CHAR LIMIT=30 BACKUP_MESSAGE_ID=551146170554589119] -->
    <string name="bluetooth_talkback_imaging">Imaging</string>

    <!-- Message for telling the user the kind of BT device being displayed in list. [CHAR LIMIT=30 BACKUP_MESSAGE_ID=26580326066627664] -->
    <string name="bluetooth_talkback_headphone">Headphone</string>

    <!-- Message for telling the user the kind of BT device being displayed in list. [CHAR LIMIT=30 BACKUP_MESSAGE_ID=5165842622743212268] -->
    <string name="bluetooth_talkback_input_peripheral">Input Peripheral</string>

    <!-- Message for telling the user the kind of BT device being displayed in list. [CHAR LIMIT=30 BACKUP_MESSAGE_ID=5615463912185280812] -->
    <string name="bluetooth_talkback_bluetooth">Bluetooth</string>

    <!-- Message for telling the user the left-side hearing aid device is doing its pairing operation [CHAR LIMIT=NONE] -->
    <string name="bluetooth_hearingaid_left_pairing_message">Pairing left hearing aid\u2026</string>
    <!-- Message for telling the user the right-side hearing aid device is doing its pairing operation [CHAR LIMIT=NONE] -->
    <string name="bluetooth_hearingaid_right_pairing_message">Pairing right hearing aid\u2026</string>
    <!-- Bluetooth settings.  Message when connected to a left-side Hearing Aid device, showing remote device battery level. [CHAR LIMIT=NONE] -->
    <string name="bluetooth_hearingaid_left_battery_level">Left - <xliff:g id="battery_level_as_percentage">%1$s</xliff:g> battery</string>
    <!-- Bluetooth settings.  Message when connected to a right-side Hearing Aid device, showing remote device battery level. [CHAR LIMIT=NONE] -->
    <string name="bluetooth_hearingaid_right_battery_level">Right - <xliff:g id="battery_level_as_percentage">%1$s</xliff:g> battery</string>

    <!-- Content description of the WIFI signal when WIFI is disabled for accessibility (not shown on the screen). [CHAR LIMIT=NONE] -->
    <string name="accessibility_wifi_off">Wifi off.</string>
    <!-- Content description of the WIFI signal when no signal for accessibility (not shown on the screen). [CHAR LIMIT=NONE] -->
    <string name="accessibility_no_wifi">Wifi disconnected.</string>
    <!-- Content description of the WIFI signal when it is one bar for accessibility (not shown on the screen). [CHAR LIMIT=NONE] -->
    <string name="accessibility_wifi_one_bar">Wifi one bar.</string>
    <!-- Content description of the WIFI signal when it is two bars for accessibility (not shown on the screen). [CHAR LIMIT=NONE] -->
    <string name="accessibility_wifi_two_bars">Wifi two bars.</string>
    <!-- Content description of the WIFI signal when it is three bars for accessibility (not shown on the screen). [CHAR LIMIT=NONE] -->
    <string name="accessibility_wifi_three_bars">Wifi three bars.</string>
    <!-- Content description of the WIFI signal when it is full for accessibility (not shown on the screen). [CHAR LIMIT=NONE] -->
    <string name="accessibility_wifi_signal_full">Wifi signal full.</string>

    <!-- Content description of the Wi-Fi security type. This message indicates this is an open Wi-Fi (no password needed) [CHAR LIMIT=NONE] -->
    <string name="accessibility_wifi_security_type_none">Open network</string>

    <!-- Content description of the Wi-Fi security type. This message indicates this is a secured Wi-Fi (password needed) [CHAR LIMIT=NONE] -->
    <string name="accessibility_wifi_security_type_secured">Secure network</string>

    <!-- Label for kernel threads in battery usage -->
    <string name="process_kernel_label">Android OS</string>
    <!-- Title of data usage item that represents all uninstalled applications. [CHAR LIMIT=48] -->
    <string name="data_usage_uninstalled_apps">Removed apps</string>
    <!-- Title of data usage item that represents all uninstalled applications or removed users. [CHAR LIMIT=48] -->
    <string name="data_usage_uninstalled_apps_users">Removed apps and users</string>

    <!-- Tethering controls, item title to go into the tethering settings -->
    <!-- Tethering controls, item title to go into the tethering settings when only USB tethering is available [CHAR LIMIT=25]-->
    <string name="tether_settings_title_usb">USB tethering</string>
    <!-- Tethering controls, item title to go into the tethering settings when only Wifi tethering is available [CHAR LIMIT=25]-->
    <string name="tether_settings_title_wifi">Portable hotspot</string>
    <!-- Tethering controls, item title to go into the tethering settings when only Bluetooth tethering is available [CHAR LIMIT=25]-->
    <string name="tether_settings_title_bluetooth">Bluetooth tethering</string>
    <!-- Tethering controls, item title to go into the tethering settings when USB and Bluetooth tethering are available [CHAR LIMIT=25]-->
    <string name="tether_settings_title_usb_bluetooth">Tethering</string>
    <!-- Tethering controls, item title to go into the tethering settings when USB, Bluetooth and Wifi tethering are available [CHAR LIMIT=25]-->
    <string name="tether_settings_title_all">Tethering &amp; portable hotspot</string>

    <!-- Title for a work profile. [CHAR LIMIT=25] -->
    <string name="managed_user_title">All work apps</string>

    <!-- Title for Guest user [CHAR LIMIT=35] -->
    <string name="user_guest">Guest</string>

    <!-- Manage apps, individual app screen, substituted for the application's label when the app's label CAN NOT be determined.-->
    <string name="unknown">Unknown</string>

    <!-- [CHAR LIMIT=NONE] Label of a running process that represents another user -->
    <string name="running_process_item_user_label">User: <xliff:g id="user_name">%1$s</xliff:g></string>

    <!-- Launch defaults preference summary with some set [CHAR LIMIT=40] -->
    <string name="launch_defaults_some">Some defaults set</string>
    <!-- Launch defaults preference summary with none set [CHAR LIMIT=40] -->
    <string name="launch_defaults_none">No defaults set</string>
    <!-- DO NOT TRANSLATE Empty summary for dynamic preferences -->
    <string name="summary_empty" translatable="false"></string>
    <!-- Text-To-Speech (TTS) settings --><skip />
    <!-- Name of the TTS package as listed by the package manager. -->
    <string name="tts_settings">Text-to-speech settings</string>
    <!-- TTS option item name in the main settings screen -->
    <string name="tts_settings_title">Text-to-speech output</string>
  <!-- On main TTS Settings screen, in default settings section, setting default speech rate for synthesized voice -->
    <string name="tts_default_rate_title">Speech rate</string>
    <!-- On main TTS Settings screen, summary for default speech rate for synthesized voice -->
    <string name="tts_default_rate_summary">Speed at which the text is spoken</string>
    <!-- On main TTS Settings screen, in default settings section, setting default pitch for synthesized voice -->
    <string name="tts_default_pitch_title">Pitch</string>
    <!-- On main TTS Settings screen, summary for default pitch for synthesized voice -->
    <string name="tts_default_pitch_summary">Affects the tone of the synthesized speech</string>
    <!-- On main TTS Settings screen, in default settings section, setting default language for synthesized voice -->
    <string name="tts_default_lang_title">Language</string>
    <!-- Entry in the TTS engine language/locale picker, when selected will try to default to the system language [CHAR LIMIT=50] -->
    <string name="tts_lang_use_system">Use system language</string>
    <!-- On main TTS Settings screen, language summary if it can't default to system language [CHAR LIMIT=50] -->
    <string name="tts_lang_not_selected">Language not selected</string>
    <!-- On main TTS Settings screen, summary for default language for synthesized voice -->
    <string name="tts_default_lang_summary">Sets the language-specific voice for the spoken text</string>
    <!-- On main TTS Settings screen, triggers playback of an example of speech synthesis -->
    <string name="tts_play_example_title">Listen to an example</string>
    <!-- On main TTS Settings screen, summary for triggering playback of an example of speech synthesis -->
    <string name="tts_play_example_summary">Play a short demonstration of speech synthesis</string>
    <!-- On main TTS Settings screen, click to install required speech synthesis data -->
    <string name="tts_install_data_title">Install voice data</string>
    <!-- On main TTS Settings screen, summary for click to install required speech synthesis data -->
    <string name="tts_install_data_summary">Install the voice data required for speech synthesis</string>
    <!-- Warning message about security implications of enabling a TTS engine, displayed as a dialog
         message when the user selects to enable an engine. -->
    <string name="tts_engine_security_warning">This speech synthesis engine may be able to collect
        all the text that will be spoken, including personal data like passwords and credit
        card numbers. It comes from the <xliff:g id="tts_plugin_engine_name">%s</xliff:g> engine.
        Enable the use of this speech synthesis engine?</string>
    <!-- Warning message about required internet conectivity for TTS synthesis, displayed as a dialog
         message when the user selects to play an example for network only locale and there's no internet connectivity. -->
    <string name="tts_engine_network_required">This language requires a working network connection for text-to-speech output.</string>
    <!-- Text spoken by the TTS engine as an example if the engine doesn't provide sample text [CHAR LIMIT=100] -->
    <string name="tts_default_sample_string">This is an example of speech synthesis</string>
    <!-- On main TTS Settings screen, title of a field explaining current TTS engine status for
         current default language [CHAR LIMIT=50] -->
    <string name="tts_status_title">Default language status</string>
    <!-- On main TTS Settings screen, current TTS engine status for the current default language,
         selected language is fully supported by the engine [CHAR LIMIT=150]-->
    <string name="tts_status_ok"><xliff:g id="locale" example="English (United States)">%1$s</xliff:g> is fully supported</string>
    <!-- On main TTS Settings screen, current TTS engine status for the current default language,
         selected language is supported by the engine only if there's a working network connection [CHAR LIMIT=150] -->
    <string name="tts_status_requires_network"><xliff:g id="locale" example="English (United States)">%1$s</xliff:g> requires network connection</string>
    <!-- On main TTS Settings screen, current TTS engine status for the current default language,
         selected language is not supported by the engine [CHAR LIMIT=150] -->
    <string name="tts_status_not_supported"><xliff:g id="locale" example="English (United States)">%1$s</xliff:g> is not supported</string>
    <!-- On main TTS Settings screen, current TTS engine status for the current default language,
         tts engine is queried for status [CHAR LIMIT=150] -->
    <string name="tts_status_checking">Checking&#8230;</string>
    <!-- Title for a preference in the main TTS settings screen, which
         launches the settings screen for a given TTS engine when clicked
         [CHAR LIMIT=30]-->
    <string name="tts_engine_settings_title">Settings for <xliff:g id="tts_engine_name">%s</xliff:g></string>
    <!-- [CHAR LIMIT=150] Text for screen readers / accessibility programs for
         the image that launches the TTS engine settings when clicked. -->
    <string name="tts_engine_settings_button">Launch engine settings</string>
    <!-- [CHAR LIMIT=50] The text for the settings section that users to set a
         preferred text to speech engine -->
    <string name="tts_engine_preference_section_title">Preferred engine</string>
    <!-- [CHAR LIMIT=50] Title of the settings section that displays general preferences
         that are applicable to all engines, such as the speech rate -->
    <string name="tts_general_section_title">General</string>
    <!-- On main TTS Settings screen, in default settings section,
         reset speech pitch of synthesized voice to 1x speech pitch. [CHAR LIMIT=50] -->
    <string name="tts_reset_speech_pitch_title">Reset speech pitch</string>
    <!--On main TTS Settings screen, summary for reset speech pitch of synthesized voice [CHAR LIMIT=150] -->
    <string name="tts_reset_speech_pitch_summary">Reset the pitch at which the text is spoken to default.</string>

    <!-- Default speech rate choices -->
    <string-array name="tts_rate_entries">
        <item>Very slow</item>
        <item>Slow</item>
        <item>Normal</item>
        <item>Fast</item>
        <item>Faster</item>
        <item>Very fast</item>
        <item>Rapid</item>
        <item>Very rapid</item>
        <item>Fastest</item>
    </string-array>
    <!-- Do not translate. -->
    <string-array name="tts_rate_values">
        <item>60</item>
        <item>80</item>
        <item>100</item>
        <item>150</item>
        <item>200</item>
        <item>250</item>
        <item>300</item>
        <item>350</item>
        <item>400</item>
    </string-array>

    <!-- Do not translate. -->
    <string-array name="tts_demo_strings" translatable="false">
        <item>This is an example of speech synthesis in English.</item>
        <item>Voici un échantillon de synthèse vocale en français.</item>
        <item>Dies ist ein Beispiel für Sprachsynthese in Deutsch.</item>
        <item>Questo è un esempio di sintesi vocale in italiano.</item>
        <item>Este es un ejemplo de síntesis de voz en español.</item>
        <item>이것은 한국어 음성 합성의 예입니다.</item>
    </string-array>
    <!-- Do not translate. -->
    <string-array name="tts_demo_string_langs" translatable="false">
        <item>eng</item>
        <item>fra</item>
        <item>deu</item>
        <item>ita</item>
        <item>spa</item>
        <item>kor</item>
    </string-array>

   <!-- Title for profile selection dialog [CHAR LIMIT=30] -->
   <string name="choose_profile">Choose profile</string>

    <!-- Header for items under the personal user [CHAR LIMIT=30] -->
    <string name="category_personal">Personal</string>
    <!-- Header for items under the work user [CHAR LIMIT=30] -->
    <string name="category_work">Work</string>

    <!-- Full package name of OEM preferred device feedback reporter. Leave this blank, overlaid in Settings/TvSettings [DO NOT TRANSLATE] -->
    <string name="oem_preferred_feedback_reporter" translatable="false" />

    <!-- Development settings -->
    <skip/>
    <!-- Development Settings.  the title for the item to take the user to Development settings.  Development settings are settings meant for application developers.  -->
    <string name="development_settings_title">Developer options</string>
    <!-- Development settings enable title. -->
    <string name="development_settings_enable">Enable developer options</string>
    <!-- Development Settings summary.  The summary of the item to take the user to Development settings.  Development settings are settings meant for application developers. -->
    <string name="development_settings_summary">Set options for app development</string>
    <!-- Setting checkbox title for Whether to enable USB debugging support on the phone. -->
    <!-- Error message for users that aren't allowed to modify developer options [CHAR LIMIT=none] -->
    <string name="development_settings_not_available">Developer options are not available for this user</string>
    <!-- Error message for users that aren't allowed to modify VPN settings [CHAR LIMIT=none] -->
    <string name="vpn_settings_not_available">VPN settings are not available for this user</string>
    <!-- Error message for users that aren't allowed to modify Tethering settings [CHAR LIMIT=none] -->
    <string name="tethering_settings_not_available">Tethering settings are not available for this user</string>
    <!-- Error message for users that aren't allowed to modify Access Point Names settings [CHAR LIMIT=none] -->
    <string name="apn_settings_not_available">Access Point Name settings are not available for this user</string>
    <string name="enable_adb">USB debugging</string>
    <!-- Setting checkbox summary for Whether to enable USB debugging support on the phone -->
    <string name="enable_adb_summary">Debug mode when USB is connected</string>
    <!-- Setting title to revoke secure USB debugging authorizations -->
    <string name="clear_adb_keys">Revoke USB debugging authorizations</string>
    <!-- [CHAR LIMIT=NONE] Setting checkbox title for Whether to include bug report item in power menu. -->
    <string name="bugreport_in_power">Bug report shortcut</string>
    <!-- [CHAR LIMIT=NONE] Setting checkbox summary for Whether to include bug report item in power -->
    <string name="bugreport_in_power_summary">Show a button in the power menu for taking a bug report</string>
    <!-- Setting Checkbox title whether to keep the screen on when plugged in to a power source -->
    <string name="keep_screen_on">Stay awake</string>
    <!-- setting Checkbox summary whether to keep the screen on when plugged in  -->
    <string name="keep_screen_on_summary">Screen will never sleep while charging</string>
    <!-- Setting Checkbox title whether to enable Bluetooth HCI snoop log -->
    <string name="bt_hci_snoop_log">Enable Bluetooth HCI snoop log</string>
    <!-- setting Checkbox summary whether to capture all Bluetooth HCI packets in a file -->
    <string name="bt_hci_snoop_log_summary">Capture all Bluetooth HCI packets in a file (Toggle Bluetooth after changing this setting)</string>
    <!-- setting Checkbox title whether to enable OEM unlock [CHAR_LIMIT=35] -->
    <string name="oem_unlock_enable">OEM unlocking</string>
    <!-- setting Checkbox summary whether to enable OEM unlock [CHAR_LIMIT=50] -->
    <string name="oem_unlock_enable_summary">Allow the bootloader to be unlocked</string>
    <!-- Confirmation dialog title to ensure user wishes to enable OEM unlock and disable theft protection features -->
    <string name="confirm_enable_oem_unlock_title">Allow OEM unlocking?</string>
    <!-- Warning dialog message to confirm user wishes to enable OEM unlock and disable theft protection features -->
    <string name="confirm_enable_oem_unlock_text">WARNING: Device protection features will not work on this device while this setting is turned on.</string>

    <!-- UI debug setting: select current app to mock location [CHAR LIMIT=50] -->
    <string name="mock_location_app">Select mock location app</string>
    <!-- UI debug setting: no mock location app has been set [CHAR LIMIT=50] -->
    <string name="mock_location_app_not_set">No mock location app set</string>
    <!-- UI debug setting: mock location app has been set [CHAR LIMIT=50] -->
    <string name="mock_location_app_set">Mock location app: <xliff:g id="app_name">%1$s</xliff:g></string>

    <!-- Preference category for networking debugging development settings. [CHAR LIMIT=50] -->
    <string name="debug_networking_category">Networking</string>

    <!-- Setting Checkbox title whether to show options for wireless display certification -->
    <string name="wifi_display_certification">Wireless display certification</string>
    <!-- Setting Checkbox title whether to enable WiFi coverage extending feature. -->
    <string name="wifi_coverage_extend">Enable Wi\u2011Fi Coverage Extend Feature</string>
    <!-- Setting Checkbox title whether to enable WiFi Verbose Logging. [CHAR LIMIT=40] -->
    <string name="wifi_verbose_logging">Enable Wi\u2011Fi Verbose Logging</string>
    <!-- Setting Checkbox title whether to enable connected MAC randomization -->
    <string name="wifi_connected_mac_randomization">Connected MAC Randomization</string>
    <!-- Setting Checkbox title whether to always keep mobile data active. [CHAR LIMIT=80] -->
    <string name="mobile_data_always_on">Mobile data always active</string>
    <!-- Setting Checkbox title whether to enable hardware acceleration for tethering. [CHAR LIMIT=80] -->
    <string name="tethering_hardware_offload">Tethering hardware acceleration</string>
    <!-- Setting Checkbox title for showing Bluetooth devices without names -->
    <string name="bluetooth_show_devices_without_names">Show Bluetooth devices without names</string>
    <!-- Setting Checkbox title for disabling Bluetooth absolute volume -->
    <string name="bluetooth_disable_absolute_volume">Disable absolute volume</string>

    <!-- UI debug setting: Select Bluetooth AVRCP Version -->
    <string name="bluetooth_select_avrcp_version_string">Bluetooth AVRCP Version</string>
    <!-- UI debug setting: Select Bluetooth AVRCP Version -->
    <string name="bluetooth_select_avrcp_version_dialog_title">Select Bluetooth AVRCP Version</string>

    <!-- UI debug setting: Trigger Bluetooth Audio Codec Selection -->
    <string name="bluetooth_select_a2dp_codec_type">Bluetooth Audio Codec</string>
    <!-- UI debug setting: Trigger Bluetooth Audio Codec Selection -->
    <string name="bluetooth_select_a2dp_codec_type_dialog_title">Trigger Bluetooth Audio Codec\u000ASelection</string>

    <!-- UI debug setting: Trigger Bluetooth Audio Sample Rate Selection -->
    <string name="bluetooth_select_a2dp_codec_sample_rate">Bluetooth Audio Sample Rate</string>
    <!-- UI debug setting: Trigger Bluetooth Audio Codec Selection: Sample Rate -->
    <string name="bluetooth_select_a2dp_codec_sample_rate_dialog_title">Trigger Bluetooth Audio Codec\u000ASelection: Sample Rate</string>

    <!-- UI debug setting: Trigger Bluetooth Audio Bits Per Sample Selection -->
    <string name="bluetooth_select_a2dp_codec_bits_per_sample">Bluetooth Audio Bits Per Sample</string>
    <!-- UI debug setting: Trigger Bluetooth Audio Codec Selection: Bits Per Sample -->
    <string name="bluetooth_select_a2dp_codec_bits_per_sample_dialog_title">Trigger Bluetooth Audio Codec\u000ASelection: Bits Per Sample</string>

    <!-- UI debug setting: Trigger Bluetooth Audio Channel Mode Selection -->
    <string name="bluetooth_select_a2dp_codec_channel_mode">Bluetooth Audio Channel Mode</string>
    <!-- UI debug setting: Trigger Bluetooth Audio Codec Selection: Channel Mode -->
    <string name="bluetooth_select_a2dp_codec_channel_mode_dialog_title">Trigger Bluetooth Audio Codec\u000ASelection: Channel Mode</string>

    <!-- UI debug setting: Trigger Bluetooth Audio LDAC Playback Quality Selection -->
    <string name="bluetooth_select_a2dp_codec_ldac_playback_quality">Bluetooth Audio LDAC Codec: Playback Quality</string>
    <!-- UI debug setting: Select Bluetooth Audio LDAC Codec: LDAC Playback Quality -->
    <string name="bluetooth_select_a2dp_codec_ldac_playback_quality_dialog_title">Trigger Bluetooth Audio LDAC\u000ACodec Selection: Playback Quality</string>

    <!-- [CHAR LIMIT=NONE] Label for displaying Bluetooth Audio Codec Parameters while streaming -->
    <string name="bluetooth_select_a2dp_codec_streaming_label">Streaming: <xliff:g id="streaming_parameter">%1$s</xliff:g></string>

    <!-- Developer option setting for Private DNS -->
    <string name="select_private_dns_configuration_title">Private DNS</string>
    <string name="select_private_dns_configuration_dialog_title">Select Private DNS Mode</string>
    <string name="private_dns_mode_off">Off</string>
    <string name="private_dns_mode_opportunistic">Automatic</string>
    <string name="private_dns_mode_provider">Private DNS provider hostname</string>
    <string name="private_dns_mode_provider_hostname_hint">Enter hostname of DNS provider</string>
    <string name="private_dns_mode_provider_failure">Couldn\'t connect</string>

    <!-- setting Checkbox summary whether to show options for wireless display certification  -->
    <string name="wifi_display_certification_summary">Show options for wireless display certification</string>
    <!-- Setting Checkbox summary whether to enable WiFi coverage extending feature. -->
    <string name="wifi_coverage_extend_summary">Enable extending Wi\u2011Fi coverage using Hotspot</string>
    <!-- Setting Checkbox summary whether to enable Wifi verbose Logging [CHAR LIMIT=80] -->
    <string name="wifi_verbose_logging_summary">Increase Wi\u2011Fi logging level, show per SSID RSSI in Wi\u2011Fi Picker</string>
    <!-- Setting Checkbox title whether to enable connected MAC randomization -->
    <string name="wifi_connected_mac_randomization_summary">Randomize MAC address when connecting to Wi\u2011Fi networks</string>
    <!-- Label indicating network has been manually marked as metered -->
    <string name="wifi_metered_label">Metered</string>
    <!-- Label indicating network has been manually marked as unmetered -->
    <string name="wifi_unmetered_label">Unmetered</string>
    <!-- UI debug setting: limit size of Android logger buffers -->
    <string name="select_logd_size_title">Logger buffer sizes</string>
    <!-- UI debug setting: limit size of Android logger buffers [CHAR LIMIT=59] -->
    <string name="select_logd_size_dialog_title">Select Logger sizes per log buffer</string>
    <!-- UI debug setting: store logs persistently -->
    <string name="dev_logpersist_clear_warning_title">Clear logger persistent storage?</string>
    <!-- Warning text to user about the implications of enabling USB debugging -->
    <string name="dev_logpersist_clear_warning_message">When we no longer are monitoring with the persistent logger, we are required to erase the logger data resident on your device.</string>
    <!-- Title of setting: title for selection of logs to store persistently [CHAR LIMIT=60] -->
    <string name="select_logpersist_title">Store logger data persistently on device</string>
    <!-- UI debug setting: select which logs to store persistently [CHAR LIMIT=80] -->
    <string name="select_logpersist_dialog_title">Select log buffers to store persistently on device</string>
    <!-- UI debug setting: select USB configuration -->
    <string name="select_usb_configuration_title">Select USB Configuration</string>
    <!-- UI debug setting: limit size of Android logger buffers [CHAR LIMIT=59] -->
    <string name="select_usb_configuration_dialog_title">Select USB Configuration</string>
    <!-- Setting Checkbox title whether to allow mock locations -->
    <string name="allow_mock_location">Allow mock locations</string>
    <!-- setting Checkbox summary whether to allow mock locations  -->
    <string name="allow_mock_location_summary">Allow mock locations</string>
    <!-- Setting Checkbox title whether to enable view attribute inspection -->
    <string name="debug_view_attributes">Enable view attribute inspection</string>
    <string name="mobile_data_always_on_summary">Always keep mobile data active, even when Wi\u2011Fi is active (for fast network switching).</string>
    <string name="tethering_hardware_offload_summary">Use tethering hardware acceleration if available</string>
    <!-- Title of warning dialog about the implications of enabling USB debugging -->
    <string name="adb_warning_title">Allow USB debugging?</string>
    <!-- Warning text to user about the implications of enabling USB debugging -->
    <string name="adb_warning_message">USB debugging is intended for development purposes only. Use it to copy data between your computer and your device, install apps on your device without notification, and read log data.</string>
    <!-- Message of dialog confirming that user wants to revoke access to adb from all computers they have authorized -->
    <string name="adb_keys_warning_message">Revoke access to USB debugging from all computers you\u2019ve previously authorized?</string>
    <!-- Title of warning dialog about the implications of enabling developer settings -->
    <string name="dev_settings_warning_title">Allow development settings?</string>
    <!-- Warning text to user about the implications of enabling USB debugging -->
    <string name="dev_settings_warning_message">These settings are intended for development use only.  They can cause your device and the applications on it to break or misbehave.</string>
    <!-- Title of checkbox setting to perform package verification on apps installed over USB/ADT/ADB [CHAR LIMIT=32] -->
    <string name="verify_apps_over_usb_title">Verify apps over USB</string>
    <!-- Summary of checkbox setting to perform package verification on apps installed over USB/ADT/ADB [CHAR LIMIT=NONE] -->
    <string name="verify_apps_over_usb_summary">Check apps installed via ADB/ADT for harmful behavior.</string>
    <!-- Summary of checkbox for showing Bluetooth devices without names -->
    <string name="bluetooth_show_devices_without_names_summary">Bluetooth devices without names (MAC addresses only) will be displayed</string>
    <!-- Summary of checkbox for disabling Bluetooth absolute volume -->
    <string name="bluetooth_disable_absolute_volume_summary">Disables the Bluetooth absolute volume feature in case of volume issues with remote devices such as unacceptably loud volume or lack of control.</string>

    <!-- Title of checkbox setting that enables the terminal app. [CHAR LIMIT=32] -->
    <string name="enable_terminal_title">Local terminal</string>
    <!-- Summary of checkbox setting that enables the terminal app. [CHAR LIMIT=64] -->
    <string name="enable_terminal_summary">Enable terminal app that offers local shell access</string>

    <!-- HDCP checking title, used for debug purposes only. [CHAR LIMIT=25] -->
    <string name="hdcp_checking_title">HDCP checking</string>
    <!-- HDCP checking dialog title, used for debug purposes only. [CHAR LIMIT=25] -->
    <string name="hdcp_checking_dialog_title">Set HDCP checking behavior</string>

    <!-- Preference category for app debugging development settings. [CHAR LIMIT=50] -->
    <string name="debug_debugging_category">Debugging</string>

    <!-- UI debug setting: select current app to debug [CHAR LIMIT=50] -->
    <string name="debug_app">Select debug app</string>
    <!-- UI debug setting: no debug app has been set [CHAR LIMIT=50] -->
    <string name="debug_app_not_set">No debug application set</string>
    <!-- UI debug setting: debug app has been set [CHAR LIMIT=50] -->
    <string name="debug_app_set">Debugging application: <xliff:g id="app_name">%1$s</xliff:g></string>

    <!-- UI debug setting: title for app picker dialog [CHAR LIMIT=50] -->
    <string name="select_application">Select application</string>
    <!-- UI debug setting: label for app picker to select no applicatiojn [CHAR LIMIT=50] -->
    <string name="no_application">Nothing</string>

    <!-- UI debug setting: wait for debugger to attach to debugging process? [CHAR LIMIT=50] -->
    <string name="wait_for_debugger">Wait for debugger</string>
    <!-- UI debug setting: wait for debugger to attach to debugging process summary [CHAR LIMIT=500] -->
    <string name="wait_for_debugger_summary">Debugged application waits for debugger to
        attach before executing</string>

    <!-- Preference category for input debugging development settings. [CHAR LIMIT=25] -->
    <string name="debug_input_category">Input</string>

    <!-- Preference category for drawing debugging development settings. [CHAR LIMIT=25] -->
    <string name="debug_drawing_category">Drawing</string>

    <!-- Preference category for hardware accelerated drawing debugging development settings. [CHAR LIMIT=50] -->
    <string name="debug_hw_drawing_category">Hardware accelerated rendering</string>

    <!-- Preference category for media development settings. [CHAR LIMIT=50] -->
    <string name="media_category">Media</string>

    <!-- Preference category for monitoring debugging development settings. [CHAR LIMIT=25] -->
    <string name="debug_monitoring_category">Monitoring</string>

    <!-- UI debug setting: always enable strict mode? [CHAR LIMIT=25] -->
    <string name="strict_mode">Strict mode enabled</string>
    <!-- UI debug setting: show strict mode summary [CHAR LIMIT=50] -->
    <string name="strict_mode_summary">Flash screen when apps do long operations
        on main thread</string>

    <!-- UI debug setting: show pointer location? [CHAR LIMIT=25] -->
    <string name="pointer_location">Pointer location</string>
    <!-- UI debug setting: show pointer location summary [CHAR LIMIT=50] -->
    <string name="pointer_location_summary">Screen overlay showing current touch data</string>

    <!-- UI debug setting: show touches? [CHAR LIMIT=25] -->
    <string name="show_touches">Show taps</string>
    <!-- UI debug setting: show touches location summary [CHAR LIMIT=50] -->
    <string name="show_touches_summary">Show visual feedback for taps</string>

    <!-- UI debug setting: show where surface updates happen? [CHAR LIMIT=25] -->
    <string name="show_screen_updates">Show surface updates</string>
    <!-- UI debug setting: show surface updates summary [CHAR LIMIT=50] -->
    <string name="show_screen_updates_summary">Flash entire window surfaces when they update</string>

    <!-- UI debug setting: show where window updates happen with GPU rendering? [CHAR LIMIT=25] -->
    <string name="show_hw_screen_updates">Show view updates</string>
    <!-- UI debug setting: show GPU rendering screen updates summary [CHAR LIMIT=50] -->
    <string name="show_hw_screen_updates_summary">Flash views inside windows when drawn</string>

    <!-- UI debug setting: show when hardware layers get updated [CHAR LIMIT=25] -->
    <string name="show_hw_layers_updates">Show hardware layers updates</string>
    <!-- UI debug setting: show hardware layers updates summary [CHAR LIMIT=50] -->
    <string name="show_hw_layers_updates_summary">Flash hardware layers green when they update</string>

    <!-- UI debug setting: show the amount of overdraw in apps using the GPU [CHAR LIMIT=25] -->
    <string name="debug_hw_overdraw">Debug GPU overdraw</string>

    <!-- UI debug setting: disable use of overlays? [CHAR LIMIT=25] -->
    <string name="disable_overlays">Disable HW overlays</string>
    <!-- UI debug setting: disable use of overlays summary [CHAR LIMIT=50] -->
    <string name="disable_overlays_summary">Always use GPU for screen compositing</string>

    <!-- UI debug setting: simulate color space anomalies. [CHAR LIMIT=25] -->
    <string name="simulate_color_space">Simulate color space</string>

    <!-- UI debug setting: enable various types of OpenGL traces [CHAR LIMIT=25] -->
    <string name="enable_opengl_traces_title">Enable OpenGL traces</string>

    <!-- UI debug setting: disable USB audio routing title [CHAR LIMIT=32] -->
    <string name="usb_audio_disable_routing">Disable USB audio routing</string>
    <!-- UI debug setting: disable USB audio routing summary [CHAR LIMIT=50] -->
    <string name="usb_audio_disable_routing_summary">Disable automatic routing to USB audio peripherals</string>

    <!-- UI debug setting: show layout bounds information [CHAR LIMIT=25] -->
    <string name="debug_layout">Show layout bounds</string>
    <!-- UI debug setting: show layout bounds information summary [CHAR LIMIT=50] -->
    <string name="debug_layout_summary">Show clip bounds, margins, etc.</string>

    <!-- UI debug setting: force right to left layout [CHAR LIMIT=37] -->
    <string name="force_rtl_layout_all_locales">Force RTL layout direction</string>
    <!-- UI debug setting: force right to left layout summary [CHAR LIMIT=100] -->
    <string name="force_rtl_layout_all_locales_summary">Force screen layout direction to RTL for all locales</string>

    <!-- UI debug setting: force anti-aliasing to render apps [CHAR LIMIT=25] -->
    <string name="force_msaa">Force 4x MSAA</string>
    <!-- UI debug setting: force anti-aliasing summary [CHAR LIMIT=50] -->
    <string name="force_msaa_summary">Enable 4x MSAA in OpenGL ES 2.0 apps</string>

    <!-- UI debug setting: show when non-rectangular clip operations are used [CHAR LIMIT=100] -->
    <string name="show_non_rect_clip">Debug non-rectangular clip operations</string>

    <!-- UI debug setting: profile time taken by hardware acceleration to render apps [CHAR LIMIT=25] -->
    <string name="track_frame_time">Profile HWUI rendering</string>

    <!-- UI debug setting: enable gpu debug layers [CHAR LIMIT=25] -->
    <string name="enable_gpu_debug_layers">Enable GPU debug layers</string>
    <!-- UI debug setting: enable gpu debug layers summary [CHAR LIMIT=50] -->
    <string name="enable_gpu_debug_layers_summary">Allow loading GPU debug layers for debug apps</string>

    <!-- UI debug setting: scaling factor for window animations [CHAR LIMIT=25] -->
    <string name="window_animation_scale_title">Window animation scale</string>

    <!-- UI debug setting: scaling factor for transition animations [CHAR LIMIT=25] -->
    <string name="transition_animation_scale_title">Transition animation scale</string>

    <!-- UI debug setting: scaling factor for all Animator-based animations [CHAR LIMIT=25] -->
    <string name="animator_duration_scale_title">Animator duration scale</string>

    <!-- UI debug setting: simulate secondary display devices using overlays [CHAR LIMIT=25] -->
    <string name="overlay_display_devices_title">Simulate secondary displays</string>

    <!-- Preference category for application debugging development settings. [CHAR LIMIT=25] -->
    <string name="debug_applications_category">Apps</string>

    <!-- UI debug setting: immediately destroy activities? [CHAR LIMIT=25] -->
    <string name="immediately_destroy_activities">Don\u2019t keep activities</string>
    <!-- UI debug setting: immediately destroy activities summary [CHAR LIMIT=50] -->
    <string name="immediately_destroy_activities_summary">Destroy every activity as soon as
        the user leaves it</string>

    <!-- UI debug setting: limit number of running background processes [CHAR LIMIT=25] -->
    <string name="app_process_limit_title">Background process limit</string>

    <!-- UI debug setting: show all ANRs? [CHAR LIMIT=25] -->
    <string name="show_all_anrs">Show background ANRs</string>
    <!-- UI debug setting: show all ANRs summary [CHAR LIMIT=100] -->
    <string name="show_all_anrs_summary">Display App Not Responding dialog for background apps</string>

    <!-- UI debug setting: show all ANRs? [CHAR LIMIT=25] -->
    <string name="show_notification_channel_warnings">Show notification channel warnings</string>
    <!-- UI debug setting: show all ANRs summary [CHAR LIMIT=50] -->
    <string name="show_notification_channel_warnings_summary">Displays on-screen warning when an app posts a notification without a valid channel</string>


    <!-- UI debug setting: force allow apps on external storage [CHAR LIMIT=50] -->
    <string name="force_allow_on_external">Force allow apps on external</string>
    <!-- UI debug setting: force allow on external summary [CHAR LIMIT=150] -->
    <string name="force_allow_on_external_summary">Makes any app eligible to be written to external storage, regardless of manifest values</string>

    <!-- UI debug setting: force all activites to be resizable for multiwindow [CHAR LIMIT=50] -->
    <string name="force_resizable_activities">Force activities to be resizable</string>
    <!-- UI debug setting: force allow on external summary [CHAR LIMIT=150] -->
    <string name="force_resizable_activities_summary">Make all activities resizable for multi-window, regardless of manifest values.</string>

    <!-- UI debug setting: enable freeform window support [CHAR LIMIT=50] -->
    <string name="enable_freeform_support">Enable freeform windows</string>
    <!-- UI debug setting: enable freeform window support summary [CHAR LIMIT=150] -->
    <string name="enable_freeform_support_summary">Enable support for experimental freeform windows.</string>

    <!-- Local (desktop) backup password menu title [CHAR LIMIT=25] -->
    <string name="local_backup_password_title">Desktop backup password</string>
    <!-- Summary text of the "local backup password" setting when the user has not supplied a password -->
    <string name="local_backup_password_summary_none">Desktop full backups aren\u2019t currently protected</string>
    <!-- Summary text of the "local backup password" setting when the user has already supplied a password -->
    <string name="local_backup_password_summary_change">Tap to change or remove the password for desktop full backups</string>

    <!-- Toast message shown when the user successfully sets a new local backup password [CHAR LIMIT=80] -->
    <string name="local_backup_password_toast_success">New backup password set</string>
    <!-- Toast message shown when setting a new local backup password fails due to the user not correctly typing the password again for confirmation [CHAR LIMIT=80] -->
    <string name="local_backup_password_toast_confirmation_mismatch">New password and confirmation don\u2019t match</string>
    <!-- Toast message shown when setting a new local backup password fails due to the user not supplying the correct existing password. The phrasing here is deliberately quite general. [CHAR LIMIT=80] -->
    <string name="local_backup_password_toast_validation_failure">Failure setting backup password</string>

    <!-- Name of each color mode for the display. [CHAR LIMIT=40] -->
    <string-array name="color_mode_names">
        <item>Vibrant (default)</item>
        <item>Natural</item>
        <item>Standard</item>
    </string-array>

    <!-- Description of each color mode for the display. [CHAR LIMIT=NONE] -->
    <string-array name="color_mode_descriptions">
        <item>Enhanced colors</item>
        <item>Natural colors as seen by the eye</item>
        <item>Colors optimized for digital content</item>
    </string-array>

    <!-- Settings item title for apps in standby (limiting background activity) [CHAR LIMIT=35] -->
    <string name="inactive_apps_title">Standby apps</string>
    <!-- Settings item summary for inactive app [CHAR LIMIT=100] -->
    <string name="inactive_app_inactive_summary">Inactive. Tap to toggle.</string>
    <!-- Settings item summary for active app [CHAR LIMIT=100] -->
    <string name="inactive_app_active_summary">Active. Tap to toggle.</string>

    <!-- Settings item summary for standby bucket value of an app. [CHAR LIMIT=100] -->
    <string name="standby_bucket_summary">App standby
        state:<xliff:g id="bucket"> %s</xliff:g></string>

    <!-- Services settings screen, setting option name for the user to go to the screen to view running services -->
    <string name="runningservices_settings_title">Running services</string>
    <!-- Services settings screen, setting option summary for the user to go to the screen to view running services  -->
    <string name="runningservices_settings_summary">View and control currently running services</string>

    <!-- Developer settings: select WebView provider title [CHAR LIMIT=30] -->
    <string name="select_webview_provider_title">WebView implementation</string>
    <!-- Developer settings: select WebView provider dialog title [CHAR LIMIT=30] -->
    <string name="select_webview_provider_dialog_title">Set WebView implementation</string>
    <!-- Developer settings: text for the WebView provider selection toast shown if an invalid provider was chosen (i.e. the setting list was stale). [CHAR LIMIT=NONE] -->
    <string name="select_webview_provider_toast_text">This choice is no longer valid. Try again.</string>

    <!-- Developer settings screen, convert userdata to file encryption option name -->
    <string name="convert_to_file_encryption">Convert to file encryption</string>
    <!-- Developer settings screen, convert userdata to file encryption summary when option is available -->
    <string name="convert_to_file_encryption_enabled">Convert\u2026</string>
    <!-- Developer settings screen, convert userdata to file encryption summary when option is already done -->
    <string name="convert_to_file_encryption_done">Already file encrypted</string>
    <!-- Title used on dialog with final prompt for converting to file encryption -->
    <string name="title_convert_fbe">Converting to file based encryption</string>
    <!-- Warning displayed on dialog with final prompt for converting to file encryption -->
    <string name="convert_to_fbe_warning">
        Convert data partition to file based encryption.\n
        !!Warning!! This will erase all your data.\n
        This feature is alpha, and may not work correctly.\n
        Press \'Wipe and convert\u2026\' to continue.</string>
    <!-- Button on dialog that triggers convertion to file encryption -->
    <string name="button_convert_fbe">Wipe and convert\u2026</string>

    <!-- Name of feature to change color setting for the display [CHAR LIMIT=60] -->
    <string name="picture_color_mode">Picture color mode</string>

    <!-- Description of feature to change color setting for the display [CHAR LIMIT=NONE] -->
    <string name="picture_color_mode_desc">Use sRGB</string>

    <!-- Label for disabling color space adjustment [CHAR LIMIT=45] -->
    <string name="daltonizer_mode_disabled">Disabled</string>
    <!-- Label for converting display colors to grayscale, which simulates monochromacy (complete color blindness). [CHAR LIMIT=45] -->
    <string name="daltonizer_mode_monochromacy">Monochromacy</string>
    <!-- Label for deuteranomaly (red-green color blindness) [CHAR LIMIT=45] -->
    <string name="daltonizer_mode_deuteranomaly">Deuteranomaly (red-green)</string>
    <!-- Label for protanomaly (red-green color blindness) [CHAR LIMIT=45] -->
    <string name="daltonizer_mode_protanomaly">Protanomaly (red-green)</string>
    <!-- Label for tritanomaly (blue-yellow color blindness) [CHAR LIMIT=45] -->
    <string name="daltonizer_mode_tritanomaly">Tritanomaly (blue-yellow)</string>

    <!-- Title for the accessibility preference to configure display color space correction. [CHAR LIMIT=NONE] -->
    <string name="accessibility_display_daltonizer_preference_title">Color correction</string>
    <!-- Subtitle for the accessibility preference to configure display color space correction. [CHAR LIMIT=NONE] -->
    <string name="accessibility_display_daltonizer_preference_subtitle">This feature is experimental and may affect performance.</string>
    <!-- Summary shown for color space correction preference when its value is overridden by another preference [CHAR LIMIT=35] -->
    <string name="daltonizer_type_overridden">Overridden by <xliff:g id="title" example="Simulate color space">%1$s</xliff:g></string>

    <!-- [CHAR_LIMIT=NONE] Label for battery on main page of settings -->
    <string name="power_remaining_settings_home_page"><xliff:g id="percentage" example="10%">%1$s</xliff:g> - <xliff:g id="time_string" example="1 hour left based on your usage">%2$s</xliff:g></string>
    <!-- [CHAR_LIMIT=40] Label for estimated remaining duration of battery discharging -->
    <string name="power_remaining_duration_only">About <xliff:g id="time_remaining">%1$s</xliff:g> left</string>
    <!-- [CHAR_LIMIT=40] Label for battery level chart when discharging with duration -->
    <string name="power_discharging_duration">About <xliff:g id="time_remaining">%1$s</xliff:g> left (<xliff:g id="level">%2$s</xliff:g>)</string>
    <!-- [CHAR_LIMIT=60] Label for estimated remaining duration of battery discharging -->
    <string name="power_remaining_duration_only_enhanced">About <xliff:g id="time_remaining">%1$s</xliff:g> left based on your usage</string>
    <!-- [CHAR_LIMIT=60] Label for battery level chart when discharging with duration and using enhanced estimate -->
    <string name="power_discharging_duration_enhanced">About <xliff:g id="time_remaining">%1$s</xliff:g> left based on your usage (<xliff:g id="level">%2$s</xliff:g>)</string>
    <!-- [CHAR_LIMIT=40] Short label for estimated remaining duration of battery charging/discharging -->
    <string name="power_remaining_duration_only_short"><xliff:g id="time_remaining">%1$s</xliff:g> left</string>

    <!-- [CHAR_LIMIT=100] Label for enhanced estimated time that phone will run out of battery -->
    <string name="power_discharge_by_enhanced">Should last until about <xliff:g id="time">%1$s</xliff:g> based on your usage (<xliff:g id="level">%2$s</xliff:g>)</string>
    <!-- [CHAR_LIMIT=100] Label for enhanced estimated time that phone will run out of battery with no percentage -->
    <string name="power_discharge_by_only_enhanced">Should last until about <xliff:g id="time">%1$s</xliff:g> based on your usage</string>
    <!-- [CHAR_LIMIT=100] Label for estimated time that phone will run out of battery -->
    <string name="power_discharge_by">Should last until about <xliff:g id="time">%1$s</xliff:g> (<xliff:g id="level">%2$s</xliff:g>)</string>
    <!-- [CHAR_LIMIT=100] Label for estimated time that phone will run out of battery -->
    <string name="power_discharge_by_only">Should last until about <xliff:g id="time">%1$s</xliff:g></string>
    <!-- [CHAR_LIMIT=100] Label for estimated time that phone will run out of battery -->
    <string name="power_discharge_by_only_short">Until <xliff:g id="time" example="12 PM">%1$s</xliff:g></string>

    <!-- [CHAR_LIMIT=60] label for estimated remaining duration of battery when under a certain amount -->
    <string name="power_remaining_less_than_duration_only">Less than <xliff:g id="threshold">%1$s</xliff:g> remaining</string>
    <!-- [CHAR_LIMIT=60] label for estimated remaining duration of battery when under a certain amount with the percentage -->
    <string name="power_remaining_less_than_duration">Less than <xliff:g id="threshold">%1$s</xliff:g> remaining (<xliff:g id="level">%2$s</xliff:g>)</string>

    <!-- Used to let users know that they have more than some amount of battery life remaining with percentage. ex: 75% - more than 1 day remaining [CHAR LIMIT = 80] -->
    <string name="power_remaining_more_than_subtext">More than <xliff:g id="time_remaining">%1$s</xliff:g> remaining (<xliff:g id="level">%2$s</xliff:g>)</string>
    <!-- Used to let users know that they have more than some amount of battery life remaining. ex: more than 1 day remaining [CHAR LIMIT = 40] -->
    <string name="power_remaining_only_more_than_subtext">More than <xliff:g id="time_remaining">%1$s</xliff:g> remaining</string>

    <!-- [CHAR_LIMIT=50] Short label for imminent shutdown warning of device -->
    <string name="power_remaining_duration_only_shutdown_imminent" product="default">Phone may shutdown soon</string>
    <!-- [CHAR_LIMIT=50] Short label for imminent shutdown warning of device -->
    <string name="power_remaining_duration_only_shutdown_imminent" product="tablet">Tablet may shutdown soon</string>
    <!-- [CHAR_LIMIT=50] Short label for imminent shutdown warning of device -->
    <string name="power_remaining_duration_only_shutdown_imminent" product="device">Device may shutdown soon</string>
    <!-- [CHAR_LIMIT=60] Label for battery level chart when shutdown is imminent-->
    <string name="power_remaining_duration_shutdown_imminent" product="default">Phone may shutdown soon (<xliff:g id="level">%1$s</xliff:g>)</string>
    <!-- [CHAR_LIMIT=60] Label for battery level chart when shutdown is imminent-->
    <string name="power_remaining_duration_shutdown_imminent" product="tablet">Tablet may shutdown soon (<xliff:g id="level">%1$s</xliff:g>)</string>
    <!-- [CHAR_LIMIT=60] Label for battery level chart when shutdown is imminent-->
    <string name="power_remaining_duration_shutdown_imminent" product="device">Device may shutdown soon (<xliff:g id="level">%1$s</xliff:g>)</string>

    <!-- [CHAR_LIMIT=40] Label for battery level chart when charging -->
    <string name="power_charging"><xliff:g id="level">%1$s</xliff:g> - <xliff:g id="state">%2$s</xliff:g></string>
    <!-- [CHAR_LIMIT=40] Label for estimated remaining duration of battery charging -->
    <string name="power_remaining_charging_duration_only"><xliff:g id="time">%1$s</xliff:g> left until fully charged</string>
    <!-- [CHAR_LIMIT=40] Label for battery level chart when charging with duration -->
    <string name="power_charging_duration"><xliff:g id="level">%1$s</xliff:g> - <xliff:g id="time">%2$s</xliff:g> until fully charged</string>

    <!-- Battery Info screen. Value for a status item.  Used for diagnostic info screens, precise translation isn't needed -->
    <string name="battery_info_status_unknown">Unknown</string>
    <!-- [CHAR_LIMIT=20] Battery use screen.  Battery status shown in chart label when charging from an unknown source.  -->
    <string name="battery_info_status_charging">Charging</string>
    <!-- [CHAR_LIMIT=20] Battery use screen with lower case.  Battery status shown in chart label when charging from an unknown source.  -->
    <string name="battery_info_status_charging_lower">charging</string>
    <!-- Battery Info screen. Value for a status item.  Used for diagnostic info screens, precise translation isn't needed -->
    <string name="battery_info_status_discharging">Not charging</string>
    <!-- Battery Info screen. Value for a status item.  Used for diagnostic info screens, precise translation isn't needed -->
    <string name="battery_info_status_not_charging">Plugged in, can\'t charge right now</string>
    <!-- Battery Info screen. Value for a status item.  Used for diagnostic info screens, precise translation isn't needed -->
    <string name="battery_info_status_full">Full</string>

    <!-- Summary for settings preference disabled by administrator [CHAR LIMIT=50] -->
    <string name="disabled_by_admin_summary_text">Controlled by admin</string>

    <!-- [CHAR LIMIT=25] Manage applications, text telling using an application is disabled. -->
    <string name="disabled">Disabled</string>
    <!-- Summary of app trusted to install apps [CHAR LIMIT=45] -->
    <string name="external_source_trusted">Allowed</string>
    <!-- Summary of app not trusted to install apps [CHAR LIMIT=45] -->
    <string name="external_source_untrusted">Not allowed</string>

    <!-- Title for settings screen for controlling apps that can install other apps on device [CHAR LIMIT=50] -->
    <string name="install_other_apps">Install unknown apps</string>

    <!-- Option in navigation drawer that leads to Settings main screen [CHAR LIMIT=30] -->
    <string name="home">Settings Home</string>

    <!-- Labels on the side of batter graph in Quick Settings and Settings [CHAR LIMIT=8] -->
    <string-array name="battery_labels">
        <item>0%</item>
        <item>50%</item>
        <item>100%</item>
    </string-array>

    <!-- Label for length of time since the battery graph started [CHAR LIMIT=20] -->
    <string name="charge_length_format"><xliff:g name="time" example="3 hours">%1$s</xliff:g> ago</string>

    <!-- Label for length of time until battery is charged [CHAR LIMIT=20] -->
    <string name="remaining_length_format"><xliff:g name="time" example="3 hours">%1$s</xliff:g> left</string>

    <!-- Hint text for the IP address -->
    <string name="wifi_ip_address_hint" translatable="false">192.168.1.128</string>
    <!-- Hint text for DNS -->
    <string name="wifi_dns1_hint" translatable="false">8.8.8.8</string>
    <!-- Hint text for DNS -->
    <string name="wifi_dns2_hint" translatable="false">8.8.4.4</string>
    <!-- Hint text for the gateway -->
    <string name="wifi_gateway_hint" translatable="false">192.168.1.1</string>
    <!-- Hint text for network prefix length -->
    <string name="wifi_network_prefix_length_hint" translatable="false">24</string>
    <!-- HTTP proxy settings. The hint text field for port. -->
    <string name="proxy_port_hint" translatable="false">8080</string>
    <!-- HTTP proxy settings. Hint for Proxy-Auto Config URL. -->
    <string name="proxy_url_hint" translatable="false">https://www.example.com/proxy.pac</string>
    <!-- HTTP proxy settings. The hint text for proxy exclusion list. -->
    <string name="proxy_exclusionlist_hint" translatable="false">example.com,mycomp.test.com,localhost</string>
    <!-- HTTP proxy settings. The hint text field for the hostname. -->
    <string name="proxy_hostname_hint" translatable="false">proxy.example.com</string>

    <!-- Description for the screen zoom level that makes interface elements small. [CHAR LIMIT=24] -->
    <string name="screen_zoom_summary_small">Small</string>
    <!-- Description for the device's default screen zoom level. [CHAR LIMIT=24] -->
    <string name="screen_zoom_summary_default">Default</string>
    <!-- Description for the screen zoom level that makes interface elements large. [CHAR LIMIT=24] -->
    <string name="screen_zoom_summary_large">Large</string>
    <!-- Description for the screen zoom level that makes interface elements larger. [CHAR LIMIT=24] -->
    <string name="screen_zoom_summary_very_large">Larger</string>
    <!-- Description for the screen zoom level that makes interface elements largest. [CHAR LIMIT=24] -->
    <string name="screen_zoom_summary_extremely_large">Largest</string>
    <!-- Description for a custom screen zoom level. This shows the requested display
         density in raw pixels per inch rather than using a relative description. [CHAR LIMIT=24] -->
    <string name="screen_zoom_summary_custom">Custom (<xliff:g id="densityDpi" example="160">%d</xliff:g>)</string>

    <!-- Content description for drawer menu button [CHAR_LIMIT=30]-->
    <string name="content_description_menu_button">Menu</string>

    <!-- Label for carrier demo mode factory reset confirmation dialog. [CHAR LIMIT=NONE] -->
    <string name="retail_demo_reset_message">Enter password to perform factory reset in demo mode</string>
    <!-- Label for positive button on carrier demo  mode factory reset confirmation dialog [CHAR LIMIT=40] -->
    <string name="retail_demo_reset_next">Next</string>
    <!-- Title for carrier demo mode factory reset confirmation dialog. [CHAR LIMIT=40] -->
    <string name="retail_demo_reset_title">Password required</string>

    <!-- Glyph to be overlaid atop the battery when the level is extremely low. Do not translate. -->
    <string name="battery_meter_very_low_overlay_symbol">!</string>

    <!-- Title for settings of active input methods in each IME [CHAR LIMIT=35] -->
    <string name="active_input_method_subtypes">Active input methods</string>
    <!-- Title for settings whether or not the framework will select input methods in an IME based
         on the current system locales. (The user can select multiple system locales)
         [CHAR LIMIT=35] -->
    <string name="use_system_language_to_select_input_method_subtypes">Use system languages</string>

    <!-- Toast that settings for an application is failed to open. -->
    <string name="failed_to_open_app_settings_toast">Failed to open settings for <xliff:g id="spell_application_name">%1$s</xliff:g></string>

    <!-- Warning message about security implications of enabling an input method, displayed as a dialog
         message when the user selects to enable an IME. -->
    <string name="ime_security_warning">This input method may be able to collect
        all the text you type, including personal data like passwords and credit
        card numbers.  It comes from the app
        <xliff:g id="ime_application_name">%1$s</xliff:g>.
        Use this input method?</string>

    <!-- [CHAR LIMIT=NONE] Dialog body explaining that the app just selected by the user will not work after a reboot until until after the user enters their credentials, such as a PIN or password. -->
    <string name="direct_boot_unaware_dialog_message">Note: After a reboot, this app can\'t start until you unlock your phone</string>

    <!--Label of IMS registration header -->
    <string name="ims_reg_title">"IMS registration state"</string>
    <!--Used when IMS registration state is registered -->
    <string name="ims_reg_status_registered">"Registered"</string>
    <!--Used when IMS registration state is not registered -->
    <string name="ims_reg_status_not_registered">"Not registered"</string>

    <!-- About phone, status item value if the actual value is not available. -->
    <string name="status_unavailable">Unavailable</string>

    <!-- About phone, status value for MAC address when MAC randomization feature is enabled and the device is disconnected. -->
    <string name="wifi_status_mac_randomized">MAC is randomized</string>

    <!-- Summary to show how many devices are connected in wifi hotspot [CHAR LIMIT=NONE] -->
    <plurals name="wifi_tether_connected_summary">
        <item quantity="one">%1$d device connected</item>
        <item quantity="other">%1$d devices connected</item>
    </plurals>

    <!-- Content description of zen mode time condition plus button (not shown on the screen). [CHAR LIMIT=NONE] -->
    <string name="accessibility_manual_zen_more_time">More time.</string>
    <!-- Content description of zen mode time condition minus button (not shown on the screen). [CHAR LIMIT=NONE] -->
    <string name="accessibility_manual_zen_less_time">Less time.</string>

    <!-- Button label for generic cancel action [CHAR LIMIT=20] -->
    <string name="cancel">Cancel</string>
    <!-- Button label for generic OK action [CHAR LIMIT=20] -->
    <string name="okay">OK</string>

    <!--  Do not disturb: Label for button in enable zen dialog that will turn on zen mode. [CHAR LIMIT=30] -->
    <string name="zen_mode_enable_dialog_turn_on">Turn on</string>
    <!-- Do not disturb: Title for the Do not Disturb dialog to turn on Do not disturb. [CHAR LIMIT=50]-->
    <string name="zen_mode_settings_turn_on_dialog_title">Turn on Do Not Disturb</string>
    <!-- Sound: Summary for the Do not Disturb option when there is no automatic rules turned on. [CHAR LIMIT=NONE]-->
    <string name="zen_mode_settings_summary_off">Never</string>
    <!--[CHAR LIMIT=40] Zen Interruption level: Priority.  -->
    <string name="zen_interruption_level_priority">Priority only</string>
    <!-- [CHAR LIMIT=20] Accessibility string for current zen mode and selected exit condition. A template that simply concatenates existing mode string and the current condition description.  -->
    <string name="zen_mode_and_condition"><xliff:g id="zen_mode" example="Priority interruptions only">%1$s</xliff:g>. <xliff:g id="exit_condition" example="For one hour">%2$s</xliff:g></string>
    <!-- Warning text when an alarm might be silenced by Do Not Disturb [CHAR LIMIT=NONE] -->
    <string name="zen_alarm_warning_indef">You won\'t hear your next alarm <xliff:g id="when" example="at 7:00 AM">%1$s</xliff:g> unless you turn this off before then</string>
    <!-- Warning text when an alarm might be silenced by Do Not Disturb due to a time-based condition [CHAR LIMIT=NONE] -->
    <string name="zen_alarm_warning">You won\'t hear your next alarm <xliff:g id="when" example="at 7:00 AM">%1$s</xliff:g></string>
    <!-- Alarm template for near alarms [CHAR LIMIT=25] -->
    <string name="alarm_template">at <xliff:g id="when" example="7:00 AM">%1$s</xliff:g></string>
    <!-- Alarm template for far in the future alarms [CHAR LIMIT=25] -->
    <string name="alarm_template_far">on <xliff:g id="when" example="Fri 7:00 AM">%1$s</xliff:g></string>

    <!-- Do not disturb: Title for the dnd duration setting (user can specify how long dnd will last when toggling dnd on from qs or settings) [CHAR LIMIT=30] -->
    <string name="zen_mode_duration_settings_title">Duration</string>
    <!-- Do not disturb: Duration option to always prompt for the duration of dnd -->
    <string name="zen_mode_duration_always_prompt_title">Ask every time</string>
    <!-- Do not disturb: Duration option to always have DND on until it is manually turned off [CHAR LIMIT=60] -->
    <string name="zen_mode_forever">Until you turn off</string>

    <!-- time label for event have that happened very recently [CHAR LIMIT=60] -->
    <string name="time_unit_just_now">Just now</string>

    <!-- The notice header of Third-party licenses. not translatable -->
    <string name="notice_header" translatable="false"></string>

    <!-- UI debug setting: opt in to use updated graphics driver? [CHAR LIMIT=100] -->
    <string name="updated_gfx_driver_dev_opt_in_app_summary">Opt in app to use updated graphcis driver in developement</string>

    <!-- Name of the phone device [CHAR LIMIT=NONE] -->
    <string name="media_transfer_phone_device_name">Phone speaker</string>
</resources><|MERGE_RESOLUTION|>--- conflicted
+++ resolved
@@ -31,18 +31,11 @@
     <!-- Do not translate.  Concise terminology for wifi with unknown PSK type -->
     <string name="wifi_security_short_psk_generic" translatable="false">@string/wifi_security_short_wpa_wpa2</string>
     <!-- Do not translate.  Concise terminology for wifi with 802.1x EAP security -->
-<<<<<<< HEAD
-    <string name="wifi_security_short_eap">802.1x</string>
+    <string name="wifi_security_short_eap" translatable="false">802.1x</string>
     <!-- Do not translate.  Concise terminology for wifi with DPP security -->
-    <string name="wifi_security_short_dpp">DPP</string>
+    <string name="wifi_security_short_dpp" translatable="false">DPP</string>
     <!-- Do not translate.  Concise terminology for wifi with SAE security -->
-    <string name="wifi_security_short_sae">SAE</string>
-    <!-- Do not translate.  Concise terminology for wifi with OWE security -->
-    <string name="wifi_security_short_owe">OWE</string>
-
-    <!-- Used in Wi-Fi settings dialogs when Wi-Fi does not have any security. -->
-=======
-    <string name="wifi_security_short_eap" translatable="false">802.1x</string>
+    <string name="wifi_security_short_sae" translatable="false">SAE</string>
     <!-- Do not translate.  Concise terminology for wifi with WPA3 security -->
     <string name="wifi_security_short_sae" translatable="false">WPA3</string>
     <!-- Do not translate.  Concise terminology for wifi with OWE security -->
@@ -51,7 +44,6 @@
     <string name="wifi_security_short_eap_suiteb" translatable="false">Suite-B</string>
 
     <!-- Used in Wi-Fi settings dialogs when Wi-Fi does not have any security. [CHAR LIMIT=40] -->
->>>>>>> 5a050004
     <string name="wifi_security_none">None</string>
 
     <!-- Do not translate.  Terminology for wifi with WEP security -->
@@ -67,23 +59,17 @@
     <!-- Do not translate.  Concise terminology for wifi with 802.1x EAP security -->
     <string name="wifi_security_eap" translatable="false">WPA/WPA2-Enterprise</string>
     <!-- Do not translate.  Concise terminology for Passpoint network -->
-<<<<<<< HEAD
-    <string name="wifi_security_passpoint">Passpoint</string>
+    <string name="wifi_security_passpoint" translatable="false">Passpoint</string>
     <!-- Do not translate.  Concise terminology for DPP network -->
-    <string name="wifi_security_dpp">DPP</string>
+    <string name="wifi_security_dpp" translatable="false">DPP</string>
     <!-- Do not translate.  Concise terminology for SAE network -->
-    <string name="wifi_security_sae">SAE</string>
-    <!-- Do not translate.  Concise terminology for OWE network -->
-    <string name="wifi_security_owe">OWE</string>
-=======
-    <string name="wifi_security_passpoint" translatable="false">Passpoint</string>
+    <string name="wifi_security_sae" translatable="false">SAE</string>
     <!-- Do not translate.  Terminology for wifi with WPA3 security -->
     <string name="wifi_security_sae" translatable="false">WPA3-Personal</string>
     <!-- Do not translate.  Terminology for wifi with OWE security -->
     <string name="wifi_security_owe" translatable="false">Enhanced Open</string>
     <!-- Do not translate.  Concise terminology for wifi with 802.1x EAP Suite-B security -->
     <string name="wifi_security_eap_suiteb" translatable="false">WPA3-Enterprise</string>
->>>>>>> 5a050004
 
     <!-- Summary for the remembered network. -->
     <string name="wifi_remembered">Saved</string>
