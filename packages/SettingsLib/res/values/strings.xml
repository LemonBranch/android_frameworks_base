--- conflicted
+++ resolved
@@ -32,15 +32,12 @@
     <string name="wifi_security_short_psk_generic" translatable="false">@string/wifi_security_short_wpa_wpa2</string>
     <!-- Do not translate.  Concise terminology for wifi with 802.1x EAP security -->
     <string name="wifi_security_short_eap" translatable="false">802.1x</string>
-<<<<<<< HEAD
-    <!-- Do not translate.  Concise terminology for wifi with DPP security -->
-    <string name="wifi_security_short_dpp" translatable="false">DPP</string>
-=======
     <!-- Do not translate.  Concise terminology for wifi with WPA 802.1x EAP security -->
     <string name="wifi_security_short_eap_wpa" translatable="false">WPA-EAP</string>
     <!-- Do not translate.  Concise terminology for wifi with WPA2/WPA3 802.1x EAP security -->
     <string name="wifi_security_short_eap_wpa2_wpa3" translatable="false">RSN-EAP</string>
->>>>>>> e4f4eabc
+    <!-- Do not translate.  Concise terminology for wifi with DPP security -->
+    <string name="wifi_security_short_dpp" translatable="false">DPP</string>
     <!-- Do not translate.  Concise terminology for wifi with WPA3 security -->
     <string name="wifi_security_short_sae" translatable="false">WPA3</string>
     <!-- Do not translate.  Concise terminology for wifi with WPA2/WPA3 transition security -->
