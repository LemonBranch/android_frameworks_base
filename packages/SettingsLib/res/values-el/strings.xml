--- conflicted
+++ resolved
@@ -223,12 +223,7 @@
     <!-- no translation found for private_dns_mode_opportunistic (8314986739896927399) -->
     <skip />
     <string name="private_dns_mode_provider" msgid="8354935160639360804">"Όνομα κεντρικού υπολογιστή παρόχου DNS"</string>
-<<<<<<< HEAD
-    <string name="private_dns_mode_provider_hostname_hint" msgid="2487492386970928143">"Όνομα κεντρικού υπολογιστή του παρόχου DNS"</string>
-    <string name="private_dns_mode_provider_failure" msgid="231837290365031223">"Δεν ήταν δυνατή η σύνδεση"</string>
-=======
     <string name="private_dns_mode_provider_hostname_hint" msgid="2487492386970928143">"Εισαγάγετε το όνομα κεντρικού υπολογιστή του παρόχου DNS"</string>
->>>>>>> d8314407
     <string name="wifi_display_certification_summary" msgid="1155182309166746973">"Εμφάνιση επιλογών για πιστοποίηση ασύρματης οθόνης"</string>
     <string name="wifi_verbose_logging_summary" msgid="6615071616111731958">"Αύξηση επιπέδου καταγ. Wi-Fi, εμφάνιση ανά SSID RSSI στο εργαλείο επιλογής Wi-Fi"</string>
     <string name="wifi_connected_mac_randomization_summary" msgid="1743059848752201485">"Τυχαιοποίηση διεύθυνσης MAC κατά τη σύνδεση σε δίκτυα Wi‑Fi"</string>
