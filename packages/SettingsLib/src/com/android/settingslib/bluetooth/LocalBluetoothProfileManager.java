--- conflicted
+++ resolved
@@ -99,12 +99,7 @@
     private PanProfile mPanProfile;
     private PbapClientProfile mPbapClientProfile;
     private PbapServerProfile mPbapProfile;
-<<<<<<< HEAD
     private DunServerProfile mDunProfile;
-    private final boolean mUsePbapPce;
-    private final boolean mUseMapClient;
-=======
->>>>>>> cbdf1ce3
     private HearingAidProfile mHearingAidProfile;
 
     /**
