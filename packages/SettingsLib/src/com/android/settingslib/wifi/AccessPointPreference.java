--- conflicted
+++ resolved
@@ -203,14 +203,9 @@
         if (frictionImageView == null || mFrictionSld == null) {
             return;
         }
-<<<<<<< HEAD
-        if (mAccessPoint.getSecurity() != AccessPoint.SECURITY_NONE &&
-            mAccessPoint.getSecurity() != AccessPoint.SECURITY_OWE) {
-=======
         if ((mAccessPoint.getSecurity() != AccessPoint.SECURITY_NONE)
                 && (mAccessPoint.getSecurity() != AccessPoint.SECURITY_OWE)
                 && (mAccessPoint.getSecurity() != AccessPoint.SECURITY_OWE_TRANSITION)) {
->>>>>>> 073a6d2d
             mFrictionSld.setState(STATE_SECURED);
         } else if (mAccessPoint.isMetered()) {
             mFrictionSld.setState(STATE_METERED);
