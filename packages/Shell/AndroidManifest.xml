<?xml version="1.0" encoding="utf-8"?>
<!--
/*
 * Copyright (c) 2014 Google Inc.
 *
 * Licensed under the Apache License, Version 2.0 (the "License");
 * you may not use this file except in compliance with the License.
 * You may obtain a copy of the License at
 *
 *     http://www.apache.org/licenses/LICENSE-2.0
 *
 * Unless required by applicable law or agreed to in writing, software
 * distributed under the License is distributed on an "AS IS" BASIS,
 * WITHOUT WARRANTIES OR CONDITIONS OF ANY KIND, either express or implied.
 * See the License for the specific language governing permissions and
 * limitations under the License.
 */
-->
<manifest xmlns:android="http://schemas.android.com/apk/res/android"
        package="com.android.shell"
        coreApp="true"
        android:sharedUserId="android.uid.shell"
        >

    <!-- Standard permissions granted to the shell. -->
    <uses-permission android:name="android.permission.SEND_SMS" />
    <uses-permission android:name="android.permission.CALL_PHONE" />
    <uses-permission android:name="android.permission.READ_CONTACTS" />
    <uses-permission android:name="android.permission.WRITE_CONTACTS" />
    <uses-permission android:name="android.permission.READ_CALENDAR" />
    <uses-permission android:name="android.permission.WRITE_CALENDAR" />
    <uses-permission android:name="android.permission.READ_USER_DICTIONARY" />
    <uses-permission android:name="android.permission.WRITE_USER_DICTIONARY" />
    <uses-permission android:name="android.permission.ACCESS_FINE_LOCATION" />
    <uses-permission android:name="android.permission.ACCESS_COARSE_LOCATION" />
    <uses-permission android:name="android.permission.ACCESS_LOCATION_EXTRA_COMMANDS" />
    <uses-permission android:name="android.permission.ACCESS_NETWORK_STATE" />
    <uses-permission android:name="android.permission.ACCESS_WIFI_STATE" />
    <uses-permission android:name="android.permission.BLUETOOTH" />
    <uses-permission android:name="android.permission.EXPAND_STATUS_BAR" />
    <!-- System tool permissions granted to the shell. -->
    <uses-permission android:name="android.permission.REAL_GET_TASKS" />
    <uses-permission android:name="android.permission.CHANGE_CONFIGURATION" />
    <uses-permission android:name="android.permission.REORDER_TASKS" />
    <uses-permission android:name="android.permission.SET_ANIMATION_SCALE" />
    <uses-permission android:name="android.permission.SET_PREFERRED_APPLICATIONS" />
    <uses-permission android:name="android.permission.WRITE_SETTINGS" />
    <uses-permission android:name="android.permission.WRITE_SECURE_SETTINGS" />
    <uses-permission android:name="android.permission.BROADCAST_STICKY" />
    <!-- Development tool permissions granted to the shell. -->
    <uses-permission android:name="android.permission.SET_DEBUG_APP" />
    <uses-permission android:name="android.permission.SET_PROCESS_LIMIT" />
    <uses-permission android:name="android.permission.SET_ALWAYS_FINISH" />
    <uses-permission android:name="android.permission.DUMP" />
    <uses-permission android:name="android.permission.SIGNAL_PERSISTENT_PROCESSES" />
    <uses-permission android:name="android.permission.KILL_BACKGROUND_PROCESSES" />
    <!-- Internal permissions granted to the shell. -->
    <uses-permission android:name="android.permission.FORCE_BACK" />
    <uses-permission android:name="android.permission.BATTERY_STATS" />
    <uses-permission android:name="android.permission.INTERNAL_SYSTEM_WINDOW" />
    <uses-permission android:name="android.permission.INJECT_EVENTS" />
    <uses-permission android:name="android.permission.RETRIEVE_WINDOW_CONTENT" />
    <uses-permission android:name="android.permission.SET_ACTIVITY_WATCHER" />
    <uses-permission android:name="android.permission.READ_INPUT_STATE" />
    <uses-permission android:name="android.permission.SET_ORIENTATION" />
    <uses-permission android:name="android.permission.INSTALL_PACKAGES" />
    <uses-permission android:name="android.permission.CLEAR_APP_USER_DATA" />
    <uses-permission android:name="android.permission.DELETE_CACHE_FILES" />
    <uses-permission android:name="android.permission.DELETE_PACKAGES" />
    <uses-permission android:name="android.permission.ACCESS_SURFACE_FLINGER" />
    <uses-permission android:name="android.permission.READ_FRAME_BUFFER" />
    <uses-permission android:name="android.permission.DEVICE_POWER" />
    <uses-permission android:name="android.permission.INSTALL_LOCATION_PROVIDER" />
    <uses-permission android:name="android.permission.BACKUP" />
    <uses-permission android:name="android.permission.FORCE_STOP_PACKAGES" />
    <uses-permission android:name="android.permission.STOP_APP_SWITCHES" />
    <uses-permission android:name="android.permission.ACCESS_CONTENT_PROVIDERS_EXTERNALLY" />
    <uses-permission android:name="android.permission.GRANT_REVOKE_PERMISSIONS" />
    <uses-permission android:name="android.permission.SET_KEYBOARD_LAYOUT" />
    <uses-permission android:name="android.permission.GET_DETAILED_TASKS" />
    <uses-permission android:name="android.permission.SET_SCREEN_COMPATIBILITY" />
    <uses-permission android:name="android.permission.READ_EXTERNAL_STORAGE" />
    <uses-permission android:name="android.permission.WRITE_EXTERNAL_STORAGE" />
    <uses-permission android:name="android.permission.WRITE_MEDIA_STORAGE" />
    <uses-permission android:name="android.permission.INTERACT_ACROSS_USERS" />
    <uses-permission android:name="android.permission.INTERACT_ACROSS_USERS_FULL" />
    <uses-permission android:name="android.permission.MANAGE_USERS" />
    <uses-permission android:name="android.permission.MANAGE_DEVICE_ADMINS" />
    <uses-permission android:name="android.permission.BLUETOOTH_STACK" />
    <uses-permission android:name="android.permission.GET_ACCOUNTS" />
    <uses-permission android:name="android.permission.RETRIEVE_WINDOW_TOKEN" />
    <uses-permission android:name="android.permission.FRAME_STATS" />
    <uses-permission android:name="android.permission.BIND_APPWIDGET" />
    <uses-permission android:name="android.permission.UPDATE_APP_OPS_STATS" />
<<<<<<< HEAD
    <uses-permission android:name="android.permission.ACCESS_THEME_MANAGER" />
=======
    <uses-permission android:name="android.permission.MODIFY_APPWIDGET_BIND_PERMISSIONS"/>
>>>>>>> d0f748a7

    <application android:label="@string/app_label">
        <provider
            android:name="android.support.v4.content.FileProvider"
            android:authorities="com.android.shell"
            android:grantUriPermissions="true"
            android:exported="false">
            <meta-data
                android:name="android.support.FILE_PROVIDER_PATHS"
                android:resource="@xml/file_provider_paths" />
        </provider>

        <activity
            android:name=".BugreportWarningActivity"
            android:theme="@*android:style/Theme.DeviceDefault.Light.Dialog.Alert"
            android:finishOnCloseSystemDialogs="true"
            android:excludeFromRecents="true"
            android:exported="false" />

        <receiver
            android:name=".BugreportReceiver"
            android:permission="android.permission.DUMP">
            <intent-filter>
                <action android:name="android.intent.action.BUGREPORT_FINISHED" />
            </intent-filter>
        </receiver>
    </application>
</manifest><|MERGE_RESOLUTION|>--- conflicted
+++ resolved
@@ -92,11 +92,8 @@
     <uses-permission android:name="android.permission.FRAME_STATS" />
     <uses-permission android:name="android.permission.BIND_APPWIDGET" />
     <uses-permission android:name="android.permission.UPDATE_APP_OPS_STATS" />
-<<<<<<< HEAD
+    <uses-permission android:name="android.permission.MODIFY_APPWIDGET_BIND_PERMISSIONS"/>
     <uses-permission android:name="android.permission.ACCESS_THEME_MANAGER" />
-=======
-    <uses-permission android:name="android.permission.MODIFY_APPWIDGET_BIND_PERMISSIONS"/>
->>>>>>> d0f748a7
 
     <application android:label="@string/app_label">
         <provider
