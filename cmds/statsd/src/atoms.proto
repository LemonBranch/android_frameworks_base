--- conflicted
+++ resolved
@@ -127,12 +127,8 @@
         PhoneServiceStateChanged phone_service_state_changed = 94;
         PhoneStateChanged phone_state_changed = 95;
         LowMemReported low_mem_reported = 81;
-        ThermalThrottlingStateChanged thermal_throttling = 86;
         NetworkDnsEventReported network_dns_event_reported = 116;
-<<<<<<< HEAD
-=======
         DataStallEvent data_stall_event = 121;
->>>>>>> c564b6e1
     }
 
     // Pulled events will start at field 10000.
