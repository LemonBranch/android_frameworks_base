--- conflicted
+++ resolved
@@ -101,10 +101,7 @@
 
 const std::map<int, std::pair<size_t, size_t>> StatsdStats::kAtomDimensionKeySizeLimitMap = {
         {android::util::BINDER_CALLS, {6000, 10000}},
-<<<<<<< HEAD
-=======
         {android::util::LOOPER_STATS, {1500, 2500}},
->>>>>>> de843449
         {android::util::CPU_TIME_PER_UID_FREQ, {6000, 10000}},
 };
 
@@ -376,8 +373,6 @@
     mPulledAtomStats[pullAtomId].dataError++;
 }
 
-<<<<<<< HEAD
-=======
 void StatsdStats::notePullTimeout(int pullAtomId) {
     lock_guard<std::mutex> lock(mLock);
     mPulledAtomStats[pullAtomId].pullTimeout++;
@@ -388,7 +383,6 @@
     mPulledAtomStats[pullAtomId].pullExceedMaxDelay++;
 }
 
->>>>>>> de843449
 void StatsdStats::noteAtomLogged(int atomId, int32_t timeSec) {
     lock_guard<std::mutex> lock(mLock);
 
@@ -445,11 +439,8 @@
         pullStats.second.maxPullDelayNs = 0;
         pullStats.second.numPullDelay = 0;
         pullStats.second.dataError = 0;
-<<<<<<< HEAD
-=======
         pullStats.second.pullTimeout = 0;
         pullStats.second.pullExceedMaxDelay = 0;
->>>>>>> de843449
     }
 }
 
@@ -556,15 +547,6 @@
     dprintf(out, "********Pulled Atom stats***********\n");
     for (const auto& pair : mPulledAtomStats) {
         dprintf(out,
-<<<<<<< HEAD
-                "Atom %d->(total pull)%ld, (pull from cache)%ld, (min pull interval)%ld, (average "
-                "pull time nanos)%lld, (max pull time nanos)%lld, (average pull delay nanos)%lld, "
-                "(max pull delay nanos)%lld, (data error)%ld\n",
-                (int)pair.first, (long)pair.second.totalPull, (long)pair.second.totalPullFromCache,
-                (long)pair.second.minPullIntervalSec, (long long)pair.second.avgPullTimeNs,
-                (long long)pair.second.maxPullTimeNs, (long long)pair.second.avgPullDelayNs,
-                (long long)pair.second.maxPullDelayNs, pair.second.dataError);
-=======
                 "Atom %d->(total pull)%ld, (pull from cache)%ld, (min pull interval)%ld \n"
                 "  (average pull time nanos)%lld, (max pull time nanos)%lld, (average pull delay "
                 "nanos)%lld, "
@@ -575,7 +557,6 @@
                 (long long)pair.second.maxPullTimeNs, (long long)pair.second.avgPullDelayNs,
                 (long long)pair.second.maxPullDelayNs, pair.second.dataError,
                 pair.second.pullTimeout, pair.second.pullExceedMaxDelay);
->>>>>>> de843449
     }
 
     if (mAnomalyAlarmRegisteredStats > 0) {
