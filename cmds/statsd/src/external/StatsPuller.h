--- conflicted
+++ resolved
@@ -36,11 +36,6 @@
 
     virtual ~StatsPuller() {}
 
-<<<<<<< HEAD
-    // Pulls the data. The returned data will have elapsedTimeNs set as timeNs
-    // and will have wallClockTimeNs set as current wall clock time.
-    bool Pull(const int64_t timeNs, std::vector<std::shared_ptr<LogEvent>>* data);
-=======
     // Pulls the most recent data.
     // The data may be served from cache if consecutive pulls come within
     // predefined cooldown time.
@@ -51,7 +46,6 @@
     // If a metric wants to make any change to the data, like timestamps, it
     // should make a copy as this data may be shared with multiple metrics.
     bool Pull(std::vector<std::shared_ptr<LogEvent>>* data);
->>>>>>> de843449
 
     // Clear cache immediately
     int ForceClearCache();
