--- conflicted
+++ resolved
@@ -68,24 +68,12 @@
 const int FIELD_ID_START_BUCKET_ELAPSED_MILLIS = 7;
 const int FIELD_ID_END_BUCKET_ELAPSED_MILLIS = 8;
 
-<<<<<<< HEAD
-GaugeMetricProducer::GaugeMetricProducer(const ConfigKey& key, const GaugeMetric& metric,
-                                         const int conditionIndex,
-                                         const sp<ConditionWizard>& wizard,
-                                         const int whatMatcherIndex,
-                                         const sp<EventMatcherWizard>& matcherWizard,
-                                         const int pullTagId,
-                                         const int triggerAtomId, const int atomId,
-                                         const int64_t timeBaseNs, const int64_t startTimeNs,
-                                         const sp<StatsPullerManager>& pullerManager)
-=======
 GaugeMetricProducer::GaugeMetricProducer(
         const ConfigKey& key, const GaugeMetric& metric, const int conditionIndex,
         const sp<ConditionWizard>& wizard, const int whatMatcherIndex,
         const sp<EventMatcherWizard>& matcherWizard, const int pullTagId, const int triggerAtomId,
         const int atomId, const int64_t timeBaseNs, const int64_t startTimeNs,
         const sp<StatsPullerManager>& pullerManager)
->>>>>>> de843449
     : MetricProducer(metric.id(), key, timeBaseNs, conditionIndex, wizard),
       mWhatMatcherIndex(whatMatcherIndex),
       mEventMatcherWizard(matcherWizard),
@@ -349,16 +337,6 @@
         return;
     }
     vector<std::shared_ptr<LogEvent>> allData;
-<<<<<<< HEAD
-    if (!mPullerManager->Pull(mPullTagId, timestampNs, &allData)) {
-        ALOGE("Gauge Stats puller failed for tag: %d at %lld", mPullTagId, (long long)timestampNs);
-        return;
-    }
-    for (const auto& data : allData) {
-        if (mEventMatcherWizard->matchLogEvent(
-                *data, mWhatMatcherIndex) == MatchingState::kMatched) {
-            onMatchedLogEventLocked(mWhatMatcherIndex, *data);
-=======
     if (!mPullerManager->Pull(mPullTagId, &allData)) {
         ALOGE("Gauge Stats puller failed for tag: %d at %lld", mPullTagId, (long long)timestampNs);
         return;
@@ -377,7 +355,6 @@
         if (mEventMatcherWizard->matchLogEvent(localCopy, mWhatMatcherIndex) ==
             MatchingState::kMatched) {
             onMatchedLogEventLocked(mWhatMatcherIndex, localCopy);
->>>>>>> de843449
         }
     }
 }
