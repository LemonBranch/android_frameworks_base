--- conflicted
+++ resolved
@@ -277,11 +277,8 @@
 
   optional bool use_diff = 12;
 
-<<<<<<< HEAD
-=======
   optional bool use_zero_default_base = 15 [default = false];
 
->>>>>>> de843449
   enum ValueDirection {
       UNKNOWN = 0;
       INCREASING = 1;
@@ -291,11 +288,8 @@
   optional ValueDirection value_direction = 13 [default = INCREASING];
 
   optional bool skip_zero_diff_output = 14 [default = true];
-<<<<<<< HEAD
-=======
 
   optional int32 max_pull_delay_sec = 16 [default = 10];
->>>>>>> de843449
 }
 
 message Alert {
