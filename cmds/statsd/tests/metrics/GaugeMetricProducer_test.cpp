// Copyright (C) 2017 The Android Open Source Project
//
// Licensed under the Apache License, Version 2.0 (the "License");
// you may not use this file except in compliance with the License.
// You may obtain a copy of the License at
//
//      http://www.apache.org/licenses/LICENSE-2.0
//
// Unless required by applicable law or agreed to in writing, software
// distributed under the License is distributed on an "AS IS" BASIS,
// WITHOUT WARRANTIES OR CONDITIONS OF ANY KIND, either express or implied.
// See the License for the specific language governing permissions and
// limitations under the License.

#include "src/matchers/SimpleLogMatchingTracker.h"
#include "src/metrics/GaugeMetricProducer.h"
#include "src/stats_log_util.h"
#include "logd/LogEvent.h"
#include "metrics_test_helper.h"
#include "tests/statsd_test_util.h"

#include <gmock/gmock.h>
#include <gtest/gtest.h>
#include <math.h>
#include <stdio.h>
#include <vector>

using namespace testing;
using android::sp;
using std::set;
using std::unordered_map;
using std::vector;
using std::make_shared;

#ifdef __ANDROID__

namespace android {
namespace os {
namespace statsd {

const ConfigKey kConfigKey(0, 12345);
const int tagId = 1;
const int64_t metricId = 123;
const int64_t atomMatcherId = 678;
const int logEventMatcherIndex = 0;
const int64_t bucketStartTimeNs = 10 * NS_PER_SEC;
const int64_t bucketSizeNs = TimeUnitToBucketSizeInMillis(ONE_MINUTE) * 1000000LL;
const int64_t bucket2StartTimeNs = bucketStartTimeNs + bucketSizeNs;
const int64_t bucket3StartTimeNs = bucketStartTimeNs + 2 * bucketSizeNs;
const int64_t bucket4StartTimeNs = bucketStartTimeNs + 3 * bucketSizeNs;
const int64_t eventUpgradeTimeNs = bucketStartTimeNs + 15 * NS_PER_SEC;

/*
 * Tests that the first bucket works correctly
 */
TEST(GaugeMetricProducerTest, TestFirstBucket) {
    GaugeMetric metric;
    metric.set_id(metricId);
    metric.set_bucket(ONE_MINUTE);
    metric.mutable_gauge_fields_filter()->set_include_all(false);
    auto gaugeFieldMatcher = metric.mutable_gauge_fields_filter()->mutable_fields();
    gaugeFieldMatcher->set_field(tagId);
    gaugeFieldMatcher->add_child()->set_field(1);
    gaugeFieldMatcher->add_child()->set_field(3);

    sp<MockConditionWizard> wizard = new NaggyMock<MockConditionWizard>();

    UidMap uidMap;
    SimpleAtomMatcher atomMatcher;
    atomMatcher.set_atom_id(tagId);
    sp<EventMatcherWizard> eventMatcherWizard = new EventMatcherWizard({
        new SimpleLogMatchingTracker(atomMatcherId, logEventMatcherIndex, atomMatcher, uidMap)});

    sp<MockStatsPullerManager> pullerManager = new StrictMock<MockStatsPullerManager>();

    // statsd started long ago.
    // The metric starts in the middle of the bucket
    GaugeMetricProducer gaugeProducer(kConfigKey, metric, -1 /*-1 meaning no condition*/, wizard,
                                      logEventMatcherIndex, eventMatcherWizard,
                                      -1, -1, tagId, 5, 600 * NS_PER_SEC + NS_PER_SEC / 2,
                                      pullerManager);

    EXPECT_EQ(600500000000, gaugeProducer.mCurrentBucketStartTimeNs);
    EXPECT_EQ(10, gaugeProducer.mCurrentBucketNum);
    EXPECT_EQ(660000000005, gaugeProducer.getCurrentBucketEndTimeNs());
}

TEST(GaugeMetricProducerTest, TestPulledEventsNoCondition) {
    GaugeMetric metric;
    metric.set_id(metricId);
    metric.set_bucket(ONE_MINUTE);
    metric.mutable_gauge_fields_filter()->set_include_all(false);
<<<<<<< HEAD
=======
    metric.set_max_pull_delay_sec(INT_MAX);
>>>>>>> de843449
    auto gaugeFieldMatcher = metric.mutable_gauge_fields_filter()->mutable_fields();
    gaugeFieldMatcher->set_field(tagId);
    gaugeFieldMatcher->add_child()->set_field(1);
    gaugeFieldMatcher->add_child()->set_field(3);

    sp<MockConditionWizard> wizard = new NaggyMock<MockConditionWizard>();

    UidMap uidMap;
    SimpleAtomMatcher atomMatcher;
    atomMatcher.set_atom_id(tagId);
    sp<EventMatcherWizard> eventMatcherWizard = new EventMatcherWizard({
        new SimpleLogMatchingTracker(atomMatcherId, logEventMatcherIndex, atomMatcher, uidMap)});

    sp<MockStatsPullerManager> pullerManager = new StrictMock<MockStatsPullerManager>();
    EXPECT_CALL(*pullerManager, RegisterReceiver(tagId, _, _, _)).WillOnce(Return());
    EXPECT_CALL(*pullerManager, UnRegisterReceiver(tagId, _)).WillOnce(Return());
<<<<<<< HEAD
    EXPECT_CALL(*pullerManager, Pull(tagId, _, _))
            .WillOnce(Invoke([](int tagId, int64_t timeNs,
                                vector<std::shared_ptr<LogEvent>>* data) {
=======
    EXPECT_CALL(*pullerManager, Pull(tagId, _))
            .WillOnce(Invoke([](int tagId, vector<std::shared_ptr<LogEvent>>* data) {
>>>>>>> de843449
                data->clear();
                shared_ptr<LogEvent> event = make_shared<LogEvent>(tagId, bucketStartTimeNs + 10);
                event->write(3);
                event->write("some value");
                event->write(11);
                event->init();
                data->push_back(event);
                return true;
            }));

    GaugeMetricProducer gaugeProducer(kConfigKey, metric, -1 /*-1 meaning no condition*/, wizard,
                                      logEventMatcherIndex, eventMatcherWizard,
                                      tagId, -1, tagId, bucketStartTimeNs, bucketStartTimeNs,
                                      pullerManager);

    vector<shared_ptr<LogEvent>> allData;
    allData.clear();
    shared_ptr<LogEvent> event = make_shared<LogEvent>(tagId, bucket2StartTimeNs + 1);
    event->write(10);
    event->write("some value");
    event->write(11);
    event->init();
    allData.push_back(event);

    gaugeProducer.onDataPulled(allData);
    EXPECT_EQ(1UL, gaugeProducer.mCurrentSlicedBucket->size());
    auto it = gaugeProducer.mCurrentSlicedBucket->begin()->second.front().mFields->begin();
    EXPECT_EQ(INT, it->mValue.getType());
    EXPECT_EQ(10, it->mValue.int_value);
    it++;
    EXPECT_EQ(11, it->mValue.int_value);
    EXPECT_EQ(1UL, gaugeProducer.mPastBuckets.size());
    EXPECT_EQ(3, gaugeProducer.mPastBuckets.begin()->second.back().mGaugeAtoms
        .front().mFields->begin()->mValue.int_value);

    allData.clear();
    std::shared_ptr<LogEvent> event2 = std::make_shared<LogEvent>(tagId, bucket3StartTimeNs + 10);
    event2->write(24);
    event2->write("some value");
    event2->write(25);
    event2->init();
    allData.push_back(event2);
    gaugeProducer.onDataPulled(allData);
    EXPECT_EQ(1UL, gaugeProducer.mCurrentSlicedBucket->size());
    it = gaugeProducer.mCurrentSlicedBucket->begin()->second.front().mFields->begin();
    EXPECT_EQ(INT, it->mValue.getType());
    EXPECT_EQ(24, it->mValue.int_value);
    it++;
    EXPECT_EQ(INT, it->mValue.getType());
    EXPECT_EQ(25, it->mValue.int_value);
    // One dimension.
    EXPECT_EQ(1UL, gaugeProducer.mPastBuckets.size());
    EXPECT_EQ(2UL, gaugeProducer.mPastBuckets.begin()->second.size());
    it = gaugeProducer.mPastBuckets.begin()->second.back().mGaugeAtoms.front().mFields->begin();
    EXPECT_EQ(INT, it->mValue.getType());
    EXPECT_EQ(10L, it->mValue.int_value);
    it++;
    EXPECT_EQ(INT, it->mValue.getType());
    EXPECT_EQ(11L, it->mValue.int_value);

    gaugeProducer.flushIfNeededLocked(bucket4StartTimeNs);
    EXPECT_EQ(0UL, gaugeProducer.mCurrentSlicedBucket->size());
    // One dimension.
    EXPECT_EQ(1UL, gaugeProducer.mPastBuckets.size());
    EXPECT_EQ(3UL, gaugeProducer.mPastBuckets.begin()->second.size());
    it = gaugeProducer.mPastBuckets.begin()->second.back().mGaugeAtoms.front().mFields->begin();
    EXPECT_EQ(INT, it->mValue.getType());
    EXPECT_EQ(24L, it->mValue.int_value);
    it++;
    EXPECT_EQ(INT, it->mValue.getType());
    EXPECT_EQ(25L, it->mValue.int_value);
}

TEST(GaugeMetricProducerTest, TestPushedEventsWithUpgrade) {
    sp<AlarmMonitor> alarmMonitor;
    GaugeMetric metric;
    metric.set_id(metricId);
    metric.set_bucket(ONE_MINUTE);
    metric.mutable_gauge_fields_filter()->set_include_all(true);

    Alert alert;
    alert.set_id(101);
    alert.set_metric_id(metricId);
    alert.set_trigger_if_sum_gt(25);
    alert.set_num_buckets(100);
    sp<MockConditionWizard> wizard = new NaggyMock<MockConditionWizard>();
    sp<MockStatsPullerManager> pullerManager = new StrictMock<MockStatsPullerManager>();

    UidMap uidMap;
    SimpleAtomMatcher atomMatcher;
    atomMatcher.set_atom_id(tagId);
    sp<EventMatcherWizard> eventMatcherWizard = new EventMatcherWizard({
        new SimpleLogMatchingTracker(atomMatcherId, logEventMatcherIndex, atomMatcher, uidMap)});

    GaugeMetricProducer gaugeProducer(kConfigKey, metric, -1 /*-1 meaning no condition*/, wizard,
                                      logEventMatcherIndex, eventMatcherWizard,
                                      -1 /* -1 means no pulling */, -1, tagId, bucketStartTimeNs,
                                      bucketStartTimeNs, pullerManager);

    sp<AnomalyTracker> anomalyTracker = gaugeProducer.addAnomalyTracker(alert, alarmMonitor);
    EXPECT_TRUE(anomalyTracker != nullptr);

    shared_ptr<LogEvent> event1 = make_shared<LogEvent>(tagId, bucketStartTimeNs + 10);
    event1->write(1);
    event1->write(10);
    event1->init();
    gaugeProducer.onMatchedLogEvent(1 /*log matcher index*/, *event1);
    EXPECT_EQ(1UL, (*gaugeProducer.mCurrentSlicedBucket).count(DEFAULT_METRIC_DIMENSION_KEY));

    gaugeProducer.notifyAppUpgrade(eventUpgradeTimeNs, "ANY.APP", 1, 1);
    EXPECT_EQ(0UL, (*gaugeProducer.mCurrentSlicedBucket).count(DEFAULT_METRIC_DIMENSION_KEY));
    EXPECT_EQ(1UL, gaugeProducer.mPastBuckets[DEFAULT_METRIC_DIMENSION_KEY].size());
    EXPECT_EQ(0L, gaugeProducer.mCurrentBucketNum);
    EXPECT_EQ(eventUpgradeTimeNs, gaugeProducer.mCurrentBucketStartTimeNs);
    // Partial buckets are not sent to anomaly tracker.
    EXPECT_EQ(0, anomalyTracker->getSumOverPastBuckets(DEFAULT_METRIC_DIMENSION_KEY));

    // Create an event in the same partial bucket.
    shared_ptr<LogEvent> event2 = make_shared<LogEvent>(tagId, bucketStartTimeNs + 59 * NS_PER_SEC);
    event2->write(1);
    event2->write(10);
    event2->init();
    gaugeProducer.onMatchedLogEvent(1 /*log matcher index*/, *event2);
    EXPECT_EQ(0L, gaugeProducer.mCurrentBucketNum);
    EXPECT_EQ(1UL, gaugeProducer.mPastBuckets[DEFAULT_METRIC_DIMENSION_KEY].size());
    EXPECT_EQ((int64_t)eventUpgradeTimeNs, gaugeProducer.mCurrentBucketStartTimeNs);
    // Partial buckets are not sent to anomaly tracker.
    EXPECT_EQ(0, anomalyTracker->getSumOverPastBuckets(DEFAULT_METRIC_DIMENSION_KEY));

    // Next event should trigger creation of new bucket and send previous full bucket to anomaly
    // tracker.
    shared_ptr<LogEvent> event3 = make_shared<LogEvent>(tagId, bucketStartTimeNs + 65 * NS_PER_SEC);
    event3->write(1);
    event3->write(10);
    event3->init();
    gaugeProducer.onMatchedLogEvent(1 /*log matcher index*/, *event3);
    EXPECT_EQ(1L, gaugeProducer.mCurrentBucketNum);
    EXPECT_EQ(2UL, gaugeProducer.mPastBuckets[DEFAULT_METRIC_DIMENSION_KEY].size());
    EXPECT_EQ((int64_t)bucketStartTimeNs + bucketSizeNs, gaugeProducer.mCurrentBucketStartTimeNs);
    EXPECT_EQ(1, anomalyTracker->getSumOverPastBuckets(DEFAULT_METRIC_DIMENSION_KEY));

    // Next event should trigger creation of new bucket.
    shared_ptr<LogEvent> event4 =
            make_shared<LogEvent>(tagId, bucketStartTimeNs + 125 * NS_PER_SEC);
    event4->write(1);
    event4->write(10);
    event4->init();
    gaugeProducer.onMatchedLogEvent(1 /*log matcher index*/, *event4);
    EXPECT_EQ(2L, gaugeProducer.mCurrentBucketNum);
    EXPECT_EQ(3UL, gaugeProducer.mPastBuckets[DEFAULT_METRIC_DIMENSION_KEY].size());
    EXPECT_EQ(2, anomalyTracker->getSumOverPastBuckets(DEFAULT_METRIC_DIMENSION_KEY));
}

TEST(GaugeMetricProducerTest, TestPulledWithUpgrade) {
    GaugeMetric metric;
    metric.set_id(metricId);
    metric.set_bucket(ONE_MINUTE);
    metric.set_max_pull_delay_sec(INT_MAX);
    auto gaugeFieldMatcher = metric.mutable_gauge_fields_filter()->mutable_fields();
    gaugeFieldMatcher->set_field(tagId);
    gaugeFieldMatcher->add_child()->set_field(2);

    sp<MockConditionWizard> wizard = new NaggyMock<MockConditionWizard>();

    UidMap uidMap;
    SimpleAtomMatcher atomMatcher;
    atomMatcher.set_atom_id(tagId);
    sp<EventMatcherWizard> eventMatcherWizard = new EventMatcherWizard({
        new SimpleLogMatchingTracker(atomMatcherId, logEventMatcherIndex, atomMatcher, uidMap)});

    sp<MockStatsPullerManager> pullerManager = new StrictMock<MockStatsPullerManager>();
    EXPECT_CALL(*pullerManager, RegisterReceiver(tagId, _, _, _)).WillOnce(Return());
    EXPECT_CALL(*pullerManager, UnRegisterReceiver(tagId, _)).WillOnce(Return());
<<<<<<< HEAD
    EXPECT_CALL(*pullerManager, Pull(tagId, _, _))
            .WillOnce(Return(false))
            .WillOnce(Invoke([](int tagId, int64_t timeNs,
                                vector<std::shared_ptr<LogEvent>>* data) {
=======
    EXPECT_CALL(*pullerManager, Pull(tagId, _))
            .WillOnce(Return(false))
            .WillOnce(Invoke([](int tagId, vector<std::shared_ptr<LogEvent>>* data) {
>>>>>>> de843449
                data->clear();
                shared_ptr<LogEvent> event = make_shared<LogEvent>(tagId, eventUpgradeTimeNs);
                event->write("some value");
                event->write(2);
                event->init();
                data->push_back(event);
                return true;
            }));

    GaugeMetricProducer gaugeProducer(kConfigKey, metric, -1 /*-1 meaning no condition*/, wizard,
                                      logEventMatcherIndex, eventMatcherWizard,
                                      tagId, -1, tagId, bucketStartTimeNs, bucketStartTimeNs,
                                      pullerManager);

    vector<shared_ptr<LogEvent>> allData;
    shared_ptr<LogEvent> event = make_shared<LogEvent>(tagId, bucketStartTimeNs + 1);
    event->write("some value");
    event->write(1);
    event->init();
    allData.push_back(event);
    gaugeProducer.onDataPulled(allData);
    EXPECT_EQ(1UL, gaugeProducer.mCurrentSlicedBucket->size());
    EXPECT_EQ(1, gaugeProducer.mCurrentSlicedBucket->begin()
                         ->second.front()
                         .mFields->begin()
                         ->mValue.int_value);

    gaugeProducer.notifyAppUpgrade(eventUpgradeTimeNs, "ANY.APP", 1, 1);
    EXPECT_EQ(1UL, gaugeProducer.mPastBuckets[DEFAULT_METRIC_DIMENSION_KEY].size());
    EXPECT_EQ(0L, gaugeProducer.mCurrentBucketNum);
    EXPECT_EQ((int64_t)eventUpgradeTimeNs, gaugeProducer.mCurrentBucketStartTimeNs);
    EXPECT_EQ(1UL, gaugeProducer.mCurrentSlicedBucket->size());
    EXPECT_EQ(2, gaugeProducer.mCurrentSlicedBucket->begin()
                         ->second.front()
                         .mFields->begin()
                         ->mValue.int_value);

    allData.clear();
    event = make_shared<LogEvent>(tagId, bucketStartTimeNs + bucketSizeNs + 1);
    event->write("some value");
    event->write(3);
    event->init();
    allData.push_back(event);
    gaugeProducer.onDataPulled(allData);
    EXPECT_EQ(2UL, gaugeProducer.mPastBuckets[DEFAULT_METRIC_DIMENSION_KEY].size());
    EXPECT_EQ(1UL, gaugeProducer.mCurrentSlicedBucket->size());
    EXPECT_EQ(3, gaugeProducer.mCurrentSlicedBucket->begin()
                         ->second.front()
                         .mFields->begin()
                         ->mValue.int_value);
}

TEST(GaugeMetricProducerTest, TestPulledEventsWithCondition) {
    GaugeMetric metric;
    metric.set_id(metricId);
    metric.set_bucket(ONE_MINUTE);
    metric.set_max_pull_delay_sec(INT_MAX);
    auto gaugeFieldMatcher = metric.mutable_gauge_fields_filter()->mutable_fields();
    gaugeFieldMatcher->set_field(tagId);
    gaugeFieldMatcher->add_child()->set_field(2);
    metric.set_condition(StringToId("SCREEN_ON"));

    sp<MockConditionWizard> wizard = new NaggyMock<MockConditionWizard>();

    UidMap uidMap;
    SimpleAtomMatcher atomMatcher;
    atomMatcher.set_atom_id(tagId);
    sp<EventMatcherWizard> eventMatcherWizard = new EventMatcherWizard({
        new SimpleLogMatchingTracker(atomMatcherId, logEventMatcherIndex, atomMatcher, uidMap)});

    sp<MockStatsPullerManager> pullerManager = new StrictMock<MockStatsPullerManager>();
    EXPECT_CALL(*pullerManager, RegisterReceiver(tagId, _, _, _)).WillOnce(Return());
    EXPECT_CALL(*pullerManager, UnRegisterReceiver(tagId, _)).WillOnce(Return());
    EXPECT_CALL(*pullerManager, Pull(tagId, _))
            .WillOnce(Invoke([](int tagId, vector<std::shared_ptr<LogEvent>>* data) {
                data->clear();
                shared_ptr<LogEvent> event = make_shared<LogEvent>(tagId, bucketStartTimeNs + 10);
                event->write("some value");
                event->write(100);
                event->init();
                data->push_back(event);
                return true;
            }));

    GaugeMetricProducer gaugeProducer(kConfigKey, metric, 1, wizard,
                                      logEventMatcherIndex, eventMatcherWizard, tagId, -1, tagId,
                                      bucketStartTimeNs, bucketStartTimeNs, pullerManager);

    gaugeProducer.onConditionChanged(true, bucketStartTimeNs + 8);
    EXPECT_EQ(1UL, gaugeProducer.mCurrentSlicedBucket->size());
    EXPECT_EQ(100, gaugeProducer.mCurrentSlicedBucket->begin()
                           ->second.front()
                           .mFields->begin()
                           ->mValue.int_value);
    EXPECT_EQ(0UL, gaugeProducer.mPastBuckets.size());

    vector<shared_ptr<LogEvent>> allData;
    allData.clear();
    shared_ptr<LogEvent> event = make_shared<LogEvent>(tagId, bucket2StartTimeNs + 1);
    event->write("some value");
    event->write(110);
    event->init();
    allData.push_back(event);
    gaugeProducer.onDataPulled(allData);

    EXPECT_EQ(1UL, gaugeProducer.mCurrentSlicedBucket->size());
    EXPECT_EQ(110, gaugeProducer.mCurrentSlicedBucket->begin()
                           ->second.front()
                           .mFields->begin()
                           ->mValue.int_value);
    EXPECT_EQ(1UL, gaugeProducer.mPastBuckets.size());
    EXPECT_EQ(100, gaugeProducer.mPastBuckets.begin()
                           ->second.back()
                           .mGaugeAtoms.front()
                           .mFields->begin()
                           ->mValue.int_value);

    gaugeProducer.onConditionChanged(false, bucket2StartTimeNs + 10);
    gaugeProducer.flushIfNeededLocked(bucket3StartTimeNs + 10);
    EXPECT_EQ(1UL, gaugeProducer.mPastBuckets.size());
    EXPECT_EQ(2UL, gaugeProducer.mPastBuckets.begin()->second.size());
    EXPECT_EQ(110L, gaugeProducer.mPastBuckets.begin()
                            ->second.back()
                            .mGaugeAtoms.front()
                            .mFields->begin()
                            ->mValue.int_value);
}

TEST(GaugeMetricProducerTest, TestPulledEventsWithSlicedCondition) {
    const int conditionTag = 65;
    GaugeMetric metric;
    metric.set_id(1111111);
    metric.set_bucket(ONE_MINUTE);
    metric.mutable_gauge_fields_filter()->set_include_all(true);
    metric.set_condition(StringToId("APP_DIED"));
    metric.set_max_pull_delay_sec(INT_MAX);
    auto dim = metric.mutable_dimensions_in_what();
    dim->set_field(tagId);
    dim->add_child()->set_field(1);

    dim = metric.mutable_dimensions_in_condition();
    dim->set_field(conditionTag);
    dim->add_child()->set_field(1);

    UidMap uidMap;
    SimpleAtomMatcher atomMatcher;
    atomMatcher.set_atom_id(tagId);
    sp<EventMatcherWizard> eventMatcherWizard = new EventMatcherWizard({
        new SimpleLogMatchingTracker(atomMatcherId, logEventMatcherIndex, atomMatcher, uidMap)});

    sp<MockConditionWizard> wizard = new NaggyMock<MockConditionWizard>();
    EXPECT_CALL(*wizard, query(_, _, _, _, _, _))
            .WillRepeatedly(
                    Invoke([](const int conditionIndex, const ConditionKey& conditionParameters,
                              const vector<Matcher>& dimensionFields, const bool isSubsetDim,
                              const bool isPartialLink,
                              std::unordered_set<HashableDimensionKey>* dimensionKeySet) {
                        dimensionKeySet->clear();
                        int pos[] = {1, 0, 0};
                        Field f(conditionTag, pos, 0);
                        HashableDimensionKey key;
                        key.mutableValues()->emplace_back(f, Value((int32_t)1000000));
                        dimensionKeySet->insert(key);

                        return ConditionState::kTrue;
                    }));

    sp<MockStatsPullerManager> pullerManager = new StrictMock<MockStatsPullerManager>();
    EXPECT_CALL(*pullerManager, RegisterReceiver(tagId, _, _, _)).WillOnce(Return());
    EXPECT_CALL(*pullerManager, UnRegisterReceiver(tagId, _)).WillOnce(Return());
    EXPECT_CALL(*pullerManager, Pull(tagId, _))
            .WillOnce(Invoke([](int tagId, vector<std::shared_ptr<LogEvent>>* data) {
                data->clear();
                shared_ptr<LogEvent> event = make_shared<LogEvent>(tagId, bucketStartTimeNs + 10);
                event->write(1000);
                event->write(100);
                event->init();
                data->push_back(event);
                return true;
            }));

    GaugeMetricProducer gaugeProducer(kConfigKey, metric, 1, wizard,
                                      logEventMatcherIndex, eventMatcherWizard, tagId, -1, tagId,
                                      bucketStartTimeNs, bucketStartTimeNs, pullerManager);

    gaugeProducer.onSlicedConditionMayChange(true, bucketStartTimeNs + 8);

    EXPECT_EQ(1UL, gaugeProducer.mCurrentSlicedBucket->size());
    const auto& key = gaugeProducer.mCurrentSlicedBucket->begin()->first;
    EXPECT_EQ(1UL, key.getDimensionKeyInWhat().getValues().size());
    EXPECT_EQ(1000, key.getDimensionKeyInWhat().getValues()[0].mValue.int_value);

    EXPECT_EQ(1UL, key.getDimensionKeyInCondition().getValues().size());
    EXPECT_EQ(1000000, key.getDimensionKeyInCondition().getValues()[0].mValue.int_value);

    EXPECT_EQ(0UL, gaugeProducer.mPastBuckets.size());

    vector<shared_ptr<LogEvent>> allData;
    allData.clear();
    shared_ptr<LogEvent> event = make_shared<LogEvent>(tagId, bucket2StartTimeNs + 1);
    event->write(1000);
    event->write(110);
    event->init();
    allData.push_back(event);
    gaugeProducer.onDataPulled(allData);

    EXPECT_EQ(1UL, gaugeProducer.mCurrentSlicedBucket->size());
    EXPECT_EQ(1UL, gaugeProducer.mPastBuckets.size());
}

TEST(GaugeMetricProducerTest, TestPulledEventsAnomalyDetection) {
    sp<AlarmMonitor> alarmMonitor;
    sp<MockConditionWizard> wizard = new NaggyMock<MockConditionWizard>();

    sp<MockStatsPullerManager> pullerManager = new StrictMock<MockStatsPullerManager>();
    EXPECT_CALL(*pullerManager, RegisterReceiver(tagId, _, _, _)).WillOnce(Return());
    EXPECT_CALL(*pullerManager, UnRegisterReceiver(tagId, _)).WillOnce(Return());
<<<<<<< HEAD
    EXPECT_CALL(*pullerManager, Pull(tagId, _, _)).WillOnce(Return(false));
=======
    EXPECT_CALL(*pullerManager, Pull(tagId, _)).WillOnce(Return(false));
>>>>>>> de843449

    GaugeMetric metric;
    metric.set_id(metricId);
    metric.set_bucket(ONE_MINUTE);
    metric.set_max_pull_delay_sec(INT_MAX);
    auto gaugeFieldMatcher = metric.mutable_gauge_fields_filter()->mutable_fields();
    gaugeFieldMatcher->set_field(tagId);
    gaugeFieldMatcher->add_child()->set_field(2);

    UidMap uidMap;
    SimpleAtomMatcher atomMatcher;
    atomMatcher.set_atom_id(tagId);
    sp<EventMatcherWizard> eventMatcherWizard = new EventMatcherWizard({
        new SimpleLogMatchingTracker(atomMatcherId, logEventMatcherIndex, atomMatcher, uidMap)});

    GaugeMetricProducer gaugeProducer(kConfigKey, metric, -1 /*-1 meaning no condition*/, wizard,
                                      logEventMatcherIndex, eventMatcherWizard,
                                      tagId, -1, tagId, bucketStartTimeNs, bucketStartTimeNs,
                                      pullerManager);

    Alert alert;
    alert.set_id(101);
    alert.set_metric_id(metricId);
    alert.set_trigger_if_sum_gt(25);
    alert.set_num_buckets(2);
    const int32_t refPeriodSec = 60;
    alert.set_refractory_period_secs(refPeriodSec);
    sp<AnomalyTracker> anomalyTracker = gaugeProducer.addAnomalyTracker(alert, alarmMonitor);

    int tagId = 1;
    std::shared_ptr<LogEvent> event1 = std::make_shared<LogEvent>(tagId, bucketStartTimeNs + 1);
    event1->write("some value");
    event1->write(13);
    event1->init();

    gaugeProducer.onDataPulled({event1});
    EXPECT_EQ(1UL, gaugeProducer.mCurrentSlicedBucket->size());
    EXPECT_EQ(13L, gaugeProducer.mCurrentSlicedBucket->begin()
                           ->second.front()
                           .mFields->begin()
                           ->mValue.int_value);
    EXPECT_EQ(anomalyTracker->getRefractoryPeriodEndsSec(DEFAULT_METRIC_DIMENSION_KEY), 0U);

    std::shared_ptr<LogEvent> event2 =
            std::make_shared<LogEvent>(tagId, bucketStartTimeNs + bucketSizeNs + 20);
    event2->write("some value");
    event2->write(15);
    event2->init();

    gaugeProducer.onDataPulled({event2});
    EXPECT_EQ(1UL, gaugeProducer.mCurrentSlicedBucket->size());
    EXPECT_EQ(15L, gaugeProducer.mCurrentSlicedBucket->begin()
                           ->second.front()
                           .mFields->begin()
                           ->mValue.int_value);
    EXPECT_EQ(anomalyTracker->getRefractoryPeriodEndsSec(DEFAULT_METRIC_DIMENSION_KEY),
              std::ceil(1.0 * event2->GetElapsedTimestampNs() / NS_PER_SEC) + refPeriodSec);

    std::shared_ptr<LogEvent> event3 =
            std::make_shared<LogEvent>(tagId, bucketStartTimeNs + 2 * bucketSizeNs + 10);
    event3->write("some value");
    event3->write(26);
    event3->init();

    gaugeProducer.onDataPulled({event3});
    EXPECT_EQ(1UL, gaugeProducer.mCurrentSlicedBucket->size());
    EXPECT_EQ(26L, gaugeProducer.mCurrentSlicedBucket->begin()
                           ->second.front()
                           .mFields->begin()
                           ->mValue.int_value);
    EXPECT_EQ(anomalyTracker->getRefractoryPeriodEndsSec(DEFAULT_METRIC_DIMENSION_KEY),
              std::ceil(1.0 * event2->GetElapsedTimestampNs() / NS_PER_SEC + refPeriodSec));

    // The event4 does not have the gauge field. Thus the current bucket value is 0.
    std::shared_ptr<LogEvent> event4 =
            std::make_shared<LogEvent>(tagId, bucketStartTimeNs + 3 * bucketSizeNs + 10);
    event4->write("some value");
    event4->init();
    gaugeProducer.onDataPulled({event4});
    EXPECT_EQ(1UL, gaugeProducer.mCurrentSlicedBucket->size());
    EXPECT_TRUE(gaugeProducer.mCurrentSlicedBucket->begin()->second.front().mFields->empty());
}

TEST(GaugeMetricProducerTest, TestPullOnTrigger) {
    GaugeMetric metric;
    metric.set_id(metricId);
    metric.set_bucket(ONE_MINUTE);
    metric.set_sampling_type(GaugeMetric::FIRST_N_SAMPLES);
    metric.mutable_gauge_fields_filter()->set_include_all(false);
<<<<<<< HEAD
=======
    metric.set_max_pull_delay_sec(INT_MAX);
>>>>>>> de843449
    auto gaugeFieldMatcher = metric.mutable_gauge_fields_filter()->mutable_fields();
    gaugeFieldMatcher->set_field(tagId);
    gaugeFieldMatcher->add_child()->set_field(1);

    sp<MockConditionWizard> wizard = new NaggyMock<MockConditionWizard>();

    UidMap uidMap;
    SimpleAtomMatcher atomMatcher;
    atomMatcher.set_atom_id(tagId);
    sp<EventMatcherWizard> eventMatcherWizard = new EventMatcherWizard({
        new SimpleLogMatchingTracker(atomMatcherId, logEventMatcherIndex, atomMatcher, uidMap)});

    sp<MockStatsPullerManager> pullerManager = new StrictMock<MockStatsPullerManager>();
<<<<<<< HEAD
    EXPECT_CALL(*pullerManager, Pull(tagId, _, _))
            .WillOnce(Invoke([](int tagId, int64_t timeNs,
                                vector<std::shared_ptr<LogEvent>>* data) {
=======
    EXPECT_CALL(*pullerManager, Pull(tagId, _))
            .WillOnce(Invoke([](int tagId, vector<std::shared_ptr<LogEvent>>* data) {
>>>>>>> de843449
                data->clear();
                shared_ptr<LogEvent> event = make_shared<LogEvent>(tagId, bucketStartTimeNs + 10);
                event->write(4);
                event->init();
                data->push_back(event);
                return true;
            }))
<<<<<<< HEAD
            .WillOnce(Invoke([](int tagId, int64_t timeNs,
                                vector<std::shared_ptr<LogEvent>>* data) {
=======
            .WillOnce(Invoke([](int tagId, vector<std::shared_ptr<LogEvent>>* data) {
>>>>>>> de843449
                data->clear();
                shared_ptr<LogEvent> event = make_shared<LogEvent>(tagId, bucketStartTimeNs + 20);
                event->write(5);
                event->init();
                data->push_back(event);
                return true;
            }))
            .WillOnce(Return(true));

    int triggerId = 5;
    GaugeMetricProducer gaugeProducer(kConfigKey, metric, -1 /*-1 meaning no condition*/, wizard,
                                      logEventMatcherIndex, eventMatcherWizard,
                                      tagId, triggerId, tagId, bucketStartTimeNs, bucketStartTimeNs,
                                      pullerManager);

    vector<shared_ptr<LogEvent>> allData;

    EXPECT_EQ(0UL, gaugeProducer.mCurrentSlicedBucket->size());
    LogEvent trigger(triggerId, bucketStartTimeNs + 10);
    trigger.init();
    gaugeProducer.onMatchedLogEvent(1 /*log matcher index*/, trigger);
    EXPECT_EQ(1UL, gaugeProducer.mCurrentSlicedBucket->begin()->second.size());
    trigger.setElapsedTimestampNs(bucketStartTimeNs + 20);
    gaugeProducer.onMatchedLogEvent(1 /*log matcher index*/, trigger);
    EXPECT_EQ(2UL, gaugeProducer.mCurrentSlicedBucket->begin()->second.size());
    trigger.setElapsedTimestampNs(bucket2StartTimeNs + 1);
    gaugeProducer.onMatchedLogEvent(1 /*log matcher index*/, trigger);

    EXPECT_EQ(1UL, gaugeProducer.mPastBuckets.size());
    EXPECT_EQ(2UL, gaugeProducer.mPastBuckets.begin()->second.back().mGaugeAtoms.size());
    EXPECT_EQ(4, gaugeProducer.mPastBuckets.begin()
                         ->second.back()
                         .mGaugeAtoms[0]
                         .mFields->begin()
                         ->mValue.int_value);
    EXPECT_EQ(5, gaugeProducer.mPastBuckets.begin()
                         ->second.back()
                         .mGaugeAtoms[1]
                         .mFields->begin()
                         ->mValue.int_value);
}

TEST(GaugeMetricProducerTest, TestRemoveDimensionInOutput) {
    GaugeMetric metric;
    metric.set_id(metricId);
    metric.set_bucket(ONE_MINUTE);
    metric.set_sampling_type(GaugeMetric::FIRST_N_SAMPLES);
    metric.mutable_gauge_fields_filter()->set_include_all(true);
<<<<<<< HEAD
=======
    metric.set_max_pull_delay_sec(INT_MAX);
>>>>>>> de843449
    auto dimensionMatcher = metric.mutable_dimensions_in_what();
    // use field 1 as dimension.
    dimensionMatcher->set_field(tagId);
    dimensionMatcher->add_child()->set_field(1);

    sp<MockConditionWizard> wizard = new NaggyMock<MockConditionWizard>();

    UidMap uidMap;
    SimpleAtomMatcher atomMatcher;
    atomMatcher.set_atom_id(tagId);
    sp<EventMatcherWizard> eventMatcherWizard = new EventMatcherWizard({
        new SimpleLogMatchingTracker(atomMatcherId, logEventMatcherIndex, atomMatcher, uidMap)});

    sp<MockStatsPullerManager> pullerManager = new StrictMock<MockStatsPullerManager>();
<<<<<<< HEAD
    EXPECT_CALL(*pullerManager, Pull(tagId, _, _))
            .WillOnce(Invoke([](int tagId, int64_t timeNs,
                                vector<std::shared_ptr<LogEvent>>* data) {
=======
    EXPECT_CALL(*pullerManager, Pull(tagId, _))
            .WillOnce(Invoke([](int tagId, vector<std::shared_ptr<LogEvent>>* data) {
>>>>>>> de843449
                data->clear();
                shared_ptr<LogEvent> event = make_shared<LogEvent>(tagId, bucketStartTimeNs + 3);
                event->write(3);
                event->write(4);
                event->init();
                data->push_back(event);
                return true;
            }))
<<<<<<< HEAD
            .WillOnce(Invoke([](int tagId, int64_t timeNs,
                                vector<std::shared_ptr<LogEvent>>* data) {
=======
            .WillOnce(Invoke([](int tagId, vector<std::shared_ptr<LogEvent>>* data) {
>>>>>>> de843449
                data->clear();
                shared_ptr<LogEvent> event = make_shared<LogEvent>(tagId, bucketStartTimeNs + 10);
                event->write(4);
                event->write(5);
                event->init();
                data->push_back(event);
                return true;
            }))
<<<<<<< HEAD
            .WillOnce(Invoke([](int tagId, int64_t timeNs,
                                vector<std::shared_ptr<LogEvent>>* data) {
=======
            .WillOnce(Invoke([](int tagId, vector<std::shared_ptr<LogEvent>>* data) {
>>>>>>> de843449
                data->clear();
                shared_ptr<LogEvent> event = make_shared<LogEvent>(tagId, bucketStartTimeNs + 20);
                event->write(4);
                event->write(6);
                event->init();
                data->push_back(event);
                return true;
            }))
            .WillOnce(Return(true));

    int triggerId = 5;
    GaugeMetricProducer gaugeProducer(kConfigKey, metric, -1 /*-1 meaning no condition*/, wizard,
                                      logEventMatcherIndex, eventMatcherWizard,
                                      tagId, triggerId, tagId, bucketStartTimeNs, bucketStartTimeNs,
                                      pullerManager);

    vector<shared_ptr<LogEvent>> allData;

    LogEvent trigger(triggerId, bucketStartTimeNs + 3);
    trigger.init();
    gaugeProducer.onMatchedLogEvent(1 /*log matcher index*/, trigger);
    EXPECT_EQ(1UL, gaugeProducer.mCurrentSlicedBucket->size());
    trigger.setElapsedTimestampNs(bucketStartTimeNs + 10);
    gaugeProducer.onMatchedLogEvent(1 /*log matcher index*/, trigger);
    EXPECT_EQ(2UL, gaugeProducer.mCurrentSlicedBucket->size());
    EXPECT_EQ(1UL, gaugeProducer.mCurrentSlicedBucket->begin()->second.size());
    trigger.setElapsedTimestampNs(bucketStartTimeNs + 20);
    gaugeProducer.onMatchedLogEvent(1 /*log matcher index*/, trigger);
    EXPECT_EQ(2UL, gaugeProducer.mCurrentSlicedBucket->begin()->second.size());
    trigger.setElapsedTimestampNs(bucket2StartTimeNs + 1);
    gaugeProducer.onMatchedLogEvent(1 /*log matcher index*/, trigger);

    EXPECT_EQ(2UL, gaugeProducer.mPastBuckets.size());
    auto bucketIt = gaugeProducer.mPastBuckets.begin();
    EXPECT_EQ(1UL, bucketIt->second.back().mGaugeAtoms.size());
    EXPECT_EQ(3, bucketIt->first.getDimensionKeyInWhat().getValues().begin()->mValue.int_value);
    EXPECT_EQ(4, bucketIt->second.back().mGaugeAtoms[0].mFields->begin()->mValue.int_value);
    bucketIt++;
    EXPECT_EQ(2UL, bucketIt->second.back().mGaugeAtoms.size());
    EXPECT_EQ(4, bucketIt->first.getDimensionKeyInWhat().getValues().begin()->mValue.int_value);
    EXPECT_EQ(5, bucketIt->second.back().mGaugeAtoms[0].mFields->begin()->mValue.int_value);
    EXPECT_EQ(6, bucketIt->second.back().mGaugeAtoms[1].mFields->begin()->mValue.int_value);
}

}  // namespace statsd
}  // namespace os
}  // namespace android
#else
GTEST_LOG_(INFO) << "This test does nothing.\n";
#endif<|MERGE_RESOLUTION|>--- conflicted
+++ resolved
@@ -90,10 +90,7 @@
     metric.set_id(metricId);
     metric.set_bucket(ONE_MINUTE);
     metric.mutable_gauge_fields_filter()->set_include_all(false);
-<<<<<<< HEAD
-=======
     metric.set_max_pull_delay_sec(INT_MAX);
->>>>>>> de843449
     auto gaugeFieldMatcher = metric.mutable_gauge_fields_filter()->mutable_fields();
     gaugeFieldMatcher->set_field(tagId);
     gaugeFieldMatcher->add_child()->set_field(1);
@@ -110,14 +107,8 @@
     sp<MockStatsPullerManager> pullerManager = new StrictMock<MockStatsPullerManager>();
     EXPECT_CALL(*pullerManager, RegisterReceiver(tagId, _, _, _)).WillOnce(Return());
     EXPECT_CALL(*pullerManager, UnRegisterReceiver(tagId, _)).WillOnce(Return());
-<<<<<<< HEAD
-    EXPECT_CALL(*pullerManager, Pull(tagId, _, _))
-            .WillOnce(Invoke([](int tagId, int64_t timeNs,
-                                vector<std::shared_ptr<LogEvent>>* data) {
-=======
     EXPECT_CALL(*pullerManager, Pull(tagId, _))
             .WillOnce(Invoke([](int tagId, vector<std::shared_ptr<LogEvent>>* data) {
->>>>>>> de843449
                 data->clear();
                 shared_ptr<LogEvent> event = make_shared<LogEvent>(tagId, bucketStartTimeNs + 10);
                 event->write(3);
@@ -291,16 +282,9 @@
     sp<MockStatsPullerManager> pullerManager = new StrictMock<MockStatsPullerManager>();
     EXPECT_CALL(*pullerManager, RegisterReceiver(tagId, _, _, _)).WillOnce(Return());
     EXPECT_CALL(*pullerManager, UnRegisterReceiver(tagId, _)).WillOnce(Return());
-<<<<<<< HEAD
-    EXPECT_CALL(*pullerManager, Pull(tagId, _, _))
-            .WillOnce(Return(false))
-            .WillOnce(Invoke([](int tagId, int64_t timeNs,
-                                vector<std::shared_ptr<LogEvent>>* data) {
-=======
     EXPECT_CALL(*pullerManager, Pull(tagId, _))
             .WillOnce(Return(false))
             .WillOnce(Invoke([](int tagId, vector<std::shared_ptr<LogEvent>>* data) {
->>>>>>> de843449
                 data->clear();
                 shared_ptr<LogEvent> event = make_shared<LogEvent>(tagId, eventUpgradeTimeNs);
                 event->write("some value");
@@ -518,11 +502,7 @@
     sp<MockStatsPullerManager> pullerManager = new StrictMock<MockStatsPullerManager>();
     EXPECT_CALL(*pullerManager, RegisterReceiver(tagId, _, _, _)).WillOnce(Return());
     EXPECT_CALL(*pullerManager, UnRegisterReceiver(tagId, _)).WillOnce(Return());
-<<<<<<< HEAD
-    EXPECT_CALL(*pullerManager, Pull(tagId, _, _)).WillOnce(Return(false));
-=======
     EXPECT_CALL(*pullerManager, Pull(tagId, _)).WillOnce(Return(false));
->>>>>>> de843449
 
     GaugeMetric metric;
     metric.set_id(metricId);
@@ -612,10 +592,7 @@
     metric.set_bucket(ONE_MINUTE);
     metric.set_sampling_type(GaugeMetric::FIRST_N_SAMPLES);
     metric.mutable_gauge_fields_filter()->set_include_all(false);
-<<<<<<< HEAD
-=======
     metric.set_max_pull_delay_sec(INT_MAX);
->>>>>>> de843449
     auto gaugeFieldMatcher = metric.mutable_gauge_fields_filter()->mutable_fields();
     gaugeFieldMatcher->set_field(tagId);
     gaugeFieldMatcher->add_child()->set_field(1);
@@ -629,14 +606,8 @@
         new SimpleLogMatchingTracker(atomMatcherId, logEventMatcherIndex, atomMatcher, uidMap)});
 
     sp<MockStatsPullerManager> pullerManager = new StrictMock<MockStatsPullerManager>();
-<<<<<<< HEAD
-    EXPECT_CALL(*pullerManager, Pull(tagId, _, _))
-            .WillOnce(Invoke([](int tagId, int64_t timeNs,
-                                vector<std::shared_ptr<LogEvent>>* data) {
-=======
     EXPECT_CALL(*pullerManager, Pull(tagId, _))
             .WillOnce(Invoke([](int tagId, vector<std::shared_ptr<LogEvent>>* data) {
->>>>>>> de843449
                 data->clear();
                 shared_ptr<LogEvent> event = make_shared<LogEvent>(tagId, bucketStartTimeNs + 10);
                 event->write(4);
@@ -644,12 +615,7 @@
                 data->push_back(event);
                 return true;
             }))
-<<<<<<< HEAD
-            .WillOnce(Invoke([](int tagId, int64_t timeNs,
-                                vector<std::shared_ptr<LogEvent>>* data) {
-=======
-            .WillOnce(Invoke([](int tagId, vector<std::shared_ptr<LogEvent>>* data) {
->>>>>>> de843449
+            .WillOnce(Invoke([](int tagId, vector<std::shared_ptr<LogEvent>>* data) {
                 data->clear();
                 shared_ptr<LogEvent> event = make_shared<LogEvent>(tagId, bucketStartTimeNs + 20);
                 event->write(5);
@@ -698,10 +664,7 @@
     metric.set_bucket(ONE_MINUTE);
     metric.set_sampling_type(GaugeMetric::FIRST_N_SAMPLES);
     metric.mutable_gauge_fields_filter()->set_include_all(true);
-<<<<<<< HEAD
-=======
     metric.set_max_pull_delay_sec(INT_MAX);
->>>>>>> de843449
     auto dimensionMatcher = metric.mutable_dimensions_in_what();
     // use field 1 as dimension.
     dimensionMatcher->set_field(tagId);
@@ -716,14 +679,8 @@
         new SimpleLogMatchingTracker(atomMatcherId, logEventMatcherIndex, atomMatcher, uidMap)});
 
     sp<MockStatsPullerManager> pullerManager = new StrictMock<MockStatsPullerManager>();
-<<<<<<< HEAD
-    EXPECT_CALL(*pullerManager, Pull(tagId, _, _))
-            .WillOnce(Invoke([](int tagId, int64_t timeNs,
-                                vector<std::shared_ptr<LogEvent>>* data) {
-=======
     EXPECT_CALL(*pullerManager, Pull(tagId, _))
             .WillOnce(Invoke([](int tagId, vector<std::shared_ptr<LogEvent>>* data) {
->>>>>>> de843449
                 data->clear();
                 shared_ptr<LogEvent> event = make_shared<LogEvent>(tagId, bucketStartTimeNs + 3);
                 event->write(3);
@@ -732,12 +689,7 @@
                 data->push_back(event);
                 return true;
             }))
-<<<<<<< HEAD
-            .WillOnce(Invoke([](int tagId, int64_t timeNs,
-                                vector<std::shared_ptr<LogEvent>>* data) {
-=======
-            .WillOnce(Invoke([](int tagId, vector<std::shared_ptr<LogEvent>>* data) {
->>>>>>> de843449
+            .WillOnce(Invoke([](int tagId, vector<std::shared_ptr<LogEvent>>* data) {
                 data->clear();
                 shared_ptr<LogEvent> event = make_shared<LogEvent>(tagId, bucketStartTimeNs + 10);
                 event->write(4);
@@ -746,12 +698,7 @@
                 data->push_back(event);
                 return true;
             }))
-<<<<<<< HEAD
-            .WillOnce(Invoke([](int tagId, int64_t timeNs,
-                                vector<std::shared_ptr<LogEvent>>* data) {
-=======
-            .WillOnce(Invoke([](int tagId, vector<std::shared_ptr<LogEvent>>* data) {
->>>>>>> de843449
+            .WillOnce(Invoke([](int tagId, vector<std::shared_ptr<LogEvent>>* data) {
                 data->clear();
                 shared_ptr<LogEvent> event = make_shared<LogEvent>(tagId, bucketStartTimeNs + 20);
                 event->write(4);
