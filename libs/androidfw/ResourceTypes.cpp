--- conflicted
+++ resolved
@@ -730,7 +730,7 @@
                                 mHeader->stringCount*sizeof(char16_t**)));
 #else
                         // We do not want to be in this case when actually running Android.
-                        ALOGV("CREATING STRING CACHE OF %d bytes",
+                        ALOGW("CREATING STRING CACHE OF %d bytes",
                                 mHeader->stringCount*sizeof(char16_t**));
 #endif
                         mCache = (char16_t**)calloc(mHeader->stringCount, sizeof(char16_t**));
@@ -5768,6 +5768,7 @@
             ALOGW("Overlay is broken");
             return (mError=err);
         }
+        id = targetPackageId;
     }
 
     if (id >= 256) {
@@ -5897,11 +5898,15 @@
 
             if (newEntryCount > 0) {
                 uint8_t typeIndex = typeSpec->id - 1;
+                ssize_t idmapIndex = idmapEntries.indexOfKey(typeSpec->id);
+                if (idmapIndex >= 0) {
+                    typeIndex = idmapEntries[idmapIndex].targetTypeId() - 1;
+                }
 
                 TypeList& typeList = group->types.editItemAt(typeIndex);
                 if (!typeList.isEmpty()) {
                     const Type* existingType = typeList[0];
-                    if (existingType->entryCount != newEntryCount) {
+                    if (existingType->entryCount != newEntryCount && idmapIndex < 0) {
                         ALOGW("ResTable_typeSpec entry count inconsistent: given %d, previously %d",
                                 (int) newEntryCount, (int) existingType->entryCount);
                         // We should normally abort here, but some legacy apps declare
@@ -5913,6 +5918,9 @@
                 t->typeSpec = typeSpec;
                 t->typeSpecFlags = (const uint32_t*)(
                         ((const uint8_t*)typeSpec) + dtohs(typeSpec->header.headerSize));
+                if (idmapIndex >= 0) {
+                    t->idmapEntries = idmapEntries[idmapIndex];
+                }
                 typeList.add(t);
                 group->largestTypeId = max(group->largestTypeId, typeSpec->id);
 
@@ -5972,6 +5980,10 @@
 
             if (newEntryCount > 0) {
                 uint8_t typeIndex = type->id - 1;
+                ssize_t idmapIndex = idmapEntries.indexOfKey(type->id);
+                if (idmapIndex >= 0) {
+                    typeIndex = idmapEntries[idmapIndex].targetTypeId() - 1;
+                }
 
                 TypeList& typeList = group->types.editItemAt(typeIndex);
                 if (typeList.isEmpty()) {
@@ -6228,7 +6240,6 @@
     *outSize += 2 * sizeof(uint16_t);
 
     // overlay packages are assumed to contain only one package group
-<<<<<<< HEAD
     const String16 overlayPackage(overlay.mPackageGroups[0]->packages[0]->package->name);
     Package* pkg;
     size_t typeCount;
@@ -6247,12 +6258,6 @@
             if (typeList.isEmpty()) {
                 continue;
             }
-=======
-    const ResTable_package* overlayPackageStruct = overlay.mPackageGroups[0]->packages[0]->package;
-    char16_t tmpName[sizeof(overlayPackageStruct->name)/sizeof(overlayPackageStruct->name[0])];
-    strcpy16_dtoh(tmpName, overlayPackageStruct->name, sizeof(overlayPackageStruct->name)/sizeof(overlayPackageStruct->name[0]));
-    const String16 overlayPackage(tmpName);
->>>>>>> d0f748a7
 
             const Type* typeConfigs = typeList[0];
 
