/*
 * Copyright (C) 2006 The Android Open Source Project
 *
 * Licensed under the Apache License, Version 2.0 (the "License");
 * you may not use this file except in compliance with the License.
 * You may obtain a copy of the License at
 *
 *      http://www.apache.org/licenses/LICENSE-2.0
 *
 * Unless required by applicable law or agreed to in writing, software
 * distributed under the License is distributed on an "AS IS" BASIS,
 * WITHOUT WARRANTIES OR CONDITIONS OF ANY KIND, either express or implied.
 * See the License for the specific language governing permissions and
 * limitations under the License.
 */

//
// Provide access to read-only assets.
//

#define LOG_TAG "asset"
#define ATRACE_TAG ATRACE_TAG_RESOURCES
//#define LOG_NDEBUG 0

#include <androidfw/Asset.h>
#include <androidfw/AssetDir.h>
#include <androidfw/AssetManager.h>
#include <androidfw/misc.h>
#include <androidfw/ResourceTypes.h>
#include <androidfw/ZipFileRO.h>
#include <utils/Atomic.h>
#include <utils/Log.h>
#include <utils/String8.h>
#include <utils/String8.h>
#include <utils/threads.h>
#include <utils/Timers.h>
#include <utils/Trace.h>
#ifndef _WIN32
#include <sys/file.h>
#endif

#include <assert.h>
#include <dirent.h>
#include <errno.h>
#include <string.h> // strerror
#include <strings.h>

#ifndef TEMP_FAILURE_RETRY
/* Used to retry syscalls that can return EINTR. */
#define TEMP_FAILURE_RETRY(exp) ({         \
    typeof (exp) _rc;                      \
    do {                                   \
        _rc = (exp);                       \
    } while (_rc == -1 && errno == EINTR); \
    _rc; })
#endif

using namespace android;

static const bool kIsDebug = false;

/*
 * Names for default app, locale, and vendor.  We might want to change
 * these to be an actual locale, e.g. always use en-US as the default.
 */
static const char* kDefaultLocale = "default";
static const char* kDefaultVendor = "default";
static const char* kAssetsRoot = "assets";
static const char* kAppZipName = NULL; //"classes.jar";
static const char* kSystemAssets = "framework/framework-res.apk";
static const char* kResourceCache = "resource-cache";

static const char* kExcludeExtension = ".EXCLUDE";

static Asset* const kExcludedAsset = (Asset*) 0xd000000d;

static volatile int32_t gCount = 0;

const char* AssetManager::RESOURCES_FILENAME = "resources.arsc";
const char* AssetManager::IDMAP_BIN = "/system/bin/idmap";
const char* AssetManager::OVERLAY_DIR = "/vendor/overlay";
const char* AssetManager::TARGET_PACKAGE_NAME = "android";
const char* AssetManager::TARGET_APK_PATH = "/system/framework/framework-res.apk";
const char* AssetManager::IDMAP_DIR = "/data/resource-cache";

namespace {
    String8 idmapPathForPackagePath(const String8& pkgPath)
    {
        const char* root = getenv("ANDROID_DATA");
        LOG_ALWAYS_FATAL_IF(root == NULL, "ANDROID_DATA not set");
        String8 path(root);
        path.appendPath(kResourceCache);

        char buf[256]; // 256 chars should be enough for anyone...
        strncpy(buf, pkgPath.string(), 255);
        buf[255] = '\0';
        char* filename = buf;
        while (*filename && *filename == '/') {
            ++filename;
        }
        char* p = filename;
        while (*p) {
            if (*p == '/') {
                *p = '@';
            }
            ++p;
        }
        path.appendPath(filename);
        path.append("@idmap");

        return path;
    }

    /*
     * Like strdup(), but uses C++ "new" operator instead of malloc.
     */
    static char* strdupNew(const char* str)
    {
        char* newStr;
        int len;

        if (str == NULL)
            return NULL;

        len = strlen(str);
        newStr = new char[len+1];
        memcpy(newStr, str, len+1);

        return newStr;
    }
}

/*
 * ===========================================================================
 *      AssetManager
 * ===========================================================================
 */

int32_t AssetManager::getGlobalCount()
{
    return gCount;
}

AssetManager::AssetManager(CacheMode cacheMode)
    : mLocale(NULL), mVendor(NULL),
      mResources(NULL), mConfig(new ResTable_config),
      mCacheMode(cacheMode), mCacheValid(false)
{
    int count = android_atomic_inc(&gCount) + 1;
    if (kIsDebug) {
        ALOGI("Creating AssetManager %p #%d\n", this, count);
    }
    memset(mConfig, 0, sizeof(ResTable_config));
}

AssetManager::~AssetManager(void)
{
    int count = android_atomic_dec(&gCount);
    if (kIsDebug) {
        ALOGI("Destroying AssetManager in %p #%d\n", this, count);
    }

    delete mConfig;
    delete mResources;

    // don't have a String class yet, so make sure we clean up
    delete[] mLocale;
    delete[] mVendor;
}

bool AssetManager::addAssetPath(
        const String8& path, int32_t* cookie, bool appAsLib, bool isSystemAsset)
{
    AutoMutex _l(mLock);

    asset_path ap;

    String8 realPath(path);
    if (kAppZipName) {
        realPath.appendPath(kAppZipName);
    }
    ap.type = ::getFileType(realPath.string());
    if (ap.type == kFileTypeRegular) {
        ap.path = realPath;
    } else {
        ap.path = path;
        ap.type = ::getFileType(path.string());
        if (ap.type != kFileTypeDirectory && ap.type != kFileTypeRegular) {
            ALOGW("Asset path %s is neither a directory nor file (type=%d).",
                 path.string(), (int)ap.type);
            return false;
        }
    }

    // Skip if we have it already.
    for (size_t i=0; i<mAssetPaths.size(); i++) {
        if (mAssetPaths[i].path == ap.path) {
            if (cookie) {
                *cookie = static_cast<int32_t>(i+1);
            }
            return true;
        }
    }

    ALOGV("In %p Asset %s path: %s", this,
         ap.type == kFileTypeDirectory ? "dir" : "zip", ap.path.string());

    ap.isSystemAsset = isSystemAsset;
    mAssetPaths.add(ap);

    // new paths are always added at the end
    if (cookie) {
        *cookie = static_cast<int32_t>(mAssetPaths.size());
    }

#ifdef __ANDROID__
    // Load overlays, if any
    asset_path oap;
    for (size_t idx = 0; mZipSet.getOverlay(ap.path, idx, &oap); idx++) {
        oap.isSystemAsset = isSystemAsset;
        mAssetPaths.add(oap);
    }
#endif

    if (mResources != NULL) {
        appendPathToResTable(ap, appAsLib);
    }

    return true;
}

bool AssetManager::addOverlayPath(const String8& packagePath, int32_t* cookie)
{
    const String8 idmapPath = idmapPathForPackagePath(packagePath);

    AutoMutex _l(mLock);

    for (size_t i = 0; i < mAssetPaths.size(); ++i) {
        if (mAssetPaths[i].idmap == idmapPath) {
           *cookie = static_cast<int32_t>(i + 1);
            return true;
         }
     }

    Asset* idmap = NULL;
    if ((idmap = openAssetFromFileLocked(idmapPath, Asset::ACCESS_BUFFER)) == NULL) {
        ALOGW("failed to open idmap file %s\n", idmapPath.string());
        return false;
    }

    String8 targetPath;
    String8 overlayPath;
    if (!ResTable::getIdmapInfo(idmap->getBuffer(false), idmap->getLength(),
                NULL, NULL, NULL, &targetPath, &overlayPath)) {
        ALOGW("failed to read idmap file %s\n", idmapPath.string());
        delete idmap;
        return false;
    }
    delete idmap;

    if (overlayPath != packagePath) {
        ALOGW("idmap file %s inconcistent: expected path %s does not match actual path %s\n",
                idmapPath.string(), packagePath.string(), overlayPath.string());
        return false;
    }
    if (access(targetPath.string(), R_OK) != 0) {
        ALOGW("failed to access file %s: %s\n", targetPath.string(), strerror(errno));
        return false;
    }
    if (access(idmapPath.string(), R_OK) != 0) {
        ALOGW("failed to access file %s: %s\n", idmapPath.string(), strerror(errno));
        return false;
    }
    if (access(overlayPath.string(), R_OK) != 0) {
        ALOGW("failed to access file %s: %s\n", overlayPath.string(), strerror(errno));
        return false;
    }

    asset_path oap;
    oap.path = overlayPath;
    oap.type = ::getFileType(overlayPath.string());
    oap.idmap = idmapPath;
#if 0
    ALOGD("Overlay added: targetPath=%s overlayPath=%s idmapPath=%s\n",
            targetPath.string(), overlayPath.string(), idmapPath.string());
#endif
    mAssetPaths.add(oap);
    *cookie = static_cast<int32_t>(mAssetPaths.size());

    if (mResources != NULL) {
        appendPathToResTable(oap);
    }

    return true;
 }

bool AssetManager::createIdmap(const char* targetApkPath, const char* overlayApkPath,
        uint32_t targetCrc, uint32_t overlayCrc, uint32_t** outData, size_t* outSize)
{
    AutoMutex _l(mLock);
    const String8 paths[2] = { String8(targetApkPath), String8(overlayApkPath) };
    ResTable tables[2];

    for (int i = 0; i < 2; ++i) {
        asset_path ap;
        ap.type = kFileTypeRegular;
        ap.path = paths[i];
        Asset* ass = openNonAssetInPathLocked("resources.arsc", Asset::ACCESS_BUFFER, ap);
        if (ass == NULL) {
            ALOGW("failed to find resources.arsc in %s\n", ap.path.string());
            return false;
        }
        tables[i].add(ass);
    }

    return tables[0].createIdmap(tables[1], targetCrc, overlayCrc,
            targetApkPath, overlayApkPath, (void**)outData, outSize) == NO_ERROR;
}

bool AssetManager::addDefaultAssets()
{
    const char* root = getenv("ANDROID_ROOT");
    LOG_ALWAYS_FATAL_IF(root == NULL, "ANDROID_ROOT not set");

    String8 path(root);
    path.appendPath(kSystemAssets);

    return addAssetPath(path, NULL, false /* appAsLib */, true /* isSystemAsset */);
}

int32_t AssetManager::nextAssetPath(const int32_t cookie) const
{
    AutoMutex _l(mLock);
    const size_t next = static_cast<size_t>(cookie) + 1;
    return next > mAssetPaths.size() ? -1 : next;
}

String8 AssetManager::getAssetPath(const int32_t cookie) const
{
    AutoMutex _l(mLock);
    const size_t which = static_cast<size_t>(cookie) - 1;
    if (which < mAssetPaths.size()) {
        return mAssetPaths[which].path;
    }
    return String8();
}

/*
 * Set the current locale.  Use NULL to indicate no locale.
 *
 * Close and reopen Zip archives as appropriate, and reset cached
 * information in the locale-specific sections of the tree.
 */
void AssetManager::setLocale(const char* locale)
{
    AutoMutex _l(mLock);
    setLocaleLocked(locale);
}


static const char kFilPrefix[] = "fil";
static const char kTlPrefix[] = "tl";

// The sizes of the prefixes, excluding the 0 suffix.
// char.
static const int kFilPrefixLen = sizeof(kFilPrefix) - 1;
static const int kTlPrefixLen = sizeof(kTlPrefix) - 1;

void AssetManager::setLocaleLocked(const char* locale)
{
    if (mLocale != NULL) {
        /* previously set, purge cached data */
        purgeFileNameCacheLocked();
        //mZipSet.purgeLocale();
        delete[] mLocale;
    }

    // If we're attempting to set a locale that starts with "fil",
    // we should convert it to "tl" for backwards compatibility since
    // we've been using "tl" instead of "fil" prior to L.
    //
    // If the resource table already has entries for "fil", we use that
    // instead of attempting a fallback.
    if (strncmp(locale, kFilPrefix, kFilPrefixLen) == 0) {
        Vector<String8> locales;
        ResTable* res = mResources;
        if (res != NULL) {
            res->getLocales(&locales);
        }
        const size_t localesSize = locales.size();
        bool hasFil = false;
        for (size_t i = 0; i < localesSize; ++i) {
            if (locales[i].find(kFilPrefix) == 0) {
                hasFil = true;
                break;
            }
        }


        if (!hasFil) {
            const size_t newLocaleLen = strlen(locale);
            // This isn't a bug. We really do want mLocale to be 1 byte
            // shorter than locale, because we're replacing "fil-" with
            // "tl-".
            mLocale = new char[newLocaleLen];
            // Copy over "tl".
            memcpy(mLocale, kTlPrefix, kTlPrefixLen);
            // Copy the rest of |locale|, including the terminating '\0'.
            memcpy(mLocale + kTlPrefixLen, locale + kFilPrefixLen,
                   newLocaleLen - kFilPrefixLen + 1);
            updateResourceParamsLocked();
            return;
        }
    }

    mLocale = strdupNew(locale);
    updateResourceParamsLocked();
}

/*
 * Set the current vendor.  Use NULL to indicate no vendor.
 *
 * Close and reopen Zip archives as appropriate, and reset cached
 * information in the vendor-specific sections of the tree.
 */
void AssetManager::setVendor(const char* vendor)
{
    AutoMutex _l(mLock);

    if (mVendor != NULL) {
        /* previously set, purge cached data */
        purgeFileNameCacheLocked();
        //mZipSet.purgeVendor();
        delete[] mVendor;
    }
    mVendor = strdupNew(vendor);
}

void AssetManager::setConfiguration(const ResTable_config& config, const char* locale)
{
    AutoMutex _l(mLock);
    *mConfig = config;
    if (locale) {
        setLocaleLocked(locale);
    } else if (config.language[0] != 0) {
        char spec[RESTABLE_MAX_LOCALE_LEN];
        config.getBcp47Locale(spec);
        setLocaleLocked(spec);
    } else {
        updateResourceParamsLocked();
    }
}

void AssetManager::getConfiguration(ResTable_config* outConfig) const
{
    AutoMutex _l(mLock);
    *outConfig = *mConfig;
}

/*
 * Open an asset.
 *
 * The data could be;
 *  - In a file on disk (assetBase + fileName).
 *  - In a compressed file on disk (assetBase + fileName.gz).
 *  - In a Zip archive, uncompressed or compressed.
 *
 * It can be in a number of different directories and Zip archives.
 * The search order is:
 *  - [appname]
 *    - locale + vendor
 *    - "default" + vendor
 *    - locale + "default"
 *    - "default + "default"
 *  - "common"
 *    - (same as above)
 *
 * To find a particular file, we have to try up to eight paths with
 * all three forms of data.
 *
 * We should probably reject requests for "illegal" filenames, e.g. those
 * with illegal characters or "../" backward relative paths.
 */
Asset* AssetManager::open(const char* fileName, AccessMode mode)
{
    AutoMutex _l(mLock);

    LOG_FATAL_IF(mAssetPaths.size() == 0, "No assets added to AssetManager");


    if (mCacheMode != CACHE_OFF && !mCacheValid)
        loadFileNameCacheLocked();

    String8 assetName(kAssetsRoot);
    assetName.appendPath(fileName);

    /*
     * For each top-level asset path, search for the asset.
     */

    size_t i = mAssetPaths.size();
    while (i > 0) {
        i--;
        ALOGV("Looking for asset '%s' in '%s'\n",
                assetName.string(), mAssetPaths.itemAt(i).path.string());
        Asset* pAsset = openNonAssetInPathLocked(assetName.string(), mode, mAssetPaths.itemAt(i));
        if (pAsset != NULL) {
            return pAsset != kExcludedAsset ? pAsset : NULL;
        }
    }

    return NULL;
}

/*
 * Open a non-asset file as if it were an asset.
 *
 * The "fileName" is the partial path starting from the application
 * name.
 */
Asset* AssetManager::openNonAsset(const char* fileName, AccessMode mode, int32_t* outCookie)
{
    AutoMutex _l(mLock);

    LOG_FATAL_IF(mAssetPaths.size() == 0, "No assets added to AssetManager");


    if (mCacheMode != CACHE_OFF && !mCacheValid)
        loadFileNameCacheLocked();

    /*
     * For each top-level asset path, search for the asset.
     */

    size_t i = mAssetPaths.size();
    while (i > 0) {
        i--;
        ALOGV("Looking for non-asset '%s' in '%s'\n", fileName, mAssetPaths.itemAt(i).path.string());
        Asset* pAsset = openNonAssetInPathLocked(
            fileName, mode, mAssetPaths.itemAt(i));
        if (pAsset != NULL) {
            if (outCookie != NULL) *outCookie = static_cast<int32_t>(i + 1);
            return pAsset != kExcludedAsset ? pAsset : NULL;
        }
    }

    return NULL;
}

Asset* AssetManager::openNonAsset(const int32_t cookie, const char* fileName, AccessMode mode)
{
    const size_t which = static_cast<size_t>(cookie) - 1;

    AutoMutex _l(mLock);

    LOG_FATAL_IF(mAssetPaths.size() == 0, "No assets added to AssetManager");

    if (mCacheMode != CACHE_OFF && !mCacheValid)
        loadFileNameCacheLocked();

    if (which < mAssetPaths.size()) {
        ALOGV("Looking for non-asset '%s' in '%s'\n", fileName,
                mAssetPaths.itemAt(which).path.string());
        Asset* pAsset = openNonAssetInPathLocked(
            fileName, mode, mAssetPaths.itemAt(which));
        if (pAsset != NULL) {
            return pAsset != kExcludedAsset ? pAsset : NULL;
        }
    }

    return NULL;
}

/*
 * Get the type of a file in the asset namespace.
 *
 * This currently only works for regular files.  All others (including
 * directories) will return kFileTypeNonexistent.
 */
FileType AssetManager::getFileType(const char* fileName)
{
    Asset* pAsset = NULL;

    /*
     * Open the asset.  This is less efficient than simply finding the
     * file, but it's not too bad (we don't uncompress or mmap data until
     * the first read() call).
     */
    pAsset = open(fileName, Asset::ACCESS_STREAMING);
    delete pAsset;

    if (pAsset == NULL)
        return kFileTypeNonexistent;
    else
        return kFileTypeRegular;
}

bool AssetManager::appendPathToResTable(const asset_path& ap, bool appAsLib) const {
    // skip those ap's that correspond to system overlays
    if (ap.isSystemOverlay) {
        return true;
    }

    Asset* ass = NULL;
    ResTable* sharedRes = NULL;
    bool shared = true;
    bool onlyEmptyResources = true;
    ATRACE_NAME(ap.path.string());
    Asset* idmap = openIdmapLocked(ap);
    size_t nextEntryIdx = mResources->getTableCount();
    ALOGV("Looking for resource asset in '%s'\n", ap.path.string());
    if (ap.type != kFileTypeDirectory) {
        if (nextEntryIdx == 0) {
            // The first item is typically the framework resources,
            // which we want to avoid parsing every time.
            sharedRes = const_cast<AssetManager*>(this)->
                mZipSet.getZipResourceTable(ap.path);
            if (sharedRes != NULL) {
                // skip ahead the number of system overlay packages preloaded
                nextEntryIdx = sharedRes->getTableCount();
            }
        }
        if (sharedRes == NULL) {
            ass = const_cast<AssetManager*>(this)->
                mZipSet.getZipResourceTableAsset(ap.path);
            if (ass == NULL) {
                ALOGV("loading resource table %s\n", ap.path.string());
                ass = const_cast<AssetManager*>(this)->
                    openNonAssetInPathLocked("resources.arsc",
                                             Asset::ACCESS_BUFFER,
                                             ap);
                if (ass != NULL && ass != kExcludedAsset) {
                    ass = const_cast<AssetManager*>(this)->
                        mZipSet.setZipResourceTableAsset(ap.path, ass);
                }
            }
            
            if (nextEntryIdx == 0 && ass != NULL) {
                // If this is the first resource table in the asset
                // manager, then we are going to cache it so that we
                // can quickly copy it out for others.
                ALOGV("Creating shared resources for %s", ap.path.string());
                sharedRes = new ResTable();
                sharedRes->add(ass, idmap, nextEntryIdx + 1, false);
#ifdef __ANDROID__
                const char* data = getenv("ANDROID_DATA");
                LOG_ALWAYS_FATAL_IF(data == NULL, "ANDROID_DATA not set");
                String8 overlaysListPath(data);
                overlaysListPath.appendPath(kResourceCache);
                overlaysListPath.appendPath("overlays.list");
                addSystemOverlays(overlaysListPath.string(), ap.path, sharedRes, nextEntryIdx);
#endif
                sharedRes = const_cast<AssetManager*>(this)->
                    mZipSet.setZipResourceTable(ap.path, sharedRes);
            }
        }
    } else {
        ALOGV("loading resource table %s\n", ap.path.string());
        ass = const_cast<AssetManager*>(this)->
            openNonAssetInPathLocked("resources.arsc",
                                     Asset::ACCESS_BUFFER,
                                     ap);
        shared = false;
    }

    if ((ass != NULL || sharedRes != NULL) && ass != kExcludedAsset) {
        ALOGV("Installing resource asset %p in to table %p\n", ass, mResources);
        if (sharedRes != NULL) {
            ALOGV("Copying existing resources for %s", ap.path.string());
            mResources->add(sharedRes, ap.isSystemAsset);
        } else {
            ALOGV("Parsing resources for %s", ap.path.string());
            mResources->add(ass, idmap, nextEntryIdx + 1, !shared, appAsLib, ap.isSystemAsset);
        }
        onlyEmptyResources = false;

        if (!shared) {
            delete ass;
        }
    } else {
        ALOGV("Installing empty resources in to table %p\n", mResources);
        mResources->addEmpty(nextEntryIdx + 1);
    }

    if (idmap != NULL) {
        delete idmap;
    }
    return onlyEmptyResources;
}

const ResTable* AssetManager::getResTable(bool required) const
{
    ResTable* rt = mResources;
    if (rt) {
        return rt;
    }

    // Iterate through all asset packages, collecting resources from each.

    AutoMutex _l(mLock);

    if (mResources != NULL) {
        return mResources;
    }

    if (required) {
        LOG_FATAL_IF(mAssetPaths.size() == 0, "No assets added to AssetManager");
    }

    if (mCacheMode != CACHE_OFF && !mCacheValid) {
        const_cast<AssetManager*>(this)->loadFileNameCacheLocked();
    }

    mResources = new ResTable();
    updateResourceParamsLocked();

    bool onlyEmptyResources = true;
    const size_t N = mAssetPaths.size();
    for (size_t i=0; i<N; i++) {
        bool empty = appendPathToResTable(mAssetPaths.itemAt(i));
        onlyEmptyResources = onlyEmptyResources && empty;
    }

    if (required && onlyEmptyResources) {
        ALOGW("Unable to find resources file resources.arsc");
        delete mResources;
        mResources = NULL;
    }

    return mResources;
}

void AssetManager::updateResourceParamsLocked() const
{
    ATRACE_CALL();
    ResTable* res = mResources;
    if (!res) {
        return;
    }

    if (mLocale) {
        mConfig->setBcp47Locale(mLocale);
    } else {
        mConfig->clearLocale();
    }

    res->setParameters(mConfig);
}

Asset* AssetManager::openIdmapLocked(const struct asset_path& ap) const
{
    Asset* ass = NULL;
    if (ap.idmap.size() != 0) {
        ass = const_cast<AssetManager*>(this)->
            openAssetFromFileLocked(ap.idmap, Asset::ACCESS_BUFFER);
        if (ass) {
            ALOGV("loading idmap %s\n", ap.idmap.string());
        } else {
            ALOGW("failed to load idmap %s\n", ap.idmap.string());
        }
    }
    return ass;
}

void AssetManager::addSystemOverlays(const char* pathOverlaysList,
        const String8& targetPackagePath, ResTable* sharedRes, size_t offset) const
{
    FILE* fin = fopen(pathOverlaysList, "r");
    if (fin == NULL) {
        return;
    }

#ifndef _WIN32
    if (TEMP_FAILURE_RETRY(flock(fileno(fin), LOCK_SH)) != 0) {
        fclose(fin);
        return;
    }
#endif
    char buf[1024];
    while (fgets(buf, sizeof(buf), fin)) {
        // format of each line:
        //   <path to apk><space><path to idmap><newline>
        char* space = strchr(buf, ' ');
        char* newline = strchr(buf, '\n');
        asset_path oap;

        if (space == NULL || newline == NULL || newline < space) {
            continue;
        }

        oap.path = String8(buf, space - buf);
        oap.type = kFileTypeRegular;
        oap.idmap = String8(space + 1, newline - space - 1);
        oap.isSystemOverlay = true;

        Asset* oass = const_cast<AssetManager*>(this)->
            openNonAssetInPathLocked("resources.arsc",
                    Asset::ACCESS_BUFFER,
                    oap);

        if (oass != NULL) {
            Asset* oidmap = openIdmapLocked(oap);
            offset++;
            sharedRes->add(oass, oidmap, offset + 1, false);
            const_cast<AssetManager*>(this)->mAssetPaths.add(oap);
            const_cast<AssetManager*>(this)->mZipSet.addOverlay(targetPackagePath, oap);
<<<<<<< HEAD

            oidmap->close();
            ALOGD("close idmap=%s pid=%d\n", oap.idmap.string(), getpid());
       }

        if (oap.path.find(OVERLAY_DIR) != -1) {
           const_cast<AssetManager*>(this)->mZipSet.closeZipFromPath(oap.path);
           ALOGD("close: %s and reset entry\n", oap.path.string());
      }
  }
=======
            delete oidmap;
        }
    }
>>>>>>> a014b6be

#ifndef _WIN32
    TEMP_FAILURE_RETRY(flock(fileno(fin), LOCK_UN));
#endif
    fclose(fin);
}

const ResTable& AssetManager::getResources(bool required) const
{
    const ResTable* rt = getResTable(required);
    return *rt;
}

bool AssetManager::isUpToDate()
{
    AutoMutex _l(mLock);
    return mZipSet.isUpToDate();
}

void AssetManager::getLocales(Vector<String8>* locales, bool includeSystemLocales) const
{
    ResTable* res = mResources;
    if (res != NULL) {
        res->getLocales(locales, includeSystemLocales);
    }

    const size_t numLocales = locales->size();
    for (size_t i = 0; i < numLocales; ++i) {
        const String8& localeStr = locales->itemAt(i);
        if (localeStr.find(kTlPrefix) == 0) {
            String8 replaced("fil");
            replaced += (localeStr.string() + kTlPrefixLen);
            locales->editItemAt(i) = replaced;
        }
    }
}

/*
 * Open a non-asset file as if it were an asset, searching for it in the
 * specified app.
 *
 * Pass in a NULL values for "appName" if the common app directory should
 * be used.
 */
Asset* AssetManager::openNonAssetInPathLocked(const char* fileName, AccessMode mode,
    const asset_path& ap)
{
    Asset* pAsset = NULL;

    /* look at the filesystem on disk */
    if (ap.type == kFileTypeDirectory) {
        String8 path(ap.path);
        path.appendPath(fileName);

        pAsset = openAssetFromFileLocked(path, mode);

        if (pAsset == NULL) {
            /* try again, this time with ".gz" */
            path.append(".gz");
            pAsset = openAssetFromFileLocked(path, mode);
        }

        if (pAsset != NULL) {
            //printf("FOUND NA '%s' on disk\n", fileName);
            pAsset->setAssetSource(path);
        }

    /* look inside the zip file */
    } else {
        String8 path(fileName);

        /* check the appropriate Zip file */
        ZipFileRO* pZip = getZipFileLocked(ap);
        if (pZip != NULL) {
            //printf("GOT zip, checking NA '%s'\n", (const char*) path);
            ZipEntryRO entry = pZip->findEntryByName(path.string());
            if (entry != NULL) {
                //printf("FOUND NA in Zip file for %s\n", appName ? appName : kAppCommon);
                pAsset = openAssetFromZipLocked(pZip, entry, mode, path);
                pZip->releaseEntry(entry);
            }
        }

        if (pAsset != NULL) {
            /* create a "source" name, for debug/display */
            pAsset->setAssetSource(
                    createZipSourceNameLocked(ZipSet::getPathName(ap.path.string()), String8(""),
                                                String8(fileName)));
        }
    }

    return pAsset;
}

/*
 * Open an asset, searching for it in the directory hierarchy for the
 * specified app.
 *
 * Pass in a NULL values for "appName" if the common app directory should
 * be used.
 */
Asset* AssetManager::openInPathLocked(const char* fileName, AccessMode mode,
    const asset_path& ap)
{
    Asset* pAsset = NULL;

    /*
     * Try various combinations of locale and vendor.
     */
    if (mLocale != NULL && mVendor != NULL)
        pAsset = openInLocaleVendorLocked(fileName, mode, ap, mLocale, mVendor);
    if (pAsset == NULL && mVendor != NULL)
        pAsset = openInLocaleVendorLocked(fileName, mode, ap, NULL, mVendor);
    if (pAsset == NULL && mLocale != NULL)
        pAsset = openInLocaleVendorLocked(fileName, mode, ap, mLocale, NULL);
    if (pAsset == NULL)
        pAsset = openInLocaleVendorLocked(fileName, mode, ap, NULL, NULL);

    return pAsset;
}

/*
 * Open an asset, searching for it in the directory hierarchy for the
 * specified locale and vendor.
 *
 * We also search in "app.jar".
 *
 * Pass in NULL values for "appName", "locale", and "vendor" if the
 * defaults should be used.
 */
Asset* AssetManager::openInLocaleVendorLocked(const char* fileName, AccessMode mode,
    const asset_path& ap, const char* locale, const char* vendor)
{
    Asset* pAsset = NULL;

    if (ap.type == kFileTypeDirectory) {
        if (mCacheMode == CACHE_OFF) {
            /* look at the filesystem on disk */
            String8 path(createPathNameLocked(ap, locale, vendor));
            path.appendPath(fileName);
    
            String8 excludeName(path);
            excludeName.append(kExcludeExtension);
            if (::getFileType(excludeName.string()) != kFileTypeNonexistent) {
                /* say no more */
                //printf("+++ excluding '%s'\n", (const char*) excludeName);
                return kExcludedAsset;
            }
    
            pAsset = openAssetFromFileLocked(path, mode);
    
            if (pAsset == NULL) {
                /* try again, this time with ".gz" */
                path.append(".gz");
                pAsset = openAssetFromFileLocked(path, mode);
            }
    
            if (pAsset != NULL)
                pAsset->setAssetSource(path);
        } else {
            /* find in cache */
            String8 path(createPathNameLocked(ap, locale, vendor));
            path.appendPath(fileName);
    
            AssetDir::FileInfo tmpInfo;
            bool found = false;
    
            String8 excludeName(path);
            excludeName.append(kExcludeExtension);
    
            if (mCache.indexOf(excludeName) != NAME_NOT_FOUND) {
                /* go no farther */
                //printf("+++ Excluding '%s'\n", (const char*) excludeName);
                return kExcludedAsset;
            }

            /*
             * File compression extensions (".gz") don't get stored in the
             * name cache, so we have to try both here.
             */
            if (mCache.indexOf(path) != NAME_NOT_FOUND) {
                found = true;
                pAsset = openAssetFromFileLocked(path, mode);
                if (pAsset == NULL) {
                    /* try again, this time with ".gz" */
                    path.append(".gz");
                    pAsset = openAssetFromFileLocked(path, mode);
                }
            }

            if (pAsset != NULL)
                pAsset->setAssetSource(path);

            /*
             * Don't continue the search into the Zip files.  Our cached info
             * said it was a file on disk; to be consistent with openDir()
             * we want to return the loose asset.  If the cached file gets
             * removed, we fail.
             *
             * The alternative is to update our cache when files get deleted,
             * or make some sort of "best effort" promise, but for now I'm
             * taking the hard line.
             */
            if (found) {
                if (pAsset == NULL)
                    ALOGD("Expected file not found: '%s'\n", path.string());
                return pAsset;
            }
        }
    }

    /*
     * Either it wasn't found on disk or on the cached view of the disk.
     * Dig through the currently-opened set of Zip files.  If caching
     * is disabled, the Zip file may get reopened.
     */
    if (pAsset == NULL && ap.type == kFileTypeRegular) {
        String8 path;

        path.appendPath((locale != NULL) ? locale : kDefaultLocale);
        path.appendPath((vendor != NULL) ? vendor : kDefaultVendor);
        path.appendPath(fileName);

        /* check the appropriate Zip file */
        ZipFileRO* pZip = getZipFileLocked(ap);
        if (pZip != NULL) {
            //printf("GOT zip, checking '%s'\n", (const char*) path);
            ZipEntryRO entry = pZip->findEntryByName(path.string());
            if (entry != NULL) {
                //printf("FOUND in Zip file for %s/%s-%s\n",
                //    appName, locale, vendor);
                pAsset = openAssetFromZipLocked(pZip, entry, mode, path);
                pZip->releaseEntry(entry);
            }
        }

        if (pAsset != NULL) {
            /* create a "source" name, for debug/display */
            pAsset->setAssetSource(createZipSourceNameLocked(ZipSet::getPathName(ap.path.string()),
                                                             String8(""), String8(fileName)));
        }
    }

    return pAsset;
}

/*
 * Create a "source name" for a file from a Zip archive.
 */
String8 AssetManager::createZipSourceNameLocked(const String8& zipFileName,
    const String8& dirName, const String8& fileName)
{
    String8 sourceName("zip:");
    sourceName.append(zipFileName);
    sourceName.append(":");
    if (dirName.length() > 0) {
        sourceName.appendPath(dirName);
    }
    sourceName.appendPath(fileName);
    return sourceName;
}

/*
 * Create a path to a loose asset (asset-base/app/locale/vendor).
 */
String8 AssetManager::createPathNameLocked(const asset_path& ap, const char* locale,
    const char* vendor)
{
    String8 path(ap.path);
    path.appendPath((locale != NULL) ? locale : kDefaultLocale);
    path.appendPath((vendor != NULL) ? vendor : kDefaultVendor);
    return path;
}

/*
 * Create a path to a loose asset (asset-base/app/rootDir).
 */
String8 AssetManager::createPathNameLocked(const asset_path& ap, const char* rootDir)
{
    String8 path(ap.path);
    if (rootDir != NULL) path.appendPath(rootDir);
    return path;
}

/*
 * Return a pointer to one of our open Zip archives.  Returns NULL if no
 * matching Zip file exists.
 *
 * Right now we have 2 possible Zip files (1 each in app/"common").
 *
 * If caching is set to CACHE_OFF, to get the expected behavior we
 * need to reopen the Zip file on every request.  That would be silly
 * and expensive, so instead we just check the file modification date.
 *
 * Pass in NULL values for "appName", "locale", and "vendor" if the
 * generics should be used.
 */
ZipFileRO* AssetManager::getZipFileLocked(const asset_path& ap)
{
    ALOGV("getZipFileLocked() in %p\n", this);

    return mZipSet.getZip(ap.path);
}

/*
 * Try to open an asset from a file on disk.
 *
 * If the file is compressed with gzip, we seek to the start of the
 * deflated data and pass that in (just like we would for a Zip archive).
 *
 * For uncompressed data, we may already have an mmap()ed version sitting
 * around.  If so, we want to hand that to the Asset instead.
 *
 * This returns NULL if the file doesn't exist, couldn't be opened, or
 * claims to be a ".gz" but isn't.
 */
Asset* AssetManager::openAssetFromFileLocked(const String8& pathName,
    AccessMode mode)
{
    Asset* pAsset = NULL;

    if (strcasecmp(pathName.getPathExtension().string(), ".gz") == 0) {
        //printf("TRYING '%s'\n", (const char*) pathName);
        pAsset = Asset::createFromCompressedFile(pathName.string(), mode);
    } else {
        //printf("TRYING '%s'\n", (const char*) pathName);
        pAsset = Asset::createFromFile(pathName.string(), mode);
    }

    return pAsset;
}

/*
 * Given an entry in a Zip archive, create a new Asset object.
 *
 * If the entry is uncompressed, we may want to create or share a
 * slice of shared memory.
 */
Asset* AssetManager::openAssetFromZipLocked(const ZipFileRO* pZipFile,
    const ZipEntryRO entry, AccessMode mode, const String8& entryName)
{
    Asset* pAsset = NULL;

    // TODO: look for previously-created shared memory slice?
    uint16_t method;
    uint32_t uncompressedLen;

    //printf("USING Zip '%s'\n", pEntry->getFileName());

    if (!pZipFile->getEntryInfo(entry, &method, &uncompressedLen, NULL, NULL,
            NULL, NULL))
    {
        ALOGW("getEntryInfo failed\n");
        return NULL;
    }

    FileMap* dataMap = pZipFile->createEntryFileMap(entry);
    if (dataMap == NULL) {
        ALOGW("create map from entry failed\n");
        return NULL;
    }

    if (method == ZipFileRO::kCompressStored) {
        pAsset = Asset::createFromUncompressedMap(dataMap, mode);
        ALOGV("Opened uncompressed entry %s in zip %s mode %d: %p", entryName.string(),
                dataMap->getFileName(), mode, pAsset);
    } else {
        pAsset = Asset::createFromCompressedMap(dataMap,
            static_cast<size_t>(uncompressedLen), mode);
        ALOGV("Opened compressed entry %s in zip %s mode %d: %p", entryName.string(),
                dataMap->getFileName(), mode, pAsset);
    }
    if (pAsset == NULL) {
        /* unexpected */
        ALOGW("create from segment failed\n");
    }

    return pAsset;
}



/*
 * Open a directory in the asset namespace.
 *
 * An "asset directory" is simply the combination of all files in all
 * locations, with ".gz" stripped for loose files.  With app, locale, and
 * vendor defined, we have 8 directories and 2 Zip archives to scan.
 *
 * Pass in "" for the root dir.
 */
AssetDir* AssetManager::openDir(const char* dirName)
{
    AutoMutex _l(mLock);

    AssetDir* pDir = NULL;
    SortedVector<AssetDir::FileInfo>* pMergedInfo = NULL;

    LOG_FATAL_IF(mAssetPaths.size() == 0, "No assets added to AssetManager");
    assert(dirName != NULL);

    //printf("+++ openDir(%s) in '%s'\n", dirName, (const char*) mAssetBase);

    if (mCacheMode != CACHE_OFF && !mCacheValid)
        loadFileNameCacheLocked();

    pDir = new AssetDir;

    /*
     * Scan the various directories, merging what we find into a single
     * vector.  We want to scan them in reverse priority order so that
     * the ".EXCLUDE" processing works correctly.  Also, if we decide we
     * want to remember where the file is coming from, we'll get the right
     * version.
     *
     * We start with Zip archives, then do loose files.
     */
    pMergedInfo = new SortedVector<AssetDir::FileInfo>;

    size_t i = mAssetPaths.size();
    while (i > 0) {
        i--;
        const asset_path& ap = mAssetPaths.itemAt(i);
        if (ap.type == kFileTypeRegular) {
            ALOGV("Adding directory %s from zip %s", dirName, ap.path.string());
            scanAndMergeZipLocked(pMergedInfo, ap, kAssetsRoot, dirName);
        } else {
            ALOGV("Adding directory %s from dir %s", dirName, ap.path.string());
            scanAndMergeDirLocked(pMergedInfo, ap, kAssetsRoot, dirName);
        }
    }

#if 0
    printf("FILE LIST:\n");
    for (i = 0; i < (size_t) pMergedInfo->size(); i++) {
        printf(" %d: (%d) '%s'\n", i,
            pMergedInfo->itemAt(i).getFileType(),
            (const char*) pMergedInfo->itemAt(i).getFileName());
    }
#endif

    pDir->setFileList(pMergedInfo);
    return pDir;
}

/*
 * Open a directory in the non-asset namespace.
 *
 * An "asset directory" is simply the combination of all files in all
 * locations, with ".gz" stripped for loose files.  With app, locale, and
 * vendor defined, we have 8 directories and 2 Zip archives to scan.
 *
 * Pass in "" for the root dir.
 */
AssetDir* AssetManager::openNonAssetDir(const int32_t cookie, const char* dirName)
{
    AutoMutex _l(mLock);

    AssetDir* pDir = NULL;
    SortedVector<AssetDir::FileInfo>* pMergedInfo = NULL;

    LOG_FATAL_IF(mAssetPaths.size() == 0, "No assets added to AssetManager");
    assert(dirName != NULL);

    //printf("+++ openDir(%s) in '%s'\n", dirName, (const char*) mAssetBase);

    if (mCacheMode != CACHE_OFF && !mCacheValid)
        loadFileNameCacheLocked();

    pDir = new AssetDir;

    pMergedInfo = new SortedVector<AssetDir::FileInfo>;

    const size_t which = static_cast<size_t>(cookie) - 1;

    if (which < mAssetPaths.size()) {
        const asset_path& ap = mAssetPaths.itemAt(which);
        if (ap.type == kFileTypeRegular) {
            ALOGV("Adding directory %s from zip %s", dirName, ap.path.string());
            scanAndMergeZipLocked(pMergedInfo, ap, NULL, dirName);
        } else {
            ALOGV("Adding directory %s from dir %s", dirName, ap.path.string());
            scanAndMergeDirLocked(pMergedInfo, ap, NULL, dirName);
        }
    }

#if 0
    printf("FILE LIST:\n");
    for (i = 0; i < (size_t) pMergedInfo->size(); i++) {
        printf(" %d: (%d) '%s'\n", i,
            pMergedInfo->itemAt(i).getFileType(),
            (const char*) pMergedInfo->itemAt(i).getFileName());
    }
#endif

    pDir->setFileList(pMergedInfo);
    return pDir;
}

/*
 * Scan the contents of the specified directory and merge them into the
 * "pMergedInfo" vector, removing previous entries if we find "exclude"
 * directives.
 *
 * Returns "false" if we found nothing to contribute.
 */
bool AssetManager::scanAndMergeDirLocked(SortedVector<AssetDir::FileInfo>* pMergedInfo,
    const asset_path& ap, const char* rootDir, const char* dirName)
{
    SortedVector<AssetDir::FileInfo>* pContents;
    String8 path;

    assert(pMergedInfo != NULL);

    //printf("scanAndMergeDir: %s %s %s %s\n", appName, locale, vendor,dirName);

    if (mCacheValid) {
        int i, start, count;

        pContents = new SortedVector<AssetDir::FileInfo>;

        /*
         * Get the basic partial path and find it in the cache.  That's
         * the start point for the search.
         */
        path = createPathNameLocked(ap, rootDir);
        if (dirName[0] != '\0')
            path.appendPath(dirName);

        start = mCache.indexOf(path);
        if (start == NAME_NOT_FOUND) {
            //printf("+++ not found in cache: dir '%s'\n", (const char*) path);
            delete pContents;
            return false;
        }

        /*
         * The match string looks like "common/default/default/foo/bar/".
         * The '/' on the end ensures that we don't match on the directory
         * itself or on ".../foo/barfy/".
         */
        path.append("/");

        count = mCache.size();

        /*
         * Pick out the stuff in the current dir by examining the pathname.
         * It needs to match the partial pathname prefix, and not have a '/'
         * (fssep) anywhere after the prefix.
         */
        for (i = start+1; i < count; i++) {
            if (mCache[i].getFileName().length() > path.length() &&
                strncmp(mCache[i].getFileName().string(), path.string(), path.length()) == 0)
            {
                const char* name = mCache[i].getFileName().string();
                // XXX THIS IS BROKEN!  Looks like we need to store the full
                // path prefix separately from the file path.
                if (strchr(name + path.length(), '/') == NULL) {
                    /* grab it, reducing path to just the filename component */
                    AssetDir::FileInfo tmp = mCache[i];
                    tmp.setFileName(tmp.getFileName().getPathLeaf());
                    pContents->add(tmp);
                }
            } else {
                /* no longer in the dir or its subdirs */
                break;
            }

        }
    } else {
        path = createPathNameLocked(ap, rootDir);
        if (dirName[0] != '\0')
            path.appendPath(dirName);
        pContents = scanDirLocked(path);
        if (pContents == NULL)
            return false;
    }

    // if we wanted to do an incremental cache fill, we would do it here

    /*
     * Process "exclude" directives.  If we find a filename that ends with
     * ".EXCLUDE", we look for a matching entry in the "merged" set, and
     * remove it if we find it.  We also delete the "exclude" entry.
     */
    int i, count, exclExtLen;

    count = pContents->size();
    exclExtLen = strlen(kExcludeExtension);
    for (i = 0; i < count; i++) {
        const char* name;
        int nameLen;

        name = pContents->itemAt(i).getFileName().string();
        nameLen = strlen(name);
        if (nameLen > exclExtLen &&
            strcmp(name + (nameLen - exclExtLen), kExcludeExtension) == 0)
        {
            String8 match(name, nameLen - exclExtLen);
            int matchIdx;

            matchIdx = AssetDir::FileInfo::findEntry(pMergedInfo, match);
            if (matchIdx > 0) {
                ALOGV("Excluding '%s' [%s]\n",
                    pMergedInfo->itemAt(matchIdx).getFileName().string(),
                    pMergedInfo->itemAt(matchIdx).getSourceName().string());
                pMergedInfo->removeAt(matchIdx);
            } else {
                //printf("+++ no match on '%s'\n", (const char*) match);
            }

            ALOGD("HEY: size=%d removing %d\n", (int)pContents->size(), i);
            pContents->removeAt(i);
            i--;        // adjust "for" loop
            count--;    //  and loop limit
        }
    }

    mergeInfoLocked(pMergedInfo, pContents);

    delete pContents;

    return true;
}

/*
 * Scan the contents of the specified directory, and stuff what we find
 * into a newly-allocated vector.
 *
 * Files ending in ".gz" will have their extensions removed.
 *
 * We should probably think about skipping files with "illegal" names,
 * e.g. illegal characters (/\:) or excessive length.
 *
 * Returns NULL if the specified directory doesn't exist.
 */
SortedVector<AssetDir::FileInfo>* AssetManager::scanDirLocked(const String8& path)
{
    SortedVector<AssetDir::FileInfo>* pContents = NULL;
    DIR* dir;
    struct dirent* entry;
    FileType fileType;

    ALOGV("Scanning dir '%s'\n", path.string());

    dir = opendir(path.string());
    if (dir == NULL)
        return NULL;

    pContents = new SortedVector<AssetDir::FileInfo>;

    while (1) {
        entry = readdir(dir);
        if (entry == NULL)
            break;

        if (strcmp(entry->d_name, ".") == 0 ||
            strcmp(entry->d_name, "..") == 0)
            continue;

#ifdef _DIRENT_HAVE_D_TYPE
        if (entry->d_type == DT_REG)
            fileType = kFileTypeRegular;
        else if (entry->d_type == DT_DIR)
            fileType = kFileTypeDirectory;
        else
            fileType = kFileTypeUnknown;
#else
        // stat the file
        fileType = ::getFileType(path.appendPathCopy(entry->d_name).string());
#endif

        if (fileType != kFileTypeRegular && fileType != kFileTypeDirectory)
            continue;

        AssetDir::FileInfo info;
        info.set(String8(entry->d_name), fileType);
        if (strcasecmp(info.getFileName().getPathExtension().string(), ".gz") == 0)
            info.setFileName(info.getFileName().getBasePath());
        info.setSourceName(path.appendPathCopy(info.getFileName()));
        pContents->add(info);
    }

    closedir(dir);
    return pContents;
}

/*
 * Scan the contents out of the specified Zip archive, and merge what we
 * find into "pMergedInfo".  If the Zip archive in question doesn't exist,
 * we return immediately.
 *
 * Returns "false" if we found nothing to contribute.
 */
bool AssetManager::scanAndMergeZipLocked(SortedVector<AssetDir::FileInfo>* pMergedInfo,
    const asset_path& ap, const char* rootDir, const char* baseDirName)
{
    ZipFileRO* pZip;
    Vector<String8> dirs;
    AssetDir::FileInfo info;
    SortedVector<AssetDir::FileInfo> contents;
    String8 sourceName, zipName, dirName;

    pZip = mZipSet.getZip(ap.path);
    if (pZip == NULL) {
        ALOGW("Failure opening zip %s\n", ap.path.string());
        return false;
    }

    zipName = ZipSet::getPathName(ap.path.string());

    /* convert "sounds" to "rootDir/sounds" */
    if (rootDir != NULL) dirName = rootDir;
    dirName.appendPath(baseDirName);

    /*
     * Scan through the list of files, looking for a match.  The files in
     * the Zip table of contents are not in sorted order, so we have to
     * process the entire list.  We're looking for a string that begins
     * with the characters in "dirName", is followed by a '/', and has no
     * subsequent '/' in the stuff that follows.
     *
     * What makes this especially fun is that directories are not stored
     * explicitly in Zip archives, so we have to infer them from context.
     * When we see "sounds/foo.wav" we have to leave a note to ourselves
     * to insert a directory called "sounds" into the list.  We store
     * these in temporary vector so that we only return each one once.
     *
     * Name comparisons are case-sensitive to match UNIX filesystem
     * semantics.
     */
    int dirNameLen = dirName.length();
    void *iterationCookie;
    if (!pZip->startIteration(&iterationCookie, dirName.string(), NULL)) {
        ALOGW("ZipFileRO::startIteration returned false");
        return false;
    }

    ZipEntryRO entry;
    while ((entry = pZip->nextEntry(iterationCookie)) != NULL) {
        char nameBuf[256];

        if (pZip->getEntryFileName(entry, nameBuf, sizeof(nameBuf)) != 0) {
            // TODO: fix this if we expect to have long names
            ALOGE("ARGH: name too long?\n");
            continue;
        }
        //printf("Comparing %s in %s?\n", nameBuf, dirName.string());
        if (dirNameLen == 0 || nameBuf[dirNameLen] == '/')
        {
            const char* cp;
            const char* nextSlash;

            cp = nameBuf + dirNameLen;
            if (dirNameLen != 0)
                cp++;       // advance past the '/'

            nextSlash = strchr(cp, '/');
//xxx this may break if there are bare directory entries
            if (nextSlash == NULL) {
                /* this is a file in the requested directory */

                info.set(String8(nameBuf).getPathLeaf(), kFileTypeRegular);

                info.setSourceName(
                    createZipSourceNameLocked(zipName, dirName, info.getFileName()));

                contents.add(info);
                //printf("FOUND: file '%s'\n", info.getFileName().string());
            } else {
                /* this is a subdir; add it if we don't already have it*/
                String8 subdirName(cp, nextSlash - cp);
                size_t j;
                size_t N = dirs.size();

                for (j = 0; j < N; j++) {
                    if (subdirName == dirs[j]) {
                        break;
                    }
                }
                if (j == N) {
                    dirs.add(subdirName);
                }

                //printf("FOUND: dir '%s'\n", subdirName.string());
            }
        }
    }

    pZip->endIteration(iterationCookie);

    /*
     * Add the set of unique directories.
     */
    for (int i = 0; i < (int) dirs.size(); i++) {
        info.set(dirs[i], kFileTypeDirectory);
        info.setSourceName(
            createZipSourceNameLocked(zipName, dirName, info.getFileName()));
        contents.add(info);
    }

    mergeInfoLocked(pMergedInfo, &contents);

    return true;
}


/*
 * Merge two vectors of FileInfo.
 *
 * The merged contents will be stuffed into *pMergedInfo.
 *
 * If an entry for a file exists in both "pMergedInfo" and "pContents",
 * we use the newer "pContents" entry.
 */
void AssetManager::mergeInfoLocked(SortedVector<AssetDir::FileInfo>* pMergedInfo,
    const SortedVector<AssetDir::FileInfo>* pContents)
{
    /*
     * Merge what we found in this directory with what we found in
     * other places.
     *
     * Two basic approaches:
     * (1) Create a new array that holds the unique values of the two
     *     arrays.
     * (2) Take the elements from pContents and shove them into pMergedInfo.
     *
     * Because these are vectors of complex objects, moving elements around
     * inside the vector requires constructing new objects and allocating
     * storage for members.  With approach #1, we're always adding to the
     * end, whereas with #2 we could be inserting multiple elements at the
     * front of the vector.  Approach #1 requires a full copy of the
     * contents of pMergedInfo, but approach #2 requires the same copy for
     * every insertion at the front of pMergedInfo.
     *
     * (We should probably use a SortedVector interface that allows us to
     * just stuff items in, trusting us to maintain the sort order.)
     */
    SortedVector<AssetDir::FileInfo>* pNewSorted;
    int mergeMax, contMax;
    int mergeIdx, contIdx;

    pNewSorted = new SortedVector<AssetDir::FileInfo>;
    mergeMax = pMergedInfo->size();
    contMax = pContents->size();
    mergeIdx = contIdx = 0;

    while (mergeIdx < mergeMax || contIdx < contMax) {
        if (mergeIdx == mergeMax) {
            /* hit end of "merge" list, copy rest of "contents" */
            pNewSorted->add(pContents->itemAt(contIdx));
            contIdx++;
        } else if (contIdx == contMax) {
            /* hit end of "cont" list, copy rest of "merge" */
            pNewSorted->add(pMergedInfo->itemAt(mergeIdx));
            mergeIdx++;
        } else if (pMergedInfo->itemAt(mergeIdx) == pContents->itemAt(contIdx))
        {
            /* items are identical, add newer and advance both indices */
            pNewSorted->add(pContents->itemAt(contIdx));
            mergeIdx++;
            contIdx++;
        } else if (pMergedInfo->itemAt(mergeIdx) < pContents->itemAt(contIdx))
        {
            /* "merge" is lower, add that one */
            pNewSorted->add(pMergedInfo->itemAt(mergeIdx));
            mergeIdx++;
        } else {
            /* "cont" is lower, add that one */
            assert(pContents->itemAt(contIdx) < pMergedInfo->itemAt(mergeIdx));
            pNewSorted->add(pContents->itemAt(contIdx));
            contIdx++;
        }
    }

    /*
     * Overwrite the "merged" list with the new stuff.
     */
    *pMergedInfo = *pNewSorted;
    delete pNewSorted;

#if 0       // for Vector, rather than SortedVector
    int i, j;
    for (i = pContents->size() -1; i >= 0; i--) {
        bool add = true;

        for (j = pMergedInfo->size() -1; j >= 0; j--) {
            /* case-sensitive comparisons, to behave like UNIX fs */
            if (strcmp(pContents->itemAt(i).mFileName,
                       pMergedInfo->itemAt(j).mFileName) == 0)
            {
                /* match, don't add this entry */
                add = false;
                break;
            }
        }

        if (add)
            pMergedInfo->add(pContents->itemAt(i));
    }
#endif
}


/*
 * Load all files into the file name cache.  We want to do this across
 * all combinations of { appname, locale, vendor }, performing a recursive
 * directory traversal.
 *
 * This is not the most efficient data structure.  Also, gathering the
 * information as we needed it (file-by-file or directory-by-directory)
 * would be faster.  However, on the actual device, 99% of the files will
 * live in Zip archives, so this list will be very small.  The trouble
 * is that we have to check the "loose" files first, so it's important
 * that we don't beat the filesystem silly looking for files that aren't
 * there.
 *
 * Note on thread safety: this is the only function that causes updates
 * to mCache, and anybody who tries to use it will call here if !mCacheValid,
 * so we need to employ a mutex here.
 */
void AssetManager::loadFileNameCacheLocked(void)
{
    assert(!mCacheValid);
    assert(mCache.size() == 0);

#ifdef DO_TIMINGS   // need to link against -lrt for this now
    DurationTimer timer;
    timer.start();
#endif

    fncScanLocked(&mCache, "");

#ifdef DO_TIMINGS
    timer.stop();
    ALOGD("Cache scan took %.3fms\n",
        timer.durationUsecs() / 1000.0);
#endif

#if 0
    int i;
    printf("CACHED FILE LIST (%d entries):\n", mCache.size());
    for (i = 0; i < (int) mCache.size(); i++) {
        printf(" %d: (%d) '%s'\n", i,
            mCache.itemAt(i).getFileType(),
            (const char*) mCache.itemAt(i).getFileName());
    }
#endif

    mCacheValid = true;
}

/*
 * Scan up to 8 versions of the specified directory.
 */
void AssetManager::fncScanLocked(SortedVector<AssetDir::FileInfo>* pMergedInfo,
    const char* dirName)
{
    size_t i = mAssetPaths.size();
    while (i > 0) {
        i--;
        const asset_path& ap = mAssetPaths.itemAt(i);
        fncScanAndMergeDirLocked(pMergedInfo, ap, NULL, NULL, dirName);
        if (mLocale != NULL)
            fncScanAndMergeDirLocked(pMergedInfo, ap, mLocale, NULL, dirName);
        if (mVendor != NULL)
            fncScanAndMergeDirLocked(pMergedInfo, ap, NULL, mVendor, dirName);
        if (mLocale != NULL && mVendor != NULL)
            fncScanAndMergeDirLocked(pMergedInfo, ap, mLocale, mVendor, dirName);
    }
}

/*
 * Recursively scan this directory and all subdirs.
 *
 * This is similar to scanAndMergeDir, but we don't remove the .EXCLUDE
 * files, and we prepend the extended partial path to the filenames.
 */
bool AssetManager::fncScanAndMergeDirLocked(
    SortedVector<AssetDir::FileInfo>* pMergedInfo,
    const asset_path& ap, const char* locale, const char* vendor,
    const char* dirName)
{
    SortedVector<AssetDir::FileInfo>* pContents;
    String8 partialPath;
    String8 fullPath;

    // XXX This is broken -- the filename cache needs to hold the base
    // asset path separately from its filename.
    
    partialPath = createPathNameLocked(ap, locale, vendor);
    if (dirName[0] != '\0') {
        partialPath.appendPath(dirName);
    }

    fullPath = partialPath;
    pContents = scanDirLocked(fullPath);
    if (pContents == NULL) {
        return false;       // directory did not exist
    }

    /*
     * Scan all subdirectories of the current dir, merging what we find
     * into "pMergedInfo".
     */
    for (int i = 0; i < (int) pContents->size(); i++) {
        if (pContents->itemAt(i).getFileType() == kFileTypeDirectory) {
            String8 subdir(dirName);
            subdir.appendPath(pContents->itemAt(i).getFileName());

            fncScanAndMergeDirLocked(pMergedInfo, ap, locale, vendor, subdir.string());
        }
    }

    /*
     * To be consistent, we want entries for the root directory.  If
     * we're the root, add one now.
     */
    if (dirName[0] == '\0') {
        AssetDir::FileInfo tmpInfo;

        tmpInfo.set(String8(""), kFileTypeDirectory);
        tmpInfo.setSourceName(createPathNameLocked(ap, locale, vendor));
        pContents->add(tmpInfo);
    }

    /*
     * We want to prepend the extended partial path to every entry in
     * "pContents".  It's the same value for each entry, so this will
     * not change the sorting order of the vector contents.
     */
    for (int i = 0; i < (int) pContents->size(); i++) {
        const AssetDir::FileInfo& info = pContents->itemAt(i);
        pContents->editItemAt(i).setFileName(partialPath.appendPathCopy(info.getFileName()));
    }

    mergeInfoLocked(pMergedInfo, pContents);
    delete pContents;
    return true;
}

/*
 * Trash the cache.
 */
void AssetManager::purgeFileNameCacheLocked(void)
{
    mCacheValid = false;
    mCache.clear();
}

/*
 * ===========================================================================
 *      AssetManager::SharedZip
 * ===========================================================================
 */


Mutex AssetManager::SharedZip::gLock;
DefaultKeyedVector<String8, wp<AssetManager::SharedZip> > AssetManager::SharedZip::gOpen;

AssetManager::SharedZip::SharedZip(const String8& path, time_t modWhen)
    : mPath(path), mZipFile(NULL), mModWhen(modWhen),
      mResourceTableAsset(NULL), mResourceTable(NULL)
{
    if (kIsDebug) {
        ALOGI("Creating SharedZip %p %s\n", this, (const char*)mPath);
    }
    ALOGV("+++ opening zip '%s'\n", mPath.string());
    mZipFile = ZipFileRO::open(mPath.string());
    if (mZipFile == NULL) {
        ALOGD("failed to open Zip archive '%s'\n", mPath.string());
    }
}

sp<AssetManager::SharedZip> AssetManager::SharedZip::get(const String8& path,
        bool createIfNotPresent)
{
    AutoMutex _l(gLock);
    time_t modWhen = getFileModDate(path);
    sp<SharedZip> zip = gOpen.valueFor(path).promote();
    if (zip != NULL && zip->mModWhen == modWhen) {
        return zip;
    }
    if (zip == NULL && !createIfNotPresent) {
        return NULL;
    }
    zip = new SharedZip(path, modWhen);
    gOpen.add(path, zip);
    return zip;

}

ZipFileRO* AssetManager::SharedZip::getZip()
{
    return mZipFile;
}

Asset* AssetManager::SharedZip::getResourceTableAsset()
{
    AutoMutex _l(gLock);
    ALOGV("Getting from SharedZip %p resource asset %p\n", this, mResourceTableAsset);
    return mResourceTableAsset;
}

Asset* AssetManager::SharedZip::setResourceTableAsset(Asset* asset)
{
    {
        AutoMutex _l(gLock);
        if (mResourceTableAsset == NULL) {
            // This is not thread safe the first time it is called, so
            // do it here with the global lock held.
            asset->getBuffer(true);
            mResourceTableAsset = asset;
            return asset;
        }
    }
    delete asset;
    return mResourceTableAsset;
}

ResTable* AssetManager::SharedZip::getResourceTable()
{
    ALOGV("Getting from SharedZip %p resource table %p\n", this, mResourceTable);
    return mResourceTable;
}

ResTable* AssetManager::SharedZip::setResourceTable(ResTable* res)
{
    {
        AutoMutex _l(gLock);
        if (mResourceTable == NULL) {
            mResourceTable = res;
            return res;
        }
    }
    delete res;
    return mResourceTable;
}

bool AssetManager::SharedZip::isUpToDate()
{
    time_t modWhen = getFileModDate(mPath.string());
    return mModWhen == modWhen;
}

void AssetManager::SharedZip::addOverlay(const asset_path& ap)
{
    mOverlays.add(ap);
}

bool AssetManager::SharedZip::getOverlay(size_t idx, asset_path* out) const
{
    if (idx >= mOverlays.size()) {
        return false;
    }
    *out = mOverlays[idx];
    return true;
}

AssetManager::SharedZip::~SharedZip()
{
    if (kIsDebug) {
        ALOGI("Destroying SharedZip %p %s\n", this, (const char*)mPath);
    }
    if (mResourceTable != NULL) {
        delete mResourceTable;
    }
    if (mResourceTableAsset != NULL) {
        delete mResourceTableAsset;
    }
    if (mZipFile != NULL) {
        delete mZipFile;
        ALOGV("Closed '%s'\n", mPath.string());
    }
}

/*
 * ===========================================================================
 *      AssetManager::ZipSet
 * ===========================================================================
 */

/*
 * Constructor.
 */
AssetManager::ZipSet::ZipSet(void)
{
}

/*
 * Destructor.  Close any open archives.
 */
AssetManager::ZipSet::~ZipSet(void)
{
    size_t N = mZipFile.size();
    for (size_t i = 0; i < N; i++)
        closeZip(i);
}

/*
 * Close a Zip file from path and reset the entry
 */
void AssetManager::ZipSet::closeZipFromPath(const String8& zip)
{
    //close zip fd
    int fd = getZip(zip)->getFileDescriptor();

    if (fd > 0) {
        close(fd);
        //reset zip object and entry
        int idx = getIndex(zip);
        mZipFile.editItemAt(idx) = NULL;
    }
}

/*
 * Close a Zip file and reset the entry.
 */
void AssetManager::ZipSet::closeZip(int idx)
{
    mZipFile.editItemAt(idx) = NULL;
}


/*
 * Retrieve the appropriate Zip file from the set.
 */
ZipFileRO* AssetManager::ZipSet::getZip(const String8& path)
{
    int idx = getIndex(path);
    sp<SharedZip> zip = mZipFile[idx];
    if (zip == NULL) {
        zip = SharedZip::get(path);
        mZipFile.editItemAt(idx) = zip;
    }
    return zip->getZip();
}

Asset* AssetManager::ZipSet::getZipResourceTableAsset(const String8& path)
{
    int idx = getIndex(path);
    sp<SharedZip> zip = mZipFile[idx];
    if (zip == NULL) {
        zip = SharedZip::get(path);
        mZipFile.editItemAt(idx) = zip;
    }
    return zip->getResourceTableAsset();
}

Asset* AssetManager::ZipSet::setZipResourceTableAsset(const String8& path,
                                                 Asset* asset)
{
    int idx = getIndex(path);
    sp<SharedZip> zip = mZipFile[idx];
    // doesn't make sense to call before previously accessing.
    return zip->setResourceTableAsset(asset);
}

ResTable* AssetManager::ZipSet::getZipResourceTable(const String8& path)
{
    int idx = getIndex(path);
    sp<SharedZip> zip = mZipFile[idx];
    if (zip == NULL) {
        zip = SharedZip::get(path);
        mZipFile.editItemAt(idx) = zip;
    }
    return zip->getResourceTable();
}

ResTable* AssetManager::ZipSet::setZipResourceTable(const String8& path,
                                                    ResTable* res)
{
    int idx = getIndex(path);
    sp<SharedZip> zip = mZipFile[idx];
    // doesn't make sense to call before previously accessing.
    return zip->setResourceTable(res);
}

/*
 * Generate the partial pathname for the specified archive.  The caller
 * gets to prepend the asset root directory.
 *
 * Returns something like "common/en-US-noogle.jar".
 */
/*static*/ String8 AssetManager::ZipSet::getPathName(const char* zipPath)
{
    return String8(zipPath);
}

bool AssetManager::ZipSet::isUpToDate()
{
    const size_t N = mZipFile.size();
    for (size_t i=0; i<N; i++) {
        if (mZipFile[i] != NULL && !mZipFile[i]->isUpToDate()) {
            return false;
        }
    }
    return true;
}

void AssetManager::ZipSet::addOverlay(const String8& path, const asset_path& overlay)
{
    int idx = getIndex(path);
    sp<SharedZip> zip = mZipFile[idx];
    zip->addOverlay(overlay);
}

bool AssetManager::ZipSet::getOverlay(const String8& path, size_t idx, asset_path* out) const
{
    sp<SharedZip> zip = SharedZip::get(path, false);
    if (zip == NULL) {
        return false;
    }
    return zip->getOverlay(idx, out);
}

/*
 * Compute the zip file's index.
 *
 * "appName", "locale", and "vendor" should be set to NULL to indicate the
 * default directory.
 */
int AssetManager::ZipSet::getIndex(const String8& zip) const
{
    const size_t N = mZipPath.size();
    for (size_t i=0; i<N; i++) {
        if (mZipPath[i] == zip) {
            return i;
        }
    }

    mZipPath.add(zip);
    mZipFile.add(NULL);

    return mZipPath.size()-1;
}<|MERGE_RESOLUTION|>--- conflicted
+++ resolved
@@ -804,22 +804,17 @@
             sharedRes->add(oass, oidmap, offset + 1, false);
             const_cast<AssetManager*>(this)->mAssetPaths.add(oap);
             const_cast<AssetManager*>(this)->mZipSet.addOverlay(targetPackagePath, oap);
-<<<<<<< HEAD
 
             oidmap->close();
+            delete oidmap;
             ALOGD("close idmap=%s pid=%d\n", oap.idmap.string(), getpid());
-       }
+        }
 
         if (oap.path.find(OVERLAY_DIR) != -1) {
            const_cast<AssetManager*>(this)->mZipSet.closeZipFromPath(oap.path);
            ALOGD("close: %s and reset entry\n", oap.path.string());
-      }
-  }
-=======
-            delete oidmap;
-        }
-    }
->>>>>>> a014b6be
+        }
+    }
 
 #ifndef _WIN32
     TEMP_FAILURE_RETRY(flock(fileno(fin), LOCK_UN));
