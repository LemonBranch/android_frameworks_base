--- conflicted
+++ resolved
@@ -753,69 +753,6 @@
     return ass;
 }
 
-<<<<<<< HEAD
-void AssetManager::addSystemOverlays(const char* pathOverlaysList,
-        const String8& targetPackagePath, ResTable* sharedRes, size_t offset) const
-{
-    FILE* fin = fopen(pathOverlaysList, "r");
-    if (fin == NULL) {
-        return;
-    }
-
-#ifndef _WIN32
-    if (TEMP_FAILURE_RETRY(flock(fileno(fin), LOCK_SH)) != 0) {
-        fclose(fin);
-        return;
-    }
-#endif
-    char buf[1024];
-    while (fgets(buf, sizeof(buf), fin)) {
-        // format of each line:
-        //   <path to apk><space><path to idmap><newline>
-        char* space = strchr(buf, ' ');
-        char* newline = strchr(buf, '\n');
-        asset_path oap;
-
-        if (space == NULL || newline == NULL || newline < space) {
-            continue;
-        }
-
-        oap.path = String8(buf, space - buf);
-        oap.type = kFileTypeRegular;
-        oap.idmap = String8(space + 1, newline - space - 1);
-        oap.isSystemOverlay = true;
-
-        Asset* oass = const_cast<AssetManager*>(this)->
-            openNonAssetInPathLocked("resources.arsc",
-                    Asset::ACCESS_BUFFER,
-                    oap);
-
-        if (oass != NULL) {
-            Asset* oidmap = openIdmapLocked(oap);
-            offset++;
-            sharedRes->add(oass, oidmap, offset + 1, false);
-            const_cast<AssetManager*>(this)->mAssetPaths.add(oap);
-            const_cast<AssetManager*>(this)->mZipSet.addOverlay(targetPackagePath, oap);
-
-            oidmap->close();
-            delete oidmap;
-            ALOGD("close idmap=%s pid=%d\n", oap.idmap.string(), getpid());
-        }
-
-        if (oap.path.find(OVERLAY_DIR) != -1) {
-           const_cast<AssetManager*>(this)->mZipSet.closeZipFromPath(oap.path);
-           ALOGD("close: %s and reset entry\n", oap.path.string());
-        }
-    }
-
-#ifndef _WIN32
-    TEMP_FAILURE_RETRY(flock(fileno(fin), LOCK_UN));
-#endif
-    fclose(fin);
-}
-
-=======
->>>>>>> 25531e2f
 const ResTable& AssetManager::getResources(bool required) const
 {
     const ResTable* rt = getResTable(required);
