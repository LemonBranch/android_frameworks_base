/*
 * Copyright (C) 2014 The Android Open Source Project
 *
 * Licensed under the Apache License, Version 2.0 (the "License");
 * you may not use this file except in compliance with the License.
 * You may obtain a copy of the License at
 *
 *      http://www.apache.org/licenses/LICENSE-2.0
 *
 * Unless required by applicable law or agreed to in writing, software
 * distributed under the License is distributed on an "AS IS" BASIS,
 * WITHOUT WARRANTIES OR CONDITIONS OF ANY KIND, either express or implied.
 * See the License for the specific language governing permissions and
 * limitations under the License.
 */

#ifndef __BASE_R_H
#define __BASE_R_H

namespace base {
namespace R {

namespace attr {
    enum {
        attr1       = 0x7f010000, // default
        attr2       = 0x7f010001, // default
    };
}

namespace drawable {
    enum {
        drawable1   = 0x7f020000, // default
    };
}

namespace layout {
    enum {
        main        = 0x7f030000,  // default, fr-sw600dp-v13
    };
}

namespace string {
    enum {
<<<<<<< HEAD
        test1       = 0x7f040000,   // default
        test2       = 0x7f040001,   // default

        test3       = 0x7f0a0000,   // default (in feature)
        test4       = 0x7f0a0001,   // default (in feature)
=======
        test1       = 0x7f030000,   // default
        test2       = 0x7f030001,   // default
        density     = 0x7f030002,   // default

        test3       = 0x7f080000,   // default (in feature)
        test4       = 0x7f080001,   // default (in feature)
>>>>>>> d0f748a7
    };
}

namespace integer {
    enum {
        number1     = 0x7f050000,   // default, sv
        number2     = 0x7f050001,   // default

<<<<<<< HEAD
        test3       = 0x7f0b0000,   // default (in feature)
=======
        test3       = 0x7f090000,   // default (in feature)
>>>>>>> d0f748a7
    };
}

namespace style {
    enum {
        Theme1      = 0x7f060000,   // default
        Theme2      = 0x7f060001,   // default
    };
}

namespace array {
    enum {
        integerArray1 = 0x7f070000,   // default
    };
}

namespace dimen {
    enum {
        dimen1 = 0x7f080000,   // default
        dimen2 = 0x7f080001,   // default
    };
}

} // namespace R
} // namespace base

#endif // __BASE_R_H<|MERGE_RESOLUTION|>--- conflicted
+++ resolved
@@ -27,67 +27,42 @@
     };
 }
 
-namespace drawable {
-    enum {
-        drawable1   = 0x7f020000, // default
-    };
-}
-
 namespace layout {
     enum {
-        main        = 0x7f030000,  // default, fr-sw600dp-v13
+        main        = 0x7f020000,  // default, fr-sw600dp-v13
     };
 }
 
 namespace string {
     enum {
-<<<<<<< HEAD
-        test1       = 0x7f040000,   // default
-        test2       = 0x7f040001,   // default
-
-        test3       = 0x7f0a0000,   // default (in feature)
-        test4       = 0x7f0a0001,   // default (in feature)
-=======
         test1       = 0x7f030000,   // default
         test2       = 0x7f030001,   // default
         density     = 0x7f030002,   // default
 
         test3       = 0x7f080000,   // default (in feature)
         test4       = 0x7f080001,   // default (in feature)
->>>>>>> d0f748a7
     };
 }
 
 namespace integer {
     enum {
-        number1     = 0x7f050000,   // default, sv
-        number2     = 0x7f050001,   // default
+        number1     = 0x7f040000,   // default, sv
+        number2     = 0x7f040001,   // default
 
-<<<<<<< HEAD
-        test3       = 0x7f0b0000,   // default (in feature)
-=======
         test3       = 0x7f090000,   // default (in feature)
->>>>>>> d0f748a7
     };
 }
 
 namespace style {
     enum {
-        Theme1      = 0x7f060000,   // default
-        Theme2      = 0x7f060001,   // default
+        Theme1      = 0x7f050000,   // default
+        Theme2      = 0x7f050001,   // default
     };
 }
 
 namespace array {
     enum {
-        integerArray1 = 0x7f070000,   // default
-    };
-}
-
-namespace dimen {
-    enum {
-        dimen1 = 0x7f080000,   // default
-        dimen2 = 0x7f080001,   // default
+        integerArray1 = 0x7f060000,   // default
     };
 }
 
