--- conflicted
+++ resolved
@@ -28,13 +28,9 @@
 #include <ui/Fence.h>
 #include <utils/StrongPointer.h>
 #include <vk/GrVkBackendContext.h>
-<<<<<<< HEAD
-#include "IRenderPipeline.h"
-=======
 #include "Frame.h"
 #include "IRenderPipeline.h"
 #include "VulkanSurface.h"
->>>>>>> 825827da
 
 class GrVkExtensions;
 
@@ -44,69 +40,6 @@
 
 class RenderThread;
 
-<<<<<<< HEAD
-class VulkanSurface {
-public:
-    VulkanSurface(ColorMode colorMode, ANativeWindow* window, sk_sp<SkColorSpace> colorSpace,
-                  SkColorType colorType, GrContext* grContext)
-            : mColorMode(colorMode), mNativeWindow(window), mColorSpace(colorSpace),
-              mColorType(colorType), mGrContext(grContext) {}
-
-    sk_sp<SkSurface> getBackBufferSurface() { return mBackbuffer; }
-
-    // The width and height are are the logical width and height for when submitting draws to the
-    // surface. In reality if the window is rotated the underlying VkImage may have the width and
-    // height swapped.
-    int windowWidth() const { return mWindowWidth; }
-    int windowHeight() const { return mWindowHeight; }
-
-    SkMatrix& preTransform() { return mPreTransform; }
-
-private:
-    friend class VulkanManager;
-    struct BackbufferInfo {
-        uint32_t mImageIndex;           // image this is associated with
-        VkSemaphore mAcquireSemaphore;  // we signal on this for acquisition of image
-        VkSemaphore mRenderSemaphore;   // we wait on this for rendering to be done
-        VkCommandBuffer
-                mTransitionCmdBuffers[2];  // to transition layout between present and render
-        // We use these fences to make sure the above Command buffers have finished their work
-        // before attempting to reuse them or destroy them.
-        VkFence mUsageFences[2];
-    };
-
-    struct ImageInfo {
-        VkImageLayout mImageLayout = VK_IMAGE_LAYOUT_UNDEFINED;
-        sk_sp<SkSurface> mSurface;
-        uint16_t mLastUsed = 0;
-        bool mInvalid = true;
-    };
-
-    sk_sp<SkSurface> mBackbuffer;
-
-    VkSurfaceKHR mVkSurface = VK_NULL_HANDLE;
-    VkSwapchainKHR mSwapchain = VK_NULL_HANDLE;
-
-    BackbufferInfo* mBackbuffers = nullptr;
-    uint32_t mCurrentBackbufferIndex;
-
-    uint32_t mImageCount;
-    VkImage* mImages = nullptr;
-    ImageInfo* mImageInfos;
-    uint16_t mCurrentTime = 0;
-    ColorMode mColorMode;
-    ANativeWindow* mNativeWindow;
-    int mWindowWidth = 0;
-    int mWindowHeight = 0;
-    sk_sp<SkColorSpace> mColorSpace;
-    SkColorType mColorType;
-    VkSurfaceTransformFlagBitsKHR mTransform = VK_SURFACE_TRANSFORM_IDENTITY_BIT_KHR;
-    SkMatrix mPreTransform;
-    GrContext* mGrContext;
-};
-
-=======
->>>>>>> 825827da
 // This class contains the shared global Vulkan objects, such as VkInstance, VkDevice and VkQueue,
 // which are re-used by CanvasContext. This class is created once and should be used by all vulkan
 // windowing contexts. The VulkanManager must be initialized before use.
@@ -123,21 +56,11 @@
     // Quick check to see if the VulkanManager has been initialized.
     bool hasVkContext() { return mDevice != VK_NULL_HANDLE; }
 
-<<<<<<< HEAD
-    // Given a window this creates a new VkSurfaceKHR and VkSwapchain and stores them inside a new
-    // VulkanSurface object which is returned.
-=======
     // Create and destroy functions for wrapping an ANativeWindow in a VulkanSurface
->>>>>>> 825827da
     VulkanSurface* createSurface(ANativeWindow* window, ColorMode colorMode,
                                  sk_sp<SkColorSpace> surfaceColorSpace,
                                  SkColorType surfaceColorType,
                                  GrContext* grContext);
-<<<<<<< HEAD
-
-    // Destroy the VulkanSurface and all associated vulkan objects.
-=======
->>>>>>> 825827da
     void destroySurface(VulkanSurface* surface);
 
     Frame dequeueNextBuffer(VulkanSurface* surface);
@@ -152,52 +75,18 @@
     // Creates a fence that is signaled, when all the pending Vulkan commands are flushed.
     status_t createReleaseFence(sp<Fence>& nativeFence);
 
-<<<<<<< HEAD
-    // Returns an SkSurface which wraps the next image returned from vkAcquireNextImageKHR. It also
-    // will transition the VkImage from a present layout to color attachment so that it can be used
-    // by the client for drawing.
-    SkSurface* getBackbufferSurface(VulkanSurface** surface);
-=======
     // Returned pointers are owned by VulkanManager.
     // An instance of VkFunctorInitParams returned from getVkFunctorInitParams refers to
     // the internal state of VulkanManager: VulkanManager must be alive to use the returned value.
-    VkFunctorInitParams getVkFunctorInitParams() const;
->>>>>>> 825827da
-
-    sk_sp<GrContext> createContext(const GrContextOptions& options);
-
-<<<<<<< HEAD
-    // Inserts a wait on fence command into the Vulkan command buffer.
-    status_t fenceWait(sp<Fence>& fence);
-
-    // Creates a fence that is signaled, when all the pending Vulkan commands are flushed.
-    status_t createReleaseFence(sp<Fence>& nativeFence);
-
-    // Returned pointers are owned by VulkanManager.
     VkFunctorInitParams getVkFunctorInitParams() const;
 
     sk_sp<GrContext> createContext(const GrContextOptions& options);
 
 private:
-    // Sets up the VkInstance and VkDevice objects. Also fills out the passed in
-    // VkPhysicalDeviceFeatures struct.
-    void setupDevice(GrVkExtensions&, VkPhysicalDeviceFeatures2&);
-
-    void destroyBuffers(VulkanSurface* surface);
-
-    bool createSwapchain(VulkanSurface* surface);
-    void createBuffers(VulkanSurface* surface, VkFormat format, VkExtent2D extent);
-
-    VulkanSurface::BackbufferInfo* getAvailableBackbuffer(VulkanSurface* surface);
-=======
-private:
     friend class VulkanSurface;
     // Sets up the VkInstance and VkDevice objects. Also fills out the passed in
     // VkPhysicalDeviceFeatures struct.
     void setupDevice(GrVkExtensions&, VkPhysicalDeviceFeatures2&);
-    bool setupDummyCommandBuffer();
->>>>>>> 825827da
-
     bool setupDummyCommandBuffer();
 
     // simple wrapper class that exists only to initialize a pointer to NULL
@@ -224,16 +113,6 @@
     VkPtr<PFN_vkGetPhysicalDeviceSurfaceFormatsKHR> mGetPhysicalDeviceSurfaceFormatsKHR;
     VkPtr<PFN_vkGetPhysicalDeviceSurfacePresentModesKHR> mGetPhysicalDeviceSurfacePresentModesKHR;
 
-<<<<<<< HEAD
-    VkPtr<PFN_vkCreateSwapchainKHR> mCreateSwapchainKHR;
-    VkPtr<PFN_vkDestroySwapchainKHR> mDestroySwapchainKHR;
-    VkPtr<PFN_vkGetSwapchainImagesKHR> mGetSwapchainImagesKHR;
-    VkPtr<PFN_vkAcquireNextImageKHR> mAcquireNextImageKHR;
-    VkPtr<PFN_vkQueuePresentKHR> mQueuePresentKHR;
-    VkPtr<PFN_vkCreateSharedSwapchainsKHR> mCreateSharedSwapchainsKHR;
-
-=======
->>>>>>> 825827da
     // Instance Functions
     VkPtr<PFN_vkEnumerateInstanceVersion> mEnumerateInstanceVersion;
     VkPtr<PFN_vkEnumerateInstanceExtensionProperties> mEnumerateInstanceExtensionProperties;
@@ -244,10 +123,7 @@
     VkPtr<PFN_vkGetPhysicalDeviceProperties> mGetPhysicalDeviceProperties;
     VkPtr<PFN_vkGetPhysicalDeviceQueueFamilyProperties> mGetPhysicalDeviceQueueFamilyProperties;
     VkPtr<PFN_vkGetPhysicalDeviceFeatures2> mGetPhysicalDeviceFeatures2;
-<<<<<<< HEAD
-=======
     VkPtr<PFN_vkGetPhysicalDeviceImageFormatProperties2> mGetPhysicalDeviceImageFormatProperties2;
->>>>>>> 825827da
     VkPtr<PFN_vkCreateDevice> mCreateDevice;
     VkPtr<PFN_vkEnumerateDeviceExtensionProperties> mEnumerateDeviceExtensionProperties;
 
@@ -290,13 +166,9 @@
 
     // Variables saved to populate VkFunctorInitParams.
     static const uint32_t mAPIVersion = VK_MAKE_VERSION(1, 1, 0);
-<<<<<<< HEAD
-    std::vector<const char*> mInstanceExtensions;
-=======
     std::vector<VkExtensionProperties> mInstanceExtensionsOwner;
     std::vector<const char*> mInstanceExtensions;
     std::vector<VkExtensionProperties> mDeviceExtensionsOwner;
->>>>>>> 825827da
     std::vector<const char*> mDeviceExtensions;
     VkPhysicalDeviceFeatures2 mPhysicalDeviceFeatures2{};
 
