--- conflicted
+++ resolved
@@ -123,13 +123,8 @@
     setSurface(window);
 }
 
-<<<<<<< HEAD
-void CanvasContext::pauseSurface(ANativeWindow* window) {
-    stopDrawing();
-=======
-bool CanvasContext::pauseSurface(ANativeWindow* /* window */) {
+bool CanvasContext::pauseSurface(ANativeWindow* window) {
     return mRenderThread.removeFrameCallback(this);
->>>>>>> a75b0ad3
 }
 
 // TODO: don't pass viewport size, it's automatic via EGL
