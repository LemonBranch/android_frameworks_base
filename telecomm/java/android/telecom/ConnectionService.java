--- conflicted
+++ resolved
@@ -153,12 +153,9 @@
     private static final int MSG_ON_START_RTT = 26;
     private static final int MSG_ON_STOP_RTT = 27;
     private static final int MSG_RTT_UPGRADE_RESPONSE = 28;
-<<<<<<< HEAD
+    private static final int MSG_CREATE_CONNECTION_COMPLETE = 29;
     //Proprietary values starts after this.
     private static final int MSG_ADD_PARTICIPANT_WITH_CONFERENCE = 40;
-=======
-    private static final int MSG_CREATE_CONNECTION_COMPLETE = 29;
->>>>>>> c5d42b35
 
     private static Connection sNullConnection;
 
