/*
 * Copyright (C) 2015 The Android Open Source Project
 *
 * Licensed under the Apache License, Version 2.0 (the "License"); you may not use this file except
 * in compliance with the License. You may obtain a copy of the License at
 *
 * http://www.apache.org/licenses/LICENSE-2.0
 *
 * Unless required by applicable law or agreed to in writing, software distributed under the License
 * is distributed on an "AS IS" BASIS, WITHOUT WARRANTIES OR CONDITIONS OF ANY KIND, either express
 * or implied. See the License for the specific language governing permissions and limitations under
 * the License.
 */

package android.telecom;

import android.app.ActivityManager;
import android.app.role.RoleManager;
<<<<<<< HEAD
import android.app.role.RoleManagerCallback;
=======
>>>>>>> 825827da
import android.content.Context;
import android.content.Intent;
import android.content.pm.ActivityInfo;
import android.content.pm.PackageManager;
import android.content.pm.ResolveInfo;
import android.net.Uri;
import android.os.AsyncTask;
import android.os.Binder;
import android.os.Process;
import android.os.UserHandle;
import android.text.TextUtils;
import android.util.Slog;

import com.android.internal.util.CollectionUtils;

import java.util.ArrayList;
import java.util.List;
<<<<<<< HEAD
import java.util.concurrent.ExecutionException;
import java.util.concurrent.TimeUnit;
import java.util.concurrent.TimeoutException;
=======
import java.util.concurrent.CompletableFuture;
import java.util.concurrent.ExecutionException;
import java.util.concurrent.TimeUnit;
import java.util.concurrent.TimeoutException;
import java.util.function.Consumer;
>>>>>>> 825827da

/**
 * Class for managing the default dialer application that will receive incoming calls, and be
 * allowed to make emergency outgoing calls.
 *
 * @hide
 */
public class DefaultDialerManager {
    private static final String TAG = "DefaultDialerManager";

    /**
     * Sets the specified package name as the default dialer application for the current user.
     * The caller of this method needs to have permission to write to secure settings and
     * manage users on the device.
     *
     * @return {@code true} if the default dialer application was successfully changed,
     *         {@code false} otherwise.
     *
     * @hide
     * */
    public static boolean setDefaultDialerApplication(Context context, String packageName) {
        return setDefaultDialerApplication(context, packageName, ActivityManager.getCurrentUser());
    }

    /**
     * Sets the specified package name as the default dialer application for the specified user.
     * The caller of this method needs to have permission to write to secure settings and
     * manage users on the device.
     *
     * @return {@code true} if the default dialer application was successfully changed,
     *         {@code false} otherwise.
     *
     * @hide
     * */
    public static boolean setDefaultDialerApplication(Context context, String packageName,
            int user) {
        long identity = Binder.clearCallingIdentity();
        try {
<<<<<<< HEAD
            RoleManagerCallback.Future cb = new RoleManagerCallback.Future();
            context.getSystemService(RoleManager.class).addRoleHolderAsUser(
                    RoleManager.ROLE_DIALER, packageName, 0, UserHandle.of(user),
                    AsyncTask.THREAD_POOL_EXECUTOR, cb);
            cb.get(5, TimeUnit.SECONDS);
=======
            CompletableFuture<Void> future = new CompletableFuture<>();
            Consumer<Boolean> callback = successful -> {
                if (successful) {
                    future.complete(null);
                } else {
                    future.completeExceptionally(new RuntimeException());
                }
            };
            context.getSystemService(RoleManager.class).addRoleHolderAsUser(
                    RoleManager.ROLE_DIALER, packageName, 0, UserHandle.of(user),
                    AsyncTask.THREAD_POOL_EXECUTOR, callback);
            future.get(5, TimeUnit.SECONDS);
>>>>>>> 825827da
            return true;
        } catch (InterruptedException | ExecutionException | TimeoutException e) {
            Slog.e(TAG, "Failed to set default dialer to " + packageName + " for user " + user, e);
            return false;
        } finally {
            Binder.restoreCallingIdentity(identity);
        }
    }

    /**
     * Returns the installed dialer application for the current user that will be used to receive
     * incoming calls, and is allowed to make emergency calls.
     *
     * The application will be returned in order of preference:
     * 1) User selected phone application (if still installed)
     * 2) Pre-installed system dialer (if not disabled)
     * 3) Null
     *
     * The caller of this method needs to have permission to manage users on the device.
     *
     * @hide
     * */
    public static String getDefaultDialerApplication(Context context) {
        return getDefaultDialerApplication(context, context.getUserId());
    }

    /**
     * Returns the installed dialer application for the specified user that will be used to receive
     * incoming calls, and is allowed to make emergency calls.
     *
     * The application will be returned in order of preference:
     * 1) User selected phone application (if still installed)
     * 2) Pre-installed system dialer (if not disabled)
     * 3) Null
     *
     * The caller of this method needs to have permission to manage users on the device.
     *
     * @hide
     * */
    public static String getDefaultDialerApplication(Context context, int user) {
        long identity = Binder.clearCallingIdentity();
        try {
            return CollectionUtils.firstOrNull(context.getSystemService(RoleManager.class)
                    .getRoleHoldersAsUser(RoleManager.ROLE_DIALER, UserHandle.of(user)));
        } finally {
            Binder.restoreCallingIdentity(identity);
        }
    }

    /**
     * Returns a list of installed and available dialer applications.
     *
     * In order to appear in the list, a dialer application must implement an intent-filter with
     * the DIAL intent for the following schemes:
     *
     * 1) Empty scheme
     * 2) tel Uri scheme
     *
     * @hide
     **/
    public static List<String> getInstalledDialerApplications(Context context, int userId) {
        PackageManager packageManager = context.getPackageManager();

        // Get the list of apps registered for the DIAL intent with empty scheme
        Intent intent = new Intent(Intent.ACTION_DIAL);
        List<ResolveInfo> resolveInfoList =
                packageManager.queryIntentActivitiesAsUser(intent, 0, userId);

        List<String> packageNames = new ArrayList<>();

        for (ResolveInfo resolveInfo : resolveInfoList) {
            final ActivityInfo activityInfo = resolveInfo.activityInfo;
            if (activityInfo != null
                    && !packageNames.contains(activityInfo.packageName)
                    // ignore cross profile intent handler
                    && resolveInfo.targetUserId == UserHandle.USER_CURRENT) {
                packageNames.add(activityInfo.packageName);
            }
        }

        final Intent dialIntentWithTelScheme = new Intent(Intent.ACTION_DIAL);
        dialIntentWithTelScheme.setData(Uri.fromParts(PhoneAccount.SCHEME_TEL, "", null));
        return filterByIntent(context, packageNames, dialIntentWithTelScheme, userId);
    }

    public static List<String> getInstalledDialerApplications(Context context) {
        return getInstalledDialerApplications(context, Process.myUserHandle().getIdentifier());
    }

    /**
     * Determines if the package name belongs to the user-selected default dialer or the preloaded
     * system dialer, and thus should be allowed to perform certain privileged operations.
     *
     * @param context A valid context.
     * @param packageName of the package to check for.
     *
     * @return {@code true} if the provided package name corresponds to the user-selected default
     *         dialer or the preloaded system dialer, {@code false} otherwise.
     *
     * @hide
     */
    public static boolean isDefaultOrSystemDialer(Context context, String packageName) {
        if (TextUtils.isEmpty(packageName)) {
            return false;
        }
        final TelecomManager tm = getTelecomManager(context);
        return packageName.equals(tm.getDefaultDialerPackage())
                || packageName.equals(tm.getSystemDialerPackage());
    }

    /**
     * Filter a given list of package names for those packages that contain an activity that has
     * an intent filter for a given intent.
     *
     * @param context A valid context
     * @param packageNames List of package names to filter.
     * @param userId The UserId
     * @return The filtered list.
     */
    private static List<String> filterByIntent(Context context, List<String> packageNames,
            Intent intent, int userId) {
        if (packageNames == null || packageNames.isEmpty()) {
            return new ArrayList<>();
        }

        final List<String> result = new ArrayList<>();
        final List<ResolveInfo> resolveInfoList = context.getPackageManager()
                .queryIntentActivitiesAsUser(intent, 0, userId);
        final int length = resolveInfoList.size();
        for (int i = 0; i < length; i++) {
            final ActivityInfo info = resolveInfoList.get(i).activityInfo;
            if (info != null && packageNames.contains(info.packageName)
                    && !result.contains(info.packageName)) {
                result.add(info.packageName);
            }
        }

        return result;
    }


    private static TelecomManager getTelecomManager(Context context) {
        return (TelecomManager) context.getSystemService(Context.TELECOM_SERVICE);
    }
}<|MERGE_RESOLUTION|>--- conflicted
+++ resolved
@@ -16,10 +16,6 @@
 
 import android.app.ActivityManager;
 import android.app.role.RoleManager;
-<<<<<<< HEAD
-import android.app.role.RoleManagerCallback;
-=======
->>>>>>> 825827da
 import android.content.Context;
 import android.content.Intent;
 import android.content.pm.ActivityInfo;
@@ -37,17 +33,11 @@
 
 import java.util.ArrayList;
 import java.util.List;
-<<<<<<< HEAD
-import java.util.concurrent.ExecutionException;
-import java.util.concurrent.TimeUnit;
-import java.util.concurrent.TimeoutException;
-=======
 import java.util.concurrent.CompletableFuture;
 import java.util.concurrent.ExecutionException;
 import java.util.concurrent.TimeUnit;
 import java.util.concurrent.TimeoutException;
 import java.util.function.Consumer;
->>>>>>> 825827da
 
 /**
  * Class for managing the default dialer application that will receive incoming calls, and be
@@ -86,13 +76,6 @@
             int user) {
         long identity = Binder.clearCallingIdentity();
         try {
-<<<<<<< HEAD
-            RoleManagerCallback.Future cb = new RoleManagerCallback.Future();
-            context.getSystemService(RoleManager.class).addRoleHolderAsUser(
-                    RoleManager.ROLE_DIALER, packageName, 0, UserHandle.of(user),
-                    AsyncTask.THREAD_POOL_EXECUTOR, cb);
-            cb.get(5, TimeUnit.SECONDS);
-=======
             CompletableFuture<Void> future = new CompletableFuture<>();
             Consumer<Boolean> callback = successful -> {
                 if (successful) {
@@ -105,7 +88,6 @@
                     RoleManager.ROLE_DIALER, packageName, 0, UserHandle.of(user),
                     AsyncTask.THREAD_POOL_EXECUTOR, callback);
             future.get(5, TimeUnit.SECONDS);
->>>>>>> 825827da
             return true;
         } catch (InterruptedException | ExecutionException | TimeoutException e) {
             Slog.e(TAG, "Failed to set default dialer to " + packageName + " for user " + user, e);
