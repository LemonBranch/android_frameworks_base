--- conflicted
+++ resolved
@@ -42,11 +42,7 @@
  * See {@link PhoneAccount}, {@link TelecomManager}.
  */
 public final class PhoneAccountHandle implements Parcelable {
-<<<<<<< HEAD
-    @UnsupportedAppUsage
-=======
     @UnsupportedAppUsage(maxTargetSdk = Build.VERSION_CODES.P, trackingBug = 127403196)
->>>>>>> 825827da
     private final ComponentName mComponentName;
     @UnsupportedAppUsage(maxTargetSdk = Build.VERSION_CODES.P, trackingBug = 115609023)
     private final String mId;
