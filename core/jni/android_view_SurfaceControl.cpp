--- conflicted
+++ resolved
@@ -348,8 +348,6 @@
     transaction->setInputWindowInfo(ctrl, *handle->getInfo());
 }
 
-<<<<<<< HEAD
-=======
 static void nativeTransferTouchFocus(JNIEnv* env, jclass clazz, jlong transactionObj,
         jobject fromTokenObj, jobject toTokenObj) {
     auto transaction = reinterpret_cast<SurfaceComposerClient::Transaction*>(transactionObj);
@@ -359,7 +357,6 @@
     transaction->transferTouchFocus(fromToken, toToken);
 }
 
->>>>>>> de843449
 static void nativeSetColor(JNIEnv* env, jclass clazz, jlong transactionObj,
         jlong nativeObject, jfloatArray fColor) {
     auto transaction = reinterpret_cast<SurfaceComposerClient::Transaction*>(transactionObj);
@@ -381,7 +378,6 @@
 
 static void nativeSetColorTransform(JNIEnv* env, jclass clazz, jlong transactionObj,
         jlong nativeObject, jfloatArray fMatrix, jfloatArray fTranslation) {
-<<<<<<< HEAD
     auto transaction = reinterpret_cast<SurfaceComposerClient::Transaction*>(transactionObj);
     SurfaceControl* const surfaceControl = reinterpret_cast<SurfaceControl*>(nativeObject);
     float* floatMatrix = env->GetFloatArrayElements(fMatrix, 0);
@@ -399,24 +395,6 @@
     SurfaceControl* const ctrl = reinterpret_cast<SurfaceControl *>(nativeObject);
     Rect crop(l, t, r, b);
     transaction->setCrop_legacy(ctrl, crop);
-=======
-    auto transaction = reinterpret_cast<SurfaceComposerClient::Transaction*>(transactionObj);
-    SurfaceControl* const surfaceControl = reinterpret_cast<SurfaceControl*>(nativeObject);
-    float* floatMatrix = env->GetFloatArrayElements(fMatrix, 0);
-    mat3 matrix(static_cast<float const*>(floatMatrix));
-    float* floatTranslation = env->GetFloatArrayElements(fTranslation, 0);
-    vec3 translation(floatTranslation[0], floatTranslation[1], floatTranslation[2]);
-    transaction->setColorTransform(surfaceControl, matrix, translation);
-}
-
-static void nativeSetWindowCrop(JNIEnv* env, jclass clazz, jlong transactionObj,
-        jlong nativeObject,
-        jint l, jint t, jint r, jint b) {
-    auto transaction = reinterpret_cast<SurfaceComposerClient::Transaction*>(transactionObj);
-
-    SurfaceControl* const ctrl = reinterpret_cast<SurfaceControl *>(nativeObject);
-    Rect crop(l, t, r, b);
-    transaction->setCrop_legacy(ctrl, crop);
 }
 
 static void nativeSetCornerRadius(JNIEnv* env, jclass clazz, jlong transactionObj,
@@ -425,7 +403,6 @@
 
     SurfaceControl* const ctrl = reinterpret_cast<SurfaceControl *>(nativeObject);
     transaction->setCornerRadius(ctrl, cornerRadius);
->>>>>>> de843449
 }
 
 static void nativeSetLayerStack(JNIEnv* env, jclass clazz, jlong transactionObj,
@@ -1001,11 +978,8 @@
             (void*)nativeSetFlags },
     {"nativeSetWindowCrop", "(JJIIII)V",
             (void*)nativeSetWindowCrop },
-<<<<<<< HEAD
-=======
     {"nativeSetCornerRadius", "(JJF)V",
             (void*)nativeSetCornerRadius },
->>>>>>> de843449
     {"nativeSetLayerStack", "(JJI)V",
             (void*)nativeSetLayerStack },
     {"nativeGetBuiltInDisplay", "(I)Landroid/os/IBinder;",
@@ -1067,9 +1041,6 @@
     {"nativeCaptureLayers", "(Landroid/os/IBinder;Landroid/graphics/Rect;F)Landroid/graphics/GraphicBuffer;",
             (void*)nativeCaptureLayers },
     {"nativeSetInputWindowInfo", "(JJLandroid/view/InputWindowHandle;)V",
-<<<<<<< HEAD
-     (void*)nativeSetInputWindowInfo },
-=======
             (void*)nativeSetInputWindowInfo },
     {"nativeTransferTouchFocus", "(JLandroid/os/IBinder;Landroid/os/IBinder;)V",
             (void*)nativeTransferTouchFocus },
@@ -1081,7 +1052,6 @@
     {"nativeGetDisplayedContentSample",
             "(Landroid/os/IBinder;JJ)Landroid/hardware/display/DisplayedContentSample;",
             (void*)nativeGetDisplayedContentSample },
->>>>>>> de843449
 };
 
 int register_android_view_SurfaceControl(JNIEnv* env)
