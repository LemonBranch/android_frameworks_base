--- conflicted
+++ resolved
@@ -213,9 +213,6 @@
         assertEquals("en-US,de-DE", result.getDefaultLocales().toLanguageTags());
         assertEquals(referenceTime, result.getReferenceTime());
         assertEquals(BUNDLE_VALUE, result.getExtras().getString(BUNDLE_KEY));
-<<<<<<< HEAD
-=======
         assertEquals(packageName, result.getCallingPackageName());
->>>>>>> de843449
     }
 }