--- conflicted
+++ resolved
@@ -49,12 +49,8 @@
                 + "entity_list_editable=date:datetime,"
                 + "in_app_conversation_action_types_default=text_reply,"
                 + "notification_conversation_action_types_default=send_email:call_phone,"
-<<<<<<< HEAD
-                + "lang_id_threshold_override=0.3";
-=======
                 + "lang_id_threshold_override=0.3,"
                 + "lang_id_context_settings=10:1:0.5";
->>>>>>> 825827da
         final TextClassificationConstants constants =
                 TextClassificationConstants.loadFromString(s);
 
@@ -97,11 +93,8 @@
                 .containsExactly("send_email", "call_phone");
         assertWithMessage("lang_id_threshold_override")
                 .that(constants.getLangIdThresholdOverride()).isWithin(EPSILON).of(0.3f);
-<<<<<<< HEAD
-=======
         Assert.assertArrayEquals("lang_id_context_settings",
                 constants.getLangIdContextSettings(), new float[]{10, 1, 0.5f}, EPSILON);
->>>>>>> 825827da
     }
 
     @Test
@@ -122,12 +115,8 @@
                 + "entity_list_editable=flight,"
                 + "in_app_conversation_action_types_default=view_map:track_flight,"
                 + "notification_conversation_action_types_default=share_location,"
-<<<<<<< HEAD
-                + "lang_id_threshold_override=2";
-=======
                 + "lang_id_threshold_override=2,"
                 + "lang_id_context_settings=30:0.5:0.3";
->>>>>>> 825827da
         final TextClassificationConstants constants =
                 TextClassificationConstants.loadFromString(s);
 
@@ -170,11 +159,8 @@
                 .containsExactly("share_location");
         assertWithMessage("lang_id_threshold_override")
                 .that(constants.getLangIdThresholdOverride()).isWithin(EPSILON).of(2f);
-<<<<<<< HEAD
-=======
         Assert.assertArrayEquals("lang_id_context_settings",
                 constants.getLangIdContextSettings(), new float[]{30, 0.5f, 0.3f}, EPSILON);
->>>>>>> 825827da
     }
 
     @Test
@@ -217,25 +203,15 @@
                 .that(constants.getInAppConversationActionTypes())
                 .containsExactly("text_reply", "create_reminder", "call_phone", "open_url",
                         "send_email", "send_sms", "track_flight", "view_calendar", "view_map",
-<<<<<<< HEAD
-                        "add_contact");
-=======
                         "add_contact", "copy");
->>>>>>> 825827da
         assertWithMessage("notification_conversation_action_types_default")
                 .that(constants.getNotificationConversationActionTypes())
                 .containsExactly("text_reply", "create_reminder", "call_phone", "open_url",
                         "send_email", "send_sms", "track_flight", "view_calendar", "view_map",
-<<<<<<< HEAD
-                        "add_contact");
-        assertWithMessage("lang_id_threshold_override")
-                .that(constants.getLangIdThresholdOverride()).isWithin(EPSILON).of(-1f);
-=======
                         "add_contact", "copy");
         assertWithMessage("lang_id_threshold_override")
                 .that(constants.getLangIdThresholdOverride()).isWithin(EPSILON).of(-1f);
         Assert.assertArrayEquals("lang_id_context_settings",
                 constants.getLangIdContextSettings(), new float[]{20, 1, 0.4f}, EPSILON);
->>>>>>> 825827da
     }
 }