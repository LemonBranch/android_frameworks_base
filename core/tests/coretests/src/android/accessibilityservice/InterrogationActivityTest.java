--- conflicted
+++ resolved
@@ -31,7 +31,6 @@
 import android.view.accessibility.AccessibilityInteractionClient;
 import android.view.accessibility.AccessibilityManager;
 import android.view.accessibility.AccessibilityNodeInfo;
-import android.view.accessibility.IAccessibilityManager;
 
 import com.android.frameworks.coretests.R;
 
@@ -125,13 +124,8 @@
         final long startTimeMillis = SystemClock.uptimeMillis();
         try {
             // find a view by text
-<<<<<<< HEAD
             List<AccessibilityNodeInfo> buttons =  AccessibilityInteractionClient.getInstance()
-                .findAccessibilityNodeInfosByTextInActiveWindow(connection, "butto");
-=======
-            List<AccessibilityNodeInfo> buttons = AccessibilityInteractionClient.getInstance()
-                .findAccessibilityNodeInfosByViewTextInActiveWindow(sConnectionId, "butto");
->>>>>>> 26f7a81f
+                .findAccessibilityNodeInfosByTextInActiveWindow(sConnectionId, "butto");
             assertEquals(9, buttons.size());
         } finally {
             if (DEBUG) {
@@ -149,13 +143,8 @@
             bringUpActivityWithInitalizedAccessbility();
 
             // find a view by text
-<<<<<<< HEAD
             List<AccessibilityNodeInfo> buttons =  AccessibilityInteractionClient.getInstance()
-                .findAccessibilityNodeInfosByTextInActiveWindow(connection,
-=======
-            List<AccessibilityNodeInfo> buttons = AccessibilityInteractionClient.getInstance()
-                .findAccessibilityNodeInfosByViewTextInActiveWindow(sConnectionId,
->>>>>>> 26f7a81f
+                .findAccessibilityNodeInfosByTextInActiveWindow(sConnectionId,
                         "contentDescription");
             assertEquals(1, buttons.size());
         } finally {
