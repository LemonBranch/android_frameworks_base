/*
 * Copyright (C) 2014 The Android Open Source Project
 *
 * Licensed under the Apache License, Version 2.0 (the "License");
 * you may not use this file except in compliance with the License.
 * You may obtain a copy of the License at
 *
 *      http://www.apache.org/licenses/LICENSE-2.0
 *
 * Unless required by applicable law or agreed to in writing, software
 * distributed under the License is distributed on an "AS IS" BASIS,
 * WITHOUT WARRANTIES OR CONDITIONS OF ANY KIND, either express or implied.
 * See the License for the specific language governing permissions and
 * limitations under the License.
 */


package android.view;

import static android.view.WindowInsets.Type.FIRST;
import static android.view.WindowInsets.Type.IME;
import static android.view.WindowInsets.Type.LAST;
<<<<<<< HEAD
import static android.view.WindowInsets.Type.SIDE_BARS;
import static android.view.WindowInsets.Type.SIZE;
import static android.view.WindowInsets.Type.SYSTEM_GESTURES;
=======
import static android.view.WindowInsets.Type.MANDATORY_SYSTEM_GESTURES;
import static android.view.WindowInsets.Type.SIDE_BARS;
import static android.view.WindowInsets.Type.SIZE;
import static android.view.WindowInsets.Type.SYSTEM_GESTURES;
import static android.view.WindowInsets.Type.TAPPABLE_ELEMENT;
>>>>>>> 825827da
import static android.view.WindowInsets.Type.TOP_BAR;
import static android.view.WindowInsets.Type.all;
import static android.view.WindowInsets.Type.compatSystemInsets;
import static android.view.WindowInsets.Type.indexOf;
<<<<<<< HEAD
=======
import static android.view.WindowInsets.Type.mandatorySystemGestures;
import static android.view.WindowInsets.Type.systemGestures;
import static android.view.WindowInsets.Type.tappableElement;
>>>>>>> 825827da

import android.annotation.IntDef;
import android.annotation.IntRange;
import android.annotation.NonNull;
import android.annotation.Nullable;
import android.annotation.UnsupportedAppUsage;
import android.graphics.Insets;
import android.graphics.Rect;
import android.util.SparseArray;
import android.view.WindowInsets.Type.InsetType;
import android.view.inputmethod.EditorInfo;
import android.view.inputmethod.InputMethod;

import com.android.internal.util.Preconditions;

import java.lang.annotation.Retention;
import java.lang.annotation.RetentionPolicy;
import java.util.Arrays;
import java.util.Objects;

/**
 * Describes a set of insets for window content.
 *
 * <p>WindowInsets are immutable and may be expanded to include more inset types in the future.
 * To adjust insets, use one of the supplied clone methods to obtain a new WindowInsets instance
 * with the adjusted properties.</p>
 *
 * <p>Note: Before {@link android.os.Build.VERSION_CODES#P P}, WindowInsets instances were only
 * immutable during a single layout pass (i.e. would return the same values between
 * {@link View#onApplyWindowInsets} and {@link View#onLayout}, but could return other values
 * otherwise). Starting with {@link android.os.Build.VERSION_CODES#P P}, WindowInsets are
 * always immutable and implement equality.
 *
 * @see View.OnApplyWindowInsetsListener
 * @see View#onApplyWindowInsets(WindowInsets)
 */
public final class WindowInsets {

    private final Insets[] mTypeInsetsMap;
    private final Insets[] mTypeMaxInsetsMap;
    private final boolean[] mTypeVisibilityMap;

    @Nullable private Rect mTempRect;
    private final boolean mIsRound;
    @Nullable private final DisplayCutout mDisplayCutout;

    /**
     * In multi-window we force show the navigation bar. Because we don't want that the surface size
     * changes in this mode, we instead have a flag whether the navigation bar size should always
     * be consumed, so the app is treated like there is no virtual navigation bar at all.
     */
<<<<<<< HEAD
    private final boolean mAlwaysConsumeNavBar;
=======
    private final boolean mAlwaysConsumeSystemBars;
>>>>>>> 825827da

    private final boolean mSystemWindowInsetsConsumed;
    private final boolean mStableInsetsConsumed;
    private final boolean mDisplayCutoutConsumed;

    /**
     * Since new insets may be added in the future that existing apps couldn't
     * know about, this fully empty constant shouldn't be made available to apps
     * since it would allow them to inadvertently consume unknown insets by returning it.
     * @hide
     */
    @UnsupportedAppUsage
    public static final WindowInsets CONSUMED;

    static {
        CONSUMED = new WindowInsets((Rect) null, null, false, false, null);
    }

    /**
     * Construct a new WindowInsets from individual insets.
     *
     * A {@code null} inset indicates that the respective inset is consumed.
     *
     * @hide
     * @deprecated Use {@link WindowInsets(SparseArray, SparseArray, boolean, boolean, DisplayCutout)}
     */
    public WindowInsets(Rect systemWindowInsetsRect, Rect stableInsetsRect,
<<<<<<< HEAD
            boolean isRound, boolean alwaysConsumeNavBar, DisplayCutout displayCutout) {
        this(createCompatTypeMap(systemWindowInsetsRect), createCompatTypeMap(stableInsetsRect),
                createCompatVisibilityMap(createCompatTypeMap(systemWindowInsetsRect)),
                isRound, alwaysConsumeNavBar, displayCutout);
=======
            boolean isRound, boolean alwaysConsumeSystemBars, DisplayCutout displayCutout) {
        this(createCompatTypeMap(systemWindowInsetsRect), createCompatTypeMap(stableInsetsRect),
                createCompatVisibilityMap(createCompatTypeMap(systemWindowInsetsRect)),
                isRound, alwaysConsumeSystemBars, displayCutout);
>>>>>>> 825827da
    }

    /**
     * Construct a new WindowInsets from individual insets.
     *
     * {@code typeInsetsMap} and {@code typeMaxInsetsMap} are a map of indexOf(type) -> insets that
     * contain the information what kind of system bars causes how much insets. The insets in this
     * map are non-additive; i.e. they have the same origin. In other words: If two system bars
     * overlap on one side, the insets of the larger bar will also include the insets of the smaller
     * bar.
     *
     * {@code null} type inset map indicates that the respective inset is fully consumed.
     * @hide
     */
    public WindowInsets(@Nullable Insets[] typeInsetsMap,
            @Nullable Insets[] typeMaxInsetsMap,
            boolean[] typeVisibilityMap,
            boolean isRound,
<<<<<<< HEAD
            boolean alwaysConsumeNavBar, DisplayCutout displayCutout) {
=======
            boolean alwaysConsumeSystemBars, DisplayCutout displayCutout) {
>>>>>>> 825827da
        mSystemWindowInsetsConsumed = typeInsetsMap == null;
        mTypeInsetsMap = mSystemWindowInsetsConsumed
                ? new Insets[SIZE]
                : typeInsetsMap.clone();

        mStableInsetsConsumed = typeMaxInsetsMap == null;
        mTypeMaxInsetsMap = mStableInsetsConsumed
                ? new Insets[SIZE]
                : typeMaxInsetsMap.clone();

        mTypeVisibilityMap = typeVisibilityMap;
        mIsRound = isRound;
        mAlwaysConsumeSystemBars = alwaysConsumeSystemBars;

        mDisplayCutoutConsumed = displayCutout == null;
        mDisplayCutout = (mDisplayCutoutConsumed || displayCutout.isEmpty())
                ? null : displayCutout;
    }

    /**
     * Construct a new WindowInsets, copying all values from a source WindowInsets.
     *
     * @param src Source to copy insets from
     */
    public WindowInsets(WindowInsets src) {
        this(src.mTypeInsetsMap, src.mTypeMaxInsetsMap, src.mTypeVisibilityMap, src.mIsRound,
<<<<<<< HEAD
                src.mAlwaysConsumeNavBar, displayCutoutCopyConstructorArgument(src));
=======
                src.mAlwaysConsumeSystemBars, displayCutoutCopyConstructorArgument(src));
>>>>>>> 825827da
    }

    private static DisplayCutout displayCutoutCopyConstructorArgument(WindowInsets w) {
        if (w.mDisplayCutoutConsumed) {
            return null;
        } else if (w.mDisplayCutout == null) {
            return DisplayCutout.NO_CUTOUT;
        } else {
            return w.mDisplayCutout;
        }
    }

    /**
     * @return The insets that include system bars indicated by {@code typeMask}, taken from
     *         {@code typeInsetMap}.
     */
    private static Insets getInsets(Insets[] typeInsetsMap, @InsetType int typeMask) {
        Insets result = null;
        for (int i = FIRST; i <= LAST; i = i << 1) {
            if ((typeMask & i) == 0) {
                continue;
            }
            Insets insets = typeInsetsMap[indexOf(i)];
            if (insets == null) {
                continue;
            }
            if (result == null) {
                result = insets;
            } else {
                result = Insets.max(result, insets);
            }
        }
        return result == null ? Insets.NONE : result;
    }

    /**
     * Sets all entries in {@code typeInsetsMap} that belong to {@code typeMask} to {@code insets},
     */
    private static void setInsets(Insets[] typeInsetsMap, @InsetType int typeMask, Insets insets) {
        for (int i = FIRST; i <= LAST; i = i << 1) {
            if ((typeMask & i) == 0) {
                continue;
            }
            typeInsetsMap[indexOf(i)] = insets;
        }
    }

    /** @hide */
    @UnsupportedAppUsage
    public WindowInsets(Rect systemWindowInsets) {
        this(createCompatTypeMap(systemWindowInsets), null, new boolean[SIZE], false, false, null);
    }

    /**
     * Creates a indexOf(type) -> inset map for which the {@code insets} is just mapped to
     * {@link InsetType#topBar()} and {@link InsetType#sideBars()}, depending on the location of the
     * inset.
     */
    private static Insets[] createCompatTypeMap(@Nullable Rect insets) {
        if (insets == null) {
            return null;
        }
        Insets[] typeInsetMap = new Insets[SIZE];
        assignCompatInsets(typeInsetMap, insets);
<<<<<<< HEAD
=======
        // TODO: set system gesture insets based on actual system gesture area.
        typeInsetMap[indexOf(systemGestures())] = Insets.of(insets);
        typeInsetMap[indexOf(mandatorySystemGestures())] = Insets.of(insets);
        typeInsetMap[indexOf(tappableElement())] = Insets.of(insets);
>>>>>>> 825827da
        return typeInsetMap;
    }

    /**
     * @hide
     */
    static void assignCompatInsets(Insets[] typeInsetMap, Rect insets) {
        typeInsetMap[indexOf(TOP_BAR)] = Insets.of(0, insets.top, 0, 0);
        typeInsetMap[indexOf(SIDE_BARS)] = Insets.of(insets.left, 0, insets.right, insets.bottom);
<<<<<<< HEAD
        typeInsetMap[indexOf(SYSTEM_GESTURES)] = Insets.of(insets);
=======
>>>>>>> 825827da
    }

    private static boolean[] createCompatVisibilityMap(@Nullable Insets[] typeInsetMap) {
        boolean[] typeVisibilityMap = new boolean[SIZE];
        if (typeInsetMap == null) {
            return typeVisibilityMap;
        }
        for (int i = FIRST; i <= LAST; i = i << 1) {
            int index = indexOf(i);
            if (!Insets.NONE.equals(typeInsetMap[index])) {
                typeVisibilityMap[index] = true;
            }
        }
        return typeVisibilityMap;
    }

    /**
     * Used to provide a safe copy of the system window insets to pass through
     * to the existing fitSystemWindows method and other similar internals.
     * @hide
     *
     * @deprecated use {@link #getSystemWindowInsets()} instead.
     */
    @Deprecated
    @NonNull
    public Rect getSystemWindowInsetsAsRect() {
        if (mTempRect == null) {
            mTempRect = new Rect();
        }
        Insets insets = getSystemWindowInsets();
        mTempRect.set(insets.left, insets.top, insets.right, insets.bottom);
        return mTempRect;
    }

    /**
     * Returns the system window insets in pixels.
     *
     * <p>The system window inset represents the area of a full-screen window that is
     * partially or fully obscured by the status bar, navigation bar, IME or other system windows.
     * </p>
     *
     * @return The system window insets
     */
    @NonNull
    public Insets getSystemWindowInsets() {
        return getInsets(mTypeInsetsMap, compatSystemInsets());
    }

    /**
     * Returns the insets of a specific set of windows causing insets, denoted by the
     * {@code typeMask} bit mask of {@link InsetType}s.
     *
     * @param typeMask Bit mask of {@link InsetType}s to query the insets for.
     * @return The insets.
     *
     * @hide pending unhide
     */
    public Insets getInsets(@InsetType int typeMask) {
        return getInsets(mTypeInsetsMap, typeMask);
    }

    /**
     * Returns the maximum amount of insets a specific set of windows can cause, denoted by the
     * {@code typeMask} bit mask of {@link InsetType}s.
     *
     * <p>The maximum insets represents the area of a a window that that <b>may</b> be partially
     * or fully obscured by the system window identified by {@code type}. This value does not
     * change based on the visibility state of those elements. for example, if the status bar is
     * normally shown, but temporarily hidden, the maximum inset will still provide the inset
     * associated with the status bar being shown.</p>
     *
     * @param typeMask Bit mask of {@link InsetType}s to query the insets for.
     * @return The insets.
     *
     * @throws IllegalArgumentException If the caller tries to query {@link Type#ime()}. Maximum
     *                                  insets are not available for this type as the height of the
     *                                  IME is dynamic depending on the {@link EditorInfo} of the
     *                                  currently focused view, as well as the UI state of the IME.
     * @hide pending unhide
     */
    public Insets getMaxInsets(@InsetType int typeMask) throws IllegalArgumentException {
        if ((typeMask & IME) != 0) {
            throw new IllegalArgumentException("Unable to query the maximum insets for IME");
        }
        return getInsets(mTypeMaxInsetsMap, typeMask);
    }

    /**
     * Returns whether a set of windows that may cause insets is currently visible on screen,
     * regardless of whether it actually overlaps with this window.
     *
     * @param typeMask Bit mask of {@link InsetType}s to query visibility status.
     * @return {@code true} if and only if all windows included in {@code typeMask} are currently
     *         visible on screen.
     * @hide pending unhide
     */
    public boolean isVisible(@InsetType int typeMask) {
        for (int i = FIRST; i <= LAST; i = i << 1) {
            if ((typeMask & i) == 0) {
                continue;
            }
            if (!mTypeVisibilityMap[indexOf(i)]) {
                return false;
            }
        }
        return true;
    }

    /**
     * Returns the left system window inset in pixels.
     *
     * <p>The system window inset represents the area of a full-screen window that is
     * partially or fully obscured by the status bar, navigation bar, IME or other system windows.
     * </p>
     *
     * @return The left system window inset
     */
    public int getSystemWindowInsetLeft() {
        return getSystemWindowInsets().left;
    }

    /**
     * Returns the top system window inset in pixels.
     *
     * <p>The system window inset represents the area of a full-screen window that is
     * partially or fully obscured by the status bar, navigation bar, IME or other system windows.
     * </p>
     *
     * @return The top system window inset
     */
    public int getSystemWindowInsetTop() {
        return getSystemWindowInsets().top;
    }

    /**
     * Returns the right system window inset in pixels.
     *
     * <p>The system window inset represents the area of a full-screen window that is
     * partially or fully obscured by the status bar, navigation bar, IME or other system windows.
     * </p>
     *
     * @return The right system window inset
     */
    public int getSystemWindowInsetRight() {
        return getSystemWindowInsets().right;
    }

    /**
     * Returns the bottom system window inset in pixels.
     *
     * <p>The system window inset represents the area of a full-screen window that is
     * partially or fully obscured by the status bar, navigation bar, IME or other system windows.
     * </p>
     *
     * @return The bottom system window inset
     */
    public int getSystemWindowInsetBottom() {
        return getSystemWindowInsets().bottom;
    }

    /**
     * Returns true if this WindowInsets has nonzero system window insets.
     *
     * <p>The system window inset represents the area of a full-screen window that is
     * partially or fully obscured by the status bar, navigation bar, IME or other system windows.
     * </p>
     *
     * @return true if any of the system window inset values are nonzero
     */
    public boolean hasSystemWindowInsets() {
        return !getSystemWindowInsets().equals(Insets.NONE);
    }

    /**
     * Returns true if this WindowInsets has any nonzero insets.
     *
     * @return true if any inset values are nonzero
     */
    public boolean hasInsets() {
        return !getInsets(mTypeInsetsMap, all()).equals(Insets.NONE)
                || !getInsets(mTypeMaxInsetsMap, all()).equals(Insets.NONE)
                || mDisplayCutout != null;
    }

    /**
     * Returns the display cutout if there is one.
     *
     * @return the display cutout or null if there is none
     * @see DisplayCutout
     */
    @Nullable
    public DisplayCutout getDisplayCutout() {
        return mDisplayCutout;
    }

    /**
     * Returns a copy of this WindowInsets with the cutout fully consumed.
     *
     * @return A modified copy of this WindowInsets
     */
    @NonNull
    public WindowInsets consumeDisplayCutout() {
        return new WindowInsets(mSystemWindowInsetsConsumed ? null : mTypeInsetsMap,
                mStableInsetsConsumed ? null : mTypeMaxInsetsMap,
                mTypeVisibilityMap,
<<<<<<< HEAD
                mIsRound, mAlwaysConsumeNavBar,
=======
                mIsRound, mAlwaysConsumeSystemBars,
>>>>>>> 825827da
                null /* displayCutout */);
    }


    /**
     * Check if these insets have been fully consumed.
     *
     * <p>Insets are considered "consumed" if the applicable <code>consume*</code> methods
     * have been called such that all insets have been set to zero. This affects propagation of
     * insets through the view hierarchy; insets that have not been fully consumed will continue
     * to propagate down to child views.</p>
     *
     * <p>The result of this method is equivalent to the return value of
     * {@link View#fitSystemWindows(android.graphics.Rect)}.</p>
     *
     * @return true if the insets have been fully consumed.
     */
    public boolean isConsumed() {
        return mSystemWindowInsetsConsumed && mStableInsetsConsumed
                && mDisplayCutoutConsumed;
    }

    /**
     * Returns true if the associated window has a round shape.
     *
     * <p>A round window's left, top, right and bottom edges reach all the way to the
     * associated edges of the window but the corners may not be visible. Views responding
     * to round insets should take care to not lay out critical elements within the corners
     * where they may not be accessible.</p>
     *
     * @return True if the window is round
     */
    public boolean isRound() {
        return mIsRound;
    }

    /**
     * Returns a copy of this WindowInsets with the system window insets fully consumed.
     *
     * @return A modified copy of this WindowInsets
     */
    @NonNull
    public WindowInsets consumeSystemWindowInsets() {
        return new WindowInsets(null, mStableInsetsConsumed ? null : mTypeMaxInsetsMap,
                mTypeVisibilityMap,
<<<<<<< HEAD
                mIsRound, mAlwaysConsumeNavBar,
=======
                mIsRound, mAlwaysConsumeSystemBars,
>>>>>>> 825827da
                displayCutoutCopyConstructorArgument(this));
    }

    // TODO(b/119190588): replace @code with @link below
    /**
     * Returns a copy of this WindowInsets with selected system window insets replaced
     * with new values.
     *
     * <p>Note: If the system window insets are already consumed, this method will return them
     * unchanged on {@link android.os.Build.VERSION_CODES#Q Q} and later. Prior to
     * {@link android.os.Build.VERSION_CODES#Q Q}, the new values were applied regardless of
     * whether they were consumed, and this method returns invalid non-zero consumed insets.
     *
     * @param left New left inset in pixels
     * @param top New top inset in pixels
     * @param right New right inset in pixels
     * @param bottom New bottom inset in pixels
     * @return A modified copy of this WindowInsets
     * @deprecated use {@code Builder#Builder(WindowInsets)} with
     *             {@link Builder#setSystemWindowInsets(Insets)} instead.
     */
    @Deprecated
    @NonNull
    public WindowInsets replaceSystemWindowInsets(int left, int top, int right, int bottom) {
        // Compat edge case: what should this do if the insets have already been consumed?
        // On platforms prior to Q, the behavior was to override the insets with non-zero values,
        // but leave them consumed, which is invalid (consumed insets must be zero).
        // The behavior is now keeping them consumed and discarding the new insets.
        if (mSystemWindowInsetsConsumed) {
            return this;
        }
        return new Builder(this).setSystemWindowInsets(Insets.of(left, top, right, bottom)).build();
    }

    // TODO(b/119190588): replace @code with @link below
    /**
     * Returns a copy of this WindowInsets with selected system window insets replaced
     * with new values.
     *
     * <p>Note: If the system window insets are already consumed, this method will return them
     * unchanged on {@link android.os.Build.VERSION_CODES#Q Q} and later. Prior to
     * {@link android.os.Build.VERSION_CODES#Q Q}, the new values were applied regardless of
     * whether they were consumed, and this method returns invalid non-zero consumed insets.
     *
     * @param systemWindowInsets New system window insets. Each field is the inset in pixels
     *                           for that edge
     * @return A modified copy of this WindowInsets
     * @deprecated use {@code Builder#Builder(WindowInsets)} with
     *             {@link Builder#setSystemWindowInsets(Insets)} instead.
     */
    @Deprecated
    @NonNull
    public WindowInsets replaceSystemWindowInsets(Rect systemWindowInsets) {
        return replaceSystemWindowInsets(systemWindowInsets.left, systemWindowInsets.top,
                systemWindowInsets.right, systemWindowInsets.bottom);
    }

    /**
     * Returns the stable insets in pixels.
     *
     * <p>The stable inset represents the area of a full-screen window that <b>may</b> be
     * partially or fully obscured by the system UI elements.  This value does not change
     * based on the visibility state of those elements; for example, if the status bar is
     * normally shown, but temporarily hidden, the stable inset will still provide the inset
     * associated with the status bar being shown.</p>
     *
     * @return The stable insets
     */
    @NonNull
    public Insets getStableInsets() {
        return getInsets(mTypeMaxInsetsMap, compatSystemInsets());
    }

    /**
     * Returns the top stable inset in pixels.
     *
     * <p>The stable inset represents the area of a full-screen window that <b>may</b> be
     * partially or fully obscured by the system UI elements.  This value does not change
     * based on the visibility state of those elements; for example, if the status bar is
     * normally shown, but temporarily hidden, the stable inset will still provide the inset
     * associated with the status bar being shown.</p>
     *
     * @return The top stable inset
     */
    public int getStableInsetTop() {
        return getStableInsets().top;
    }

    /**
     * Returns the left stable inset in pixels.
     *
     * <p>The stable inset represents the area of a full-screen window that <b>may</b> be
     * partially or fully obscured by the system UI elements.  This value does not change
     * based on the visibility state of those elements; for example, if the status bar is
     * normally shown, but temporarily hidden, the stable inset will still provide the inset
     * associated with the status bar being shown.</p>
     *
     * @return The left stable inset
     */
    public int getStableInsetLeft() {
        return getStableInsets().left;
    }

    /**
     * Returns the right stable inset in pixels.
     *
     * <p>The stable inset represents the area of a full-screen window that <b>may</b> be
     * partially or fully obscured by the system UI elements.  This value does not change
     * based on the visibility state of those elements; for example, if the status bar is
     * normally shown, but temporarily hidden, the stable inset will still provide the inset
     * associated with the status bar being shown.</p>
     *
     * @return The right stable inset
     */
    public int getStableInsetRight() {
        return getStableInsets().right;
    }

    /**
     * Returns the bottom stable inset in pixels.
     *
     * <p>The stable inset represents the area of a full-screen window that <b>may</b> be
     * partially or fully obscured by the system UI elements.  This value does not change
     * based on the visibility state of those elements; for example, if the status bar is
     * normally shown, but temporarily hidden, the stable inset will still provide the inset
     * associated with the status bar being shown.</p>
     *
     * @return The bottom stable inset
     */
    public int getStableInsetBottom() {
        return getStableInsets().bottom;
    }

    /**
     * Returns true if this WindowInsets has nonzero stable insets.
     *
     * <p>The stable inset represents the area of a full-screen window that <b>may</b> be
     * partially or fully obscured by the system UI elements.  This value does not change
     * based on the visibility state of those elements; for example, if the status bar is
     * normally shown, but temporarily hidden, the stable inset will still provide the inset
     * associated with the status bar being shown.</p>
     *
     * @return true if any of the stable inset values are nonzero
     */
    public boolean hasStableInsets() {
        return !getStableInsets().equals(Insets.NONE);
    }

    /**
     * Returns the system gesture insets.
     *
     * <p>The system gesture insets represent the area of a window where system gestures have
     * priority and may consume some or all touch input, e.g. due to the a system bar
     * occupying it, or it being reserved for touch-only gestures.
     *
<<<<<<< HEAD
     * <p>Simple taps are guaranteed to reach the window even within the system gesture insets,
     * as long as they are outside the {@link #getSystemWindowInsets() system window insets}.
=======
     * <p>An app can declare priority over system gestures with
     * {@link View#setSystemGestureExclusionRects} outside of the
     * {@link #getMandatorySystemGestureInsets() mandatory system gesture insets}.
     *
     * <p>Simple taps are guaranteed to reach the window even within the system gesture insets,
     * as long as they are outside the {@link #getTappableElementInsets() system window insets}.
>>>>>>> 825827da
     *
     * <p>When {@link View#SYSTEM_UI_FLAG_LAYOUT_STABLE} is requested, an inset will be returned
     * even when the system gestures are inactive due to
     * {@link View#SYSTEM_UI_FLAG_LAYOUT_FULLSCREEN} or
     * {@link View#SYSTEM_UI_FLAG_LAYOUT_HIDE_NAVIGATION}.
     *
<<<<<<< HEAD
     * <p>This inset does not affect the result of {@link #isConsumed()} and cannot be consumed.
=======
     * <p>This inset is consumed together with the {@link #getSystemWindowInsets()
     * system window insets} by {@link #consumeSystemWindowInsets()}.
     *
     * @see #getMandatorySystemGestureInsets
>>>>>>> 825827da
     */
    @NonNull
    public Insets getSystemGestureInsets() {
        return getInsets(mTypeInsetsMap, SYSTEM_GESTURES);
<<<<<<< HEAD
=======
    }

    /**
     * Returns the mandatory system gesture insets.
     *
     * <p>The mandatory system gesture insets represent the area of a window where mandatory system
     * gestures have priority and may consume some or all touch input, e.g. due to the a system bar
     * occupying it, or it being reserved for touch-only gestures.
     *
     * <p>In contrast to {@link #getSystemGestureInsets regular system gestures}, <b>mandatory</b>
     * system gestures cannot be overriden by {@link View#setSystemGestureExclusionRects}.
     *
     * <p>Simple taps are guaranteed to reach the window even within the system gesture insets,
     * as long as they are outside the {@link #getTappableElementInsets() system window insets}.
     *
     * <p>When {@link View#SYSTEM_UI_FLAG_LAYOUT_STABLE} is requested, an inset will be returned
     * even when the system gestures are inactive due to
     * {@link View#SYSTEM_UI_FLAG_LAYOUT_FULLSCREEN} or
     * {@link View#SYSTEM_UI_FLAG_LAYOUT_HIDE_NAVIGATION}.
     *
     * <p>This inset is consumed together with the {@link #getSystemWindowInsets()
     * system window insets} by {@link #consumeSystemWindowInsets()}.
     *
     * @see #getSystemGestureInsets
     */
    @NonNull
    public Insets getMandatorySystemGestureInsets() {
        return getInsets(mTypeInsetsMap, MANDATORY_SYSTEM_GESTURES);
    }

    /**
     * Returns the tappable element insets.
     *
     * <p>The tappable element insets represent how much tappable elements <b>must at least</b> be
     * inset to remain both tappable and visually unobstructed by persistent system windows.
     *
     * <p>This may be smaller than {@link #getSystemWindowInsets()} if the system window is
     * largely transparent and lets through simple taps (but not necessarily more complex gestures).
     *
     * <p>Note that generally, tappable elements <strong>should</strong> be aligned with the
     * {@link #getSystemWindowInsets() system window insets} instead to avoid overlapping with the
     * system bars.
     *
     * <p>When {@link View#SYSTEM_UI_FLAG_LAYOUT_STABLE} is requested, an inset will be returned
     * even when the area covered by the inset would be tappable due to
     * {@link View#SYSTEM_UI_FLAG_LAYOUT_FULLSCREEN} or
     * {@link View#SYSTEM_UI_FLAG_LAYOUT_HIDE_NAVIGATION}.
     *
     * <p>This inset is consumed together with the {@link #getSystemWindowInsets()
     * system window insets} by {@link #consumeSystemWindowInsets()}.
     */
    @NonNull
    public Insets getTappableElementInsets() {
        return getInsets(mTypeInsetsMap, TAPPABLE_ELEMENT);
>>>>>>> 825827da
    }

    /**
     * Returns a copy of this WindowInsets with the stable insets fully consumed.
     *
     * @return A modified copy of this WindowInsets
     */
    @NonNull
    public WindowInsets consumeStableInsets() {
        return new WindowInsets(mSystemWindowInsetsConsumed ? null : mTypeInsetsMap, null,
<<<<<<< HEAD
                mTypeVisibilityMap, mIsRound, mAlwaysConsumeNavBar,
=======
                mTypeVisibilityMap, mIsRound, mAlwaysConsumeSystemBars,
>>>>>>> 825827da
                displayCutoutCopyConstructorArgument(this));
    }

    /**
     * @hide
     */
    public boolean shouldAlwaysConsumeSystemBars() {
        return mAlwaysConsumeSystemBars;
    }

    @Override
    public String toString() {
        return "WindowInsets{systemWindowInsets=" + getSystemWindowInsets()
                + " stableInsets=" + getStableInsets()
<<<<<<< HEAD
=======
                + " sysGestureInsets=" + getSystemGestureInsets()
>>>>>>> 825827da
                + (mDisplayCutout != null ? " cutout=" + mDisplayCutout : "")
                + (isRound() ? " round" : "")
                + "}";
    }

    /**
     * Returns a copy of this instance inset in the given directions.
     *
     * @see #inset(int, int, int, int)
     * @deprecated use {@link #inset(Insets)}
     * @hide
     */
    @Deprecated
    @NonNull
    public WindowInsets inset(Rect r) {
        return inset(r.left, r.top, r.right, r.bottom);
    }

    /**
     * Returns a copy of this instance inset in the given directions.
     *
     * @see #inset(int, int, int, int)
     * @hide
     */
    @NonNull
    public WindowInsets inset(Insets insets) {
        return inset(insets.left, insets.top, insets.right, insets.bottom);
    }

    /**
     * Returns a copy of this instance inset in the given directions.
     *
     * This is intended for dispatching insets to areas of the window that are smaller than the
     * current area.
     *
     * <p>Example:
     * <pre>
     * childView.dispatchApplyWindowInsets(insets.inset(
     *         childMarginLeft, childMarginTop, childMarginBottom, childMarginRight));
     * </pre>
     *
     * @param left the amount of insets to remove from the left. Must be non-negative.
     * @param top the amount of insets to remove from the top. Must be non-negative.
     * @param right the amount of insets to remove from the right. Must be non-negative.
     * @param bottom the amount of insets to remove from the bottom. Must be non-negative.
     *
     * @return the inset insets
     */
    @NonNull
    public WindowInsets inset(@IntRange(from = 0) int left, @IntRange(from = 0) int top,
            @IntRange(from = 0) int right, @IntRange(from = 0) int bottom) {
        Preconditions.checkArgumentNonnegative(left);
        Preconditions.checkArgumentNonnegative(top);
        Preconditions.checkArgumentNonnegative(right);
        Preconditions.checkArgumentNonnegative(bottom);

        return new WindowInsets(
                mSystemWindowInsetsConsumed
                        ? null
                        : insetInsets(mTypeInsetsMap, left, top, right, bottom),
                mStableInsetsConsumed
                        ? null
                        : insetInsets(mTypeMaxInsetsMap, left, top, right, bottom),
                mTypeVisibilityMap,
<<<<<<< HEAD
                mIsRound, mAlwaysConsumeNavBar,
=======
                mIsRound, mAlwaysConsumeSystemBars,
>>>>>>> 825827da
                mDisplayCutoutConsumed
                        ? null
                        : mDisplayCutout == null
                                ? DisplayCutout.NO_CUTOUT
                                : mDisplayCutout.inset(left, top, right, bottom));
    }

    @Override
    public boolean equals(Object o) {
        if (this == o) return true;
        if (o == null || !(o instanceof WindowInsets)) return false;
        WindowInsets that = (WindowInsets) o;

        return mIsRound == that.mIsRound
                && mAlwaysConsumeSystemBars == that.mAlwaysConsumeSystemBars
                && mSystemWindowInsetsConsumed == that.mSystemWindowInsetsConsumed
                && mStableInsetsConsumed == that.mStableInsetsConsumed
                && mDisplayCutoutConsumed == that.mDisplayCutoutConsumed
                && Arrays.equals(mTypeInsetsMap, that.mTypeInsetsMap)
                && Arrays.equals(mTypeMaxInsetsMap, that.mTypeMaxInsetsMap)
                && Arrays.equals(mTypeVisibilityMap, that.mTypeVisibilityMap)
                && Objects.equals(mDisplayCutout, that.mDisplayCutout);
    }

    @Override
    public int hashCode() {
        return Objects.hash(Arrays.hashCode(mTypeInsetsMap), Arrays.hashCode(mTypeMaxInsetsMap),
<<<<<<< HEAD
                Arrays.hashCode(mTypeVisibilityMap), mIsRound, mDisplayCutout, mAlwaysConsumeNavBar,
                mSystemWindowInsetsConsumed, mStableInsetsConsumed, mDisplayCutoutConsumed);
=======
                Arrays.hashCode(mTypeVisibilityMap), mIsRound, mDisplayCutout,
                mAlwaysConsumeSystemBars, mSystemWindowInsetsConsumed, mStableInsetsConsumed,
                mDisplayCutoutConsumed);
>>>>>>> 825827da
    }


    /**
     * Insets every inset in {@code typeInsetsMap} by the specified left, top, right, bottom.
     *
     * @return {@code typeInsetsMap} if no inset was modified; a copy of the map with the modified
     *          insets otherwise.
     */
    private static Insets[] insetInsets(
            Insets[] typeInsetsMap, int left, int top, int right, int bottom) {
        boolean cloned = false;
        for (int i = 0; i < SIZE; i++) {
            Insets insets = typeInsetsMap[i];
            if (insets == null) {
                continue;
            }
            Insets insetInsets = insetInsets(insets, left, top, right, bottom);
            if (insetInsets != insets) {
                if (!cloned) {
                    typeInsetsMap = typeInsetsMap.clone();
                    cloned = true;
                }
                typeInsetsMap[i] = insetInsets;
            }
        }
        return typeInsetsMap;
    }

    private static Insets insetInsets(Insets insets, int left, int top, int right, int bottom) {
        int newLeft = Math.max(0, insets.left - left);
        int newTop = Math.max(0, insets.top - top);
        int newRight = Math.max(0, insets.right - right);
        int newBottom = Math.max(0, insets.bottom - bottom);
        if (newLeft == left && newTop == top && newRight == right && newBottom == bottom) {
            return insets;
        }
        return Insets.of(newLeft, newTop, newRight, newBottom);
    }

    /**
     * @return whether system window insets have been consumed.
     */
    boolean isSystemWindowInsetsConsumed() {
        return mSystemWindowInsetsConsumed;
    }

    /**
     * Builder for WindowInsets.
     */
    public static final class Builder {

        private final Insets[] mTypeInsetsMap;
        private final Insets[] mTypeMaxInsetsMap;
        private final boolean[] mTypeVisibilityMap;
        private boolean mSystemInsetsConsumed = true;
        private boolean mStableInsetsConsumed = true;

        private DisplayCutout mDisplayCutout;

        private boolean mIsRound;
<<<<<<< HEAD
        private boolean mAlwaysConsumeNavBar;
=======
        private boolean mAlwaysConsumeSystemBars;
>>>>>>> 825827da

        /**
         * Creates a builder where all insets are initially consumed.
         */
        public Builder() {
            mTypeInsetsMap = new Insets[SIZE];
            mTypeMaxInsetsMap = new Insets[SIZE];
            mTypeVisibilityMap = new boolean[SIZE];
        }

        /**
         * Creates a builder where all insets are initialized from {@link WindowInsets}.
         *
         * @param insets the instance to initialize from.
         */
        public Builder(@NonNull WindowInsets insets) {
            mTypeInsetsMap = insets.mTypeInsetsMap.clone();
            mTypeMaxInsetsMap = insets.mTypeMaxInsetsMap.clone();
            mTypeVisibilityMap = insets.mTypeVisibilityMap.clone();
            mSystemInsetsConsumed = insets.mSystemWindowInsetsConsumed;
            mStableInsetsConsumed = insets.mStableInsetsConsumed;
            mDisplayCutout = displayCutoutCopyConstructorArgument(insets);
            mIsRound = insets.mIsRound;
<<<<<<< HEAD
            mAlwaysConsumeNavBar = insets.mAlwaysConsumeNavBar;
=======
            mAlwaysConsumeSystemBars = insets.mAlwaysConsumeSystemBars;
>>>>>>> 825827da
        }

        /**
         * Sets system window insets in pixels.
         *
         * <p>The system window inset represents the area of a full-screen window that is
         * partially or fully obscured by the status bar, navigation bar, IME or other system
         * windows.</p>
         *
         * @see #getSystemWindowInsets()
         * @return itself
         */
        @NonNull
        public Builder setSystemWindowInsets(@NonNull Insets systemWindowInsets) {
            Preconditions.checkNotNull(systemWindowInsets);
            assignCompatInsets(mTypeInsetsMap, systemWindowInsets.toRect());
            mSystemInsetsConsumed = false;
            return this;
        }

        /**
         * Sets system gesture insets in pixels.
         *
         * <p>The system gesture insets represent the area of a window where system gestures have
         * priority and may consume some or all touch input, e.g. due to the a system bar
         * occupying it, or it being reserved for touch-only gestures.
         *
         * @see #getSystemGestureInsets()
         * @return itself
         */
        @NonNull
        public Builder setSystemGestureInsets(@NonNull Insets insets) {
            WindowInsets.setInsets(mTypeInsetsMap, SYSTEM_GESTURES, insets);
            return this;
        }

        /**
<<<<<<< HEAD
=======
         * Sets mandatory system gesture insets in pixels.
         *
         * <p>The mandatory system gesture insets represent the area of a window where mandatory
         * system gestures have priority and may consume some or all touch input, e.g. due to the a
         * system bar occupying it, or it being reserved for touch-only gestures.
         *
         * <p>In contrast to {@link #setSystemGestureInsets regular system gestures},
         * <b>mandatory</b> system gestures cannot be overriden by
         * {@link View#setSystemGestureExclusionRects}.
         *
         * @see #getMandatorySystemGestureInsets()
         * @return itself
         */
        @NonNull
        public Builder setMandatorySystemGestureInsets(@NonNull Insets insets) {
            WindowInsets.setInsets(mTypeInsetsMap, MANDATORY_SYSTEM_GESTURES, insets);
            return this;
        }

        /**
         * Sets tappable element insets in pixels.
         *
         * <p>The tappable element insets represent how much tappable elements <b>must at least</b>
         * be inset to remain both tappable and visually unobstructed by persistent system windows.
         *
         * @see #getTappableElementInsets()
         * @return itself
         */
        @NonNull
        public Builder setTappableElementInsets(@NonNull Insets insets) {
            WindowInsets.setInsets(mTypeInsetsMap, TAPPABLE_ELEMENT, insets);
            return this;
        }

        /**
>>>>>>> 825827da
         * Sets the insets of a specific window type in pixels.
         *
         * <p>The insets represents the area of a a window that is partially or fully obscured by
         * the system windows identified by {@code typeMask}.
         * </p>
         *
         * @see #getInsets(int)
         *
         * @param typeMask The bitmask of {@link InsetType} to set the insets for.
         * @param insets The insets to set.
         *
         * @return itself
         * @hide pending unhide
         */
        @NonNull
        public Builder setInsets(@InsetType int typeMask, @NonNull Insets insets) {
            Preconditions.checkNotNull(insets);
            WindowInsets.setInsets(mTypeInsetsMap, typeMask, insets);
            mSystemInsetsConsumed = false;
            return this;
        }

        /**
         * Sets the maximum amount of insets a specific window type in pixels.
         *
         * <p>The maximum insets represents the area of a a window that that <b>may</b> be partially
         * or fully obscured by the system windows identified by {@code typeMask}. This value does
         * not change based on the visibility state of those elements. for example, if the status
         * bar is normally shown, but temporarily hidden, the maximum inset will still provide the
         * inset associated with the status bar being shown.</p>
         *
         * @see #getMaxInsets(int)
         *
         * @param typeMask The bitmask of {@link InsetType} to set the insets for.
         * @param insets The insets to set.
         *
         * @return itself
         *
         * @throws IllegalArgumentException If {@code typeMask} contains {@link Type#ime()}. Maximum
         *                                  insets are not available for this type as the height of
         *                                  the IME is dynamic depending on the {@link EditorInfo}
         *                                  of the currently focused view, as well as the UI
         *                                  state of the IME.
         * @hide pending unhide
         */
        @NonNull
        public Builder setMaxInsets(@InsetType int typeMask, @NonNull Insets insets)
                throws IllegalArgumentException{
            if (typeMask == IME) {
                throw new IllegalArgumentException("Maximum inset not available for IME");
            }
            Preconditions.checkNotNull(insets);
            WindowInsets.setInsets(mTypeMaxInsetsMap, typeMask, insets);
            mStableInsetsConsumed = false;
            return this;
        }

        /**
         * Sets whether windows that can cause insets are currently visible on screen.
         *
         *
         * @see #isVisible(int)
         *
         * @param typeMask The bitmask of {@link InsetType} to set the visibility for.
         * @param visible Whether to mark the windows as visible or not.
         *
         * @return itself
         * @hide pending unhide
         */
        @NonNull
        public Builder setVisible(@InsetType int typeMask, boolean visible) {
            for (int i = FIRST; i <= LAST; i = i << 1) {
                if ((typeMask & i) == 0) {
                    continue;
                }
                mTypeVisibilityMap[indexOf(i)] = visible;
            }
            return this;
        }

        /**
         * Sets the stable insets in pixels.
         *
         * <p>The stable inset represents the area of a full-screen window that <b>may</b> be
         * partially or fully obscured by the system UI elements.  This value does not change
         * based on the visibility state of those elements; for example, if the status bar is
         * normally shown, but temporarily hidden, the stable inset will still provide the inset
         * associated with the status bar being shown.</p>
         *
         * @see #getStableInsets()
         * @return itself
         */
        @NonNull
        public Builder setStableInsets(@NonNull Insets stableInsets) {
            Preconditions.checkNotNull(stableInsets);
            assignCompatInsets(mTypeMaxInsetsMap, stableInsets.toRect());
            mStableInsetsConsumed = false;
            return this;
        }

        /**
         * Sets the display cutout.
         *
         * @see #getDisplayCutout()
         * @param displayCutout the display cutout or null if there is none
         * @return itself
         */
        @NonNull
        public Builder setDisplayCutout(@Nullable DisplayCutout displayCutout) {
            mDisplayCutout = displayCutout != null ? displayCutout : DisplayCutout.NO_CUTOUT;
            return this;
        }

        /** @hide */
        @NonNull
        public Builder setRound(boolean round) {
            mIsRound = round;
            return this;
        }

        /** @hide */
        @NonNull
<<<<<<< HEAD
        public Builder setAlwaysConsumeNavBar(boolean alwaysConsumeNavBar) {
            mAlwaysConsumeNavBar = alwaysConsumeNavBar;
=======
        public Builder setAlwaysConsumeSystemBars(boolean alwaysConsumeSystemBars) {
            mAlwaysConsumeSystemBars = alwaysConsumeSystemBars;
>>>>>>> 825827da
            return this;
        }

        /**
         * Builds a {@link WindowInsets} instance.
         *
         * @return the {@link WindowInsets} instance.
         */
        @NonNull
        public WindowInsets build() {
            return new WindowInsets(mSystemInsetsConsumed ? null : mTypeInsetsMap,
                    mStableInsetsConsumed ? null : mTypeMaxInsetsMap, mTypeVisibilityMap,
<<<<<<< HEAD
                    mIsRound, mAlwaysConsumeNavBar, mDisplayCutout);
=======
                    mIsRound, mAlwaysConsumeSystemBars, mDisplayCutout);
>>>>>>> 825827da
        }
    }

    /**
     * Class that defines different types of sources causing window insets.
     * @hide pending unhide
     */
    public static final class Type {

<<<<<<< HEAD
        static final int FIRST = 0x1;
        static final int TOP_BAR = FIRST;

        static final int IME = 0x2;
        static final int SIDE_BARS = 0x4;

        static final int SYSTEM_GESTURES = 0x8;

        static final int LAST = 0x10;
        static final int SIZE = 5;
=======
        static final int FIRST = 1 << 0;
        static final int TOP_BAR = FIRST;

        static final int IME = 1 << 1;
        static final int SIDE_BARS = 1 << 2;

        static final int SYSTEM_GESTURES = 1 << 3;
        static final int MANDATORY_SYSTEM_GESTURES = 1 << 4;
        static final int TAPPABLE_ELEMENT = 1 << 5;

        static final int LAST = 1 << 6;
        static final int SIZE = 7;
>>>>>>> 825827da
        static final int WINDOW_DECOR = LAST;

        static int indexOf(@InsetType int type) {
            switch (type) {
                case TOP_BAR:
                    return 0;
                case IME:
                    return 1;
                case SIDE_BARS:
                    return 2;
                case SYSTEM_GESTURES:
                    return 3;
<<<<<<< HEAD
                case WINDOW_DECOR:
                    return 4;
=======
                case MANDATORY_SYSTEM_GESTURES:
                    return 4;
                case TAPPABLE_ELEMENT:
                    return 5;
                case WINDOW_DECOR:
                    return 6;
>>>>>>> 825827da
                default:
                    throw new IllegalArgumentException("type needs to be >= FIRST and <= LAST,"
                            + " type=" + type);
            }
        }

        private Type() {
        }

        /** @hide */
        @Retention(RetentionPolicy.SOURCE)
<<<<<<< HEAD
        @IntDef(flag = true, value = { TOP_BAR, IME, SIDE_BARS, WINDOW_DECOR, SYSTEM_GESTURES })
=======
        @IntDef(flag = true, value = { TOP_BAR, IME, SIDE_BARS, WINDOW_DECOR, SYSTEM_GESTURES,
                MANDATORY_SYSTEM_GESTURES, TAPPABLE_ELEMENT})
>>>>>>> 825827da
        public @interface InsetType {
        }

        /**
         * @return An inset type representing the top bar of a window, which can be the status
         *         bar on handheld-like devices as well as a caption bar.
         */
        public static @InsetType int topBar() {
            return TOP_BAR;
        }

        /**
         * @return An inset type representing the window of an {@link InputMethod}.
         */
        public static @InsetType int ime() {
            return IME;
        }

        /**
         * @return An inset type representing any system bars that are not {@link #topBar()}.
         */
        public static @InsetType int sideBars() {
            return SIDE_BARS;
        }

        /**
         * @return An inset type representing decor that is being app-controlled.
         */
        public static @InsetType int windowDecor() {
            return WINDOW_DECOR;
        }

        /**
         * Returns an inset type representing the system gesture insets.
         *
         * <p>The system gesture insets represent the area of a window where system gestures have
         * priority and may consume some or all touch input, e.g. due to the a system bar
         * occupying it, or it being reserved for touch-only gestures.
         *
         * <p>Simple taps are guaranteed to reach the window even within the system gesture insets,
         * as long as they are outside the {@link #getSystemWindowInsets() system window insets}.
         *
         * <p>When {@link View#SYSTEM_UI_FLAG_LAYOUT_STABLE} is requested, an inset will be returned
         * even when the system gestures are inactive due to
         * {@link View#SYSTEM_UI_FLAG_LAYOUT_FULLSCREEN} or
         * {@link View#SYSTEM_UI_FLAG_LAYOUT_HIDE_NAVIGATION}.
         *
         * @see #getSystemGestureInsets()
         */
        public static @InsetType int systemGestures() {
            return SYSTEM_GESTURES;
        }

        /**
<<<<<<< HEAD
=======
         * @see #getMandatorySystemGestureInsets
         */
        public static @InsetType int mandatorySystemGestures() {
            return MANDATORY_SYSTEM_GESTURES;
        }

        /**
         * @see #getTappableElementInsets
         */
        public static @InsetType int tappableElement() {
            return TAPPABLE_ELEMENT;
        }

        /**
>>>>>>> 825827da
         * @return All system bars. Includes {@link #topBar()} as well as {@link #sideBars()}, but
         *         not {@link #ime()}.
         */
        public static @InsetType int systemBars() {
            return TOP_BAR | SIDE_BARS;
        }

        /**
         * @return Inset types representing the list of bars that traditionally were denoted as
         *         system insets.
         * @hide
         */
        static @InsetType int compatSystemInsets() {
            return TOP_BAR | SIDE_BARS | IME;
        }

        /**
         * @return All inset types combined.
         *
         * TODO: Figure out if this makes sense at all, mixing e.g {@link #systemGestures()} and
         *       {@link #ime()} does not seem very useful.
         */
        public static @InsetType int all() {
            return 0xFFFFFFFF;
        }
    }
}<|MERGE_RESOLUTION|>--- conflicted
+++ resolved
@@ -20,27 +20,18 @@
 import static android.view.WindowInsets.Type.FIRST;
 import static android.view.WindowInsets.Type.IME;
 import static android.view.WindowInsets.Type.LAST;
-<<<<<<< HEAD
-import static android.view.WindowInsets.Type.SIDE_BARS;
-import static android.view.WindowInsets.Type.SIZE;
-import static android.view.WindowInsets.Type.SYSTEM_GESTURES;
-=======
 import static android.view.WindowInsets.Type.MANDATORY_SYSTEM_GESTURES;
 import static android.view.WindowInsets.Type.SIDE_BARS;
 import static android.view.WindowInsets.Type.SIZE;
 import static android.view.WindowInsets.Type.SYSTEM_GESTURES;
 import static android.view.WindowInsets.Type.TAPPABLE_ELEMENT;
->>>>>>> 825827da
 import static android.view.WindowInsets.Type.TOP_BAR;
 import static android.view.WindowInsets.Type.all;
 import static android.view.WindowInsets.Type.compatSystemInsets;
 import static android.view.WindowInsets.Type.indexOf;
-<<<<<<< HEAD
-=======
 import static android.view.WindowInsets.Type.mandatorySystemGestures;
 import static android.view.WindowInsets.Type.systemGestures;
 import static android.view.WindowInsets.Type.tappableElement;
->>>>>>> 825827da
 
 import android.annotation.IntDef;
 import android.annotation.IntRange;
@@ -92,11 +83,7 @@
      * changes in this mode, we instead have a flag whether the navigation bar size should always
      * be consumed, so the app is treated like there is no virtual navigation bar at all.
      */
-<<<<<<< HEAD
-    private final boolean mAlwaysConsumeNavBar;
-=======
     private final boolean mAlwaysConsumeSystemBars;
->>>>>>> 825827da
 
     private final boolean mSystemWindowInsetsConsumed;
     private final boolean mStableInsetsConsumed;
@@ -124,17 +111,10 @@
      * @deprecated Use {@link WindowInsets(SparseArray, SparseArray, boolean, boolean, DisplayCutout)}
      */
     public WindowInsets(Rect systemWindowInsetsRect, Rect stableInsetsRect,
-<<<<<<< HEAD
-            boolean isRound, boolean alwaysConsumeNavBar, DisplayCutout displayCutout) {
-        this(createCompatTypeMap(systemWindowInsetsRect), createCompatTypeMap(stableInsetsRect),
-                createCompatVisibilityMap(createCompatTypeMap(systemWindowInsetsRect)),
-                isRound, alwaysConsumeNavBar, displayCutout);
-=======
             boolean isRound, boolean alwaysConsumeSystemBars, DisplayCutout displayCutout) {
         this(createCompatTypeMap(systemWindowInsetsRect), createCompatTypeMap(stableInsetsRect),
                 createCompatVisibilityMap(createCompatTypeMap(systemWindowInsetsRect)),
                 isRound, alwaysConsumeSystemBars, displayCutout);
->>>>>>> 825827da
     }
 
     /**
@@ -153,11 +133,7 @@
             @Nullable Insets[] typeMaxInsetsMap,
             boolean[] typeVisibilityMap,
             boolean isRound,
-<<<<<<< HEAD
-            boolean alwaysConsumeNavBar, DisplayCutout displayCutout) {
-=======
             boolean alwaysConsumeSystemBars, DisplayCutout displayCutout) {
->>>>>>> 825827da
         mSystemWindowInsetsConsumed = typeInsetsMap == null;
         mTypeInsetsMap = mSystemWindowInsetsConsumed
                 ? new Insets[SIZE]
@@ -184,11 +160,7 @@
      */
     public WindowInsets(WindowInsets src) {
         this(src.mTypeInsetsMap, src.mTypeMaxInsetsMap, src.mTypeVisibilityMap, src.mIsRound,
-<<<<<<< HEAD
-                src.mAlwaysConsumeNavBar, displayCutoutCopyConstructorArgument(src));
-=======
                 src.mAlwaysConsumeSystemBars, displayCutoutCopyConstructorArgument(src));
->>>>>>> 825827da
     }
 
     private static DisplayCutout displayCutoutCopyConstructorArgument(WindowInsets w) {
@@ -253,13 +225,10 @@
         }
         Insets[] typeInsetMap = new Insets[SIZE];
         assignCompatInsets(typeInsetMap, insets);
-<<<<<<< HEAD
-=======
         // TODO: set system gesture insets based on actual system gesture area.
         typeInsetMap[indexOf(systemGestures())] = Insets.of(insets);
         typeInsetMap[indexOf(mandatorySystemGestures())] = Insets.of(insets);
         typeInsetMap[indexOf(tappableElement())] = Insets.of(insets);
->>>>>>> 825827da
         return typeInsetMap;
     }
 
@@ -269,10 +238,6 @@
     static void assignCompatInsets(Insets[] typeInsetMap, Rect insets) {
         typeInsetMap[indexOf(TOP_BAR)] = Insets.of(0, insets.top, 0, 0);
         typeInsetMap[indexOf(SIDE_BARS)] = Insets.of(insets.left, 0, insets.right, insets.bottom);
-<<<<<<< HEAD
-        typeInsetMap[indexOf(SYSTEM_GESTURES)] = Insets.of(insets);
-=======
->>>>>>> 825827da
     }
 
     private static boolean[] createCompatVisibilityMap(@Nullable Insets[] typeInsetMap) {
@@ -478,11 +443,7 @@
         return new WindowInsets(mSystemWindowInsetsConsumed ? null : mTypeInsetsMap,
                 mStableInsetsConsumed ? null : mTypeMaxInsetsMap,
                 mTypeVisibilityMap,
-<<<<<<< HEAD
-                mIsRound, mAlwaysConsumeNavBar,
-=======
                 mIsRound, mAlwaysConsumeSystemBars,
->>>>>>> 825827da
                 null /* displayCutout */);
     }
 
@@ -528,11 +489,7 @@
     public WindowInsets consumeSystemWindowInsets() {
         return new WindowInsets(null, mStableInsetsConsumed ? null : mTypeMaxInsetsMap,
                 mTypeVisibilityMap,
-<<<<<<< HEAD
-                mIsRound, mAlwaysConsumeNavBar,
-=======
                 mIsRound, mAlwaysConsumeSystemBars,
->>>>>>> 825827da
                 displayCutoutCopyConstructorArgument(this));
     }
 
@@ -688,37 +645,26 @@
      * priority and may consume some or all touch input, e.g. due to the a system bar
      * occupying it, or it being reserved for touch-only gestures.
      *
-<<<<<<< HEAD
-     * <p>Simple taps are guaranteed to reach the window even within the system gesture insets,
-     * as long as they are outside the {@link #getSystemWindowInsets() system window insets}.
-=======
      * <p>An app can declare priority over system gestures with
      * {@link View#setSystemGestureExclusionRects} outside of the
      * {@link #getMandatorySystemGestureInsets() mandatory system gesture insets}.
      *
      * <p>Simple taps are guaranteed to reach the window even within the system gesture insets,
      * as long as they are outside the {@link #getTappableElementInsets() system window insets}.
->>>>>>> 825827da
      *
      * <p>When {@link View#SYSTEM_UI_FLAG_LAYOUT_STABLE} is requested, an inset will be returned
      * even when the system gestures are inactive due to
      * {@link View#SYSTEM_UI_FLAG_LAYOUT_FULLSCREEN} or
      * {@link View#SYSTEM_UI_FLAG_LAYOUT_HIDE_NAVIGATION}.
      *
-<<<<<<< HEAD
-     * <p>This inset does not affect the result of {@link #isConsumed()} and cannot be consumed.
-=======
      * <p>This inset is consumed together with the {@link #getSystemWindowInsets()
      * system window insets} by {@link #consumeSystemWindowInsets()}.
      *
      * @see #getMandatorySystemGestureInsets
->>>>>>> 825827da
      */
     @NonNull
     public Insets getSystemGestureInsets() {
         return getInsets(mTypeInsetsMap, SYSTEM_GESTURES);
-<<<<<<< HEAD
-=======
     }
 
     /**
@@ -773,7 +719,6 @@
     @NonNull
     public Insets getTappableElementInsets() {
         return getInsets(mTypeInsetsMap, TAPPABLE_ELEMENT);
->>>>>>> 825827da
     }
 
     /**
@@ -784,11 +729,7 @@
     @NonNull
     public WindowInsets consumeStableInsets() {
         return new WindowInsets(mSystemWindowInsetsConsumed ? null : mTypeInsetsMap, null,
-<<<<<<< HEAD
-                mTypeVisibilityMap, mIsRound, mAlwaysConsumeNavBar,
-=======
                 mTypeVisibilityMap, mIsRound, mAlwaysConsumeSystemBars,
->>>>>>> 825827da
                 displayCutoutCopyConstructorArgument(this));
     }
 
@@ -803,10 +744,7 @@
     public String toString() {
         return "WindowInsets{systemWindowInsets=" + getSystemWindowInsets()
                 + " stableInsets=" + getStableInsets()
-<<<<<<< HEAD
-=======
                 + " sysGestureInsets=" + getSystemGestureInsets()
->>>>>>> 825827da
                 + (mDisplayCutout != null ? " cutout=" + mDisplayCutout : "")
                 + (isRound() ? " round" : "")
                 + "}";
@@ -871,11 +809,7 @@
                         ? null
                         : insetInsets(mTypeMaxInsetsMap, left, top, right, bottom),
                 mTypeVisibilityMap,
-<<<<<<< HEAD
-                mIsRound, mAlwaysConsumeNavBar,
-=======
                 mIsRound, mAlwaysConsumeSystemBars,
->>>>>>> 825827da
                 mDisplayCutoutConsumed
                         ? null
                         : mDisplayCutout == null
@@ -903,14 +837,9 @@
     @Override
     public int hashCode() {
         return Objects.hash(Arrays.hashCode(mTypeInsetsMap), Arrays.hashCode(mTypeMaxInsetsMap),
-<<<<<<< HEAD
-                Arrays.hashCode(mTypeVisibilityMap), mIsRound, mDisplayCutout, mAlwaysConsumeNavBar,
-                mSystemWindowInsetsConsumed, mStableInsetsConsumed, mDisplayCutoutConsumed);
-=======
                 Arrays.hashCode(mTypeVisibilityMap), mIsRound, mDisplayCutout,
                 mAlwaysConsumeSystemBars, mSystemWindowInsetsConsumed, mStableInsetsConsumed,
                 mDisplayCutoutConsumed);
->>>>>>> 825827da
     }
 
 
@@ -972,11 +901,7 @@
         private DisplayCutout mDisplayCutout;
 
         private boolean mIsRound;
-<<<<<<< HEAD
-        private boolean mAlwaysConsumeNavBar;
-=======
         private boolean mAlwaysConsumeSystemBars;
->>>>>>> 825827da
 
         /**
          * Creates a builder where all insets are initially consumed.
@@ -1000,11 +925,7 @@
             mStableInsetsConsumed = insets.mStableInsetsConsumed;
             mDisplayCutout = displayCutoutCopyConstructorArgument(insets);
             mIsRound = insets.mIsRound;
-<<<<<<< HEAD
-            mAlwaysConsumeNavBar = insets.mAlwaysConsumeNavBar;
-=======
             mAlwaysConsumeSystemBars = insets.mAlwaysConsumeSystemBars;
->>>>>>> 825827da
         }
 
         /**
@@ -1042,8 +963,6 @@
         }
 
         /**
-<<<<<<< HEAD
-=======
          * Sets mandatory system gesture insets in pixels.
          *
          * <p>The mandatory system gesture insets represent the area of a window where mandatory
@@ -1079,7 +998,6 @@
         }
 
         /**
->>>>>>> 825827da
          * Sets the insets of a specific window type in pixels.
          *
          * <p>The insets represents the area of a a window that is partially or fully obscured by
@@ -1202,13 +1120,8 @@
 
         /** @hide */
         @NonNull
-<<<<<<< HEAD
-        public Builder setAlwaysConsumeNavBar(boolean alwaysConsumeNavBar) {
-            mAlwaysConsumeNavBar = alwaysConsumeNavBar;
-=======
         public Builder setAlwaysConsumeSystemBars(boolean alwaysConsumeSystemBars) {
             mAlwaysConsumeSystemBars = alwaysConsumeSystemBars;
->>>>>>> 825827da
             return this;
         }
 
@@ -1221,11 +1134,7 @@
         public WindowInsets build() {
             return new WindowInsets(mSystemInsetsConsumed ? null : mTypeInsetsMap,
                     mStableInsetsConsumed ? null : mTypeMaxInsetsMap, mTypeVisibilityMap,
-<<<<<<< HEAD
-                    mIsRound, mAlwaysConsumeNavBar, mDisplayCutout);
-=======
                     mIsRound, mAlwaysConsumeSystemBars, mDisplayCutout);
->>>>>>> 825827da
         }
     }
 
@@ -1235,18 +1144,6 @@
      */
     public static final class Type {
 
-<<<<<<< HEAD
-        static final int FIRST = 0x1;
-        static final int TOP_BAR = FIRST;
-
-        static final int IME = 0x2;
-        static final int SIDE_BARS = 0x4;
-
-        static final int SYSTEM_GESTURES = 0x8;
-
-        static final int LAST = 0x10;
-        static final int SIZE = 5;
-=======
         static final int FIRST = 1 << 0;
         static final int TOP_BAR = FIRST;
 
@@ -1259,7 +1156,6 @@
 
         static final int LAST = 1 << 6;
         static final int SIZE = 7;
->>>>>>> 825827da
         static final int WINDOW_DECOR = LAST;
 
         static int indexOf(@InsetType int type) {
@@ -1272,17 +1168,12 @@
                     return 2;
                 case SYSTEM_GESTURES:
                     return 3;
-<<<<<<< HEAD
-                case WINDOW_DECOR:
-                    return 4;
-=======
                 case MANDATORY_SYSTEM_GESTURES:
                     return 4;
                 case TAPPABLE_ELEMENT:
                     return 5;
                 case WINDOW_DECOR:
                     return 6;
->>>>>>> 825827da
                 default:
                     throw new IllegalArgumentException("type needs to be >= FIRST and <= LAST,"
                             + " type=" + type);
@@ -1294,12 +1185,8 @@
 
         /** @hide */
         @Retention(RetentionPolicy.SOURCE)
-<<<<<<< HEAD
-        @IntDef(flag = true, value = { TOP_BAR, IME, SIDE_BARS, WINDOW_DECOR, SYSTEM_GESTURES })
-=======
         @IntDef(flag = true, value = { TOP_BAR, IME, SIDE_BARS, WINDOW_DECOR, SYSTEM_GESTURES,
                 MANDATORY_SYSTEM_GESTURES, TAPPABLE_ELEMENT})
->>>>>>> 825827da
         public @interface InsetType {
         }
 
@@ -1354,8 +1241,6 @@
         }
 
         /**
-<<<<<<< HEAD
-=======
          * @see #getMandatorySystemGestureInsets
          */
         public static @InsetType int mandatorySystemGestures() {
@@ -1370,7 +1255,6 @@
         }
 
         /**
->>>>>>> 825827da
          * @return All system bars. Includes {@link #topBar()} as well as {@link #sideBars()}, but
          *         not {@link #ime()}.
          */
