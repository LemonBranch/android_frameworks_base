/*
 * Copyright (C) 2017 The Android Open Source Project
 *
 * Licensed under the Apache License, Version 2.0 (the "License");
 * you may not use this file except in compliance with the License.
 * You may obtain a copy of the License at
 *
 *      http://www.apache.org/licenses/LICENSE-2.0
 *
 * Unless required by applicable law or agreed to in writing, software
 * distributed under the License is distributed on an "AS IS" BASIS,
 * WITHOUT WARRANTIES OR CONDITIONS OF ANY KIND, either express or implied.
 * See the License for the specific language governing permissions and
 * limitations under the License.
 */

package android.view.textclassifier;

import android.annotation.NonNull;
import android.annotation.Nullable;
import android.annotation.WorkerThread;
import android.app.RemoteAction;
import android.content.Context;
<<<<<<< HEAD
=======
import android.content.Intent;
>>>>>>> 825827da
import android.icu.util.ULocale;
import android.os.Bundle;
import android.os.LocaleList;
import android.os.ParcelFileDescriptor;
<<<<<<< HEAD
=======
import android.util.ArrayMap;
import android.util.ArraySet;
import android.util.Pair;
import android.view.textclassifier.intent.ClassificationIntentFactory;
import android.view.textclassifier.intent.LabeledIntent;
import android.view.textclassifier.intent.LegacyClassificationIntentFactory;
import android.view.textclassifier.intent.TemplateClassificationIntentFactory;
import android.view.textclassifier.intent.TemplateIntentFactory;
>>>>>>> 825827da

import com.android.internal.annotations.GuardedBy;
import com.android.internal.util.IndentingPrintWriter;
import com.android.internal.util.Preconditions;

import com.google.android.textclassifier.ActionsSuggestionsModel;
import com.google.android.textclassifier.AnnotatorModel;
import com.google.android.textclassifier.LangIdModel;
<<<<<<< HEAD
=======
import com.google.android.textclassifier.LangIdModel.LanguageResult;
>>>>>>> 825827da

import java.io.File;
import java.io.FileNotFoundException;
import java.io.IOException;
import java.time.Instant;
import java.time.ZonedDateTime;
import java.util.ArrayList;
import java.util.Collection;
<<<<<<< HEAD
import java.util.HashMap;
=======
import java.util.Collections;
>>>>>>> 825827da
import java.util.List;
import java.util.Locale;
import java.util.Map;
import java.util.Objects;
<<<<<<< HEAD
=======
import java.util.Set;
>>>>>>> 825827da

/**
 * Default implementation of the {@link TextClassifier} interface.
 *
 * <p>This class uses machine learning to recognize entities in text.
 * Unless otherwise stated, methods of this class are blocking operations and should most
 * likely not be called on the UI thread.
 *
 * @hide
 */
public final class TextClassifierImpl implements TextClassifier {

    private static final String LOG_TAG = DEFAULT_LOG_TAG;

    private static final boolean DEBUG = false;

    private static final File FACTORY_MODEL_DIR = new File("/etc/textclassifier/");
    // Annotator
    private static final String ANNOTATOR_FACTORY_MODEL_FILENAME_REGEX =
            "textclassifier\\.(.*)\\.model";
    private static final File ANNOTATOR_UPDATED_MODEL_FILE =
            new File("/data/misc/textclassifier/textclassifier.model");

    // LangID
    private static final String LANG_ID_FACTORY_MODEL_FILENAME_REGEX = "lang_id.model";
    private static final File UPDATED_LANG_ID_MODEL_FILE =
            new File("/data/misc/textclassifier/lang_id.model");

    // Actions
<<<<<<< HEAD
    private static final String ACTIONS_FACTORY_MODEL_FILENAME_REGEX = "actions_suggestions.model";
=======
    private static final String ACTIONS_FACTORY_MODEL_FILENAME_REGEX =
            "actions_suggestions\\.(.*)\\.model";
>>>>>>> 825827da
    private static final File UPDATED_ACTIONS_MODEL =
            new File("/data/misc/textclassifier/actions_suggestions.model");

    private final Context mContext;
    private final TextClassifier mFallback;
    private final GenerateLinksLogger mGenerateLinksLogger;

    private final Object mLock = new Object();
<<<<<<< HEAD
    @GuardedBy("mLock") // Do not access outside this lock.
    private ModelFileManager.ModelFile mAnnotatorModelInUse;
    @GuardedBy("mLock") // Do not access outside this lock.
    private AnnotatorModel mAnnotatorImpl;
    @GuardedBy("mLock") // Do not access outside this lock.
    private LangIdModel mLangIdImpl;
    @GuardedBy("mLock") // Do not access outside this lock.
    private ModelFileManager.ModelFile mActionModelInUse;
    @GuardedBy("mLock") // Do not access outside this lock.
    private ActionsSuggestionsModel mActionsImpl;

=======

    @GuardedBy("mLock")
    private ModelFileManager.ModelFile mAnnotatorModelInUse;
    @GuardedBy("mLock")
    private AnnotatorModel mAnnotatorImpl;

    @GuardedBy("mLock")
    private ModelFileManager.ModelFile mLangIdModelInUse;
    @GuardedBy("mLock")
    private LangIdModel mLangIdImpl;

    @GuardedBy("mLock")
    private ModelFileManager.ModelFile mActionModelInUse;
    @GuardedBy("mLock")
    private ActionsSuggestionsModel mActionsImpl;

>>>>>>> 825827da
    private final SelectionSessionLogger mSessionLogger = new SelectionSessionLogger();
    private final TextClassifierEventTronLogger mTextClassifierEventTronLogger =
            new TextClassifierEventTronLogger();

    private final TextClassificationConstants mSettings;

    private final ModelFileManager mAnnotatorModelFileManager;
    private final ModelFileManager mLangIdModelFileManager;
    private final ModelFileManager mActionsModelFileManager;

<<<<<<< HEAD
    private final IntentFactory mIntentFactory;
=======
    private final ClassificationIntentFactory mClassificationIntentFactory;
>>>>>>> 825827da
    private final TemplateIntentFactory mTemplateIntentFactory;

    public TextClassifierImpl(
            Context context, TextClassificationConstants settings, TextClassifier fallback) {
        mContext = Preconditions.checkNotNull(context);
        mFallback = Preconditions.checkNotNull(fallback);
        mSettings = Preconditions.checkNotNull(settings);
        mGenerateLinksLogger = new GenerateLinksLogger(mSettings.getGenerateLinksLogSampleRate());
        mAnnotatorModelFileManager = new ModelFileManager(
                new ModelFileManager.ModelFileSupplierImpl(
                        FACTORY_MODEL_DIR,
                        ANNOTATOR_FACTORY_MODEL_FILENAME_REGEX,
                        ANNOTATOR_UPDATED_MODEL_FILE,
                        AnnotatorModel::getVersion,
                        AnnotatorModel::getLocales));
        mLangIdModelFileManager = new ModelFileManager(
                new ModelFileManager.ModelFileSupplierImpl(
                        FACTORY_MODEL_DIR,
                        LANG_ID_FACTORY_MODEL_FILENAME_REGEX,
                        UPDATED_LANG_ID_MODEL_FILE,
                        LangIdModel::getVersion,
                        fd -> ModelFileManager.ModelFile.LANGUAGE_INDEPENDENT));
        mActionsModelFileManager = new ModelFileManager(
                new ModelFileManager.ModelFileSupplierImpl(
                        FACTORY_MODEL_DIR,
                        ACTIONS_FACTORY_MODEL_FILENAME_REGEX,
                        UPDATED_ACTIONS_MODEL,
                        ActionsSuggestionsModel::getVersion,
                        ActionsSuggestionsModel::getLocales));

        mTemplateIntentFactory = new TemplateIntentFactory();
<<<<<<< HEAD
        mIntentFactory = mSettings.isTemplateIntentFactoryEnabled()
                ? new TemplateClassificationIntentFactory(
                mTemplateIntentFactory, new LegacyIntentFactory())
                : new LegacyIntentFactory();
=======
        mClassificationIntentFactory = mSettings.isTemplateIntentFactoryEnabled()
                ? new TemplateClassificationIntentFactory(
                mTemplateIntentFactory, new LegacyClassificationIntentFactory())
                : new LegacyClassificationIntentFactory();
>>>>>>> 825827da
    }

    public TextClassifierImpl(Context context, TextClassificationConstants settings) {
        this(context, settings, TextClassifier.NO_OP);
    }

    /** @inheritDoc */
    @Override
    @WorkerThread
    public TextSelection suggestSelection(TextSelection.Request request) {
        Preconditions.checkNotNull(request);
        Utils.checkMainThread();
        try {
            final int rangeLength = request.getEndIndex() - request.getStartIndex();
            final String string = request.getText().toString();
            if (string.length() > 0
                    && rangeLength <= mSettings.getSuggestSelectionMaxRangeLength()) {
                final String localesString = concatenateLocales(request.getDefaultLocales());
                final String detectLanguageTags = detectLanguageTagsFromText(request.getText());
                final ZonedDateTime refTime = ZonedDateTime.now();
<<<<<<< HEAD
                final AnnotatorModel annotatorImpl =
                        getAnnotatorImpl(request.getDefaultLocales());
=======
                final AnnotatorModel annotatorImpl = getAnnotatorImpl(request.getDefaultLocales());
>>>>>>> 825827da
                final int start;
                final int end;
                if (mSettings.isModelDarkLaunchEnabled() && !request.isDarkLaunchAllowed()) {
                    start = request.getStartIndex();
                    end = request.getEndIndex();
                } else {
                    final int[] startEnd = annotatorImpl.suggestSelection(
                            string, request.getStartIndex(), request.getEndIndex(),
<<<<<<< HEAD
                            new AnnotatorModel.SelectionOptions(localesString));
=======
                            new AnnotatorModel.SelectionOptions(localesString, detectLanguageTags));
>>>>>>> 825827da
                    start = startEnd[0];
                    end = startEnd[1];
                }
                if (start < end
                        && start >= 0 && end <= string.length()
                        && start <= request.getStartIndex() && end >= request.getEndIndex()) {
                    final TextSelection.Builder tsBuilder = new TextSelection.Builder(start, end);
                    final AnnotatorModel.ClassificationResult[] results =
                            annotatorImpl.classifyText(
                                    string, start, end,
                                    new AnnotatorModel.ClassificationOptions(
                                            refTime.toInstant().toEpochMilli(),
                                            refTime.getZone().getId(),
<<<<<<< HEAD
                                            localesString),
=======
                                            localesString,
                                            detectLanguageTags),
>>>>>>> 825827da
                                    // Passing null here to suppress intent generation
                                    // TODO: Use an explicit flag to suppress it.
                                    /* appContext */ null,
                                    /* deviceLocales */null);
                    final int size = results.length;
                    for (int i = 0; i < size; i++) {
                        tsBuilder.setEntityType(results[i].getCollection(), results[i].getScore());
                    }
                    return tsBuilder.setId(createId(
                            string, request.getStartIndex(), request.getEndIndex()))
                            .build();
                } else {
                    // We can not trust the result. Log the issue and ignore the result.
                    Log.d(LOG_TAG, "Got bad indices for input text. Ignoring result.");
                }
            }
        } catch (Throwable t) {
            // Avoid throwing from this method. Log the error.
            Log.e(LOG_TAG,
                    "Error suggesting selection for text. No changes to selection suggested.",
                    t);
        }
        // Getting here means something went wrong, return a NO_OP result.
        return mFallback.suggestSelection(request);
    }

    /** @inheritDoc */
    @Override
    @WorkerThread
    public TextClassification classifyText(TextClassification.Request request) {
        Preconditions.checkNotNull(request);
        Utils.checkMainThread();
        try {
            final int rangeLength = request.getEndIndex() - request.getStartIndex();
            final String string = request.getText().toString();
            if (string.length() > 0 && rangeLength <= mSettings.getClassifyTextMaxRangeLength()) {
                final String localesString = concatenateLocales(request.getDefaultLocales());
                final String detectLanguageTags = detectLanguageTagsFromText(request.getText());
                final ZonedDateTime refTime = request.getReferenceTime() != null
                        ? request.getReferenceTime() : ZonedDateTime.now();
                final AnnotatorModel.ClassificationResult[] results =
                        getAnnotatorImpl(request.getDefaultLocales())
                                .classifyText(
                                        string, request.getStartIndex(), request.getEndIndex(),
                                        new AnnotatorModel.ClassificationOptions(
                                                refTime.toInstant().toEpochMilli(),
                                                refTime.getZone().getId(),
<<<<<<< HEAD
                                                localesString),
                                        mContext,
                                        getResourceLocaleString()
=======
                                                localesString,
                                                detectLanguageTags),
                                        mContext,
                                        getResourceLocalesString()
>>>>>>> 825827da
                                );
                if (results.length > 0) {
                    return createClassificationResult(
                            results, string,
                            request.getStartIndex(), request.getEndIndex(), refTime.toInstant());
                }
            }
        } catch (Throwable t) {
            // Avoid throwing from this method. Log the error.
            Log.e(LOG_TAG, "Error getting text classification info.", t);
        }
        // Getting here means something went wrong, return a NO_OP result.
        return mFallback.classifyText(request);
    }

    /** @inheritDoc */
    @Override
    @WorkerThread
    public TextLinks generateLinks(@NonNull TextLinks.Request request) {
        Preconditions.checkNotNull(request);
        Utils.checkTextLength(request.getText(), getMaxGenerateLinksTextLength());
        Utils.checkMainThread();

        if (!mSettings.isSmartLinkifyEnabled() && request.isLegacyFallback()) {
            return Utils.generateLegacyLinks(request);
        }

        final String textString = request.getText().toString();
        final TextLinks.Builder builder = new TextLinks.Builder(textString);

        try {
            final long startTimeMs = System.currentTimeMillis();
            final ZonedDateTime refTime = ZonedDateTime.now();
            final Collection<String> entitiesToIdentify = request.getEntityConfig() != null
                    ? request.getEntityConfig().resolveEntityListModifications(
                    getEntitiesForHints(request.getEntityConfig().getHints()))
                    : mSettings.getEntityListDefault();
<<<<<<< HEAD
=======
            final String localesString = concatenateLocales(request.getDefaultLocales());
            final String detectLanguageTags = detectLanguageTagsFromText(request.getText());
>>>>>>> 825827da
            final AnnotatorModel annotatorImpl =
                    getAnnotatorImpl(request.getDefaultLocales());
            final AnnotatorModel.AnnotatedSpan[] annotations =
                    annotatorImpl.annotate(
                            textString,
                            new AnnotatorModel.AnnotationOptions(
                                    refTime.toInstant().toEpochMilli(),
                                    refTime.getZone().getId(),
<<<<<<< HEAD
                                    concatenateLocales(request.getDefaultLocales())));
=======
                                    localesString,
                                    detectLanguageTags));
>>>>>>> 825827da
            for (AnnotatorModel.AnnotatedSpan span : annotations) {
                final AnnotatorModel.ClassificationResult[] results =
                        span.getClassification();
                if (results.length == 0
                        || !entitiesToIdentify.contains(results[0].getCollection())) {
                    continue;
                }
                final Map<String, Float> entityScores = new ArrayMap<>();
                for (int i = 0; i < results.length; i++) {
                    entityScores.put(results[i].getCollection(), results[i].getScore());
                }
                builder.addLink(span.getStartIndex(), span.getEndIndex(), entityScores);
            }
            final TextLinks links = builder.build();
            final long endTimeMs = System.currentTimeMillis();
            final String callingPackageName = request.getCallingPackageName() == null
                    ? mContext.getPackageName()  // local (in process) TC.
                    : request.getCallingPackageName();
            mGenerateLinksLogger.logGenerateLinks(
                    request.getText(), links, callingPackageName, endTimeMs - startTimeMs);
            return links;
        } catch (Throwable t) {
            // Avoid throwing from this method. Log the error.
            Log.e(LOG_TAG, "Error getting links info.", t);
        }
        return mFallback.generateLinks(request);
    }

    /** @inheritDoc */
    @Override
    public int getMaxGenerateLinksTextLength() {
        return mSettings.getGenerateLinksMaxTextLength();
    }

    private Collection<String> getEntitiesForHints(Collection<String> hints) {
        final boolean editable = hints.contains(HINT_TEXT_IS_EDITABLE);
        final boolean notEditable = hints.contains(HINT_TEXT_IS_NOT_EDITABLE);

        // Use the default if there is no hint, or conflicting ones.
        final boolean useDefault = editable == notEditable;
        if (useDefault) {
            return mSettings.getEntityListDefault();
        } else if (editable) {
            return mSettings.getEntityListEditable();
        } else {  // notEditable
            return mSettings.getEntityListNotEditable();
        }
    }

    /** @inheritDoc */
    @Override
    public void onSelectionEvent(SelectionEvent event) {
        Preconditions.checkNotNull(event);
        mSessionLogger.writeEvent(event);
    }

    @Override
    public void onTextClassifierEvent(TextClassifierEvent event) {
        if (DEBUG) {
            Log.d(DEFAULT_LOG_TAG, "onTextClassifierEvent() called with: event = [" + event + "]");
        }
        try {
            mTextClassifierEventTronLogger.writeEvent(event);
        } catch (Exception e) {
            Log.e(LOG_TAG, "Error writing event", e);
        }
    }

    /** @inheritDoc */
    @Override
    public TextLanguage detectLanguage(@NonNull TextLanguage.Request request) {
        Preconditions.checkNotNull(request);
        Utils.checkMainThread();
        try {
            final TextLanguage.Builder builder = new TextLanguage.Builder();
            final LangIdModel.LanguageResult[] langResults =
                    getLangIdImpl().detectLanguages(request.getText().toString());
            for (int i = 0; i < langResults.length; i++) {
                builder.putLocale(
                        ULocale.forLanguageTag(langResults[i].getLanguage()),
                        langResults[i].getScore());
            }
            return builder.build();
        } catch (Throwable t) {
            // Avoid throwing from this method. Log the error.
            Log.e(LOG_TAG, "Error detecting text language.", t);
        }
        return mFallback.detectLanguage(request);
    }

    @Override
    public ConversationActions suggestConversationActions(ConversationActions.Request request) {
        Preconditions.checkNotNull(request);
        Utils.checkMainThread();
        try {
            ActionsSuggestionsModel actionsImpl = getActionsImpl();
            if (actionsImpl == null) {
                // Actions model is optional, fallback if it is not available.
                return mFallback.suggestConversationActions(request);
            }
            ActionsSuggestionsModel.ConversationMessage[] nativeMessages =
<<<<<<< HEAD
                    ActionsSuggestionsHelper.toNativeMessages(request.getConversation(),
                            this::detectLanguageTagsFromText);
=======
                    ActionsSuggestionsHelper.toNativeMessages(
                            request.getConversation(), this::detectLanguageTagsFromText);
>>>>>>> 825827da
            if (nativeMessages.length == 0) {
                return mFallback.suggestConversationActions(request);
            }
            ActionsSuggestionsModel.Conversation nativeConversation =
                    new ActionsSuggestionsModel.Conversation(nativeMessages);

            ActionsSuggestionsModel.ActionSuggestion[] nativeSuggestions =
                    actionsImpl.suggestActionsWithIntents(
                            nativeConversation,
                            null,
                            mContext,
<<<<<<< HEAD
                            getResourceLocaleString());
=======
                            getResourceLocalesString(),
                            getAnnotatorImpl(LocaleList.getDefault()));
>>>>>>> 825827da
            return createConversationActionResult(request, nativeSuggestions);
        } catch (Throwable t) {
            // Avoid throwing from this method. Log the error.
            Log.e(LOG_TAG, "Error suggesting conversation actions.", t);
        }
        return mFallback.suggestConversationActions(request);
    }

<<<<<<< HEAD
=======
    /**
     * Returns the {@link ConversationAction} result, with a non-null extras.
     * <p>
     * Whenever the RemoteAction is non-null, you can expect its corresponding intent
     * with a non-null component name is in the extras.
     */
>>>>>>> 825827da
    private ConversationActions createConversationActionResult(
            ConversationActions.Request request,
            ActionsSuggestionsModel.ActionSuggestion[] nativeSuggestions) {
        Collection<String> expectedTypes = resolveActionTypesFromRequest(request);
        List<ConversationAction> conversationActions = new ArrayList<>();
        for (ActionsSuggestionsModel.ActionSuggestion nativeSuggestion : nativeSuggestions) {
            if (request.getMaxSuggestions() >= 0
                    && conversationActions.size() == request.getMaxSuggestions()) {
                break;
            }
            String actionType = nativeSuggestion.getActionType();
            if (!expectedTypes.contains(actionType)) {
                continue;
            }
<<<<<<< HEAD
            List<LabeledIntent> labeledIntents =
                    mTemplateIntentFactory.create(nativeSuggestion.getRemoteActionTemplates());
            RemoteAction remoteAction = null;
            // Given that we only support implicit intent here, we should expect there is just one
            // intent for each action type.
            if (!labeledIntents.isEmpty()) {
                LabeledIntent.TitleChooser titleChooser =
                        ActionsSuggestionsHelper.createTitleChooser(actionType);
                LabeledIntent.Result result = labeledIntents.get(0).resolve(mContext, titleChooser);
                if (result != null) {
                    remoteAction = result.remoteAction;
                }
            }
=======
            LabeledIntent.Result labeledIntentResult =
                    ActionsSuggestionsHelper.createLabeledIntentResult(
                            mContext,
                            mTemplateIntentFactory,
                            nativeSuggestion);
            RemoteAction remoteAction = null;
            Bundle extras = new Bundle();
            if (labeledIntentResult != null) {
                remoteAction = labeledIntentResult.remoteAction;
                ExtrasUtils.putActionIntent(extras, labeledIntentResult.resolvedIntent);
            }
            ExtrasUtils.putEntitiesExtras(
                    extras,
                    TemplateIntentFactory.nameVariantsToBundle(nativeSuggestion.getEntityData()));
>>>>>>> 825827da
            conversationActions.add(
                    new ConversationAction.Builder(actionType)
                            .setConfidenceScore(nativeSuggestion.getScore())
                            .setTextReply(nativeSuggestion.getResponseText())
                            .setAction(remoteAction)
<<<<<<< HEAD
                            .build());
        }
=======
                            .setExtras(extras)
                            .build());
        }
        conversationActions =
                ActionsSuggestionsHelper.removeActionsWithDuplicates(conversationActions);
>>>>>>> 825827da
        String resultId = ActionsSuggestionsHelper.createResultId(
                mContext,
                request.getConversation(),
                mActionModelInUse.getVersion(),
                mActionModelInUse.getSupportedLocales());
        return new ConversationActions(conversationActions, resultId);
    }

    @Nullable
    private String detectLanguageTagsFromText(CharSequence text) {
<<<<<<< HEAD
=======
        if (!mSettings.isDetectLanguagesFromTextEnabled()) {
            return null;
        }
        final float threshold = getLangIdThreshold();
        if (threshold < 0 || threshold > 1) {
            Log.w(LOG_TAG,
                    "[detectLanguageTagsFromText] unexpected threshold is found: " + threshold);
            return null;
        }
>>>>>>> 825827da
        TextLanguage.Request request = new TextLanguage.Request.Builder(text).build();
        TextLanguage textLanguage = detectLanguage(request);
        int localeHypothesisCount = textLanguage.getLocaleHypothesisCount();
        List<String> languageTags = new ArrayList<>();
        for (int i = 0; i < localeHypothesisCount; i++) {
            ULocale locale = textLanguage.getLocale(i);
<<<<<<< HEAD
            if (textLanguage.getConfidenceScore(locale) < getForeignLanguageThreshold()) {
=======
            if (textLanguage.getConfidenceScore(locale) < threshold) {
>>>>>>> 825827da
                break;
            }
            languageTags.add(locale.toLanguageTag());
        }
        if (languageTags.isEmpty()) {
<<<<<<< HEAD
            return LocaleList.getDefault().toLanguageTags();
=======
            return null;
>>>>>>> 825827da
        }
        return String.join(",", languageTags);
    }

    private Collection<String> resolveActionTypesFromRequest(ConversationActions.Request request) {
        List<String> defaultActionTypes =
                request.getHints().contains(ConversationActions.Request.HINT_FOR_NOTIFICATION)
                        ? mSettings.getNotificationConversationActionTypes()
                        : mSettings.getInAppConversationActionTypes();
        return request.getTypeConfig().resolveEntityListModifications(defaultActionTypes);
    }

    private AnnotatorModel getAnnotatorImpl(LocaleList localeList)
            throws FileNotFoundException {
        synchronized (mLock) {
            localeList = localeList == null ? LocaleList.getDefault() : localeList;
            final ModelFileManager.ModelFile bestModel =
                    mAnnotatorModelFileManager.findBestModelFile(localeList);
            if (bestModel == null) {
                throw new FileNotFoundException(
                        "No annotator model for " + localeList.toLanguageTags());
            }
            if (mAnnotatorImpl == null || !Objects.equals(mAnnotatorModelInUse, bestModel)) {
                Log.d(DEFAULT_LOG_TAG, "Loading " + bestModel);
                final ParcelFileDescriptor pfd = ParcelFileDescriptor.open(
                        new File(bestModel.getPath()), ParcelFileDescriptor.MODE_READ_ONLY);
                try {
                    if (pfd != null) {
                        // The current annotator model may be still used by another thread / model.
                        // Do not call close() here, and let the GC to clean it up when no one else
                        // is using it.
                        mAnnotatorImpl = new AnnotatorModel(pfd.getFd());
                        mAnnotatorModelInUse = bestModel;
                    }
                } finally {
                    maybeCloseAndLogError(pfd);
                }
            }
            return mAnnotatorImpl;
        }
    }

    private LangIdModel getLangIdImpl() throws FileNotFoundException {
        synchronized (mLock) {
<<<<<<< HEAD
            if (mLangIdImpl == null) {
                final ModelFileManager.ModelFile bestModel =
                        mLangIdModelFileManager.findBestModelFile(null);
                if (bestModel == null) {
                    throw new FileNotFoundException("No LangID model is found");
                }
=======
            final ModelFileManager.ModelFile bestModel =
                    mLangIdModelFileManager.findBestModelFile(null);
            if (bestModel == null) {
                throw new FileNotFoundException("No LangID model is found");
            }
            if (mLangIdImpl == null || !Objects.equals(mLangIdModelInUse, bestModel)) {
                Log.d(DEFAULT_LOG_TAG, "Loading " + bestModel);
>>>>>>> 825827da
                final ParcelFileDescriptor pfd = ParcelFileDescriptor.open(
                        new File(bestModel.getPath()), ParcelFileDescriptor.MODE_READ_ONLY);
                try {
                    if (pfd != null) {
                        mLangIdImpl = new LangIdModel(pfd.getFd());
<<<<<<< HEAD
=======
                        mLangIdModelInUse = bestModel;
>>>>>>> 825827da
                    }
                } finally {
                    maybeCloseAndLogError(pfd);
                }
            }
            return mLangIdImpl;
        }
    }

    @Nullable
    private ActionsSuggestionsModel getActionsImpl() throws FileNotFoundException {
        synchronized (mLock) {
<<<<<<< HEAD
            if (mActionsImpl == null) {
                // TODO: Use LangID to determine the locale we should use here?
                final ModelFileManager.ModelFile bestModel =
                        mActionsModelFileManager.findBestModelFile(LocaleList.getDefault());
                if (bestModel == null) {
                    return null;
                }
=======
            // TODO: Use LangID to determine the locale we should use here?
            final ModelFileManager.ModelFile bestModel =
                    mActionsModelFileManager.findBestModelFile(LocaleList.getDefault());
            if (bestModel == null) {
                return null;
            }
            if (mActionsImpl == null || !Objects.equals(mActionModelInUse, bestModel)) {
                Log.d(DEFAULT_LOG_TAG, "Loading " + bestModel);
>>>>>>> 825827da
                final ParcelFileDescriptor pfd = ParcelFileDescriptor.open(
                        new File(bestModel.getPath()), ParcelFileDescriptor.MODE_READ_ONLY);
                try {
                    if (pfd != null) {
<<<<<<< HEAD
                        mActionsImpl = new ActionsSuggestionsModel(
                                pfd.getFd(), getAnnotatorImpl(LocaleList.getDefault()));
=======
                        mActionsImpl = new ActionsSuggestionsModel(pfd.getFd());
>>>>>>> 825827da
                        mActionModelInUse = bestModel;
                    }
                } finally {
                    maybeCloseAndLogError(pfd);
                }
            }
            return mActionsImpl;
        }
    }

    private String createId(String text, int start, int end) {
        synchronized (mLock) {
            return SelectionSessionLogger.createId(text, start, end, mContext,
                    mAnnotatorModelInUse.getVersion(),
                    mAnnotatorModelInUse.getSupportedLocales());
        }
    }

    private static String concatenateLocales(@Nullable LocaleList locales) {
        return (locales == null) ? "" : locales.toLanguageTags();
    }

    private TextClassification createClassificationResult(
            AnnotatorModel.ClassificationResult[] classifications,
            String text, int start, int end, @Nullable Instant referenceTime) {
        final String classifiedText = text.substring(start, end);
        final TextClassification.Builder builder = new TextClassification.Builder()
                .setText(classifiedText);

        final int typeCount = classifications.length;
        AnnotatorModel.ClassificationResult highestScoringResult =
                typeCount > 0 ? classifications[0] : null;
        for (int i = 0; i < typeCount; i++) {
            builder.setEntityType(
                    classifications[i].getCollection(),
                    classifications[i].getScore());
            if (classifications[i].getScore() > highestScoringResult.getScore()) {
                highestScoringResult = classifications[i];
            }
        }

<<<<<<< HEAD
        final Bundle foreignLanguageBundle = detectForeignLanguage(classifiedText);
        builder.setForeignLanguageExtra(foreignLanguageBundle);

        boolean isPrimaryAction = true;
        List<LabeledIntent> labeledIntents = mIntentFactory.create(
=======
        final Pair<Bundle, Bundle> languagesBundles = generateLanguageBundles(text, start, end);
        final Bundle textLanguagesBundle = languagesBundles.first;
        final Bundle foreignLanguageBundle = languagesBundles.second;
        builder.setForeignLanguageExtra(foreignLanguageBundle);

        boolean isPrimaryAction = true;
        final List<LabeledIntent> labeledIntents = mClassificationIntentFactory.create(
>>>>>>> 825827da
                mContext,
                classifiedText,
                foreignLanguageBundle != null,
                referenceTime,
                highestScoringResult);
<<<<<<< HEAD
        LabeledIntent.TitleChooser titleChooser =
                (labeledIntent, resolveInfo) -> labeledIntent.titleWithoutEntity;
        for (LabeledIntent labeledIntent : labeledIntents) {
            LabeledIntent.Result result = labeledIntent.resolve(mContext, titleChooser);
            if (result == null) {
                continue;
            }
=======
        final LabeledIntent.TitleChooser titleChooser =
                (labeledIntent, resolveInfo) -> labeledIntent.titleWithoutEntity;

        for (LabeledIntent labeledIntent : labeledIntents) {
            final LabeledIntent.Result result =
                    labeledIntent.resolve(mContext, titleChooser, textLanguagesBundle);
            if (result == null) {
                continue;
            }

            final Intent intent = result.resolvedIntent;
>>>>>>> 825827da
            final RemoteAction action = result.remoteAction;
            if (isPrimaryAction) {
                // For O backwards compatibility, the first RemoteAction is also written to the
                // legacy API fields.
                builder.setIcon(action.getIcon().loadDrawable(mContext));
                builder.setLabel(action.getTitle().toString());
<<<<<<< HEAD
                builder.setIntent(result.resolvedIntent);
                builder.setOnClickListener(TextClassification.createIntentOnClickListener(
                        TextClassification.createPendingIntent(mContext,
                                result.resolvedIntent, labeledIntent.requestCode)));
                isPrimaryAction = false;
            }
            builder.addAction(action, result.resolvedIntent);
=======
                builder.setIntent(intent);
                builder.setOnClickListener(TextClassification.createIntentOnClickListener(
                        TextClassification.createPendingIntent(
                                mContext, intent, labeledIntent.requestCode)));
                isPrimaryAction = false;
            }
            builder.addAction(action, intent);
>>>>>>> 825827da
        }

        return builder.setId(createId(text, start, end)).build();
    }

    /**
<<<<<<< HEAD
     * Returns a bundle with the language and confidence score if it finds the text to be
     * in a foreign language. Otherwise returns null. This algorithm defines what the system thinks
     * is a foreign language.
     */
    // TODO: Revisit this algorithm.
    // TODO: Consider making this public API.
    @Nullable
    private Bundle detectForeignLanguage(String text) {
        try {
            final float threshold = getForeignLanguageThreshold();
            if (threshold > 1) {
                Log.v(LOG_TAG, "Foreign language detection disabled.");
                return null;
            }

            final LangIdModel langId = getLangIdImpl();
            final LangIdModel.LanguageResult[] langResults = langId.detectLanguages(text);
            if (langResults.length <= 0) {
                return null;
            }

            LangIdModel.LanguageResult highestScoringResult = langResults[0];
            for (int i = 1; i < langResults.length; i++) {
                if (langResults[i].getScore() > highestScoringResult.getScore()) {
                    highestScoringResult = langResults[i];
                }
            }
            if (highestScoringResult.getScore() < threshold) {
                return null;
            }

            Log.v(LOG_TAG, String.format("Language detected: <%s:%s>",
                    highestScoringResult.getLanguage(), highestScoringResult.getScore()));

            final Locale detected = new Locale(highestScoringResult.getLanguage());
=======
     * Returns a bundle pair with language detection information for extras.
     * <p>
     * Pair.first = textLanguagesBundle - A bundle containing information about all detected
     * languages in the text. May be null if language detection fails or is disabled. This is
     * typically expected to be added to a textClassifier generated remote action intent.
     * See {@link ExtrasUtils#putTextLanguagesExtra(Bundle, Bundle)}.
     * See {@link ExtrasUtils#getTopLanguage(Intent)}.
     * <p>
     * Pair.second = foreignLanguageBundle - A bundle with the language and confidence score if the
     * system finds the text to be in a foreign language. Otherwise is null.
     * See {@link TextClassification.Builder#setForeignLanguageExtra(Bundle)}.
     *
     * @param context the context of the text to detect languages for
     * @param start the start index of the text
     * @param end the end index of the text
     */
    // TODO: Revisit this algorithm.
    // TODO: Consider making this public API.
    private Pair<Bundle, Bundle> generateLanguageBundles(String context, int start, int end) {
        if (!mSettings.isTranslateInClassificationEnabled()) {
            return null;
        }
        try {
            final float threshold = getLangIdThreshold();
            if (threshold < 0 || threshold > 1) {
                Log.w(LOG_TAG,
                        "[detectForeignLanguage] unexpected threshold is found: " + threshold);
                return Pair.create(null, null);
            }

            final EntityConfidence languageScores = detectLanguages(context, start, end);
            if (languageScores.getEntities().isEmpty()) {
                return Pair.create(null, null);
            }

            final Bundle textLanguagesBundle = new Bundle();
            ExtrasUtils.putTopLanguageScores(textLanguagesBundle, languageScores);

            final String language = languageScores.getEntities().get(0);
            final float score = languageScores.getConfidenceScore(language);
            if (score < threshold) {
                return Pair.create(textLanguagesBundle, null);
            }

            Log.v(LOG_TAG, String.format(
                    Locale.US, "Language detected: <%s:%.2f>", language, score));

            final Locale detected = new Locale(language);
>>>>>>> 825827da
            final LocaleList deviceLocales = LocaleList.getDefault();
            final int size = deviceLocales.size();
            for (int i = 0; i < size; i++) {
                if (deviceLocales.get(i).getLanguage().equals(detected.getLanguage())) {
<<<<<<< HEAD
                    return null;
                }
            }
            return ExtrasUtils.createForeignLanguageExtra(
                    detected.getLanguage(), highestScoringResult.getScore(), langId.getVersion());
        } catch (Throwable t) {
            Log.e(LOG_TAG, "Error detecting foreign text. Ignored.", t);
        }
        return null;
    }

    private float getForeignLanguageThreshold() {
        try {
            return mSettings.getLangIdThresholdOverride() >= 0
                    ? mSettings.getLangIdThresholdOverride()
                    : getLangIdImpl().getTranslateThreshold();
=======
                    return Pair.create(textLanguagesBundle, null);
                }
            }
            final Bundle foreignLanguageBundle = ExtrasUtils.createForeignLanguageExtra(
                    detected.getLanguage(), score, getLangIdImpl().getVersion());
            return Pair.create(textLanguagesBundle, foreignLanguageBundle);
        } catch (Throwable t) {
            Log.e(LOG_TAG, "Error generating language bundles.", t);
        }
        return Pair.create(null, null);
    }

    /**
     * Detect the language of a piece of text by taking surrounding text into consideration.
     *
     * @param text text providing context for the text for which its language is to be detected
     * @param start the start index of the text to detect its language
     * @param end the end index of the text to detect its language
     */
    // TODO: Revisit this algorithm.
    private EntityConfidence detectLanguages(String text, int start, int end)
            throws FileNotFoundException {
        Preconditions.checkArgument(start >= 0);
        Preconditions.checkArgument(end <= text.length());
        Preconditions.checkArgument(start <= end);

        final float[] langIdContextSettings = mSettings.getLangIdContextSettings();
        // The minimum size of text to prefer for detection.
        final int minimumTextSize = (int) langIdContextSettings[0];
        // For reducing the score when text is less than the preferred size.
        final float penalizeRatio = langIdContextSettings[1];
        // Original detection score to surrounding text detection score ratios.
        final float subjectTextScoreRatio = langIdContextSettings[2];
        final float moreTextScoreRatio = 1f - subjectTextScoreRatio;
        Log.v(LOG_TAG,
                String.format(Locale.US, "LangIdContextSettings: "
                        + "minimumTextSize=%d, penalizeRatio=%.2f, "
                        + "subjectTextScoreRatio=%.2f, moreTextScoreRatio=%.2f",
                        minimumTextSize, penalizeRatio, subjectTextScoreRatio, moreTextScoreRatio));

        if (end - start < minimumTextSize && penalizeRatio <= 0) {
            return new EntityConfidence(Collections.emptyMap());
        }

        final String subject = text.substring(start, end);
        final EntityConfidence scores = detectLanguages(subject);

        if (subject.length() >= minimumTextSize
                || subject.length() == text.length()
                || subjectTextScoreRatio * penalizeRatio >= 1) {
            return scores;
        }

        final EntityConfidence moreTextScores;
        if (moreTextScoreRatio >= 0) {
            // Attempt to grow the detection text to be at least minimumTextSize long.
            final String moreText = Utils.getSubString(text, start, end, minimumTextSize);
            moreTextScores = detectLanguages(moreText);
        } else {
            moreTextScores = new EntityConfidence(Collections.emptyMap());
        }

        // Combine the original detection scores with the those returned after including more text.
        final Map<String, Float> newScores = new ArrayMap<>();
        final Set<String> languages = new ArraySet<>();
        languages.addAll(scores.getEntities());
        languages.addAll(moreTextScores.getEntities());
        for (String language : languages) {
            final float score = (subjectTextScoreRatio * scores.getConfidenceScore(language)
                    + moreTextScoreRatio * moreTextScores.getConfidenceScore(language))
                    * penalizeRatio;
            newScores.put(language, score);
        }
        return new EntityConfidence(newScores);
    }

    /**
     * Detect languages for the specified text.
     */
    private EntityConfidence detectLanguages(String text) throws FileNotFoundException {
        final LangIdModel langId = getLangIdImpl();
        final LangIdModel.LanguageResult[] langResults = langId.detectLanguages(text);
        final Map<String, Float> languagesMap = new ArrayMap<>();
        for (LanguageResult langResult : langResults) {
            languagesMap.put(langResult.getLanguage(), langResult.getScore());
        }
        return new EntityConfidence(languagesMap);
    }

    private float getLangIdThreshold() {
        try {
            return mSettings.getLangIdThresholdOverride() >= 0
                    ? mSettings.getLangIdThresholdOverride()
                    : getLangIdImpl().getLangIdThreshold();
>>>>>>> 825827da
        } catch (FileNotFoundException e) {
            final float defaultThreshold = 0.5f;
            Log.v(LOG_TAG, "Using default foreign language threshold: " + defaultThreshold);
            return defaultThreshold;
        }
    }

    @Override
    public void dump(@NonNull IndentingPrintWriter printWriter) {
        synchronized (mLock) {
            printWriter.println("TextClassifierImpl:");
            printWriter.increaseIndent();
            printWriter.println("Annotator model file(s):");
            printWriter.increaseIndent();
            for (ModelFileManager.ModelFile modelFile :
                    mAnnotatorModelFileManager.listModelFiles()) {
                printWriter.println(modelFile.toString());
            }
            printWriter.decreaseIndent();
            printWriter.println("LangID model file(s):");
            printWriter.increaseIndent();
            for (ModelFileManager.ModelFile modelFile :
                    mLangIdModelFileManager.listModelFiles()) {
                printWriter.println(modelFile.toString());
            }
            printWriter.decreaseIndent();
            printWriter.println("Actions model file(s):");
            printWriter.increaseIndent();
            for (ModelFileManager.ModelFile modelFile :
                    mActionsModelFileManager.listModelFiles()) {
                printWriter.println(modelFile.toString());
            }
            printWriter.decreaseIndent();
            printWriter.printPair("mFallback", mFallback);
            printWriter.decreaseIndent();
            printWriter.println();
        }
    }

    /**
     * Closes the ParcelFileDescriptor, if non-null, and logs any errors that occur.
     */
    private static void maybeCloseAndLogError(@Nullable ParcelFileDescriptor fd) {
        if (fd == null) {
            return;
        }

        try {
            fd.close();
        } catch (IOException e) {
            Log.e(LOG_TAG, "Error closing file.", e);
        }
    }

    /**
<<<<<<< HEAD
     * Returns the locale string for the current resources configuration.
     */
    private String getResourceLocaleString() {
        // TODO: Pass the locale list once it is supported in native side.
        try {
            return mContext.getResources().getConfiguration().getLocales().get(0).toLanguageTag();
        } catch (NullPointerException e) {
            // NPE is unexpected. Erring on the side of caution.
            return LocaleList.getDefault().get(0).toLanguageTag();
=======
     * Returns the locales string for the current resources configuration.
     */
    private String getResourceLocalesString() {
        try {
            return mContext.getResources().getConfiguration().getLocales().toLanguageTags();
        } catch (NullPointerException e) {
            // NPE is unexpected. Erring on the side of caution.
            return LocaleList.getDefault().toLanguageTags();
>>>>>>> 825827da
        }
    }
}
<|MERGE_RESOLUTION|>--- conflicted
+++ resolved
@@ -21,16 +21,11 @@
 import android.annotation.WorkerThread;
 import android.app.RemoteAction;
 import android.content.Context;
-<<<<<<< HEAD
-=======
 import android.content.Intent;
->>>>>>> 825827da
 import android.icu.util.ULocale;
 import android.os.Bundle;
 import android.os.LocaleList;
 import android.os.ParcelFileDescriptor;
-<<<<<<< HEAD
-=======
 import android.util.ArrayMap;
 import android.util.ArraySet;
 import android.util.Pair;
@@ -39,7 +34,6 @@
 import android.view.textclassifier.intent.LegacyClassificationIntentFactory;
 import android.view.textclassifier.intent.TemplateClassificationIntentFactory;
 import android.view.textclassifier.intent.TemplateIntentFactory;
->>>>>>> 825827da
 
 import com.android.internal.annotations.GuardedBy;
 import com.android.internal.util.IndentingPrintWriter;
@@ -48,10 +42,7 @@
 import com.google.android.textclassifier.ActionsSuggestionsModel;
 import com.google.android.textclassifier.AnnotatorModel;
 import com.google.android.textclassifier.LangIdModel;
-<<<<<<< HEAD
-=======
 import com.google.android.textclassifier.LangIdModel.LanguageResult;
->>>>>>> 825827da
 
 import java.io.File;
 import java.io.FileNotFoundException;
@@ -60,19 +51,12 @@
 import java.time.ZonedDateTime;
 import java.util.ArrayList;
 import java.util.Collection;
-<<<<<<< HEAD
-import java.util.HashMap;
-=======
 import java.util.Collections;
->>>>>>> 825827da
 import java.util.List;
 import java.util.Locale;
 import java.util.Map;
 import java.util.Objects;
-<<<<<<< HEAD
-=======
 import java.util.Set;
->>>>>>> 825827da
 
 /**
  * Default implementation of the {@link TextClassifier} interface.
@@ -102,12 +86,8 @@
             new File("/data/misc/textclassifier/lang_id.model");
 
     // Actions
-<<<<<<< HEAD
-    private static final String ACTIONS_FACTORY_MODEL_FILENAME_REGEX = "actions_suggestions.model";
-=======
     private static final String ACTIONS_FACTORY_MODEL_FILENAME_REGEX =
             "actions_suggestions\\.(.*)\\.model";
->>>>>>> 825827da
     private static final File UPDATED_ACTIONS_MODEL =
             new File("/data/misc/textclassifier/actions_suggestions.model");
 
@@ -116,19 +96,6 @@
     private final GenerateLinksLogger mGenerateLinksLogger;
 
     private final Object mLock = new Object();
-<<<<<<< HEAD
-    @GuardedBy("mLock") // Do not access outside this lock.
-    private ModelFileManager.ModelFile mAnnotatorModelInUse;
-    @GuardedBy("mLock") // Do not access outside this lock.
-    private AnnotatorModel mAnnotatorImpl;
-    @GuardedBy("mLock") // Do not access outside this lock.
-    private LangIdModel mLangIdImpl;
-    @GuardedBy("mLock") // Do not access outside this lock.
-    private ModelFileManager.ModelFile mActionModelInUse;
-    @GuardedBy("mLock") // Do not access outside this lock.
-    private ActionsSuggestionsModel mActionsImpl;
-
-=======
 
     @GuardedBy("mLock")
     private ModelFileManager.ModelFile mAnnotatorModelInUse;
@@ -145,7 +112,6 @@
     @GuardedBy("mLock")
     private ActionsSuggestionsModel mActionsImpl;
 
->>>>>>> 825827da
     private final SelectionSessionLogger mSessionLogger = new SelectionSessionLogger();
     private final TextClassifierEventTronLogger mTextClassifierEventTronLogger =
             new TextClassifierEventTronLogger();
@@ -156,11 +122,7 @@
     private final ModelFileManager mLangIdModelFileManager;
     private final ModelFileManager mActionsModelFileManager;
 
-<<<<<<< HEAD
-    private final IntentFactory mIntentFactory;
-=======
     private final ClassificationIntentFactory mClassificationIntentFactory;
->>>>>>> 825827da
     private final TemplateIntentFactory mTemplateIntentFactory;
 
     public TextClassifierImpl(
@@ -192,17 +154,10 @@
                         ActionsSuggestionsModel::getLocales));
 
         mTemplateIntentFactory = new TemplateIntentFactory();
-<<<<<<< HEAD
-        mIntentFactory = mSettings.isTemplateIntentFactoryEnabled()
-                ? new TemplateClassificationIntentFactory(
-                mTemplateIntentFactory, new LegacyIntentFactory())
-                : new LegacyIntentFactory();
-=======
         mClassificationIntentFactory = mSettings.isTemplateIntentFactoryEnabled()
                 ? new TemplateClassificationIntentFactory(
                 mTemplateIntentFactory, new LegacyClassificationIntentFactory())
                 : new LegacyClassificationIntentFactory();
->>>>>>> 825827da
     }
 
     public TextClassifierImpl(Context context, TextClassificationConstants settings) {
@@ -223,12 +178,7 @@
                 final String localesString = concatenateLocales(request.getDefaultLocales());
                 final String detectLanguageTags = detectLanguageTagsFromText(request.getText());
                 final ZonedDateTime refTime = ZonedDateTime.now();
-<<<<<<< HEAD
-                final AnnotatorModel annotatorImpl =
-                        getAnnotatorImpl(request.getDefaultLocales());
-=======
                 final AnnotatorModel annotatorImpl = getAnnotatorImpl(request.getDefaultLocales());
->>>>>>> 825827da
                 final int start;
                 final int end;
                 if (mSettings.isModelDarkLaunchEnabled() && !request.isDarkLaunchAllowed()) {
@@ -237,11 +187,7 @@
                 } else {
                     final int[] startEnd = annotatorImpl.suggestSelection(
                             string, request.getStartIndex(), request.getEndIndex(),
-<<<<<<< HEAD
-                            new AnnotatorModel.SelectionOptions(localesString));
-=======
                             new AnnotatorModel.SelectionOptions(localesString, detectLanguageTags));
->>>>>>> 825827da
                     start = startEnd[0];
                     end = startEnd[1];
                 }
@@ -255,12 +201,8 @@
                                     new AnnotatorModel.ClassificationOptions(
                                             refTime.toInstant().toEpochMilli(),
                                             refTime.getZone().getId(),
-<<<<<<< HEAD
-                                            localesString),
-=======
                                             localesString,
                                             detectLanguageTags),
->>>>>>> 825827da
                                     // Passing null here to suppress intent generation
                                     // TODO: Use an explicit flag to suppress it.
                                     /* appContext */ null,
@@ -308,16 +250,10 @@
                                         new AnnotatorModel.ClassificationOptions(
                                                 refTime.toInstant().toEpochMilli(),
                                                 refTime.getZone().getId(),
-<<<<<<< HEAD
-                                                localesString),
-                                        mContext,
-                                        getResourceLocaleString()
-=======
                                                 localesString,
                                                 detectLanguageTags),
                                         mContext,
                                         getResourceLocalesString()
->>>>>>> 825827da
                                 );
                 if (results.length > 0) {
                     return createClassificationResult(
@@ -353,13 +289,10 @@
             final ZonedDateTime refTime = ZonedDateTime.now();
             final Collection<String> entitiesToIdentify = request.getEntityConfig() != null
                     ? request.getEntityConfig().resolveEntityListModifications(
-                    getEntitiesForHints(request.getEntityConfig().getHints()))
+                            getEntitiesForHints(request.getEntityConfig().getHints()))
                     : mSettings.getEntityListDefault();
-<<<<<<< HEAD
-=======
             final String localesString = concatenateLocales(request.getDefaultLocales());
             final String detectLanguageTags = detectLanguageTagsFromText(request.getText());
->>>>>>> 825827da
             final AnnotatorModel annotatorImpl =
                     getAnnotatorImpl(request.getDefaultLocales());
             final AnnotatorModel.AnnotatedSpan[] annotations =
@@ -368,12 +301,8 @@
                             new AnnotatorModel.AnnotationOptions(
                                     refTime.toInstant().toEpochMilli(),
                                     refTime.getZone().getId(),
-<<<<<<< HEAD
-                                    concatenateLocales(request.getDefaultLocales())));
-=======
                                     localesString,
                                     detectLanguageTags));
->>>>>>> 825827da
             for (AnnotatorModel.AnnotatedSpan span : annotations) {
                 final AnnotatorModel.ClassificationResult[] results =
                         span.getClassification();
@@ -475,13 +404,8 @@
                 return mFallback.suggestConversationActions(request);
             }
             ActionsSuggestionsModel.ConversationMessage[] nativeMessages =
-<<<<<<< HEAD
-                    ActionsSuggestionsHelper.toNativeMessages(request.getConversation(),
-                            this::detectLanguageTagsFromText);
-=======
                     ActionsSuggestionsHelper.toNativeMessages(
                             request.getConversation(), this::detectLanguageTagsFromText);
->>>>>>> 825827da
             if (nativeMessages.length == 0) {
                 return mFallback.suggestConversationActions(request);
             }
@@ -493,12 +417,8 @@
                             nativeConversation,
                             null,
                             mContext,
-<<<<<<< HEAD
-                            getResourceLocaleString());
-=======
                             getResourceLocalesString(),
                             getAnnotatorImpl(LocaleList.getDefault()));
->>>>>>> 825827da
             return createConversationActionResult(request, nativeSuggestions);
         } catch (Throwable t) {
             // Avoid throwing from this method. Log the error.
@@ -507,15 +427,12 @@
         return mFallback.suggestConversationActions(request);
     }
 
-<<<<<<< HEAD
-=======
     /**
      * Returns the {@link ConversationAction} result, with a non-null extras.
      * <p>
      * Whenever the RemoteAction is non-null, you can expect its corresponding intent
      * with a non-null component name is in the extras.
      */
->>>>>>> 825827da
     private ConversationActions createConversationActionResult(
             ConversationActions.Request request,
             ActionsSuggestionsModel.ActionSuggestion[] nativeSuggestions) {
@@ -530,21 +447,6 @@
             if (!expectedTypes.contains(actionType)) {
                 continue;
             }
-<<<<<<< HEAD
-            List<LabeledIntent> labeledIntents =
-                    mTemplateIntentFactory.create(nativeSuggestion.getRemoteActionTemplates());
-            RemoteAction remoteAction = null;
-            // Given that we only support implicit intent here, we should expect there is just one
-            // intent for each action type.
-            if (!labeledIntents.isEmpty()) {
-                LabeledIntent.TitleChooser titleChooser =
-                        ActionsSuggestionsHelper.createTitleChooser(actionType);
-                LabeledIntent.Result result = labeledIntents.get(0).resolve(mContext, titleChooser);
-                if (result != null) {
-                    remoteAction = result.remoteAction;
-                }
-            }
-=======
             LabeledIntent.Result labeledIntentResult =
                     ActionsSuggestionsHelper.createLabeledIntentResult(
                             mContext,
@@ -559,22 +461,16 @@
             ExtrasUtils.putEntitiesExtras(
                     extras,
                     TemplateIntentFactory.nameVariantsToBundle(nativeSuggestion.getEntityData()));
->>>>>>> 825827da
             conversationActions.add(
                     new ConversationAction.Builder(actionType)
                             .setConfidenceScore(nativeSuggestion.getScore())
                             .setTextReply(nativeSuggestion.getResponseText())
                             .setAction(remoteAction)
-<<<<<<< HEAD
-                            .build());
-        }
-=======
                             .setExtras(extras)
                             .build());
         }
         conversationActions =
                 ActionsSuggestionsHelper.removeActionsWithDuplicates(conversationActions);
->>>>>>> 825827da
         String resultId = ActionsSuggestionsHelper.createResultId(
                 mContext,
                 request.getConversation(),
@@ -585,8 +481,6 @@
 
     @Nullable
     private String detectLanguageTagsFromText(CharSequence text) {
-<<<<<<< HEAD
-=======
         if (!mSettings.isDetectLanguagesFromTextEnabled()) {
             return null;
         }
@@ -596,28 +490,19 @@
                     "[detectLanguageTagsFromText] unexpected threshold is found: " + threshold);
             return null;
         }
->>>>>>> 825827da
         TextLanguage.Request request = new TextLanguage.Request.Builder(text).build();
         TextLanguage textLanguage = detectLanguage(request);
         int localeHypothesisCount = textLanguage.getLocaleHypothesisCount();
         List<String> languageTags = new ArrayList<>();
         for (int i = 0; i < localeHypothesisCount; i++) {
             ULocale locale = textLanguage.getLocale(i);
-<<<<<<< HEAD
-            if (textLanguage.getConfidenceScore(locale) < getForeignLanguageThreshold()) {
-=======
             if (textLanguage.getConfidenceScore(locale) < threshold) {
->>>>>>> 825827da
                 break;
             }
             languageTags.add(locale.toLanguageTag());
         }
         if (languageTags.isEmpty()) {
-<<<<<<< HEAD
-            return LocaleList.getDefault().toLanguageTags();
-=======
             return null;
->>>>>>> 825827da
         }
         return String.join(",", languageTags);
     }
@@ -662,14 +547,6 @@
 
     private LangIdModel getLangIdImpl() throws FileNotFoundException {
         synchronized (mLock) {
-<<<<<<< HEAD
-            if (mLangIdImpl == null) {
-                final ModelFileManager.ModelFile bestModel =
-                        mLangIdModelFileManager.findBestModelFile(null);
-                if (bestModel == null) {
-                    throw new FileNotFoundException("No LangID model is found");
-                }
-=======
             final ModelFileManager.ModelFile bestModel =
                     mLangIdModelFileManager.findBestModelFile(null);
             if (bestModel == null) {
@@ -677,16 +554,12 @@
             }
             if (mLangIdImpl == null || !Objects.equals(mLangIdModelInUse, bestModel)) {
                 Log.d(DEFAULT_LOG_TAG, "Loading " + bestModel);
->>>>>>> 825827da
                 final ParcelFileDescriptor pfd = ParcelFileDescriptor.open(
                         new File(bestModel.getPath()), ParcelFileDescriptor.MODE_READ_ONLY);
                 try {
                     if (pfd != null) {
                         mLangIdImpl = new LangIdModel(pfd.getFd());
-<<<<<<< HEAD
-=======
                         mLangIdModelInUse = bestModel;
->>>>>>> 825827da
                     }
                 } finally {
                     maybeCloseAndLogError(pfd);
@@ -699,15 +572,6 @@
     @Nullable
     private ActionsSuggestionsModel getActionsImpl() throws FileNotFoundException {
         synchronized (mLock) {
-<<<<<<< HEAD
-            if (mActionsImpl == null) {
-                // TODO: Use LangID to determine the locale we should use here?
-                final ModelFileManager.ModelFile bestModel =
-                        mActionsModelFileManager.findBestModelFile(LocaleList.getDefault());
-                if (bestModel == null) {
-                    return null;
-                }
-=======
             // TODO: Use LangID to determine the locale we should use here?
             final ModelFileManager.ModelFile bestModel =
                     mActionsModelFileManager.findBestModelFile(LocaleList.getDefault());
@@ -716,17 +580,11 @@
             }
             if (mActionsImpl == null || !Objects.equals(mActionModelInUse, bestModel)) {
                 Log.d(DEFAULT_LOG_TAG, "Loading " + bestModel);
->>>>>>> 825827da
                 final ParcelFileDescriptor pfd = ParcelFileDescriptor.open(
                         new File(bestModel.getPath()), ParcelFileDescriptor.MODE_READ_ONLY);
                 try {
                     if (pfd != null) {
-<<<<<<< HEAD
-                        mActionsImpl = new ActionsSuggestionsModel(
-                                pfd.getFd(), getAnnotatorImpl(LocaleList.getDefault()));
-=======
                         mActionsImpl = new ActionsSuggestionsModel(pfd.getFd());
->>>>>>> 825827da
                         mActionModelInUse = bestModel;
                     }
                 } finally {
@@ -768,13 +626,6 @@
             }
         }
 
-<<<<<<< HEAD
-        final Bundle foreignLanguageBundle = detectForeignLanguage(classifiedText);
-        builder.setForeignLanguageExtra(foreignLanguageBundle);
-
-        boolean isPrimaryAction = true;
-        List<LabeledIntent> labeledIntents = mIntentFactory.create(
-=======
         final Pair<Bundle, Bundle> languagesBundles = generateLanguageBundles(text, start, end);
         final Bundle textLanguagesBundle = languagesBundles.first;
         final Bundle foreignLanguageBundle = languagesBundles.second;
@@ -782,21 +633,11 @@
 
         boolean isPrimaryAction = true;
         final List<LabeledIntent> labeledIntents = mClassificationIntentFactory.create(
->>>>>>> 825827da
                 mContext,
                 classifiedText,
                 foreignLanguageBundle != null,
                 referenceTime,
                 highestScoringResult);
-<<<<<<< HEAD
-        LabeledIntent.TitleChooser titleChooser =
-                (labeledIntent, resolveInfo) -> labeledIntent.titleWithoutEntity;
-        for (LabeledIntent labeledIntent : labeledIntents) {
-            LabeledIntent.Result result = labeledIntent.resolve(mContext, titleChooser);
-            if (result == null) {
-                continue;
-            }
-=======
         final LabeledIntent.TitleChooser titleChooser =
                 (labeledIntent, resolveInfo) -> labeledIntent.titleWithoutEntity;
 
@@ -808,22 +649,12 @@
             }
 
             final Intent intent = result.resolvedIntent;
->>>>>>> 825827da
             final RemoteAction action = result.remoteAction;
             if (isPrimaryAction) {
                 // For O backwards compatibility, the first RemoteAction is also written to the
                 // legacy API fields.
                 builder.setIcon(action.getIcon().loadDrawable(mContext));
                 builder.setLabel(action.getTitle().toString());
-<<<<<<< HEAD
-                builder.setIntent(result.resolvedIntent);
-                builder.setOnClickListener(TextClassification.createIntentOnClickListener(
-                        TextClassification.createPendingIntent(mContext,
-                                result.resolvedIntent, labeledIntent.requestCode)));
-                isPrimaryAction = false;
-            }
-            builder.addAction(action, result.resolvedIntent);
-=======
                 builder.setIntent(intent);
                 builder.setOnClickListener(TextClassification.createIntentOnClickListener(
                         TextClassification.createPendingIntent(
@@ -831,50 +662,12 @@
                 isPrimaryAction = false;
             }
             builder.addAction(action, intent);
->>>>>>> 825827da
         }
 
         return builder.setId(createId(text, start, end)).build();
     }
 
     /**
-<<<<<<< HEAD
-     * Returns a bundle with the language and confidence score if it finds the text to be
-     * in a foreign language. Otherwise returns null. This algorithm defines what the system thinks
-     * is a foreign language.
-     */
-    // TODO: Revisit this algorithm.
-    // TODO: Consider making this public API.
-    @Nullable
-    private Bundle detectForeignLanguage(String text) {
-        try {
-            final float threshold = getForeignLanguageThreshold();
-            if (threshold > 1) {
-                Log.v(LOG_TAG, "Foreign language detection disabled.");
-                return null;
-            }
-
-            final LangIdModel langId = getLangIdImpl();
-            final LangIdModel.LanguageResult[] langResults = langId.detectLanguages(text);
-            if (langResults.length <= 0) {
-                return null;
-            }
-
-            LangIdModel.LanguageResult highestScoringResult = langResults[0];
-            for (int i = 1; i < langResults.length; i++) {
-                if (langResults[i].getScore() > highestScoringResult.getScore()) {
-                    highestScoringResult = langResults[i];
-                }
-            }
-            if (highestScoringResult.getScore() < threshold) {
-                return null;
-            }
-
-            Log.v(LOG_TAG, String.format("Language detected: <%s:%s>",
-                    highestScoringResult.getLanguage(), highestScoringResult.getScore()));
-
-            final Locale detected = new Locale(highestScoringResult.getLanguage());
-=======
      * Returns a bundle pair with language detection information for extras.
      * <p>
      * Pair.first = textLanguagesBundle - A bundle containing information about all detected
@@ -923,29 +716,10 @@
                     Locale.US, "Language detected: <%s:%.2f>", language, score));
 
             final Locale detected = new Locale(language);
->>>>>>> 825827da
             final LocaleList deviceLocales = LocaleList.getDefault();
             final int size = deviceLocales.size();
             for (int i = 0; i < size; i++) {
                 if (deviceLocales.get(i).getLanguage().equals(detected.getLanguage())) {
-<<<<<<< HEAD
-                    return null;
-                }
-            }
-            return ExtrasUtils.createForeignLanguageExtra(
-                    detected.getLanguage(), highestScoringResult.getScore(), langId.getVersion());
-        } catch (Throwable t) {
-            Log.e(LOG_TAG, "Error detecting foreign text. Ignored.", t);
-        }
-        return null;
-    }
-
-    private float getForeignLanguageThreshold() {
-        try {
-            return mSettings.getLangIdThresholdOverride() >= 0
-                    ? mSettings.getLangIdThresholdOverride()
-                    : getLangIdImpl().getTranslateThreshold();
-=======
                     return Pair.create(textLanguagesBundle, null);
                 }
             }
@@ -1040,7 +814,6 @@
             return mSettings.getLangIdThresholdOverride() >= 0
                     ? mSettings.getLangIdThresholdOverride()
                     : getLangIdImpl().getLangIdThreshold();
->>>>>>> 825827da
         } catch (FileNotFoundException e) {
             final float defaultThreshold = 0.5f;
             Log.v(LOG_TAG, "Using default foreign language threshold: " + defaultThreshold);
@@ -1096,17 +869,6 @@
     }
 
     /**
-<<<<<<< HEAD
-     * Returns the locale string for the current resources configuration.
-     */
-    private String getResourceLocaleString() {
-        // TODO: Pass the locale list once it is supported in native side.
-        try {
-            return mContext.getResources().getConfiguration().getLocales().get(0).toLanguageTag();
-        } catch (NullPointerException e) {
-            // NPE is unexpected. Erring on the side of caution.
-            return LocaleList.getDefault().get(0).toLanguageTag();
-=======
      * Returns the locales string for the current resources configuration.
      */
     private String getResourceLocalesString() {
@@ -1115,7 +877,6 @@
         } catch (NullPointerException e) {
             // NPE is unexpected. Erring on the side of caution.
             return LocaleList.getDefault().toLanguageTags();
->>>>>>> 825827da
         }
     }
 }
