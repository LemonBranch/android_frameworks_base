--- conflicted
+++ resolved
@@ -83,13 +83,10 @@
     private static final boolean DEBUG = false;
 
     private static final String COMPILED_VIEW_DEX_FILE_NAME = "/compiled_view.dex";
-<<<<<<< HEAD
-=======
     /**
      * Whether or not we use the precompiled layout.
      */
     private static final String USE_PRECOMPILED_LAYOUT = "view.precompiled_layout_enabled";
->>>>>>> 825827da
 
     /** Empty stack trace used to avoid log spam in re-throw exceptions. */
     private static final StackTraceElement[] EMPTY_STACK_TRACE = new StackTraceElement[0];
@@ -423,24 +420,15 @@
         String usePrecompiledLayout = null;
         try {
             usePrecompiledLayout = DeviceConfig.getProperty(
-<<<<<<< HEAD
-                    DeviceConfig.Runtime.NAMESPACE,
-                    DeviceConfig.Runtime.USE_PRECOMPILED_LAYOUT);
-=======
                     DeviceConfig.NAMESPACE_RUNTIME,
                     USE_PRECOMPILED_LAYOUT);
->>>>>>> 825827da
         } catch (Exception e) {
           // May be caused by permission errors reading the property (i.e. instant apps).
         }
         boolean enabled = false;
         if (TextUtils.isEmpty(usePrecompiledLayout)) {
             enabled = SystemProperties.getBoolean(
-<<<<<<< HEAD
-                    DeviceConfig.Runtime.USE_PRECOMPILED_LAYOUT,
-=======
                     USE_PRECOMPILED_LAYOUT,
->>>>>>> 825827da
                     false);
         } else {
             enabled = Boolean.parseBoolean(usePrecompiledLayout);
@@ -1246,13 +1234,8 @@
                 }
 
                 if (type != XmlPullParser.START_TAG) {
-<<<<<<< HEAD
-                    throw new InflateException(childParser.getPositionDescription() +
-                        ": No start tag found!");
-=======
                     throw new InflateException(getParserStateDescription(context, childAttrs)
                             + ": No start tag found!");
->>>>>>> 825827da
                 }
 
                 final String childName = childParser.getName();
@@ -1290,17 +1273,10 @@
                         params = group.generateLayoutParams(childAttrs);
                     }
                     view.setLayoutParams(params);
-<<<<<<< HEAD
 
                     // Inflate all children.
                     rInflateChildren(childParser, view, childAttrs, true);
 
-=======
-
-                    // Inflate all children.
-                    rInflateChildren(childParser, view, childAttrs, true);
-
->>>>>>> 825827da
                     if (id != View.NO_ID) {
                         view.setId(id);
                     }
