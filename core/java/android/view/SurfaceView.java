/*
 * Copyright (C) 2006 The Android Open Source Project
 *
 * Licensed under the Apache License, Version 2.0 (the "License");
 * you may not use this file except in compliance with the License.
 * You may obtain a copy of the License at
 *
 *      http://www.apache.org/licenses/LICENSE-2.0
 *
 * Unless required by applicable law or agreed to in writing, software
 * distributed under the License is distributed on an "AS IS" BASIS,
 * WITHOUT WARRANTIES OR CONDITIONS OF ANY KIND, either express or implied.
 * See the License for the specific language governing permissions and
 * limitations under the License.
 */

package android.view;

import static android.view.WindowManagerPolicyConstants.APPLICATION_MEDIA_OVERLAY_SUBLAYER;
import static android.view.WindowManagerPolicyConstants.APPLICATION_MEDIA_SUBLAYER;
import static android.view.WindowManagerPolicyConstants.APPLICATION_PANEL_SUBLAYER;

import android.annotation.UnsupportedAppUsage;
import android.content.Context;
import android.content.res.CompatibilityInfo.Translator;
import android.content.res.Configuration;
import android.graphics.Canvas;
import android.graphics.Color;
import android.graphics.PixelFormat;
import android.graphics.PorterDuff;
import android.graphics.Rect;
import android.graphics.Region;
import android.graphics.RenderNode;
import android.os.Build;
import android.os.Handler;
import android.os.Looper;
import android.os.SystemClock;
import android.util.AttributeSet;
import android.util.Log;

import com.android.internal.view.SurfaceCallbackHelper;

import java.util.ArrayList;
import java.util.concurrent.locks.ReentrantLock;

/**
 * Provides a dedicated drawing surface embedded inside of a view hierarchy.
 * You can control the format of this surface and, if you like, its size; the
 * SurfaceView takes care of placing the surface at the correct location on the
 * screen
 *
 * <p>The surface is Z ordered so that it is behind the window holding its
 * SurfaceView; the SurfaceView punches a hole in its window to allow its
 * surface to be displayed. The view hierarchy will take care of correctly
 * compositing with the Surface any siblings of the SurfaceView that would
 * normally appear on top of it. This can be used to place overlays such as
 * buttons on top of the Surface, though note however that it can have an
 * impact on performance since a full alpha-blended composite will be performed
 * each time the Surface changes.
 *
 * <p> The transparent region that makes the surface visible is based on the
 * layout positions in the view hierarchy. If the post-layout transform
 * properties are used to draw a sibling view on top of the SurfaceView, the
 * view may not be properly composited with the surface.
 *
 * <p>Access to the underlying surface is provided via the SurfaceHolder interface,
 * which can be retrieved by calling {@link #getHolder}.
 *
 * <p>The Surface will be created for you while the SurfaceView's window is
 * visible; you should implement {@link SurfaceHolder.Callback#surfaceCreated}
 * and {@link SurfaceHolder.Callback#surfaceDestroyed} to discover when the
 * Surface is created and destroyed as the window is shown and hidden.
 *
 * <p>One of the purposes of this class is to provide a surface in which a
 * secondary thread can render into the screen. If you are going to use it
 * this way, you need to be aware of some threading semantics:
 *
 * <ul>
 * <li> All SurfaceView and
 * {@link SurfaceHolder.Callback SurfaceHolder.Callback} methods will be called
 * from the thread running the SurfaceView's window (typically the main thread
 * of the application). They thus need to correctly synchronize with any
 * state that is also touched by the drawing thread.
 * <li> You must ensure that the drawing thread only touches the underlying
 * Surface while it is valid -- between
 * {@link SurfaceHolder.Callback#surfaceCreated SurfaceHolder.Callback.surfaceCreated()}
 * and
 * {@link SurfaceHolder.Callback#surfaceDestroyed SurfaceHolder.Callback.surfaceDestroyed()}.
 * </ul>
 *
 * <p class="note"><strong>Note:</strong> Starting in platform version
 * {@link android.os.Build.VERSION_CODES#N}, SurfaceView's window position is
 * updated synchronously with other View rendering. This means that translating
 * and scaling a SurfaceView on screen will not cause rendering artifacts. Such
 * artifacts may occur on previous versions of the platform when its window is
 * positioned asynchronously.</p>
 */
public class SurfaceView extends View implements ViewRootImpl.WindowStoppedCallback {
    private static final String TAG = "SurfaceView";
    private static final boolean DEBUG = false;

    @UnsupportedAppUsage
    final ArrayList<SurfaceHolder.Callback> mCallbacks
            = new ArrayList<SurfaceHolder.Callback>();

    final int[] mLocation = new int[2];

    @UnsupportedAppUsage
    final ReentrantLock mSurfaceLock = new ReentrantLock();
    @UnsupportedAppUsage
    final Surface mSurface = new Surface();       // Current surface in use
    @UnsupportedAppUsage(maxTargetSdk = Build.VERSION_CODES.P, trackingBug = 115609023)
    boolean mDrawingStopped = true;
    // We use this to track if the application has produced a frame
    // in to the Surface. Up until that point, we should be careful not to punch
    // holes.
    boolean mDrawFinished = false;

    final Rect mScreenRect = new Rect();
    SurfaceSession mSurfaceSession;

    SurfaceControl mSurfaceControl;
    // In the case of format changes we switch out the surface in-place
    // we need to preserve the old one until the new one has drawn.
    SurfaceControl mDeferredDestroySurfaceControl;
    SurfaceControl mBackgroundControl;
    final Rect mTmpRect = new Rect();
    final Configuration mConfiguration = new Configuration();

    int mSubLayer = APPLICATION_MEDIA_SUBLAYER;

    @UnsupportedAppUsage(maxTargetSdk = Build.VERSION_CODES.P, trackingBug = 115609023)
    boolean mIsCreating = false;
    private volatile boolean mRtHandlingPositionUpdates = false;

    private final ViewTreeObserver.OnScrollChangedListener mScrollChangedListener
            = new ViewTreeObserver.OnScrollChangedListener() {
                    @Override
                    public void onScrollChanged() {
                        updateSurface();
                    }
            };

    @UnsupportedAppUsage
    private final ViewTreeObserver.OnPreDrawListener mDrawListener =
            new ViewTreeObserver.OnPreDrawListener() {
                @Override
                public boolean onPreDraw() {
                    // reposition ourselves where the surface is
                    mHaveFrame = getWidth() > 0 && getHeight() > 0;
                    updateSurface();
                    return true;
                }
            };

    boolean mRequestedVisible = false;
    boolean mWindowVisibility = false;
    boolean mLastWindowVisibility = false;
    boolean mViewVisibility = false;
    boolean mWindowStopped = false;

    @UnsupportedAppUsage(maxTargetSdk = Build.VERSION_CODES.P, trackingBug = 115609023)
    int mRequestedWidth = -1;
    @UnsupportedAppUsage(maxTargetSdk = Build.VERSION_CODES.P, trackingBug = 115609023)
    int mRequestedHeight = -1;
    /* Set SurfaceView's format to 565 by default to maintain backward
     * compatibility with applications assuming this format.
     */
    @UnsupportedAppUsage
    int mRequestedFormat = PixelFormat.RGB_565;

    @UnsupportedAppUsage
    boolean mHaveFrame = false;
    boolean mSurfaceCreated = false;
    @UnsupportedAppUsage(maxTargetSdk = Build.VERSION_CODES.P, trackingBug = 115609023)
    long mLastLockTime = 0;

    boolean mVisible = false;
    int mWindowSpaceLeft = -1;
    int mWindowSpaceTop = -1;
    int mSurfaceWidth = -1;
    int mSurfaceHeight = -1;
    @UnsupportedAppUsage
    int mFormat = -1;
    @UnsupportedAppUsage(maxTargetSdk = Build.VERSION_CODES.P, trackingBug = 115609023)
    final Rect mSurfaceFrame = new Rect();
    int mLastSurfaceWidth = -1, mLastSurfaceHeight = -1;
    private Translator mTranslator;

    private boolean mGlobalListenersAdded;
    private boolean mAttachedToWindow;

    private int mSurfaceFlags = SurfaceControl.HIDDEN;

    private int mPendingReportDraws;

    private SurfaceControl.Transaction mRtTransaction = new SurfaceControl.Transaction();

    public SurfaceView(Context context) {
        this(context, null);
    }

    public SurfaceView(Context context, AttributeSet attrs) {
        this(context, attrs, 0);
    }

    public SurfaceView(Context context, AttributeSet attrs, int defStyleAttr) {
        this(context, attrs, defStyleAttr, 0);
    }

    public SurfaceView(Context context, AttributeSet attrs, int defStyleAttr, int defStyleRes) {
        super(context, attrs, defStyleAttr, defStyleRes);
        mRenderNode.addPositionUpdateListener(mPositionListener);

        setWillNotDraw(true);
    }

    /**
     * Return the SurfaceHolder providing access and control over this
     * SurfaceView's underlying surface.
     *
     * @return SurfaceHolder The holder of the surface.
     */
    public SurfaceHolder getHolder() {
        return mSurfaceHolder;
    }

    private void updateRequestedVisibility() {
        mRequestedVisible = mViewVisibility && mWindowVisibility && !mWindowStopped;
    }

    /** @hide */
    @Override
    public void windowStopped(boolean stopped) {
        mWindowStopped = stopped;
        updateRequestedVisibility();
        updateSurface();
    }

    @Override
    protected void onAttachedToWindow() {
        super.onAttachedToWindow();

        getViewRootImpl().addWindowStoppedCallback(this);
        mWindowStopped = false;

        mViewVisibility = getVisibility() == VISIBLE;
        updateRequestedVisibility();

        mAttachedToWindow = true;
        mParent.requestTransparentRegion(SurfaceView.this);
        if (!mGlobalListenersAdded) {
            ViewTreeObserver observer = getViewTreeObserver();
            observer.addOnScrollChangedListener(mScrollChangedListener);
            observer.addOnPreDrawListener(mDrawListener);
            mGlobalListenersAdded = true;
        }
    }

    @Override
    protected void onWindowVisibilityChanged(int visibility) {
        super.onWindowVisibilityChanged(visibility);
        mWindowVisibility = visibility == VISIBLE;
        updateRequestedVisibility();
        updateSurface();
    }

    @Override
    public void setVisibility(int visibility) {
        super.setVisibility(visibility);
        mViewVisibility = visibility == VISIBLE;
        boolean newRequestedVisible = mWindowVisibility && mViewVisibility && !mWindowStopped;
        if (newRequestedVisible != mRequestedVisible) {
            // our base class (View) invalidates the layout only when
            // we go from/to the GONE state. However, SurfaceView needs
            // to request a re-layout when the visibility changes at all.
            // This is needed because the transparent region is computed
            // as part of the layout phase, and it changes (obviously) when
            // the visibility changes.
            requestLayout();
        }
        mRequestedVisible = newRequestedVisible;
        updateSurface();
    }

    private void performDrawFinished() {
        if (mPendingReportDraws > 0) {
            mDrawFinished = true;
            if (mAttachedToWindow) {
                notifyDrawFinished();
                invalidate();
            }
        } else {
            Log.e(TAG, System.identityHashCode(this) + "finished drawing"
                    + " but no pending report draw (extra call"
                    + " to draw completion runnable?)");
        }
    }

    void notifyDrawFinished() {
        ViewRootImpl viewRoot = getViewRootImpl();
        if (viewRoot != null) {
            viewRoot.pendingDrawFinished();
        }
        mPendingReportDraws--;
    }

    @Override
    protected void onDetachedFromWindow() {
        ViewRootImpl viewRoot = getViewRootImpl();
        // It's possible to create a SurfaceView using the default constructor and never
        // attach it to a view hierarchy, this is a common use case when dealing with
        // OpenGL. A developer will probably create a new GLSurfaceView, and let it manage
        // the lifecycle. Instead of attaching it to a view, he/she can just pass
        // the SurfaceHolder forward, most live wallpapers do it.
        if (viewRoot != null) {
            viewRoot.removeWindowStoppedCallback(this);
        }

        mAttachedToWindow = false;
        if (mGlobalListenersAdded) {
            ViewTreeObserver observer = getViewTreeObserver();
            observer.removeOnScrollChangedListener(mScrollChangedListener);
            observer.removeOnPreDrawListener(mDrawListener);
            mGlobalListenersAdded = false;
        }

        while (mPendingReportDraws > 0) {
            notifyDrawFinished();
        }

        mRequestedVisible = false;

        updateSurface();
        if (mSurfaceControl != null) {
            mSurfaceControl.remove();
        }
        mSurfaceControl = null;

        mHaveFrame = false;

        super.onDetachedFromWindow();
    }

    @Override
    protected void onMeasure(int widthMeasureSpec, int heightMeasureSpec) {
        int width = mRequestedWidth >= 0
                ? resolveSizeAndState(mRequestedWidth, widthMeasureSpec, 0)
                : getDefaultSize(0, widthMeasureSpec);
        int height = mRequestedHeight >= 0
                ? resolveSizeAndState(mRequestedHeight, heightMeasureSpec, 0)
                : getDefaultSize(0, heightMeasureSpec);
        setMeasuredDimension(width, height);
    }

    /** @hide */
    @Override
    @UnsupportedAppUsage
    protected boolean setFrame(int left, int top, int right, int bottom) {
        boolean result = super.setFrame(left, top, right, bottom);
        updateSurface();
        return result;
    }

    @Override
    public boolean gatherTransparentRegion(Region region) {
        if (isAboveParent() || !mDrawFinished) {
            return super.gatherTransparentRegion(region);
        }

        boolean opaque = true;
        if ((mPrivateFlags & PFLAG_SKIP_DRAW) == 0) {
            // this view draws, remove it from the transparent region
            opaque = super.gatherTransparentRegion(region);
        } else if (region != null) {
            int w = getWidth();
            int h = getHeight();
            if (w>0 && h>0) {
                getLocationInWindow(mLocation);
                // otherwise, punch a hole in the whole hierarchy
                int l = mLocation[0];
                int t = mLocation[1];
                region.op(l, t, l+w, t+h, Region.Op.UNION);
            }
        }
        if (PixelFormat.formatHasAlpha(mRequestedFormat)) {
            opaque = false;
        }
        return opaque;
    }

    @Override
    public void draw(Canvas canvas) {
        if (mDrawFinished && !isAboveParent()) {
            // draw() is not called when SKIP_DRAW is set
            if ((mPrivateFlags & PFLAG_SKIP_DRAW) == 0) {
                // punch a whole in the view-hierarchy below us
                canvas.drawColor(0, PorterDuff.Mode.CLEAR);
            }
        }
        super.draw(canvas);
    }

    @Override
    protected void dispatchDraw(Canvas canvas) {
        if (mDrawFinished && !isAboveParent()) {
            // draw() is not called when SKIP_DRAW is set
            if ((mPrivateFlags & PFLAG_SKIP_DRAW) == PFLAG_SKIP_DRAW) {
                // punch a whole in the view-hierarchy below us
                canvas.drawColor(0, PorterDuff.Mode.CLEAR);
            }
        }
        super.dispatchDraw(canvas);
    }

    /**
     * Control whether the surface view's surface is placed on top of another
     * regular surface view in the window (but still behind the window itself).
     * This is typically used to place overlays on top of an underlying media
     * surface view.
     *
     * <p>Note that this must be set before the surface view's containing
     * window is attached to the window manager.
     *
     * <p>Calling this overrides any previous call to {@link #setZOrderOnTop}.
     */
    public void setZOrderMediaOverlay(boolean isMediaOverlay) {
        mSubLayer = isMediaOverlay
            ? APPLICATION_MEDIA_OVERLAY_SUBLAYER : APPLICATION_MEDIA_SUBLAYER;
    }

    /**
     * Control whether the surface view's surface is placed on top of its
     * window.  Normally it is placed behind the window, to allow it to
     * (for the most part) appear to composite with the views in the
     * hierarchy.  By setting this, you cause it to be placed above the
     * window.  This means that none of the contents of the window this
     * SurfaceView is in will be visible on top of its surface.
     *
     * <p>Note that this must be set before the surface view's containing
     * window is attached to the window manager.
     *
     * <p>Calling this overrides any previous call to {@link #setZOrderMediaOverlay}.
     */
    public void setZOrderOnTop(boolean onTop) {
        if (onTop) {
            mSubLayer = APPLICATION_PANEL_SUBLAYER;
        } else {
            mSubLayer = APPLICATION_MEDIA_SUBLAYER;
        }
    }

    /**
     * Control whether the surface view's content should be treated as secure,
     * preventing it from appearing in screenshots or from being viewed on
     * non-secure displays.
     *
     * <p>Note that this must be set before the surface view's containing
     * window is attached to the window manager.
     *
     * <p>See {@link android.view.Display#FLAG_SECURE} for details.
     *
     * @param isSecure True if the surface view is secure.
     */
    public void setSecure(boolean isSecure) {
        if (isSecure) {
            mSurfaceFlags |= SurfaceControl.SECURE;
        } else {
            mSurfaceFlags &= ~SurfaceControl.SECURE;
        }
    }

    private void updateOpaqueFlag() {
        if (!PixelFormat.formatHasAlpha(mRequestedFormat)) {
            mSurfaceFlags |= SurfaceControl.OPAQUE;
        } else {
            mSurfaceFlags &= ~SurfaceControl.OPAQUE;
        }
    }

    private Rect getParentSurfaceInsets() {
        final ViewRootImpl root = getViewRootImpl();
        if (root == null) {
            return null;
        } else {
            return root.mWindowAttributes.surfaceInsets;
        }
    }

    private void updateBackgroundVisibilityInTransaction() {
        if (mBackgroundControl == null) {
            return;
        }
<<<<<<< HEAD
        if ((mSurfaceFlags & SurfaceControl.OPAQUE) != 0) {
=======
        if ((mSubLayer > 0) && ((mSurfaceFlags & SurfaceControl.OPAQUE) != 0)) {
>>>>>>> 825827da
            mBackgroundControl.show();
            mBackgroundControl.setLayer(Integer.MIN_VALUE);
        } else {
            mBackgroundControl.hide();
        }
    }

    private void releaseSurfaces() {
        if (mSurfaceControl != null) {
            mSurfaceControl.remove();
            mSurfaceControl = null;
        }
        if (mBackgroundControl != null) {
            mBackgroundControl.remove();
            mBackgroundControl = null;
        }
    }

    /** @hide */
    protected void updateSurface() {
        if (!mHaveFrame) {
            return;
        }
        ViewRootImpl viewRoot = getViewRootImpl();
        if (viewRoot == null || viewRoot.mSurface == null || !viewRoot.mSurface.isValid()) {
            return;
        }

        mTranslator = viewRoot.mTranslator;
        if (mTranslator != null) {
            mSurface.setCompatibilityTranslator(mTranslator);
        }

        int myWidth = mRequestedWidth;
        if (myWidth <= 0) myWidth = getWidth();
        int myHeight = mRequestedHeight;
        if (myHeight <= 0) myHeight = getHeight();

        final boolean formatChanged = mFormat != mRequestedFormat;
        final boolean visibleChanged = mVisible != mRequestedVisible;
        final boolean creating = (mSurfaceControl == null || formatChanged || visibleChanged)
                && mRequestedVisible;
        final boolean sizeChanged = mSurfaceWidth != myWidth || mSurfaceHeight != myHeight;
        final boolean windowVisibleChanged = mWindowVisibility != mLastWindowVisibility;
        boolean redrawNeeded = false;

        if (creating || formatChanged || sizeChanged || visibleChanged || windowVisibleChanged) {
            getLocationInWindow(mLocation);

            if (DEBUG) Log.i(TAG, System.identityHashCode(this) + " "
                    + "Changes: creating=" + creating
                    + " format=" + formatChanged + " size=" + sizeChanged
                    + " visible=" + visibleChanged
                    + " left=" + (mWindowSpaceLeft != mLocation[0])
                    + " top=" + (mWindowSpaceTop != mLocation[1]));

            try {
                final boolean visible = mVisible = mRequestedVisible;
                mWindowSpaceLeft = mLocation[0];
                mWindowSpaceTop = mLocation[1];
                mSurfaceWidth = myWidth;
                mSurfaceHeight = myHeight;
                mFormat = mRequestedFormat;
                mLastWindowVisibility = mWindowVisibility;

                mScreenRect.left = mWindowSpaceLeft;
                mScreenRect.top = mWindowSpaceTop;
                mScreenRect.right = mWindowSpaceLeft + getWidth();
                mScreenRect.bottom = mWindowSpaceTop + getHeight();
                if (mTranslator != null) {
                    mTranslator.translateRectInAppWindowToScreen(mScreenRect);
                }

                final Rect surfaceInsets = getParentSurfaceInsets();
                mScreenRect.offset(surfaceInsets.left, surfaceInsets.top);

                if (creating) {
                    viewRoot.createBoundsSurface(mSubLayer);
                    mSurfaceSession = new SurfaceSession();
                    mDeferredDestroySurfaceControl = mSurfaceControl;

                    updateOpaqueFlag();
                    final String name = "SurfaceView - " + viewRoot.getTitle().toString();

                    mSurfaceControl = new SurfaceControl.Builder(mSurfaceSession)
                        .setName(name)
                        .setOpaque((mSurfaceFlags & SurfaceControl.OPAQUE) != 0)
                        .setBufferSize(mSurfaceWidth, mSurfaceHeight)
                        .setFormat(mFormat)
                        .setParent(viewRoot.getSurfaceControl())
                        .setFlags(mSurfaceFlags)
                        .build();
                    mBackgroundControl = new SurfaceControl.Builder(mSurfaceSession)
                        .setName("Background for -" + name)
                        .setOpaque(true)
                        .setColorLayer()
                        .setParent(mSurfaceControl)
                        .build();

                } else if (mSurfaceControl == null) {
                    return;
                }

                boolean realSizeChanged = false;

                mSurfaceLock.lock();
                try {
                    mDrawingStopped = !visible;

                    if (DEBUG) Log.i(TAG, System.identityHashCode(this) + " "
                            + "Cur surface: " + mSurface);

                    SurfaceControl.openTransaction();
                    try {
                        mSurfaceControl.setLayer(mSubLayer);

                        if (mViewVisibility) {
                            mSurfaceControl.show();
                        } else {
                            mSurfaceControl.hide();
                        }
                        updateBackgroundVisibilityInTransaction();

                        // While creating the surface, we will set it's initial
                        // geometry. Outside of that though, we should generally
                        // leave it to the RenderThread.
                        //
                        // There is one more case when the buffer size changes we aren't yet
                        // prepared to sync (as even following the transaction applying
                        // we still need to latch a buffer).
                        // b/28866173
                        if (sizeChanged || creating || !mRtHandlingPositionUpdates) {
                            mSurfaceControl.setPosition(mScreenRect.left, mScreenRect.top);
                            mSurfaceControl.setMatrix(mScreenRect.width() / (float) mSurfaceWidth,
                                    0.0f, 0.0f,
                                    mScreenRect.height() / (float) mSurfaceHeight);
                            // Set a window crop when creating the surface or changing its size to
                            // crop the buffer to the surface size since the buffer producer may
                            // use SCALING_MODE_SCALE and submit a larger size than the surface
                            // size.
                            mSurfaceControl.setWindowCrop(mSurfaceWidth, mSurfaceHeight);
                        }
                        if (sizeChanged && !creating) {
                            mSurfaceControl.setBufferSize(mSurfaceWidth, mSurfaceHeight);
                        }
                    } finally {
                        SurfaceControl.closeTransaction();
                    }

                    if (sizeChanged || creating) {
                        redrawNeeded = true;
                    }

                    mSurfaceFrame.left = 0;
                    mSurfaceFrame.top = 0;
                    if (mTranslator == null) {
                        mSurfaceFrame.right = mSurfaceWidth;
                        mSurfaceFrame.bottom = mSurfaceHeight;
                    } else {
                        float appInvertedScale = mTranslator.applicationInvertedScale;
                        mSurfaceFrame.right = (int) (mSurfaceWidth * appInvertedScale + 0.5f);
                        mSurfaceFrame.bottom = (int) (mSurfaceHeight * appInvertedScale + 0.5f);
                    }

                    final int surfaceWidth = mSurfaceFrame.right;
                    final int surfaceHeight = mSurfaceFrame.bottom;
                    realSizeChanged = mLastSurfaceWidth != surfaceWidth
                            || mLastSurfaceHeight != surfaceHeight;
                    mLastSurfaceWidth = surfaceWidth;
                    mLastSurfaceHeight = surfaceHeight;
                } finally {
                    mSurfaceLock.unlock();
                }

                try {
                    redrawNeeded |= visible && !mDrawFinished;

                    SurfaceHolder.Callback callbacks[] = null;

                    final boolean surfaceChanged = creating;
                    if (mSurfaceCreated && (surfaceChanged || (!visible && visibleChanged))) {
                        mSurfaceCreated = false;
                        if (mSurface.isValid()) {
                            if (DEBUG) Log.i(TAG, System.identityHashCode(this) + " "
                                    + "visibleChanged -- surfaceDestroyed");
                            callbacks = getSurfaceCallbacks();
                            for (SurfaceHolder.Callback c : callbacks) {
                                c.surfaceDestroyed(mSurfaceHolder);
                            }
                            // Since Android N the same surface may be reused and given to us
                            // again by the system server at a later point. However
                            // as we didn't do this in previous releases, clients weren't
                            // necessarily required to clean up properly in
                            // surfaceDestroyed. This leads to problems for example when
                            // clients don't destroy their EGL context, and try
                            // and create a new one on the same surface following reuse.
                            // Since there is no valid use of the surface in-between
                            // surfaceDestroyed and surfaceCreated, we force a disconnect,
                            // so the next connect will always work if we end up reusing
                            // the surface.
                            if (mSurface.isValid()) {
                                mSurface.forceScopedDisconnect();
                            }
                        }
                    }

                    if (creating) {
                        mSurface.copyFrom(mSurfaceControl);
                    }

                    if (sizeChanged && getContext().getApplicationInfo().targetSdkVersion
                            < Build.VERSION_CODES.O) {
                        // Some legacy applications use the underlying native {@link Surface} object
                        // as a key to whether anything has changed. In these cases, updates to the
                        // existing {@link Surface} will be ignored when the size changes.
                        // Therefore, we must explicitly recreate the {@link Surface} in these
                        // cases.
                        mSurface.createFrom(mSurfaceControl);
                    }

                    if (visible && mSurface.isValid()) {
                        if (!mSurfaceCreated && (surfaceChanged || visibleChanged)) {
                            mSurfaceCreated = true;
                            mIsCreating = true;
                            if (DEBUG) Log.i(TAG, System.identityHashCode(this) + " "
                                    + "visibleChanged -- surfaceCreated");
                            if (callbacks == null) {
                                callbacks = getSurfaceCallbacks();
                            }
                            for (SurfaceHolder.Callback c : callbacks) {
                                c.surfaceCreated(mSurfaceHolder);
                            }
                        }
                        if (creating || formatChanged || sizeChanged
                                || visibleChanged || realSizeChanged) {
                            if (DEBUG) Log.i(TAG, System.identityHashCode(this) + " "
                                    + "surfaceChanged -- format=" + mFormat
                                    + " w=" + myWidth + " h=" + myHeight);
                            if (callbacks == null) {
                                callbacks = getSurfaceCallbacks();
                            }
                            for (SurfaceHolder.Callback c : callbacks) {
                                c.surfaceChanged(mSurfaceHolder, mFormat, myWidth, myHeight);
                            }
                        }
                        if (redrawNeeded) {
                            if (DEBUG) Log.i(TAG, System.identityHashCode(this) + " "
                                    + "surfaceRedrawNeeded");
                            if (callbacks == null) {
                                callbacks = getSurfaceCallbacks();
                            }

                            mPendingReportDraws++;
                            viewRoot.drawPending();
                            SurfaceCallbackHelper sch =
                                    new SurfaceCallbackHelper(this::onDrawFinished);
                            sch.dispatchSurfaceRedrawNeededAsync(mSurfaceHolder, callbacks);
                        }
                    }
                } finally {
                    mIsCreating = false;
                    if (mSurfaceControl != null && !mSurfaceCreated) {
                        mSurface.release();

                        releaseSurfaces();
                    }
                }
            } catch (Exception ex) {
                Log.e(TAG, "Exception configuring surface", ex);
            }
            if (DEBUG) Log.v(
                TAG, "Layout: x=" + mScreenRect.left + " y=" + mScreenRect.top
                + " w=" + mScreenRect.width() + " h=" + mScreenRect.height()
                + ", frame=" + mSurfaceFrame);
        } else {
            // Calculate the window position in case RT loses the window
            // and we need to fallback to a UI-thread driven position update
            getLocationInSurface(mLocation);
            final boolean positionChanged = mWindowSpaceLeft != mLocation[0]
                    || mWindowSpaceTop != mLocation[1];
            final boolean layoutSizeChanged = getWidth() != mScreenRect.width()
                    || getHeight() != mScreenRect.height();
            if (positionChanged || layoutSizeChanged) { // Only the position has changed
                mWindowSpaceLeft = mLocation[0];
                mWindowSpaceTop = mLocation[1];
                // For our size changed check, we keep mScreenRect.width() and mScreenRect.height()
                // in view local space.
                mLocation[0] = getWidth();
                mLocation[1] = getHeight();

                mScreenRect.set(mWindowSpaceLeft, mWindowSpaceTop,
                        mWindowSpaceLeft + mLocation[0], mWindowSpaceTop + mLocation[1]);

                if (mTranslator != null) {
                    mTranslator.translateRectInAppWindowToScreen(mScreenRect);
                }

                if (mSurfaceControl == null) {
                    return;
                }

                if (!isHardwareAccelerated() || !mRtHandlingPositionUpdates) {
                    try {
                        if (DEBUG) Log.d(TAG, String.format("%d updateSurfacePosition UI, " +
                                "postion = [%d, %d, %d, %d]", System.identityHashCode(this),
                                mScreenRect.left, mScreenRect.top,
                                mScreenRect.right, mScreenRect.bottom));
                        setParentSpaceRectangle(mScreenRect, -1);
                    } catch (Exception ex) {
                        Log.e(TAG, "Exception configuring surface", ex);
                    }
                }
            }
        }
    }

    private void onDrawFinished() {
        if (DEBUG) {
            Log.i(TAG, System.identityHashCode(this) + " "
                    + "finishedDrawing");
        }

        if (mDeferredDestroySurfaceControl != null) {
            mDeferredDestroySurfaceControl.remove();
            mDeferredDestroySurfaceControl = null;
        }

        runOnUiThread(() -> {
            performDrawFinished();
        });
    }

    /**
     * A place to over-ride for applying child-surface transactions.
     * These can be synchronized with the viewroot surface using deferTransaction.
     *
     * Called from RenderWorker while UI thread is paused.
     * @hide
     */
    protected void applyChildSurfaceTransaction_renderWorker(SurfaceControl.Transaction t,
            Surface viewRootSurface, long nextViewRootFrameNumber) {
    }

    private void applySurfaceTransforms(SurfaceControl surface, Rect position, long frameNumber) {
        if (frameNumber > 0) {
            final ViewRootImpl viewRoot = getViewRootImpl();

            mRtTransaction.deferTransactionUntilSurface(surface, viewRoot.mSurface,
                    frameNumber);
        }

        mRtTransaction.setPosition(surface, position.left, position.top);
        mRtTransaction.setMatrix(surface,
                position.width() / (float) mSurfaceWidth,
                0.0f, 0.0f,
                position.height() / (float) mSurfaceHeight);
    }

    private void setParentSpaceRectangle(Rect position, long frameNumber) {
        final ViewRootImpl viewRoot = getViewRootImpl();

        applySurfaceTransforms(mSurfaceControl, position, frameNumber);

        applyChildSurfaceTransaction_renderWorker(mRtTransaction, viewRoot.mSurface,
                frameNumber);

        mRtTransaction.apply();
    }

    private Rect mRTLastReportedPosition = new Rect();

    private RenderNode.PositionUpdateListener mPositionListener =
            new RenderNode.PositionUpdateListener() {

        @Override
        public void positionChanged(long frameNumber, int left, int top, int right, int bottom) {
            if (mSurfaceControl == null) {
                return;
            }

            // TODO: This is teensy bit racey in that a brand new SurfaceView moving on
            // its 2nd frame if RenderThread is running slowly could potentially see
            // this as false, enter the branch, get pre-empted, then this comes along
            // and reports a new position, then the UI thread resumes and reports
            // its position. This could therefore be de-sync'd in that interval, but
            // the synchronization would violate the rule that RT must never block
            // on the UI thread which would open up potential deadlocks. The risk of
            // a single-frame desync is therefore preferable for now.
            mRtHandlingPositionUpdates = true;
            if (mRTLastReportedPosition.left == left
                    && mRTLastReportedPosition.top == top
                    && mRTLastReportedPosition.right == right
                    && mRTLastReportedPosition.bottom == bottom) {
                return;
            }
            try {
                if (DEBUG) {
                    Log.d(TAG, String.format(
                            "%d updateSurfacePosition RenderWorker, frameNr = %d, "
                                    + "postion = [%d, %d, %d, %d]",
                            System.identityHashCode(this), frameNumber,
                            left, top, right, bottom));
                }
                mRTLastReportedPosition.set(left, top, right, bottom);
                setParentSpaceRectangle(mRTLastReportedPosition, frameNumber);
                // Now overwrite mRTLastReportedPosition with our values
            } catch (Exception ex) {
                Log.e(TAG, "Exception from repositionChild", ex);
            }
        }

        @Override
        public void positionLost(long frameNumber) {
            if (DEBUG) {
                Log.d(TAG, String.format("%d windowPositionLost, frameNr = %d",
                        System.identityHashCode(this), frameNumber));
            }
            mRTLastReportedPosition.setEmpty();

            if (mSurfaceControl == null) {
                return;
            }
            if (mRtHandlingPositionUpdates) {
                mRtHandlingPositionUpdates = false;
                // This callback will happen while the UI thread is blocked, so we can
                // safely access other member variables at this time.
                // So do what the UI thread would have done if RT wasn't handling position
                // updates.
                if (!mScreenRect.isEmpty() && !mScreenRect.equals(mRTLastReportedPosition)) {
                    try {
                        if (DEBUG) {
                            Log.d(TAG, String.format("%d updateSurfacePosition, "
                                            + "postion = [%d, %d, %d, %d]",
                                    System.identityHashCode(this),
                                    mScreenRect.left, mScreenRect.top,
                                    mScreenRect.right, mScreenRect.bottom));
                        }
                        setParentSpaceRectangle(mScreenRect, frameNumber);
                    } catch (Exception ex) {
                        Log.e(TAG, "Exception configuring surface", ex);
                    }
                }
            }
        }
    };

    private SurfaceHolder.Callback[] getSurfaceCallbacks() {
        SurfaceHolder.Callback callbacks[];
        synchronized (mCallbacks) {
            callbacks = new SurfaceHolder.Callback[mCallbacks.size()];
            mCallbacks.toArray(callbacks);
        }
        return callbacks;
    }

    private void runOnUiThread(Runnable runnable) {
        Handler handler = getHandler();
        if (handler != null && handler.getLooper() != Looper.myLooper()) {
            handler.post(runnable);
        } else {
            runnable.run();
        }
    }

    /**
     * Check to see if the surface has fixed size dimensions or if the surface's
     * dimensions are dimensions are dependent on its current layout.
     *
     * @return true if the surface has dimensions that are fixed in size
     * @hide
     */
    @UnsupportedAppUsage
    public boolean isFixedSize() {
        return (mRequestedWidth != -1 || mRequestedHeight != -1);
    }

    private boolean isAboveParent() {
        return mSubLayer >= 0;
    }

    /**
     * Set an opaque background color to use with this {@link SurfaceView} when it's being resized
     * and size of the content hasn't updated yet. This color will fill the expanded area when the
     * view becomes larger.
     * @param bgColor An opaque color to fill the background. Alpha component will be ignored.
     * @hide
     */
    public void setResizeBackgroundColor(int bgColor) {
        if (mBackgroundControl == null) {
            return;
        }

        final float[] colorComponents = new float[] { Color.red(bgColor) / 255.f,
                Color.green(bgColor) / 255.f, Color.blue(bgColor) / 255.f };

        SurfaceControl.openTransaction();
        try {
            mBackgroundControl.setColor(colorComponents);
        } finally {
            SurfaceControl.closeTransaction();
        }
    }

    @UnsupportedAppUsage
    private final SurfaceHolder mSurfaceHolder = new SurfaceHolder() {
        private static final String LOG_TAG = "SurfaceHolder";

        @Override
        public boolean isCreating() {
            return mIsCreating;
        }

        @Override
        public void addCallback(Callback callback) {
            synchronized (mCallbacks) {
                // This is a linear search, but in practice we'll
                // have only a couple callbacks, so it doesn't matter.
                if (mCallbacks.contains(callback) == false) {
                    mCallbacks.add(callback);
                }
            }
        }

        @Override
        public void removeCallback(Callback callback) {
            synchronized (mCallbacks) {
                mCallbacks.remove(callback);
            }
        }

        @Override
        public void setFixedSize(int width, int height) {
            if (mRequestedWidth != width || mRequestedHeight != height) {
                mRequestedWidth = width;
                mRequestedHeight = height;
                requestLayout();
            }
        }

        @Override
        public void setSizeFromLayout() {
            if (mRequestedWidth != -1 || mRequestedHeight != -1) {
                mRequestedWidth = mRequestedHeight = -1;
                requestLayout();
            }
        }

        @Override
        public void setFormat(int format) {
            // for backward compatibility reason, OPAQUE always
            // means 565 for SurfaceView
            if (format == PixelFormat.OPAQUE)
                format = PixelFormat.RGB_565;

            mRequestedFormat = format;
            if (mSurfaceControl != null) {
                updateSurface();
            }
        }

        /**
         * @deprecated setType is now ignored.
         */
        @Override
        @Deprecated
        public void setType(int type) { }

        @Override
        public void setKeepScreenOn(boolean screenOn) {
            runOnUiThread(() -> SurfaceView.this.setKeepScreenOn(screenOn));
        }

        /**
         * Gets a {@link Canvas} for drawing into the SurfaceView's Surface
         *
         * After drawing into the provided {@link Canvas}, the caller must
         * invoke {@link #unlockCanvasAndPost} to post the new contents to the surface.
         *
         * The caller must redraw the entire surface.
         * @return A canvas for drawing into the surface.
         */
        @Override
        public Canvas lockCanvas() {
            return internalLockCanvas(null, false);
        }

        /**
         * Gets a {@link Canvas} for drawing into the SurfaceView's Surface
         *
         * After drawing into the provided {@link Canvas}, the caller must
         * invoke {@link #unlockCanvasAndPost} to post the new contents to the surface.
         *
         * @param inOutDirty A rectangle that represents the dirty region that the caller wants
         * to redraw.  This function may choose to expand the dirty rectangle if for example
         * the surface has been resized or if the previous contents of the surface were
         * not available.  The caller must redraw the entire dirty region as represented
         * by the contents of the inOutDirty rectangle upon return from this function.
         * The caller may also pass <code>null</code> instead, in the case where the
         * entire surface should be redrawn.
         * @return A canvas for drawing into the surface.
         */
        @Override
        public Canvas lockCanvas(Rect inOutDirty) {
            return internalLockCanvas(inOutDirty, false);
        }

        @Override
        public Canvas lockHardwareCanvas() {
            return internalLockCanvas(null, true);
        }

        private Canvas internalLockCanvas(Rect dirty, boolean hardware) {
            mSurfaceLock.lock();

            if (DEBUG) Log.i(TAG, System.identityHashCode(this) + " " + "Locking canvas... stopped="
                    + mDrawingStopped + ", surfaceControl=" + mSurfaceControl);

            Canvas c = null;
            if (!mDrawingStopped && mSurfaceControl != null) {
                try {
                    if (hardware) {
                        c = mSurface.lockHardwareCanvas();
                    } else {
                        c = mSurface.lockCanvas(dirty);
                    }
                } catch (Exception e) {
                    Log.e(LOG_TAG, "Exception locking surface", e);
                }
            }

            if (DEBUG) Log.i(TAG, System.identityHashCode(this) + " " + "Returned canvas: " + c);
            if (c != null) {
                mLastLockTime = SystemClock.uptimeMillis();
                return c;
            }

            // If the Surface is not ready to be drawn, then return null,
            // but throttle calls to this function so it isn't called more
            // than every 100ms.
            long now = SystemClock.uptimeMillis();
            long nextTime = mLastLockTime + 100;
            if (nextTime > now) {
                try {
                    Thread.sleep(nextTime-now);
                } catch (InterruptedException e) {
                }
                now = SystemClock.uptimeMillis();
            }
            mLastLockTime = now;
            mSurfaceLock.unlock();

            return null;
        }

        /**
         * Posts the new contents of the {@link Canvas} to the surface and
         * releases the {@link Canvas}.
         *
         * @param canvas The canvas previously obtained from {@link #lockCanvas}.
         */
        @Override
        public void unlockCanvasAndPost(Canvas canvas) {
            mSurface.unlockCanvasAndPost(canvas);
            mSurfaceLock.unlock();
        }

        @Override
        public Surface getSurface() {
            return mSurface;
        }

        @Override
        public Rect getSurfaceFrame() {
            return mSurfaceFrame;
        }
    };

    /**
     * Return a SurfaceControl which can be used for parenting Surfaces to
     * this SurfaceView.
     *
     * @return The SurfaceControl for this SurfaceView.
     */
    public SurfaceControl getSurfaceControl() {
        return mSurfaceControl;
    }
}<|MERGE_RESOLUTION|>--- conflicted
+++ resolved
@@ -491,11 +491,7 @@
         if (mBackgroundControl == null) {
             return;
         }
-<<<<<<< HEAD
-        if ((mSurfaceFlags & SurfaceControl.OPAQUE) != 0) {
-=======
         if ((mSubLayer > 0) && ((mSurfaceFlags & SurfaceControl.OPAQUE) != 0)) {
->>>>>>> 825827da
             mBackgroundControl.show();
             mBackgroundControl.setLayer(Integer.MIN_VALUE);
         } else {
