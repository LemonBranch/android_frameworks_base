--- conflicted
+++ resolved
@@ -1704,19 +1704,12 @@
     /**
      * Sets Secure NFC feature.
      * <p>This API is for the Settings application.
-<<<<<<< HEAD
-=======
      * @return True if successful
->>>>>>> 825827da
      * @hide
      */
     @SystemApi
     @RequiresPermission(android.Manifest.permission.WRITE_SECURE_SETTINGS)
-<<<<<<< HEAD
-    public boolean setNfcSecure(boolean enable) {
-=======
     public boolean enableSecureNfc(boolean enable) {
->>>>>>> 825827da
         if (!sHasNfcFeature) {
             throw new UnsupportedOperationException();
         }
@@ -1734,11 +1727,7 @@
      * @return True if device supports Secure NFC, false otherwise
      * @throws UnsupportedOperationException if FEATURE_NFC is unavailable.
      */
-<<<<<<< HEAD
-    public boolean deviceSupportsNfcSecure() {
-=======
     public boolean isSecureNfcSupported() {
->>>>>>> 825827da
         if (!sHasNfcFeature) {
             throw new UnsupportedOperationException();
         }
@@ -1753,21 +1742,12 @@
     /**
      * Checks Secure NFC feature is enabled.
      *
-<<<<<<< HEAD
-     * @return True if device supports Secure NFC is enabled, false otherwise
-     * @throws UnsupportedOperationException if FEATURE_NFC is unavailable.
-     * @throws UnsupportedOperationException if device doesn't support
-     *         Secure NFC functionality. {@link #deviceSupportsNfcSecure}
-     */
-    public boolean isNfcSecureEnabled() {
-=======
      * @return True if Secure NFC is enabled, false otherwise
      * @throws UnsupportedOperationException if FEATURE_NFC is unavailable.
      * @throws UnsupportedOperationException if device doesn't support
      *         Secure NFC functionality. {@link #isSecureNfcSupported}
      */
     public boolean isSecureNfcEnabled() {
->>>>>>> 825827da
         if (!sHasNfcFeature) {
             throw new UnsupportedOperationException();
         }
