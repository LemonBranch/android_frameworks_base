--- conflicted
+++ resolved
@@ -64,13 +64,6 @@
     @Deprecated
     public default ContentProviderResult[] applyBatch(String callingPkg,
             ArrayList<ContentProviderOperation> operations)
-<<<<<<< HEAD
-                    throws RemoteException, OperationApplicationException;
-    @UnsupportedAppUsage
-    public Bundle call(
-            String callingPkg, String method, @Nullable String arg, @Nullable Bundle extras)
-            throws RemoteException;
-=======
                     throws RemoteException, OperationApplicationException {
         return applyBatch(callingPkg, "unknown", operations);
     }
@@ -89,7 +82,6 @@
     public Bundle call(String callingPkg, String authority, String method,
             @Nullable String arg, @Nullable Bundle extras) throws RemoteException;
 
->>>>>>> de843449
     public ICancellationSignal createCancellationSignal() throws RemoteException;
 
     public Uri canonicalize(String callingPkg, Uri uri) throws RemoteException;
