--- conflicted
+++ resolved
@@ -203,13 +203,6 @@
             if (FEATURE_FLAG_IDMAP2) {
                 final String[] systemIdmapPaths =
                     nativeCreateIdmapsForStaticOverlaysTargetingAndroid();
-<<<<<<< HEAD
-                if (systemIdmapPaths == null) {
-                    throw new IOException("idmap2 scan failed");
-                }
-                for (String idmapPath : systemIdmapPaths) {
-                    apkAssets.add(ApkAssets.loadOverlayFromPath(idmapPath, true /*system*/));
-=======
                 if (systemIdmapPaths != null) {
                     for (String idmapPath : systemIdmapPaths) {
                         apkAssets.add(ApkAssets.loadOverlayFromPath(idmapPath, true /*system*/));
@@ -217,7 +210,6 @@
                 } else {
                     Log.w(TAG, "'idmap2 --scan' failed: no static=\"true\" overlays targeting "
                             + "\"android\" will be loaded");
->>>>>>> de843449
                 }
             } else {
                 nativeVerifySystemIdmaps();
