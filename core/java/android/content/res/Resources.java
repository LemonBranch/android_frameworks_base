--- conflicted
+++ resolved
@@ -16,15 +16,12 @@
 
 package android.content.res;
 
-<<<<<<< HEAD
+import android.animation.Animator;
+import android.animation.StateListAnimator;
+import android.annotation.NonNull;
 import android.app.ComposedIconInfo;
 import android.app.IconPackHelper;
 import android.app.IconPackHelper.IconCustomizer;
-=======
-import android.animation.Animator;
-import android.animation.StateListAnimator;
-import android.annotation.NonNull;
->>>>>>> d0f748a7
 import android.util.Pools.SynchronizedPool;
 import android.view.ViewDebug;
 import com.android.internal.util.XmlUtils;
@@ -1911,7 +1908,6 @@
             // the framework.
             mCompatibilityInfo.applyToDisplayMetrics(mMetrics);
 
-<<<<<<< HEAD
             int configChanges = 0xfffffff;
             if (config != null) {
                 mTmpConfig.setTo(config);
@@ -1937,9 +1933,6 @@
                     configChanges = ActivityInfo.activityInfoConfigToNative(configChanges);
                 }
             }
-=======
-            int configChanges = calcConfigChanges(config);
->>>>>>> d0f748a7
             if (mConfiguration.locale == null) {
                 mConfiguration.locale = Locale.getDefault();
                 mConfiguration.setLayoutDirection(mConfiguration.locale);
