/*
 * Copyright (C) 2006 The Android Open Source Project
 *
 * Licensed under the Apache License, Version 2.0 (the "License");
 * you may not use this file except in compliance with the License.
 * You may obtain a copy of the License at
 *
 *      http://www.apache.org/licenses/LICENSE-2.0
 *
 * Unless required by applicable law or agreed to in writing, software
 * distributed under the License is distributed on an "AS IS" BASIS,
 * WITHOUT WARRANTIES OR CONDITIONS OF ANY KIND, either express or implied.
 * See the License for the specific language governing permissions and
 * limitations under the License.
 */

package android.content;

import static android.content.ContentProvider.maybeAddUserId;

import android.annotation.AnyRes;
import android.annotation.BroadcastBehavior;
import android.annotation.IntDef;
import android.annotation.NonNull;
import android.annotation.Nullable;
import android.annotation.RequiresPermission;
import android.annotation.SdkConstant;
import android.annotation.SdkConstant.SdkConstantType;
import android.annotation.SystemApi;
import android.annotation.UnsupportedAppUsage;
import android.content.pm.ActivityInfo;
import android.content.pm.ApplicationInfo;
import android.content.pm.ComponentInfo;
import android.content.pm.PackageManager;
import android.content.pm.ResolveInfo;
import android.content.res.Resources;
import android.content.res.TypedArray;
import android.graphics.Rect;
import android.net.Uri;
import android.os.Build;
import android.os.Bundle;
import android.os.IBinder;
import android.os.Parcel;
import android.os.Parcelable;
import android.os.PersistableBundle;
import android.os.Process;
import android.os.ResultReceiver;
import android.os.ShellCommand;
import android.os.StrictMode;
import android.os.UserHandle;
import android.provider.ContactsContract.QuickContact;
import android.provider.DocumentsContract;
import android.provider.DocumentsProvider;
import android.provider.MediaStore;
import android.provider.OpenableColumns;
import android.text.TextUtils;
import android.util.ArraySet;
import android.util.AttributeSet;
import android.util.Log;
import android.util.proto.ProtoOutputStream;

import com.android.internal.util.XmlUtils;

import org.xmlpull.v1.XmlPullParser;
import org.xmlpull.v1.XmlPullParserException;
import org.xmlpull.v1.XmlSerializer;

import java.io.IOException;
import java.io.PrintWriter;
import java.io.Serializable;
import java.lang.annotation.Retention;
import java.lang.annotation.RetentionPolicy;
import java.net.URISyntaxException;
import java.util.ArrayList;
import java.util.HashSet;
import java.util.List;
import java.util.Locale;
import java.util.Objects;
import java.util.Set;

/**
 * An intent is an abstract description of an operation to be performed.  It
 * can be used with {@link Context#startActivity(Intent) startActivity} to
 * launch an {@link android.app.Activity},
 * {@link android.content.Context#sendBroadcast(Intent) broadcastIntent} to
 * send it to any interested {@link BroadcastReceiver BroadcastReceiver} components,
 * and {@link android.content.Context#startService} or
 * {@link android.content.Context#bindService} to communicate with a
 * background {@link android.app.Service}.
 *
 * <p>An Intent provides a facility for performing late runtime binding between the code in
 * different applications. Its most significant use is in the launching of activities, where it
 * can be thought of as the glue between activities. It is basically a passive data structure
 * holding an abstract description of an action to be performed.</p>
 *
 * <div class="special reference">
 * <h3>Developer Guides</h3>
 * <p>For information about how to create and resolve intents, read the
 * <a href="{@docRoot}guide/topics/intents/intents-filters.html">Intents and Intent Filters</a>
 * developer guide.</p>
 * </div>
 *
 * <a name="IntentStructure"></a>
 * <h3>Intent Structure</h3>
 * <p>The primary pieces of information in an intent are:</p>
 *
 * <ul>
 *   <li> <p><b>action</b> -- The general action to be performed, such as
 *     {@link #ACTION_VIEW}, {@link #ACTION_EDIT}, {@link #ACTION_MAIN},
 *     etc.</p>
 *   </li>
 *   <li> <p><b>data</b> -- The data to operate on, such as a person record
 *     in the contacts database, expressed as a {@link android.net.Uri}.</p>
 *   </li>
 * </ul>
 *
 *
 * <p>Some examples of action/data pairs are:</p>
 *
 * <ul>
 *   <li> <p><b>{@link #ACTION_VIEW} <i>content://contacts/people/1</i></b> -- Display
 *     information about the person whose identifier is "1".</p>
 *   </li>
 *   <li> <p><b>{@link #ACTION_DIAL} <i>content://contacts/people/1</i></b> -- Display
 *     the phone dialer with the person filled in.</p>
 *   </li>
 *   <li> <p><b>{@link #ACTION_VIEW} <i>tel:123</i></b> -- Display
 *     the phone dialer with the given number filled in.  Note how the
 *     VIEW action does what is considered the most reasonable thing for
 *     a particular URI.</p>
 *   </li>
 *   <li> <p><b>{@link #ACTION_DIAL} <i>tel:123</i></b> -- Display
 *     the phone dialer with the given number filled in.</p>
 *   </li>
 *   <li> <p><b>{@link #ACTION_EDIT} <i>content://contacts/people/1</i></b> -- Edit
 *     information about the person whose identifier is "1".</p>
 *   </li>
 *   <li> <p><b>{@link #ACTION_VIEW} <i>content://contacts/people/</i></b> -- Display
 *     a list of people, which the user can browse through.  This example is a
 *     typical top-level entry into the Contacts application, showing you the
 *     list of people. Selecting a particular person to view would result in a
 *     new intent { <b>{@link #ACTION_VIEW} <i>content://contacts/people/N</i></b> }
 *     being used to start an activity to display that person.</p>
 *   </li>
 * </ul>
 *
 * <p>In addition to these primary attributes, there are a number of secondary
 * attributes that you can also include with an intent:</p>
 *
 * <ul>
 *     <li> <p><b>category</b> -- Gives additional information about the action
 *         to execute.  For example, {@link #CATEGORY_LAUNCHER} means it should
 *         appear in the Launcher as a top-level application, while
 *         {@link #CATEGORY_ALTERNATIVE} means it should be included in a list
 *         of alternative actions the user can perform on a piece of data.</p>
 *     <li> <p><b>type</b> -- Specifies an explicit type (a MIME type) of the
 *         intent data.  Normally the type is inferred from the data itself.
 *         By setting this attribute, you disable that evaluation and force
 *         an explicit type.</p>
 *     <li> <p><b>component</b> -- Specifies an explicit name of a component
 *         class to use for the intent.  Normally this is determined by looking
 *         at the other information in the intent (the action, data/type, and
 *         categories) and matching that with a component that can handle it.
 *         If this attribute is set then none of the evaluation is performed,
 *         and this component is used exactly as is.  By specifying this attribute,
 *         all of the other Intent attributes become optional.</p>
 *     <li> <p><b>extras</b> -- This is a {@link Bundle} of any additional information.
 *         This can be used to provide extended information to the component.
 *         For example, if we have a action to send an e-mail message, we could
 *         also include extra pieces of data here to supply a subject, body,
 *         etc.</p>
 * </ul>
 *
 * <p>Here are some examples of other operations you can specify as intents
 * using these additional parameters:</p>
 *
 * <ul>
 *   <li> <p><b>{@link #ACTION_MAIN} with category {@link #CATEGORY_HOME}</b> --
 *     Launch the home screen.</p>
 *   </li>
 *   <li> <p><b>{@link #ACTION_GET_CONTENT} with MIME type
 *     <i>{@link android.provider.Contacts.Phones#CONTENT_URI
 *     vnd.android.cursor.item/phone}</i></b>
 *     -- Display the list of people's phone numbers, allowing the user to
 *     browse through them and pick one and return it to the parent activity.</p>
 *   </li>
 *   <li> <p><b>{@link #ACTION_GET_CONTENT} with MIME type
 *     <i>*{@literal /}*</i> and category {@link #CATEGORY_OPENABLE}</b>
 *     -- Display all pickers for data that can be opened with
 *     {@link ContentResolver#openInputStream(Uri) ContentResolver.openInputStream()},
 *     allowing the user to pick one of them and then some data inside of it
 *     and returning the resulting URI to the caller.  This can be used,
 *     for example, in an e-mail application to allow the user to pick some
 *     data to include as an attachment.</p>
 *   </li>
 * </ul>
 *
 * <p>There are a variety of standard Intent action and category constants
 * defined in the Intent class, but applications can also define their own.
 * These strings use Java-style scoping, to ensure they are unique -- for
 * example, the standard {@link #ACTION_VIEW} is called
 * "android.intent.action.VIEW".</p>
 *
 * <p>Put together, the set of actions, data types, categories, and extra data
 * defines a language for the system allowing for the expression of phrases
 * such as "call john smith's cell".  As applications are added to the system,
 * they can extend this language by adding new actions, types, and categories, or
 * they can modify the behavior of existing phrases by supplying their own
 * activities that handle them.</p>
 *
 * <a name="IntentResolution"></a>
 * <h3>Intent Resolution</h3>
 *
 * <p>There are two primary forms of intents you will use.
 *
 * <ul>
 *     <li> <p><b>Explicit Intents</b> have specified a component (via
 *     {@link #setComponent} or {@link #setClass}), which provides the exact
 *     class to be run.  Often these will not include any other information,
 *     simply being a way for an application to launch various internal
 *     activities it has as the user interacts with the application.
 *
 *     <li> <p><b>Implicit Intents</b> have not specified a component;
 *     instead, they must include enough information for the system to
 *     determine which of the available components is best to run for that
 *     intent.
 * </ul>
 *
 * <p>When using implicit intents, given such an arbitrary intent we need to
 * know what to do with it. This is handled by the process of <em>Intent
 * resolution</em>, which maps an Intent to an {@link android.app.Activity},
 * {@link BroadcastReceiver}, or {@link android.app.Service} (or sometimes two or
 * more activities/receivers) that can handle it.</p>
 *
 * <p>The intent resolution mechanism basically revolves around matching an
 * Intent against all of the &lt;intent-filter&gt; descriptions in the
 * installed application packages.  (Plus, in the case of broadcasts, any {@link BroadcastReceiver}
 * objects explicitly registered with {@link Context#registerReceiver}.)  More
 * details on this can be found in the documentation on the {@link
 * IntentFilter} class.</p>
 *
 * <p>There are three pieces of information in the Intent that are used for
 * resolution: the action, type, and category.  Using this information, a query
 * is done on the {@link PackageManager} for a component that can handle the
 * intent. The appropriate component is determined based on the intent
 * information supplied in the <code>AndroidManifest.xml</code> file as
 * follows:</p>
 *
 * <ul>
 *     <li> <p>The <b>action</b>, if given, must be listed by the component as
 *         one it handles.</p>
 *     <li> <p>The <b>type</b> is retrieved from the Intent's data, if not
 *         already supplied in the Intent.  Like the action, if a type is
 *         included in the intent (either explicitly or implicitly in its
 *         data), then this must be listed by the component as one it handles.</p>
 *     <li> For data that is not a <code>content:</code> URI and where no explicit
 *         type is included in the Intent, instead the <b>scheme</b> of the
 *         intent data (such as <code>http:</code> or <code>mailto:</code>) is
 *         considered. Again like the action, if we are matching a scheme it
 *         must be listed by the component as one it can handle.
 *     <li> <p>The <b>categories</b>, if supplied, must <em>all</em> be listed
 *         by the activity as categories it handles.  That is, if you include
 *         the categories {@link #CATEGORY_LAUNCHER} and
 *         {@link #CATEGORY_ALTERNATIVE}, then you will only resolve to components
 *         with an intent that lists <em>both</em> of those categories.
 *         Activities will very often need to support the
 *         {@link #CATEGORY_DEFAULT} so that they can be found by
 *         {@link Context#startActivity Context.startActivity()}.</p>
 * </ul>
 *
 * <p>For example, consider the Note Pad sample application that
 * allows a user to browse through a list of notes data and view details about
 * individual items.  Text in italics indicates places where you would replace a
 * name with one specific to your own package.</p>
 *
 * <pre> &lt;manifest xmlns:android="http://schemas.android.com/apk/res/android"
 *       package="<i>com.android.notepad</i>"&gt;
 *     &lt;application android:icon="@drawable/app_notes"
 *             android:label="@string/app_name"&gt;
 *
 *         &lt;provider class=".NotePadProvider"
 *                 android:authorities="<i>com.google.provider.NotePad</i>" /&gt;
 *
 *         &lt;activity class=".NotesList" android:label="@string/title_notes_list"&gt;
 *             &lt;intent-filter&gt;
 *                 &lt;action android:name="android.intent.action.MAIN" /&gt;
 *                 &lt;category android:name="android.intent.category.LAUNCHER" /&gt;
 *             &lt;/intent-filter&gt;
 *             &lt;intent-filter&gt;
 *                 &lt;action android:name="android.intent.action.VIEW" /&gt;
 *                 &lt;action android:name="android.intent.action.EDIT" /&gt;
 *                 &lt;action android:name="android.intent.action.PICK" /&gt;
 *                 &lt;category android:name="android.intent.category.DEFAULT" /&gt;
 *                 &lt;data android:mimeType="vnd.android.cursor.dir/<i>vnd.google.note</i>" /&gt;
 *             &lt;/intent-filter&gt;
 *             &lt;intent-filter&gt;
 *                 &lt;action android:name="android.intent.action.GET_CONTENT" /&gt;
 *                 &lt;category android:name="android.intent.category.DEFAULT" /&gt;
 *                 &lt;data android:mimeType="vnd.android.cursor.item/<i>vnd.google.note</i>" /&gt;
 *             &lt;/intent-filter&gt;
 *         &lt;/activity&gt;
 *
 *         &lt;activity class=".NoteEditor" android:label="@string/title_note"&gt;
 *             &lt;intent-filter android:label="@string/resolve_edit"&gt;
 *                 &lt;action android:name="android.intent.action.VIEW" /&gt;
 *                 &lt;action android:name="android.intent.action.EDIT" /&gt;
 *                 &lt;category android:name="android.intent.category.DEFAULT" /&gt;
 *                 &lt;data android:mimeType="vnd.android.cursor.item/<i>vnd.google.note</i>" /&gt;
 *             &lt;/intent-filter&gt;
 *
 *             &lt;intent-filter&gt;
 *                 &lt;action android:name="android.intent.action.INSERT" /&gt;
 *                 &lt;category android:name="android.intent.category.DEFAULT" /&gt;
 *                 &lt;data android:mimeType="vnd.android.cursor.dir/<i>vnd.google.note</i>" /&gt;
 *             &lt;/intent-filter&gt;
 *
 *         &lt;/activity&gt;
 *
 *         &lt;activity class=".TitleEditor" android:label="@string/title_edit_title"
 *                 android:theme="@android:style/Theme.Dialog"&gt;
 *             &lt;intent-filter android:label="@string/resolve_title"&gt;
 *                 &lt;action android:name="<i>com.android.notepad.action.EDIT_TITLE</i>" /&gt;
 *                 &lt;category android:name="android.intent.category.DEFAULT" /&gt;
 *                 &lt;category android:name="android.intent.category.ALTERNATIVE" /&gt;
 *                 &lt;category android:name="android.intent.category.SELECTED_ALTERNATIVE" /&gt;
 *                 &lt;data android:mimeType="vnd.android.cursor.item/<i>vnd.google.note</i>" /&gt;
 *             &lt;/intent-filter&gt;
 *         &lt;/activity&gt;
 *
 *     &lt;/application&gt;
 * &lt;/manifest&gt;</pre>
 *
 * <p>The first activity,
 * <code>com.android.notepad.NotesList</code>, serves as our main
 * entry into the app.  It can do three things as described by its three intent
 * templates:
 * <ol>
 * <li><pre>
 * &lt;intent-filter&gt;
 *     &lt;action android:name="{@link #ACTION_MAIN android.intent.action.MAIN}" /&gt;
 *     &lt;category android:name="{@link #CATEGORY_LAUNCHER android.intent.category.LAUNCHER}" /&gt;
 * &lt;/intent-filter&gt;</pre>
 * <p>This provides a top-level entry into the NotePad application: the standard
 * MAIN action is a main entry point (not requiring any other information in
 * the Intent), and the LAUNCHER category says that this entry point should be
 * listed in the application launcher.</p>
 * <li><pre>
 * &lt;intent-filter&gt;
 *     &lt;action android:name="{@link #ACTION_VIEW android.intent.action.VIEW}" /&gt;
 *     &lt;action android:name="{@link #ACTION_EDIT android.intent.action.EDIT}" /&gt;
 *     &lt;action android:name="{@link #ACTION_PICK android.intent.action.PICK}" /&gt;
 *     &lt;category android:name="{@link #CATEGORY_DEFAULT android.intent.category.DEFAULT}" /&gt;
 *     &lt;data android:mimeType="vnd.android.cursor.dir/<i>vnd.google.note</i>" /&gt;
 * &lt;/intent-filter&gt;</pre>
 * <p>This declares the things that the activity can do on a directory of
 * notes.  The type being supported is given with the &lt;type&gt; tag, where
 * <code>vnd.android.cursor.dir/vnd.google.note</code> is a URI from which
 * a Cursor of zero or more items (<code>vnd.android.cursor.dir</code>) can
 * be retrieved which holds our note pad data (<code>vnd.google.note</code>).
 * The activity allows the user to view or edit the directory of data (via
 * the VIEW and EDIT actions), or to pick a particular note and return it
 * to the caller (via the PICK action).  Note also the DEFAULT category
 * supplied here: this is <em>required</em> for the
 * {@link Context#startActivity Context.startActivity} method to resolve your
 * activity when its component name is not explicitly specified.</p>
 * <li><pre>
 * &lt;intent-filter&gt;
 *     &lt;action android:name="{@link #ACTION_GET_CONTENT android.intent.action.GET_CONTENT}" /&gt;
 *     &lt;category android:name="{@link #CATEGORY_DEFAULT android.intent.category.DEFAULT}" /&gt;
 *     &lt;data android:mimeType="vnd.android.cursor.item/<i>vnd.google.note</i>" /&gt;
 * &lt;/intent-filter&gt;</pre>
 * <p>This filter describes the ability to return to the caller a note selected by
 * the user without needing to know where it came from.  The data type
 * <code>vnd.android.cursor.item/vnd.google.note</code> is a URI from which
 * a Cursor of exactly one (<code>vnd.android.cursor.item</code>) item can
 * be retrieved which contains our note pad data (<code>vnd.google.note</code>).
 * The GET_CONTENT action is similar to the PICK action, where the activity
 * will return to its caller a piece of data selected by the user.  Here,
 * however, the caller specifies the type of data they desire instead of
 * the type of data the user will be picking from.</p>
 * </ol>
 *
 * <p>Given these capabilities, the following intents will resolve to the
 * NotesList activity:</p>
 *
 * <ul>
 *     <li> <p><b>{ action=android.app.action.MAIN }</b> matches all of the
 *         activities that can be used as top-level entry points into an
 *         application.</p>
 *     <li> <p><b>{ action=android.app.action.MAIN,
 *         category=android.app.category.LAUNCHER }</b> is the actual intent
 *         used by the Launcher to populate its top-level list.</p>
 *     <li> <p><b>{ action=android.intent.action.VIEW
 *          data=content://com.google.provider.NotePad/notes }</b>
 *         displays a list of all the notes under
 *         "content://com.google.provider.NotePad/notes", which
 *         the user can browse through and see the details on.</p>
 *     <li> <p><b>{ action=android.app.action.PICK
 *          data=content://com.google.provider.NotePad/notes }</b>
 *         provides a list of the notes under
 *         "content://com.google.provider.NotePad/notes", from which
 *         the user can pick a note whose data URL is returned back to the caller.</p>
 *     <li> <p><b>{ action=android.app.action.GET_CONTENT
 *          type=vnd.android.cursor.item/vnd.google.note }</b>
 *         is similar to the pick action, but allows the caller to specify the
 *         kind of data they want back so that the system can find the appropriate
 *         activity to pick something of that data type.</p>
 * </ul>
 *
 * <p>The second activity,
 * <code>com.android.notepad.NoteEditor</code>, shows the user a single
 * note entry and allows them to edit it.  It can do two things as described
 * by its two intent templates:
 * <ol>
 * <li><pre>
 * &lt;intent-filter android:label="@string/resolve_edit"&gt;
 *     &lt;action android:name="{@link #ACTION_VIEW android.intent.action.VIEW}" /&gt;
 *     &lt;action android:name="{@link #ACTION_EDIT android.intent.action.EDIT}" /&gt;
 *     &lt;category android:name="{@link #CATEGORY_DEFAULT android.intent.category.DEFAULT}" /&gt;
 *     &lt;data android:mimeType="vnd.android.cursor.item/<i>vnd.google.note</i>" /&gt;
 * &lt;/intent-filter&gt;</pre>
 * <p>The first, primary, purpose of this activity is to let the user interact
 * with a single note, as decribed by the MIME type
 * <code>vnd.android.cursor.item/vnd.google.note</code>.  The activity can
 * either VIEW a note or allow the user to EDIT it.  Again we support the
 * DEFAULT category to allow the activity to be launched without explicitly
 * specifying its component.</p>
 * <li><pre>
 * &lt;intent-filter&gt;
 *     &lt;action android:name="{@link #ACTION_INSERT android.intent.action.INSERT}" /&gt;
 *     &lt;category android:name="{@link #CATEGORY_DEFAULT android.intent.category.DEFAULT}" /&gt;
 *     &lt;data android:mimeType="vnd.android.cursor.dir/<i>vnd.google.note</i>" /&gt;
 * &lt;/intent-filter&gt;</pre>
 * <p>The secondary use of this activity is to insert a new note entry into
 * an existing directory of notes.  This is used when the user creates a new
 * note: the INSERT action is executed on the directory of notes, causing
 * this activity to run and have the user create the new note data which
 * it then adds to the content provider.</p>
 * </ol>
 *
 * <p>Given these capabilities, the following intents will resolve to the
 * NoteEditor activity:</p>
 *
 * <ul>
 *     <li> <p><b>{ action=android.intent.action.VIEW
 *          data=content://com.google.provider.NotePad/notes/<var>{ID}</var> }</b>
 *         shows the user the content of note <var>{ID}</var>.</p>
 *     <li> <p><b>{ action=android.app.action.EDIT
 *          data=content://com.google.provider.NotePad/notes/<var>{ID}</var> }</b>
 *         allows the user to edit the content of note <var>{ID}</var>.</p>
 *     <li> <p><b>{ action=android.app.action.INSERT
 *          data=content://com.google.provider.NotePad/notes }</b>
 *         creates a new, empty note in the notes list at
 *         "content://com.google.provider.NotePad/notes"
 *         and allows the user to edit it.  If they keep their changes, the URI
 *         of the newly created note is returned to the caller.</p>
 * </ul>
 *
 * <p>The last activity,
 * <code>com.android.notepad.TitleEditor</code>, allows the user to
 * edit the title of a note.  This could be implemented as a class that the
 * application directly invokes (by explicitly setting its component in
 * the Intent), but here we show a way you can publish alternative
 * operations on existing data:</p>
 *
 * <pre>
 * &lt;intent-filter android:label="@string/resolve_title"&gt;
 *     &lt;action android:name="<i>com.android.notepad.action.EDIT_TITLE</i>" /&gt;
 *     &lt;category android:name="{@link #CATEGORY_DEFAULT android.intent.category.DEFAULT}" /&gt;
 *     &lt;category android:name="{@link #CATEGORY_ALTERNATIVE android.intent.category.ALTERNATIVE}" /&gt;
 *     &lt;category android:name="{@link #CATEGORY_SELECTED_ALTERNATIVE android.intent.category.SELECTED_ALTERNATIVE}" /&gt;
 *     &lt;data android:mimeType="vnd.android.cursor.item/<i>vnd.google.note</i>" /&gt;
 * &lt;/intent-filter&gt;</pre>
 *
 * <p>In the single intent template here, we
 * have created our own private action called
 * <code>com.android.notepad.action.EDIT_TITLE</code> which means to
 * edit the title of a note.  It must be invoked on a specific note
 * (data type <code>vnd.android.cursor.item/vnd.google.note</code>) like the previous
 * view and edit actions, but here displays and edits the title contained
 * in the note data.
 *
 * <p>In addition to supporting the default category as usual, our title editor
 * also supports two other standard categories: ALTERNATIVE and
 * SELECTED_ALTERNATIVE.  Implementing
 * these categories allows others to find the special action it provides
 * without directly knowing about it, through the
 * {@link android.content.pm.PackageManager#queryIntentActivityOptions} method, or
 * more often to build dynamic menu items with
 * {@link android.view.Menu#addIntentOptions}.  Note that in the intent
 * template here was also supply an explicit name for the template
 * (via <code>android:label="@string/resolve_title"</code>) to better control
 * what the user sees when presented with this activity as an alternative
 * action to the data they are viewing.
 *
 * <p>Given these capabilities, the following intent will resolve to the
 * TitleEditor activity:</p>
 *
 * <ul>
 *     <li> <p><b>{ action=com.android.notepad.action.EDIT_TITLE
 *          data=content://com.google.provider.NotePad/notes/<var>{ID}</var> }</b>
 *         displays and allows the user to edit the title associated
 *         with note <var>{ID}</var>.</p>
 * </ul>
 *
 * <h3>Standard Activity Actions</h3>
 *
 * <p>These are the current standard actions that Intent defines for launching
 * activities (usually through {@link Context#startActivity}.  The most
 * important, and by far most frequently used, are {@link #ACTION_MAIN} and
 * {@link #ACTION_EDIT}.
 *
 * <ul>
 *     <li> {@link #ACTION_MAIN}
 *     <li> {@link #ACTION_VIEW}
 *     <li> {@link #ACTION_ATTACH_DATA}
 *     <li> {@link #ACTION_EDIT}
 *     <li> {@link #ACTION_PICK}
 *     <li> {@link #ACTION_CHOOSER}
 *     <li> {@link #ACTION_GET_CONTENT}
 *     <li> {@link #ACTION_DIAL}
 *     <li> {@link #ACTION_CALL}
 *     <li> {@link #ACTION_SEND}
 *     <li> {@link #ACTION_SENDTO}
 *     <li> {@link #ACTION_ANSWER}
 *     <li> {@link #ACTION_INSERT}
 *     <li> {@link #ACTION_DELETE}
 *     <li> {@link #ACTION_RUN}
 *     <li> {@link #ACTION_SYNC}
 *     <li> {@link #ACTION_PICK_ACTIVITY}
 *     <li> {@link #ACTION_SEARCH}
 *     <li> {@link #ACTION_WEB_SEARCH}
 *     <li> {@link #ACTION_FACTORY_TEST}
 * </ul>
 *
 * <h3>Standard Broadcast Actions</h3>
 *
 * <p>These are the current standard actions that Intent defines for receiving
 * broadcasts (usually through {@link Context#registerReceiver} or a
 * &lt;receiver&gt; tag in a manifest).
 *
 * <ul>
 *     <li> {@link #ACTION_TIME_TICK}
 *     <li> {@link #ACTION_TIME_CHANGED}
 *     <li> {@link #ACTION_TIMEZONE_CHANGED}
 *     <li> {@link #ACTION_BOOT_COMPLETED}
 *     <li> {@link #ACTION_PACKAGE_ADDED}
 *     <li> {@link #ACTION_PACKAGE_CHANGED}
 *     <li> {@link #ACTION_PACKAGE_REMOVED}
 *     <li> {@link #ACTION_PACKAGE_RESTARTED}
 *     <li> {@link #ACTION_PACKAGE_DATA_CLEARED}
 *     <li> {@link #ACTION_PACKAGES_SUSPENDED}
 *     <li> {@link #ACTION_PACKAGES_UNSUSPENDED}
 *     <li> {@link #ACTION_UID_REMOVED}
 *     <li> {@link #ACTION_BATTERY_CHANGED}
 *     <li> {@link #ACTION_POWER_CONNECTED}
 *     <li> {@link #ACTION_POWER_DISCONNECTED}
 *     <li> {@link #ACTION_SHUTDOWN}
 * </ul>
 *
 * <h3>Standard Categories</h3>
 *
 * <p>These are the current standard categories that can be used to further
 * clarify an Intent via {@link #addCategory}.
 *
 * <ul>
 *     <li> {@link #CATEGORY_DEFAULT}
 *     <li> {@link #CATEGORY_BROWSABLE}
 *     <li> {@link #CATEGORY_TAB}
 *     <li> {@link #CATEGORY_ALTERNATIVE}
 *     <li> {@link #CATEGORY_SELECTED_ALTERNATIVE}
 *     <li> {@link #CATEGORY_LAUNCHER}
 *     <li> {@link #CATEGORY_INFO}
 *     <li> {@link #CATEGORY_HOME}
 *     <li> {@link #CATEGORY_PREFERENCE}
 *     <li> {@link #CATEGORY_TEST}
 *     <li> {@link #CATEGORY_CAR_DOCK}
 *     <li> {@link #CATEGORY_DESK_DOCK}
 *     <li> {@link #CATEGORY_LE_DESK_DOCK}
 *     <li> {@link #CATEGORY_HE_DESK_DOCK}
 *     <li> {@link #CATEGORY_CAR_MODE}
 *     <li> {@link #CATEGORY_APP_MARKET}
 *     <li> {@link #CATEGORY_VR_HOME}
 * </ul>
 *
 * <h3>Standard Extra Data</h3>
 *
 * <p>These are the current standard fields that can be used as extra data via
 * {@link #putExtra}.
 *
 * <ul>
 *     <li> {@link #EXTRA_ALARM_COUNT}
 *     <li> {@link #EXTRA_BCC}
 *     <li> {@link #EXTRA_CC}
 *     <li> {@link #EXTRA_CHANGED_COMPONENT_NAME}
 *     <li> {@link #EXTRA_DATA_REMOVED}
 *     <li> {@link #EXTRA_DOCK_STATE}
 *     <li> {@link #EXTRA_DOCK_STATE_HE_DESK}
 *     <li> {@link #EXTRA_DOCK_STATE_LE_DESK}
 *     <li> {@link #EXTRA_DOCK_STATE_CAR}
 *     <li> {@link #EXTRA_DOCK_STATE_DESK}
 *     <li> {@link #EXTRA_DOCK_STATE_UNDOCKED}
 *     <li> {@link #EXTRA_DONT_KILL_APP}
 *     <li> {@link #EXTRA_EMAIL}
 *     <li> {@link #EXTRA_INITIAL_INTENTS}
 *     <li> {@link #EXTRA_INTENT}
 *     <li> {@link #EXTRA_KEY_EVENT}
 *     <li> {@link #EXTRA_ORIGINATING_URI}
 *     <li> {@link #EXTRA_PHONE_NUMBER}
 *     <li> {@link #EXTRA_REFERRER}
 *     <li> {@link #EXTRA_REMOTE_INTENT_TOKEN}
 *     <li> {@link #EXTRA_REPLACING}
 *     <li> {@link #EXTRA_SHORTCUT_ICON}
 *     <li> {@link #EXTRA_SHORTCUT_ICON_RESOURCE}
 *     <li> {@link #EXTRA_SHORTCUT_INTENT}
 *     <li> {@link #EXTRA_STREAM}
 *     <li> {@link #EXTRA_SHORTCUT_NAME}
 *     <li> {@link #EXTRA_SUBJECT}
 *     <li> {@link #EXTRA_TEMPLATE}
 *     <li> {@link #EXTRA_TEXT}
 *     <li> {@link #EXTRA_TITLE}
 *     <li> {@link #EXTRA_UID}
 * </ul>
 *
 * <h3>Flags</h3>
 *
 * <p>These are the possible flags that can be used in the Intent via
 * {@link #setFlags} and {@link #addFlags}.  See {@link #setFlags} for a list
 * of all possible flags.
 */
public class Intent implements Parcelable, Cloneable {
    private static final String ATTR_ACTION = "action";
    private static final String TAG_CATEGORIES = "categories";
    private static final String ATTR_CATEGORY = "category";
    private static final String TAG_EXTRA = "extra";
    private static final String ATTR_TYPE = "type";
    private static final String ATTR_COMPONENT = "component";
    private static final String ATTR_DATA = "data";
    private static final String ATTR_FLAGS = "flags";

    // ---------------------------------------------------------------------
    // ---------------------------------------------------------------------
    // Standard intent activity actions (see action variable).

    /**
     *  Activity Action: Start as a main entry point, does not expect to
     *  receive data.
     *  <p>Input: nothing
     *  <p>Output: nothing
     */
    @SdkConstant(SdkConstantType.ACTIVITY_INTENT_ACTION)
    public static final String ACTION_MAIN = "android.intent.action.MAIN";

    /**
     * Activity Action: Display the data to the user.  This is the most common
     * action performed on data -- it is the generic action you can use on
     * a piece of data to get the most reasonable thing to occur.  For example,
     * when used on a contacts entry it will view the entry; when used on a
     * mailto: URI it will bring up a compose window filled with the information
     * supplied by the URI; when used with a tel: URI it will invoke the
     * dialer.
     * <p>Input: {@link #getData} is URI from which to retrieve data.
     * <p>Output: nothing.
     */
    @SdkConstant(SdkConstantType.ACTIVITY_INTENT_ACTION)
    public static final String ACTION_VIEW = "android.intent.action.VIEW";

    /**
     * Extra that can be included on activity intents coming from the storage UI
     * when it launches sub-activities to manage various types of storage.  For example,
     * it may use {@link #ACTION_VIEW} with a "image/*" MIME type to have an app show
     * the images on the device, and in that case also include this extra to tell the
     * app it is coming from the storage UI so should help the user manage storage of
     * this type.
     */
    public static final String EXTRA_FROM_STORAGE = "android.intent.extra.FROM_STORAGE";

    /**
     * A synonym for {@link #ACTION_VIEW}, the "standard" action that is
     * performed on a piece of data.
     */
    public static final String ACTION_DEFAULT = ACTION_VIEW;

    /**
     * Activity Action: Quick view the data. Launches a quick viewer for
     * a URI or a list of URIs.
     * <p>Activities handling this intent action should handle the vast majority of
     * MIME types rather than only specific ones.
     * <p>Quick viewers must render the quick view image locally, and must not send
     * file content outside current device.
     * <p>Input: {@link #getData} is a mandatory content URI of the item to
     * preview. {@link #getClipData} contains an optional list of content URIs
     * if there is more than one item to preview. {@link #EXTRA_INDEX} is an
     * optional index of the URI in the clip data to show first.
     * {@link #EXTRA_QUICK_VIEW_FEATURES} is an optional extra indicating the features
     * that can be shown in the quick view UI.
     * <p>Output: nothing.
     * @see #EXTRA_INDEX
     * @see #EXTRA_QUICK_VIEW_FEATURES
     */
    @SdkConstant(SdkConstantType.ACTIVITY_INTENT_ACTION)
    public static final String ACTION_QUICK_VIEW = "android.intent.action.QUICK_VIEW";

    /**
     * Used to indicate that some piece of data should be attached to some other
     * place.  For example, image data could be attached to a contact.  It is up
     * to the recipient to decide where the data should be attached; the intent
     * does not specify the ultimate destination.
     * <p>Input: {@link #getData} is URI of data to be attached.
     * <p>Output: nothing.
     */
    @SdkConstant(SdkConstantType.ACTIVITY_INTENT_ACTION)
    public static final String ACTION_ATTACH_DATA = "android.intent.action.ATTACH_DATA";

    /**
     * Activity Action: Provide explicit editable access to the given data.
     * <p>Input: {@link #getData} is URI of data to be edited.
     * <p>Output: nothing.
     */
    @SdkConstant(SdkConstantType.ACTIVITY_INTENT_ACTION)
    public static final String ACTION_EDIT = "android.intent.action.EDIT";

    /**
     * Activity Action: Pick an existing item, or insert a new item, and then edit it.
     * <p>Input: {@link #getType} is the desired MIME type of the item to create or edit.
     * The extras can contain type specific data to pass through to the editing/creating
     * activity.
     * <p>Output: The URI of the item that was picked.  This must be a content:
     * URI so that any receiver can access it.
     */
    @SdkConstant(SdkConstantType.ACTIVITY_INTENT_ACTION)
    public static final String ACTION_INSERT_OR_EDIT = "android.intent.action.INSERT_OR_EDIT";

    /**
     * Activity Action: Pick an item from the data, returning what was selected.
     * <p>Input: {@link #getData} is URI containing a directory of data
     * (vnd.android.cursor.dir/*) from which to pick an item.
     * <p>Output: The URI of the item that was picked.
     */
    @SdkConstant(SdkConstantType.ACTIVITY_INTENT_ACTION)
    public static final String ACTION_PICK = "android.intent.action.PICK";

    /**
     * Activity Action: Creates a shortcut.
     * <p>Input: Nothing.</p>
     * <p>Output: An Intent representing the {@link android.content.pm.ShortcutInfo} result.</p>
     * <p>For compatibility with older versions of android the intent may also contain three
     * extras: SHORTCUT_INTENT (value: Intent), SHORTCUT_NAME (value: String),
     * and SHORTCUT_ICON (value: Bitmap) or SHORTCUT_ICON_RESOURCE
     * (value: ShortcutIconResource).</p>
     *
     * @see android.content.pm.ShortcutManager#createShortcutResultIntent
     * @see #EXTRA_SHORTCUT_INTENT
     * @see #EXTRA_SHORTCUT_NAME
     * @see #EXTRA_SHORTCUT_ICON
     * @see #EXTRA_SHORTCUT_ICON_RESOURCE
     * @see android.content.Intent.ShortcutIconResource
     */
    @SdkConstant(SdkConstantType.ACTIVITY_INTENT_ACTION)
    public static final String ACTION_CREATE_SHORTCUT = "android.intent.action.CREATE_SHORTCUT";

    /**
     * The name of the extra used to define the Intent of a shortcut.
     *
     * @see #ACTION_CREATE_SHORTCUT
     * @deprecated Replaced with {@link android.content.pm.ShortcutManager#createShortcutResultIntent}
     */
    @Deprecated
    public static final String EXTRA_SHORTCUT_INTENT = "android.intent.extra.shortcut.INTENT";
    /**
     * The name of the extra used to define the name of a shortcut.
     *
     * @see #ACTION_CREATE_SHORTCUT
     * @deprecated Replaced with {@link android.content.pm.ShortcutManager#createShortcutResultIntent}
     */
    @Deprecated
    public static final String EXTRA_SHORTCUT_NAME = "android.intent.extra.shortcut.NAME";
    /**
     * The name of the extra used to define the icon, as a Bitmap, of a shortcut.
     *
     * @see #ACTION_CREATE_SHORTCUT
     * @deprecated Replaced with {@link android.content.pm.ShortcutManager#createShortcutResultIntent}
     */
    @Deprecated
    public static final String EXTRA_SHORTCUT_ICON = "android.intent.extra.shortcut.ICON";
    /**
     * The name of the extra used to define the icon, as a ShortcutIconResource, of a shortcut.
     *
     * @see #ACTION_CREATE_SHORTCUT
     * @see android.content.Intent.ShortcutIconResource
     * @deprecated Replaced with {@link android.content.pm.ShortcutManager#createShortcutResultIntent}
     */
    @Deprecated
    public static final String EXTRA_SHORTCUT_ICON_RESOURCE =
            "android.intent.extra.shortcut.ICON_RESOURCE";

    /**
     * An activity that provides a user interface for adjusting application preferences.
     * Optional but recommended settings for all applications which have settings.
     */
    @SdkConstant(SdkConstantType.ACTIVITY_INTENT_ACTION)
    public static final String ACTION_APPLICATION_PREFERENCES
            = "android.intent.action.APPLICATION_PREFERENCES";

    /**
     * Activity Action: Launch an activity showing the app information.
     * For applications which install other applications (such as app stores), it is recommended
     * to handle this action for providing the app information to the user.
     *
     * <p>Input: {@link #EXTRA_PACKAGE_NAME} specifies the package whose information needs
     * to be displayed.
     * <p>Output: Nothing.
     */
    @SdkConstant(SdkConstantType.ACTIVITY_INTENT_ACTION)
    public static final String ACTION_SHOW_APP_INFO
            = "android.intent.action.SHOW_APP_INFO";

    /**
     * Represents a shortcut/live folder icon resource.
     *
     * @see Intent#ACTION_CREATE_SHORTCUT
     * @see Intent#EXTRA_SHORTCUT_ICON_RESOURCE
     * @see android.provider.LiveFolders#ACTION_CREATE_LIVE_FOLDER
     * @see android.provider.LiveFolders#EXTRA_LIVE_FOLDER_ICON
     */
    public static class ShortcutIconResource implements Parcelable {
        /**
         * The package name of the application containing the icon.
         */
        public String packageName;

        /**
         * The resource name of the icon, including package, name and type.
         */
        public String resourceName;

        /**
         * Creates a new ShortcutIconResource for the specified context and resource
         * identifier.
         *
         * @param context The context of the application.
         * @param resourceId The resource identifier for the icon.
         * @return A new ShortcutIconResource with the specified's context package name
         *         and icon resource identifier.``
         */
        public static ShortcutIconResource fromContext(Context context, @AnyRes int resourceId) {
            ShortcutIconResource icon = new ShortcutIconResource();
            icon.packageName = context.getPackageName();
            icon.resourceName = context.getResources().getResourceName(resourceId);
            return icon;
        }

        /**
         * Used to read a ShortcutIconResource from a Parcel.
         */
        public static final Parcelable.Creator<ShortcutIconResource> CREATOR =
            new Parcelable.Creator<ShortcutIconResource>() {

                public ShortcutIconResource createFromParcel(Parcel source) {
                    ShortcutIconResource icon = new ShortcutIconResource();
                    icon.packageName = source.readString();
                    icon.resourceName = source.readString();
                    return icon;
                }

                public ShortcutIconResource[] newArray(int size) {
                    return new ShortcutIconResource[size];
                }
            };

        /**
         * No special parcel contents.
         */
        public int describeContents() {
            return 0;
        }

        public void writeToParcel(Parcel dest, int flags) {
            dest.writeString(packageName);
            dest.writeString(resourceName);
        }

        @Override
        public String toString() {
            return resourceName;
        }
    }

    /**
     * Activity Action: Display an activity chooser, allowing the user to pick
     * what they want to before proceeding.  This can be used as an alternative
     * to the standard activity picker that is displayed by the system when
     * you try to start an activity with multiple possible matches, with these
     * differences in behavior:
     * <ul>
     * <li>You can specify the title that will appear in the activity chooser.
     * <li>The user does not have the option to make one of the matching
     * activities a preferred activity, and all possible activities will
     * always be shown even if one of them is currently marked as the
     * preferred activity.
     * </ul>
     * <p>
     * This action should be used when the user will naturally expect to
     * select an activity in order to proceed.  An example if when not to use
     * it is when the user clicks on a "mailto:" link.  They would naturally
     * expect to go directly to their mail app, so startActivity() should be
     * called directly: it will
     * either launch the current preferred app, or put up a dialog allowing the
     * user to pick an app to use and optionally marking that as preferred.
     * <p>
     * In contrast, if the user is selecting a menu item to send a picture
     * they are viewing to someone else, there are many different things they
     * may want to do at this point: send it through e-mail, upload it to a
     * web service, etc.  In this case the CHOOSER action should be used, to
     * always present to the user a list of the things they can do, with a
     * nice title given by the caller such as "Send this photo with:".
     * <p>
     * If you need to grant URI permissions through a chooser, you must specify
     * the permissions to be granted on the ACTION_CHOOSER Intent
     * <em>in addition</em> to the EXTRA_INTENT inside.  This means using
     * {@link #setClipData} to specify the URIs to be granted as well as
     * {@link #FLAG_GRANT_READ_URI_PERMISSION} and/or
     * {@link #FLAG_GRANT_WRITE_URI_PERMISSION} as appropriate.
     * <p>
     * As a convenience, an Intent of this form can be created with the
     * {@link #createChooser} function.
     * <p>
     * Input: No data should be specified.  get*Extra must have
     * a {@link #EXTRA_INTENT} field containing the Intent being executed,
     * and can optionally have a {@link #EXTRA_TITLE} field containing the
     * title text to display in the chooser.
     * <p>
     * Output: Depends on the protocol of {@link #EXTRA_INTENT}.
     */
    @SdkConstant(SdkConstantType.ACTIVITY_INTENT_ACTION)
    public static final String ACTION_CHOOSER = "android.intent.action.CHOOSER";

    /**
     * Convenience function for creating a {@link #ACTION_CHOOSER} Intent.
     *
     * <p>Builds a new {@link #ACTION_CHOOSER} Intent that wraps the given
     * target intent, also optionally supplying a title.  If the target
     * intent has specified {@link #FLAG_GRANT_READ_URI_PERMISSION} or
     * {@link #FLAG_GRANT_WRITE_URI_PERMISSION}, then these flags will also be
     * set in the returned chooser intent, with its ClipData set appropriately:
     * either a direct reflection of {@link #getClipData()} if that is non-null,
     * or a new ClipData built from {@link #getData()}.
     *
     * @param target The Intent that the user will be selecting an activity
     * to perform.
     * @param title Optional title that will be displayed in the chooser.
     * @return Return a new Intent object that you can hand to
     * {@link Context#startActivity(Intent) Context.startActivity()} and
     * related methods.
     */
    public static Intent createChooser(Intent target, CharSequence title) {
        return createChooser(target, title, null);
    }

    /**
     * Convenience function for creating a {@link #ACTION_CHOOSER} Intent.
     *
     * <p>Builds a new {@link #ACTION_CHOOSER} Intent that wraps the given
     * target intent, also optionally supplying a title.  If the target
     * intent has specified {@link #FLAG_GRANT_READ_URI_PERMISSION} or
     * {@link #FLAG_GRANT_WRITE_URI_PERMISSION}, then these flags will also be
     * set in the returned chooser intent, with its ClipData set appropriately:
     * either a direct reflection of {@link #getClipData()} if that is non-null,
     * or a new ClipData built from {@link #getData()}.</p>
     *
     * <p>The caller may optionally supply an {@link IntentSender} to receive a callback
     * when the user makes a choice. This can be useful if the calling application wants
     * to remember the last chosen target and surface it as a more prominent or one-touch
     * affordance elsewhere in the UI for next time.</p>
     *
     * @param target The Intent that the user will be selecting an activity
     * to perform.
     * @param title Optional title that will be displayed in the chooser.
     * @param sender Optional IntentSender to be called when a choice is made.
     * @return Return a new Intent object that you can hand to
     * {@link Context#startActivity(Intent) Context.startActivity()} and
     * related methods.
     */
    public static Intent createChooser(Intent target, CharSequence title, IntentSender sender) {
        Intent intent = new Intent(ACTION_CHOOSER);
        intent.putExtra(EXTRA_INTENT, target);
        if (title != null) {
            intent.putExtra(EXTRA_TITLE, title);
        }

        if (sender != null) {
            intent.putExtra(EXTRA_CHOSEN_COMPONENT_INTENT_SENDER, sender);
        }

        // Migrate any clip data and flags from target.
        int permFlags = target.getFlags() & (FLAG_GRANT_READ_URI_PERMISSION
                | FLAG_GRANT_WRITE_URI_PERMISSION | FLAG_GRANT_PERSISTABLE_URI_PERMISSION
                | FLAG_GRANT_PREFIX_URI_PERMISSION);
        if (permFlags != 0) {
            ClipData targetClipData = target.getClipData();
            if (targetClipData == null && target.getData() != null) {
                ClipData.Item item = new ClipData.Item(target.getData());
                String[] mimeTypes;
                if (target.getType() != null) {
                    mimeTypes = new String[] { target.getType() };
                } else {
                    mimeTypes = new String[] { };
                }
                targetClipData = new ClipData(null, mimeTypes, item);
            }
            if (targetClipData != null) {
                intent.setClipData(targetClipData);
                intent.addFlags(permFlags);
            }
        }

        return intent;
    }

    /**
     * Activity Action: Allow the user to select a particular kind of data and
     * return it.  This is different than {@link #ACTION_PICK} in that here we
     * just say what kind of data is desired, not a URI of existing data from
     * which the user can pick.  An ACTION_GET_CONTENT could allow the user to
     * create the data as it runs (for example taking a picture or recording a
     * sound), let them browse over the web and download the desired data,
     * etc.
     * <p>
     * There are two main ways to use this action: if you want a specific kind
     * of data, such as a person contact, you set the MIME type to the kind of
     * data you want and launch it with {@link Context#startActivity(Intent)}.
     * The system will then launch the best application to select that kind
     * of data for you.
     * <p>
     * You may also be interested in any of a set of types of content the user
     * can pick.  For example, an e-mail application that wants to allow the
     * user to add an attachment to an e-mail message can use this action to
     * bring up a list of all of the types of content the user can attach.
     * <p>
     * In this case, you should wrap the GET_CONTENT intent with a chooser
     * (through {@link #createChooser}), which will give the proper interface
     * for the user to pick how to send your data and allow you to specify
     * a prompt indicating what they are doing.  You will usually specify a
     * broad MIME type (such as image/* or {@literal *}/*), resulting in a
     * broad range of content types the user can select from.
     * <p>
     * When using such a broad GET_CONTENT action, it is often desirable to
     * only pick from data that can be represented as a stream.  This is
     * accomplished by requiring the {@link #CATEGORY_OPENABLE} in the Intent.
     * <p>
     * Callers can optionally specify {@link #EXTRA_LOCAL_ONLY} to request that
     * the launched content chooser only returns results representing data that
     * is locally available on the device.  For example, if this extra is set
     * to true then an image picker should not show any pictures that are available
     * from a remote server but not already on the local device (thus requiring
     * they be downloaded when opened).
     * <p>
     * If the caller can handle multiple returned items (the user performing
     * multiple selection), then it can specify {@link #EXTRA_ALLOW_MULTIPLE}
     * to indicate this.
     * <p>
     * Input: {@link #getType} is the desired MIME type to retrieve.  Note
     * that no URI is supplied in the intent, as there are no constraints on
     * where the returned data originally comes from.  You may also include the
     * {@link #CATEGORY_OPENABLE} if you can only accept data that can be
     * opened as a stream.  You may use {@link #EXTRA_LOCAL_ONLY} to limit content
     * selection to local data.  You may use {@link #EXTRA_ALLOW_MULTIPLE} to
     * allow the user to select multiple items.
     * <p>
     * Output: The URI of the item that was picked.  This must be a content:
     * URI so that any receiver can access it.
     */
    @SdkConstant(SdkConstantType.ACTIVITY_INTENT_ACTION)
    public static final String ACTION_GET_CONTENT = "android.intent.action.GET_CONTENT";
    /**
     * Activity Action: Dial a number as specified by the data.  This shows a
     * UI with the number being dialed, allowing the user to explicitly
     * initiate the call.
     * <p>Input: If nothing, an empty dialer is started; else {@link #getData}
     * is URI of a phone number to be dialed or a tel: URI of an explicit phone
     * number.
     * <p>Output: nothing.
     */
    @SdkConstant(SdkConstantType.ACTIVITY_INTENT_ACTION)
    public static final String ACTION_DIAL = "android.intent.action.DIAL";
    /**
     * Activity Action: Perform a call to someone specified by the data.
     * <p>Input: If nothing, an empty dialer is started; else {@link #getData}
     * is URI of a phone number to be dialed or a tel: URI of an explicit phone
     * number.
     * <p>Output: nothing.
     *
     * <p>Note: there will be restrictions on which applications can initiate a
     * call; most applications should use the {@link #ACTION_DIAL}.
     * <p>Note: this Intent <strong>cannot</strong> be used to call emergency
     * numbers.  Applications can <strong>dial</strong> emergency numbers using
     * {@link #ACTION_DIAL}, however.
     *
     * <p>Note: if you app targets {@link android.os.Build.VERSION_CODES#M M}
     * and above and declares as using the {@link android.Manifest.permission#CALL_PHONE}
     * permission which is not granted, then attempting to use this action will
     * result in a {@link java.lang.SecurityException}.
     */
    @SdkConstant(SdkConstantType.ACTIVITY_INTENT_ACTION)
    public static final String ACTION_CALL = "android.intent.action.CALL";
    /**
     * Activity Action: Perform a call to an emergency number specified by the
     * data.
     * <p>Input: {@link #getData} is URI of a phone number to be dialed or a
     * tel: URI of an explicit phone number.
     * <p>Output: nothing.
     * @hide
     */
    @SystemApi
    @SdkConstant(SdkConstantType.ACTIVITY_INTENT_ACTION)
    public static final String ACTION_CALL_EMERGENCY = "android.intent.action.CALL_EMERGENCY";
    /**
     * Activity action: Perform a call to any number (emergency or not)
     * specified by the data.
     * <p>Input: {@link #getData} is URI of a phone number to be dialed or a
     * tel: URI of an explicit phone number.
     * <p>Output: nothing.
     * @hide
     */
    @SystemApi
    @SdkConstant(SdkConstantType.ACTIVITY_INTENT_ACTION)
    public static final String ACTION_CALL_PRIVILEGED = "android.intent.action.CALL_PRIVILEGED";

    /**
     * Activity Action: Main entry point for carrier setup apps.
     * <p>Carrier apps that provide an implementation for this action may be invoked to configure
     * carrier service and typically require
     * {@link android.telephony.TelephonyManager#hasCarrierPrivileges() carrier privileges} to
     * fulfill their duties.
     */
    @SdkConstant(SdkConstantType.ACTIVITY_INTENT_ACTION)
    public static final String ACTION_CARRIER_SETUP = "android.intent.action.CARRIER_SETUP";
    /**
     * Activity Action: Send a message to someone specified by the data.
     * <p>Input: {@link #getData} is URI describing the target.
     * <p>Output: nothing.
     */
    @SdkConstant(SdkConstantType.ACTIVITY_INTENT_ACTION)
    public static final String ACTION_SENDTO = "android.intent.action.SENDTO";
    /**
     * Activity Action: Deliver some data to someone else.  Who the data is
     * being delivered to is not specified; it is up to the receiver of this
     * action to ask the user where the data should be sent.
     * <p>
     * When launching a SEND intent, you should usually wrap it in a chooser
     * (through {@link #createChooser}), which will give the proper interface
     * for the user to pick how to send your data and allow you to specify
     * a prompt indicating what they are doing.
     * <p>
     * Input: {@link #getType} is the MIME type of the data being sent.
     * get*Extra can have either a {@link #EXTRA_TEXT}
     * or {@link #EXTRA_STREAM} field, containing the data to be sent.  If
     * using EXTRA_TEXT, the MIME type should be "text/plain"; otherwise it
     * should be the MIME type of the data in EXTRA_STREAM.  Use {@literal *}/*
     * if the MIME type is unknown (this will only allow senders that can
     * handle generic data streams).  If using {@link #EXTRA_TEXT}, you can
     * also optionally supply {@link #EXTRA_HTML_TEXT} for clients to retrieve
     * your text with HTML formatting.
     * <p>
     * As of {@link android.os.Build.VERSION_CODES#JELLY_BEAN}, the data
     * being sent can be supplied through {@link #setClipData(ClipData)}.  This
     * allows you to use {@link #FLAG_GRANT_READ_URI_PERMISSION} when sharing
     * content: URIs and other advanced features of {@link ClipData}.  If
     * using this approach, you still must supply the same data through the
     * {@link #EXTRA_TEXT} or {@link #EXTRA_STREAM} fields described below
     * for compatibility with old applications.  If you don't set a ClipData,
     * it will be copied there for you when calling {@link Context#startActivity(Intent)}.
     * <p>
     * Starting from {@link android.os.Build.VERSION_CODES#O}, if
     * {@link #CATEGORY_TYPED_OPENABLE} is passed, then the Uris passed in
     * either {@link #EXTRA_STREAM} or via {@link #setClipData(ClipData)} may
     * be openable only as asset typed files using
     * {@link ContentResolver#openTypedAssetFileDescriptor(Uri, String, Bundle)}.
     * <p>
     * Optional standard extras, which may be interpreted by some recipients as
     * appropriate, are: {@link #EXTRA_EMAIL}, {@link #EXTRA_CC},
     * {@link #EXTRA_BCC}, {@link #EXTRA_SUBJECT}.
     * <p>
     * Output: nothing.
     */
    @SdkConstant(SdkConstantType.ACTIVITY_INTENT_ACTION)
    public static final String ACTION_SEND = "android.intent.action.SEND";
    /**
     * Activity Action: Deliver multiple data to someone else.
     * <p>
     * Like {@link #ACTION_SEND}, except the data is multiple.
     * <p>
     * Input: {@link #getType} is the MIME type of the data being sent.
     * get*ArrayListExtra can have either a {@link #EXTRA_TEXT} or {@link
     * #EXTRA_STREAM} field, containing the data to be sent.  If using
     * {@link #EXTRA_TEXT}, you can also optionally supply {@link #EXTRA_HTML_TEXT}
     * for clients to retrieve your text with HTML formatting.
     * <p>
     * Multiple types are supported, and receivers should handle mixed types
     * whenever possible. The right way for the receiver to check them is to
     * use the content resolver on each URI. The intent sender should try to
     * put the most concrete mime type in the intent type, but it can fall
     * back to {@literal <type>/*} or {@literal *}/* as needed.
     * <p>
     * e.g. if you are sending image/jpg and image/jpg, the intent's type can
     * be image/jpg, but if you are sending image/jpg and image/png, then the
     * intent's type should be image/*.
     * <p>
     * As of {@link android.os.Build.VERSION_CODES#JELLY_BEAN}, the data
     * being sent can be supplied through {@link #setClipData(ClipData)}.  This
     * allows you to use {@link #FLAG_GRANT_READ_URI_PERMISSION} when sharing
     * content: URIs and other advanced features of {@link ClipData}.  If
     * using this approach, you still must supply the same data through the
     * {@link #EXTRA_TEXT} or {@link #EXTRA_STREAM} fields described below
     * for compatibility with old applications.  If you don't set a ClipData,
     * it will be copied there for you when calling {@link Context#startActivity(Intent)}.
     * <p>
     * Starting from {@link android.os.Build.VERSION_CODES#O}, if
     * {@link #CATEGORY_TYPED_OPENABLE} is passed, then the Uris passed in
     * either {@link #EXTRA_STREAM} or via {@link #setClipData(ClipData)} may
     * be openable only as asset typed files using
     * {@link ContentResolver#openTypedAssetFileDescriptor(Uri, String, Bundle)}.
     * <p>
     * Optional standard extras, which may be interpreted by some recipients as
     * appropriate, are: {@link #EXTRA_EMAIL}, {@link #EXTRA_CC},
     * {@link #EXTRA_BCC}, {@link #EXTRA_SUBJECT}.
     * <p>
     * Output: nothing.
     */
    @SdkConstant(SdkConstantType.ACTIVITY_INTENT_ACTION)
    public static final String ACTION_SEND_MULTIPLE = "android.intent.action.SEND_MULTIPLE";
    /**
     * Activity Action: Handle an incoming phone call.
     * <p>Input: nothing.
     * <p>Output: nothing.
     */
    @SdkConstant(SdkConstantType.ACTIVITY_INTENT_ACTION)
    public static final String ACTION_ANSWER = "android.intent.action.ANSWER";
    /**
     * Activity Action: Insert an empty item into the given container.
     * <p>Input: {@link #getData} is URI of the directory (vnd.android.cursor.dir/*)
     * in which to place the data.
     * <p>Output: URI of the new data that was created.
     */
    @SdkConstant(SdkConstantType.ACTIVITY_INTENT_ACTION)
    public static final String ACTION_INSERT = "android.intent.action.INSERT";
    /**
     * Activity Action: Create a new item in the given container, initializing it
     * from the current contents of the clipboard.
     * <p>Input: {@link #getData} is URI of the directory (vnd.android.cursor.dir/*)
     * in which to place the data.
     * <p>Output: URI of the new data that was created.
     */
    @SdkConstant(SdkConstantType.ACTIVITY_INTENT_ACTION)
    public static final String ACTION_PASTE = "android.intent.action.PASTE";
    /**
     * Activity Action: Delete the given data from its container.
     * <p>Input: {@link #getData} is URI of data to be deleted.
     * <p>Output: nothing.
     */
    @SdkConstant(SdkConstantType.ACTIVITY_INTENT_ACTION)
    public static final String ACTION_DELETE = "android.intent.action.DELETE";
    /**
     * Activity Action: Run the data, whatever that means.
     * <p>Input: ?  (Note: this is currently specific to the test harness.)
     * <p>Output: nothing.
     */
    @SdkConstant(SdkConstantType.ACTIVITY_INTENT_ACTION)
    public static final String ACTION_RUN = "android.intent.action.RUN";
    /**
     * Activity Action: Perform a data synchronization.
     * <p>Input: ?
     * <p>Output: ?
     */
    @SdkConstant(SdkConstantType.ACTIVITY_INTENT_ACTION)
    public static final String ACTION_SYNC = "android.intent.action.SYNC";
    /**
     * Activity Action: Pick an activity given an intent, returning the class
     * selected.
     * <p>Input: get*Extra field {@link #EXTRA_INTENT} is an Intent
     * used with {@link PackageManager#queryIntentActivities} to determine the
     * set of activities from which to pick.
     * <p>Output: Class name of the activity that was selected.
     */
    @SdkConstant(SdkConstantType.ACTIVITY_INTENT_ACTION)
    public static final String ACTION_PICK_ACTIVITY = "android.intent.action.PICK_ACTIVITY";
    /**
     * Activity Action: Perform a search.
     * <p>Input: {@link android.app.SearchManager#QUERY getStringExtra(SearchManager.QUERY)}
     * is the text to search for.  If empty, simply
     * enter your search results Activity with the search UI activated.
     * <p>Output: nothing.
     */
    @SdkConstant(SdkConstantType.ACTIVITY_INTENT_ACTION)
    public static final String ACTION_SEARCH = "android.intent.action.SEARCH";
    /**
     * Activity Action: Start the platform-defined tutorial
     * <p>Input: {@link android.app.SearchManager#QUERY getStringExtra(SearchManager.QUERY)}
     * is the text to search for.  If empty, simply
     * enter your search results Activity with the search UI activated.
     * <p>Output: nothing.
     */
    @SdkConstant(SdkConstantType.ACTIVITY_INTENT_ACTION)
    public static final String ACTION_SYSTEM_TUTORIAL = "android.intent.action.SYSTEM_TUTORIAL";
    /**
     * Activity Action: Perform a web search.
     * <p>
     * Input: {@link android.app.SearchManager#QUERY
     * getStringExtra(SearchManager.QUERY)} is the text to search for. If it is
     * a url starts with http or https, the site will be opened. If it is plain
     * text, Google search will be applied.
     * <p>
     * Output: nothing.
     */
    @SdkConstant(SdkConstantType.ACTIVITY_INTENT_ACTION)
    public static final String ACTION_WEB_SEARCH = "android.intent.action.WEB_SEARCH";

    /**
     * Activity Action: Perform assist action.
     * <p>
     * Input: {@link #EXTRA_ASSIST_PACKAGE}, {@link #EXTRA_ASSIST_CONTEXT}, can provide
     * additional optional contextual information about where the user was when they
     * requested the assist; {@link #EXTRA_REFERRER} may be set with additional referrer
     * information.
     * Output: nothing.
     */
    @SdkConstant(SdkConstantType.ACTIVITY_INTENT_ACTION)
    public static final String ACTION_ASSIST = "android.intent.action.ASSIST";

    /**
     * Activity Action: Perform voice assist action.
     * <p>
     * Input: {@link #EXTRA_ASSIST_PACKAGE}, {@link #EXTRA_ASSIST_CONTEXT}, can provide
     * additional optional contextual information about where the user was when they
     * requested the voice assist.
     * Output: nothing.
     * @hide
     */
    @SystemApi
    @SdkConstant(SdkConstantType.ACTIVITY_INTENT_ACTION)
    public static final String ACTION_VOICE_ASSIST = "android.intent.action.VOICE_ASSIST";

    /**
     * An optional field on {@link #ACTION_ASSIST} containing the name of the current foreground
     * application package at the time the assist was invoked.
     */
    public static final String EXTRA_ASSIST_PACKAGE
            = "android.intent.extra.ASSIST_PACKAGE";

    /**
     * An optional field on {@link #ACTION_ASSIST} containing the uid of the current foreground
     * application package at the time the assist was invoked.
     */
    public static final String EXTRA_ASSIST_UID
            = "android.intent.extra.ASSIST_UID";

    /**
     * An optional field on {@link #ACTION_ASSIST} and containing additional contextual
     * information supplied by the current foreground app at the time of the assist request.
     * This is a {@link Bundle} of additional data.
     */
    public static final String EXTRA_ASSIST_CONTEXT
            = "android.intent.extra.ASSIST_CONTEXT";

    /**
     * An optional field on {@link #ACTION_ASSIST} suggesting that the user will likely use a
     * keyboard as the primary input device for assistance.
     */
    public static final String EXTRA_ASSIST_INPUT_HINT_KEYBOARD =
            "android.intent.extra.ASSIST_INPUT_HINT_KEYBOARD";

    /**
     * An optional field on {@link #ACTION_ASSIST} containing the InputDevice id
     * that was used to invoke the assist.
     */
    public static final String EXTRA_ASSIST_INPUT_DEVICE_ID =
            "android.intent.extra.ASSIST_INPUT_DEVICE_ID";

    /**
     * Activity Action: List all available applications.
     * <p>Input: Nothing.
     * <p>Output: nothing.
     */
    @SdkConstant(SdkConstantType.ACTIVITY_INTENT_ACTION)
    public static final String ACTION_ALL_APPS = "android.intent.action.ALL_APPS";
    /**
     * Activity Action: Show settings for choosing wallpaper.
     * <p>Input: Nothing.
     * <p>Output: Nothing.
     */
    @SdkConstant(SdkConstantType.ACTIVITY_INTENT_ACTION)
    public static final String ACTION_SET_WALLPAPER = "android.intent.action.SET_WALLPAPER";

    /**
     * Activity Action: Show activity for reporting a bug.
     * <p>Input: Nothing.
     * <p>Output: Nothing.
     */
    @SdkConstant(SdkConstantType.ACTIVITY_INTENT_ACTION)
    public static final String ACTION_BUG_REPORT = "android.intent.action.BUG_REPORT";

    /**
     *  Activity Action: Main entry point for factory tests.  Only used when
     *  the device is booting in factory test node.  The implementing package
     *  must be installed in the system image.
     *  <p>Input: nothing
     *  <p>Output: nothing
     */
    @SdkConstant(SdkConstantType.ACTIVITY_INTENT_ACTION)
    public static final String ACTION_FACTORY_TEST = "android.intent.action.FACTORY_TEST";

    /**
     * Activity Action: The user pressed the "call" button to go to the dialer
     * or other appropriate UI for placing a call.
     * <p>Input: Nothing.
     * <p>Output: Nothing.
     */
    @SdkConstant(SdkConstantType.ACTIVITY_INTENT_ACTION)
    public static final String ACTION_CALL_BUTTON = "android.intent.action.CALL_BUTTON";

    /**
     * Activity Action: Start Voice Command.
     * <p>Input: Nothing.
     * <p>Output: Nothing.
     * <p class="note">
     * In some cases, a matching Activity may not exist, so ensure you
     * safeguard against this.
     */
    @SdkConstant(SdkConstantType.ACTIVITY_INTENT_ACTION)
    public static final String ACTION_VOICE_COMMAND = "android.intent.action.VOICE_COMMAND";

    /**
     * Activity Action: Start action associated with long pressing on the
     * search key.
     * <p>Input: Nothing.
     * <p>Output: Nothing.
     */
    @SdkConstant(SdkConstantType.ACTIVITY_INTENT_ACTION)
    public static final String ACTION_SEARCH_LONG_PRESS = "android.intent.action.SEARCH_LONG_PRESS";

    /**
     * Activity Action: The user pressed the "Report" button in the crash/ANR dialog.
     * This intent is delivered to the package which installed the application, usually
     * Google Play.
     * <p>Input: No data is specified. The bug report is passed in using
     * an {@link #EXTRA_BUG_REPORT} field.
     * <p>Output: Nothing.
     *
     * @see #EXTRA_BUG_REPORT
     */
    @SdkConstant(SdkConstantType.ACTIVITY_INTENT_ACTION)
    public static final String ACTION_APP_ERROR = "android.intent.action.APP_ERROR";

    /**
     * Activity Action: Show power usage information to the user.
     * <p>Input: Nothing.
     * <p>Output: Nothing.
     */
    @SdkConstant(SdkConstantType.ACTIVITY_INTENT_ACTION)
    public static final String ACTION_POWER_USAGE_SUMMARY = "android.intent.action.POWER_USAGE_SUMMARY";

    /**
     * Activity Action: Setup wizard action provided for OTA provisioning to determine if it needs
     * to run.
     * <p>Input: Nothing.
     * <p>Output: Nothing.
     * @deprecated As of {@link android.os.Build.VERSION_CODES#M}, setup wizard can be identified
     * using {@link #ACTION_MAIN} and {@link #CATEGORY_SETUP_WIZARD}
     * @hide
     * @removed
     */
    @Deprecated
    @SystemApi
    public static final String ACTION_DEVICE_INITIALIZATION_WIZARD =
            "android.intent.action.DEVICE_INITIALIZATION_WIZARD";

    /**
     * Activity Action: Setup wizard to launch after a platform update.  This
     * activity should have a string meta-data field associated with it,
     * {@link #METADATA_SETUP_VERSION}, which defines the current version of
     * the platform for setup.  The activity will be launched only if
     * {@link android.provider.Settings.Secure#LAST_SETUP_SHOWN} is not the
     * same value.
     * <p>Input: Nothing.
     * <p>Output: Nothing.
     * @hide
     */
    @SystemApi
    @SdkConstant(SdkConstantType.ACTIVITY_INTENT_ACTION)
    public static final String ACTION_UPGRADE_SETUP = "android.intent.action.UPGRADE_SETUP";

    /**
     * Activity Action: Start the Keyboard Shortcuts Helper screen.
     * <p>Input: Nothing.
     * <p>Output: Nothing.
     * @hide
     */
    @SdkConstant(SdkConstantType.BROADCAST_INTENT_ACTION)
    public static final String ACTION_SHOW_KEYBOARD_SHORTCUTS =
            "com.android.intent.action.SHOW_KEYBOARD_SHORTCUTS";

    /**
     * Activity Action: Dismiss the Keyboard Shortcuts Helper screen.
     * <p>Input: Nothing.
     * <p>Output: Nothing.
     * @hide
     */
    @SdkConstant(SdkConstantType.BROADCAST_INTENT_ACTION)
    public static final String ACTION_DISMISS_KEYBOARD_SHORTCUTS =
            "com.android.intent.action.DISMISS_KEYBOARD_SHORTCUTS";

    /**
     * Activity Action: Show settings for managing network data usage of a
     * specific application. Applications should define an activity that offers
     * options to control data usage.
     */
    @SdkConstant(SdkConstantType.ACTIVITY_INTENT_ACTION)
    public static final String ACTION_MANAGE_NETWORK_USAGE =
            "android.intent.action.MANAGE_NETWORK_USAGE";

    /**
     * Activity Action: Launch application installer.
     * <p>
     * Input: The data must be a content: URI at which the application
     * can be retrieved.  As of {@link android.os.Build.VERSION_CODES#JELLY_BEAN_MR1},
     * you can also use "package:<package-name>" to install an application for the
     * current user that is already installed for another user. You can optionally supply
     * {@link #EXTRA_INSTALLER_PACKAGE_NAME}, {@link #EXTRA_NOT_UNKNOWN_SOURCE},
     * {@link #EXTRA_ALLOW_REPLACE}, and {@link #EXTRA_RETURN_RESULT}.
     * <p>
     * Output: If {@link #EXTRA_RETURN_RESULT}, returns whether the install
     * succeeded.
     * <p>
     * <strong>Note:</strong>If your app is targeting API level higher than 25 you
     * need to hold {@link android.Manifest.permission#REQUEST_INSTALL_PACKAGES}
     * in order to launch the application installer.
     * </p>
     *
     * @see #EXTRA_INSTALLER_PACKAGE_NAME
     * @see #EXTRA_NOT_UNKNOWN_SOURCE
     * @see #EXTRA_RETURN_RESULT
     *
     * @deprecated use {@link android.content.pm.PackageInstaller} instead
     */
    @Deprecated
    @SdkConstant(SdkConstantType.ACTIVITY_INTENT_ACTION)
    public static final String ACTION_INSTALL_PACKAGE = "android.intent.action.INSTALL_PACKAGE";

    /**
     * Activity Action: Activity to handle split installation failures.
     * <p>Splits may be installed dynamically. This happens when an Activity is launched,
     * but the split that contains the application isn't installed. When a split is
     * installed in this manner, the containing package usually doesn't know this is
     * happening. However, if an error occurs during installation, the containing
     * package can define a single activity handling this action to deal with such
     * failures.
     * <p>The activity handling this action must be in the base package.
     * <p>
     * Input: {@link #EXTRA_INTENT} the original intent that started split installation.
     * {@link #EXTRA_SPLIT_NAME} the name of the split that failed to be installed.
     */
    @SdkConstant(SdkConstantType.ACTIVITY_INTENT_ACTION)
    public static final String ACTION_INSTALL_FAILURE = "android.intent.action.INSTALL_FAILURE";

    /**
     * Activity Action: Launch instant application installer.
     * <p class="note">
     * This is a protected intent that can only be sent by the system.
     * </p>
     *
     * @hide
     */
    @SystemApi
    @SdkConstant(SdkConstantType.ACTIVITY_INTENT_ACTION)
    public static final String ACTION_INSTALL_INSTANT_APP_PACKAGE
            = "android.intent.action.INSTALL_INSTANT_APP_PACKAGE";

    /**
     * Service Action: Resolve instant application.
     * <p>
     * The system will have a persistent connection to this service.
     * This is a protected intent that can only be sent by the system.
     * </p>
     *
     * @hide
     */
    @SystemApi
    @SdkConstant(SdkConstantType.SERVICE_ACTION)
    public static final String ACTION_RESOLVE_INSTANT_APP_PACKAGE
            = "android.intent.action.RESOLVE_INSTANT_APP_PACKAGE";

    /**
     * Activity Action: Launch instant app settings.
     *
     * <p class="note">
     * This is a protected intent that can only be sent by the system.
     * </p>
     *
     * @hide
     */
    @SystemApi
    @SdkConstant(SdkConstantType.ACTIVITY_INTENT_ACTION)
    public static final String ACTION_INSTANT_APP_RESOLVER_SETTINGS
            = "android.intent.action.INSTANT_APP_RESOLVER_SETTINGS";

    /**
     * Used as a string extra field with {@link #ACTION_INSTALL_PACKAGE} to install a
     * package.  Specifies the installer package name; this package will receive the
     * {@link #ACTION_APP_ERROR} intent.
     */
    public static final String EXTRA_INSTALLER_PACKAGE_NAME
            = "android.intent.extra.INSTALLER_PACKAGE_NAME";

    /**
     * Used as a boolean extra field with {@link #ACTION_INSTALL_PACKAGE} to install a
     * package.  Specifies that the application being installed should not be
     * treated as coming from an unknown source, but as coming from the app
     * invoking the Intent.  For this to work you must start the installer with
     * startActivityForResult().
     */
    public static final String EXTRA_NOT_UNKNOWN_SOURCE
            = "android.intent.extra.NOT_UNKNOWN_SOURCE";

    /**
     * Used as a URI extra field with {@link #ACTION_INSTALL_PACKAGE} and
     * {@link #ACTION_VIEW} to indicate the URI from which the local APK in the Intent
     * data field originated from.
     */
    public static final String EXTRA_ORIGINATING_URI
            = "android.intent.extra.ORIGINATING_URI";

    /**
     * This extra can be used with any Intent used to launch an activity, supplying information
     * about who is launching that activity.  This field contains a {@link android.net.Uri}
     * object, typically an http: or https: URI of the web site that the referral came from;
     * it can also use the {@link #URI_ANDROID_APP_SCHEME android-app:} scheme to identify
     * a native application that it came from.
     *
     * <p>To retrieve this value in a client, use {@link android.app.Activity#getReferrer}
     * instead of directly retrieving the extra.  It is also valid for applications to
     * instead supply {@link #EXTRA_REFERRER_NAME} for cases where they can only create
     * a string, not a Uri; the field here, if supplied, will always take precedence,
     * however.</p>
     *
     * @see #EXTRA_REFERRER_NAME
     */
    public static final String EXTRA_REFERRER
            = "android.intent.extra.REFERRER";

    /**
     * Alternate version of {@link #EXTRA_REFERRER} that supplies the URI as a String rather
     * than a {@link android.net.Uri} object.  Only for use in cases where Uri objects can
     * not be created, in particular when Intent extras are supplied through the
     * {@link #URI_INTENT_SCHEME intent:} or {@link #URI_ANDROID_APP_SCHEME android-app:}
     * schemes.
     *
     * @see #EXTRA_REFERRER
     */
    public static final String EXTRA_REFERRER_NAME
            = "android.intent.extra.REFERRER_NAME";

    /**
     * Used as an int extra field with {@link #ACTION_INSTALL_PACKAGE} and
     * {@link #ACTION_VIEW} to indicate the uid of the package that initiated the install
     * Currently only a system app that hosts the provider authority "downloads" or holds the
     * permission {@link android.Manifest.permission.MANAGE_DOCUMENTS} can use this.
     * @hide
     */
    @SystemApi
    public static final String EXTRA_ORIGINATING_UID
            = "android.intent.extra.ORIGINATING_UID";

    /**
     * Used as a boolean extra field with {@link #ACTION_INSTALL_PACKAGE} to install a
     * package.  Tells the installer UI to skip the confirmation with the user
     * if the .apk is replacing an existing one.
     * @deprecated As of {@link android.os.Build.VERSION_CODES#JELLY_BEAN}, Android
     * will no longer show an interstitial message about updating existing
     * applications so this is no longer needed.
     */
    @Deprecated
    public static final String EXTRA_ALLOW_REPLACE
            = "android.intent.extra.ALLOW_REPLACE";

    /**
     * Used as a boolean extra field with {@link #ACTION_INSTALL_PACKAGE} or
     * {@link #ACTION_UNINSTALL_PACKAGE}.  Specifies that the installer UI should
     * return to the application the result code of the install/uninstall.  The returned result
     * code will be {@link android.app.Activity#RESULT_OK} on success or
     * {@link android.app.Activity#RESULT_FIRST_USER} on failure.
     */
    public static final String EXTRA_RETURN_RESULT
            = "android.intent.extra.RETURN_RESULT";

    /**
     * Package manager install result code.  @hide because result codes are not
     * yet ready to be exposed.
     */
    public static final String EXTRA_INSTALL_RESULT
            = "android.intent.extra.INSTALL_RESULT";

    /**
     * Activity Action: Launch application uninstaller.
     * <p>
     * Input: The data must be a package: URI whose scheme specific part is
     * the package name of the current installed package to be uninstalled.
     * You can optionally supply {@link #EXTRA_RETURN_RESULT}.
     * <p>
     * Output: If {@link #EXTRA_RETURN_RESULT}, returns whether the install
     * succeeded.
     * <p>
     * Requires {@link android.Manifest.permission#REQUEST_DELETE_PACKAGES}
     * since {@link Build.VERSION_CODES#P}.
     *
     * @deprecated Use {@link android.content.pm.PackageInstaller#uninstall(String, IntentSender)}
     *             instead
     */
    @Deprecated
    @SdkConstant(SdkConstantType.ACTIVITY_INTENT_ACTION)
    public static final String ACTION_UNINSTALL_PACKAGE = "android.intent.action.UNINSTALL_PACKAGE";

    /**
     * Specify whether the package should be uninstalled for all users.
     * @hide because these should not be part of normal application flow.
     */
    public static final String EXTRA_UNINSTALL_ALL_USERS
            = "android.intent.extra.UNINSTALL_ALL_USERS";

    /**
     * A string that associates with a metadata entry, indicating the last run version of the
     * platform that was setup.
     *
     * @see #ACTION_UPGRADE_SETUP
     *
     * @hide
     */
    @SystemApi
    public static final String METADATA_SETUP_VERSION = "android.SETUP_VERSION";

    /**
     * Activity action: Launch UI to manage the permissions of an app.
     * <p>
     * Input: {@link #EXTRA_PACKAGE_NAME} specifies the package whose permissions
     * will be managed by the launched UI.
     * </p>
     * <p>
     * Output: Nothing.
     * </p>
     *
     * @see #EXTRA_PACKAGE_NAME
     *
     * @hide
     */
    @SystemApi
    @SdkConstant(SdkConstantType.ACTIVITY_INTENT_ACTION)
    public static final String ACTION_MANAGE_APP_PERMISSIONS =
            "android.intent.action.MANAGE_APP_PERMISSIONS";

    /**
     * Activity action: Launch UI to manage permissions.
     * <p>
     * Input: Nothing.
     * </p>
     * <p>
     * Output: Nothing.
     * </p>
     *
     * @hide
     */
    @SystemApi
    @SdkConstant(SdkConstantType.ACTIVITY_INTENT_ACTION)
    public static final String ACTION_MANAGE_PERMISSIONS =
            "android.intent.action.MANAGE_PERMISSIONS";

    /**
     * Activity action: Launch UI to review permissions for an app.
     * The system uses this intent if permission review for apps not
     * supporting the new runtime permissions model is enabled. In
     * this mode a permission review is required before any of the
     * app components can run.
     * <p>
     * Input: {@link #EXTRA_PACKAGE_NAME} specifies the package whose
     * permissions will be reviewed (mandatory).
     * </p>
     * <p>
     * Input: {@link #EXTRA_INTENT} specifies a pending intent to
     * be fired after the permission review (optional).
     * </p>
     * <p>
     * Input: {@link #EXTRA_REMOTE_CALLBACK} specifies a callback to
     * be invoked after the permission review (optional).
     * </p>
     * <p>
     * Input: {@link #EXTRA_RESULT_NEEDED} specifies whether the intent
     * passed via {@link #EXTRA_INTENT} needs a result (optional).
     * </p>
     * <p>
     * Output: Nothing.
     * </p>
     *
     * @see #EXTRA_PACKAGE_NAME
     * @see #EXTRA_INTENT
     * @see #EXTRA_REMOTE_CALLBACK
     * @see #EXTRA_RESULT_NEEDED
     *
     * @hide
     */
    @SystemApi
    @SdkConstant(SdkConstantType.ACTIVITY_INTENT_ACTION)
    public static final String ACTION_REVIEW_PERMISSIONS =
            "android.intent.action.REVIEW_PERMISSIONS";

    /**
     * Intent extra: A callback for reporting remote result as a bundle.
     * <p>
     * Type: IRemoteCallback
     * </p>
     *
     * @hide
     */
    @SystemApi
    public static final String EXTRA_REMOTE_CALLBACK = "android.intent.extra.REMOTE_CALLBACK";

    /**
     * Intent extra: An app package name.
     * <p>
     * Type: String
     * </p>
     *
     */
    public static final String EXTRA_PACKAGE_NAME = "android.intent.extra.PACKAGE_NAME";

    /**
     * Intent extra: A {@link Bundle} of extras for a package being suspended. Will be sent as an
     * extra with {@link #ACTION_MY_PACKAGE_SUSPENDED}.
     *
     * <p>The contents of this {@link Bundle} are a contract between the suspended app and the
     * suspending app, i.e. any app with the permission {@code android.permission.SUSPEND_APPS}.
     * This is meant to enable the suspended app to better handle the state of being suspended.
     *
     * @see #ACTION_MY_PACKAGE_SUSPENDED
     * @see #ACTION_MY_PACKAGE_UNSUSPENDED
     * @see PackageManager#isPackageSuspended()
     * @see PackageManager#getSuspendedPackageAppExtras()
     */
    public static final String EXTRA_SUSPENDED_PACKAGE_EXTRAS = "android.intent.extra.SUSPENDED_PACKAGE_EXTRAS";

    /**
     * Intent extra: An app split name.
     * <p>
     * Type: String
     * </p>
     */
    public static final String EXTRA_SPLIT_NAME = "android.intent.extra.SPLIT_NAME";

    /**
     * Intent extra: A {@link ComponentName} value.
     * <p>
     * Type: String
     * </p>
     */
    public static final String EXTRA_COMPONENT_NAME = "android.intent.extra.COMPONENT_NAME";

    /**
     * Intent extra: An extra for specifying whether a result is needed.
     * <p>
     * Type: boolean
     * </p>
     *
     * @hide
     */
    @SystemApi
    public static final String EXTRA_RESULT_NEEDED = "android.intent.extra.RESULT_NEEDED";

    /**
     * Intent extra: A {@link Bundle} of extras supplied for the launcher when any packages on
     * device are suspended. Will be sent with {@link #ACTION_PACKAGES_SUSPENDED}.
     *
     * @see PackageManager#isPackageSuspended()
     * @see #ACTION_PACKAGES_SUSPENDED
     *
     * @hide
     */
    public static final String EXTRA_LAUNCHER_EXTRAS = "android.intent.extra.LAUNCHER_EXTRAS";

    /**
     * Activity action: Launch UI to manage which apps have a given permission.
     * <p>
     * Input: {@link #EXTRA_PERMISSION_NAME} specifies the permission group
     * which will be managed by the launched UI.
     * </p>
     * <p>
     * Output: Nothing.
     * </p>
     *
     * @see #EXTRA_PERMISSION_NAME
     *
     * @hide
     */
    @SystemApi
    @SdkConstant(SdkConstantType.ACTIVITY_INTENT_ACTION)
    public static final String ACTION_MANAGE_PERMISSION_APPS =
            "android.intent.action.MANAGE_PERMISSION_APPS";

    /**
     * Intent extra: The name of a permission.
     * <p>
     * Type: String
     * </p>
     *
     * @hide
     */
    @SystemApi
    public static final String EXTRA_PERMISSION_NAME = "android.intent.extra.PERMISSION_NAME";

    /**
     * Activity action: Launch UI to review app uses of permissions.
     * <p>
<<<<<<< HEAD
     * Input: Nothing
=======
     * Input: {@link #EXTRA_PERMISSION_NAME} specifies the permission name
     * that will be displayed by the launched UI.
>>>>>>> de843449
     * </p>
     * <p>
     * Output: Nothing.
     * </p>
     *
<<<<<<< HEAD
=======
     * @see #EXTRA_PERMISSION_NAME
     *
>>>>>>> de843449
     * @hide
     */
    @SystemApi
    @SdkConstant(SdkConstantType.ACTIVITY_INTENT_ACTION)
    public static final String ACTION_REVIEW_PERMISSION_USAGE =
            "android.intent.action.REVIEW_PERMISSION_USAGE";

    /**
     * Activity action: Launch UI to review uses of permissions for a single app.
     * <p>
     * Input: {@link #EXTRA_PACKAGE_NAME} specifies the package whose
     * permissions will be reviewed (mandatory).
     * </p>
     * <p>
     * Output: Nothing.
     * </p>
     * <p class="note">
     * This requires {@link android.Manifest.permission#GRANT_RUNTIME_PERMISSIONS} permission.
     * </p>
     *
     * @see #EXTRA_PACKAGE_NAME
     *
     * @hide
     */
    @SystemApi
    @RequiresPermission(android.Manifest.permission.GRANT_RUNTIME_PERMISSIONS)
    @SdkConstant(SdkConstantType.ACTIVITY_INTENT_ACTION)
    public static final String ACTION_REVIEW_APP_PERMISSION_USAGE =
            "android.intent.action.REVIEW_APP_PERMISSION_USAGE";

    // ---------------------------------------------------------------------
    // ---------------------------------------------------------------------
    // Standard intent broadcast actions (see action variable).

    /**
     * Broadcast Action: Sent when the device goes to sleep and becomes non-interactive.
     * <p>
     * For historical reasons, the name of this broadcast action refers to the power
     * state of the screen but it is actually sent in response to changes in the
     * overall interactive state of the device.
     * </p><p>
     * This broadcast is sent when the device becomes non-interactive which may have
     * nothing to do with the screen turning off.  To determine the
     * actual state of the screen, use {@link android.view.Display#getState}.
     * </p><p>
     * See {@link android.os.PowerManager#isInteractive} for details.
     * </p>
     * You <em>cannot</em> receive this through components declared in
     * manifests, only by explicitly registering for it with
     * {@link Context#registerReceiver(BroadcastReceiver, IntentFilter)
     * Context.registerReceiver()}.
     *
     * <p class="note">This is a protected intent that can only be sent
     * by the system.
     */
    @SdkConstant(SdkConstantType.BROADCAST_INTENT_ACTION)
    public static final String ACTION_SCREEN_OFF = "android.intent.action.SCREEN_OFF";

    /**
     * Broadcast Action: Sent when the device wakes up and becomes interactive.
     * <p>
     * For historical reasons, the name of this broadcast action refers to the power
     * state of the screen but it is actually sent in response to changes in the
     * overall interactive state of the device.
     * </p><p>
     * This broadcast is sent when the device becomes interactive which may have
     * nothing to do with the screen turning on.  To determine the
     * actual state of the screen, use {@link android.view.Display#getState}.
     * </p><p>
     * See {@link android.os.PowerManager#isInteractive} for details.
     * </p>
     * You <em>cannot</em> receive this through components declared in
     * manifests, only by explicitly registering for it with
     * {@link Context#registerReceiver(BroadcastReceiver, IntentFilter)
     * Context.registerReceiver()}.
     *
     * <p class="note">This is a protected intent that can only be sent
     * by the system.
     */
    @SdkConstant(SdkConstantType.BROADCAST_INTENT_ACTION)
    public static final String ACTION_SCREEN_ON = "android.intent.action.SCREEN_ON";

    /**
     * Broadcast Action: Sent after the system stops dreaming.
     *
     * <p class="note">This is a protected intent that can only be sent by the system.
     * It is only sent to registered receivers.</p>
     */
    @SdkConstant(SdkConstantType.BROADCAST_INTENT_ACTION)
    public static final String ACTION_DREAMING_STOPPED = "android.intent.action.DREAMING_STOPPED";

    /**
     * Broadcast Action: Sent after the system starts dreaming.
     *
     * <p class="note">This is a protected intent that can only be sent by the system.
     * It is only sent to registered receivers.</p>
     */
    @SdkConstant(SdkConstantType.BROADCAST_INTENT_ACTION)
    public static final String ACTION_DREAMING_STARTED = "android.intent.action.DREAMING_STARTED";

    /**
     * Broadcast Action: Sent when the user is present after device wakes up (e.g when the
     * keyguard is gone).
     *
     * <p class="note">This is a protected intent that can only be sent
     * by the system.
     */
    @SdkConstant(SdkConstantType.BROADCAST_INTENT_ACTION)
    public static final String ACTION_USER_PRESENT = "android.intent.action.USER_PRESENT";

    /**
     * Broadcast Action: The current time has changed.  Sent every
     * minute.  You <em>cannot</em> receive this through components declared
     * in manifests, only by explicitly registering for it with
     * {@link Context#registerReceiver(BroadcastReceiver, IntentFilter)
     * Context.registerReceiver()}.
     *
     * <p class="note">This is a protected intent that can only be sent
     * by the system.
     */
    @SdkConstant(SdkConstantType.BROADCAST_INTENT_ACTION)
    public static final String ACTION_TIME_TICK = "android.intent.action.TIME_TICK";
    /**
     * Broadcast Action: The time was set.
     */
    @SdkConstant(SdkConstantType.BROADCAST_INTENT_ACTION)
    public static final String ACTION_TIME_CHANGED = "android.intent.action.TIME_SET";
    /**
     * Broadcast Action: The date has changed.
     */
    @SdkConstant(SdkConstantType.BROADCAST_INTENT_ACTION)
    public static final String ACTION_DATE_CHANGED = "android.intent.action.DATE_CHANGED";
    /**
     * Broadcast Action: The timezone has changed. The intent will have the following extra values:</p>
     * <ul>
     *   <li><em>time-zone</em> - The java.util.TimeZone.getID() value identifying the new time zone.</li>
     * </ul>
     *
     * <p class="note">This is a protected intent that can only be sent
     * by the system.
     */
    @SdkConstant(SdkConstantType.BROADCAST_INTENT_ACTION)
    public static final String ACTION_TIMEZONE_CHANGED = "android.intent.action.TIMEZONE_CHANGED";
    /**
     * Clear DNS Cache Action: This is broadcast when networks have changed and old
     * DNS entries should be tossed.
     * @hide
     */
    @SdkConstant(SdkConstantType.BROADCAST_INTENT_ACTION)
    public static final String ACTION_CLEAR_DNS_CACHE = "android.intent.action.CLEAR_DNS_CACHE";
    /**
     * Alarm Changed Action: This is broadcast when the AlarmClock
     * application's alarm is set or unset.  It is used by the
     * AlarmClock application and the StatusBar service.
     * @hide
     */
    @SdkConstant(SdkConstantType.BROADCAST_INTENT_ACTION)
    @UnsupportedAppUsage
    public static final String ACTION_ALARM_CHANGED = "android.intent.action.ALARM_CHANGED";

    /**
     * Broadcast Action: This is broadcast once, after the user has finished
     * booting, but while still in the "locked" state. It can be used to perform
     * application-specific initialization, such as installing alarms. You must
     * hold the {@link android.Manifest.permission#RECEIVE_BOOT_COMPLETED}
     * permission in order to receive this broadcast.
     * <p>
     * This broadcast is sent immediately at boot by all devices (regardless of
     * direct boot support) running {@link android.os.Build.VERSION_CODES#N} or
     * higher. Upon receipt of this broadcast, the user is still locked and only
     * device-protected storage can be accessed safely. If you want to access
     * credential-protected storage, you need to wait for the user to be
     * unlocked (typically by entering their lock pattern or PIN for the first
     * time), after which the {@link #ACTION_USER_UNLOCKED} and
     * {@link #ACTION_BOOT_COMPLETED} broadcasts are sent.
     * <p>
     * To receive this broadcast, your receiver component must be marked as
     * being {@link ComponentInfo#directBootAware}.
     * <p class="note">
     * This is a protected intent that can only be sent by the system.
     *
     * @see Context#createDeviceProtectedStorageContext()
     */
    @SdkConstant(SdkConstantType.BROADCAST_INTENT_ACTION)
    public static final String ACTION_LOCKED_BOOT_COMPLETED = "android.intent.action.LOCKED_BOOT_COMPLETED";

    /**
     * Broadcast Action: This is broadcast once, after the user has finished
     * booting. It can be used to perform application-specific initialization,
     * such as installing alarms. You must hold the
     * {@link android.Manifest.permission#RECEIVE_BOOT_COMPLETED} permission in
     * order to receive this broadcast.
     * <p>
     * This broadcast is sent at boot by all devices (both with and without
     * direct boot support). Upon receipt of this broadcast, the user is
     * unlocked and both device-protected and credential-protected storage can
     * accessed safely.
     * <p>
     * If you need to run while the user is still locked (before they've entered
     * their lock pattern or PIN for the first time), you can listen for the
     * {@link #ACTION_LOCKED_BOOT_COMPLETED} broadcast.
     * <p class="note">
     * This is a protected intent that can only be sent by the system.
     */
    @SdkConstant(SdkConstantType.BROADCAST_INTENT_ACTION)
    @BroadcastBehavior(includeBackground = true)
    public static final String ACTION_BOOT_COMPLETED = "android.intent.action.BOOT_COMPLETED";

    /**
     * Broadcast Action: This is broadcast when a user action should request a
     * temporary system dialog to dismiss.  Some examples of temporary system
     * dialogs are the notification window-shade and the recent tasks dialog.
     */
    @SdkConstant(SdkConstantType.BROADCAST_INTENT_ACTION)
    public static final String ACTION_CLOSE_SYSTEM_DIALOGS = "android.intent.action.CLOSE_SYSTEM_DIALOGS";
    /**
     * Broadcast Action: Trigger the download and eventual installation
     * of a package.
     * <p>Input: {@link #getData} is the URI of the package file to download.
     *
     * <p class="note">This is a protected intent that can only be sent
     * by the system.
     *
     * @deprecated This constant has never been used.
     */
    @Deprecated
    @SdkConstant(SdkConstantType.BROADCAST_INTENT_ACTION)
    public static final String ACTION_PACKAGE_INSTALL = "android.intent.action.PACKAGE_INSTALL";
    /**
     * Broadcast Action: A new application package has been installed on the
     * device. The data contains the name of the package.  Note that the
     * newly installed package does <em>not</em> receive this broadcast.
     * <p>May include the following extras:
     * <ul>
     * <li> {@link #EXTRA_UID} containing the integer uid assigned to the new package.
     * <li> {@link #EXTRA_REPLACING} is set to true if this is following
     * an {@link #ACTION_PACKAGE_REMOVED} broadcast for the same package.
     * </ul>
     *
     * <p class="note">This is a protected intent that can only be sent
     * by the system.
     */
    @SdkConstant(SdkConstantType.BROADCAST_INTENT_ACTION)
    public static final String ACTION_PACKAGE_ADDED = "android.intent.action.PACKAGE_ADDED";
    /**
     * Broadcast Action: A new version of an application package has been
     * installed, replacing an existing version that was previously installed.
     * The data contains the name of the package.
     * <p>May include the following extras:
     * <ul>
     * <li> {@link #EXTRA_UID} containing the integer uid assigned to the new package.
     * </ul>
     *
     * <p class="note">This is a protected intent that can only be sent
     * by the system.
     */
    @SdkConstant(SdkConstantType.BROADCAST_INTENT_ACTION)
    public static final String ACTION_PACKAGE_REPLACED = "android.intent.action.PACKAGE_REPLACED";
    /**
     * Broadcast Action: A new version of your application has been installed
     * over an existing one.  This is only sent to the application that was
     * replaced.  It does not contain any additional data; to receive it, just
     * use an intent filter for this action.
     *
     * <p class="note">This is a protected intent that can only be sent
     * by the system.
     */
    @SdkConstant(SdkConstantType.BROADCAST_INTENT_ACTION)
    public static final String ACTION_MY_PACKAGE_REPLACED = "android.intent.action.MY_PACKAGE_REPLACED";
    /**
     * Broadcast Action: An existing application package has been removed from
     * the device.  The data contains the name of the package.  The package
     * that is being removed does <em>not</em> receive this Intent.
     * <ul>
     * <li> {@link #EXTRA_UID} containing the integer uid previously assigned
     * to the package.
     * <li> {@link #EXTRA_DATA_REMOVED} is set to true if the entire
     * application -- data and code -- is being removed.
     * <li> {@link #EXTRA_REPLACING} is set to true if this will be followed
     * by an {@link #ACTION_PACKAGE_ADDED} broadcast for the same package.
     * </ul>
     *
     * <p class="note">This is a protected intent that can only be sent
     * by the system.
     */
    @SdkConstant(SdkConstantType.BROADCAST_INTENT_ACTION)
    public static final String ACTION_PACKAGE_REMOVED = "android.intent.action.PACKAGE_REMOVED";
    /**
     * Broadcast Action: An existing application package has been completely
     * removed from the device.  The data contains the name of the package.
     * This is like {@link #ACTION_PACKAGE_REMOVED}, but only set when
     * {@link #EXTRA_DATA_REMOVED} is true and
     * {@link #EXTRA_REPLACING} is false of that broadcast.
     *
     * <ul>
     * <li> {@link #EXTRA_UID} containing the integer uid previously assigned
     * to the package.
     * </ul>
     *
     * <p class="note">This is a protected intent that can only be sent
     * by the system.
     */
    @SdkConstant(SdkConstantType.BROADCAST_INTENT_ACTION)
    public static final String ACTION_PACKAGE_FULLY_REMOVED
            = "android.intent.action.PACKAGE_FULLY_REMOVED";
    /**
     * Broadcast Action: An existing application package has been changed (for
     * example, a component has been enabled or disabled).  The data contains
     * the name of the package.
     * <ul>
     * <li> {@link #EXTRA_UID} containing the integer uid assigned to the package.
     * <li> {@link #EXTRA_CHANGED_COMPONENT_NAME_LIST} containing the class name
     * of the changed components (or the package name itself).
     * <li> {@link #EXTRA_DONT_KILL_APP} containing boolean field to override the
     * default action of restarting the application.
     * </ul>
     *
     * <p class="note">This is a protected intent that can only be sent
     * by the system.
     */
    @SdkConstant(SdkConstantType.BROADCAST_INTENT_ACTION)
    public static final String ACTION_PACKAGE_CHANGED = "android.intent.action.PACKAGE_CHANGED";
    /**
     * Broadcast Action: Sent to the system rollback manager when a package
     * needs to have rollback enabled.
     * <p class="note">
     * This is a protected intent that can only be sent by the system.
     * </p>
     *
     * @hide This broadcast is used internally by the system.
     */
    @SdkConstant(SdkConstantType.BROADCAST_INTENT_ACTION)
    public static final String ACTION_PACKAGE_ENABLE_ROLLBACK =
            "android.intent.action.PACKAGE_ENABLE_ROLLBACK";
    /**
     * Broadcast Action: An existing version of an application package has been
     * rolled back to a previous version.
     * The data contains the name of the package.
     *
     * <p class="note">This is a protected intent that can only be sent
     * by the system.
     *
     * @hide
     */
    @SystemApi
    @SdkConstant(SdkConstantType.BROADCAST_INTENT_ACTION)
    public static final String ACTION_PACKAGE_ROLLBACK_EXECUTED =
            "android.intent.action.PACKAGE_ROLLBACK_EXECUTED";
    /**
     * @hide
     * Broadcast Action: Ask system services if there is any reason to
     * restart the given package.  The data contains the name of the
     * package.
     * <ul>
     * <li> {@link #EXTRA_UID} containing the integer uid assigned to the package.
     * <li> {@link #EXTRA_PACKAGES} String array of all packages to check.
     * </ul>
     *
     * <p class="note">This is a protected intent that can only be sent
     * by the system.
     */
    @SystemApi
    @SdkConstant(SdkConstantType.BROADCAST_INTENT_ACTION)
    public static final String ACTION_QUERY_PACKAGE_RESTART = "android.intent.action.QUERY_PACKAGE_RESTART";
    /**
     * Broadcast Action: The user has restarted a package, and all of its
     * processes have been killed.  All runtime state
     * associated with it (processes, alarms, notifications, etc) should
     * be removed.  Note that the restarted package does <em>not</em>
     * receive this broadcast.
     * The data contains the name of the package.
     * <ul>
     * <li> {@link #EXTRA_UID} containing the integer uid assigned to the package.
     * </ul>
     *
     * <p class="note">This is a protected intent that can only be sent
     * by the system.
     */
    @SdkConstant(SdkConstantType.BROADCAST_INTENT_ACTION)
    public static final String ACTION_PACKAGE_RESTARTED = "android.intent.action.PACKAGE_RESTARTED";
    /**
     * Broadcast Action: The user has cleared the data of a package.  This should
     * be preceded by {@link #ACTION_PACKAGE_RESTARTED}, after which all of
     * its persistent data is erased and this broadcast sent.
     * Note that the cleared package does <em>not</em>
     * receive this broadcast. The data contains the name of the package.
     * <ul>
     * <li> {@link #EXTRA_UID} containing the integer uid assigned to the package. If the
     *      package whose data was cleared is an uninstalled instant app, then the UID
     *      will be -1. The platform keeps some meta-data associated with instant apps
     *      after they are uninstalled.
     * <li> {@link #EXTRA_PACKAGE_NAME} containing the package name only if the cleared
     *      data was for an instant app.
     * </ul>
     *
     * <p class="note">This is a protected intent that can only be sent
     * by the system.
     */
    @SdkConstant(SdkConstantType.BROADCAST_INTENT_ACTION)
    public static final String ACTION_PACKAGE_DATA_CLEARED = "android.intent.action.PACKAGE_DATA_CLEARED";
    /**
     * Broadcast Action: Packages have been suspended.
     * <p>Includes the following extras:
     * <ul>
     * <li> {@link #EXTRA_CHANGED_PACKAGE_LIST} is the set of packages which have been suspended
     * <li> {@link #EXTRA_CHANGED_UID_LIST} is the set of uids which have been suspended
     * </ul>
     *
     * <p class="note">This is a protected intent that can only be sent
     * by the system. It is only sent to registered receivers.
     */
    @SdkConstant(SdkConstantType.BROADCAST_INTENT_ACTION)
    public static final String ACTION_PACKAGES_SUSPENDED = "android.intent.action.PACKAGES_SUSPENDED";
    /**
     * Broadcast Action: Packages have been unsuspended.
     * <p>Includes the following extras:
     * <ul>
     * <li> {@link #EXTRA_CHANGED_PACKAGE_LIST} is the set of packages which have been unsuspended
     * <li> {@link #EXTRA_CHANGED_UID_LIST} is the set of uids which have been unsuspended
     * </ul>
     *
     * <p class="note">This is a protected intent that can only be sent
     * by the system. It is only sent to registered receivers.
     */
    @SdkConstant(SdkConstantType.BROADCAST_INTENT_ACTION)
    public static final String ACTION_PACKAGES_UNSUSPENDED = "android.intent.action.PACKAGES_UNSUSPENDED";

    /**
     * Broadcast Action: Sent to a package that has been suspended by the system. This is sent
     * whenever a package is put into a suspended state or any of its app extras change while in the
     * suspended state.
     * <p> Optionally includes the following extras:
     * <ul>
     *     <li> {@link #EXTRA_SUSPENDED_PACKAGE_EXTRAS} which is a {@link Bundle} which will contain
     *     useful information for the app being suspended.
     * </ul>
     * <p class="note">This is a protected intent that can only be sent
     * by the system. <em>This will be delivered to {@link BroadcastReceiver} components declared in
     * the manifest.</em>
     *
     * @see #ACTION_MY_PACKAGE_UNSUSPENDED
     * @see #EXTRA_SUSPENDED_PACKAGE_EXTRAS
     * @see PackageManager#isPackageSuspended()
     * @see PackageManager#getSuspendedPackageAppExtras()
     */
    @SdkConstant(SdkConstantType.BROADCAST_INTENT_ACTION)
    public static final String ACTION_MY_PACKAGE_SUSPENDED = "android.intent.action.MY_PACKAGE_SUSPENDED";

    /**
     * Activity Action: Started to show more details about why an application was suspended.
     *
     * <p>Whenever the system detects an activity launch for a suspended app, this action can
     * be used to show more details about the reason for suspension.
     *
     * <p>Apps holding {@link android.Manifest.permission#SUSPEND_APPS} must declare an activity
     * handling this intent and protect it with
     * {@link android.Manifest.permission#SEND_SHOW_SUSPENDED_APP_DETAILS}.
     *
     * <p>Includes an extra {@link #EXTRA_PACKAGE_NAME} which is the name of the suspended package.
     *
     * <p class="note">This is a protected intent that can only be sent
     * by the system.
     *
     * @see PackageManager#setPackagesSuspended(String[], boolean, PersistableBundle,
     * PersistableBundle, String)
     * @see PackageManager#isPackageSuspended()
     * @see #ACTION_PACKAGES_SUSPENDED
     *
     * @hide
     */
    @SystemApi
    @SdkConstant(SdkConstantType.ACTIVITY_INTENT_ACTION)
    public static final String ACTION_SHOW_SUSPENDED_APP_DETAILS =
            "android.intent.action.SHOW_SUSPENDED_APP_DETAILS";

    /**
     * Broadcast Action: Sent to a package that has been unsuspended.
     *
     * <p class="note">This is a protected intent that can only be sent
     * by the system. <em>This will be delivered to {@link BroadcastReceiver} components declared in
     * the manifest.</em>
     *
     * @see #ACTION_MY_PACKAGE_SUSPENDED
     * @see #EXTRA_SUSPENDED_PACKAGE_EXTRAS
     * @see PackageManager#isPackageSuspended()
     * @see PackageManager#getSuspendedPackageAppExtras()
     */
    @SdkConstant(SdkConstantType.BROADCAST_INTENT_ACTION)
    public static final String ACTION_MY_PACKAGE_UNSUSPENDED = "android.intent.action.MY_PACKAGE_UNSUSPENDED";

    /**
     * Broadcast Action: A user ID has been removed from the system.  The user
     * ID number is stored in the extra data under {@link #EXTRA_UID}.
     *
     * <p class="note">This is a protected intent that can only be sent
     * by the system.
     */
    @SdkConstant(SdkConstantType.BROADCAST_INTENT_ACTION)
    public static final String ACTION_UID_REMOVED = "android.intent.action.UID_REMOVED";

    /**
     * Broadcast Action: Sent to the installer package of an application when
     * that application is first launched (that is the first time it is moved
     * out of the stopped state).  The data contains the name of the package.
     *
     * <p class="note">This is a protected intent that can only be sent
     * by the system.
     */
    @SdkConstant(SdkConstantType.BROADCAST_INTENT_ACTION)
    public static final String ACTION_PACKAGE_FIRST_LAUNCH = "android.intent.action.PACKAGE_FIRST_LAUNCH";

    /**
     * Broadcast Action: Sent to the system package verifier when a package
     * needs to be verified. The data contains the package URI.
     * <p class="note">
     * This is a protected intent that can only be sent by the system.
     * </p>
     */
    @SdkConstant(SdkConstantType.BROADCAST_INTENT_ACTION)
    public static final String ACTION_PACKAGE_NEEDS_VERIFICATION = "android.intent.action.PACKAGE_NEEDS_VERIFICATION";

    /**
     * Broadcast Action: Sent to the optional package verifier when a package
     * needs to be verified. The data contains the package URI.
     * <p class="note">
     * This is a protected intent.
     * </p>
     *
     * @hide
     */
    @SdkConstant(SdkConstantType.BROADCAST_INTENT_ACTION)
    public static final String ACTION_PACKAGE_NEEDS_OPTIONAL_VERIFICATION = "com.qualcomm.qti.intent.action.PACKAGE_NEEDS_OPTIONAL_VERIFICATION";

    /**
     * Broadcast Action: Sent to the system package verifier when a package is
     * verified. The data contains the package URI.
     * <p class="note">
     * This is a protected intent that can only be sent by the system.
     */
    @SdkConstant(SdkConstantType.BROADCAST_INTENT_ACTION)
    public static final String ACTION_PACKAGE_VERIFIED = "android.intent.action.PACKAGE_VERIFIED";

    /**
     * Broadcast Action: Sent to the system intent filter verifier when an
     * intent filter needs to be verified. The data contains the filter data
     * hosts to be verified against.
     * <p class="note">
     * This is a protected intent that can only be sent by the system.
     * </p>
     *
     * @hide
     */
    @SystemApi
    @SdkConstant(SdkConstantType.BROADCAST_INTENT_ACTION)
    public static final String ACTION_INTENT_FILTER_NEEDS_VERIFICATION = "android.intent.action.INTENT_FILTER_NEEDS_VERIFICATION";

    /**
     * Broadcast Action: Resources for a set of packages (which were
     * previously unavailable) are currently
     * available since the media on which they exist is available.
     * The extra data {@link #EXTRA_CHANGED_PACKAGE_LIST} contains a
     * list of packages whose availability changed.
     * The extra data {@link #EXTRA_CHANGED_UID_LIST} contains a
     * list of uids of packages whose availability changed.
     * Note that the
     * packages in this list do <em>not</em> receive this broadcast.
     * The specified set of packages are now available on the system.
     * <p>Includes the following extras:
     * <ul>
     * <li> {@link #EXTRA_CHANGED_PACKAGE_LIST} is the set of packages
     * whose resources(were previously unavailable) are currently available.
     * {@link #EXTRA_CHANGED_UID_LIST} is the set of uids of the
     * packages whose resources(were previously unavailable)
     * are  currently available.
     * </ul>
     *
     * <p class="note">This is a protected intent that can only be sent
     * by the system.
     */
    @SdkConstant(SdkConstantType.BROADCAST_INTENT_ACTION)
    public static final String ACTION_EXTERNAL_APPLICATIONS_AVAILABLE =
        "android.intent.action.EXTERNAL_APPLICATIONS_AVAILABLE";

    /**
     * Broadcast Action: Resources for a set of packages are currently
     * unavailable since the media on which they exist is unavailable.
     * The extra data {@link #EXTRA_CHANGED_PACKAGE_LIST} contains a
     * list of packages whose availability changed.
     * The extra data {@link #EXTRA_CHANGED_UID_LIST} contains a
     * list of uids of packages whose availability changed.
     * The specified set of packages can no longer be
     * launched and are practically unavailable on the system.
     * <p>Inclues the following extras:
     * <ul>
     * <li> {@link #EXTRA_CHANGED_PACKAGE_LIST} is the set of packages
     * whose resources are no longer available.
     * {@link #EXTRA_CHANGED_UID_LIST} is the set of packages
     * whose resources are no longer available.
     * </ul>
     *
     * <p class="note">This is a protected intent that can only be sent
     * by the system.
     */
    @SdkConstant(SdkConstantType.BROADCAST_INTENT_ACTION)
    public static final String ACTION_EXTERNAL_APPLICATIONS_UNAVAILABLE =
        "android.intent.action.EXTERNAL_APPLICATIONS_UNAVAILABLE";

    /**
     * Broadcast Action: preferred activities have changed *explicitly*.
     *
     * <p>Note there are cases where a preferred activity is invalidated *implicitly*, e.g.
     * when an app is installed or uninstalled, but in such cases this broadcast will *not*
     * be sent.
     *
     * {@link #EXTRA_USER_HANDLE} contains the user ID in question.
     *
     * @hide
     */
    @SdkConstant(SdkConstantType.BROADCAST_INTENT_ACTION)
    public static final String ACTION_PREFERRED_ACTIVITY_CHANGED =
            "android.intent.action.ACTION_PREFERRED_ACTIVITY_CHANGED";


    /**
     * Broadcast Action:  The current system wallpaper has changed.  See
     * {@link android.app.WallpaperManager} for retrieving the new wallpaper.
     * This should <em>only</em> be used to determine when the wallpaper
     * has changed to show the new wallpaper to the user.  You should certainly
     * never, in response to this, change the wallpaper or other attributes of
     * it such as the suggested size.  That would be crazy, right?  You'd cause
     * all kinds of loops, especially if other apps are doing similar things,
     * right?  Of course.  So please don't do this.
     *
     * @deprecated Modern applications should use
     * {@link android.view.WindowManager.LayoutParams#FLAG_SHOW_WALLPAPER
     * WindowManager.LayoutParams.FLAG_SHOW_WALLPAPER} to have the wallpaper
     * shown behind their UI, rather than watching for this broadcast and
     * rendering the wallpaper on their own.
     */
    @Deprecated @SdkConstant(SdkConstantType.BROADCAST_INTENT_ACTION)
    public static final String ACTION_WALLPAPER_CHANGED = "android.intent.action.WALLPAPER_CHANGED";
    /**
     * Broadcast Action: The current device {@link android.content.res.Configuration}
     * (orientation, locale, etc) has changed.  When such a change happens, the
     * UIs (view hierarchy) will need to be rebuilt based on this new
     * information; for the most part, applications don't need to worry about
     * this, because the system will take care of stopping and restarting the
     * application to make sure it sees the new changes.  Some system code that
     * can not be restarted will need to watch for this action and handle it
     * appropriately.
     *
     * <p class="note">
     * You <em>cannot</em> receive this through components declared
     * in manifests, only by explicitly registering for it with
     * {@link Context#registerReceiver(BroadcastReceiver, IntentFilter)
     * Context.registerReceiver()}.
     *
     * <p class="note">This is a protected intent that can only be sent
     * by the system.
     *
     * @see android.content.res.Configuration
     */
    @SdkConstant(SdkConstantType.BROADCAST_INTENT_ACTION)
    public static final String ACTION_CONFIGURATION_CHANGED = "android.intent.action.CONFIGURATION_CHANGED";

    /**
     * Broadcast Action: The current device {@link android.content.res.Configuration} has changed
     * such that the device may be eligible for the installation of additional configuration splits.
     * Configuration properties that can trigger this broadcast include locale and display density.
     *
     * <p class="note">
     * Unlike {@link #ACTION_CONFIGURATION_CHANGED}, you <em>can</em> receive this through
     * components declared in manifests. However, the receiver <em>must</em> hold the
     * {@link android.Manifest.permission#INSTALL_PACKAGES} permission.
     *
     * <p class="note">
     * This is a protected intent that can only be sent by the system.
     *
     * @hide
     */
    @SystemApi
    @SdkConstant(SdkConstantType.BROADCAST_INTENT_ACTION)
    public static final String ACTION_SPLIT_CONFIGURATION_CHANGED =
            "android.intent.action.SPLIT_CONFIGURATION_CHANGED";
    /**
     * Broadcast Action: The current device's locale has changed.
     *
     * <p class="note">This is a protected intent that can only be sent
     * by the system.
     */
    @SdkConstant(SdkConstantType.BROADCAST_INTENT_ACTION)
    public static final String ACTION_LOCALE_CHANGED = "android.intent.action.LOCALE_CHANGED";
    /**
     * Broadcast Action:  This is a <em>sticky broadcast</em> containing the
     * charging state, level, and other information about the battery.
     * See {@link android.os.BatteryManager} for documentation on the
     * contents of the Intent.
     *
     * <p class="note">
     * You <em>cannot</em> receive this through components declared
     * in manifests, only by explicitly registering for it with
     * {@link Context#registerReceiver(BroadcastReceiver, IntentFilter)
     * Context.registerReceiver()}.  See {@link #ACTION_BATTERY_LOW},
     * {@link #ACTION_BATTERY_OKAY}, {@link #ACTION_POWER_CONNECTED},
     * and {@link #ACTION_POWER_DISCONNECTED} for distinct battery-related
     * broadcasts that are sent and can be received through manifest
     * receivers.
     *
     * <p class="note">This is a protected intent that can only be sent
     * by the system.
     */
    @SdkConstant(SdkConstantType.BROADCAST_INTENT_ACTION)
    public static final String ACTION_BATTERY_CHANGED = "android.intent.action.BATTERY_CHANGED";


    /**
     * Broadcast Action: Sent when the current battery level changes.
     *
     * It has {@link android.os.BatteryManager#EXTRA_EVENTS} that carries a list of {@link Bundle}
     * instances representing individual battery level changes with associated
     * extras from {@link #ACTION_BATTERY_CHANGED}.
     *
     * <p class="note">
     * This broadcast requires {@link android.Manifest.permission#BATTERY_STATS} permission.
     *
     * @hide
     */
    @SystemApi
    public static final String ACTION_BATTERY_LEVEL_CHANGED =
            "android.intent.action.BATTERY_LEVEL_CHANGED";
    /**
     * Broadcast Action:  Indicates low battery condition on the device.
     * This broadcast corresponds to the "Low battery warning" system dialog.
     *
     * <p class="note">This is a protected intent that can only be sent
     * by the system.
     */
    @SdkConstant(SdkConstantType.BROADCAST_INTENT_ACTION)
    public static final String ACTION_BATTERY_LOW = "android.intent.action.BATTERY_LOW";
    /**
     * Broadcast Action:  Indicates the battery is now okay after being low.
     * This will be sent after {@link #ACTION_BATTERY_LOW} once the battery has
     * gone back up to an okay state.
     *
     * <p class="note">This is a protected intent that can only be sent
     * by the system.
     */
    @SdkConstant(SdkConstantType.BROADCAST_INTENT_ACTION)
    public static final String ACTION_BATTERY_OKAY = "android.intent.action.BATTERY_OKAY";
    /**
     * Broadcast Action:  External power has been connected to the device.
     * This is intended for applications that wish to register specifically to this notification.
     * Unlike ACTION_BATTERY_CHANGED, applications will be woken for this and so do not have to
     * stay active to receive this notification.  This action can be used to implement actions
     * that wait until power is available to trigger.
     *
     * <p class="note">This is a protected intent that can only be sent
     * by the system.
     */
    @SdkConstant(SdkConstantType.BROADCAST_INTENT_ACTION)
    public static final String ACTION_POWER_CONNECTED = "android.intent.action.ACTION_POWER_CONNECTED";
    /**
     * Broadcast Action:  External power has been removed from the device.
     * This is intended for applications that wish to register specifically to this notification.
     * Unlike ACTION_BATTERY_CHANGED, applications will be woken for this and so do not have to
     * stay active to receive this notification.  This action can be used to implement actions
     * that wait until power is available to trigger.
     *
     * <p class="note">This is a protected intent that can only be sent
     * by the system.
     */
    @SdkConstant(SdkConstantType.BROADCAST_INTENT_ACTION)
    public static final String ACTION_POWER_DISCONNECTED =
            "android.intent.action.ACTION_POWER_DISCONNECTED";
    /**
     * Broadcast Action:  Device is shutting down.
     * This is broadcast when the device is being shut down (completely turned
     * off, not sleeping).  Once the broadcast is complete, the final shutdown
     * will proceed and all unsaved data lost.  Apps will not normally need
     * to handle this, since the foreground activity will be paused as well.
     * <p>As of {@link Build.VERSION_CODES#P} this broadcast is only sent to receivers registered
     * through {@link Context#registerReceiver(BroadcastReceiver, IntentFilter)
     * Context.registerReceiver}.
     *
     * <p class="note">This is a protected intent that can only be sent
     * by the system.
     * <p>May include the following extras:
     * <ul>
     * <li> {@link #EXTRA_SHUTDOWN_USERSPACE_ONLY} a boolean that is set to true if this
     * shutdown is only for userspace processes.  If not set, assumed to be false.
     * </ul>
     */
    @SdkConstant(SdkConstantType.BROADCAST_INTENT_ACTION)
    public static final String ACTION_SHUTDOWN = "android.intent.action.ACTION_SHUTDOWN";
    /**
     * Activity Action:  Start this activity to request system shutdown.
     * The optional boolean extra field {@link #EXTRA_KEY_CONFIRM} can be set to true
     * to request confirmation from the user before shutting down. The optional boolean
     * extra field {@link #EXTRA_USER_REQUESTED_SHUTDOWN} can be set to true to
     * indicate that the shutdown is requested by the user.
     *
     * <p class="note">This is a protected intent that can only be sent
     * by the system.
     *
     * {@hide}
     */
    public static final String ACTION_REQUEST_SHUTDOWN
            = "com.android.internal.intent.action.REQUEST_SHUTDOWN";
    /**
     * Broadcast Action: A sticky broadcast that indicates low storage space
     * condition on the device
     * <p class="note">
     * This is a protected intent that can only be sent by the system.
     *
     * @deprecated if your app targets {@link android.os.Build.VERSION_CODES#O}
     *             or above, this broadcast will no longer be delivered to any
     *             {@link BroadcastReceiver} defined in your manifest. Instead,
     *             apps are strongly encouraged to use the improved
     *             {@link Context#getCacheDir()} behavior so the system can
     *             automatically free up storage when needed.
     */
    @SdkConstant(SdkConstantType.BROADCAST_INTENT_ACTION)
    @Deprecated
    public static final String ACTION_DEVICE_STORAGE_LOW = "android.intent.action.DEVICE_STORAGE_LOW";
    /**
     * Broadcast Action: Indicates low storage space condition on the device no
     * longer exists
     * <p class="note">
     * This is a protected intent that can only be sent by the system.
     *
     * @deprecated if your app targets {@link android.os.Build.VERSION_CODES#O}
     *             or above, this broadcast will no longer be delivered to any
     *             {@link BroadcastReceiver} defined in your manifest. Instead,
     *             apps are strongly encouraged to use the improved
     *             {@link Context#getCacheDir()} behavior so the system can
     *             automatically free up storage when needed.
     */
    @SdkConstant(SdkConstantType.BROADCAST_INTENT_ACTION)
    @Deprecated
    public static final String ACTION_DEVICE_STORAGE_OK = "android.intent.action.DEVICE_STORAGE_OK";
    /**
     * Broadcast Action: A sticky broadcast that indicates a storage space full
     * condition on the device. This is intended for activities that want to be
     * able to fill the data partition completely, leaving only enough free
     * space to prevent system-wide SQLite failures.
     * <p class="note">
     * This is a protected intent that can only be sent by the system.
     *
     * @deprecated if your app targets {@link android.os.Build.VERSION_CODES#O}
     *             or above, this broadcast will no longer be delivered to any
     *             {@link BroadcastReceiver} defined in your manifest. Instead,
     *             apps are strongly encouraged to use the improved
     *             {@link Context#getCacheDir()} behavior so the system can
     *             automatically free up storage when needed.
     * @hide
     */
    @SdkConstant(SdkConstantType.BROADCAST_INTENT_ACTION)
    @Deprecated
    public static final String ACTION_DEVICE_STORAGE_FULL = "android.intent.action.DEVICE_STORAGE_FULL";
    /**
     * Broadcast Action: Indicates storage space full condition on the device no
     * longer exists.
     * <p class="note">
     * This is a protected intent that can only be sent by the system.
     *
     * @deprecated if your app targets {@link android.os.Build.VERSION_CODES#O}
     *             or above, this broadcast will no longer be delivered to any
     *             {@link BroadcastReceiver} defined in your manifest. Instead,
     *             apps are strongly encouraged to use the improved
     *             {@link Context#getCacheDir()} behavior so the system can
     *             automatically free up storage when needed.
     * @hide
     */
    @SdkConstant(SdkConstantType.BROADCAST_INTENT_ACTION)
    @Deprecated
    public static final String ACTION_DEVICE_STORAGE_NOT_FULL = "android.intent.action.DEVICE_STORAGE_NOT_FULL";
    /**
     * Broadcast Action:  Indicates low memory condition notification acknowledged by user
     * and package management should be started.
     * This is triggered by the user from the ACTION_DEVICE_STORAGE_LOW
     * notification.
     */
    @SdkConstant(SdkConstantType.BROADCAST_INTENT_ACTION)
    public static final String ACTION_MANAGE_PACKAGE_STORAGE = "android.intent.action.MANAGE_PACKAGE_STORAGE";
    /**
     * Broadcast Action:  The device has entered USB Mass Storage mode.
     * This is used mainly for the USB Settings panel.
     * Apps should listen for ACTION_MEDIA_MOUNTED and ACTION_MEDIA_UNMOUNTED broadcasts to be notified
     * when the SD card file system is mounted or unmounted
     * @deprecated replaced by android.os.storage.StorageEventListener
     */
    @Deprecated
    @SdkConstant(SdkConstantType.BROADCAST_INTENT_ACTION)
    public static final String ACTION_UMS_CONNECTED = "android.intent.action.UMS_CONNECTED";

    /**
     * Broadcast Action:  The device has exited USB Mass Storage mode.
     * This is used mainly for the USB Settings panel.
     * Apps should listen for ACTION_MEDIA_MOUNTED and ACTION_MEDIA_UNMOUNTED broadcasts to be notified
     * when the SD card file system is mounted or unmounted
     * @deprecated replaced by android.os.storage.StorageEventListener
     */
    @Deprecated
    @SdkConstant(SdkConstantType.BROADCAST_INTENT_ACTION)
    public static final String ACTION_UMS_DISCONNECTED = "android.intent.action.UMS_DISCONNECTED";

    /**
     * Broadcast Action:  External media has been removed.
     * The path to the mount point for the removed media is contained in the Intent.mData field.
     */
    @SdkConstant(SdkConstantType.BROADCAST_INTENT_ACTION)
    public static final String ACTION_MEDIA_REMOVED = "android.intent.action.MEDIA_REMOVED";

    /**
     * Broadcast Action:  External media is present, but not mounted at its mount point.
     * The path to the mount point for the unmounted media is contained in the Intent.mData field.
     */
    @SdkConstant(SdkConstantType.BROADCAST_INTENT_ACTION)
    public static final String ACTION_MEDIA_UNMOUNTED = "android.intent.action.MEDIA_UNMOUNTED";

    /**
     * Broadcast Action:  External media is present, and being disk-checked
     * The path to the mount point for the checking media is contained in the Intent.mData field.
     */
    @SdkConstant(SdkConstantType.BROADCAST_INTENT_ACTION)
    public static final String ACTION_MEDIA_CHECKING = "android.intent.action.MEDIA_CHECKING";

    /**
     * Broadcast Action:  External media is present, but is using an incompatible fs (or is blank)
     * The path to the mount point for the checking media is contained in the Intent.mData field.
     */
    @SdkConstant(SdkConstantType.BROADCAST_INTENT_ACTION)
    public static final String ACTION_MEDIA_NOFS = "android.intent.action.MEDIA_NOFS";

    /**
     * Broadcast Action:  External media is present and mounted at its mount point.
     * The path to the mount point for the mounted media is contained in the Intent.mData field.
     * The Intent contains an extra with name "read-only" and Boolean value to indicate if the
     * media was mounted read only.
     */
    @SdkConstant(SdkConstantType.BROADCAST_INTENT_ACTION)
    public static final String ACTION_MEDIA_MOUNTED = "android.intent.action.MEDIA_MOUNTED";

    /**
     * Broadcast Action:  External media is unmounted because it is being shared via USB mass storage.
     * The path to the mount point for the shared media is contained in the Intent.mData field.
     */
    @SdkConstant(SdkConstantType.BROADCAST_INTENT_ACTION)
    public static final String ACTION_MEDIA_SHARED = "android.intent.action.MEDIA_SHARED";

    /**
     * Broadcast Action:  External media is no longer being shared via USB mass storage.
     * The path to the mount point for the previously shared media is contained in the Intent.mData field.
     *
     * @hide
     */
    public static final String ACTION_MEDIA_UNSHARED = "android.intent.action.MEDIA_UNSHARED";

    /**
     * Broadcast Action:  External media was removed from SD card slot, but mount point was not unmounted.
     * The path to the mount point for the removed media is contained in the Intent.mData field.
     */
    @SdkConstant(SdkConstantType.BROADCAST_INTENT_ACTION)
    public static final String ACTION_MEDIA_BAD_REMOVAL = "android.intent.action.MEDIA_BAD_REMOVAL";

    /**
     * Broadcast Action:  External media is present but cannot be mounted.
     * The path to the mount point for the unmountable media is contained in the Intent.mData field.
     */
    @SdkConstant(SdkConstantType.BROADCAST_INTENT_ACTION)
    public static final String ACTION_MEDIA_UNMOUNTABLE = "android.intent.action.MEDIA_UNMOUNTABLE";

   /**
     * Broadcast Action:  User has expressed the desire to remove the external storage media.
     * Applications should close all files they have open within the mount point when they receive this intent.
     * The path to the mount point for the media to be ejected is contained in the Intent.mData field.
     */
    @SdkConstant(SdkConstantType.BROADCAST_INTENT_ACTION)
    public static final String ACTION_MEDIA_EJECT = "android.intent.action.MEDIA_EJECT";

    /**
     * Broadcast Action:  The media scanner has started scanning a directory.
     * The path to the directory being scanned is contained in the Intent.mData field.
     */
    @SdkConstant(SdkConstantType.BROADCAST_INTENT_ACTION)
    public static final String ACTION_MEDIA_SCANNER_STARTED = "android.intent.action.MEDIA_SCANNER_STARTED";

   /**
     * Broadcast Action:  The media scanner has finished scanning a directory.
     * The path to the scanned directory is contained in the Intent.mData field.
     */
    @SdkConstant(SdkConstantType.BROADCAST_INTENT_ACTION)
    public static final String ACTION_MEDIA_SCANNER_FINISHED = "android.intent.action.MEDIA_SCANNER_FINISHED";

   /**
     * Broadcast Action:  Request the media scanner to scan a file and add it to the media database.
     * The path to the file is contained in the Intent.mData field.
     */
    @SdkConstant(SdkConstantType.BROADCAST_INTENT_ACTION)
    public static final String ACTION_MEDIA_SCANNER_SCAN_FILE = "android.intent.action.MEDIA_SCANNER_SCAN_FILE";

   /**
     * Broadcast Action:  The "Media Button" was pressed.  Includes a single
     * extra field, {@link #EXTRA_KEY_EVENT}, containing the key event that
     * caused the broadcast.
     */
    @SdkConstant(SdkConstantType.BROADCAST_INTENT_ACTION)
    public static final String ACTION_MEDIA_BUTTON = "android.intent.action.MEDIA_BUTTON";

    /**
     * Broadcast Action:  The "Camera Button" was pressed.  Includes a single
     * extra field, {@link #EXTRA_KEY_EVENT}, containing the key event that
     * caused the broadcast.
     */
    @SdkConstant(SdkConstantType.BROADCAST_INTENT_ACTION)
    public static final String ACTION_CAMERA_BUTTON = "android.intent.action.CAMERA_BUTTON";

    // *** NOTE: @todo(*) The following really should go into a more domain-specific
    // location; they are not general-purpose actions.

    /**
     * Broadcast Action: A GTalk connection has been established.
     */
    @SdkConstant(SdkConstantType.BROADCAST_INTENT_ACTION)
    public static final String ACTION_GTALK_SERVICE_CONNECTED =
            "android.intent.action.GTALK_CONNECTED";

    /**
     * Broadcast Action: A GTalk connection has been disconnected.
     */
    @SdkConstant(SdkConstantType.BROADCAST_INTENT_ACTION)
    public static final String ACTION_GTALK_SERVICE_DISCONNECTED =
            "android.intent.action.GTALK_DISCONNECTED";

    /**
     * Broadcast Action: An input method has been changed.
     */
    @SdkConstant(SdkConstantType.BROADCAST_INTENT_ACTION)
    public static final String ACTION_INPUT_METHOD_CHANGED =
            "android.intent.action.INPUT_METHOD_CHANGED";

    /**
     * <p>Broadcast Action: The user has switched the phone into or out of Airplane Mode. One or
     * more radios have been turned off or on. The intent will have the following extra value:</p>
     * <ul>
     *   <li><em>state</em> - A boolean value indicating whether Airplane Mode is on. If true,
     *   then cell radio and possibly other radios such as bluetooth or WiFi may have also been
     *   turned off</li>
     * </ul>
     *
     * <p class="note">This is a protected intent that can only be sent by the system.</p>
     */
    @SdkConstant(SdkConstantType.BROADCAST_INTENT_ACTION)
    public static final String ACTION_AIRPLANE_MODE_CHANGED = "android.intent.action.AIRPLANE_MODE";

    /**
     * Broadcast Action: Some content providers have parts of their namespace
     * where they publish new events or items that the user may be especially
     * interested in. For these things, they may broadcast this action when the
     * set of interesting items change.
     *
     * For example, GmailProvider sends this notification when the set of unread
     * mail in the inbox changes.
     *
     * <p>The data of the intent identifies which part of which provider
     * changed. When queried through the content resolver, the data URI will
     * return the data set in question.
     *
     * <p>The intent will have the following extra values:
     * <ul>
     *   <li><em>count</em> - The number of items in the data set. This is the
     *       same as the number of items in the cursor returned by querying the
     *       data URI. </li>
     * </ul>
     *
     * This intent will be sent at boot (if the count is non-zero) and when the
     * data set changes. It is possible for the data set to change without the
     * count changing (for example, if a new unread message arrives in the same
     * sync operation in which a message is archived). The phone should still
     * ring/vibrate/etc as normal in this case.
     */
    @SdkConstant(SdkConstantType.BROADCAST_INTENT_ACTION)
    public static final String ACTION_PROVIDER_CHANGED =
            "android.intent.action.PROVIDER_CHANGED";

    /**
     * Broadcast Action: Wired Headset plugged in or unplugged.
     *
     * Same as {@link android.media.AudioManager#ACTION_HEADSET_PLUG}, to be consulted for value
     *   and documentation.
     * <p>If the minimum SDK version of your application is
     * {@link android.os.Build.VERSION_CODES#LOLLIPOP}, it is recommended to refer
     * to the <code>AudioManager</code> constant in your receiver registration code instead.
     */
    @SdkConstant(SdkConstantType.BROADCAST_INTENT_ACTION)
    public static final String ACTION_HEADSET_PLUG = android.media.AudioManager.ACTION_HEADSET_PLUG;

    /**
     * <p>Broadcast Action: The user has switched on advanced settings in the settings app:</p>
     * <ul>
     *   <li><em>state</em> - A boolean value indicating whether the settings is on or off.</li>
     * </ul>
     *
     * <p class="note">This is a protected intent that can only be sent
     * by the system.
     *
     * @hide
     */
    //@SdkConstant(SdkConstantType.BROADCAST_INTENT_ACTION)
    public static final String ACTION_ADVANCED_SETTINGS_CHANGED
            = "android.intent.action.ADVANCED_SETTINGS";

    /**
     *  Broadcast Action: Sent after application restrictions are changed.
     *
     * <p class="note">This is a protected intent that can only be sent
     * by the system.</p>
     */
    @SdkConstant(SdkConstantType.BROADCAST_INTENT_ACTION)
    public static final String ACTION_APPLICATION_RESTRICTIONS_CHANGED =
            "android.intent.action.APPLICATION_RESTRICTIONS_CHANGED";

    /**
     * Broadcast Action: An outgoing call is about to be placed.
     *
     * <p>The Intent will have the following extra value:</p>
     * <ul>
     *   <li><em>{@link android.content.Intent#EXTRA_PHONE_NUMBER}</em> -
     *       the phone number originally intended to be dialed.</li>
     * </ul>
     * <p>Once the broadcast is finished, the resultData is used as the actual
     * number to call.  If  <code>null</code>, no call will be placed.</p>
     * <p>It is perfectly acceptable for multiple receivers to process the
     * outgoing call in turn: for example, a parental control application
     * might verify that the user is authorized to place the call at that
     * time, then a number-rewriting application might add an area code if
     * one was not specified.</p>
     * <p>For consistency, any receiver whose purpose is to prohibit phone
     * calls should have a priority of 0, to ensure it will see the final
     * phone number to be dialed.
     * Any receiver whose purpose is to rewrite phone numbers to be called
     * should have a positive priority.
     * Negative priorities are reserved for the system for this broadcast;
     * using them may cause problems.</p>
     * <p>Any BroadcastReceiver receiving this Intent <em>must not</em>
     * abort the broadcast.</p>
     * <p>Emergency calls cannot be intercepted using this mechanism, and
     * other calls cannot be modified to call emergency numbers using this
     * mechanism.
     * <p>Some apps (such as VoIP apps) may want to redirect the outgoing
     * call to use their own service instead. Those apps should first prevent
     * the call from being placed by setting resultData to <code>null</code>
     * and then start their own app to make the call.
     * <p>You must hold the
     * {@link android.Manifest.permission#PROCESS_OUTGOING_CALLS}
     * permission to receive this Intent.</p>
     *
     * <p class="note">This is a protected intent that can only be sent
     * by the system.
     */
    @SdkConstant(SdkConstantType.BROADCAST_INTENT_ACTION)
    public static final String ACTION_NEW_OUTGOING_CALL =
            "android.intent.action.NEW_OUTGOING_CALL";

    /**
     * Broadcast Action: Have the device reboot.  This is only for use by
     * system code.
     *
     * <p class="note">This is a protected intent that can only be sent
     * by the system.
     */
    @SdkConstant(SdkConstantType.BROADCAST_INTENT_ACTION)
    public static final String ACTION_REBOOT =
            "android.intent.action.REBOOT";

    /**
     * Broadcast Action:  A sticky broadcast for changes in the physical
     * docking state of the device.
     *
     * <p>The intent will have the following extra values:
     * <ul>
     *   <li><em>{@link #EXTRA_DOCK_STATE}</em> - the current dock
     *       state, indicating which dock the device is physically in.</li>
     * </ul>
     * <p>This is intended for monitoring the current physical dock state.
     * See {@link android.app.UiModeManager} for the normal API dealing with
     * dock mode changes.
     */
    @SdkConstant(SdkConstantType.BROADCAST_INTENT_ACTION)
    public static final String ACTION_DOCK_EVENT =
            "android.intent.action.DOCK_EVENT";

    /**
     * Broadcast Action: A broadcast when idle maintenance can be started.
     * This means that the user is not interacting with the device and is
     * not expected to do so soon. Typical use of the idle maintenance is
     * to perform somehow expensive tasks that can be postponed at a moment
     * when they will not degrade user experience.
     * <p>
     * <p class="note">In order to keep the device responsive in case of an
     * unexpected user interaction, implementations of a maintenance task
     * should be interruptible. In such a scenario a broadcast with action
     * {@link #ACTION_IDLE_MAINTENANCE_END} will be sent. In other words, you
     * should not do the maintenance work in
     * {@link BroadcastReceiver#onReceive(Context, Intent)}, rather start a
     * maintenance service by {@link Context#startService(Intent)}. Also
     * you should hold a wake lock while your maintenance service is running
     * to prevent the device going to sleep.
     * </p>
     * <p>
     * <p class="note">This is a protected intent that can only be sent by
     * the system.
     * </p>
     *
     * @see #ACTION_IDLE_MAINTENANCE_END
     *
     * @hide
     */
    @SdkConstant(SdkConstantType.BROADCAST_INTENT_ACTION)
    public static final String ACTION_IDLE_MAINTENANCE_START =
            "android.intent.action.ACTION_IDLE_MAINTENANCE_START";

    /**
     * Broadcast Action:  A broadcast when idle maintenance should be stopped.
     * This means that the user was not interacting with the device as a result
     * of which a broadcast with action {@link #ACTION_IDLE_MAINTENANCE_START}
     * was sent and now the user started interacting with the device. Typical
     * use of the idle maintenance is to perform somehow expensive tasks that
     * can be postponed at a moment when they will not degrade user experience.
     * <p>
     * <p class="note">In order to keep the device responsive in case of an
     * unexpected user interaction, implementations of a maintenance task
     * should be interruptible. Hence, on receiving a broadcast with this
     * action, the maintenance task should be interrupted as soon as possible.
     * In other words, you should not do the maintenance work in
     * {@link BroadcastReceiver#onReceive(Context, Intent)}, rather stop the
     * maintenance service that was started on receiving of
     * {@link #ACTION_IDLE_MAINTENANCE_START}.Also you should release the wake
     * lock you acquired when your maintenance service started.
     * </p>
     * <p class="note">This is a protected intent that can only be sent
     * by the system.
     *
     * @see #ACTION_IDLE_MAINTENANCE_START
     *
     * @hide
     */
    @SdkConstant(SdkConstantType.BROADCAST_INTENT_ACTION)
    public static final String ACTION_IDLE_MAINTENANCE_END =
            "android.intent.action.ACTION_IDLE_MAINTENANCE_END";

    /**
     * Broadcast Action: a remote intent is to be broadcasted.
     *
     * A remote intent is used for remote RPC between devices. The remote intent
     * is serialized and sent from one device to another device. The receiving
     * device parses the remote intent and broadcasts it. Note that anyone can
     * broadcast a remote intent. However, if the intent receiver of the remote intent
     * does not trust intent broadcasts from arbitrary intent senders, it should require
     * the sender to hold certain permissions so only trusted sender's broadcast will be
     * let through.
     * @hide
     */
    public static final String ACTION_REMOTE_INTENT =
            "com.google.android.c2dm.intent.RECEIVE";

    /**
     * Broadcast Action: This is broadcast once when the user is booting after a
     * system update. It can be used to perform cleanup or upgrades after a
     * system update.
     * <p>
     * This broadcast is sent after the {@link #ACTION_LOCKED_BOOT_COMPLETED}
     * broadcast but before the {@link #ACTION_BOOT_COMPLETED} broadcast. It's
     * only sent when the {@link Build#FINGERPRINT} has changed, and it's only
     * sent to receivers in the system image.
     *
     * @hide
     */
    @SystemApi
    public static final String ACTION_PRE_BOOT_COMPLETED =
            "android.intent.action.PRE_BOOT_COMPLETED";

    /**
     * Broadcast to a specific application to query any supported restrictions to impose
     * on restricted users. The broadcast intent contains an extra
     * {@link #EXTRA_RESTRICTIONS_BUNDLE} with the currently persisted
     * restrictions as a Bundle of key/value pairs. The value types can be Boolean, String or
     * String[] depending on the restriction type.<p/>
     * The response should contain an extra {@link #EXTRA_RESTRICTIONS_LIST},
     * which is of type <code>ArrayList&lt;RestrictionEntry&gt;</code>. It can also
     * contain an extra {@link #EXTRA_RESTRICTIONS_INTENT}, which is of type <code>Intent</code>.
     * The activity specified by that intent will be launched for a result which must contain
     * one of the extras {@link #EXTRA_RESTRICTIONS_LIST} or {@link #EXTRA_RESTRICTIONS_BUNDLE}.
     * The keys and values of the returned restrictions will be persisted.
     * @see RestrictionEntry
     */
    public static final String ACTION_GET_RESTRICTION_ENTRIES =
            "android.intent.action.GET_RESTRICTION_ENTRIES";

    /**
     * Sent the first time a user is starting, to allow system apps to
     * perform one time initialization.  (This will not be seen by third
     * party applications because a newly initialized user does not have any
     * third party applications installed for it.)  This is sent early in
     * starting the user, around the time the home app is started, before
     * {@link #ACTION_BOOT_COMPLETED} is sent.  This is sent as a foreground
     * broadcast, since it is part of a visible user interaction; be as quick
     * as possible when handling it.
     */
    public static final String ACTION_USER_INITIALIZE =
            "android.intent.action.USER_INITIALIZE";

    /**
     * Sent when a user switch is happening, causing the process's user to be
     * brought to the foreground.  This is only sent to receivers registered
     * through {@link Context#registerReceiver(BroadcastReceiver, IntentFilter)
     * Context.registerReceiver}.  It is sent to the user that is going to the
     * foreground.  This is sent as a foreground
     * broadcast, since it is part of a visible user interaction; be as quick
     * as possible when handling it.
     */
    public static final String ACTION_USER_FOREGROUND =
            "android.intent.action.USER_FOREGROUND";

    /**
     * Sent when a user switch is happening, causing the process's user to be
     * sent to the background.  This is only sent to receivers registered
     * through {@link Context#registerReceiver(BroadcastReceiver, IntentFilter)
     * Context.registerReceiver}.  It is sent to the user that is going to the
     * background.  This is sent as a foreground
     * broadcast, since it is part of a visible user interaction; be as quick
     * as possible when handling it.
     */
    public static final String ACTION_USER_BACKGROUND =
            "android.intent.action.USER_BACKGROUND";

    /**
     * Broadcast sent to the system when a user is added. Carries an extra
     * EXTRA_USER_HANDLE that has the userHandle of the new user.  It is sent to
     * all running users.  You must hold
     * {@link android.Manifest.permission#MANAGE_USERS} to receive this broadcast.
     * @hide
     */
    public static final String ACTION_USER_ADDED =
            "android.intent.action.USER_ADDED";

    /**
     * Broadcast sent by the system when a user is started. Carries an extra
     * EXTRA_USER_HANDLE that has the userHandle of the user.  This is only sent to
     * registered receivers, not manifest receivers.  It is sent to the user
     * that has been started.  This is sent as a foreground
     * broadcast, since it is part of a visible user interaction; be as quick
     * as possible when handling it.
     * @hide
     */
    public static final String ACTION_USER_STARTED =
            "android.intent.action.USER_STARTED";

    /**
     * Broadcast sent when a user is in the process of starting.  Carries an extra
     * EXTRA_USER_HANDLE that has the userHandle of the user.  This is only
     * sent to registered receivers, not manifest receivers.  It is sent to all
     * users (including the one that is being started).  You must hold
     * {@link android.Manifest.permission#INTERACT_ACROSS_USERS} to receive
     * this broadcast.  This is sent as a background broadcast, since
     * its result is not part of the primary UX flow; to safely keep track of
     * started/stopped state of a user you can use this in conjunction with
     * {@link #ACTION_USER_STOPPING}.  It is <b>not</b> generally safe to use with
     * other user state broadcasts since those are foreground broadcasts so can
     * execute in a different order.
     * @hide
     */
    public static final String ACTION_USER_STARTING =
            "android.intent.action.USER_STARTING";

    /**
     * Broadcast sent when a user is going to be stopped.  Carries an extra
     * EXTRA_USER_HANDLE that has the userHandle of the user.  This is only
     * sent to registered receivers, not manifest receivers.  It is sent to all
     * users (including the one that is being stopped).  You must hold
     * {@link android.Manifest.permission#INTERACT_ACROSS_USERS} to receive
     * this broadcast.  The user will not stop until all receivers have
     * handled the broadcast.  This is sent as a background broadcast, since
     * its result is not part of the primary UX flow; to safely keep track of
     * started/stopped state of a user you can use this in conjunction with
     * {@link #ACTION_USER_STARTING}.  It is <b>not</b> generally safe to use with
     * other user state broadcasts since those are foreground broadcasts so can
     * execute in a different order.
     * @hide
     */
    public static final String ACTION_USER_STOPPING =
            "android.intent.action.USER_STOPPING";

    /**
     * Broadcast sent to the system when a user is stopped. Carries an extra
     * EXTRA_USER_HANDLE that has the userHandle of the user.  This is similar to
     * {@link #ACTION_PACKAGE_RESTARTED}, but for an entire user instead of a
     * specific package.  This is only sent to registered receivers, not manifest
     * receivers.  It is sent to all running users <em>except</em> the one that
     * has just been stopped (which is no longer running).
     * @hide
     */
    public static final String ACTION_USER_STOPPED =
            "android.intent.action.USER_STOPPED";

    /**
     * Broadcast sent to the system when a user is removed. Carries an extra EXTRA_USER_HANDLE that has
     * the userHandle of the user.  It is sent to all running users except the
     * one that has been removed. The user will not be completely removed until all receivers have
     * handled the broadcast. You must hold
     * {@link android.Manifest.permission#MANAGE_USERS} to receive this broadcast.
     * @hide
     */
    @SystemApi
    public static final String ACTION_USER_REMOVED =
            "android.intent.action.USER_REMOVED";

    /**
     * Broadcast sent to the system when the user switches. Carries an extra EXTRA_USER_HANDLE that has
     * the userHandle of the user to become the current one. This is only sent to
     * registered receivers, not manifest receivers.  It is sent to all running users.
     * You must hold
     * {@link android.Manifest.permission#MANAGE_USERS} to receive this broadcast.
     * @hide
     */
    @UnsupportedAppUsage
    public static final String ACTION_USER_SWITCHED =
            "android.intent.action.USER_SWITCHED";

    /**
     * Broadcast Action: Sent when the credential-encrypted private storage has
     * become unlocked for the target user. This is only sent to registered
     * receivers, not manifest receivers.
     */
    @SdkConstant(SdkConstantType.BROADCAST_INTENT_ACTION)
    public static final String ACTION_USER_UNLOCKED = "android.intent.action.USER_UNLOCKED";

    /**
     * Broadcast sent to the system when a user's information changes. Carries an extra
     * {@link #EXTRA_USER_HANDLE} to indicate which user's information changed.
     * This is only sent to registered receivers, not manifest receivers. It is sent to all users.
     * @hide
     */
    public static final String ACTION_USER_INFO_CHANGED =
            "android.intent.action.USER_INFO_CHANGED";

    /**
     * Broadcast sent to the primary user when an associated managed profile is added (the profile
     * was created and is ready to be used). Carries an extra {@link #EXTRA_USER} that specifies
     * the UserHandle of the profile that was added. Only applications (for example Launchers)
     * that need to display merged content across both primary and managed profiles need to
     * worry about this broadcast. This is only sent to registered receivers,
     * not manifest receivers.
     */
    public static final String ACTION_MANAGED_PROFILE_ADDED =
            "android.intent.action.MANAGED_PROFILE_ADDED";

    /**
     * Broadcast sent to the primary user when an associated managed profile is removed. Carries an
     * extra {@link #EXTRA_USER} that specifies the UserHandle of the profile that was removed.
     * Only applications (for example Launchers) that need to display merged content across both
     * primary and managed profiles need to worry about this broadcast. This is only sent to
     * registered receivers, not manifest receivers.
     */
    public static final String ACTION_MANAGED_PROFILE_REMOVED =
            "android.intent.action.MANAGED_PROFILE_REMOVED";

    /**
     * Broadcast sent to the primary user when the credential-encrypted private storage for
     * an associated managed profile is unlocked. Carries an extra {@link #EXTRA_USER} that
     * specifies the UserHandle of the profile that was unlocked. Only applications (for example
     * Launchers) that need to display merged content across both primary and managed profiles
     * need to worry about this broadcast. This is only sent to registered receivers,
     * not manifest receivers.
     */
    public static final String ACTION_MANAGED_PROFILE_UNLOCKED =
            "android.intent.action.MANAGED_PROFILE_UNLOCKED";

    /**
     * Broadcast sent to the primary user when an associated managed profile has become available.
     * Currently this includes when the user disables quiet mode for the profile. Carries an extra
     * {@link #EXTRA_USER} that specifies the UserHandle of the profile. When quiet mode is changed,
     * this broadcast will carry a boolean extra {@link #EXTRA_QUIET_MODE} indicating the new state
     * of quiet mode. This is only sent to registered receivers, not manifest receivers.
     */
    public static final String ACTION_MANAGED_PROFILE_AVAILABLE =
            "android.intent.action.MANAGED_PROFILE_AVAILABLE";

    /**
     * Broadcast sent to the primary user when an associated managed profile has become unavailable.
     * Currently this includes when the user enables quiet mode for the profile. Carries an extra
     * {@link #EXTRA_USER} that specifies the UserHandle of the profile. When quiet mode is changed,
     * this broadcast will carry a boolean extra {@link #EXTRA_QUIET_MODE} indicating the new state
     * of quiet mode. This is only sent to registered receivers, not manifest receivers.
     */
    public static final String ACTION_MANAGED_PROFILE_UNAVAILABLE =
            "android.intent.action.MANAGED_PROFILE_UNAVAILABLE";

    /**
     * Broadcast sent to the system user when the 'device locked' state changes for any user.
     * Carries an extra {@link #EXTRA_USER_HANDLE} that specifies the ID of the user for which
     * the device was locked or unlocked.
     *
     * This is only sent to registered receivers.
     *
     * @hide
     */
    public static final String ACTION_DEVICE_LOCKED_CHANGED =
            "android.intent.action.DEVICE_LOCKED_CHANGED";

    /**
     * Sent when the user taps on the clock widget in the system's "quick settings" area.
     */
    public static final String ACTION_QUICK_CLOCK =
            "android.intent.action.QUICK_CLOCK";

    /**
     * Activity Action: Shows the brightness setting dialog.
     * @hide
     */
    public static final String ACTION_SHOW_BRIGHTNESS_DIALOG =
            "com.android.intent.action.SHOW_BRIGHTNESS_DIALOG";

    /**
     * Broadcast Action:  A global button was pressed.  Includes a single
     * extra field, {@link #EXTRA_KEY_EVENT}, containing the key event that
     * caused the broadcast.
     * @hide
     */
    @SystemApi
    public static final String ACTION_GLOBAL_BUTTON = "android.intent.action.GLOBAL_BUTTON";

    /**
     * Broadcast Action: Sent when media resource is granted.
     * <p>
     * {@link #EXTRA_PACKAGES} specifies the packages on the process holding the media resource
     * granted.
     * </p>
     * <p class="note">
     * This is a protected intent that can only be sent by the system.
     * </p>
     * <p class="note">
     * This requires {@link android.Manifest.permission#RECEIVE_MEDIA_RESOURCE_USAGE} permission.
     * </p>
     *
     * @hide
     */
    public static final String ACTION_MEDIA_RESOURCE_GRANTED =
            "android.intent.action.MEDIA_RESOURCE_GRANTED";

    /**
     * Broadcast Action: An overlay package has changed. The data contains the
     * name of the overlay package which has changed. This is broadcast on all
     * changes to the OverlayInfo returned by {@link
     * android.content.om.IOverlayManager#getOverlayInfo(String, int)}. The
     * most common change is a state change that will change whether the
     * overlay is enabled or not.
     * @hide
     */
    public static final String ACTION_OVERLAY_CHANGED = "android.intent.action.OVERLAY_CHANGED";

    /**
     * Activity Action: Allow the user to select and return one or more existing
     * documents. When invoked, the system will display the various
     * {@link DocumentsProvider} instances installed on the device, letting the
     * user interactively navigate through them. These documents include local
     * media, such as photos and video, and documents provided by installed
     * cloud storage providers.
     * <p>
     * Each document is represented as a {@code content://} URI backed by a
     * {@link DocumentsProvider}, which can be opened as a stream with
     * {@link ContentResolver#openFileDescriptor(Uri, String)}, or queried for
     * {@link android.provider.DocumentsContract.Document} metadata.
     * <p>
     * All selected documents are returned to the calling application with
     * persistable read and write permission grants. If you want to maintain
     * access to the documents across device reboots, you need to explicitly
     * take the persistable permissions using
     * {@link ContentResolver#takePersistableUriPermission(Uri, int)}.
     * <p>
     * Callers must indicate the acceptable document MIME types through
     * {@link #setType(String)}. For example, to select photos, use
     * {@code image/*}. If multiple disjoint MIME types are acceptable, define
     * them in {@link #EXTRA_MIME_TYPES} and {@link #setType(String)} to
     * {@literal *}/*.
     * <p>
     * If the caller can handle multiple returned items (the user performing
     * multiple selection), then you can specify {@link #EXTRA_ALLOW_MULTIPLE}
     * to indicate this.
     * <p>
     * Callers must include {@link #CATEGORY_OPENABLE} in the Intent to obtain
     * URIs that can be opened with
     * {@link ContentResolver#openFileDescriptor(Uri, String)}.
     * <p>
     * Callers can set a document URI through
     * {@link DocumentsContract#EXTRA_INITIAL_URI} to indicate the initial
     * location of documents navigator. System will do its best to launch the
     * navigator in the specified document if it's a folder, or the folder that
     * contains the specified document if not.
     * <p>
     * Output: The URI of the item that was picked, returned in
     * {@link #getData()}. This must be a {@code content://} URI so that any
     * receiver can access it. If multiple documents were selected, they are
     * returned in {@link #getClipData()}.
     *
     * @see DocumentsContract
     * @see #ACTION_OPEN_DOCUMENT_TREE
     * @see #ACTION_CREATE_DOCUMENT
     * @see #FLAG_GRANT_PERSISTABLE_URI_PERMISSION
     */
    @SdkConstant(SdkConstantType.ACTIVITY_INTENT_ACTION)
    public static final String ACTION_OPEN_DOCUMENT = "android.intent.action.OPEN_DOCUMENT";

    /**
     * Activity Action: Allow the user to create a new document. When invoked,
     * the system will display the various {@link DocumentsProvider} instances
     * installed on the device, letting the user navigate through them. The
     * returned document may be a newly created document with no content, or it
     * may be an existing document with the requested MIME type.
     * <p>
     * Each document is represented as a {@code content://} URI backed by a
     * {@link DocumentsProvider}, which can be opened as a stream with
     * {@link ContentResolver#openFileDescriptor(Uri, String)}, or queried for
     * {@link android.provider.DocumentsContract.Document} metadata.
     * <p>
     * Callers must indicate the concrete MIME type of the document being
     * created by setting {@link #setType(String)}. This MIME type cannot be
     * changed after the document is created.
     * <p>
     * Callers can provide an initial display name through {@link #EXTRA_TITLE},
     * but the user may change this value before creating the file.
     * <p>
     * Callers must include {@link #CATEGORY_OPENABLE} in the Intent to obtain
     * URIs that can be opened with
     * {@link ContentResolver#openFileDescriptor(Uri, String)}.
     * <p>
     * Callers can set a document URI through
     * {@link DocumentsContract#EXTRA_INITIAL_URI} to indicate the initial
     * location of documents navigator. System will do its best to launch the
     * navigator in the specified document if it's a folder, or the folder that
     * contains the specified document if not.
     * <p>
     * Output: The URI of the item that was created. This must be a
     * {@code content://} URI so that any receiver can access it.
     *
     * @see DocumentsContract
     * @see #ACTION_OPEN_DOCUMENT
     * @see #ACTION_OPEN_DOCUMENT_TREE
     * @see #FLAG_GRANT_PERSISTABLE_URI_PERMISSION
     */
    @SdkConstant(SdkConstantType.ACTIVITY_INTENT_ACTION)
    public static final String ACTION_CREATE_DOCUMENT = "android.intent.action.CREATE_DOCUMENT";

    /**
     * Activity Action: Allow the user to pick a directory subtree. When
     * invoked, the system will display the various {@link DocumentsProvider}
     * instances installed on the device, letting the user navigate through
     * them. Apps can fully manage documents within the returned directory.
     * <p>
     * To gain access to descendant (child, grandchild, etc) documents, use
     * {@link DocumentsContract#buildDocumentUriUsingTree(Uri, String)} and
     * {@link DocumentsContract#buildChildDocumentsUriUsingTree(Uri, String)}
     * with the returned URI.
     * <p>
     * Callers can set a document URI through
     * {@link DocumentsContract#EXTRA_INITIAL_URI} to indicate the initial
     * location of documents navigator. System will do its best to launch the
     * navigator in the specified document if it's a folder, or the folder that
     * contains the specified document if not.
     * <p>
     * Output: The URI representing the selected directory tree.
     *
     * @see DocumentsContract
     */
    @SdkConstant(SdkConstantType.ACTIVITY_INTENT_ACTION)
    public static final String
            ACTION_OPEN_DOCUMENT_TREE = "android.intent.action.OPEN_DOCUMENT_TREE";


    /**
     * Activity Action: Perform text translation.
     * <p>
     * Input: {@link #EXTRA_TEXT getCharSequence(EXTRA_TEXT)} is the text to translate.
     * <p>
     * Output: nothing.
     */
    @SdkConstant(SdkConstantType.ACTIVITY_INTENT_ACTION)
    public static final String ACTION_TRANSLATE = "android.intent.action.TRANSLATE";

    /**
     * Activity Action: Define the meaning of the selected word(s).
     * <p>
     * Input: {@link #EXTRA_TEXT getCharSequence(EXTRA_TEXT)} is the text to define.
     * <p>
     * Output: nothing.
     */
    @SdkConstant(SdkConstantType.ACTIVITY_INTENT_ACTION)
    public static final String ACTION_DEFINE = "android.intent.action.DEFINE";

    /**
     * Broadcast Action: List of dynamic sensor is changed due to new sensor being connected or
     * exisiting sensor being disconnected.
     *
     * <p class="note">This is a protected intent that can only be sent by the system.</p>
     *
     * {@hide}
     */
    @SdkConstant(SdkConstantType.BROADCAST_INTENT_ACTION)
    public static final String
            ACTION_DYNAMIC_SENSOR_CHANGED = "android.intent.action.DYNAMIC_SENSOR_CHANGED";

    /**
     * Deprecated - use ACTION_FACTORY_RESET instead.
     * @hide
     * @removed
     */
    @Deprecated
    @SystemApi
    public static final String ACTION_MASTER_CLEAR = "android.intent.action.MASTER_CLEAR";

    /**
     * Broadcast intent sent by the RecoverySystem to inform listeners that a master clear (wipe)
     * is about to be performed.
     * @hide
     */
    @SystemApi
    @SdkConstant(SdkConstantType.BROADCAST_INTENT_ACTION)
    public static final String ACTION_MASTER_CLEAR_NOTIFICATION
            = "android.intent.action.MASTER_CLEAR_NOTIFICATION";

    /**
     * Boolean intent extra to be used with {@link #ACTION_MASTER_CLEAR} in order to force a factory
     * reset even if {@link android.os.UserManager#DISALLOW_FACTORY_RESET} is set.
     *
     * <p>Deprecated - use {@link #EXTRA_FORCE_FACTORY_RESET} instead.
     *
     * @hide
     */
    @Deprecated
    public static final String EXTRA_FORCE_MASTER_CLEAR =
            "android.intent.extra.FORCE_MASTER_CLEAR";

    /**
     * A broadcast action to trigger a factory reset.
     *
     * <p>The sender must hold the {@link android.Manifest.permission#MASTER_CLEAR} permission. The
     * reason for the factory reset should be specified as {@link #EXTRA_REASON}.
     *
     * <p>Not for use by third-party applications.
     *
     * @see #EXTRA_FORCE_FACTORY_RESET
     *
     * {@hide}
     */
    @SystemApi
    @SdkConstant(SdkConstantType.BROADCAST_INTENT_ACTION)
    public static final String ACTION_FACTORY_RESET = "android.intent.action.FACTORY_RESET";

    /**
     * Boolean intent extra to be used with {@link #ACTION_MASTER_CLEAR} in order to force a factory
     * reset even if {@link android.os.UserManager#DISALLOW_FACTORY_RESET} is set.
     *
     * <p>Not for use by third-party applications.
     *
     * @hide
     */
    @SystemApi
    public static final String EXTRA_FORCE_FACTORY_RESET =
            "android.intent.extra.FORCE_FACTORY_RESET";

    /**
     * Broadcast action: report that a settings element is being restored from backup. The intent
     * contains four extras: EXTRA_SETTING_NAME is a string naming the restored setting,
     * EXTRA_SETTING_NEW_VALUE is the value being restored, EXTRA_SETTING_PREVIOUS_VALUE
     * is the value of that settings entry prior to the restore operation, and
     * EXTRA_SETTING_RESTORED_FROM_SDK_INT is the version of the SDK that the setting has been
     * restored from (corresponds to {@link android.os.Build.VERSION#SDK_INT}). The first three
     * values are represented as strings, the fourth one as int.
     *
     * <p>This broadcast is sent only for settings provider entries known to require special handling
     * around restore time.  These entries are found in the BROADCAST_ON_RESTORE table within
     * the provider's backup agent implementation.
     *
     * @see #EXTRA_SETTING_NAME
     * @see #EXTRA_SETTING_PREVIOUS_VALUE
     * @see #EXTRA_SETTING_NEW_VALUE
     * @see #EXTRA_SETTING_RESTORED_FROM_SDK_INT
     * {@hide}
     */
    public static final String ACTION_SETTING_RESTORED = "android.os.action.SETTING_RESTORED";

    /** {@hide} */
    public static final String EXTRA_SETTING_NAME = "setting_name";
    /** {@hide} */
    public static final String EXTRA_SETTING_PREVIOUS_VALUE = "previous_value";
    /** {@hide} */
    public static final String EXTRA_SETTING_NEW_VALUE = "new_value";
    /** {@hide} */
    public static final String EXTRA_SETTING_RESTORED_FROM_SDK_INT = "restored_from_sdk_int";

    /**
     * Activity Action: Process a piece of text.
     * <p>Input: {@link #EXTRA_PROCESS_TEXT} contains the text to be processed.
     * {@link #EXTRA_PROCESS_TEXT_READONLY} states if the resulting text will be read-only.</p>
     * <p>Output: {@link #EXTRA_PROCESS_TEXT} contains the processed text.</p>
     */
    @SdkConstant(SdkConstantType.ACTIVITY_INTENT_ACTION)
    public static final String ACTION_PROCESS_TEXT = "android.intent.action.PROCESS_TEXT";

    /**
     * Broadcast Action: The sim card state has changed.
     * For more details see TelephonyIntents.ACTION_SIM_STATE_CHANGED. This is here
     * because TelephonyIntents is an internal class.
     * @hide
     * @deprecated Use {@link #ACTION_SIM_CARD_STATE_CHANGED} or
     * {@link #ACTION_SIM_APPLICATION_STATE_CHANGED}
     */
    @Deprecated
    @SystemApi
    @SdkConstant(SdkConstantType.BROADCAST_INTENT_ACTION)
    public static final String ACTION_SIM_STATE_CHANGED = "android.intent.action.SIM_STATE_CHANGED";

    /**
     * Broadcast Action: indicate that the phone service state has changed.
     * The intent will have the following extra values:</p>
     * <p>
     * @see #EXTRA_VOICE_REG_STATE
     * @see #EXTRA_DATA_REG_STATE
     * @see #EXTRA_VOICE_ROAMING_TYPE
     * @see #EXTRA_DATA_ROAMING_TYPE
     * @see #EXTRA_OPERATOR_ALPHA_LONG
     * @see #EXTRA_OPERATOR_ALPHA_SHORT
     * @see #EXTRA_OPERATOR_NUMERIC
     * @see #EXTRA_DATA_OPERATOR_ALPHA_LONG
     * @see #EXTRA_DATA_OPERATOR_ALPHA_SHORT
     * @see #EXTRA_DATA_OPERATOR_NUMERIC
     * @see #EXTRA_MANUAL
     * @see #EXTRA_VOICE_RADIO_TECH
     * @see #EXTRA_DATA_RADIO_TECH
     * @see #EXTRA_CSS_INDICATOR
     * @see #EXTRA_NETWORK_ID
     * @see #EXTRA_SYSTEM_ID
     * @see #EXTRA_CDMA_ROAMING_INDICATOR
     * @see #EXTRA_CDMA_DEFAULT_ROAMING_INDICATOR
     * @see #EXTRA_EMERGENCY_ONLY
     * @see #EXTRA_IS_DATA_ROAMING_FROM_REGISTRATION
     * @see #EXTRA_IS_USING_CARRIER_AGGREGATION
     * @see #EXTRA_LTE_EARFCN_RSRP_BOOST
     *
     * <p class="note">
     * Requires the READ_PHONE_STATE permission.
     *
     * <p class="note">This is a protected intent that can only be sent by the system.
     * @hide
     * @removed
     * @deprecated Use {@link android.provider.Telephony.ServiceStateTable} and the helper
     * functions {@code ServiceStateTable.getUriForSubscriptionIdAndField} and
     * {@code ServiceStateTable.getUriForSubscriptionId} to subscribe to changes to the ServiceState
     * for a given subscription id and field with a ContentObserver or using JobScheduler.
     */
    @Deprecated
    @SystemApi
    @SdkConstant(SdkConstant.SdkConstantType.BROADCAST_INTENT_ACTION)
    public static final String ACTION_SERVICE_STATE = "android.intent.action.SERVICE_STATE";

    /**
     * An int extra used with {@link #ACTION_SERVICE_STATE} which indicates voice registration
     * state.
     * @see android.telephony.ServiceState#STATE_EMERGENCY_ONLY
     * @see android.telephony.ServiceState#STATE_IN_SERVICE
     * @see android.telephony.ServiceState#STATE_OUT_OF_SERVICE
     * @see android.telephony.ServiceState#STATE_POWER_OFF
     * @hide
     * @removed
     * @deprecated Use {@link android.provider.Telephony.ServiceStateTable#VOICE_REG_STATE}.
     */
    @Deprecated
    @SystemApi
    public static final String EXTRA_VOICE_REG_STATE = "voiceRegState";

    /**
     * An int extra used with {@link #ACTION_SERVICE_STATE} which indicates data registration state.
     * @see android.telephony.ServiceState#STATE_EMERGENCY_ONLY
     * @see android.telephony.ServiceState#STATE_IN_SERVICE
     * @see android.telephony.ServiceState#STATE_OUT_OF_SERVICE
     * @see android.telephony.ServiceState#STATE_POWER_OFF
     * @hide
     * @removed
     * @deprecated Use {@link android.provider.Telephony.ServiceStateTable#DATA_REG_STATE}.
     */
    @Deprecated
    @SystemApi
    public static final String EXTRA_DATA_REG_STATE = "dataRegState";

    /**
     * An integer extra used with {@link #ACTION_SERVICE_STATE} which indicates the voice roaming
     * type.
     * @hide
     * @removed
     * @deprecated Use {@link android.provider.Telephony.ServiceStateTable#VOICE_ROAMING_TYPE}.
     */
    @Deprecated
    @SystemApi
    public static final String EXTRA_VOICE_ROAMING_TYPE = "voiceRoamingType";

    /**
     * An integer extra used with {@link #ACTION_SERVICE_STATE} which indicates the data roaming
     * type.
     * @hide
     * @removed
     * @deprecated Use {@link android.provider.Telephony.ServiceStateTable#DATA_ROAMING_TYPE}.
     */
    @Deprecated
    @SystemApi
    public static final String EXTRA_DATA_ROAMING_TYPE = "dataRoamingType";

    /**
     * A string extra used with {@link #ACTION_SERVICE_STATE} which represents the current
     * registered voice operator name in long alphanumeric format.
     * {@code null} if the operator name is not known or unregistered.
     * @hide
     * @removed
     * @deprecated Use
     * {@link android.provider.Telephony.ServiceStateTable#VOICE_OPERATOR_ALPHA_LONG}.
     */
    @Deprecated
    @SystemApi
    public static final String EXTRA_OPERATOR_ALPHA_LONG = "operator-alpha-long";

    /**
     * A string extra used with {@link #ACTION_SERVICE_STATE} which represents the current
     * registered voice operator name in short alphanumeric format.
     * {@code null} if the operator name is not known or unregistered.
     * @hide
     * @removed
     * @deprecated Use
     * {@link android.provider.Telephony.ServiceStateTable#VOICE_OPERATOR_ALPHA_SHORT}.
     */
    @Deprecated
    @SystemApi
    public static final String EXTRA_OPERATOR_ALPHA_SHORT = "operator-alpha-short";

    /**
     * A string extra used with {@link #ACTION_SERVICE_STATE} containing the MCC
     * (Mobile Country Code, 3 digits) and MNC (Mobile Network code, 2-3 digits) for the mobile
     * network.
     * @hide
     * @removed
     * @deprecated Use {@link android.provider.Telephony.ServiceStateTable#VOICE_OPERATOR_NUMERIC}.
     */
    @Deprecated
    @SystemApi
    public static final String EXTRA_OPERATOR_NUMERIC = "operator-numeric";

    /**
     * A string extra used with {@link #ACTION_SERVICE_STATE} which represents the current
     * registered data operator name in long alphanumeric format.
     * {@code null} if the operator name is not known or unregistered.
     * @hide
     * @removed
     * @deprecated Use
     * {@link android.provider.Telephony.ServiceStateTable#DATA_OPERATOR_ALPHA_LONG}.
     */
    @Deprecated
    @SystemApi
    public static final String EXTRA_DATA_OPERATOR_ALPHA_LONG = "data-operator-alpha-long";

    /**
     * A string extra used with {@link #ACTION_SERVICE_STATE} which represents the current
     * registered data operator name in short alphanumeric format.
     * {@code null} if the operator name is not known or unregistered.
     * @hide
     * @removed
     * @deprecated Use
     * {@link android.provider.Telephony.ServiceStateTable#DATA_OPERATOR_ALPHA_SHORT}.
     */
    @Deprecated
    @SystemApi
    public static final String EXTRA_DATA_OPERATOR_ALPHA_SHORT = "data-operator-alpha-short";

    /**
     * A string extra used with {@link #ACTION_SERVICE_STATE} containing the MCC
     * (Mobile Country Code, 3 digits) and MNC (Mobile Network code, 2-3 digits) for the
     * data operator.
     * @hide
     * @removed
     * @deprecated Use {@link android.provider.Telephony.ServiceStateTable#DATA_OPERATOR_NUMERIC}.
     */
    @Deprecated
    @SystemApi
    public static final String EXTRA_DATA_OPERATOR_NUMERIC = "data-operator-numeric";

    /**
     * A boolean extra used with {@link #ACTION_SERVICE_STATE} which indicates whether the current
     * network selection mode is manual.
     * Will be {@code true} if manual mode, {@code false} if automatic mode.
     * @hide
     * @removed
     * @deprecated Use
     * {@link android.provider.Telephony.ServiceStateTable#IS_MANUAL_NETWORK_SELECTION}.
     */
    @Deprecated
    @SystemApi
    public static final String EXTRA_MANUAL = "manual";

    /**
     * An integer extra used with {@link #ACTION_SERVICE_STATE} which represents the current voice
     * radio technology.
     * @hide
     * @removed
     * @deprecated Use
     * {@link android.provider.Telephony.ServiceStateTable#RIL_VOICE_RADIO_TECHNOLOGY}.
     */
    @Deprecated
    @SystemApi
    public static final String EXTRA_VOICE_RADIO_TECH = "radioTechnology";

    /**
     * An integer extra used with {@link #ACTION_SERVICE_STATE} which represents the current data
     * radio technology.
     * @hide
     * @removed
     * @deprecated Use
     * {@link android.provider.Telephony.ServiceStateTable#RIL_DATA_RADIO_TECHNOLOGY}.
     */
    @Deprecated
    @SystemApi
    public static final String EXTRA_DATA_RADIO_TECH = "dataRadioTechnology";

    /**
     * A boolean extra used with {@link #ACTION_SERVICE_STATE} which represents concurrent service
     * support on CDMA network.
     * Will be {@code true} if support, {@code false} otherwise.
     * @hide
     * @removed
     * @deprecated Use {@link android.provider.Telephony.ServiceStateTable#CSS_INDICATOR}.
     */
    @Deprecated
    @SystemApi
    public static final String EXTRA_CSS_INDICATOR = "cssIndicator";

    /**
     * An integer extra used with {@link #ACTION_SERVICE_STATE} which represents the CDMA network
     * id. {@code Integer.MAX_VALUE} if unknown.
     * @hide
     * @removed
     * @deprecated Use {@link android.provider.Telephony.ServiceStateTable#NETWORK_ID}.
     */
    @Deprecated
    @SystemApi
    public static final String EXTRA_NETWORK_ID = "networkId";

    /**
     * An integer extra used with {@link #ACTION_SERVICE_STATE} which represents the CDMA system id.
     * {@code Integer.MAX_VALUE} if unknown.
     * @hide
     * @removed
     * @deprecated Use {@link android.provider.Telephony.ServiceStateTable#SYSTEM_ID}.
     */
    @Deprecated
    @SystemApi
    public static final String EXTRA_SYSTEM_ID = "systemId";

    /**
     * An integer extra used with {@link #ACTION_SERVICE_STATE} represents the TSB-58 roaming
     * indicator if registered on a CDMA or EVDO system or {@code -1} if not.
     * @hide
     * @removed
     * @deprecated Use {@link android.provider.Telephony.ServiceStateTable#CDMA_ROAMING_INDICATOR}.
     */
    @Deprecated
    @SystemApi
    public static final String EXTRA_CDMA_ROAMING_INDICATOR = "cdmaRoamingIndicator";

    /**
     * An integer extra used with {@link #ACTION_SERVICE_STATE} represents the default roaming
     * indicator from the PRL if registered on a CDMA or EVDO system {@code -1} if not.
     * @hide
     * @removed
     * @deprecated Use
     * {@link android.provider.Telephony.ServiceStateTable#CDMA_DEFAULT_ROAMING_INDICATOR}.
     */
    @Deprecated
    @SystemApi
    public static final String EXTRA_CDMA_DEFAULT_ROAMING_INDICATOR = "cdmaDefaultRoamingIndicator";

    /**
     * A boolean extra used with {@link #ACTION_SERVICE_STATE} which indicates if under emergency
     * only mode.
     * {@code true} if in emergency only mode, {@code false} otherwise.
     * @hide
     * @removed
     * @deprecated Use {@link android.provider.Telephony.ServiceStateTable#IS_EMERGENCY_ONLY}.
     */
    @Deprecated
    @SystemApi
    public static final String EXTRA_EMERGENCY_ONLY = "emergencyOnly";

    /**
     * A boolean extra used with {@link #ACTION_SERVICE_STATE} which indicates whether data network
     * registration state is roaming.
     * {@code true} if registration indicates roaming, {@code false} otherwise
     * @hide
     * @removed
     * @deprecated Use
     * {@link android.provider.Telephony.ServiceStateTable#IS_DATA_ROAMING_FROM_REGISTRATION}.
     */
    @Deprecated
    @SystemApi
    public static final String EXTRA_IS_DATA_ROAMING_FROM_REGISTRATION =
            "isDataRoamingFromRegistration";

    /**
     * A boolean extra used with {@link #ACTION_SERVICE_STATE} which indicates if carrier
     * aggregation is in use.
     * {@code true} if carrier aggregation is in use, {@code false} otherwise.
     * @hide
     * @removed
     * @deprecated Use
     * {@link android.provider.Telephony.ServiceStateTable#IS_USING_CARRIER_AGGREGATION}.
     */
    @Deprecated
    @SystemApi
    public static final String EXTRA_IS_USING_CARRIER_AGGREGATION = "isUsingCarrierAggregation";

    /**
     * An integer extra used with {@link #ACTION_SERVICE_STATE} representing the offset which
     * is reduced from the rsrp threshold while calculating signal strength level.
     * @hide
     * @removed
     */
    @Deprecated
    @SystemApi
    public static final String EXTRA_LTE_EARFCN_RSRP_BOOST = "LteEarfcnRsrpBoost";

    /**
     * An parcelable extra used with {@link #ACTION_SERVICE_STATE} representing the service state.
     * @hide
     */
    public static final String EXTRA_SERVICE_STATE = "android.intent.extra.SERVICE_STATE";

    /**
     * The name of the extra used to define the text to be processed, as a
     * CharSequence. Note that this may be a styled CharSequence, so you must use
     * {@link Bundle#getCharSequence(String) Bundle.getCharSequence()} to retrieve it.
     */
    public static final String EXTRA_PROCESS_TEXT = "android.intent.extra.PROCESS_TEXT";
    /**
     * The name of the boolean extra used to define if the processed text will be used as read-only.
     */
    public static final String EXTRA_PROCESS_TEXT_READONLY =
            "android.intent.extra.PROCESS_TEXT_READONLY";

    /**
     * Broadcast action: reports when a new thermal event has been reached. When the device
     * is reaching its maximum temperatue, the thermal level reported
     * {@hide}
     */
    @SdkConstant(SdkConstantType.ACTIVITY_INTENT_ACTION)
    public static final String ACTION_THERMAL_EVENT = "android.intent.action.THERMAL_EVENT";

    /** {@hide} */
    public static final String EXTRA_THERMAL_STATE = "android.intent.extra.THERMAL_STATE";

    /**
     * Thermal state when the device is normal. This state is sent in the
     * {@link #ACTION_THERMAL_EVENT} broadcast as {@link #EXTRA_THERMAL_STATE}.
     * {@hide}
     */
    public static final int EXTRA_THERMAL_STATE_NORMAL = 0;

    /**
     * Thermal state where the device is approaching its maximum threshold. This state is sent in
     * the {@link #ACTION_THERMAL_EVENT} broadcast as {@link #EXTRA_THERMAL_STATE}.
     * {@hide}
     */
    public static final int EXTRA_THERMAL_STATE_WARNING = 1;

    /**
     * Thermal state where the device has reached its maximum threshold. This state is sent in the
     * {@link #ACTION_THERMAL_EVENT} broadcast as {@link #EXTRA_THERMAL_STATE}.
     * {@hide}
     */
    public static final int EXTRA_THERMAL_STATE_EXCEEDED = 2;

    /**
     * Broadcast Action: Indicates the dock in idle state while device is docked.
     *
     * <p class="note">This is a protected intent that can only be sent
     * by the system.
     *
     * @hide
     */
    public static final String ACTION_DOCK_IDLE = "android.intent.action.DOCK_IDLE";

    /**
     * Broadcast Action: Indicates the dock in active state while device is docked.
     *
     * <p class="note">This is a protected intent that can only be sent
     * by the system.
     *
     * @hide
     */
    public static final String ACTION_DOCK_ACTIVE = "android.intent.action.DOCK_ACTIVE";

    /**
     * Broadcast Action: Indicates that a new device customization has been
     * downloaded and applied (packages installed, runtime resource overlays
     * enabled, xml files copied, ...), and that it is time for components that
     * need to for example clear their caches to do so now.
     *
     * @hide
     */
    @SystemApi
    public static final String ACTION_DEVICE_CUSTOMIZATION_READY =
            "android.intent.action.DEVICE_CUSTOMIZATION_READY";


    // ---------------------------------------------------------------------
    // ---------------------------------------------------------------------
    // Standard intent categories (see addCategory()).

    /**
     * Set if the activity should be an option for the default action
     * (center press) to perform on a piece of data.  Setting this will
     * hide from the user any activities without it set when performing an
     * action on some data.  Note that this is normally -not- set in the
     * Intent when initiating an action -- it is for use in intent filters
     * specified in packages.
     */
    @SdkConstant(SdkConstantType.INTENT_CATEGORY)
    public static final String CATEGORY_DEFAULT = "android.intent.category.DEFAULT";
    /**
     * Activities that can be safely invoked from a browser must support this
     * category.  For example, if the user is viewing a web page or an e-mail
     * and clicks on a link in the text, the Intent generated execute that
     * link will require the BROWSABLE category, so that only activities
     * supporting this category will be considered as possible actions.  By
     * supporting this category, you are promising that there is nothing
     * damaging (without user intervention) that can happen by invoking any
     * matching Intent.
     */
    @SdkConstant(SdkConstantType.INTENT_CATEGORY)
    public static final String CATEGORY_BROWSABLE = "android.intent.category.BROWSABLE";
    /**
     * Categories for activities that can participate in voice interaction.
     * An activity that supports this category must be prepared to run with
     * no UI shown at all (though in some case it may have a UI shown), and
     * rely on {@link android.app.VoiceInteractor} to interact with the user.
     */
    @SdkConstant(SdkConstantType.INTENT_CATEGORY)
    public static final String CATEGORY_VOICE = "android.intent.category.VOICE";
    /**
     * Set if the activity should be considered as an alternative action to
     * the data the user is currently viewing.  See also
     * {@link #CATEGORY_SELECTED_ALTERNATIVE} for an alternative action that
     * applies to the selection in a list of items.
     *
     * <p>Supporting this category means that you would like your activity to be
     * displayed in the set of alternative things the user can do, usually as
     * part of the current activity's options menu.  You will usually want to
     * include a specific label in the &lt;intent-filter&gt; of this action
     * describing to the user what it does.
     *
     * <p>The action of IntentFilter with this category is important in that it
     * describes the specific action the target will perform.  This generally
     * should not be a generic action (such as {@link #ACTION_VIEW}, but rather
     * a specific name such as "com.android.camera.action.CROP.  Only one
     * alternative of any particular action will be shown to the user, so using
     * a specific action like this makes sure that your alternative will be
     * displayed while also allowing other applications to provide their own
     * overrides of that particular action.
     */
    @SdkConstant(SdkConstantType.INTENT_CATEGORY)
    public static final String CATEGORY_ALTERNATIVE = "android.intent.category.ALTERNATIVE";
    /**
     * Set if the activity should be considered as an alternative selection
     * action to the data the user has currently selected.  This is like
     * {@link #CATEGORY_ALTERNATIVE}, but is used in activities showing a list
     * of items from which the user can select, giving them alternatives to the
     * default action that will be performed on it.
     */
    @SdkConstant(SdkConstantType.INTENT_CATEGORY)
    public static final String CATEGORY_SELECTED_ALTERNATIVE = "android.intent.category.SELECTED_ALTERNATIVE";
    /**
     * Intended to be used as a tab inside of a containing TabActivity.
     */
    @SdkConstant(SdkConstantType.INTENT_CATEGORY)
    public static final String CATEGORY_TAB = "android.intent.category.TAB";
    /**
     * Should be displayed in the top-level launcher.
     */
    @SdkConstant(SdkConstantType.INTENT_CATEGORY)
    public static final String CATEGORY_LAUNCHER = "android.intent.category.LAUNCHER";
    /**
     * Indicates an activity optimized for Leanback mode, and that should
     * be displayed in the Leanback launcher.
     */
    @SdkConstant(SdkConstantType.INTENT_CATEGORY)
    public static final String CATEGORY_LEANBACK_LAUNCHER = "android.intent.category.LEANBACK_LAUNCHER";
    /**
     * Indicates the preferred entry-point activity when an application is launched from a Car
     * launcher. If not present, Car launcher can optionally use {@link #CATEGORY_LAUNCHER} as a
     * fallback, or exclude the application entirely.
     * @hide
     */
    @SdkConstant(SdkConstantType.INTENT_CATEGORY)
    public static final String CATEGORY_CAR_LAUNCHER = "android.intent.category.CAR_LAUNCHER";
    /**
     * Indicates a Leanback settings activity to be displayed in the Leanback launcher.
     * @hide
     */
    @SystemApi
    public static final String CATEGORY_LEANBACK_SETTINGS = "android.intent.category.LEANBACK_SETTINGS";
    /**
     * Provides information about the package it is in; typically used if
     * a package does not contain a {@link #CATEGORY_LAUNCHER} to provide
     * a front-door to the user without having to be shown in the all apps list.
     */
    @SdkConstant(SdkConstantType.INTENT_CATEGORY)
    public static final String CATEGORY_INFO = "android.intent.category.INFO";
    /**
     * This is the home activity, that is the first activity that is displayed
     * when the device boots.
     */
    @SdkConstant(SdkConstantType.INTENT_CATEGORY)
    public static final String CATEGORY_HOME = "android.intent.category.HOME";
    /**
     * This is the home activity that is displayed when the device is finished setting up and ready
     * for use.
     * @hide
     */
    @SdkConstant(SdkConstantType.INTENT_CATEGORY)
    public static final String CATEGORY_HOME_MAIN = "android.intent.category.HOME_MAIN";
    /**
     * The home activity shown on secondary displays that support showing home activities.
     */
    @SdkConstant(SdkConstantType.INTENT_CATEGORY)
    public static final String CATEGORY_SECONDARY_HOME = "android.intent.category.SECONDARY_HOME";
    /**
     * This is the setup wizard activity, that is the first activity that is displayed
     * when the user sets up the device for the first time.
     * @hide
     */
    @SdkConstant(SdkConstantType.INTENT_CATEGORY)
    public static final String CATEGORY_SETUP_WIZARD = "android.intent.category.SETUP_WIZARD";
    /**
     * This is the home activity, that is the activity that serves as the launcher app
     * from there the user can start other apps. Often components with lower/higher
     * priority intent filters handle the home intent, for example SetupWizard, to
     * setup the device and we need to be able to distinguish the home app from these
     * setup helpers.
     * @hide
     */
    @SdkConstant(SdkConstantType.INTENT_CATEGORY)
    public static final String CATEGORY_LAUNCHER_APP = "android.intent.category.LAUNCHER_APP";
    /**
     * This activity is a preference panel.
     */
    @SdkConstant(SdkConstantType.INTENT_CATEGORY)
    public static final String CATEGORY_PREFERENCE = "android.intent.category.PREFERENCE";
    /**
     * This activity is a development preference panel.
     */
    @SdkConstant(SdkConstantType.INTENT_CATEGORY)
    public static final String CATEGORY_DEVELOPMENT_PREFERENCE = "android.intent.category.DEVELOPMENT_PREFERENCE";
    /**
     * Capable of running inside a parent activity container.
     */
    @SdkConstant(SdkConstantType.INTENT_CATEGORY)
    public static final String CATEGORY_EMBED = "android.intent.category.EMBED";
    /**
     * This activity allows the user to browse and download new applications.
     */
    @SdkConstant(SdkConstantType.INTENT_CATEGORY)
    public static final String CATEGORY_APP_MARKET = "android.intent.category.APP_MARKET";
    /**
     * This activity may be exercised by the monkey or other automated test tools.
     */
    @SdkConstant(SdkConstantType.INTENT_CATEGORY)
    public static final String CATEGORY_MONKEY = "android.intent.category.MONKEY";
    /**
     * To be used as a test (not part of the normal user experience).
     */
    public static final String CATEGORY_TEST = "android.intent.category.TEST";
    /**
     * To be used as a unit test (run through the Test Harness).
     */
    public static final String CATEGORY_UNIT_TEST = "android.intent.category.UNIT_TEST";
    /**
     * To be used as a sample code example (not part of the normal user
     * experience).
     */
    public static final String CATEGORY_SAMPLE_CODE = "android.intent.category.SAMPLE_CODE";

    /**
     * Used to indicate that an intent only wants URIs that can be opened with
     * {@link ContentResolver#openFileDescriptor(Uri, String)}. Openable URIs
     * must support at least the columns defined in {@link OpenableColumns} when
     * queried.
     *
     * @see #ACTION_GET_CONTENT
     * @see #ACTION_OPEN_DOCUMENT
     * @see #ACTION_CREATE_DOCUMENT
     */
    @SdkConstant(SdkConstantType.INTENT_CATEGORY)
    public static final String CATEGORY_OPENABLE = "android.intent.category.OPENABLE";

    /**
     * Used to indicate that an intent filter can accept files which are not necessarily
     * openable by {@link ContentResolver#openFileDescriptor(Uri, String)}, but
     * at least streamable via
     * {@link ContentResolver#openTypedAssetFileDescriptor(Uri, String, Bundle)}
     * using one of the stream types exposed via
     * {@link ContentResolver#getStreamTypes(Uri, String)}.
     *
     * @see #ACTION_SEND
     * @see #ACTION_SEND_MULTIPLE
     */
    @SdkConstant(SdkConstantType.INTENT_CATEGORY)
    public static final String CATEGORY_TYPED_OPENABLE  =
            "android.intent.category.TYPED_OPENABLE";

    /**
     * To be used as code under test for framework instrumentation tests.
     */
    public static final String CATEGORY_FRAMEWORK_INSTRUMENTATION_TEST =
            "android.intent.category.FRAMEWORK_INSTRUMENTATION_TEST";
    /**
     * An activity to run when device is inserted into a car dock.
     * Used with {@link #ACTION_MAIN} to launch an activity.  For more
     * information, see {@link android.app.UiModeManager}.
     */
    @SdkConstant(SdkConstantType.INTENT_CATEGORY)
    public static final String CATEGORY_CAR_DOCK = "android.intent.category.CAR_DOCK";
    /**
     * An activity to run when device is inserted into a car dock.
     * Used with {@link #ACTION_MAIN} to launch an activity.  For more
     * information, see {@link android.app.UiModeManager}.
     */
    @SdkConstant(SdkConstantType.INTENT_CATEGORY)
    public static final String CATEGORY_DESK_DOCK = "android.intent.category.DESK_DOCK";
    /**
     * An activity to run when device is inserted into a analog (low end) dock.
     * Used with {@link #ACTION_MAIN} to launch an activity.  For more
     * information, see {@link android.app.UiModeManager}.
     */
    @SdkConstant(SdkConstantType.INTENT_CATEGORY)
    public static final String CATEGORY_LE_DESK_DOCK = "android.intent.category.LE_DESK_DOCK";

    /**
     * An activity to run when device is inserted into a digital (high end) dock.
     * Used with {@link #ACTION_MAIN} to launch an activity.  For more
     * information, see {@link android.app.UiModeManager}.
     */
    @SdkConstant(SdkConstantType.INTENT_CATEGORY)
    public static final String CATEGORY_HE_DESK_DOCK = "android.intent.category.HE_DESK_DOCK";

    /**
     * Used to indicate that the activity can be used in a car environment.
     */
    @SdkConstant(SdkConstantType.INTENT_CATEGORY)
    public static final String CATEGORY_CAR_MODE = "android.intent.category.CAR_MODE";

    /**
     * An activity to use for the launcher when the device is placed in a VR Headset viewer.
     * Used with {@link #ACTION_MAIN} to launch an activity.  For more
     * information, see {@link android.app.UiModeManager}.
     */
    @SdkConstant(SdkConstantType.INTENT_CATEGORY)
    public static final String CATEGORY_VR_HOME = "android.intent.category.VR_HOME";
    // ---------------------------------------------------------------------
    // ---------------------------------------------------------------------
    // Application launch intent categories (see addCategory()).

    /**
     * Used with {@link #ACTION_MAIN} to launch the browser application.
     * The activity should be able to browse the Internet.
     * <p>NOTE: This should not be used as the primary key of an Intent,
     * since it will not result in the app launching with the correct
     * action and category.  Instead, use this with
     * {@link #makeMainSelectorActivity(String, String)} to generate a main
     * Intent with this category in the selector.</p>
     */
    @SdkConstant(SdkConstantType.INTENT_CATEGORY)
    public static final String CATEGORY_APP_BROWSER = "android.intent.category.APP_BROWSER";

    /**
     * Used with {@link #ACTION_MAIN} to launch the calculator application.
     * The activity should be able to perform standard arithmetic operations.
     * <p>NOTE: This should not be used as the primary key of an Intent,
     * since it will not result in the app launching with the correct
     * action and category.  Instead, use this with
     * {@link #makeMainSelectorActivity(String, String)} to generate a main
     * Intent with this category in the selector.</p>
     */
    @SdkConstant(SdkConstantType.INTENT_CATEGORY)
    public static final String CATEGORY_APP_CALCULATOR = "android.intent.category.APP_CALCULATOR";

    /**
     * Used with {@link #ACTION_MAIN} to launch the calendar application.
     * The activity should be able to view and manipulate calendar entries.
     * <p>NOTE: This should not be used as the primary key of an Intent,
     * since it will not result in the app launching with the correct
     * action and category.  Instead, use this with
     * {@link #makeMainSelectorActivity(String, String)} to generate a main
     * Intent with this category in the selector.</p>
     */
    @SdkConstant(SdkConstantType.INTENT_CATEGORY)
    public static final String CATEGORY_APP_CALENDAR = "android.intent.category.APP_CALENDAR";

    /**
     * Used with {@link #ACTION_MAIN} to launch the contacts application.
     * The activity should be able to view and manipulate address book entries.
     * <p>NOTE: This should not be used as the primary key of an Intent,
     * since it will not result in the app launching with the correct
     * action and category.  Instead, use this with
     * {@link #makeMainSelectorActivity(String, String)} to generate a main
     * Intent with this category in the selector.</p>
     */
    @SdkConstant(SdkConstantType.INTENT_CATEGORY)
    public static final String CATEGORY_APP_CONTACTS = "android.intent.category.APP_CONTACTS";

    /**
     * Used with {@link #ACTION_MAIN} to launch the email application.
     * The activity should be able to send and receive email.
     * <p>NOTE: This should not be used as the primary key of an Intent,
     * since it will not result in the app launching with the correct
     * action and category.  Instead, use this with
     * {@link #makeMainSelectorActivity(String, String)} to generate a main
     * Intent with this category in the selector.</p>
     */
    @SdkConstant(SdkConstantType.INTENT_CATEGORY)
    public static final String CATEGORY_APP_EMAIL = "android.intent.category.APP_EMAIL";

    /**
     * Used with {@link #ACTION_MAIN} to launch the gallery application.
     * The activity should be able to view and manipulate image and video files
     * stored on the device.
     * <p>NOTE: This should not be used as the primary key of an Intent,
     * since it will not result in the app launching with the correct
     * action and category.  Instead, use this with
     * {@link #makeMainSelectorActivity(String, String)} to generate a main
     * Intent with this category in the selector.</p>
     */
    @SdkConstant(SdkConstantType.INTENT_CATEGORY)
    public static final String CATEGORY_APP_GALLERY = "android.intent.category.APP_GALLERY";

    /**
     * Used with {@link #ACTION_MAIN} to launch the maps application.
     * The activity should be able to show the user's current location and surroundings.
     * <p>NOTE: This should not be used as the primary key of an Intent,
     * since it will not result in the app launching with the correct
     * action and category.  Instead, use this with
     * {@link #makeMainSelectorActivity(String, String)} to generate a main
     * Intent with this category in the selector.</p>
     */
    @SdkConstant(SdkConstantType.INTENT_CATEGORY)
    public static final String CATEGORY_APP_MAPS = "android.intent.category.APP_MAPS";

    /**
     * Used with {@link #ACTION_MAIN} to launch the messaging application.
     * The activity should be able to send and receive text messages.
     * <p>NOTE: This should not be used as the primary key of an Intent,
     * since it will not result in the app launching with the correct
     * action and category.  Instead, use this with
     * {@link #makeMainSelectorActivity(String, String)} to generate a main
     * Intent with this category in the selector.</p>
     */
    @SdkConstant(SdkConstantType.INTENT_CATEGORY)
    public static final String CATEGORY_APP_MESSAGING = "android.intent.category.APP_MESSAGING";

    /**
     * Used with {@link #ACTION_MAIN} to launch the music application.
     * The activity should be able to play, browse, or manipulate music files
     * stored on the device.
     * <p>NOTE: This should not be used as the primary key of an Intent,
     * since it will not result in the app launching with the correct
     * action and category.  Instead, use this with
     * {@link #makeMainSelectorActivity(String, String)} to generate a main
     * Intent with this category in the selector.</p>
     */
    @SdkConstant(SdkConstantType.INTENT_CATEGORY)
    public static final String CATEGORY_APP_MUSIC = "android.intent.category.APP_MUSIC";

    // ---------------------------------------------------------------------
    // ---------------------------------------------------------------------
    // Standard extra data keys.

    /**
     * The initial data to place in a newly created record.  Use with
     * {@link #ACTION_INSERT}.  The data here is a Map containing the same
     * fields as would be given to the underlying ContentProvider.insert()
     * call.
     */
    public static final String EXTRA_TEMPLATE = "android.intent.extra.TEMPLATE";

    /**
     * A constant CharSequence that is associated with the Intent, used with
     * {@link #ACTION_SEND} to supply the literal data to be sent.  Note that
     * this may be a styled CharSequence, so you must use
     * {@link Bundle#getCharSequence(String) Bundle.getCharSequence()} to
     * retrieve it.
     */
    public static final String EXTRA_TEXT = "android.intent.extra.TEXT";

    /**
     * A constant String that is associated with the Intent, used with
     * {@link #ACTION_SEND} to supply an alternative to {@link #EXTRA_TEXT}
     * as HTML formatted text.  Note that you <em>must</em> also supply
     * {@link #EXTRA_TEXT}.
     */
    public static final String EXTRA_HTML_TEXT = "android.intent.extra.HTML_TEXT";

    /**
     * A content: URI holding a stream of data associated with the Intent,
     * used with {@link #ACTION_SEND} to supply the data being sent.
     */
    public static final String EXTRA_STREAM = "android.intent.extra.STREAM";

    /**
     * A String[] holding e-mail addresses that should be delivered to.
     */
    public static final String EXTRA_EMAIL       = "android.intent.extra.EMAIL";

    /**
     * A String[] holding e-mail addresses that should be carbon copied.
     */
    public static final String EXTRA_CC       = "android.intent.extra.CC";

    /**
     * A String[] holding e-mail addresses that should be blind carbon copied.
     */
    public static final String EXTRA_BCC      = "android.intent.extra.BCC";

    /**
     * A constant string holding the desired subject line of a message.
     */
    public static final String EXTRA_SUBJECT  = "android.intent.extra.SUBJECT";

    /**
     * An Intent describing the choices you would like shown with
     * {@link #ACTION_PICK_ACTIVITY} or {@link #ACTION_CHOOSER}.
     */
    public static final String EXTRA_INTENT = "android.intent.extra.INTENT";

    /**
     * An int representing the user id to be used.
     *
     * @hide
     */
    public static final String EXTRA_USER_ID = "android.intent.extra.USER_ID";

    /**
     * An int representing the task id to be retrieved. This is used when a launch from recents is
     * intercepted by another action such as credentials confirmation to remember which task should
     * be resumed when complete.
     *
     * @hide
     */
    public static final String EXTRA_TASK_ID = "android.intent.extra.TASK_ID";

    /**
     * An Intent[] describing additional, alternate choices you would like shown with
     * {@link #ACTION_CHOOSER}.
     *
     * <p>An app may be capable of providing several different payload types to complete a
     * user's intended action. For example, an app invoking {@link #ACTION_SEND} to share photos
     * with another app may use EXTRA_ALTERNATE_INTENTS to have the chooser transparently offer
     * several different supported sending mechanisms for sharing, such as the actual "image/*"
     * photo data or a hosted link where the photos can be viewed.</p>
     *
     * <p>The intent present in {@link #EXTRA_INTENT} will be treated as the
     * first/primary/preferred intent in the set. Additional intents specified in
     * this extra are ordered; by default intents that appear earlier in the array will be
     * preferred over intents that appear later in the array as matches for the same
     * target component. To alter this preference, a calling app may also supply
     * {@link #EXTRA_CHOOSER_REFINEMENT_INTENT_SENDER}.</p>
     */
    public static final String EXTRA_ALTERNATE_INTENTS = "android.intent.extra.ALTERNATE_INTENTS";

    /**
     * A {@link ComponentName ComponentName[]} describing components that should be filtered out
     * and omitted from a list of components presented to the user.
     *
     * <p>When used with {@link #ACTION_CHOOSER}, the chooser will omit any of the components
     * in this array if it otherwise would have shown them. Useful for omitting specific targets
     * from your own package or other apps from your organization if the idea of sending to those
     * targets would be redundant with other app functionality. Filtered components will not
     * be able to present targets from an associated <code>ChooserTargetService</code>.</p>
     */
    public static final String EXTRA_EXCLUDE_COMPONENTS
            = "android.intent.extra.EXCLUDE_COMPONENTS";

    /**
     * A {@link android.service.chooser.ChooserTarget ChooserTarget[]} for {@link #ACTION_CHOOSER}
     * describing additional high-priority deep-link targets for the chooser to present to the user.
     *
     * <p>Targets provided in this way will be presented inline with all other targets provided
     * by services from other apps. They will be prioritized before other service targets, but
     * after those targets provided by sources that the user has manually pinned to the front.</p>
     *
     * @see #ACTION_CHOOSER
     */
    public static final String EXTRA_CHOOSER_TARGETS = "android.intent.extra.CHOOSER_TARGETS";

    /**
     * An {@link IntentSender} for an Activity that will be invoked when the user makes a selection
     * from the chooser activity presented by {@link #ACTION_CHOOSER}.
     *
     * <p>An app preparing an action for another app to complete may wish to allow the user to
     * disambiguate between several options for completing the action based on the chosen target
     * or otherwise refine the action before it is invoked.
     * </p>
     *
     * <p>When sent, this IntentSender may be filled in with the following extras:</p>
     * <ul>
     *     <li>{@link #EXTRA_INTENT} The first intent that matched the user's chosen target</li>
     *     <li>{@link #EXTRA_ALTERNATE_INTENTS} Any additional intents that also matched the user's
     *     chosen target beyond the first</li>
     *     <li>{@link #EXTRA_RESULT_RECEIVER} A {@link ResultReceiver} that the refinement activity
     *     should fill in and send once the disambiguation is complete</li>
     * </ul>
     */
    public static final String EXTRA_CHOOSER_REFINEMENT_INTENT_SENDER
            = "android.intent.extra.CHOOSER_REFINEMENT_INTENT_SENDER";

    /**
     * An {@code ArrayList} of {@code String} annotations describing content for
     * {@link #ACTION_CHOOSER}.
     *
     * <p>If {@link #EXTRA_CONTENT_ANNOTATIONS} is present in an intent used to start a
     * {@link #ACTION_CHOOSER} activity, the first three annotations will be used to rank apps.</p>
     *
     * <p>Annotations should describe the major components or topics of the content. It is up to
     * apps initiating {@link #ACTION_CHOOSER} to learn and add annotations. Annotations should be
     * learned in advance, e.g., when creating or saving content, to avoid increasing latency to
     * start {@link #ACTION_CHOOSER}. Names of customized annotations should not contain the colon
     * character. Performance on customized annotations can suffer, if they are rarely used for
     * {@link #ACTION_CHOOSER} in the past 14 days. Therefore, it is recommended to use the
     * following annotations when applicable.</p>
     * <ul>
     *     <li>"product" represents that the topic of the content is mainly about products, e.g.,
     *     health & beauty, and office supplies.</li>
     *     <li>"emotion" represents that the topic of the content is mainly about emotions, e.g.,
     *     happy, and sad.</li>
     *     <li>"person" represents that the topic of the content is mainly about persons, e.g.,
     *     face, finger, standing, and walking.</li>
     *     <li>"child" represents that the topic of the content is mainly about children, e.g.,
     *     child, and baby.</li>
     *     <li>"selfie" represents that the topic of the content is mainly about selfies.</li>
     *     <li>"crowd" represents that the topic of the content is mainly about crowds.</li>
     *     <li>"party" represents that the topic of the content is mainly about parties.</li>
     *     <li>"animal" represent that the topic of the content is mainly about animals.</li>
     *     <li>"plant" represents that the topic of the content is mainly about plants, e.g.,
     *     flowers.</li>
     *     <li>"vacation" represents that the topic of the content is mainly about vacations.</li>
     *     <li>"fashion" represents that the topic of the content is mainly about fashion, e.g.
     *     sunglasses, jewelry, handbags and clothing.</li>
     *     <li>"material" represents that the topic of the content is mainly about materials, e.g.,
     *     paper, and silk.</li>
     *     <li>"vehicle" represents that the topic of the content is mainly about vehicles, like
     *     cars, and boats.</li>
     *     <li>"document" represents that the topic of the content is mainly about documents, e.g.
     *     posters.</li>
     *     <li>"design" represents that the topic of the content is mainly about design, e.g. arts
     *     and designs of houses.</li>
     *     <li>"holiday" represents that the topic of the content is mainly about holidays, e.g.,
     *     Christmas and Thanksgiving.</li>
     * </ul>
     */
    public static final String EXTRA_CONTENT_ANNOTATIONS
            = "android.intent.extra.CONTENT_ANNOTATIONS";

    /**
     * A {@link ResultReceiver} used to return data back to the sender.
     *
     * <p>Used to complete an app-specific
     * {@link #EXTRA_CHOOSER_REFINEMENT_INTENT_SENDER refinement} for {@link #ACTION_CHOOSER}.</p>
     *
     * <p>If {@link #EXTRA_CHOOSER_REFINEMENT_INTENT_SENDER} is present in the intent
     * used to start a {@link #ACTION_CHOOSER} activity this extra will be
     * {@link #fillIn(Intent, int) filled in} to that {@link IntentSender} and sent
     * when the user selects a target component from the chooser. It is up to the recipient
     * to send a result to this ResultReceiver to signal that disambiguation is complete
     * and that the chooser should invoke the user's choice.</p>
     *
     * <p>The disambiguator should provide a Bundle to the ResultReceiver with an intent
     * assigned to the key {@link #EXTRA_INTENT}. This supplied intent will be used by the chooser
     * to match and fill in the final Intent or ChooserTarget before starting it.
     * The supplied intent must {@link #filterEquals(Intent) match} one of the intents from
     * {@link #EXTRA_INTENT} or {@link #EXTRA_ALTERNATE_INTENTS} passed to
     * {@link #EXTRA_CHOOSER_REFINEMENT_INTENT_SENDER} to be accepted.</p>
     *
     * <p>The result code passed to the ResultReceiver should be
     * {@link android.app.Activity#RESULT_OK} if the refinement succeeded and the supplied intent's
     * target in the chooser should be started, or {@link android.app.Activity#RESULT_CANCELED} if
     * the chooser should finish without starting a target.</p>
     */
    public static final String EXTRA_RESULT_RECEIVER
            = "android.intent.extra.RESULT_RECEIVER";

    /**
     * A CharSequence dialog title to provide to the user when used with a
     * {@link #ACTION_CHOOSER}.
     */
    public static final String EXTRA_TITLE = "android.intent.extra.TITLE";

    /**
     * A Parcelable[] of {@link Intent} or
     * {@link android.content.pm.LabeledIntent} objects as set with
     * {@link #putExtra(String, Parcelable[])} of additional activities to place
     * a the front of the list of choices, when shown to the user with a
     * {@link #ACTION_CHOOSER}.
     */
    public static final String EXTRA_INITIAL_INTENTS = "android.intent.extra.INITIAL_INTENTS";

    /**
     * A {@link IntentSender} to start after instant app installation success.
     * @hide
     */
    @SystemApi
    public static final String EXTRA_INSTANT_APP_SUCCESS =
            "android.intent.extra.INSTANT_APP_SUCCESS";

    /**
     * A {@link IntentSender} to start after instant app installation failure.
     * @hide
     */
    @SystemApi
    public static final String EXTRA_INSTANT_APP_FAILURE =
            "android.intent.extra.INSTANT_APP_FAILURE";

    /**
     * The host name that triggered an instant app resolution.
     * @hide
     */
    @SystemApi
    public static final String EXTRA_INSTANT_APP_HOSTNAME =
            "android.intent.extra.INSTANT_APP_HOSTNAME";

    /**
     * An opaque token to track instant app resolution.
     * @hide
     */
    @SystemApi
    public static final String EXTRA_INSTANT_APP_TOKEN =
            "android.intent.extra.INSTANT_APP_TOKEN";

    /**
     * The action that triggered an instant application resolution.
     * @hide
     */
    @SystemApi
    public static final String EXTRA_INSTANT_APP_ACTION = "android.intent.extra.INSTANT_APP_ACTION";

    /**
     * An array of {@link Bundle}s containing details about resolved instant apps..
     * @hide
     */
    @SystemApi
    public static final String EXTRA_INSTANT_APP_BUNDLES =
            "android.intent.extra.INSTANT_APP_BUNDLES";

    /**
     * A {@link Bundle} of metadata that describes the instant application that needs to be
     * installed. This data is populated from the response to
     * {@link android.content.pm.InstantAppResolveInfo#getExtras()} as provided by the registered
     * instant application resolver.
     * @hide
     */
    @SystemApi
    public static final String EXTRA_INSTANT_APP_EXTRAS =
            "android.intent.extra.INSTANT_APP_EXTRAS";

    /**
     * A boolean value indicating that the instant app resolver was unable to state with certainty
     * that it did or did not have an app for the sanitized {@link Intent} defined at
     * {@link #EXTRA_INTENT}.
     * @hide
     */
    @SystemApi
    public static final String EXTRA_UNKNOWN_INSTANT_APP =
            "android.intent.extra.UNKNOWN_INSTANT_APP";

    /**
     * The version code of the app to install components from.
     * @deprecated Use {@link #EXTRA_LONG_VERSION_CODE).
     * @hide
     */
    @Deprecated
    public static final String EXTRA_VERSION_CODE = "android.intent.extra.VERSION_CODE";

    /**
     * The version code of the app to install components from.
     * @hide
     */
    @SystemApi
    public static final String EXTRA_LONG_VERSION_CODE = "android.intent.extra.LONG_VERSION_CODE";

    /**
     * The app that triggered the instant app installation.
     * @hide
     */
    @SystemApi
    public static final String EXTRA_CALLING_PACKAGE
            = "android.intent.extra.CALLING_PACKAGE";

    /**
     * Optional calling app provided bundle containing additional launch information the
     * installer may use.
     * @hide
     */
    @SystemApi
    public static final String EXTRA_VERIFICATION_BUNDLE
            = "android.intent.extra.VERIFICATION_BUNDLE";

    /**
     * A Bundle forming a mapping of potential target package names to different extras Bundles
     * to add to the default intent extras in {@link #EXTRA_INTENT} when used with
     * {@link #ACTION_CHOOSER}. Each key should be a package name. The package need not
     * be currently installed on the device.
     *
     * <p>An application may choose to provide alternate extras for the case where a user
     * selects an activity from a predetermined set of target packages. If the activity
     * the user selects from the chooser belongs to a package with its package name as
     * a key in this bundle, the corresponding extras for that package will be merged with
     * the extras already present in the intent at {@link #EXTRA_INTENT}. If a replacement
     * extra has the same key as an extra already present in the intent it will overwrite
     * the extra from the intent.</p>
     *
     * <p><em>Examples:</em>
     * <ul>
     *     <li>An application may offer different {@link #EXTRA_TEXT} to an application
     *     when sharing with it via {@link #ACTION_SEND}, augmenting a link with additional query
     *     parameters for that target.</li>
     *     <li>An application may offer additional metadata for known targets of a given intent
     *     to pass along information only relevant to that target such as account or content
     *     identifiers already known to that application.</li>
     * </ul></p>
     */
    public static final String EXTRA_REPLACEMENT_EXTRAS =
            "android.intent.extra.REPLACEMENT_EXTRAS";

    /**
     * An {@link IntentSender} that will be notified if a user successfully chooses a target
     * component to handle an action in an {@link #ACTION_CHOOSER} activity. The IntentSender
     * will have the extra {@link #EXTRA_CHOSEN_COMPONENT} appended to it containing the
     * {@link ComponentName} of the chosen component.
     *
     * <p>In some situations this callback may never come, for example if the user abandons
     * the chooser, switches to another task or any number of other reasons. Apps should not
     * be written assuming that this callback will always occur.</p>
     */
    public static final String EXTRA_CHOSEN_COMPONENT_INTENT_SENDER =
            "android.intent.extra.CHOSEN_COMPONENT_INTENT_SENDER";

    /**
     * The {@link ComponentName} chosen by the user to complete an action.
     *
     * @see #EXTRA_CHOSEN_COMPONENT_INTENT_SENDER
     */
    public static final String EXTRA_CHOSEN_COMPONENT = "android.intent.extra.CHOSEN_COMPONENT";

    /**
     * A {@link android.view.KeyEvent} object containing the event that
     * triggered the creation of the Intent it is in.
     */
    public static final String EXTRA_KEY_EVENT = "android.intent.extra.KEY_EVENT";

    /**
     * Set to true in {@link #ACTION_REQUEST_SHUTDOWN} to request confirmation from the user
     * before shutting down.
     *
     * {@hide}
     */
    public static final String EXTRA_KEY_CONFIRM = "android.intent.extra.KEY_CONFIRM";

    /**
     * Set to true in {@link #ACTION_REQUEST_SHUTDOWN} to indicate that the shutdown is
     * requested by the user.
     *
     * {@hide}
     */
    public static final String EXTRA_USER_REQUESTED_SHUTDOWN =
            "android.intent.extra.USER_REQUESTED_SHUTDOWN";

    /**
     * Used as a boolean extra field in {@link android.content.Intent#ACTION_PACKAGE_REMOVED} or
     * {@link android.content.Intent#ACTION_PACKAGE_CHANGED} intents to override the default action
     * of restarting the application.
     */
    public static final String EXTRA_DONT_KILL_APP = "android.intent.extra.DONT_KILL_APP";

    /**
     * A String holding the phone number originally entered in
     * {@link android.content.Intent#ACTION_NEW_OUTGOING_CALL}, or the actual
     * number to call in a {@link android.content.Intent#ACTION_CALL}.
     */
    public static final String EXTRA_PHONE_NUMBER = "android.intent.extra.PHONE_NUMBER";

    /**
     * Used as an int extra field in {@link android.content.Intent#ACTION_UID_REMOVED}
     * intents to supply the uid the package had been assigned.  Also an optional
     * extra in {@link android.content.Intent#ACTION_PACKAGE_REMOVED} or
     * {@link android.content.Intent#ACTION_PACKAGE_CHANGED} for the same
     * purpose.
     */
    public static final String EXTRA_UID = "android.intent.extra.UID";

    /**
     * @hide String array of package names.
     */
    @SystemApi
    public static final String EXTRA_PACKAGES = "android.intent.extra.PACKAGES";

    /**
     * Used as a boolean extra field in {@link android.content.Intent#ACTION_PACKAGE_REMOVED}
     * intents to indicate whether this represents a full uninstall (removing
     * both the code and its data) or a partial uninstall (leaving its data,
     * implying that this is an update).
     */
    public static final String EXTRA_DATA_REMOVED = "android.intent.extra.DATA_REMOVED";

    /**
     * @hide
     * Used as a boolean extra field in {@link android.content.Intent#ACTION_PACKAGE_REMOVED}
     * intents to indicate that at this point the package has been removed for
     * all users on the device.
     */
    public static final String EXTRA_REMOVED_FOR_ALL_USERS
            = "android.intent.extra.REMOVED_FOR_ALL_USERS";

    /**
     * Used as a boolean extra field in {@link android.content.Intent#ACTION_PACKAGE_REMOVED}
     * intents to indicate that this is a replacement of the package, so this
     * broadcast will immediately be followed by an add broadcast for a
     * different version of the same package.
     */
    public static final String EXTRA_REPLACING = "android.intent.extra.REPLACING";

    /**
     * Used as an int extra field in {@link android.app.AlarmManager} intents
     * to tell the application being invoked how many pending alarms are being
     * delievered with the intent.  For one-shot alarms this will always be 1.
     * For recurring alarms, this might be greater than 1 if the device was
     * asleep or powered off at the time an earlier alarm would have been
     * delivered.
     */
    public static final String EXTRA_ALARM_COUNT = "android.intent.extra.ALARM_COUNT";

    /**
     * Used as an int extra field in {@link android.content.Intent#ACTION_DOCK_EVENT}
     * intents to request the dock state.  Possible values are
     * {@link android.content.Intent#EXTRA_DOCK_STATE_UNDOCKED},
     * {@link android.content.Intent#EXTRA_DOCK_STATE_DESK}, or
     * {@link android.content.Intent#EXTRA_DOCK_STATE_CAR}, or
     * {@link android.content.Intent#EXTRA_DOCK_STATE_LE_DESK}, or
     * {@link android.content.Intent#EXTRA_DOCK_STATE_HE_DESK}.
     */
    public static final String EXTRA_DOCK_STATE = "android.intent.extra.DOCK_STATE";

    /**
     * Used as an int value for {@link android.content.Intent#EXTRA_DOCK_STATE}
     * to represent that the phone is not in any dock.
     */
    public static final int EXTRA_DOCK_STATE_UNDOCKED = 0;

    /**
     * Used as an int value for {@link android.content.Intent#EXTRA_DOCK_STATE}
     * to represent that the phone is in a desk dock.
     */
    public static final int EXTRA_DOCK_STATE_DESK = 1;

    /**
     * Used as an int value for {@link android.content.Intent#EXTRA_DOCK_STATE}
     * to represent that the phone is in a car dock.
     */
    public static final int EXTRA_DOCK_STATE_CAR = 2;

    /**
     * Used as an int value for {@link android.content.Intent#EXTRA_DOCK_STATE}
     * to represent that the phone is in a analog (low end) dock.
     */
    public static final int EXTRA_DOCK_STATE_LE_DESK = 3;

    /**
     * Used as an int value for {@link android.content.Intent#EXTRA_DOCK_STATE}
     * to represent that the phone is in a digital (high end) dock.
     */
    public static final int EXTRA_DOCK_STATE_HE_DESK = 4;

    /**
     * Boolean that can be supplied as meta-data with a dock activity, to
     * indicate that the dock should take over the home key when it is active.
     */
    public static final String METADATA_DOCK_HOME = "android.dock_home";

    /**
     * Used as a parcelable extra field in {@link #ACTION_APP_ERROR}, containing
     * the bug report.
     */
    public static final String EXTRA_BUG_REPORT = "android.intent.extra.BUG_REPORT";

    /**
     * Used in the extra field in the remote intent. It's astring token passed with the
     * remote intent.
     */
    public static final String EXTRA_REMOTE_INTENT_TOKEN =
            "android.intent.extra.remote_intent_token";

    /**
     * @deprecated See {@link #EXTRA_CHANGED_COMPONENT_NAME_LIST}; this field
     * will contain only the first name in the list.
     */
    @Deprecated public static final String EXTRA_CHANGED_COMPONENT_NAME =
            "android.intent.extra.changed_component_name";

    /**
     * This field is part of {@link android.content.Intent#ACTION_PACKAGE_CHANGED},
     * and contains a string array of all of the components that have changed.  If
     * the state of the overall package has changed, then it will contain an entry
     * with the package name itself.
     */
    public static final String EXTRA_CHANGED_COMPONENT_NAME_LIST =
            "android.intent.extra.changed_component_name_list";

    /**
     * This field is part of
     * {@link android.content.Intent#ACTION_EXTERNAL_APPLICATIONS_AVAILABLE},
     * {@link android.content.Intent#ACTION_EXTERNAL_APPLICATIONS_UNAVAILABLE},
     * {@link android.content.Intent#ACTION_PACKAGES_SUSPENDED},
     * {@link android.content.Intent#ACTION_PACKAGES_UNSUSPENDED}
     * and contains a string array of all of the components that have changed.
     */
    public static final String EXTRA_CHANGED_PACKAGE_LIST =
            "android.intent.extra.changed_package_list";

    /**
     * This field is part of
     * {@link android.content.Intent#ACTION_EXTERNAL_APPLICATIONS_AVAILABLE},
     * {@link android.content.Intent#ACTION_EXTERNAL_APPLICATIONS_UNAVAILABLE}
     * and contains an integer array of uids of all of the components
     * that have changed.
     */
    public static final String EXTRA_CHANGED_UID_LIST =
            "android.intent.extra.changed_uid_list";

    /**
     * @hide
     * Magic extra system code can use when binding, to give a label for
     * who it is that has bound to a service.  This is an integer giving
     * a framework string resource that can be displayed to the user.
     */
    public static final String EXTRA_CLIENT_LABEL =
            "android.intent.extra.client_label";

    /**
     * @hide
     * Magic extra system code can use when binding, to give a PendingIntent object
     * that can be launched for the user to disable the system's use of this
     * service.
     */
    public static final String EXTRA_CLIENT_INTENT =
            "android.intent.extra.client_intent";

    /**
     * Extra used to indicate that an intent should only return data that is on
     * the local device. This is a boolean extra; the default is false. If true,
     * an implementation should only allow the user to select data that is
     * already on the device, not requiring it be downloaded from a remote
     * service when opened.
     *
     * @see #ACTION_GET_CONTENT
     * @see #ACTION_OPEN_DOCUMENT
     * @see #ACTION_OPEN_DOCUMENT_TREE
     * @see #ACTION_CREATE_DOCUMENT
     */
    public static final String EXTRA_LOCAL_ONLY =
            "android.intent.extra.LOCAL_ONLY";

    /**
     * Extra used to indicate that an intent can allow the user to select and
     * return multiple items. This is a boolean extra; the default is false. If
     * true, an implementation is allowed to present the user with a UI where
     * they can pick multiple items that are all returned to the caller. When
     * this happens, they should be returned as the {@link #getClipData()} part
     * of the result Intent.
     *
     * @see #ACTION_GET_CONTENT
     * @see #ACTION_OPEN_DOCUMENT
     */
    public static final String EXTRA_ALLOW_MULTIPLE =
            "android.intent.extra.ALLOW_MULTIPLE";

    /**
     * The integer userHandle carried with broadcast intents related to addition, removal and
     * switching of users and managed profiles - {@link #ACTION_USER_ADDED},
     * {@link #ACTION_USER_REMOVED} and {@link #ACTION_USER_SWITCHED}.
     *
     * @hide
     */
    public static final String EXTRA_USER_HANDLE =
            "android.intent.extra.user_handle";

    /**
     * The UserHandle carried with intents.
     */
    public static final String EXTRA_USER =
            "android.intent.extra.USER";

    /**
     * Extra used in the response from a BroadcastReceiver that handles
     * {@link #ACTION_GET_RESTRICTION_ENTRIES}. The type of the extra is
     * <code>ArrayList&lt;RestrictionEntry&gt;</code>.
     */
    public static final String EXTRA_RESTRICTIONS_LIST = "android.intent.extra.restrictions_list";

    /**
     * Extra sent in the intent to the BroadcastReceiver that handles
     * {@link #ACTION_GET_RESTRICTION_ENTRIES}. The type of the extra is a Bundle containing
     * the restrictions as key/value pairs.
     */
    public static final String EXTRA_RESTRICTIONS_BUNDLE =
            "android.intent.extra.restrictions_bundle";

    /**
     * Extra used in the response from a BroadcastReceiver that handles
     * {@link #ACTION_GET_RESTRICTION_ENTRIES}.
     */
    public static final String EXTRA_RESTRICTIONS_INTENT =
            "android.intent.extra.restrictions_intent";

    /**
     * Extra used to communicate a set of acceptable MIME types. The type of the
     * extra is {@code String[]}. Values may be a combination of concrete MIME
     * types (such as "image/png") and/or partial MIME types (such as
     * "audio/*").
     *
     * @see #ACTION_GET_CONTENT
     * @see #ACTION_OPEN_DOCUMENT
     */
    public static final String EXTRA_MIME_TYPES = "android.intent.extra.MIME_TYPES";

    /**
     * Optional extra for {@link #ACTION_SHUTDOWN} that allows the sender to qualify that
     * this shutdown is only for the user space of the system, not a complete shutdown.
     * When this is true, hardware devices can use this information to determine that
     * they shouldn't do a complete shutdown of their device since this is not a
     * complete shutdown down to the kernel, but only user space restarting.
     * The default if not supplied is false.
     */
    public static final String EXTRA_SHUTDOWN_USERSPACE_ONLY
            = "android.intent.extra.SHUTDOWN_USERSPACE_ONLY";

    /**
     * Optional int extra for {@link #ACTION_TIME_CHANGED} that indicates the
     * user has set their time format preference. See {@link #EXTRA_TIME_PREF_VALUE_USE_12_HOUR},
     * {@link #EXTRA_TIME_PREF_VALUE_USE_24_HOUR} and
     * {@link #EXTRA_TIME_PREF_VALUE_USE_LOCALE_DEFAULT}. The value must not be negative.
     *
     * @hide for internal use only.
     */
    public static final String EXTRA_TIME_PREF_24_HOUR_FORMAT =
            "android.intent.extra.TIME_PREF_24_HOUR_FORMAT";
    /** @hide */
    public static final int EXTRA_TIME_PREF_VALUE_USE_12_HOUR = 0;
    /** @hide */
    public static final int EXTRA_TIME_PREF_VALUE_USE_24_HOUR = 1;
    /** @hide */
    public static final int EXTRA_TIME_PREF_VALUE_USE_LOCALE_DEFAULT = 2;

    /**
     * Intent extra: the reason that the operation associated with this intent is being performed.
     *
     * <p>Type: String
     * @hide
     */
    @SystemApi
    public static final String EXTRA_REASON = "android.intent.extra.REASON";

    /**
     * {@hide}
     * This extra will be send together with {@link #ACTION_FACTORY_RESET}
     */
    public static final String EXTRA_WIPE_EXTERNAL_STORAGE = "android.intent.extra.WIPE_EXTERNAL_STORAGE";

    /**
     * {@hide}
     * This extra will be set to true when the user choose to wipe the data on eSIM during factory
     * reset for the device with eSIM. This extra will be sent together with
     * {@link #ACTION_FACTORY_RESET}
     */
    public static final String EXTRA_WIPE_ESIMS = "com.android.internal.intent.extra.WIPE_ESIMS";

    /**
     * Optional {@link android.app.PendingIntent} extra used to deliver the result of the SIM
     * activation request.
     * TODO: Add information about the structure and response data used with the pending intent.
     * @hide
     */
    public static final String EXTRA_SIM_ACTIVATION_RESPONSE =
            "android.intent.extra.SIM_ACTIVATION_RESPONSE";

    /**
     * Optional index with semantics depending on the intent action.
     *
     * <p>The value must be an integer greater or equal to 0.
     * @see #ACTION_QUICK_VIEW
     */
    public static final String EXTRA_INDEX = "android.intent.extra.INDEX";

    /**
     * Tells the quick viewer to show additional UI actions suitable for the passed Uris,
     * such as opening in other apps, sharing, opening, editing, printing, deleting,
     * casting, etc.
     *
     * <p>The value is boolean. By default false.
     * @see #ACTION_QUICK_VIEW
     * @removed
     */
    @Deprecated
    public static final String EXTRA_QUICK_VIEW_ADVANCED =
            "android.intent.extra.QUICK_VIEW_ADVANCED";

    /**
     * An optional extra of {@code String[]} indicating which quick view features should be made
     * available to the user in the quick view UI while handing a
     * {@link Intent#ACTION_QUICK_VIEW} intent.
     * <li>Enumeration of features here is not meant to restrict capabilities of the quick viewer.
     * Quick viewer can implement features not listed below.
     * <li>Features included at this time are: {@link QuickViewConstants#FEATURE_VIEW},
     * {@link QuickViewConstants#FEATURE_EDIT}, {@link QuickViewConstants#FEATURE_DELETE},
     * {@link QuickViewConstants#FEATURE_DOWNLOAD}, {@link QuickViewConstants#FEATURE_SEND},
     * {@link QuickViewConstants#FEATURE_PRINT}.
     * <p>
     * Requirements:
     * <li>Quick viewer shouldn't show a feature if the feature is absent in
     * {@link #EXTRA_QUICK_VIEW_FEATURES}.
     * <li>When {@link #EXTRA_QUICK_VIEW_FEATURES} is not present, quick viewer should follow
     * internal policies.
     * <li>Presence of an feature in {@link #EXTRA_QUICK_VIEW_FEATURES}, does not constitute a
     * requirement that the feature be shown. Quick viewer may, according to its own policies,
     * disable or hide features.
     *
     * @see #ACTION_QUICK_VIEW
     */
    public static final String EXTRA_QUICK_VIEW_FEATURES =
            "android.intent.extra.QUICK_VIEW_FEATURES";

    /**
     * Optional boolean extra indicating whether quiet mode has been switched on or off.
     * When a profile goes into quiet mode, all apps in the profile are killed and the
     * profile user is stopped. Widgets originating from the profile are masked, and app
     * launcher icons are grayed out.
     */
    public static final String EXTRA_QUIET_MODE = "android.intent.extra.QUIET_MODE";

    /**
     * Optional CharSequence extra to provide a search query.
<<<<<<< HEAD
=======
     * The format of this query is dependent on the receiving application.
>>>>>>> de843449
     *
     * <p>Applicable to {@link Intent} with actions:
     * <ul>
     *      <li>{@link Intent#ACTION_GET_CONTENT}</li>
     *      <li>{@link Intent#ACTION_OPEN_DOCUMENT}</li>
     * </ul>
     */
    public static final String EXTRA_CONTENT_QUERY = "android.intent.extra.CONTENT_QUERY";

    /**
     * Used as an int extra field in {@link #ACTION_MEDIA_RESOURCE_GRANTED}
     * intents to specify the resource type granted. Possible values are
     * {@link #EXTRA_MEDIA_RESOURCE_TYPE_VIDEO_CODEC} or
     * {@link #EXTRA_MEDIA_RESOURCE_TYPE_AUDIO_CODEC}.
     *
     * @hide
     */
    public static final String EXTRA_MEDIA_RESOURCE_TYPE =
            "android.intent.extra.MEDIA_RESOURCE_TYPE";

    /**
     * Used as a boolean extra field in {@link #ACTION_CHOOSER} intents to specify
     * whether to show the chooser or not when there is only one application available
     * to choose from.
     */
    public static final String EXTRA_AUTO_LAUNCH_SINGLE_CHOICE =
            "android.intent.extra.AUTO_LAUNCH_SINGLE_CHOICE";

    /**
     * Used as an int value for {@link #EXTRA_MEDIA_RESOURCE_TYPE}
     * to represent that a video codec is allowed to use.
     *
     * @hide
     */
    public static final int EXTRA_MEDIA_RESOURCE_TYPE_VIDEO_CODEC = 0;

    /**
     * Used as an int value for {@link #EXTRA_MEDIA_RESOURCE_TYPE}
     * to represent that a audio codec is allowed to use.
     *
     * @hide
     */
    public static final int EXTRA_MEDIA_RESOURCE_TYPE_AUDIO_CODEC = 1;

    // ---------------------------------------------------------------------
    // ---------------------------------------------------------------------
    // Intent flags (see mFlags variable).

    /** @hide */
    @IntDef(flag = true, prefix = { "FLAG_GRANT_" }, value = {
            FLAG_GRANT_READ_URI_PERMISSION, FLAG_GRANT_WRITE_URI_PERMISSION,
            FLAG_GRANT_PERSISTABLE_URI_PERMISSION, FLAG_GRANT_PREFIX_URI_PERMISSION })
    @Retention(RetentionPolicy.SOURCE)
    public @interface GrantUriMode {}

    /** @hide */
    @IntDef(flag = true, prefix = { "FLAG_GRANT_" }, value = {
            FLAG_GRANT_READ_URI_PERMISSION, FLAG_GRANT_WRITE_URI_PERMISSION })
    @Retention(RetentionPolicy.SOURCE)
    public @interface AccessUriMode {}

    /**
     * Test if given mode flags specify an access mode, which must be at least
     * read and/or write.
     *
     * @hide
     */
    public static boolean isAccessUriMode(int modeFlags) {
        return (modeFlags & (Intent.FLAG_GRANT_READ_URI_PERMISSION
                | Intent.FLAG_GRANT_WRITE_URI_PERMISSION)) != 0;
    }

    /** @hide */
    @IntDef(flag = true, prefix = { "FLAG_" }, value = {
            FLAG_GRANT_READ_URI_PERMISSION,
            FLAG_GRANT_WRITE_URI_PERMISSION,
            FLAG_FROM_BACKGROUND,
            FLAG_DEBUG_LOG_RESOLUTION,
            FLAG_EXCLUDE_STOPPED_PACKAGES,
            FLAG_INCLUDE_STOPPED_PACKAGES,
            FLAG_GRANT_PERSISTABLE_URI_PERMISSION,
            FLAG_GRANT_PREFIX_URI_PERMISSION,
            FLAG_DEBUG_TRIAGED_MISSING,
            FLAG_IGNORE_EPHEMERAL,
            FLAG_ACTIVITY_MATCH_EXTERNAL,
            FLAG_ACTIVITY_NO_HISTORY,
            FLAG_ACTIVITY_SINGLE_TOP,
            FLAG_ACTIVITY_NEW_TASK,
            FLAG_ACTIVITY_MULTIPLE_TASK,
            FLAG_ACTIVITY_CLEAR_TOP,
            FLAG_ACTIVITY_FORWARD_RESULT,
            FLAG_ACTIVITY_PREVIOUS_IS_TOP,
            FLAG_ACTIVITY_EXCLUDE_FROM_RECENTS,
            FLAG_ACTIVITY_BROUGHT_TO_FRONT,
            FLAG_ACTIVITY_RESET_TASK_IF_NEEDED,
            FLAG_ACTIVITY_LAUNCHED_FROM_HISTORY,
            FLAG_ACTIVITY_CLEAR_WHEN_TASK_RESET,
            FLAG_ACTIVITY_NEW_DOCUMENT,
            FLAG_ACTIVITY_CLEAR_WHEN_TASK_RESET,
            FLAG_ACTIVITY_NO_USER_ACTION,
            FLAG_ACTIVITY_REORDER_TO_FRONT,
            FLAG_ACTIVITY_NO_ANIMATION,
            FLAG_ACTIVITY_CLEAR_TASK,
            FLAG_ACTIVITY_TASK_ON_HOME,
            FLAG_ACTIVITY_RETAIN_IN_RECENTS,
            FLAG_ACTIVITY_LAUNCH_ADJACENT,
            FLAG_RECEIVER_REGISTERED_ONLY,
            FLAG_RECEIVER_REPLACE_PENDING,
            FLAG_RECEIVER_FOREGROUND,
            FLAG_RECEIVER_NO_ABORT,
            FLAG_RECEIVER_REGISTERED_ONLY_BEFORE_BOOT,
            FLAG_RECEIVER_BOOT_UPGRADE,
            FLAG_RECEIVER_INCLUDE_BACKGROUND,
            FLAG_RECEIVER_EXCLUDE_BACKGROUND,
            FLAG_RECEIVER_FROM_SHELL,
            FLAG_RECEIVER_VISIBLE_TO_INSTANT_APPS,
            FLAG_RECEIVER_OFFLOAD,
    })
    @Retention(RetentionPolicy.SOURCE)
    public @interface Flags {}

    /** @hide */
    @IntDef(flag = true, prefix = { "FLAG_" }, value = {
            FLAG_FROM_BACKGROUND,
            FLAG_DEBUG_LOG_RESOLUTION,
            FLAG_EXCLUDE_STOPPED_PACKAGES,
            FLAG_INCLUDE_STOPPED_PACKAGES,
            FLAG_DEBUG_TRIAGED_MISSING,
            FLAG_IGNORE_EPHEMERAL,
            FLAG_ACTIVITY_MATCH_EXTERNAL,
            FLAG_ACTIVITY_NO_HISTORY,
            FLAG_ACTIVITY_SINGLE_TOP,
            FLAG_ACTIVITY_NEW_TASK,
            FLAG_ACTIVITY_MULTIPLE_TASK,
            FLAG_ACTIVITY_CLEAR_TOP,
            FLAG_ACTIVITY_FORWARD_RESULT,
            FLAG_ACTIVITY_PREVIOUS_IS_TOP,
            FLAG_ACTIVITY_EXCLUDE_FROM_RECENTS,
            FLAG_ACTIVITY_BROUGHT_TO_FRONT,
            FLAG_ACTIVITY_RESET_TASK_IF_NEEDED,
            FLAG_ACTIVITY_LAUNCHED_FROM_HISTORY,
            FLAG_ACTIVITY_CLEAR_WHEN_TASK_RESET,
            FLAG_ACTIVITY_NEW_DOCUMENT,
            FLAG_ACTIVITY_CLEAR_WHEN_TASK_RESET,
            FLAG_ACTIVITY_NO_USER_ACTION,
            FLAG_ACTIVITY_REORDER_TO_FRONT,
            FLAG_ACTIVITY_NO_ANIMATION,
            FLAG_ACTIVITY_CLEAR_TASK,
            FLAG_ACTIVITY_TASK_ON_HOME,
            FLAG_ACTIVITY_RETAIN_IN_RECENTS,
            FLAG_ACTIVITY_LAUNCH_ADJACENT,
            FLAG_RECEIVER_REGISTERED_ONLY,
            FLAG_RECEIVER_REPLACE_PENDING,
            FLAG_RECEIVER_FOREGROUND,
            FLAG_RECEIVER_NO_ABORT,
            FLAG_RECEIVER_REGISTERED_ONLY_BEFORE_BOOT,
            FLAG_RECEIVER_BOOT_UPGRADE,
            FLAG_RECEIVER_INCLUDE_BACKGROUND,
            FLAG_RECEIVER_EXCLUDE_BACKGROUND,
            FLAG_RECEIVER_FROM_SHELL,
            FLAG_RECEIVER_VISIBLE_TO_INSTANT_APPS,
            FLAG_RECEIVER_OFFLOAD,
    })
    @Retention(RetentionPolicy.SOURCE)
    public @interface MutableFlags {}

    /**
     * If set, the recipient of this Intent will be granted permission to
     * perform read operations on the URI in the Intent's data and any URIs
     * specified in its ClipData.  When applying to an Intent's ClipData,
     * all URIs as well as recursive traversals through data or other ClipData
     * in Intent items will be granted; only the grant flags of the top-level
     * Intent are used.
     */
    public static final int FLAG_GRANT_READ_URI_PERMISSION = 0x00000001;
    /**
     * If set, the recipient of this Intent will be granted permission to
     * perform write operations on the URI in the Intent's data and any URIs
     * specified in its ClipData.  When applying to an Intent's ClipData,
     * all URIs as well as recursive traversals through data or other ClipData
     * in Intent items will be granted; only the grant flags of the top-level
     * Intent are used.
     */
    public static final int FLAG_GRANT_WRITE_URI_PERMISSION = 0x00000002;
    /**
     * Can be set by the caller to indicate that this Intent is coming from
     * a background operation, not from direct user interaction.
     */
    public static final int FLAG_FROM_BACKGROUND = 0x00000004;
    /**
     * A flag you can enable for debugging: when set, log messages will be
     * printed during the resolution of this intent to show you what has
     * been found to create the final resolved list.
     */
    public static final int FLAG_DEBUG_LOG_RESOLUTION = 0x00000008;
    /**
     * If set, this intent will not match any components in packages that
     * are currently stopped.  If this is not set, then the default behavior
     * is to include such applications in the result.
     */
    public static final int FLAG_EXCLUDE_STOPPED_PACKAGES = 0x00000010;
    /**
     * If set, this intent will always match any components in packages that
     * are currently stopped.  This is the default behavior when
     * {@link #FLAG_EXCLUDE_STOPPED_PACKAGES} is not set.  If both of these
     * flags are set, this one wins (it allows overriding of exclude for
     * places where the framework may automatically set the exclude flag).
     */
    public static final int FLAG_INCLUDE_STOPPED_PACKAGES = 0x00000020;

    /**
     * When combined with {@link #FLAG_GRANT_READ_URI_PERMISSION} and/or
     * {@link #FLAG_GRANT_WRITE_URI_PERMISSION}, the URI permission grant can be
     * persisted across device reboots until explicitly revoked with
     * {@link Context#revokeUriPermission(Uri, int)}. This flag only offers the
     * grant for possible persisting; the receiving application must call
     * {@link ContentResolver#takePersistableUriPermission(Uri, int)} to
     * actually persist.
     *
     * @see ContentResolver#takePersistableUriPermission(Uri, int)
     * @see ContentResolver#releasePersistableUriPermission(Uri, int)
     * @see ContentResolver#getPersistedUriPermissions()
     * @see ContentResolver#getOutgoingPersistedUriPermissions()
     */
    public static final int FLAG_GRANT_PERSISTABLE_URI_PERMISSION = 0x00000040;

    /**
     * When combined with {@link #FLAG_GRANT_READ_URI_PERMISSION} and/or
     * {@link #FLAG_GRANT_WRITE_URI_PERMISSION}, the URI permission grant
     * applies to any URI that is a prefix match against the original granted
     * URI. (Without this flag, the URI must match exactly for access to be
     * granted.) Another URI is considered a prefix match only when scheme,
     * authority, and all path segments defined by the prefix are an exact
     * match.
     */
    public static final int FLAG_GRANT_PREFIX_URI_PERMISSION = 0x00000080;

    /**
     * Flag used to automatically match intents based on their Direct Boot
     * awareness and the current user state.
     * <p>
     * Since the default behavior is to automatically apply the current user
     * state, this is effectively a sentinel value that doesn't change the
     * output of any queries based on its presence or absence.
     * <p>
     * Instead, this value can be useful in conjunction with
     * {@link android.os.StrictMode.VmPolicy.Builder#detectImplicitDirectBoot()}
     * to detect when a caller is relying on implicit automatic matching,
     * instead of confirming the explicit behavior they want.
     */
    public static final int FLAG_DIRECT_BOOT_AUTO = 0x00000100;

    /** {@hide} */
    @Deprecated
    public static final int FLAG_DEBUG_TRIAGED_MISSING = FLAG_DIRECT_BOOT_AUTO;

    /**
     * Internal flag used to indicate ephemeral applications should not be
     * considered when resolving the intent.
     *
     * @hide
     */
    public static final int FLAG_IGNORE_EPHEMERAL = 0x00000200;

    /**
     * If set, the new activity is not kept in the history stack.  As soon as
     * the user navigates away from it, the activity is finished.  This may also
     * be set with the {@link android.R.styleable#AndroidManifestActivity_noHistory
     * noHistory} attribute.
     *
     * <p>If set, {@link android.app.Activity#onActivityResult onActivityResult()}
     * is never invoked when the current activity starts a new activity which
     * sets a result and finishes.
     */
    public static final int FLAG_ACTIVITY_NO_HISTORY = 0x40000000;
    /**
     * If set, the activity will not be launched if it is already running
     * at the top of the history stack.
     */
    public static final int FLAG_ACTIVITY_SINGLE_TOP = 0x20000000;
    /**
     * If set, this activity will become the start of a new task on this
     * history stack.  A task (from the activity that started it to the
     * next task activity) defines an atomic group of activities that the
     * user can move to.  Tasks can be moved to the foreground and background;
     * all of the activities inside of a particular task always remain in
     * the same order.  See
     * <a href="{@docRoot}guide/topics/fundamentals/tasks-and-back-stack.html">Tasks and Back
     * Stack</a> for more information about tasks.
     *
     * <p>This flag is generally used by activities that want
     * to present a "launcher" style behavior: they give the user a list of
     * separate things that can be done, which otherwise run completely
     * independently of the activity launching them.
     *
     * <p>When using this flag, if a task is already running for the activity
     * you are now starting, then a new activity will not be started; instead,
     * the current task will simply be brought to the front of the screen with
     * the state it was last in.  See {@link #FLAG_ACTIVITY_MULTIPLE_TASK} for a flag
     * to disable this behavior.
     *
     * <p>This flag can not be used when the caller is requesting a result from
     * the activity being launched.
     */
    public static final int FLAG_ACTIVITY_NEW_TASK = 0x10000000;
    /**
     * This flag is used to create a new task and launch an activity into it.
     * This flag is always paired with either {@link #FLAG_ACTIVITY_NEW_DOCUMENT}
     * or {@link #FLAG_ACTIVITY_NEW_TASK}. In both cases these flags alone would
     * search through existing tasks for ones matching this Intent. Only if no such
     * task is found would a new task be created. When paired with
     * FLAG_ACTIVITY_MULTIPLE_TASK both of these behaviors are modified to skip
     * the search for a matching task and unconditionally start a new task.
     *
     * <strong>When used with {@link #FLAG_ACTIVITY_NEW_TASK} do not use this
     * flag unless you are implementing your own
     * top-level application launcher.</strong>  Used in conjunction with
     * {@link #FLAG_ACTIVITY_NEW_TASK} to disable the
     * behavior of bringing an existing task to the foreground.  When set,
     * a new task is <em>always</em> started to host the Activity for the
     * Intent, regardless of whether there is already an existing task running
     * the same thing.
     *
     * <p><strong>Because the default system does not include graphical task management,
     * you should not use this flag unless you provide some way for a user to
     * return back to the tasks you have launched.</strong>
     *
     * See {@link #FLAG_ACTIVITY_NEW_DOCUMENT} for details of this flag's use for
     * creating new document tasks.
     *
     * <p>This flag is ignored if one of {@link #FLAG_ACTIVITY_NEW_TASK} or
     * {@link #FLAG_ACTIVITY_NEW_DOCUMENT} is not also set.
     *
     * <p>See
     * <a href="{@docRoot}guide/topics/fundamentals/tasks-and-back-stack.html">Tasks and Back
     * Stack</a> for more information about tasks.
     *
     * @see #FLAG_ACTIVITY_NEW_DOCUMENT
     * @see #FLAG_ACTIVITY_NEW_TASK
     */
    public static final int FLAG_ACTIVITY_MULTIPLE_TASK = 0x08000000;
    /**
     * If set, and the activity being launched is already running in the
     * current task, then instead of launching a new instance of that activity,
     * all of the other activities on top of it will be closed and this Intent
     * will be delivered to the (now on top) old activity as a new Intent.
     *
     * <p>For example, consider a task consisting of the activities: A, B, C, D.
     * If D calls startActivity() with an Intent that resolves to the component
     * of activity B, then C and D will be finished and B receive the given
     * Intent, resulting in the stack now being: A, B.
     *
     * <p>The currently running instance of activity B in the above example will
     * either receive the new intent you are starting here in its
     * onNewIntent() method, or be itself finished and restarted with the
     * new intent.  If it has declared its launch mode to be "multiple" (the
     * default) and you have not set {@link #FLAG_ACTIVITY_SINGLE_TOP} in
     * the same intent, then it will be finished and re-created; for all other
     * launch modes or if {@link #FLAG_ACTIVITY_SINGLE_TOP} is set then this
     * Intent will be delivered to the current instance's onNewIntent().
     *
     * <p>This launch mode can also be used to good effect in conjunction with
     * {@link #FLAG_ACTIVITY_NEW_TASK}: if used to start the root activity
     * of a task, it will bring any currently running instance of that task
     * to the foreground, and then clear it to its root state.  This is
     * especially useful, for example, when launching an activity from the
     * notification manager.
     *
     * <p>See
     * <a href="{@docRoot}guide/topics/fundamentals/tasks-and-back-stack.html">Tasks and Back
     * Stack</a> for more information about tasks.
     */
    public static final int FLAG_ACTIVITY_CLEAR_TOP = 0x04000000;
    /**
     * If set and this intent is being used to launch a new activity from an
     * existing one, then the reply target of the existing activity will be
     * transferred to the new activity.  This way, the new activity can call
     * {@link android.app.Activity#setResult} and have that result sent back to
     * the reply target of the original activity.
     */
    public static final int FLAG_ACTIVITY_FORWARD_RESULT = 0x02000000;
    /**
     * If set and this intent is being used to launch a new activity from an
     * existing one, the current activity will not be counted as the top
     * activity for deciding whether the new intent should be delivered to
     * the top instead of starting a new one.  The previous activity will
     * be used as the top, with the assumption being that the current activity
     * will finish itself immediately.
     */
    public static final int FLAG_ACTIVITY_PREVIOUS_IS_TOP = 0x01000000;
    /**
     * If set, the new activity is not kept in the list of recently launched
     * activities.
     */
    public static final int FLAG_ACTIVITY_EXCLUDE_FROM_RECENTS = 0x00800000;
    /**
     * This flag is not normally set by application code, but set for you by
     * the system as described in the
     * {@link android.R.styleable#AndroidManifestActivity_launchMode
     * launchMode} documentation for the singleTask mode.
     */
    public static final int FLAG_ACTIVITY_BROUGHT_TO_FRONT = 0x00400000;
    /**
     * If set, and this activity is either being started in a new task or
     * bringing to the top an existing task, then it will be launched as
     * the front door of the task.  This will result in the application of
     * any affinities needed to have that task in the proper state (either
     * moving activities to or from it), or simply resetting that task to
     * its initial state if needed.
     */
    public static final int FLAG_ACTIVITY_RESET_TASK_IF_NEEDED = 0x00200000;
    /**
     * This flag is not normally set by application code, but set for you by
     * the system if this activity is being launched from history
     * (longpress home key).
     */
    public static final int FLAG_ACTIVITY_LAUNCHED_FROM_HISTORY = 0x00100000;
    /**
     * @deprecated As of API 21 this performs identically to
     * {@link #FLAG_ACTIVITY_NEW_DOCUMENT} which should be used instead of this.
     */
    @Deprecated
    public static final int FLAG_ACTIVITY_CLEAR_WHEN_TASK_RESET = 0x00080000;
    /**
     * This flag is used to open a document into a new task rooted at the activity launched
     * by this Intent. Through the use of this flag, or its equivalent attribute,
     * {@link android.R.attr#documentLaunchMode} multiple instances of the same activity
     * containing different documents will appear in the recent tasks list.
     *
     * <p>The use of the activity attribute form of this,
     * {@link android.R.attr#documentLaunchMode}, is
     * preferred over the Intent flag described here. The attribute form allows the
     * Activity to specify multiple document behavior for all launchers of the Activity
     * whereas using this flag requires each Intent that launches the Activity to specify it.
     *
     * <p>Note that the default semantics of this flag w.r.t. whether the recents entry for
     * it is kept after the activity is finished is different than the use of
     * {@link #FLAG_ACTIVITY_NEW_TASK} and {@link android.R.attr#documentLaunchMode} -- if
     * this flag is being used to create a new recents entry, then by default that entry
     * will be removed once the activity is finished.  You can modify this behavior with
     * {@link #FLAG_ACTIVITY_RETAIN_IN_RECENTS}.
     *
     * <p>FLAG_ACTIVITY_NEW_DOCUMENT may be used in conjunction with {@link
     * #FLAG_ACTIVITY_MULTIPLE_TASK}. When used alone it is the
     * equivalent of the Activity manifest specifying {@link
     * android.R.attr#documentLaunchMode}="intoExisting". When used with
     * FLAG_ACTIVITY_MULTIPLE_TASK it is the equivalent of the Activity manifest specifying
     * {@link android.R.attr#documentLaunchMode}="always".
     *
     * Refer to {@link android.R.attr#documentLaunchMode} for more information.
     *
     * @see android.R.attr#documentLaunchMode
     * @see #FLAG_ACTIVITY_MULTIPLE_TASK
     */
    public static final int FLAG_ACTIVITY_NEW_DOCUMENT = FLAG_ACTIVITY_CLEAR_WHEN_TASK_RESET;
    /**
     * If set, this flag will prevent the normal {@link android.app.Activity#onUserLeaveHint}
     * callback from occurring on the current frontmost activity before it is
     * paused as the newly-started activity is brought to the front.
     *
     * <p>Typically, an activity can rely on that callback to indicate that an
     * explicit user action has caused their activity to be moved out of the
     * foreground. The callback marks an appropriate point in the activity's
     * lifecycle for it to dismiss any notifications that it intends to display
     * "until the user has seen them," such as a blinking LED.
     *
     * <p>If an activity is ever started via any non-user-driven events such as
     * phone-call receipt or an alarm handler, this flag should be passed to {@link
     * Context#startActivity Context.startActivity}, ensuring that the pausing
     * activity does not think the user has acknowledged its notification.
     */
    public static final int FLAG_ACTIVITY_NO_USER_ACTION = 0x00040000;
    /**
     * If set in an Intent passed to {@link Context#startActivity Context.startActivity()},
     * this flag will cause the launched activity to be brought to the front of its
     * task's history stack if it is already running.
     *
     * <p>For example, consider a task consisting of four activities: A, B, C, D.
     * If D calls startActivity() with an Intent that resolves to the component
     * of activity B, then B will be brought to the front of the history stack,
     * with this resulting order:  A, C, D, B.
     *
     * This flag will be ignored if {@link #FLAG_ACTIVITY_CLEAR_TOP} is also
     * specified.
     */
    public static final int FLAG_ACTIVITY_REORDER_TO_FRONT = 0X00020000;
    /**
     * If set in an Intent passed to {@link Context#startActivity Context.startActivity()},
     * this flag will prevent the system from applying an activity transition
     * animation to go to the next activity state.  This doesn't mean an
     * animation will never run -- if another activity change happens that doesn't
     * specify this flag before the activity started here is displayed, then
     * that transition will be used.  This flag can be put to good use
     * when you are going to do a series of activity operations but the
     * animation seen by the user shouldn't be driven by the first activity
     * change but rather a later one.
     */
    public static final int FLAG_ACTIVITY_NO_ANIMATION = 0X00010000;
    /**
     * If set in an Intent passed to {@link Context#startActivity Context.startActivity()},
     * this flag will cause any existing task that would be associated with the
     * activity to be cleared before the activity is started.  That is, the activity
     * becomes the new root of an otherwise empty task, and any old activities
     * are finished.  This can only be used in conjunction with {@link #FLAG_ACTIVITY_NEW_TASK}.
     */
    public static final int FLAG_ACTIVITY_CLEAR_TASK = 0X00008000;
    /**
     * If set in an Intent passed to {@link Context#startActivity Context.startActivity()},
     * this flag will cause a newly launching task to be placed on top of the current
     * home activity task (if there is one).  That is, pressing back from the task
     * will always return the user to home even if that was not the last activity they
     * saw.   This can only be used in conjunction with {@link #FLAG_ACTIVITY_NEW_TASK}.
     */
    public static final int FLAG_ACTIVITY_TASK_ON_HOME = 0X00004000;
    /**
     * By default a document created by {@link #FLAG_ACTIVITY_NEW_DOCUMENT} will
     * have its entry in recent tasks removed when the user closes it (with back
     * or however else it may finish()). If you would like to instead allow the
     * document to be kept in recents so that it can be re-launched, you can use
     * this flag. When set and the task's activity is finished, the recents
     * entry will remain in the interface for the user to re-launch it, like a
     * recents entry for a top-level application.
     * <p>
     * The receiving activity can override this request with
     * {@link android.R.attr#autoRemoveFromRecents} or by explcitly calling
     * {@link android.app.Activity#finishAndRemoveTask()
     * Activity.finishAndRemoveTask()}.
     */
    public static final int FLAG_ACTIVITY_RETAIN_IN_RECENTS = 0x00002000;

    /**
     * This flag is only used in split-screen multi-window mode. The new activity will be displayed
     * adjacent to the one launching it. This can only be used in conjunction with
     * {@link #FLAG_ACTIVITY_NEW_TASK}. Also, setting {@link #FLAG_ACTIVITY_MULTIPLE_TASK} is
     * required if you want a new instance of an existing activity to be created.
     */
    public static final int FLAG_ACTIVITY_LAUNCH_ADJACENT = 0x00001000;


    /**
     * If set in an Intent passed to {@link Context#startActivity Context.startActivity()},
     * this flag will attempt to launch an instant app if no full app on the device can already
     * handle the intent.
     * <p>
     * When attempting to resolve instant apps externally, the following {@link Intent} properties
     * are supported:
     * <ul>
     *     <li>{@link Intent#setAction(String)}</li>
     *     <li>{@link Intent#addCategory(String)}</li>
     *     <li>{@link Intent#setData(Uri)}</li>
     *     <li>{@link Intent#setType(String)}</li>
     *     <li>{@link Intent#setPackage(String)}</li>
     *     <li>{@link Intent#addFlags(int)}</li>
     * </ul>
     * <p>
     * In the case that no instant app can be found, the installer will be launched to notify the
     * user that the intent could not be resolved. On devices that do not support instant apps,
     * the flag will be ignored.
     */
    public static final int FLAG_ACTIVITY_MATCH_EXTERNAL = 0x00000800;

    /**
     * If set, when sending a broadcast only registered receivers will be
     * called -- no BroadcastReceiver components will be launched.
     */
    public static final int FLAG_RECEIVER_REGISTERED_ONLY = 0x40000000;
    /**
     * If set, when sending a broadcast the new broadcast will replace
     * any existing pending broadcast that matches it.  Matching is defined
     * by {@link Intent#filterEquals(Intent) Intent.filterEquals} returning
     * true for the intents of the two broadcasts.  When a match is found,
     * the new broadcast (and receivers associated with it) will replace the
     * existing one in the pending broadcast list, remaining at the same
     * position in the list.
     *
     * <p>This flag is most typically used with sticky broadcasts, which
     * only care about delivering the most recent values of the broadcast
     * to their receivers.
     */
    public static final int FLAG_RECEIVER_REPLACE_PENDING = 0x20000000;
    /**
     * If set, when sending a broadcast the recipient is allowed to run at
     * foreground priority, with a shorter timeout interval.  During normal
     * broadcasts the receivers are not automatically hoisted out of the
     * background priority class.
     */
    public static final int FLAG_RECEIVER_FOREGROUND = 0x10000000;
    /**
     * If set, when sending a broadcast the recipient will be run on the offload queue.
     *
     * @hide
     */
    public static final int FLAG_RECEIVER_OFFLOAD = 0x80000000;
    /**
     * If this is an ordered broadcast, don't allow receivers to abort the broadcast.
     * They can still propagate results through to later receivers, but they can not prevent
     * later receivers from seeing the broadcast.
     */
    public static final int FLAG_RECEIVER_NO_ABORT = 0x08000000;
    /**
     * If set, when sending a broadcast <i>before boot has completed</i> only
     * registered receivers will be called -- no BroadcastReceiver components
     * will be launched.  Sticky intent state will be recorded properly even
     * if no receivers wind up being called.  If {@link #FLAG_RECEIVER_REGISTERED_ONLY}
     * is specified in the broadcast intent, this flag is unnecessary.
     *
     * <p>This flag is only for use by system sevices as a convenience to
     * avoid having to implement a more complex mechanism around detection
     * of boot completion.
     *
     * @hide
     */
    @UnsupportedAppUsage
    public static final int FLAG_RECEIVER_REGISTERED_ONLY_BEFORE_BOOT = 0x04000000;
    /**
     * Set when this broadcast is for a boot upgrade, a special mode that
     * allows the broadcast to be sent before the system is ready and launches
     * the app process with no providers running in it.
     * @hide
     */
    public static final int FLAG_RECEIVER_BOOT_UPGRADE = 0x02000000;
    /**
     * If set, the broadcast will always go to manifest receivers in background (cached
     * or not running) apps, regardless of whether that would be done by default.  By
     * default they will only receive broadcasts if the broadcast has specified an
     * explicit component or package name.
     *
     * NOTE: dumpstate uses this flag numerically, so when its value is changed
     * the broadcast code there must also be changed to match.
     *
     * @hide
     */
    public static final int FLAG_RECEIVER_INCLUDE_BACKGROUND = 0x01000000;
    /**
     * If set, the broadcast will never go to manifest receivers in background (cached
     * or not running) apps, regardless of whether that would be done by default.  By
     * default they will receive broadcasts if the broadcast has specified an
     * explicit component or package name.
     * @hide
     */
    public static final int FLAG_RECEIVER_EXCLUDE_BACKGROUND = 0x00800000;
    /**
     * If set, this broadcast is being sent from the shell.
     * @hide
     */
    public static final int FLAG_RECEIVER_FROM_SHELL = 0x00400000;

    /**
     * If set, the broadcast will be visible to receivers in Instant Apps. By default Instant Apps
     * will not receive broadcasts.
     *
     * <em>This flag has no effect when used by an Instant App.</em>
     */
    public static final int FLAG_RECEIVER_VISIBLE_TO_INSTANT_APPS = 0x00200000;

    /**
     * @hide Flags that can't be changed with PendingIntent.
     */
    public static final int IMMUTABLE_FLAGS = FLAG_GRANT_READ_URI_PERMISSION
            | FLAG_GRANT_WRITE_URI_PERMISSION | FLAG_GRANT_PERSISTABLE_URI_PERMISSION
            | FLAG_GRANT_PREFIX_URI_PERMISSION;

    // ---------------------------------------------------------------------
    // ---------------------------------------------------------------------
    // toUri() and parseUri() options.

    /** @hide */
    @IntDef(flag = true, prefix = { "URI_" }, value = {
            URI_ALLOW_UNSAFE,
            URI_ANDROID_APP_SCHEME,
            URI_INTENT_SCHEME,
    })
    @Retention(RetentionPolicy.SOURCE)
    public @interface UriFlags {}

    /**
     * Flag for use with {@link #toUri} and {@link #parseUri}: the URI string
     * always has the "intent:" scheme.  This syntax can be used when you want
     * to later disambiguate between URIs that are intended to describe an
     * Intent vs. all others that should be treated as raw URIs.  When used
     * with {@link #parseUri}, any other scheme will result in a generic
     * VIEW action for that raw URI.
     */
    public static final int URI_INTENT_SCHEME = 1<<0;

    /**
     * Flag for use with {@link #toUri} and {@link #parseUri}: the URI string
     * always has the "android-app:" scheme.  This is a variation of
     * {@link #URI_INTENT_SCHEME} whose format is simpler for the case of an
     * http/https URI being delivered to a specific package name.  The format
     * is:
     *
     * <pre class="prettyprint">
     * android-app://{package_id}[/{scheme}[/{host}[/{path}]]][#Intent;{...}]</pre>
     *
     * <p>In this scheme, only the <code>package_id</code> is required.  If you include a host,
     * you must also include a scheme; including a path also requires both a host and a scheme.
     * The final #Intent; fragment can be used without a scheme, host, or path.
     * Note that this can not be
     * used with intents that have a {@link #setSelector}, since the base intent
     * will always have an explicit package name.</p>
     *
     * <p>Some examples of how this scheme maps to Intent objects:</p>
     * <table border="2" width="85%" align="center" frame="hsides" rules="rows">
     *     <colgroup align="left" />
     *     <colgroup align="left" />
     *     <thead>
     *     <tr><th>URI</th> <th>Intent</th></tr>
     *     </thead>
     *
     *     <tbody>
     *     <tr><td><code>android-app://com.example.app</code></td>
     *         <td><table style="margin:0;border:0;cellpadding:0;cellspacing:0">
     *             <tr><td>Action: </td><td>{@link #ACTION_MAIN}</td></tr>
     *             <tr><td>Package: </td><td><code>com.example.app</code></td></tr>
     *         </table></td>
     *     </tr>
     *     <tr><td><code>android-app://com.example.app/http/example.com</code></td>
     *         <td><table style="margin:0;border:0;cellpadding:0;cellspacing:0">
     *             <tr><td>Action: </td><td>{@link #ACTION_VIEW}</td></tr>
     *             <tr><td>Data: </td><td><code>http://example.com/</code></td></tr>
     *             <tr><td>Package: </td><td><code>com.example.app</code></td></tr>
     *         </table></td>
     *     </tr>
     *     <tr><td><code>android-app://com.example.app/http/example.com/foo?1234</code></td>
     *         <td><table style="margin:0;border:0;cellpadding:0;cellspacing:0">
     *             <tr><td>Action: </td><td>{@link #ACTION_VIEW}</td></tr>
     *             <tr><td>Data: </td><td><code>http://example.com/foo?1234</code></td></tr>
     *             <tr><td>Package: </td><td><code>com.example.app</code></td></tr>
     *         </table></td>
     *     </tr>
     *     <tr><td><code>android-app://com.example.app/<br />#Intent;action=com.example.MY_ACTION;end</code></td>
     *         <td><table style="margin:0;border:0;cellpadding:0;cellspacing:0">
     *             <tr><td>Action: </td><td><code>com.example.MY_ACTION</code></td></tr>
     *             <tr><td>Package: </td><td><code>com.example.app</code></td></tr>
     *         </table></td>
     *     </tr>
     *     <tr><td><code>android-app://com.example.app/http/example.com/foo?1234<br />#Intent;action=com.example.MY_ACTION;end</code></td>
     *         <td><table style="margin:0;border:0;cellpadding:0;cellspacing:0">
     *             <tr><td>Action: </td><td><code>com.example.MY_ACTION</code></td></tr>
     *             <tr><td>Data: </td><td><code>http://example.com/foo?1234</code></td></tr>
     *             <tr><td>Package: </td><td><code>com.example.app</code></td></tr>
     *         </table></td>
     *     </tr>
     *     <tr><td><code>android-app://com.example.app/<br />#Intent;action=com.example.MY_ACTION;<br />i.some_int=100;S.some_str=hello;end</code></td>
     *         <td><table border="" style="margin:0" >
     *             <tr><td>Action: </td><td><code>com.example.MY_ACTION</code></td></tr>
     *             <tr><td>Package: </td><td><code>com.example.app</code></td></tr>
     *             <tr><td>Extras: </td><td><code>some_int=(int)100<br />some_str=(String)hello</code></td></tr>
     *         </table></td>
     *     </tr>
     *     </tbody>
     * </table>
     */
    public static final int URI_ANDROID_APP_SCHEME = 1<<1;

    /**
     * Flag for use with {@link #toUri} and {@link #parseUri}: allow parsing
     * of unsafe information.  In particular, the flags {@link #FLAG_GRANT_READ_URI_PERMISSION},
     * {@link #FLAG_GRANT_WRITE_URI_PERMISSION}, {@link #FLAG_GRANT_PERSISTABLE_URI_PERMISSION},
     * and {@link #FLAG_GRANT_PREFIX_URI_PERMISSION} flags can not be set, so that the
     * generated Intent can not cause unexpected data access to happen.
     *
     * <p>If you do not trust the source of the URI being parsed, you should still do further
     * processing to protect yourself from it.  In particular, when using it to start an
     * activity you should usually add in {@link #CATEGORY_BROWSABLE} to limit the activities
     * that can handle it.</p>
     */
    public static final int URI_ALLOW_UNSAFE = 1<<2;

    // ---------------------------------------------------------------------

    private String mAction;
    private Uri mData;
    private String mType;
    private String mPackage;
    private ComponentName mComponent;
    private int mFlags;
    private ArraySet<String> mCategories;
    @UnsupportedAppUsage
    private Bundle mExtras;
    private Rect mSourceBounds;
    private Intent mSelector;
    private ClipData mClipData;
    private int mContentUserHint = UserHandle.USER_CURRENT;
    /** Token to track instant app launches. Local only; do not copy cross-process. */
    private String mLaunchToken;

    // ---------------------------------------------------------------------

    private static final int COPY_MODE_ALL = 0;
    private static final int COPY_MODE_FILTER = 1;
    private static final int COPY_MODE_HISTORY = 2;

    /** @hide */
    @IntDef(prefix = { "COPY_MODE_" }, value = {
            COPY_MODE_ALL,
            COPY_MODE_FILTER,
            COPY_MODE_HISTORY
    })
    @Retention(RetentionPolicy.SOURCE)
    public @interface CopyMode {}

    /**
     * Create an empty intent.
     */
    public Intent() {
    }

    /**
     * Copy constructor.
     */
    public Intent(Intent o) {
        this(o, COPY_MODE_ALL);
    }

    private Intent(Intent o, @CopyMode int copyMode) {
        this.mAction = o.mAction;
        this.mData = o.mData;
        this.mType = o.mType;
        this.mPackage = o.mPackage;
        this.mComponent = o.mComponent;

        if (o.mCategories != null) {
            this.mCategories = new ArraySet<>(o.mCategories);
        }

        if (copyMode != COPY_MODE_FILTER) {
            this.mFlags = o.mFlags;
            this.mContentUserHint = o.mContentUserHint;
            this.mLaunchToken = o.mLaunchToken;
            if (o.mSourceBounds != null) {
                this.mSourceBounds = new Rect(o.mSourceBounds);
            }
            if (o.mSelector != null) {
                this.mSelector = new Intent(o.mSelector);
            }

            if (copyMode != COPY_MODE_HISTORY) {
                if (o.mExtras != null) {
                    this.mExtras = new Bundle(o.mExtras);
                }
                if (o.mClipData != null) {
                    this.mClipData = new ClipData(o.mClipData);
                }
            } else {
                if (o.mExtras != null && !o.mExtras.maybeIsEmpty()) {
                    this.mExtras = Bundle.STRIPPED;
                }

                // Also set "stripped" clip data when we ever log mClipData in the (broadcast)
                // history.
            }
        }
    }

    @Override
    public Object clone() {
        return new Intent(this);
    }

    /**
     * Make a clone of only the parts of the Intent that are relevant for
     * filter matching: the action, data, type, component, and categories.
     */
    public @NonNull Intent cloneFilter() {
        return new Intent(this, COPY_MODE_FILTER);
    }

    /**
     * Create an intent with a given action.  All other fields (data, type,
     * class) are null.  Note that the action <em>must</em> be in a
     * namespace because Intents are used globally in the system -- for
     * example the system VIEW action is android.intent.action.VIEW; an
     * application's custom action would be something like
     * com.google.app.myapp.CUSTOM_ACTION.
     *
     * @param action The Intent action, such as ACTION_VIEW.
     */
    public Intent(String action) {
        setAction(action);
    }

    /**
     * Create an intent with a given action and for a given data url.  Note
     * that the action <em>must</em> be in a namespace because Intents are
     * used globally in the system -- for example the system VIEW action is
     * android.intent.action.VIEW; an application's custom action would be
     * something like com.google.app.myapp.CUSTOM_ACTION.
     *
     * <p><em>Note: scheme and host name matching in the Android framework is
     * case-sensitive, unlike the formal RFC.  As a result,
     * you should always ensure that you write your Uri with these elements
     * using lower case letters, and normalize any Uris you receive from
     * outside of Android to ensure the scheme and host is lower case.</em></p>
     *
     * @param action The Intent action, such as ACTION_VIEW.
     * @param uri The Intent data URI.
     */
    public Intent(String action, Uri uri) {
        setAction(action);
        mData = uri;
    }

    /**
     * Create an intent for a specific component.  All other fields (action, data,
     * type, class) are null, though they can be modified later with explicit
     * calls.  This provides a convenient way to create an intent that is
     * intended to execute a hard-coded class name, rather than relying on the
     * system to find an appropriate class for you; see {@link #setComponent}
     * for more information on the repercussions of this.
     *
     * @param packageContext A Context of the application package implementing
     * this class.
     * @param cls The component class that is to be used for the intent.
     *
     * @see #setClass
     * @see #setComponent
     * @see #Intent(String, android.net.Uri , Context, Class)
     */
    public Intent(Context packageContext, Class<?> cls) {
        mComponent = new ComponentName(packageContext, cls);
    }

    /**
     * Create an intent for a specific component with a specified action and data.
     * This is equivalent to using {@link #Intent(String, android.net.Uri)} to
     * construct the Intent and then calling {@link #setClass} to set its
     * class.
     *
     * <p><em>Note: scheme and host name matching in the Android framework is
     * case-sensitive, unlike the formal RFC.  As a result,
     * you should always ensure that you write your Uri with these elements
     * using lower case letters, and normalize any Uris you receive from
     * outside of Android to ensure the scheme and host is lower case.</em></p>
     *
     * @param action The Intent action, such as ACTION_VIEW.
     * @param uri The Intent data URI.
     * @param packageContext A Context of the application package implementing
     * this class.
     * @param cls The component class that is to be used for the intent.
     *
     * @see #Intent(String, android.net.Uri)
     * @see #Intent(Context, Class)
     * @see #setClass
     * @see #setComponent
     */
    public Intent(String action, Uri uri,
            Context packageContext, Class<?> cls) {
        setAction(action);
        mData = uri;
        mComponent = new ComponentName(packageContext, cls);
    }

    /**
     * Create an intent to launch the main (root) activity of a task.  This
     * is the Intent that is started when the application's is launched from
     * Home.  For anything else that wants to launch an application in the
     * same way, it is important that they use an Intent structured the same
     * way, and can use this function to ensure this is the case.
     *
     * <p>The returned Intent has the given Activity component as its explicit
     * component, {@link #ACTION_MAIN} as its action, and includes the
     * category {@link #CATEGORY_LAUNCHER}.  This does <em>not</em> have
     * {@link #FLAG_ACTIVITY_NEW_TASK} set, though typically you will want
     * to do that through {@link #addFlags(int)} on the returned Intent.
     *
     * @param mainActivity The main activity component that this Intent will
     * launch.
     * @return Returns a newly created Intent that can be used to launch the
     * activity as a main application entry.
     *
     * @see #setClass
     * @see #setComponent
     */
    public static Intent makeMainActivity(ComponentName mainActivity) {
        Intent intent = new Intent(ACTION_MAIN);
        intent.setComponent(mainActivity);
        intent.addCategory(CATEGORY_LAUNCHER);
        return intent;
    }

    /**
     * Make an Intent for the main activity of an application, without
     * specifying a specific activity to run but giving a selector to find
     * the activity.  This results in a final Intent that is structured
     * the same as when the application is launched from
     * Home.  For anything else that wants to launch an application in the
     * same way, it is important that they use an Intent structured the same
     * way, and can use this function to ensure this is the case.
     *
     * <p>The returned Intent has {@link #ACTION_MAIN} as its action, and includes the
     * category {@link #CATEGORY_LAUNCHER}.  This does <em>not</em> have
     * {@link #FLAG_ACTIVITY_NEW_TASK} set, though typically you will want
     * to do that through {@link #addFlags(int)} on the returned Intent.
     *
     * @param selectorAction The action name of the Intent's selector.
     * @param selectorCategory The name of a category to add to the Intent's
     * selector.
     * @return Returns a newly created Intent that can be used to launch the
     * activity as a main application entry.
     *
     * @see #setSelector(Intent)
     */
    public static Intent makeMainSelectorActivity(String selectorAction,
            String selectorCategory) {
        Intent intent = new Intent(ACTION_MAIN);
        intent.addCategory(CATEGORY_LAUNCHER);
        Intent selector = new Intent();
        selector.setAction(selectorAction);
        selector.addCategory(selectorCategory);
        intent.setSelector(selector);
        return intent;
    }

    /**
     * Make an Intent that can be used to re-launch an application's task
     * in its base state.  This is like {@link #makeMainActivity(ComponentName)},
     * but also sets the flags {@link #FLAG_ACTIVITY_NEW_TASK} and
     * {@link #FLAG_ACTIVITY_CLEAR_TASK}.
     *
     * @param mainActivity The activity component that is the root of the
     * task; this is the activity that has been published in the application's
     * manifest as the main launcher icon.
     *
     * @return Returns a newly created Intent that can be used to relaunch the
     * activity's task in its root state.
     */
    public static Intent makeRestartActivityTask(ComponentName mainActivity) {
        Intent intent = makeMainActivity(mainActivity);
        intent.addFlags(Intent.FLAG_ACTIVITY_NEW_TASK
                | Intent.FLAG_ACTIVITY_CLEAR_TASK);
        return intent;
    }

    /**
     * Call {@link #parseUri} with 0 flags.
     * @deprecated Use {@link #parseUri} instead.
     */
    @Deprecated
    public static Intent getIntent(String uri) throws URISyntaxException {
        return parseUri(uri, 0);
    }

    /**
     * Create an intent from a URI.  This URI may encode the action,
     * category, and other intent fields, if it was returned by
     * {@link #toUri}.  If the Intent was not generate by toUri(), its data
     * will be the entire URI and its action will be ACTION_VIEW.
     *
     * <p>The URI given here must not be relative -- that is, it must include
     * the scheme and full path.
     *
     * @param uri The URI to turn into an Intent.
     * @param flags Additional processing flags.
     *
     * @return Intent The newly created Intent object.
     *
     * @throws URISyntaxException Throws URISyntaxError if the basic URI syntax
     * it bad (as parsed by the Uri class) or the Intent data within the
     * URI is invalid.
     *
     * @see #toUri
     */
    public static Intent parseUri(String uri, @UriFlags int flags) throws URISyntaxException {
        int i = 0;
        try {
            final boolean androidApp = uri.startsWith("android-app:");

            // Validate intent scheme if requested.
            if ((flags&(URI_INTENT_SCHEME|URI_ANDROID_APP_SCHEME)) != 0) {
                if (!uri.startsWith("intent:") && !androidApp) {
                    Intent intent = new Intent(ACTION_VIEW);
                    try {
                        intent.setData(Uri.parse(uri));
                    } catch (IllegalArgumentException e) {
                        throw new URISyntaxException(uri, e.getMessage());
                    }
                    return intent;
                }
            }

            i = uri.lastIndexOf("#");
            // simple case
            if (i == -1) {
                if (!androidApp) {
                    return new Intent(ACTION_VIEW, Uri.parse(uri));
                }

            // old format Intent URI
            } else if (!uri.startsWith("#Intent;", i)) {
                if (!androidApp) {
                    return getIntentOld(uri, flags);
                } else {
                    i = -1;
                }
            }

            // new format
            Intent intent = new Intent(ACTION_VIEW);
            Intent baseIntent = intent;
            boolean explicitAction = false;
            boolean inSelector = false;

            // fetch data part, if present
            String scheme = null;
            String data;
            if (i >= 0) {
                data = uri.substring(0, i);
                i += 8; // length of "#Intent;"
            } else {
                data = uri;
            }

            // loop over contents of Intent, all name=value;
            while (i >= 0 && !uri.startsWith("end", i)) {
                int eq = uri.indexOf('=', i);
                if (eq < 0) eq = i-1;
                int semi = uri.indexOf(';', i);
                String value = eq < semi ? Uri.decode(uri.substring(eq + 1, semi)) : "";

                // action
                if (uri.startsWith("action=", i)) {
                    intent.setAction(value);
                    if (!inSelector) {
                        explicitAction = true;
                    }
                }

                // categories
                else if (uri.startsWith("category=", i)) {
                    intent.addCategory(value);
                }

                // type
                else if (uri.startsWith("type=", i)) {
                    intent.mType = value;
                }

                // launch flags
                else if (uri.startsWith("launchFlags=", i)) {
                    intent.mFlags = Integer.decode(value).intValue();
                    if ((flags& URI_ALLOW_UNSAFE) == 0) {
                        intent.mFlags &= ~IMMUTABLE_FLAGS;
                    }
                }

                // package
                else if (uri.startsWith("package=", i)) {
                    intent.mPackage = value;
                }

                // component
                else if (uri.startsWith("component=", i)) {
                    intent.mComponent = ComponentName.unflattenFromString(value);
                }

                // scheme
                else if (uri.startsWith("scheme=", i)) {
                    if (inSelector) {
                        intent.mData = Uri.parse(value + ":");
                    } else {
                        scheme = value;
                    }
                }

                // source bounds
                else if (uri.startsWith("sourceBounds=", i)) {
                    intent.mSourceBounds = Rect.unflattenFromString(value);
                }

                // selector
                else if (semi == (i+3) && uri.startsWith("SEL", i)) {
                    intent = new Intent();
                    inSelector = true;
                }

                // extra
                else {
                    String key = Uri.decode(uri.substring(i + 2, eq));
                    // create Bundle if it doesn't already exist
                    if (intent.mExtras == null) intent.mExtras = new Bundle();
                    Bundle b = intent.mExtras;
                    // add EXTRA
                    if      (uri.startsWith("S.", i)) b.putString(key, value);
                    else if (uri.startsWith("B.", i)) b.putBoolean(key, Boolean.parseBoolean(value));
                    else if (uri.startsWith("b.", i)) b.putByte(key, Byte.parseByte(value));
                    else if (uri.startsWith("c.", i)) b.putChar(key, value.charAt(0));
                    else if (uri.startsWith("d.", i)) b.putDouble(key, Double.parseDouble(value));
                    else if (uri.startsWith("f.", i)) b.putFloat(key, Float.parseFloat(value));
                    else if (uri.startsWith("i.", i)) b.putInt(key, Integer.parseInt(value));
                    else if (uri.startsWith("l.", i)) b.putLong(key, Long.parseLong(value));
                    else if (uri.startsWith("s.", i)) b.putShort(key, Short.parseShort(value));
                    else throw new URISyntaxException(uri, "unknown EXTRA type", i);
                }

                // move to the next item
                i = semi + 1;
            }

            if (inSelector) {
                // The Intent had a selector; fix it up.
                if (baseIntent.mPackage == null) {
                    baseIntent.setSelector(intent);
                }
                intent = baseIntent;
            }

            if (data != null) {
                if (data.startsWith("intent:")) {
                    data = data.substring(7);
                    if (scheme != null) {
                        data = scheme + ':' + data;
                    }
                } else if (data.startsWith("android-app:")) {
                    if (data.charAt(12) == '/' && data.charAt(13) == '/') {
                        // Correctly formed android-app, first part is package name.
                        int end = data.indexOf('/', 14);
                        if (end < 0) {
                            // All we have is a package name.
                            intent.mPackage = data.substring(14);
                            if (!explicitAction) {
                                intent.setAction(ACTION_MAIN);
                            }
                            data = "";
                        } else {
                            // Target the Intent at the given package name always.
                            String authority = null;
                            intent.mPackage = data.substring(14, end);
                            int newEnd;
                            if ((end+1) < data.length()) {
                                if ((newEnd=data.indexOf('/', end+1)) >= 0) {
                                    // Found a scheme, remember it.
                                    scheme = data.substring(end+1, newEnd);
                                    end = newEnd;
                                    if (end < data.length() && (newEnd=data.indexOf('/', end+1)) >= 0) {
                                        // Found a authority, remember it.
                                        authority = data.substring(end+1, newEnd);
                                        end = newEnd;
                                    }
                                } else {
                                    // All we have is a scheme.
                                    scheme = data.substring(end+1);
                                }
                            }
                            if (scheme == null) {
                                // If there was no scheme, then this just targets the package.
                                if (!explicitAction) {
                                    intent.setAction(ACTION_MAIN);
                                }
                                data = "";
                            } else if (authority == null) {
                                data = scheme + ":";
                            } else {
                                data = scheme + "://" + authority + data.substring(end);
                            }
                        }
                    } else {
                        data = "";
                    }
                }

                if (data.length() > 0) {
                    try {
                        intent.mData = Uri.parse(data);
                    } catch (IllegalArgumentException e) {
                        throw new URISyntaxException(uri, e.getMessage());
                    }
                }
            }

            return intent;

        } catch (IndexOutOfBoundsException e) {
            throw new URISyntaxException(uri, "illegal Intent URI format", i);
        }
    }

    public static Intent getIntentOld(String uri) throws URISyntaxException {
        return getIntentOld(uri, 0);
    }

    private static Intent getIntentOld(String uri, int flags) throws URISyntaxException {
        Intent intent;

        int i = uri.lastIndexOf('#');
        if (i >= 0) {
            String action = null;
            final int intentFragmentStart = i;
            boolean isIntentFragment = false;

            i++;

            if (uri.regionMatches(i, "action(", 0, 7)) {
                isIntentFragment = true;
                i += 7;
                int j = uri.indexOf(')', i);
                action = uri.substring(i, j);
                i = j + 1;
            }

            intent = new Intent(action);

            if (uri.regionMatches(i, "categories(", 0, 11)) {
                isIntentFragment = true;
                i += 11;
                int j = uri.indexOf(')', i);
                while (i < j) {
                    int sep = uri.indexOf('!', i);
                    if (sep < 0 || sep > j) sep = j;
                    if (i < sep) {
                        intent.addCategory(uri.substring(i, sep));
                    }
                    i = sep + 1;
                }
                i = j + 1;
            }

            if (uri.regionMatches(i, "type(", 0, 5)) {
                isIntentFragment = true;
                i += 5;
                int j = uri.indexOf(')', i);
                intent.mType = uri.substring(i, j);
                i = j + 1;
            }

            if (uri.regionMatches(i, "launchFlags(", 0, 12)) {
                isIntentFragment = true;
                i += 12;
                int j = uri.indexOf(')', i);
                intent.mFlags = Integer.decode(uri.substring(i, j)).intValue();
                if ((flags& URI_ALLOW_UNSAFE) == 0) {
                    intent.mFlags &= ~IMMUTABLE_FLAGS;
                }
                i = j + 1;
            }

            if (uri.regionMatches(i, "component(", 0, 10)) {
                isIntentFragment = true;
                i += 10;
                int j = uri.indexOf(')', i);
                int sep = uri.indexOf('!', i);
                if (sep >= 0 && sep < j) {
                    String pkg = uri.substring(i, sep);
                    String cls = uri.substring(sep + 1, j);
                    intent.mComponent = new ComponentName(pkg, cls);
                }
                i = j + 1;
            }

            if (uri.regionMatches(i, "extras(", 0, 7)) {
                isIntentFragment = true;
                i += 7;

                final int closeParen = uri.indexOf(')', i);
                if (closeParen == -1) throw new URISyntaxException(uri,
                        "EXTRA missing trailing ')'", i);

                while (i < closeParen) {
                    // fetch the key value
                    int j = uri.indexOf('=', i);
                    if (j <= i + 1 || i >= closeParen) {
                        throw new URISyntaxException(uri, "EXTRA missing '='", i);
                    }
                    char type = uri.charAt(i);
                    i++;
                    String key = uri.substring(i, j);
                    i = j + 1;

                    // get type-value
                    j = uri.indexOf('!', i);
                    if (j == -1 || j >= closeParen) j = closeParen;
                    if (i >= j) throw new URISyntaxException(uri, "EXTRA missing '!'", i);
                    String value = uri.substring(i, j);
                    i = j;

                    // create Bundle if it doesn't already exist
                    if (intent.mExtras == null) intent.mExtras = new Bundle();

                    // add item to bundle
                    try {
                        switch (type) {
                            case 'S':
                                intent.mExtras.putString(key, Uri.decode(value));
                                break;
                            case 'B':
                                intent.mExtras.putBoolean(key, Boolean.parseBoolean(value));
                                break;
                            case 'b':
                                intent.mExtras.putByte(key, Byte.parseByte(value));
                                break;
                            case 'c':
                                intent.mExtras.putChar(key, Uri.decode(value).charAt(0));
                                break;
                            case 'd':
                                intent.mExtras.putDouble(key, Double.parseDouble(value));
                                break;
                            case 'f':
                                intent.mExtras.putFloat(key, Float.parseFloat(value));
                                break;
                            case 'i':
                                intent.mExtras.putInt(key, Integer.parseInt(value));
                                break;
                            case 'l':
                                intent.mExtras.putLong(key, Long.parseLong(value));
                                break;
                            case 's':
                                intent.mExtras.putShort(key, Short.parseShort(value));
                                break;
                            default:
                                throw new URISyntaxException(uri, "EXTRA has unknown type", i);
                        }
                    } catch (NumberFormatException e) {
                        throw new URISyntaxException(uri, "EXTRA value can't be parsed", i);
                    }

                    char ch = uri.charAt(i);
                    if (ch == ')') break;
                    if (ch != '!') throw new URISyntaxException(uri, "EXTRA missing '!'", i);
                    i++;
                }
            }

            if (isIntentFragment) {
                intent.mData = Uri.parse(uri.substring(0, intentFragmentStart));
            } else {
                intent.mData = Uri.parse(uri);
            }

            if (intent.mAction == null) {
                // By default, if no action is specified, then use VIEW.
                intent.mAction = ACTION_VIEW;
            }

        } else {
            intent = new Intent(ACTION_VIEW, Uri.parse(uri));
        }

        return intent;
    }

    /** @hide */
    public interface CommandOptionHandler {
        boolean handleOption(String opt, ShellCommand cmd);
    }

    /** @hide */
    @UnsupportedAppUsage
    public static Intent parseCommandArgs(ShellCommand cmd, CommandOptionHandler optionHandler)
            throws URISyntaxException {
        Intent intent = new Intent();
        Intent baseIntent = intent;
        boolean hasIntentInfo = false;

        Uri data = null;
        String type = null;

        String opt;
        while ((opt=cmd.getNextOption()) != null) {
            switch (opt) {
                case "-a":
                    intent.setAction(cmd.getNextArgRequired());
                    if (intent == baseIntent) {
                        hasIntentInfo = true;
                    }
                    break;
                case "-d":
                    data = Uri.parse(cmd.getNextArgRequired());
                    if (intent == baseIntent) {
                        hasIntentInfo = true;
                    }
                    break;
                case "-t":
                    type = cmd.getNextArgRequired();
                    if (intent == baseIntent) {
                        hasIntentInfo = true;
                    }
                    break;
                case "-c":
                    intent.addCategory(cmd.getNextArgRequired());
                    if (intent == baseIntent) {
                        hasIntentInfo = true;
                    }
                    break;
                case "-e":
                case "--es": {
                    String key = cmd.getNextArgRequired();
                    String value = cmd.getNextArgRequired();
                    intent.putExtra(key, value);
                }
                break;
                case "--esn": {
                    String key = cmd.getNextArgRequired();
                    intent.putExtra(key, (String) null);
                }
                break;
                case "--ei": {
                    String key = cmd.getNextArgRequired();
                    String value = cmd.getNextArgRequired();
                    intent.putExtra(key, Integer.decode(value));
                }
                break;
                case "--eu": {
                    String key = cmd.getNextArgRequired();
                    String value = cmd.getNextArgRequired();
                    intent.putExtra(key, Uri.parse(value));
                }
                break;
                case "--ecn": {
                    String key = cmd.getNextArgRequired();
                    String value = cmd.getNextArgRequired();
                    ComponentName cn = ComponentName.unflattenFromString(value);
                    if (cn == null)
                        throw new IllegalArgumentException("Bad component name: " + value);
                    intent.putExtra(key, cn);
                }
                break;
                case "--eia": {
                    String key = cmd.getNextArgRequired();
                    String value = cmd.getNextArgRequired();
                    String[] strings = value.split(",");
                    int[] list = new int[strings.length];
                    for (int i = 0; i < strings.length; i++) {
                        list[i] = Integer.decode(strings[i]);
                    }
                    intent.putExtra(key, list);
                }
                break;
                case "--eial": {
                    String key = cmd.getNextArgRequired();
                    String value = cmd.getNextArgRequired();
                    String[] strings = value.split(",");
                    ArrayList<Integer> list = new ArrayList<>(strings.length);
                    for (int i = 0; i < strings.length; i++) {
                        list.add(Integer.decode(strings[i]));
                    }
                    intent.putExtra(key, list);
                }
                break;
                case "--el": {
                    String key = cmd.getNextArgRequired();
                    String value = cmd.getNextArgRequired();
                    intent.putExtra(key, Long.valueOf(value));
                }
                break;
                case "--ela": {
                    String key = cmd.getNextArgRequired();
                    String value = cmd.getNextArgRequired();
                    String[] strings = value.split(",");
                    long[] list = new long[strings.length];
                    for (int i = 0; i < strings.length; i++) {
                        list[i] = Long.valueOf(strings[i]);
                    }
                    intent.putExtra(key, list);
                    hasIntentInfo = true;
                }
                break;
                case "--elal": {
                    String key = cmd.getNextArgRequired();
                    String value = cmd.getNextArgRequired();
                    String[] strings = value.split(",");
                    ArrayList<Long> list = new ArrayList<>(strings.length);
                    for (int i = 0; i < strings.length; i++) {
                        list.add(Long.valueOf(strings[i]));
                    }
                    intent.putExtra(key, list);
                    hasIntentInfo = true;
                }
                break;
                case "--ef": {
                    String key = cmd.getNextArgRequired();
                    String value = cmd.getNextArgRequired();
                    intent.putExtra(key, Float.valueOf(value));
                    hasIntentInfo = true;
                }
                break;
                case "--efa": {
                    String key = cmd.getNextArgRequired();
                    String value = cmd.getNextArgRequired();
                    String[] strings = value.split(",");
                    float[] list = new float[strings.length];
                    for (int i = 0; i < strings.length; i++) {
                        list[i] = Float.valueOf(strings[i]);
                    }
                    intent.putExtra(key, list);
                    hasIntentInfo = true;
                }
                break;
                case "--efal": {
                    String key = cmd.getNextArgRequired();
                    String value = cmd.getNextArgRequired();
                    String[] strings = value.split(",");
                    ArrayList<Float> list = new ArrayList<>(strings.length);
                    for (int i = 0; i < strings.length; i++) {
                        list.add(Float.valueOf(strings[i]));
                    }
                    intent.putExtra(key, list);
                    hasIntentInfo = true;
                }
                break;
                case "--esa": {
                    String key = cmd.getNextArgRequired();
                    String value = cmd.getNextArgRequired();
                    // Split on commas unless they are preceeded by an escape.
                    // The escape character must be escaped for the string and
                    // again for the regex, thus four escape characters become one.
                    String[] strings = value.split("(?<!\\\\),");
                    intent.putExtra(key, strings);
                    hasIntentInfo = true;
                }
                break;
                case "--esal": {
                    String key = cmd.getNextArgRequired();
                    String value = cmd.getNextArgRequired();
                    // Split on commas unless they are preceeded by an escape.
                    // The escape character must be escaped for the string and
                    // again for the regex, thus four escape characters become one.
                    String[] strings = value.split("(?<!\\\\),");
                    ArrayList<String> list = new ArrayList<>(strings.length);
                    for (int i = 0; i < strings.length; i++) {
                        list.add(strings[i]);
                    }
                    intent.putExtra(key, list);
                    hasIntentInfo = true;
                }
                break;
                case "--ez": {
                    String key = cmd.getNextArgRequired();
                    String value = cmd.getNextArgRequired().toLowerCase();
                    // Boolean.valueOf() results in false for anything that is not "true", which is
                    // error-prone in shell commands
                    boolean arg;
                    if ("true".equals(value) || "t".equals(value)) {
                        arg = true;
                    } else if ("false".equals(value) || "f".equals(value)) {
                        arg = false;
                    } else {
                        try {
                            arg = Integer.decode(value) != 0;
                        } catch (NumberFormatException ex) {
                            throw new IllegalArgumentException("Invalid boolean value: " + value);
                        }
                    }

                    intent.putExtra(key, arg);
                }
                break;
                case "-n": {
                    String str = cmd.getNextArgRequired();
                    ComponentName cn = ComponentName.unflattenFromString(str);
                    if (cn == null)
                        throw new IllegalArgumentException("Bad component name: " + str);
                    intent.setComponent(cn);
                    if (intent == baseIntent) {
                        hasIntentInfo = true;
                    }
                }
                break;
                case "-p": {
                    String str = cmd.getNextArgRequired();
                    intent.setPackage(str);
                    if (intent == baseIntent) {
                        hasIntentInfo = true;
                    }
                }
                break;
                case "-f":
                    String str = cmd.getNextArgRequired();
                    intent.setFlags(Integer.decode(str).intValue());
                    break;
                case "--grant-read-uri-permission":
                    intent.addFlags(Intent.FLAG_GRANT_READ_URI_PERMISSION);
                    break;
                case "--grant-write-uri-permission":
                    intent.addFlags(Intent.FLAG_GRANT_WRITE_URI_PERMISSION);
                    break;
                case "--grant-persistable-uri-permission":
                    intent.addFlags(Intent.FLAG_GRANT_PERSISTABLE_URI_PERMISSION);
                    break;
                case "--grant-prefix-uri-permission":
                    intent.addFlags(Intent.FLAG_GRANT_PREFIX_URI_PERMISSION);
                    break;
                case "--exclude-stopped-packages":
                    intent.addFlags(Intent.FLAG_EXCLUDE_STOPPED_PACKAGES);
                    break;
                case "--include-stopped-packages":
                    intent.addFlags(Intent.FLAG_INCLUDE_STOPPED_PACKAGES);
                    break;
                case "--debug-log-resolution":
                    intent.addFlags(Intent.FLAG_DEBUG_LOG_RESOLUTION);
                    break;
                case "--activity-brought-to-front":
                    intent.addFlags(Intent.FLAG_ACTIVITY_BROUGHT_TO_FRONT);
                    break;
                case "--activity-clear-top":
                    intent.addFlags(Intent.FLAG_ACTIVITY_CLEAR_TOP);
                    break;
                case "--activity-clear-when-task-reset":
                    intent.addFlags(Intent.FLAG_ACTIVITY_CLEAR_WHEN_TASK_RESET);
                    break;
                case "--activity-exclude-from-recents":
                    intent.addFlags(Intent.FLAG_ACTIVITY_EXCLUDE_FROM_RECENTS);
                    break;
                case "--activity-launched-from-history":
                    intent.addFlags(Intent.FLAG_ACTIVITY_LAUNCHED_FROM_HISTORY);
                    break;
                case "--activity-multiple-task":
                    intent.addFlags(Intent.FLAG_ACTIVITY_MULTIPLE_TASK);
                    break;
                case "--activity-no-animation":
                    intent.addFlags(Intent.FLAG_ACTIVITY_NO_ANIMATION);
                    break;
                case "--activity-no-history":
                    intent.addFlags(Intent.FLAG_ACTIVITY_NO_HISTORY);
                    break;
                case "--activity-no-user-action":
                    intent.addFlags(Intent.FLAG_ACTIVITY_NO_USER_ACTION);
                    break;
                case "--activity-previous-is-top":
                    intent.addFlags(Intent.FLAG_ACTIVITY_PREVIOUS_IS_TOP);
                    break;
                case "--activity-reorder-to-front":
                    intent.addFlags(Intent.FLAG_ACTIVITY_REORDER_TO_FRONT);
                    break;
                case "--activity-reset-task-if-needed":
                    intent.addFlags(Intent.FLAG_ACTIVITY_RESET_TASK_IF_NEEDED);
                    break;
                case "--activity-single-top":
                    intent.addFlags(Intent.FLAG_ACTIVITY_SINGLE_TOP);
                    break;
                case "--activity-clear-task":
                    intent.addFlags(Intent.FLAG_ACTIVITY_CLEAR_TASK);
                    break;
                case "--activity-task-on-home":
                    intent.addFlags(Intent.FLAG_ACTIVITY_TASK_ON_HOME);
                    break;
                case "--activity-match-external":
                    intent.addFlags(Intent.FLAG_ACTIVITY_MATCH_EXTERNAL);
                    break;
                case "--receiver-registered-only":
                    intent.addFlags(Intent.FLAG_RECEIVER_REGISTERED_ONLY);
                    break;
                case "--receiver-replace-pending":
                    intent.addFlags(Intent.FLAG_RECEIVER_REPLACE_PENDING);
                    break;
                case "--receiver-foreground":
                    intent.addFlags(Intent.FLAG_RECEIVER_FOREGROUND);
                    break;
                case "--receiver-no-abort":
                    intent.addFlags(Intent.FLAG_RECEIVER_NO_ABORT);
                    break;
                case "--receiver-include-background":
                    intent.addFlags(Intent.FLAG_RECEIVER_INCLUDE_BACKGROUND);
                    break;
                case "--selector":
                    intent.setDataAndType(data, type);
                    intent = new Intent();
                    break;
                default:
                    if (optionHandler != null && optionHandler.handleOption(opt, cmd)) {
                        // Okay, caller handled this option.
                    } else {
                        throw new IllegalArgumentException("Unknown option: " + opt);
                    }
                    break;
            }
        }
        intent.setDataAndType(data, type);

        final boolean hasSelector = intent != baseIntent;
        if (hasSelector) {
            // A selector was specified; fix up.
            baseIntent.setSelector(intent);
            intent = baseIntent;
        }

        String arg = cmd.getNextArg();
        baseIntent = null;
        if (arg == null) {
            if (hasSelector) {
                // If a selector has been specified, and no arguments
                // have been supplied for the main Intent, then we can
                // assume it is ACTION_MAIN CATEGORY_LAUNCHER; we don't
                // need to have a component name specified yet, the
                // selector will take care of that.
                baseIntent = new Intent(Intent.ACTION_MAIN);
                baseIntent.addCategory(Intent.CATEGORY_LAUNCHER);
            }
        } else if (arg.indexOf(':') >= 0) {
            // The argument is a URI.  Fully parse it, and use that result
            // to fill in any data not specified so far.
            baseIntent = Intent.parseUri(arg, Intent.URI_INTENT_SCHEME
                    | Intent.URI_ANDROID_APP_SCHEME | Intent.URI_ALLOW_UNSAFE);
        } else if (arg.indexOf('/') >= 0) {
            // The argument is a component name.  Build an Intent to launch
            // it.
            baseIntent = new Intent(Intent.ACTION_MAIN);
            baseIntent.addCategory(Intent.CATEGORY_LAUNCHER);
            baseIntent.setComponent(ComponentName.unflattenFromString(arg));
        } else {
            // Assume the argument is a package name.
            baseIntent = new Intent(Intent.ACTION_MAIN);
            baseIntent.addCategory(Intent.CATEGORY_LAUNCHER);
            baseIntent.setPackage(arg);
        }
        if (baseIntent != null) {
            Bundle extras = intent.getExtras();
            intent.replaceExtras((Bundle)null);
            Bundle uriExtras = baseIntent.getExtras();
            baseIntent.replaceExtras((Bundle)null);
            if (intent.getAction() != null && baseIntent.getCategories() != null) {
                HashSet<String> cats = new HashSet<String>(baseIntent.getCategories());
                for (String c : cats) {
                    baseIntent.removeCategory(c);
                }
            }
            intent.fillIn(baseIntent, Intent.FILL_IN_COMPONENT | Intent.FILL_IN_SELECTOR);
            if (extras == null) {
                extras = uriExtras;
            } else if (uriExtras != null) {
                uriExtras.putAll(extras);
                extras = uriExtras;
            }
            intent.replaceExtras(extras);
            hasIntentInfo = true;
        }

        if (!hasIntentInfo) throw new IllegalArgumentException("No intent supplied");
        return intent;
    }

    /** @hide */
    @UnsupportedAppUsage
    public static void printIntentArgsHelp(PrintWriter pw, String prefix) {
        final String[] lines = new String[] {
                "<INTENT> specifications include these flags and arguments:",
                "    [-a <ACTION>] [-d <DATA_URI>] [-t <MIME_TYPE>]",
                "    [-c <CATEGORY> [-c <CATEGORY>] ...]",
                "    [-n <COMPONENT_NAME>]",
                "    [-e|--es <EXTRA_KEY> <EXTRA_STRING_VALUE> ...]",
                "    [--esn <EXTRA_KEY> ...]",
                "    [--ez <EXTRA_KEY> <EXTRA_BOOLEAN_VALUE> ...]",
                "    [--ei <EXTRA_KEY> <EXTRA_INT_VALUE> ...]",
                "    [--el <EXTRA_KEY> <EXTRA_LONG_VALUE> ...]",
                "    [--ef <EXTRA_KEY> <EXTRA_FLOAT_VALUE> ...]",
                "    [--eu <EXTRA_KEY> <EXTRA_URI_VALUE> ...]",
                "    [--ecn <EXTRA_KEY> <EXTRA_COMPONENT_NAME_VALUE>]",
                "    [--eia <EXTRA_KEY> <EXTRA_INT_VALUE>[,<EXTRA_INT_VALUE...]]",
                "        (mutiple extras passed as Integer[])",
                "    [--eial <EXTRA_KEY> <EXTRA_INT_VALUE>[,<EXTRA_INT_VALUE...]]",
                "        (mutiple extras passed as List<Integer>)",
                "    [--ela <EXTRA_KEY> <EXTRA_LONG_VALUE>[,<EXTRA_LONG_VALUE...]]",
                "        (mutiple extras passed as Long[])",
                "    [--elal <EXTRA_KEY> <EXTRA_LONG_VALUE>[,<EXTRA_LONG_VALUE...]]",
                "        (mutiple extras passed as List<Long>)",
                "    [--efa <EXTRA_KEY> <EXTRA_FLOAT_VALUE>[,<EXTRA_FLOAT_VALUE...]]",
                "        (mutiple extras passed as Float[])",
                "    [--efal <EXTRA_KEY> <EXTRA_FLOAT_VALUE>[,<EXTRA_FLOAT_VALUE...]]",
                "        (mutiple extras passed as List<Float>)",
                "    [--esa <EXTRA_KEY> <EXTRA_STRING_VALUE>[,<EXTRA_STRING_VALUE...]]",
                "        (mutiple extras passed as String[]; to embed a comma into a string,",
                "         escape it using \"\\,\")",
                "    [--esal <EXTRA_KEY> <EXTRA_STRING_VALUE>[,<EXTRA_STRING_VALUE...]]",
                "        (mutiple extras passed as List<String>; to embed a comma into a string,",
                "         escape it using \"\\,\")",
                "    [-f <FLAG>]",
                "    [--grant-read-uri-permission] [--grant-write-uri-permission]",
                "    [--grant-persistable-uri-permission] [--grant-prefix-uri-permission]",
                "    [--debug-log-resolution] [--exclude-stopped-packages]",
                "    [--include-stopped-packages]",
                "    [--activity-brought-to-front] [--activity-clear-top]",
                "    [--activity-clear-when-task-reset] [--activity-exclude-from-recents]",
                "    [--activity-launched-from-history] [--activity-multiple-task]",
                "    [--activity-no-animation] [--activity-no-history]",
                "    [--activity-no-user-action] [--activity-previous-is-top]",
                "    [--activity-reorder-to-front] [--activity-reset-task-if-needed]",
                "    [--activity-single-top] [--activity-clear-task]",
                "    [--activity-task-on-home] [--activity-match-external]",
                "    [--receiver-registered-only] [--receiver-replace-pending]",
                "    [--receiver-foreground] [--receiver-no-abort]",
                "    [--receiver-include-background]",
                "    [--selector]",
                "    [<URI> | <PACKAGE> | <COMPONENT>]"
        };
        for (String line : lines) {
            pw.print(prefix);
            pw.println(line);
        }
    }

    /**
     * Retrieve the general action to be performed, such as
     * {@link #ACTION_VIEW}.  The action describes the general way the rest of
     * the information in the intent should be interpreted -- most importantly,
     * what to do with the data returned by {@link #getData}.
     *
     * @return The action of this intent or null if none is specified.
     *
     * @see #setAction
     */
    public @Nullable String getAction() {
        return mAction;
    }

    /**
     * Retrieve data this intent is operating on.  This URI specifies the name
     * of the data; often it uses the content: scheme, specifying data in a
     * content provider.  Other schemes may be handled by specific activities,
     * such as http: by the web browser.
     *
     * @return The URI of the data this intent is targeting or null.
     *
     * @see #getScheme
     * @see #setData
     */
    public @Nullable Uri getData() {
        return mData;
    }

    /**
     * The same as {@link #getData()}, but returns the URI as an encoded
     * String.
     */
    public @Nullable String getDataString() {
        return mData != null ? mData.toString() : null;
    }

    /**
     * Return the scheme portion of the intent's data.  If the data is null or
     * does not include a scheme, null is returned.  Otherwise, the scheme
     * prefix without the final ':' is returned, i.e. "http".
     *
     * <p>This is the same as calling getData().getScheme() (and checking for
     * null data).
     *
     * @return The scheme of this intent.
     *
     * @see #getData
     */
    public @Nullable String getScheme() {
        return mData != null ? mData.getScheme() : null;
    }

    /**
     * Retrieve any explicit MIME type included in the intent.  This is usually
     * null, as the type is determined by the intent data.
     *
     * @return If a type was manually set, it is returned; else null is
     *         returned.
     *
     * @see #resolveType(ContentResolver)
     * @see #setType
     */
    public @Nullable String getType() {
        return mType;
    }

    /**
     * Return the MIME data type of this intent.  If the type field is
     * explicitly set, that is simply returned.  Otherwise, if the data is set,
     * the type of that data is returned.  If neither fields are set, a null is
     * returned.
     *
     * @return The MIME type of this intent.
     *
     * @see #getType
     * @see #resolveType(ContentResolver)
     */
    public @Nullable String resolveType(@NonNull Context context) {
        return resolveType(context.getContentResolver());
    }

    /**
     * Return the MIME data type of this intent.  If the type field is
     * explicitly set, that is simply returned.  Otherwise, if the data is set,
     * the type of that data is returned.  If neither fields are set, a null is
     * returned.
     *
     * @param resolver A ContentResolver that can be used to determine the MIME
     *                 type of the intent's data.
     *
     * @return The MIME type of this intent.
     *
     * @see #getType
     * @see #resolveType(Context)
     */
    public @Nullable String resolveType(@NonNull ContentResolver resolver) {
        if (mType != null) {
            return mType;
        }
        if (mData != null) {
            if ("content".equals(mData.getScheme())) {
                return resolver.getType(mData);
            }
        }
        return null;
    }

    /**
     * Return the MIME data type of this intent, only if it will be needed for
     * intent resolution.  This is not generally useful for application code;
     * it is used by the frameworks for communicating with back-end system
     * services.
     *
     * @param resolver A ContentResolver that can be used to determine the MIME
     *                 type of the intent's data.
     *
     * @return The MIME type of this intent, or null if it is unknown or not
     *         needed.
     */
    public @Nullable String resolveTypeIfNeeded(@NonNull ContentResolver resolver) {
        if (mComponent != null) {
            return mType;
        }
        return resolveType(resolver);
    }

    /**
     * Check if a category exists in the intent.
     *
     * @param category The category to check.
     *
     * @return boolean True if the intent contains the category, else false.
     *
     * @see #getCategories
     * @see #addCategory
     */
    public boolean hasCategory(String category) {
        return mCategories != null && mCategories.contains(category);
    }

    /**
     * Return the set of all categories in the intent.  If there are no categories,
     * returns NULL.
     *
     * @return The set of categories you can examine.  Do not modify!
     *
     * @see #hasCategory
     * @see #addCategory
     */
    public Set<String> getCategories() {
        return mCategories;
    }

    /**
     * Return the specific selector associated with this Intent.  If there is
     * none, returns null.  See {@link #setSelector} for more information.
     *
     * @see #setSelector
     */
    public @Nullable Intent getSelector() {
        return mSelector;
    }

    /**
     * Return the {@link ClipData} associated with this Intent.  If there is
     * none, returns null.  See {@link #setClipData} for more information.
     *
     * @see #setClipData
     */
    public @Nullable ClipData getClipData() {
        return mClipData;
    }

    /** @hide */
    public int getContentUserHint() {
        return mContentUserHint;
    }

    /** @hide */
    public String getLaunchToken() {
        return mLaunchToken;
    }

    /** @hide */
    public void setLaunchToken(String launchToken) {
        mLaunchToken = launchToken;
    }

    /**
     * Sets the ClassLoader that will be used when unmarshalling
     * any Parcelable values from the extras of this Intent.
     *
     * @param loader a ClassLoader, or null to use the default loader
     * at the time of unmarshalling.
     */
    public void setExtrasClassLoader(@Nullable ClassLoader loader) {
        if (mExtras != null) {
            mExtras.setClassLoader(loader);
        }
    }

    /**
     * Returns true if an extra value is associated with the given name.
     * @param name the extra's name
     * @return true if the given extra is present.
     */
    public boolean hasExtra(String name) {
        return mExtras != null && mExtras.containsKey(name);
    }

    /**
     * Returns true if the Intent's extras contain a parcelled file descriptor.
     * @return true if the Intent contains a parcelled file descriptor.
     */
    public boolean hasFileDescriptors() {
        return mExtras != null && mExtras.hasFileDescriptors();
    }

    /** {@hide} */
    @UnsupportedAppUsage
    public void setAllowFds(boolean allowFds) {
        if (mExtras != null) {
            mExtras.setAllowFds(allowFds);
        }
    }

    /** {@hide} */
    public void setDefusable(boolean defusable) {
        if (mExtras != null) {
            mExtras.setDefusable(defusable);
        }
    }

    /**
     * Retrieve extended data from the intent.
     *
     * @param name The name of the desired item.
     *
     * @return the value of an item previously added with putExtra(),
     * or null if none was found.
     *
     * @deprecated
     * @hide
     */
    @Deprecated
    @UnsupportedAppUsage
    public Object getExtra(String name) {
        return getExtra(name, null);
    }

    /**
     * Retrieve extended data from the intent.
     *
     * @param name The name of the desired item.
     * @param defaultValue the value to be returned if no value of the desired
     * type is stored with the given name.
     *
     * @return the value of an item previously added with putExtra(),
     * or the default value if none was found.
     *
     * @see #putExtra(String, boolean)
     */
    public boolean getBooleanExtra(String name, boolean defaultValue) {
        return mExtras == null ? defaultValue :
            mExtras.getBoolean(name, defaultValue);
    }

    /**
     * Retrieve extended data from the intent.
     *
     * @param name The name of the desired item.
     * @param defaultValue the value to be returned if no value of the desired
     * type is stored with the given name.
     *
     * @return the value of an item previously added with putExtra(),
     * or the default value if none was found.
     *
     * @see #putExtra(String, byte)
     */
    public byte getByteExtra(String name, byte defaultValue) {
        return mExtras == null ? defaultValue :
            mExtras.getByte(name, defaultValue);
    }

    /**
     * Retrieve extended data from the intent.
     *
     * @param name The name of the desired item.
     * @param defaultValue the value to be returned if no value of the desired
     * type is stored with the given name.
     *
     * @return the value of an item previously added with putExtra(),
     * or the default value if none was found.
     *
     * @see #putExtra(String, short)
     */
    public short getShortExtra(String name, short defaultValue) {
        return mExtras == null ? defaultValue :
            mExtras.getShort(name, defaultValue);
    }

    /**
     * Retrieve extended data from the intent.
     *
     * @param name The name of the desired item.
     * @param defaultValue the value to be returned if no value of the desired
     * type is stored with the given name.
     *
     * @return the value of an item previously added with putExtra(),
     * or the default value if none was found.
     *
     * @see #putExtra(String, char)
     */
    public char getCharExtra(String name, char defaultValue) {
        return mExtras == null ? defaultValue :
            mExtras.getChar(name, defaultValue);
    }

    /**
     * Retrieve extended data from the intent.
     *
     * @param name The name of the desired item.
     * @param defaultValue the value to be returned if no value of the desired
     * type is stored with the given name.
     *
     * @return the value of an item previously added with putExtra(),
     * or the default value if none was found.
     *
     * @see #putExtra(String, int)
     */
    public int getIntExtra(String name, int defaultValue) {
        return mExtras == null ? defaultValue :
            mExtras.getInt(name, defaultValue);
    }

    /**
     * Retrieve extended data from the intent.
     *
     * @param name The name of the desired item.
     * @param defaultValue the value to be returned if no value of the desired
     * type is stored with the given name.
     *
     * @return the value of an item previously added with putExtra(),
     * or the default value if none was found.
     *
     * @see #putExtra(String, long)
     */
    public long getLongExtra(String name, long defaultValue) {
        return mExtras == null ? defaultValue :
            mExtras.getLong(name, defaultValue);
    }

    /**
     * Retrieve extended data from the intent.
     *
     * @param name The name of the desired item.
     * @param defaultValue the value to be returned if no value of the desired
     * type is stored with the given name.
     *
     * @return the value of an item previously added with putExtra(),
     * or the default value if no such item is present
     *
     * @see #putExtra(String, float)
     */
    public float getFloatExtra(String name, float defaultValue) {
        return mExtras == null ? defaultValue :
            mExtras.getFloat(name, defaultValue);
    }

    /**
     * Retrieve extended data from the intent.
     *
     * @param name The name of the desired item.
     * @param defaultValue the value to be returned if no value of the desired
     * type is stored with the given name.
     *
     * @return the value of an item previously added with putExtra(),
     * or the default value if none was found.
     *
     * @see #putExtra(String, double)
     */
    public double getDoubleExtra(String name, double defaultValue) {
        return mExtras == null ? defaultValue :
            mExtras.getDouble(name, defaultValue);
    }

    /**
     * Retrieve extended data from the intent.
     *
     * @param name The name of the desired item.
     *
     * @return the value of an item previously added with putExtra(),
     * or null if no String value was found.
     *
     * @see #putExtra(String, String)
     */
    public @Nullable String getStringExtra(String name) {
        return mExtras == null ? null : mExtras.getString(name);
    }

    /**
     * Retrieve extended data from the intent.
     *
     * @param name The name of the desired item.
     *
     * @return the value of an item previously added with putExtra(),
     * or null if no CharSequence value was found.
     *
     * @see #putExtra(String, CharSequence)
     */
    public @Nullable CharSequence getCharSequenceExtra(String name) {
        return mExtras == null ? null : mExtras.getCharSequence(name);
    }

    /**
     * Retrieve extended data from the intent.
     *
     * @param name The name of the desired item.
     *
     * @return the value of an item previously added with putExtra(),
     * or null if no Parcelable value was found.
     *
     * @see #putExtra(String, Parcelable)
     */
    public @Nullable <T extends Parcelable> T getParcelableExtra(String name) {
        return mExtras == null ? null : mExtras.<T>getParcelable(name);
    }

    /**
     * Retrieve extended data from the intent.
     *
     * @param name The name of the desired item.
     *
     * @return the value of an item previously added with putExtra(),
     * or null if no Parcelable[] value was found.
     *
     * @see #putExtra(String, Parcelable[])
     */
    public @Nullable Parcelable[] getParcelableArrayExtra(String name) {
        return mExtras == null ? null : mExtras.getParcelableArray(name);
    }

    /**
     * Retrieve extended data from the intent.
     *
     * @param name The name of the desired item.
     *
     * @return the value of an item previously added with
     * putParcelableArrayListExtra(), or null if no
     * ArrayList<Parcelable> value was found.
     *
     * @see #putParcelableArrayListExtra(String, ArrayList)
     */
    public @Nullable <T extends Parcelable> ArrayList<T> getParcelableArrayListExtra(String name) {
        return mExtras == null ? null : mExtras.<T>getParcelableArrayList(name);
    }

    /**
     * Retrieve extended data from the intent.
     *
     * @param name The name of the desired item.
     *
     * @return the value of an item previously added with putExtra(),
     * or null if no Serializable value was found.
     *
     * @see #putExtra(String, Serializable)
     */
    public @Nullable Serializable getSerializableExtra(String name) {
        return mExtras == null ? null : mExtras.getSerializable(name);
    }

    /**
     * Retrieve extended data from the intent.
     *
     * @param name The name of the desired item.
     *
     * @return the value of an item previously added with
     * putIntegerArrayListExtra(), or null if no
     * ArrayList<Integer> value was found.
     *
     * @see #putIntegerArrayListExtra(String, ArrayList)
     */
    public @Nullable ArrayList<Integer> getIntegerArrayListExtra(String name) {
        return mExtras == null ? null : mExtras.getIntegerArrayList(name);
    }

    /**
     * Retrieve extended data from the intent.
     *
     * @param name The name of the desired item.
     *
     * @return the value of an item previously added with
     * putStringArrayListExtra(), or null if no
     * ArrayList<String> value was found.
     *
     * @see #putStringArrayListExtra(String, ArrayList)
     */
    public @Nullable ArrayList<String> getStringArrayListExtra(String name) {
        return mExtras == null ? null : mExtras.getStringArrayList(name);
    }

    /**
     * Retrieve extended data from the intent.
     *
     * @param name The name of the desired item.
     *
     * @return the value of an item previously added with
     * putCharSequenceArrayListExtra, or null if no
     * ArrayList<CharSequence> value was found.
     *
     * @see #putCharSequenceArrayListExtra(String, ArrayList)
     */
    public @Nullable ArrayList<CharSequence> getCharSequenceArrayListExtra(String name) {
        return mExtras == null ? null : mExtras.getCharSequenceArrayList(name);
    }

    /**
     * Retrieve extended data from the intent.
     *
     * @param name The name of the desired item.
     *
     * @return the value of an item previously added with putExtra(),
     * or null if no boolean array value was found.
     *
     * @see #putExtra(String, boolean[])
     */
    public @Nullable boolean[] getBooleanArrayExtra(String name) {
        return mExtras == null ? null : mExtras.getBooleanArray(name);
    }

    /**
     * Retrieve extended data from the intent.
     *
     * @param name The name of the desired item.
     *
     * @return the value of an item previously added with putExtra(),
     * or null if no byte array value was found.
     *
     * @see #putExtra(String, byte[])
     */
    public @Nullable byte[] getByteArrayExtra(String name) {
        return mExtras == null ? null : mExtras.getByteArray(name);
    }

    /**
     * Retrieve extended data from the intent.
     *
     * @param name The name of the desired item.
     *
     * @return the value of an item previously added with putExtra(),
     * or null if no short array value was found.
     *
     * @see #putExtra(String, short[])
     */
    public @Nullable short[] getShortArrayExtra(String name) {
        return mExtras == null ? null : mExtras.getShortArray(name);
    }

    /**
     * Retrieve extended data from the intent.
     *
     * @param name The name of the desired item.
     *
     * @return the value of an item previously added with putExtra(),
     * or null if no char array value was found.
     *
     * @see #putExtra(String, char[])
     */
    public @Nullable char[] getCharArrayExtra(String name) {
        return mExtras == null ? null : mExtras.getCharArray(name);
    }

    /**
     * Retrieve extended data from the intent.
     *
     * @param name The name of the desired item.
     *
     * @return the value of an item previously added with putExtra(),
     * or null if no int array value was found.
     *
     * @see #putExtra(String, int[])
     */
    public @Nullable int[] getIntArrayExtra(String name) {
        return mExtras == null ? null : mExtras.getIntArray(name);
    }

    /**
     * Retrieve extended data from the intent.
     *
     * @param name The name of the desired item.
     *
     * @return the value of an item previously added with putExtra(),
     * or null if no long array value was found.
     *
     * @see #putExtra(String, long[])
     */
    public @Nullable long[] getLongArrayExtra(String name) {
        return mExtras == null ? null : mExtras.getLongArray(name);
    }

    /**
     * Retrieve extended data from the intent.
     *
     * @param name The name of the desired item.
     *
     * @return the value of an item previously added with putExtra(),
     * or null if no float array value was found.
     *
     * @see #putExtra(String, float[])
     */
    public @Nullable float[] getFloatArrayExtra(String name) {
        return mExtras == null ? null : mExtras.getFloatArray(name);
    }

    /**
     * Retrieve extended data from the intent.
     *
     * @param name The name of the desired item.
     *
     * @return the value of an item previously added with putExtra(),
     * or null if no double array value was found.
     *
     * @see #putExtra(String, double[])
     */
    public @Nullable double[] getDoubleArrayExtra(String name) {
        return mExtras == null ? null : mExtras.getDoubleArray(name);
    }

    /**
     * Retrieve extended data from the intent.
     *
     * @param name The name of the desired item.
     *
     * @return the value of an item previously added with putExtra(),
     * or null if no String array value was found.
     *
     * @see #putExtra(String, String[])
     */
    public @Nullable String[] getStringArrayExtra(String name) {
        return mExtras == null ? null : mExtras.getStringArray(name);
    }

    /**
     * Retrieve extended data from the intent.
     *
     * @param name The name of the desired item.
     *
     * @return the value of an item previously added with putExtra(),
     * or null if no CharSequence array value was found.
     *
     * @see #putExtra(String, CharSequence[])
     */
    public @Nullable CharSequence[] getCharSequenceArrayExtra(String name) {
        return mExtras == null ? null : mExtras.getCharSequenceArray(name);
    }

    /**
     * Retrieve extended data from the intent.
     *
     * @param name The name of the desired item.
     *
     * @return the value of an item previously added with putExtra(),
     * or null if no Bundle value was found.
     *
     * @see #putExtra(String, Bundle)
     */
    public @Nullable Bundle getBundleExtra(String name) {
        return mExtras == null ? null : mExtras.getBundle(name);
    }

    /**
     * Retrieve extended data from the intent.
     *
     * @param name The name of the desired item.
     *
     * @return the value of an item previously added with putExtra(),
     * or null if no IBinder value was found.
     *
     * @see #putExtra(String, IBinder)
     *
     * @deprecated
     * @hide
     */
    @Deprecated
    @UnsupportedAppUsage
    public IBinder getIBinderExtra(String name) {
        return mExtras == null ? null : mExtras.getIBinder(name);
    }

    /**
     * Retrieve extended data from the intent.
     *
     * @param name The name of the desired item.
     * @param defaultValue The default value to return in case no item is
     * associated with the key 'name'
     *
     * @return the value of an item previously added with putExtra(),
     * or defaultValue if none was found.
     *
     * @see #putExtra
     *
     * @deprecated
     * @hide
     */
    @Deprecated
    @UnsupportedAppUsage
    public Object getExtra(String name, Object defaultValue) {
        Object result = defaultValue;
        if (mExtras != null) {
            Object result2 = mExtras.get(name);
            if (result2 != null) {
                result = result2;
            }
        }

        return result;
    }

    /**
     * Retrieves a map of extended data from the intent.
     *
     * @return the map of all extras previously added with putExtra(),
     * or null if none have been added.
     */
    public @Nullable Bundle getExtras() {
        return (mExtras != null)
                ? new Bundle(mExtras)
                : null;
    }

    /**
     * Filter extras to only basic types.
     * @hide
     */
    public void removeUnsafeExtras() {
        if (mExtras != null) {
            mExtras = mExtras.filterValues();
        }
    }

    /**
     * @return Whether {@link #maybeStripForHistory} will return an lightened intent or
     * return itself as-is.
     * @hide
     */
    public boolean canStripForHistory() {
        return ((mExtras != null) && mExtras.isParcelled()) || (mClipData != null);
    }

    /**
     * Call it when the system needs to keep an intent for logging purposes to remove fields
     * that are not needed for logging.
     * @hide
     */
    public Intent maybeStripForHistory() {
        // TODO Scan and remove possibly heavy instances like Bitmaps from unparcelled extras?

        if (!canStripForHistory()) {
            return this;
        }
        return new Intent(this, COPY_MODE_HISTORY);
    }

    /**
     * Retrieve any special flags associated with this intent.  You will
     * normally just set them with {@link #setFlags} and let the system
     * take the appropriate action with them.
     *
     * @return The currently set flags.
     * @see #setFlags
     * @see #addFlags
     * @see #removeFlags
     */
    public @Flags int getFlags() {
        return mFlags;
    }

    /** @hide */
    @UnsupportedAppUsage
    public boolean isExcludingStopped() {
        return (mFlags&(FLAG_EXCLUDE_STOPPED_PACKAGES|FLAG_INCLUDE_STOPPED_PACKAGES))
                == FLAG_EXCLUDE_STOPPED_PACKAGES;
    }

    /**
     * Retrieve the application package name this Intent is limited to.  When
     * resolving an Intent, if non-null this limits the resolution to only
     * components in the given application package.
     *
     * @return The name of the application package for the Intent.
     *
     * @see #resolveActivity
     * @see #setPackage
     */
    public @Nullable String getPackage() {
        return mPackage;
    }

    /**
     * Retrieve the concrete component associated with the intent.  When receiving
     * an intent, this is the component that was found to best handle it (that is,
     * yourself) and will always be non-null; in all other cases it will be
     * null unless explicitly set.
     *
     * @return The name of the application component to handle the intent.
     *
     * @see #resolveActivity
     * @see #setComponent
     */
    public @Nullable ComponentName getComponent() {
        return mComponent;
    }

    /**
     * Get the bounds of the sender of this intent, in screen coordinates.  This can be
     * used as a hint to the receiver for animations and the like.  Null means that there
     * is no source bounds.
     */
    public @Nullable Rect getSourceBounds() {
        return mSourceBounds;
    }

    /**
     * Return the Activity component that should be used to handle this intent.
     * The appropriate component is determined based on the information in the
     * intent, evaluated as follows:
     *
     * <p>If {@link #getComponent} returns an explicit class, that is returned
     * without any further consideration.
     *
     * <p>The activity must handle the {@link Intent#CATEGORY_DEFAULT} Intent
     * category to be considered.
     *
     * <p>If {@link #getAction} is non-NULL, the activity must handle this
     * action.
     *
     * <p>If {@link #resolveType} returns non-NULL, the activity must handle
     * this type.
     *
     * <p>If {@link #addCategory} has added any categories, the activity must
     * handle ALL of the categories specified.
     *
     * <p>If {@link #getPackage} is non-NULL, only activity components in
     * that application package will be considered.
     *
     * <p>If there are no activities that satisfy all of these conditions, a
     * null string is returned.
     *
     * <p>If multiple activities are found to satisfy the intent, the one with
     * the highest priority will be used.  If there are multiple activities
     * with the same priority, the system will either pick the best activity
     * based on user preference, or resolve to a system class that will allow
     * the user to pick an activity and forward from there.
     *
     * <p>This method is implemented simply by calling
     * {@link PackageManager#resolveActivity} with the "defaultOnly" parameter
     * true.</p>
     * <p> This API is called for you as part of starting an activity from an
     * intent.  You do not normally need to call it yourself.</p>
     *
     * @param pm The package manager with which to resolve the Intent.
     *
     * @return Name of the component implementing an activity that can
     *         display the intent.
     *
     * @see #setComponent
     * @see #getComponent
     * @see #resolveActivityInfo
     */
    public ComponentName resolveActivity(@NonNull PackageManager pm) {
        if (mComponent != null) {
            return mComponent;
        }

        ResolveInfo info = pm.resolveActivity(
            this, PackageManager.MATCH_DEFAULT_ONLY);
        if (info != null) {
            return new ComponentName(
                    info.activityInfo.applicationInfo.packageName,
                    info.activityInfo.name);
        }

        return null;
    }

    /**
     * Resolve the Intent into an {@link ActivityInfo}
     * describing the activity that should execute the intent.  Resolution
     * follows the same rules as described for {@link #resolveActivity}, but
     * you get back the completely information about the resolved activity
     * instead of just its class name.
     *
     * @param pm The package manager with which to resolve the Intent.
     * @param flags Addition information to retrieve as per
     * {@link PackageManager#getActivityInfo(ComponentName, int)
     * PackageManager.getActivityInfo()}.
     *
     * @return PackageManager.ActivityInfo
     *
     * @see #resolveActivity
     */
    public ActivityInfo resolveActivityInfo(@NonNull PackageManager pm,
            @PackageManager.ComponentInfoFlags int flags) {
        ActivityInfo ai = null;
        if (mComponent != null) {
            try {
                ai = pm.getActivityInfo(mComponent, flags);
            } catch (PackageManager.NameNotFoundException e) {
                // ignore
            }
        } else {
            ResolveInfo info = pm.resolveActivity(
                this, PackageManager.MATCH_DEFAULT_ONLY | flags);
            if (info != null) {
                ai = info.activityInfo;
            }
        }

        return ai;
    }

    /**
     * Special function for use by the system to resolve service
     * intents to system apps.  Throws an exception if there are
     * multiple potential matches to the Intent.  Returns null if
     * there are no matches.
     * @hide
     */
    @UnsupportedAppUsage
    public @Nullable ComponentName resolveSystemService(@NonNull PackageManager pm,
            @PackageManager.ComponentInfoFlags int flags) {
        if (mComponent != null) {
            return mComponent;
        }

        List<ResolveInfo> results = pm.queryIntentServices(this, flags);
        if (results == null) {
            return null;
        }
        ComponentName comp = null;
        for (int i=0; i<results.size(); i++) {
            ResolveInfo ri = results.get(i);
            if ((ri.serviceInfo.applicationInfo.flags&ApplicationInfo.FLAG_SYSTEM) == 0) {
                continue;
            }
            ComponentName foundComp = new ComponentName(ri.serviceInfo.applicationInfo.packageName,
                    ri.serviceInfo.name);
            if (comp != null) {
                throw new IllegalStateException("Multiple system services handle " + this
                        + ": " + comp + ", " + foundComp);
            }
            comp = foundComp;
        }
        return comp;
    }

    /**
     * Set the general action to be performed.
     *
     * @param action An action name, such as ACTION_VIEW.  Application-specific
     *               actions should be prefixed with the vendor's package name.
     *
     * @return Returns the same Intent object, for chaining multiple calls
     * into a single statement.
     *
     * @see #getAction
     */
    public @NonNull Intent setAction(@Nullable String action) {
        mAction = action != null ? action.intern() : null;
        return this;
    }

    /**
     * Set the data this intent is operating on.  This method automatically
     * clears any type that was previously set by {@link #setType} or
     * {@link #setTypeAndNormalize}.
     *
     * <p><em>Note: scheme matching in the Android framework is
     * case-sensitive, unlike the formal RFC. As a result,
     * you should always write your Uri with a lower case scheme,
     * or use {@link Uri#normalizeScheme} or
     * {@link #setDataAndNormalize}
     * to ensure that the scheme is converted to lower case.</em>
     *
     * @param data The Uri of the data this intent is now targeting.
     *
     * @return Returns the same Intent object, for chaining multiple calls
     * into a single statement.
     *
     * @see #getData
     * @see #setDataAndNormalize
     * @see android.net.Uri#normalizeScheme()
     */
    public @NonNull Intent setData(@Nullable Uri data) {
        mData = data;
        mType = null;
        return this;
    }

    /**
     * Normalize and set the data this intent is operating on.
     *
     * <p>This method automatically clears any type that was
     * previously set (for example, by {@link #setType}).
     *
     * <p>The data Uri is normalized using
     * {@link android.net.Uri#normalizeScheme} before it is set,
     * so really this is just a convenience method for
     * <pre>
     * setData(data.normalize())
     * </pre>
     *
     * @param data The Uri of the data this intent is now targeting.
     *
     * @return Returns the same Intent object, for chaining multiple calls
     * into a single statement.
     *
     * @see #getData
     * @see #setType
     * @see android.net.Uri#normalizeScheme
     */
    public @NonNull Intent setDataAndNormalize(@NonNull Uri data) {
        return setData(data.normalizeScheme());
    }

    /**
     * Set an explicit MIME data type.
     *
     * <p>This is used to create intents that only specify a type and not data,
     * for example to indicate the type of data to return.
     *
     * <p>This method automatically clears any data that was
     * previously set (for example by {@link #setData}).
     *
     * <p><em>Note: MIME type matching in the Android framework is
     * case-sensitive, unlike formal RFC MIME types.  As a result,
     * you should always write your MIME types with lower case letters,
     * or use {@link #normalizeMimeType} or {@link #setTypeAndNormalize}
     * to ensure that it is converted to lower case.</em>
     *
     * @param type The MIME type of the data being handled by this intent.
     *
     * @return Returns the same Intent object, for chaining multiple calls
     * into a single statement.
     *
     * @see #getType
     * @see #setTypeAndNormalize
     * @see #setDataAndType
     * @see #normalizeMimeType
     */
    public @NonNull Intent setType(@Nullable String type) {
        mData = null;
        mType = type;
        return this;
    }

    /**
     * Normalize and set an explicit MIME data type.
     *
     * <p>This is used to create intents that only specify a type and not data,
     * for example to indicate the type of data to return.
     *
     * <p>This method automatically clears any data that was
     * previously set (for example by {@link #setData}).
     *
     * <p>The MIME type is normalized using
     * {@link #normalizeMimeType} before it is set,
     * so really this is just a convenience method for
     * <pre>
     * setType(Intent.normalizeMimeType(type))
     * </pre>
     *
     * @param type The MIME type of the data being handled by this intent.
     *
     * @return Returns the same Intent object, for chaining multiple calls
     * into a single statement.
     *
     * @see #getType
     * @see #setData
     * @see #normalizeMimeType
     */
    public @NonNull Intent setTypeAndNormalize(@Nullable String type) {
        return setType(normalizeMimeType(type));
    }

    /**
     * (Usually optional) Set the data for the intent along with an explicit
     * MIME data type.  This method should very rarely be used -- it allows you
     * to override the MIME type that would ordinarily be inferred from the
     * data with your own type given here.
     *
     * <p><em>Note: MIME type and Uri scheme matching in the
     * Android framework is case-sensitive, unlike the formal RFC definitions.
     * As a result, you should always write these elements with lower case letters,
     * or use {@link #normalizeMimeType} or {@link android.net.Uri#normalizeScheme} or
     * {@link #setDataAndTypeAndNormalize}
     * to ensure that they are converted to lower case.</em>
     *
     * @param data The Uri of the data this intent is now targeting.
     * @param type The MIME type of the data being handled by this intent.
     *
     * @return Returns the same Intent object, for chaining multiple calls
     * into a single statement.
     *
     * @see #setType
     * @see #setData
     * @see #normalizeMimeType
     * @see android.net.Uri#normalizeScheme
     * @see #setDataAndTypeAndNormalize
     */
    public @NonNull Intent setDataAndType(@Nullable Uri data, @Nullable String type) {
        mData = data;
        mType = type;
        return this;
    }

    /**
     * (Usually optional) Normalize and set both the data Uri and an explicit
     * MIME data type.  This method should very rarely be used -- it allows you
     * to override the MIME type that would ordinarily be inferred from the
     * data with your own type given here.
     *
     * <p>The data Uri and the MIME type are normalize using
     * {@link android.net.Uri#normalizeScheme} and {@link #normalizeMimeType}
     * before they are set, so really this is just a convenience method for
     * <pre>
     * setDataAndType(data.normalize(), Intent.normalizeMimeType(type))
     * </pre>
     *
     * @param data The Uri of the data this intent is now targeting.
     * @param type The MIME type of the data being handled by this intent.
     *
     * @return Returns the same Intent object, for chaining multiple calls
     * into a single statement.
     *
     * @see #setType
     * @see #setData
     * @see #setDataAndType
     * @see #normalizeMimeType
     * @see android.net.Uri#normalizeScheme
     */
    public @NonNull Intent setDataAndTypeAndNormalize(@NonNull Uri data, @Nullable String type) {
        return setDataAndType(data.normalizeScheme(), normalizeMimeType(type));
    }

    /**
     * Add a new category to the intent.  Categories provide additional detail
     * about the action the intent performs.  When resolving an intent, only
     * activities that provide <em>all</em> of the requested categories will be
     * used.
     *
     * @param category The desired category.  This can be either one of the
     *               predefined Intent categories, or a custom category in your own
     *               namespace.
     *
     * @return Returns the same Intent object, for chaining multiple calls
     * into a single statement.
     *
     * @see #hasCategory
     * @see #removeCategory
     */
    public @NonNull Intent addCategory(String category) {
        if (mCategories == null) {
            mCategories = new ArraySet<String>();
        }
        mCategories.add(category.intern());
        return this;
    }

    /**
     * Remove a category from an intent.
     *
     * @param category The category to remove.
     *
     * @see #addCategory
     */
    public void removeCategory(String category) {
        if (mCategories != null) {
            mCategories.remove(category);
            if (mCategories.size() == 0) {
                mCategories = null;
            }
        }
    }

    /**
     * Set a selector for this Intent.  This is a modification to the kinds of
     * things the Intent will match.  If the selector is set, it will be used
     * when trying to find entities that can handle the Intent, instead of the
     * main contents of the Intent.  This allows you build an Intent containing
     * a generic protocol while targeting it more specifically.
     *
     * <p>An example of where this may be used is with things like
     * {@link #CATEGORY_APP_BROWSER}.  This category allows you to build an
     * Intent that will launch the Browser application.  However, the correct
     * main entry point of an application is actually {@link #ACTION_MAIN}
     * {@link #CATEGORY_LAUNCHER} with {@link #setComponent(ComponentName)}
     * used to specify the actual Activity to launch.  If you launch the browser
     * with something different, undesired behavior may happen if the user has
     * previously or later launches it the normal way, since they do not match.
     * Instead, you can build an Intent with the MAIN action (but no ComponentName
     * yet specified) and set a selector with {@link #ACTION_MAIN} and
     * {@link #CATEGORY_APP_BROWSER} to point it specifically to the browser activity.
     *
     * <p>Setting a selector does not impact the behavior of
     * {@link #filterEquals(Intent)} and {@link #filterHashCode()}.  This is part of the
     * desired behavior of a selector -- it does not impact the base meaning
     * of the Intent, just what kinds of things will be matched against it
     * when determining who can handle it.</p>
     *
     * <p>You can not use both a selector and {@link #setPackage(String)} on
     * the same base Intent.</p>
     *
     * @param selector The desired selector Intent; set to null to not use
     * a special selector.
     */
    public void setSelector(@Nullable Intent selector) {
        if (selector == this) {
            throw new IllegalArgumentException(
                    "Intent being set as a selector of itself");
        }
        if (selector != null && mPackage != null) {
            throw new IllegalArgumentException(
                    "Can't set selector when package name is already set");
        }
        mSelector = selector;
    }

    /**
     * Set a {@link ClipData} associated with this Intent.  This replaces any
     * previously set ClipData.
     *
     * <p>The ClipData in an intent is not used for Intent matching or other
     * such operations.  Semantically it is like extras, used to transmit
     * additional data with the Intent.  The main feature of using this over
     * the extras for data is that {@link #FLAG_GRANT_READ_URI_PERMISSION}
     * and {@link #FLAG_GRANT_WRITE_URI_PERMISSION} will operate on any URI
     * items included in the clip data.  This is useful, in particular, if
     * you want to transmit an Intent containing multiple <code>content:</code>
     * URIs for which the recipient may not have global permission to access the
     * content provider.
     *
     * <p>If the ClipData contains items that are themselves Intents, any
     * grant flags in those Intents will be ignored.  Only the top-level flags
     * of the main Intent are respected, and will be applied to all Uri or
     * Intent items in the clip (or sub-items of the clip).
     *
     * <p>The MIME type, label, and icon in the ClipData object are not
     * directly used by Intent.  Applications should generally rely on the
     * MIME type of the Intent itself, not what it may find in the ClipData.
     * A common practice is to construct a ClipData for use with an Intent
     * with a MIME type of "*&#47;*".
     *
     * @param clip The new clip to set.  May be null to clear the current clip.
     */
    public void setClipData(@Nullable ClipData clip) {
        mClipData = clip;
    }

    /**
     * This is NOT a secure mechanism to identify the user who sent the intent.
     * When the intent is sent to a different user, it is used to fix uris by adding the userId
     * who sent the intent.
     * @hide
     */
    public void prepareToLeaveUser(int userId) {
        // If mContentUserHint is not UserHandle.USER_CURRENT, the intent has already left a user.
        // We want mContentUserHint to refer to the original user, so don't do anything.
        if (mContentUserHint == UserHandle.USER_CURRENT) {
            mContentUserHint = userId;
        }
    }

    /**
     * Add extended data to the intent.  The name must include a package
     * prefix, for example the app com.android.contacts would use names
     * like "com.android.contacts.ShowAll".
     *
     * @param name The name of the extra data, with package prefix.
     * @param value The boolean data value.
     *
     * @return Returns the same Intent object, for chaining multiple calls
     * into a single statement.
     *
     * @see #putExtras
     * @see #removeExtra
     * @see #getBooleanExtra(String, boolean)
     */
    public @NonNull Intent putExtra(String name, boolean value) {
        if (mExtras == null) {
            mExtras = new Bundle();
        }
        mExtras.putBoolean(name, value);
        return this;
    }

    /**
     * Add extended data to the intent.  The name must include a package
     * prefix, for example the app com.android.contacts would use names
     * like "com.android.contacts.ShowAll".
     *
     * @param name The name of the extra data, with package prefix.
     * @param value The byte data value.
     *
     * @return Returns the same Intent object, for chaining multiple calls
     * into a single statement.
     *
     * @see #putExtras
     * @see #removeExtra
     * @see #getByteExtra(String, byte)
     */
    public @NonNull Intent putExtra(String name, byte value) {
        if (mExtras == null) {
            mExtras = new Bundle();
        }
        mExtras.putByte(name, value);
        return this;
    }

    /**
     * Add extended data to the intent.  The name must include a package
     * prefix, for example the app com.android.contacts would use names
     * like "com.android.contacts.ShowAll".
     *
     * @param name The name of the extra data, with package prefix.
     * @param value The char data value.
     *
     * @return Returns the same Intent object, for chaining multiple calls
     * into a single statement.
     *
     * @see #putExtras
     * @see #removeExtra
     * @see #getCharExtra(String, char)
     */
    public @NonNull Intent putExtra(String name, char value) {
        if (mExtras == null) {
            mExtras = new Bundle();
        }
        mExtras.putChar(name, value);
        return this;
    }

    /**
     * Add extended data to the intent.  The name must include a package
     * prefix, for example the app com.android.contacts would use names
     * like "com.android.contacts.ShowAll".
     *
     * @param name The name of the extra data, with package prefix.
     * @param value The short data value.
     *
     * @return Returns the same Intent object, for chaining multiple calls
     * into a single statement.
     *
     * @see #putExtras
     * @see #removeExtra
     * @see #getShortExtra(String, short)
     */
    public @NonNull Intent putExtra(String name, short value) {
        if (mExtras == null) {
            mExtras = new Bundle();
        }
        mExtras.putShort(name, value);
        return this;
    }

    /**
     * Add extended data to the intent.  The name must include a package
     * prefix, for example the app com.android.contacts would use names
     * like "com.android.contacts.ShowAll".
     *
     * @param name The name of the extra data, with package prefix.
     * @param value The integer data value.
     *
     * @return Returns the same Intent object, for chaining multiple calls
     * into a single statement.
     *
     * @see #putExtras
     * @see #removeExtra
     * @see #getIntExtra(String, int)
     */
    public @NonNull Intent putExtra(String name, int value) {
        if (mExtras == null) {
            mExtras = new Bundle();
        }
        mExtras.putInt(name, value);
        return this;
    }

    /**
     * Add extended data to the intent.  The name must include a package
     * prefix, for example the app com.android.contacts would use names
     * like "com.android.contacts.ShowAll".
     *
     * @param name The name of the extra data, with package prefix.
     * @param value The long data value.
     *
     * @return Returns the same Intent object, for chaining multiple calls
     * into a single statement.
     *
     * @see #putExtras
     * @see #removeExtra
     * @see #getLongExtra(String, long)
     */
    public @NonNull Intent putExtra(String name, long value) {
        if (mExtras == null) {
            mExtras = new Bundle();
        }
        mExtras.putLong(name, value);
        return this;
    }

    /**
     * Add extended data to the intent.  The name must include a package
     * prefix, for example the app com.android.contacts would use names
     * like "com.android.contacts.ShowAll".
     *
     * @param name The name of the extra data, with package prefix.
     * @param value The float data value.
     *
     * @return Returns the same Intent object, for chaining multiple calls
     * into a single statement.
     *
     * @see #putExtras
     * @see #removeExtra
     * @see #getFloatExtra(String, float)
     */
    public @NonNull Intent putExtra(String name, float value) {
        if (mExtras == null) {
            mExtras = new Bundle();
        }
        mExtras.putFloat(name, value);
        return this;
    }

    /**
     * Add extended data to the intent.  The name must include a package
     * prefix, for example the app com.android.contacts would use names
     * like "com.android.contacts.ShowAll".
     *
     * @param name The name of the extra data, with package prefix.
     * @param value The double data value.
     *
     * @return Returns the same Intent object, for chaining multiple calls
     * into a single statement.
     *
     * @see #putExtras
     * @see #removeExtra
     * @see #getDoubleExtra(String, double)
     */
    public @NonNull Intent putExtra(String name, double value) {
        if (mExtras == null) {
            mExtras = new Bundle();
        }
        mExtras.putDouble(name, value);
        return this;
    }

    /**
     * Add extended data to the intent.  The name must include a package
     * prefix, for example the app com.android.contacts would use names
     * like "com.android.contacts.ShowAll".
     *
     * @param name The name of the extra data, with package prefix.
     * @param value The String data value.
     *
     * @return Returns the same Intent object, for chaining multiple calls
     * into a single statement.
     *
     * @see #putExtras
     * @see #removeExtra
     * @see #getStringExtra(String)
     */
    public @NonNull Intent putExtra(String name, @Nullable String value) {
        if (mExtras == null) {
            mExtras = new Bundle();
        }
        mExtras.putString(name, value);
        return this;
    }

    /**
     * Add extended data to the intent.  The name must include a package
     * prefix, for example the app com.android.contacts would use names
     * like "com.android.contacts.ShowAll".
     *
     * @param name The name of the extra data, with package prefix.
     * @param value The CharSequence data value.
     *
     * @return Returns the same Intent object, for chaining multiple calls
     * into a single statement.
     *
     * @see #putExtras
     * @see #removeExtra
     * @see #getCharSequenceExtra(String)
     */
    public @NonNull Intent putExtra(String name, @Nullable CharSequence value) {
        if (mExtras == null) {
            mExtras = new Bundle();
        }
        mExtras.putCharSequence(name, value);
        return this;
    }

    /**
     * Add extended data to the intent.  The name must include a package
     * prefix, for example the app com.android.contacts would use names
     * like "com.android.contacts.ShowAll".
     *
     * @param name The name of the extra data, with package prefix.
     * @param value The Parcelable data value.
     *
     * @return Returns the same Intent object, for chaining multiple calls
     * into a single statement.
     *
     * @see #putExtras
     * @see #removeExtra
     * @see #getParcelableExtra(String)
     */
    public @NonNull Intent putExtra(String name, @Nullable Parcelable value) {
        if (mExtras == null) {
            mExtras = new Bundle();
        }
        mExtras.putParcelable(name, value);
        return this;
    }

    /**
     * Add extended data to the intent.  The name must include a package
     * prefix, for example the app com.android.contacts would use names
     * like "com.android.contacts.ShowAll".
     *
     * @param name The name of the extra data, with package prefix.
     * @param value The Parcelable[] data value.
     *
     * @return Returns the same Intent object, for chaining multiple calls
     * into a single statement.
     *
     * @see #putExtras
     * @see #removeExtra
     * @see #getParcelableArrayExtra(String)
     */
    public @NonNull Intent putExtra(String name, @Nullable Parcelable[] value) {
        if (mExtras == null) {
            mExtras = new Bundle();
        }
        mExtras.putParcelableArray(name, value);
        return this;
    }

    /**
     * Add extended data to the intent.  The name must include a package
     * prefix, for example the app com.android.contacts would use names
     * like "com.android.contacts.ShowAll".
     *
     * @param name The name of the extra data, with package prefix.
     * @param value The ArrayList<Parcelable> data value.
     *
     * @return Returns the same Intent object, for chaining multiple calls
     * into a single statement.
     *
     * @see #putExtras
     * @see #removeExtra
     * @see #getParcelableArrayListExtra(String)
     */
    public @NonNull Intent putParcelableArrayListExtra(String name,
            @Nullable ArrayList<? extends Parcelable> value) {
        if (mExtras == null) {
            mExtras = new Bundle();
        }
        mExtras.putParcelableArrayList(name, value);
        return this;
    }

    /**
     * Add extended data to the intent.  The name must include a package
     * prefix, for example the app com.android.contacts would use names
     * like "com.android.contacts.ShowAll".
     *
     * @param name The name of the extra data, with package prefix.
     * @param value The ArrayList<Integer> data value.
     *
     * @return Returns the same Intent object, for chaining multiple calls
     * into a single statement.
     *
     * @see #putExtras
     * @see #removeExtra
     * @see #getIntegerArrayListExtra(String)
     */
    public @NonNull Intent putIntegerArrayListExtra(String name,
            @Nullable ArrayList<Integer> value) {
        if (mExtras == null) {
            mExtras = new Bundle();
        }
        mExtras.putIntegerArrayList(name, value);
        return this;
    }

    /**
     * Add extended data to the intent.  The name must include a package
     * prefix, for example the app com.android.contacts would use names
     * like "com.android.contacts.ShowAll".
     *
     * @param name The name of the extra data, with package prefix.
     * @param value The ArrayList<String> data value.
     *
     * @return Returns the same Intent object, for chaining multiple calls
     * into a single statement.
     *
     * @see #putExtras
     * @see #removeExtra
     * @see #getStringArrayListExtra(String)
     */
    public @NonNull Intent putStringArrayListExtra(String name, @Nullable ArrayList<String> value) {
        if (mExtras == null) {
            mExtras = new Bundle();
        }
        mExtras.putStringArrayList(name, value);
        return this;
    }

    /**
     * Add extended data to the intent.  The name must include a package
     * prefix, for example the app com.android.contacts would use names
     * like "com.android.contacts.ShowAll".
     *
     * @param name The name of the extra data, with package prefix.
     * @param value The ArrayList<CharSequence> data value.
     *
     * @return Returns the same Intent object, for chaining multiple calls
     * into a single statement.
     *
     * @see #putExtras
     * @see #removeExtra
     * @see #getCharSequenceArrayListExtra(String)
     */
    public @NonNull Intent putCharSequenceArrayListExtra(String name,
            @Nullable ArrayList<CharSequence> value) {
        if (mExtras == null) {
            mExtras = new Bundle();
        }
        mExtras.putCharSequenceArrayList(name, value);
        return this;
    }

    /**
     * Add extended data to the intent.  The name must include a package
     * prefix, for example the app com.android.contacts would use names
     * like "com.android.contacts.ShowAll".
     *
     * @param name The name of the extra data, with package prefix.
     * @param value The Serializable data value.
     *
     * @return Returns the same Intent object, for chaining multiple calls
     * into a single statement.
     *
     * @see #putExtras
     * @see #removeExtra
     * @see #getSerializableExtra(String)
     */
    public @NonNull Intent putExtra(String name, @Nullable Serializable value) {
        if (mExtras == null) {
            mExtras = new Bundle();
        }
        mExtras.putSerializable(name, value);
        return this;
    }

    /**
     * Add extended data to the intent.  The name must include a package
     * prefix, for example the app com.android.contacts would use names
     * like "com.android.contacts.ShowAll".
     *
     * @param name The name of the extra data, with package prefix.
     * @param value The boolean array data value.
     *
     * @return Returns the same Intent object, for chaining multiple calls
     * into a single statement.
     *
     * @see #putExtras
     * @see #removeExtra
     * @see #getBooleanArrayExtra(String)
     */
    public @NonNull Intent putExtra(String name, @Nullable boolean[] value) {
        if (mExtras == null) {
            mExtras = new Bundle();
        }
        mExtras.putBooleanArray(name, value);
        return this;
    }

    /**
     * Add extended data to the intent.  The name must include a package
     * prefix, for example the app com.android.contacts would use names
     * like "com.android.contacts.ShowAll".
     *
     * @param name The name of the extra data, with package prefix.
     * @param value The byte array data value.
     *
     * @return Returns the same Intent object, for chaining multiple calls
     * into a single statement.
     *
     * @see #putExtras
     * @see #removeExtra
     * @see #getByteArrayExtra(String)
     */
    public @NonNull Intent putExtra(String name, @Nullable byte[] value) {
        if (mExtras == null) {
            mExtras = new Bundle();
        }
        mExtras.putByteArray(name, value);
        return this;
    }

    /**
     * Add extended data to the intent.  The name must include a package
     * prefix, for example the app com.android.contacts would use names
     * like "com.android.contacts.ShowAll".
     *
     * @param name The name of the extra data, with package prefix.
     * @param value The short array data value.
     *
     * @return Returns the same Intent object, for chaining multiple calls
     * into a single statement.
     *
     * @see #putExtras
     * @see #removeExtra
     * @see #getShortArrayExtra(String)
     */
    public @NonNull Intent putExtra(String name, @Nullable short[] value) {
        if (mExtras == null) {
            mExtras = new Bundle();
        }
        mExtras.putShortArray(name, value);
        return this;
    }

    /**
     * Add extended data to the intent.  The name must include a package
     * prefix, for example the app com.android.contacts would use names
     * like "com.android.contacts.ShowAll".
     *
     * @param name The name of the extra data, with package prefix.
     * @param value The char array data value.
     *
     * @return Returns the same Intent object, for chaining multiple calls
     * into a single statement.
     *
     * @see #putExtras
     * @see #removeExtra
     * @see #getCharArrayExtra(String)
     */
    public @NonNull Intent putExtra(String name, @Nullable char[] value) {
        if (mExtras == null) {
            mExtras = new Bundle();
        }
        mExtras.putCharArray(name, value);
        return this;
    }

    /**
     * Add extended data to the intent.  The name must include a package
     * prefix, for example the app com.android.contacts would use names
     * like "com.android.contacts.ShowAll".
     *
     * @param name The name of the extra data, with package prefix.
     * @param value The int array data value.
     *
     * @return Returns the same Intent object, for chaining multiple calls
     * into a single statement.
     *
     * @see #putExtras
     * @see #removeExtra
     * @see #getIntArrayExtra(String)
     */
    public @NonNull Intent putExtra(String name, @Nullable int[] value) {
        if (mExtras == null) {
            mExtras = new Bundle();
        }
        mExtras.putIntArray(name, value);
        return this;
    }

    /**
     * Add extended data to the intent.  The name must include a package
     * prefix, for example the app com.android.contacts would use names
     * like "com.android.contacts.ShowAll".
     *
     * @param name The name of the extra data, with package prefix.
     * @param value The byte array data value.
     *
     * @return Returns the same Intent object, for chaining multiple calls
     * into a single statement.
     *
     * @see #putExtras
     * @see #removeExtra
     * @see #getLongArrayExtra(String)
     */
    public @NonNull Intent putExtra(String name, @Nullable long[] value) {
        if (mExtras == null) {
            mExtras = new Bundle();
        }
        mExtras.putLongArray(name, value);
        return this;
    }

    /**
     * Add extended data to the intent.  The name must include a package
     * prefix, for example the app com.android.contacts would use names
     * like "com.android.contacts.ShowAll".
     *
     * @param name The name of the extra data, with package prefix.
     * @param value The float array data value.
     *
     * @return Returns the same Intent object, for chaining multiple calls
     * into a single statement.
     *
     * @see #putExtras
     * @see #removeExtra
     * @see #getFloatArrayExtra(String)
     */
    public @NonNull Intent putExtra(String name, @Nullable float[] value) {
        if (mExtras == null) {
            mExtras = new Bundle();
        }
        mExtras.putFloatArray(name, value);
        return this;
    }

    /**
     * Add extended data to the intent.  The name must include a package
     * prefix, for example the app com.android.contacts would use names
     * like "com.android.contacts.ShowAll".
     *
     * @param name The name of the extra data, with package prefix.
     * @param value The double array data value.
     *
     * @return Returns the same Intent object, for chaining multiple calls
     * into a single statement.
     *
     * @see #putExtras
     * @see #removeExtra
     * @see #getDoubleArrayExtra(String)
     */
    public @NonNull Intent putExtra(String name, @Nullable double[] value) {
        if (mExtras == null) {
            mExtras = new Bundle();
        }
        mExtras.putDoubleArray(name, value);
        return this;
    }

    /**
     * Add extended data to the intent.  The name must include a package
     * prefix, for example the app com.android.contacts would use names
     * like "com.android.contacts.ShowAll".
     *
     * @param name The name of the extra data, with package prefix.
     * @param value The String array data value.
     *
     * @return Returns the same Intent object, for chaining multiple calls
     * into a single statement.
     *
     * @see #putExtras
     * @see #removeExtra
     * @see #getStringArrayExtra(String)
     */
    public @NonNull Intent putExtra(String name, @Nullable String[] value) {
        if (mExtras == null) {
            mExtras = new Bundle();
        }
        mExtras.putStringArray(name, value);
        return this;
    }

    /**
     * Add extended data to the intent.  The name must include a package
     * prefix, for example the app com.android.contacts would use names
     * like "com.android.contacts.ShowAll".
     *
     * @param name The name of the extra data, with package prefix.
     * @param value The CharSequence array data value.
     *
     * @return Returns the same Intent object, for chaining multiple calls
     * into a single statement.
     *
     * @see #putExtras
     * @see #removeExtra
     * @see #getCharSequenceArrayExtra(String)
     */
    public @NonNull Intent putExtra(String name, @Nullable CharSequence[] value) {
        if (mExtras == null) {
            mExtras = new Bundle();
        }
        mExtras.putCharSequenceArray(name, value);
        return this;
    }

    /**
     * Add extended data to the intent.  The name must include a package
     * prefix, for example the app com.android.contacts would use names
     * like "com.android.contacts.ShowAll".
     *
     * @param name The name of the extra data, with package prefix.
     * @param value The Bundle data value.
     *
     * @return Returns the same Intent object, for chaining multiple calls
     * into a single statement.
     *
     * @see #putExtras
     * @see #removeExtra
     * @see #getBundleExtra(String)
     */
    public @NonNull Intent putExtra(String name, @Nullable Bundle value) {
        if (mExtras == null) {
            mExtras = new Bundle();
        }
        mExtras.putBundle(name, value);
        return this;
    }

    /**
     * Add extended data to the intent.  The name must include a package
     * prefix, for example the app com.android.contacts would use names
     * like "com.android.contacts.ShowAll".
     *
     * @param name The name of the extra data, with package prefix.
     * @param value The IBinder data value.
     *
     * @return Returns the same Intent object, for chaining multiple calls
     * into a single statement.
     *
     * @see #putExtras
     * @see #removeExtra
     * @see #getIBinderExtra(String)
     *
     * @deprecated
     * @hide
     */
    @Deprecated
    @UnsupportedAppUsage
    public @NonNull Intent putExtra(String name, IBinder value) {
        if (mExtras == null) {
            mExtras = new Bundle();
        }
        mExtras.putIBinder(name, value);
        return this;
    }

    /**
     * Copy all extras in 'src' in to this intent.
     *
     * @param src Contains the extras to copy.
     *
     * @see #putExtra
     */
    public @NonNull Intent putExtras(@NonNull Intent src) {
        if (src.mExtras != null) {
            if (mExtras == null) {
                mExtras = new Bundle(src.mExtras);
            } else {
                mExtras.putAll(src.mExtras);
            }
        }
        return this;
    }

    /**
     * Add a set of extended data to the intent.  The keys must include a package
     * prefix, for example the app com.android.contacts would use names
     * like "com.android.contacts.ShowAll".
     *
     * @param extras The Bundle of extras to add to this intent.
     *
     * @see #putExtra
     * @see #removeExtra
     */
    public @NonNull Intent putExtras(@NonNull Bundle extras) {
        if (mExtras == null) {
            mExtras = new Bundle();
        }
        mExtras.putAll(extras);
        return this;
    }

    /**
     * Completely replace the extras in the Intent with the extras in the
     * given Intent.
     *
     * @param src The exact extras contained in this Intent are copied
     * into the target intent, replacing any that were previously there.
     */
    public @NonNull Intent replaceExtras(@NonNull Intent src) {
        mExtras = src.mExtras != null ? new Bundle(src.mExtras) : null;
        return this;
    }

    /**
     * Completely replace the extras in the Intent with the given Bundle of
     * extras.
     *
     * @param extras The new set of extras in the Intent, or null to erase
     * all extras.
     */
    public @NonNull Intent replaceExtras(@Nullable Bundle extras) {
        mExtras = extras != null ? new Bundle(extras) : null;
        return this;
    }

    /**
     * Remove extended data from the intent.
     *
     * @see #putExtra
     */
    public void removeExtra(String name) {
        if (mExtras != null) {
            mExtras.remove(name);
            if (mExtras.size() == 0) {
                mExtras = null;
            }
        }
    }

    /**
     * Set special flags controlling how this intent is handled.  Most values
     * here depend on the type of component being executed by the Intent,
     * specifically the FLAG_ACTIVITY_* flags are all for use with
     * {@link Context#startActivity Context.startActivity()} and the
     * FLAG_RECEIVER_* flags are all for use with
     * {@link Context#sendBroadcast(Intent) Context.sendBroadcast()}.
     *
     * <p>See the
     * <a href="{@docRoot}guide/topics/fundamentals/tasks-and-back-stack.html">Tasks and Back
     * Stack</a> documentation for important information on how some of these options impact
     * the behavior of your application.
     *
     * @param flags The desired flags.
     * @return Returns the same Intent object, for chaining multiple calls
     * into a single statement.
     * @see #getFlags
     * @see #addFlags
     * @see #removeFlags
     */
    public @NonNull Intent setFlags(@Flags int flags) {
        mFlags = flags;
        return this;
    }

    /**
     * Add additional flags to the intent (or with existing flags value).
     *
     * @param flags The new flags to set.
     * @return Returns the same Intent object, for chaining multiple calls into
     *         a single statement.
     * @see #setFlags
     * @see #getFlags
     * @see #removeFlags
     */
    public @NonNull Intent addFlags(@Flags int flags) {
        mFlags |= flags;
        return this;
    }

    /**
     * Remove these flags from the intent.
     *
     * @param flags The flags to remove.
     * @see #setFlags
     * @see #getFlags
     * @see #addFlags
     */
    public void removeFlags(@Flags int flags) {
        mFlags &= ~flags;
    }

    /**
     * (Usually optional) Set an explicit application package name that limits
     * the components this Intent will resolve to.  If left to the default
     * value of null, all components in all applications will considered.
     * If non-null, the Intent can only match the components in the given
     * application package.
     *
     * @param packageName The name of the application package to handle the
     * intent, or null to allow any application package.
     *
     * @return Returns the same Intent object, for chaining multiple calls
     * into a single statement.
     *
     * @see #getPackage
     * @see #resolveActivity
     */
    public @NonNull Intent setPackage(@Nullable String packageName) {
        if (packageName != null && mSelector != null) {
            throw new IllegalArgumentException(
                    "Can't set package name when selector is already set");
        }
        mPackage = packageName;
        return this;
    }

    /**
     * (Usually optional) Explicitly set the component to handle the intent.
     * If left with the default value of null, the system will determine the
     * appropriate class to use based on the other fields (action, data,
     * type, categories) in the Intent.  If this class is defined, the
     * specified class will always be used regardless of the other fields.  You
     * should only set this value when you know you absolutely want a specific
     * class to be used; otherwise it is better to let the system find the
     * appropriate class so that you will respect the installed applications
     * and user preferences.
     *
     * @param component The name of the application component to handle the
     * intent, or null to let the system find one for you.
     *
     * @return Returns the same Intent object, for chaining multiple calls
     * into a single statement.
     *
     * @see #setClass
     * @see #setClassName(Context, String)
     * @see #setClassName(String, String)
     * @see #getComponent
     * @see #resolveActivity
     */
    public @NonNull Intent setComponent(@Nullable ComponentName component) {
        mComponent = component;
        return this;
    }

    /**
     * Convenience for calling {@link #setComponent} with an
     * explicit class name.
     *
     * @param packageContext A Context of the application package implementing
     * this class.
     * @param className The name of a class inside of the application package
     * that will be used as the component for this Intent.
     *
     * @return Returns the same Intent object, for chaining multiple calls
     * into a single statement.
     *
     * @see #setComponent
     * @see #setClass
     */
    public @NonNull Intent setClassName(@NonNull Context packageContext,
            @NonNull String className) {
        mComponent = new ComponentName(packageContext, className);
        return this;
    }

    /**
     * Convenience for calling {@link #setComponent} with an
     * explicit application package name and class name.
     *
     * @param packageName The name of the package implementing the desired
     * component.
     * @param className The name of a class inside of the application package
     * that will be used as the component for this Intent.
     *
     * @return Returns the same Intent object, for chaining multiple calls
     * into a single statement.
     *
     * @see #setComponent
     * @see #setClass
     */
    public @NonNull Intent setClassName(@NonNull String packageName, @NonNull String className) {
        mComponent = new ComponentName(packageName, className);
        return this;
    }

    /**
     * Convenience for calling {@link #setComponent(ComponentName)} with the
     * name returned by a {@link Class} object.
     *
     * @param packageContext A Context of the application package implementing
     * this class.
     * @param cls The class name to set, equivalent to
     *            <code>setClassName(context, cls.getName())</code>.
     *
     * @return Returns the same Intent object, for chaining multiple calls
     * into a single statement.
     *
     * @see #setComponent
     */
    public @NonNull Intent setClass(@NonNull Context packageContext, @NonNull Class<?> cls) {
        mComponent = new ComponentName(packageContext, cls);
        return this;
    }

    /**
     * Set the bounds of the sender of this intent, in screen coordinates.  This can be
     * used as a hint to the receiver for animations and the like.  Null means that there
     * is no source bounds.
     */
    public void setSourceBounds(@Nullable Rect r) {
        if (r != null) {
            mSourceBounds = new Rect(r);
        } else {
            mSourceBounds = null;
        }
    }

    /** @hide */
    @IntDef(flag = true, prefix = { "FILL_IN_" }, value = {
            FILL_IN_ACTION,
            FILL_IN_DATA,
            FILL_IN_CATEGORIES,
            FILL_IN_COMPONENT,
            FILL_IN_PACKAGE,
            FILL_IN_SOURCE_BOUNDS,
            FILL_IN_SELECTOR,
            FILL_IN_CLIP_DATA
    })
    @Retention(RetentionPolicy.SOURCE)
    public @interface FillInFlags {}

    /**
     * Use with {@link #fillIn} to allow the current action value to be
     * overwritten, even if it is already set.
     */
    public static final int FILL_IN_ACTION = 1<<0;

    /**
     * Use with {@link #fillIn} to allow the current data or type value
     * overwritten, even if it is already set.
     */
    public static final int FILL_IN_DATA = 1<<1;

    /**
     * Use with {@link #fillIn} to allow the current categories to be
     * overwritten, even if they are already set.
     */
    public static final int FILL_IN_CATEGORIES = 1<<2;

    /**
     * Use with {@link #fillIn} to allow the current component value to be
     * overwritten, even if it is already set.
     */
    public static final int FILL_IN_COMPONENT = 1<<3;

    /**
     * Use with {@link #fillIn} to allow the current package value to be
     * overwritten, even if it is already set.
     */
    public static final int FILL_IN_PACKAGE = 1<<4;

    /**
     * Use with {@link #fillIn} to allow the current bounds rectangle to be
     * overwritten, even if it is already set.
     */
    public static final int FILL_IN_SOURCE_BOUNDS = 1<<5;

    /**
     * Use with {@link #fillIn} to allow the current selector to be
     * overwritten, even if it is already set.
     */
    public static final int FILL_IN_SELECTOR = 1<<6;

    /**
     * Use with {@link #fillIn} to allow the current ClipData to be
     * overwritten, even if it is already set.
     */
    public static final int FILL_IN_CLIP_DATA = 1<<7;

    /**
     * Copy the contents of <var>other</var> in to this object, but only
     * where fields are not defined by this object.  For purposes of a field
     * being defined, the following pieces of data in the Intent are
     * considered to be separate fields:
     *
     * <ul>
     * <li> action, as set by {@link #setAction}.
     * <li> data Uri and MIME type, as set by {@link #setData(Uri)},
     * {@link #setType(String)}, or {@link #setDataAndType(Uri, String)}.
     * <li> categories, as set by {@link #addCategory}.
     * <li> package, as set by {@link #setPackage}.
     * <li> component, as set by {@link #setComponent(ComponentName)} or
     * related methods.
     * <li> source bounds, as set by {@link #setSourceBounds}.
     * <li> selector, as set by {@link #setSelector(Intent)}.
     * <li> clip data, as set by {@link #setClipData(ClipData)}.
     * <li> each top-level name in the associated extras.
     * </ul>
     *
     * <p>In addition, you can use the {@link #FILL_IN_ACTION},
     * {@link #FILL_IN_DATA}, {@link #FILL_IN_CATEGORIES}, {@link #FILL_IN_PACKAGE},
     * {@link #FILL_IN_COMPONENT}, {@link #FILL_IN_SOURCE_BOUNDS},
     * {@link #FILL_IN_SELECTOR}, and {@link #FILL_IN_CLIP_DATA} to override
     * the restriction where the corresponding field will not be replaced if
     * it is already set.
     *
     * <p>Note: The component field will only be copied if {@link #FILL_IN_COMPONENT}
     * is explicitly specified.  The selector will only be copied if
     * {@link #FILL_IN_SELECTOR} is explicitly specified.
     *
     * <p>For example, consider Intent A with {data="foo", categories="bar"}
     * and Intent B with {action="gotit", data-type="some/thing",
     * categories="one","two"}.
     *
     * <p>Calling A.fillIn(B, Intent.FILL_IN_DATA) will result in A now
     * containing: {action="gotit", data-type="some/thing",
     * categories="bar"}.
     *
     * @param other Another Intent whose values are to be used to fill in
     * the current one.
     * @param flags Options to control which fields can be filled in.
     *
     * @return Returns a bit mask of {@link #FILL_IN_ACTION},
     * {@link #FILL_IN_DATA}, {@link #FILL_IN_CATEGORIES}, {@link #FILL_IN_PACKAGE},
     * {@link #FILL_IN_COMPONENT}, {@link #FILL_IN_SOURCE_BOUNDS},
     * {@link #FILL_IN_SELECTOR} and {@link #FILL_IN_CLIP_DATA} indicating which fields were
     * changed.
     */
    @FillInFlags
    public int fillIn(@NonNull Intent other, @FillInFlags int flags) {
        int changes = 0;
        boolean mayHaveCopiedUris = false;
        if (other.mAction != null
                && (mAction == null || (flags&FILL_IN_ACTION) != 0)) {
            mAction = other.mAction;
            changes |= FILL_IN_ACTION;
        }
        if ((other.mData != null || other.mType != null)
                && ((mData == null && mType == null)
                        || (flags&FILL_IN_DATA) != 0)) {
            mData = other.mData;
            mType = other.mType;
            changes |= FILL_IN_DATA;
            mayHaveCopiedUris = true;
        }
        if (other.mCategories != null
                && (mCategories == null || (flags&FILL_IN_CATEGORIES) != 0)) {
            if (other.mCategories != null) {
                mCategories = new ArraySet<String>(other.mCategories);
            }
            changes |= FILL_IN_CATEGORIES;
        }
        if (other.mPackage != null
                && (mPackage == null || (flags&FILL_IN_PACKAGE) != 0)) {
            // Only do this if mSelector is not set.
            if (mSelector == null) {
                mPackage = other.mPackage;
                changes |= FILL_IN_PACKAGE;
            }
        }
        // Selector is special: it can only be set if explicitly allowed,
        // for the same reason as the component name.
        if (other.mSelector != null && (flags&FILL_IN_SELECTOR) != 0) {
            if (mPackage == null) {
                mSelector = new Intent(other.mSelector);
                mPackage = null;
                changes |= FILL_IN_SELECTOR;
            }
        }
        if (other.mClipData != null
                && (mClipData == null || (flags&FILL_IN_CLIP_DATA) != 0)) {
            mClipData = other.mClipData;
            changes |= FILL_IN_CLIP_DATA;
            mayHaveCopiedUris = true;
        }
        // Component is special: it can -only- be set if explicitly allowed,
        // since otherwise the sender could force the intent somewhere the
        // originator didn't intend.
        if (other.mComponent != null && (flags&FILL_IN_COMPONENT) != 0) {
            mComponent = other.mComponent;
            changes |= FILL_IN_COMPONENT;
        }
        mFlags |= other.mFlags;
        if (other.mSourceBounds != null
                && (mSourceBounds == null || (flags&FILL_IN_SOURCE_BOUNDS) != 0)) {
            mSourceBounds = new Rect(other.mSourceBounds);
            changes |= FILL_IN_SOURCE_BOUNDS;
        }
        if (mExtras == null) {
            if (other.mExtras != null) {
                mExtras = new Bundle(other.mExtras);
                mayHaveCopiedUris = true;
            }
        } else if (other.mExtras != null) {
            try {
                Bundle newb = new Bundle(other.mExtras);
                newb.putAll(mExtras);
                mExtras = newb;
                mayHaveCopiedUris = true;
            } catch (RuntimeException e) {
                // Modifying the extras can cause us to unparcel the contents
                // of the bundle, and if we do this in the system process that
                // may fail.  We really should handle this (i.e., the Bundle
                // impl shouldn't be on top of a plain map), but for now just
                // ignore it and keep the original contents. :(
                Log.w("Intent", "Failure filling in extras", e);
            }
        }
        if (mayHaveCopiedUris && mContentUserHint == UserHandle.USER_CURRENT
                && other.mContentUserHint != UserHandle.USER_CURRENT) {
            mContentUserHint = other.mContentUserHint;
        }
        return changes;
    }

    /**
     * Wrapper class holding an Intent and implementing comparisons on it for
     * the purpose of filtering.  The class implements its
     * {@link #equals equals()} and {@link #hashCode hashCode()} methods as
     * simple calls to {@link Intent#filterEquals(Intent)}  filterEquals()} and
     * {@link android.content.Intent#filterHashCode()}  filterHashCode()}
     * on the wrapped Intent.
     */
    public static final class FilterComparison {
        private final Intent mIntent;
        private final int mHashCode;

        public FilterComparison(Intent intent) {
            mIntent = intent;
            mHashCode = intent.filterHashCode();
        }

        /**
         * Return the Intent that this FilterComparison represents.
         * @return Returns the Intent held by the FilterComparison.  Do
         * not modify!
         */
        public Intent getIntent() {
            return mIntent;
        }

        @Override
        public boolean equals(Object obj) {
            if (obj instanceof FilterComparison) {
                Intent other = ((FilterComparison)obj).mIntent;
                return mIntent.filterEquals(other);
            }
            return false;
        }

        @Override
        public int hashCode() {
            return mHashCode;
        }
    }

    /**
     * Determine if two intents are the same for the purposes of intent
     * resolution (filtering). That is, if their action, data, type,
     * class, and categories are the same.  This does <em>not</em> compare
     * any extra data included in the intents.
     *
     * @param other The other Intent to compare against.
     *
     * @return Returns true if action, data, type, class, and categories
     *         are the same.
     */
    public boolean filterEquals(Intent other) {
        if (other == null) {
            return false;
        }
        if (!Objects.equals(this.mAction, other.mAction)) return false;
        if (!Objects.equals(this.mData, other.mData)) return false;
        if (!Objects.equals(this.mType, other.mType)) return false;
        if (!Objects.equals(this.mPackage, other.mPackage)) return false;
        if (!Objects.equals(this.mComponent, other.mComponent)) return false;
        if (!Objects.equals(this.mCategories, other.mCategories)) return false;

        return true;
    }

    /**
     * Generate hash code that matches semantics of filterEquals().
     *
     * @return Returns the hash value of the action, data, type, class, and
     *         categories.
     *
     * @see #filterEquals
     */
    public int filterHashCode() {
        int code = 0;
        if (mAction != null) {
            code += mAction.hashCode();
        }
        if (mData != null) {
            code += mData.hashCode();
        }
        if (mType != null) {
            code += mType.hashCode();
        }
        if (mPackage != null) {
            code += mPackage.hashCode();
        }
        if (mComponent != null) {
            code += mComponent.hashCode();
        }
        if (mCategories != null) {
            code += mCategories.hashCode();
        }
        return code;
    }

    @Override
    public String toString() {
        StringBuilder b = new StringBuilder(128);

        b.append("Intent { ");
        toShortString(b, true, true, true, false);
        b.append(" }");

        return b.toString();
    }

    /** @hide */
    @UnsupportedAppUsage
    public String toInsecureString() {
        StringBuilder b = new StringBuilder(128);

        b.append("Intent { ");
        toShortString(b, false, true, true, false);
        b.append(" }");

        return b.toString();
    }

    /** @hide */
    public String toInsecureStringWithClip() {
        StringBuilder b = new StringBuilder(128);

        b.append("Intent { ");
        toShortString(b, false, true, true, true);
        b.append(" }");

        return b.toString();
    }

    /** @hide */
    public String toShortString(boolean secure, boolean comp, boolean extras, boolean clip) {
        StringBuilder b = new StringBuilder(128);
        toShortString(b, secure, comp, extras, clip);
        return b.toString();
    }

    /** @hide */
    public void toShortString(StringBuilder b, boolean secure, boolean comp, boolean extras,
            boolean clip) {
        boolean first = true;
        if (mAction != null) {
            b.append("act=").append(mAction);
            first = false;
        }
        if (mCategories != null) {
            if (!first) {
                b.append(' ');
            }
            first = false;
            b.append("cat=[");
            for (int i=0; i<mCategories.size(); i++) {
                if (i > 0) b.append(',');
                b.append(mCategories.valueAt(i));
            }
            b.append("]");
        }
        if (mData != null) {
            if (!first) {
                b.append(' ');
            }
            first = false;
            b.append("dat=");
            if (secure) {
                b.append(mData.toSafeString());
            } else {
                b.append(mData);
            }
        }
        if (mType != null) {
            if (!first) {
                b.append(' ');
            }
            first = false;
            b.append("typ=").append(mType);
        }
        if (mFlags != 0) {
            if (!first) {
                b.append(' ');
            }
            first = false;
            b.append("flg=0x").append(Integer.toHexString(mFlags));
        }
        if (mPackage != null) {
            if (!first) {
                b.append(' ');
            }
            first = false;
            b.append("pkg=").append(mPackage);
        }
        if (comp && mComponent != null) {
            if (!first) {
                b.append(' ');
            }
            first = false;
            b.append("cmp=").append(mComponent.flattenToShortString());
        }
        if (mSourceBounds != null) {
            if (!first) {
                b.append(' ');
            }
            first = false;
            b.append("bnds=").append(mSourceBounds.toShortString());
        }
        if (mClipData != null) {
            if (!first) {
                b.append(' ');
            }
            b.append("clip={");
            if (clip) {
                mClipData.toShortString(b);
            } else {
                if (mClipData.getDescription() != null) {
                    first = !mClipData.getDescription().toShortStringTypesOnly(b);
                } else {
                    first = true;
                }
                mClipData.toShortStringShortItems(b, first);
            }
            first = false;
            b.append('}');
        }
        if (extras && mExtras != null) {
            if (!first) {
                b.append(' ');
            }
            first = false;
            b.append("(has extras)");
        }
        if (mContentUserHint != UserHandle.USER_CURRENT) {
            if (!first) {
                b.append(' ');
            }
            first = false;
            b.append("u=").append(mContentUserHint);
        }
        if (mSelector != null) {
            b.append(" sel=");
            mSelector.toShortString(b, secure, comp, extras, clip);
            b.append("}");
        }
    }

    /** @hide */
    public void writeToProto(ProtoOutputStream proto, long fieldId) {
        // Same input parameters that toString() gives to toShortString().
        writeToProto(proto, fieldId, true, true, true, false);
    }

    /** @hide */
    public void writeToProto(ProtoOutputStream proto, long fieldId, boolean secure, boolean comp,
            boolean extras, boolean clip) {
        long token = proto.start(fieldId);
        if (mAction != null) {
            proto.write(IntentProto.ACTION, mAction);
        }
        if (mCategories != null)  {
            for (String category : mCategories) {
                proto.write(IntentProto.CATEGORIES, category);
            }
        }
        if (mData != null) {
            proto.write(IntentProto.DATA, secure ? mData.toSafeString() : mData.toString());
        }
        if (mType != null) {
            proto.write(IntentProto.TYPE, mType);
        }
        if (mFlags != 0) {
            proto.write(IntentProto.FLAG, "0x" + Integer.toHexString(mFlags));
        }
        if (mPackage != null) {
            proto.write(IntentProto.PACKAGE, mPackage);
        }
        if (comp && mComponent != null) {
            mComponent.writeToProto(proto, IntentProto.COMPONENT);
        }
        if (mSourceBounds != null) {
            proto.write(IntentProto.SOURCE_BOUNDS, mSourceBounds.toShortString());
        }
        if (mClipData != null) {
            StringBuilder b = new StringBuilder();
            if (clip) {
                mClipData.toShortString(b);
            } else {
                mClipData.toShortStringShortItems(b, false);
            }
            proto.write(IntentProto.CLIP_DATA, b.toString());
        }
        if (extras && mExtras != null) {
            proto.write(IntentProto.EXTRAS, mExtras.toShortString());
        }
        if (mContentUserHint != 0) {
            proto.write(IntentProto.CONTENT_USER_HINT, mContentUserHint);
        }
        if (mSelector != null) {
            proto.write(IntentProto.SELECTOR, mSelector.toShortString(secure, comp, extras, clip));
        }
        proto.end(token);
    }

    /**
     * Call {@link #toUri} with 0 flags.
     * @deprecated Use {@link #toUri} instead.
     */
    @Deprecated
    public String toURI() {
        return toUri(0);
    }

    /**
     * Convert this Intent into a String holding a URI representation of it.
     * The returned URI string has been properly URI encoded, so it can be
     * used with {@link Uri#parse Uri.parse(String)}.  The URI contains the
     * Intent's data as the base URI, with an additional fragment describing
     * the action, categories, type, flags, package, component, and extras.
     *
     * <p>You can convert the returned string back to an Intent with
     * {@link #getIntent}.
     *
     * @param flags Additional operating flags.
     *
     * @return Returns a URI encoding URI string describing the entire contents
     * of the Intent.
     */
    public String toUri(@UriFlags int flags) {
        StringBuilder uri = new StringBuilder(128);
        if ((flags&URI_ANDROID_APP_SCHEME) != 0) {
            if (mPackage == null) {
                throw new IllegalArgumentException(
                        "Intent must include an explicit package name to build an android-app: "
                        + this);
            }
            uri.append("android-app://");
            uri.append(mPackage);
            String scheme = null;
            if (mData != null) {
                scheme = mData.getScheme();
                if (scheme != null) {
                    uri.append('/');
                    uri.append(scheme);
                    String authority = mData.getEncodedAuthority();
                    if (authority != null) {
                        uri.append('/');
                        uri.append(authority);
                        String path = mData.getEncodedPath();
                        if (path != null) {
                            uri.append(path);
                        }
                        String queryParams = mData.getEncodedQuery();
                        if (queryParams != null) {
                            uri.append('?');
                            uri.append(queryParams);
                        }
                        String fragment = mData.getEncodedFragment();
                        if (fragment != null) {
                            uri.append('#');
                            uri.append(fragment);
                        }
                    }
                }
            }
            toUriFragment(uri, null, scheme == null ? Intent.ACTION_MAIN : Intent.ACTION_VIEW,
                    mPackage, flags);
            return uri.toString();
        }
        String scheme = null;
        if (mData != null) {
            String data = mData.toString();
            if ((flags&URI_INTENT_SCHEME) != 0) {
                final int N = data.length();
                for (int i=0; i<N; i++) {
                    char c = data.charAt(i);
                    if ((c >= 'a' && c <= 'z') || (c >= 'A' && c <= 'Z')
                            || (c >= '0' && c <= '9') || c == '.' || c == '-' || c == '+') {
                        continue;
                    }
                    if (c == ':' && i > 0) {
                        // Valid scheme.
                        scheme = data.substring(0, i);
                        uri.append("intent:");
                        data = data.substring(i+1);
                        break;
                    }

                    // No scheme.
                    break;
                }
            }
            uri.append(data);

        } else if ((flags&URI_INTENT_SCHEME) != 0) {
            uri.append("intent:");
        }

        toUriFragment(uri, scheme, Intent.ACTION_VIEW, null, flags);

        return uri.toString();
    }

    private void toUriFragment(StringBuilder uri, String scheme, String defAction,
            String defPackage, int flags) {
        StringBuilder frag = new StringBuilder(128);

        toUriInner(frag, scheme, defAction, defPackage, flags);
        if (mSelector != null) {
            frag.append("SEL;");
            // Note that for now we are not going to try to handle the
            // data part; not clear how to represent this as a URI, and
            // not much utility in it.
            mSelector.toUriInner(frag, mSelector.mData != null ? mSelector.mData.getScheme() : null,
                    null, null, flags);
        }

        if (frag.length() > 0) {
            uri.append("#Intent;");
            uri.append(frag);
            uri.append("end");
        }
    }

    private void toUriInner(StringBuilder uri, String scheme, String defAction,
            String defPackage, int flags) {
        if (scheme != null) {
            uri.append("scheme=").append(scheme).append(';');
        }
        if (mAction != null && !mAction.equals(defAction)) {
            uri.append("action=").append(Uri.encode(mAction)).append(';');
        }
        if (mCategories != null) {
            for (int i=0; i<mCategories.size(); i++) {
                uri.append("category=").append(Uri.encode(mCategories.valueAt(i))).append(';');
            }
        }
        if (mType != null) {
            uri.append("type=").append(Uri.encode(mType, "/")).append(';');
        }
        if (mFlags != 0) {
            uri.append("launchFlags=0x").append(Integer.toHexString(mFlags)).append(';');
        }
        if (mPackage != null && !mPackage.equals(defPackage)) {
            uri.append("package=").append(Uri.encode(mPackage)).append(';');
        }
        if (mComponent != null) {
            uri.append("component=").append(Uri.encode(
                    mComponent.flattenToShortString(), "/")).append(';');
        }
        if (mSourceBounds != null) {
            uri.append("sourceBounds=")
                    .append(Uri.encode(mSourceBounds.flattenToString()))
                    .append(';');
        }
        if (mExtras != null) {
            for (String key : mExtras.keySet()) {
                final Object value = mExtras.get(key);
                char entryType =
                        value instanceof String    ? 'S' :
                        value instanceof Boolean   ? 'B' :
                        value instanceof Byte      ? 'b' :
                        value instanceof Character ? 'c' :
                        value instanceof Double    ? 'd' :
                        value instanceof Float     ? 'f' :
                        value instanceof Integer   ? 'i' :
                        value instanceof Long      ? 'l' :
                        value instanceof Short     ? 's' :
                        '\0';

                if (entryType != '\0') {
                    uri.append(entryType);
                    uri.append('.');
                    uri.append(Uri.encode(key));
                    uri.append('=');
                    uri.append(Uri.encode(value.toString()));
                    uri.append(';');
                }
            }
        }
    }

    public int describeContents() {
        return (mExtras != null) ? mExtras.describeContents() : 0;
    }

    public void writeToParcel(Parcel out, int flags) {
        out.writeString(mAction);
        Uri.writeToParcel(out, mData);
        out.writeString(mType);
        out.writeInt(mFlags);
        out.writeString(mPackage);
        ComponentName.writeToParcel(mComponent, out);

        if (mSourceBounds != null) {
            out.writeInt(1);
            mSourceBounds.writeToParcel(out, flags);
        } else {
            out.writeInt(0);
        }

        if (mCategories != null) {
            final int N = mCategories.size();
            out.writeInt(N);
            for (int i=0; i<N; i++) {
                out.writeString(mCategories.valueAt(i));
            }
        } else {
            out.writeInt(0);
        }

        if (mSelector != null) {
            out.writeInt(1);
            mSelector.writeToParcel(out, flags);
        } else {
            out.writeInt(0);
        }

        if (mClipData != null) {
            out.writeInt(1);
            mClipData.writeToParcel(out, flags);
        } else {
            out.writeInt(0);
        }
        out.writeInt(mContentUserHint);
        out.writeBundle(mExtras);
    }

    public static final Parcelable.Creator<Intent> CREATOR
            = new Parcelable.Creator<Intent>() {
        public Intent createFromParcel(Parcel in) {
            return new Intent(in);
        }
        public Intent[] newArray(int size) {
            return new Intent[size];
        }
    };

    /** @hide */
    protected Intent(Parcel in) {
        readFromParcel(in);
    }

    public void readFromParcel(Parcel in) {
        setAction(in.readString());
        mData = Uri.CREATOR.createFromParcel(in);
        mType = in.readString();
        mFlags = in.readInt();
        mPackage = in.readString();
        mComponent = ComponentName.readFromParcel(in);

        if (in.readInt() != 0) {
            mSourceBounds = Rect.CREATOR.createFromParcel(in);
        }

        int N = in.readInt();
        if (N > 0) {
            mCategories = new ArraySet<String>();
            int i;
            for (i=0; i<N; i++) {
                mCategories.add(in.readString().intern());
            }
        } else {
            mCategories = null;
        }

        if (in.readInt() != 0) {
            mSelector = new Intent(in);
        }

        if (in.readInt() != 0) {
            mClipData = new ClipData(in);
        }
        mContentUserHint = in.readInt();
        mExtras = in.readBundle();
    }

    /**
     * Parses the "intent" element (and its children) from XML and instantiates
     * an Intent object.  The given XML parser should be located at the tag
     * where parsing should start (often named "intent"), from which the
     * basic action, data, type, and package and class name will be
     * retrieved.  The function will then parse in to any child elements,
     * looking for <category android:name="xxx"> tags to add categories and
     * <extra android:name="xxx" android:value="yyy"> to attach extra data
     * to the intent.
     *
     * @param resources The Resources to use when inflating resources.
     * @param parser The XML parser pointing at an "intent" tag.
     * @param attrs The AttributeSet interface for retrieving extended
     * attribute data at the current <var>parser</var> location.
     * @return An Intent object matching the XML data.
     * @throws XmlPullParserException If there was an XML parsing error.
     * @throws IOException If there was an I/O error.
     */
    public static @NonNull Intent parseIntent(@NonNull Resources resources,
            @NonNull XmlPullParser parser, AttributeSet attrs)
            throws XmlPullParserException, IOException {
        Intent intent = new Intent();

        TypedArray sa = resources.obtainAttributes(attrs,
                com.android.internal.R.styleable.Intent);

        intent.setAction(sa.getString(com.android.internal.R.styleable.Intent_action));

        String data = sa.getString(com.android.internal.R.styleable.Intent_data);
        String mimeType = sa.getString(com.android.internal.R.styleable.Intent_mimeType);
        intent.setDataAndType(data != null ? Uri.parse(data) : null, mimeType);

        String packageName = sa.getString(com.android.internal.R.styleable.Intent_targetPackage);
        String className = sa.getString(com.android.internal.R.styleable.Intent_targetClass);
        if (packageName != null && className != null) {
            intent.setComponent(new ComponentName(packageName, className));
        }

        sa.recycle();

        int outerDepth = parser.getDepth();
        int type;
        while ((type=parser.next()) != XmlPullParser.END_DOCUMENT
               && (type != XmlPullParser.END_TAG || parser.getDepth() > outerDepth)) {
            if (type == XmlPullParser.END_TAG || type == XmlPullParser.TEXT) {
                continue;
            }

            String nodeName = parser.getName();
            if (nodeName.equals(TAG_CATEGORIES)) {
                sa = resources.obtainAttributes(attrs,
                        com.android.internal.R.styleable.IntentCategory);
                String cat = sa.getString(com.android.internal.R.styleable.IntentCategory_name);
                sa.recycle();

                if (cat != null) {
                    intent.addCategory(cat);
                }
                XmlUtils.skipCurrentTag(parser);

            } else if (nodeName.equals(TAG_EXTRA)) {
                if (intent.mExtras == null) {
                    intent.mExtras = new Bundle();
                }
                resources.parseBundleExtra(TAG_EXTRA, attrs, intent.mExtras);
                XmlUtils.skipCurrentTag(parser);

            } else {
                XmlUtils.skipCurrentTag(parser);
            }
        }

        return intent;
    }

    /** @hide */
    public void saveToXml(XmlSerializer out) throws IOException {
        if (mAction != null) {
            out.attribute(null, ATTR_ACTION, mAction);
        }
        if (mData != null) {
            out.attribute(null, ATTR_DATA, mData.toString());
        }
        if (mType != null) {
            out.attribute(null, ATTR_TYPE, mType);
        }
        if (mComponent != null) {
            out.attribute(null, ATTR_COMPONENT, mComponent.flattenToShortString());
        }
        out.attribute(null, ATTR_FLAGS, Integer.toHexString(getFlags()));

        if (mCategories != null) {
            out.startTag(null, TAG_CATEGORIES);
            for (int categoryNdx = mCategories.size() - 1; categoryNdx >= 0; --categoryNdx) {
                out.attribute(null, ATTR_CATEGORY, mCategories.valueAt(categoryNdx));
            }
            out.endTag(null, TAG_CATEGORIES);
        }
    }

    /** @hide */
    public static Intent restoreFromXml(XmlPullParser in) throws IOException,
            XmlPullParserException {
        Intent intent = new Intent();
        final int outerDepth = in.getDepth();

        int attrCount = in.getAttributeCount();
        for (int attrNdx = attrCount - 1; attrNdx >= 0; --attrNdx) {
            final String attrName = in.getAttributeName(attrNdx);
            final String attrValue = in.getAttributeValue(attrNdx);
            if (ATTR_ACTION.equals(attrName)) {
                intent.setAction(attrValue);
            } else if (ATTR_DATA.equals(attrName)) {
                intent.setData(Uri.parse(attrValue));
            } else if (ATTR_TYPE.equals(attrName)) {
                intent.setType(attrValue);
            } else if (ATTR_COMPONENT.equals(attrName)) {
                intent.setComponent(ComponentName.unflattenFromString(attrValue));
            } else if (ATTR_FLAGS.equals(attrName)) {
                intent.setFlags(Integer.parseInt(attrValue, 16));
            } else {
                Log.e("Intent", "restoreFromXml: unknown attribute=" + attrName);
            }
        }

        int event;
        String name;
        while (((event = in.next()) != XmlPullParser.END_DOCUMENT) &&
                (event != XmlPullParser.END_TAG || in.getDepth() < outerDepth)) {
            if (event == XmlPullParser.START_TAG) {
                name = in.getName();
                if (TAG_CATEGORIES.equals(name)) {
                    attrCount = in.getAttributeCount();
                    for (int attrNdx = attrCount - 1; attrNdx >= 0; --attrNdx) {
                        intent.addCategory(in.getAttributeValue(attrNdx));
                    }
                } else {
                    Log.w("Intent", "restoreFromXml: unknown name=" + name);
                    XmlUtils.skipCurrentTag(in);
                }
            }
        }

        return intent;
    }

    /**
     * Normalize a MIME data type.
     *
     * <p>A normalized MIME type has white-space trimmed,
     * content-type parameters removed, and is lower-case.
     * This aligns the type with Android best practices for
     * intent filtering.
     *
     * <p>For example, "text/plain; charset=utf-8" becomes "text/plain".
     * "text/x-vCard" becomes "text/x-vcard".
     *
     * <p>All MIME types received from outside Android (such as user input,
     * or external sources like Bluetooth, NFC, or the Internet) should
     * be normalized before they are used to create an Intent.
     *
     * @param type MIME data type to normalize
     * @return normalized MIME data type, or null if the input was null
     * @see #setType
     * @see #setTypeAndNormalize
     */
    public static @Nullable String normalizeMimeType(@Nullable String type) {
        if (type == null) {
            return null;
        }

        type = type.trim().toLowerCase(Locale.ROOT);

        final int semicolonIndex = type.indexOf(';');
        if (semicolonIndex != -1) {
            type = type.substring(0, semicolonIndex);
        }
        return type;
    }

    /**
     * Prepare this {@link Intent} to leave an app process.
     *
     * @hide
     */
    @UnsupportedAppUsage
    public void prepareToLeaveProcess(Context context) {
        final boolean leavingPackage = (mComponent == null)
                || !Objects.equals(mComponent.getPackageName(), context.getPackageName());
        prepareToLeaveProcess(leavingPackage);
    }

    /**
     * Prepare this {@link Intent} to leave an app process.
     *
     * @hide
     */
    public void prepareToLeaveProcess(boolean leavingPackage) {
        setAllowFds(false);

        if (mSelector != null) {
            mSelector.prepareToLeaveProcess(leavingPackage);
        }
        if (mClipData != null) {
            mClipData.prepareToLeaveProcess(leavingPackage, getFlags());
        }

        if (mExtras != null && !mExtras.isParcelled()) {
            final Object intent = mExtras.get(Intent.EXTRA_INTENT);
            if (intent instanceof Intent) {
                ((Intent) intent).prepareToLeaveProcess(leavingPackage);
            }
        }

        if (mAction != null && mData != null && StrictMode.vmFileUriExposureEnabled()
                && leavingPackage) {
            switch (mAction) {
                case ACTION_MEDIA_REMOVED:
                case ACTION_MEDIA_UNMOUNTED:
                case ACTION_MEDIA_CHECKING:
                case ACTION_MEDIA_NOFS:
                case ACTION_MEDIA_MOUNTED:
                case ACTION_MEDIA_SHARED:
                case ACTION_MEDIA_UNSHARED:
                case ACTION_MEDIA_BAD_REMOVAL:
                case ACTION_MEDIA_UNMOUNTABLE:
                case ACTION_MEDIA_EJECT:
                case ACTION_MEDIA_SCANNER_STARTED:
                case ACTION_MEDIA_SCANNER_FINISHED:
                case ACTION_MEDIA_SCANNER_SCAN_FILE:
                case ACTION_PACKAGE_NEEDS_VERIFICATION:
                case ACTION_PACKAGE_NEEDS_OPTIONAL_VERIFICATION:
                case ACTION_PACKAGE_VERIFIED:
                case ACTION_PACKAGE_ENABLE_ROLLBACK:
                    // Ignore legacy actions
                    break;
                default:
                    mData.checkFileUriExposed("Intent.getData()");
            }
        }

        if (mAction != null && mData != null && StrictMode.vmContentUriWithoutPermissionEnabled()
                && leavingPackage) {
            switch (mAction) {
                case ACTION_PROVIDER_CHANGED:
                case QuickContact.ACTION_QUICK_CONTACT:
                    // Ignore actions that don't need to grant
                    break;
                default:
                    mData.checkContentUriWithoutPermission("Intent.getData()", getFlags());
            }
        }
    }

    /**
     * @hide
     */
    public void prepareToEnterProcess() {
        // We just entered destination process, so we should be able to read all
        // parcelables inside.
        setDefusable(true);

        if (mSelector != null) {
            mSelector.prepareToEnterProcess();
        }
        if (mClipData != null) {
            mClipData.prepareToEnterProcess();
        }

        if (mContentUserHint != UserHandle.USER_CURRENT) {
            if (UserHandle.getAppId(Process.myUid()) != Process.SYSTEM_UID) {
                fixUris(mContentUserHint);
                mContentUserHint = UserHandle.USER_CURRENT;
            }
        }
    }

    /** @hide */
    public boolean hasWebURI() {
        if (getData() == null) {
            return false;
        }
        final String scheme = getScheme();
        if (TextUtils.isEmpty(scheme)) {
            return false;
        }
        return scheme.equals(IntentFilter.SCHEME_HTTP) || scheme.equals(IntentFilter.SCHEME_HTTPS);
    }

    /** @hide */
    public boolean isWebIntent() {
        return ACTION_VIEW.equals(mAction)
                && hasWebURI();
    }

    /**
     * @hide
     */
     public void fixUris(int contentUserHint) {
        Uri data = getData();
        if (data != null) {
            mData = maybeAddUserId(data, contentUserHint);
        }
        if (mClipData != null) {
            mClipData.fixUris(contentUserHint);
        }
        String action = getAction();
        if (ACTION_SEND.equals(action)) {
            final Uri stream = getParcelableExtra(EXTRA_STREAM);
            if (stream != null) {
                putExtra(EXTRA_STREAM, maybeAddUserId(stream, contentUserHint));
            }
        } else if (ACTION_SEND_MULTIPLE.equals(action)) {
            final ArrayList<Uri> streams = getParcelableArrayListExtra(EXTRA_STREAM);
            if (streams != null) {
                ArrayList<Uri> newStreams = new ArrayList<Uri>();
                for (int i = 0; i < streams.size(); i++) {
                    newStreams.add(maybeAddUserId(streams.get(i), contentUserHint));
                }
                putParcelableArrayListExtra(EXTRA_STREAM, newStreams);
            }
        } else if (MediaStore.ACTION_IMAGE_CAPTURE.equals(action)
                || MediaStore.ACTION_IMAGE_CAPTURE_SECURE.equals(action)
                || MediaStore.ACTION_VIDEO_CAPTURE.equals(action)) {
            final Uri output = getParcelableExtra(MediaStore.EXTRA_OUTPUT);
            if (output != null) {
                putExtra(MediaStore.EXTRA_OUTPUT, maybeAddUserId(output, contentUserHint));
            }
        }
     }

    /**
     * Migrate any {@link #EXTRA_STREAM} in {@link #ACTION_SEND} and
     * {@link #ACTION_SEND_MULTIPLE} to {@link ClipData}. Also inspects nested
     * intents in {@link #ACTION_CHOOSER}.
     *
     * @return Whether any contents were migrated.
     * @hide
     */
    public boolean migrateExtraStreamToClipData() {
        // Refuse to touch if extras already parcelled
        if (mExtras != null && mExtras.isParcelled()) return false;

        // Bail when someone already gave us ClipData
        if (getClipData() != null) return false;

        final String action = getAction();
        if (ACTION_CHOOSER.equals(action)) {
            // Inspect contained intents to see if we need to migrate extras. We
            // don't promote ClipData to the parent, since ChooserActivity will
            // already start the picked item as the caller, and we can't combine
            // the flags in a safe way.

            boolean migrated = false;
            try {
                final Intent intent = getParcelableExtra(EXTRA_INTENT);
                if (intent != null) {
                    migrated |= intent.migrateExtraStreamToClipData();
                }
            } catch (ClassCastException e) {
            }
            try {
                final Parcelable[] intents = getParcelableArrayExtra(EXTRA_INITIAL_INTENTS);
                if (intents != null) {
                    for (int i = 0; i < intents.length; i++) {
                        final Intent intent = (Intent) intents[i];
                        if (intent != null) {
                            migrated |= intent.migrateExtraStreamToClipData();
                        }
                    }
                }
            } catch (ClassCastException e) {
            }
            return migrated;

        } else if (ACTION_SEND.equals(action)) {
            try {
                final Uri stream = getParcelableExtra(EXTRA_STREAM);
                final CharSequence text = getCharSequenceExtra(EXTRA_TEXT);
                final String htmlText = getStringExtra(EXTRA_HTML_TEXT);
                if (stream != null || text != null || htmlText != null) {
                    final ClipData clipData = new ClipData(
                            null, new String[] { getType() },
                            new ClipData.Item(text, htmlText, null, stream));
                    setClipData(clipData);
                    addFlags(FLAG_GRANT_READ_URI_PERMISSION);
                    return true;
                }
            } catch (ClassCastException e) {
            }

        } else if (ACTION_SEND_MULTIPLE.equals(action)) {
            try {
                final ArrayList<Uri> streams = getParcelableArrayListExtra(EXTRA_STREAM);
                final ArrayList<CharSequence> texts = getCharSequenceArrayListExtra(EXTRA_TEXT);
                final ArrayList<String> htmlTexts = getStringArrayListExtra(EXTRA_HTML_TEXT);
                int num = -1;
                if (streams != null) {
                    num = streams.size();
                }
                if (texts != null) {
                    if (num >= 0 && num != texts.size()) {
                        // Wha...!  F- you.
                        return false;
                    }
                    num = texts.size();
                }
                if (htmlTexts != null) {
                    if (num >= 0 && num != htmlTexts.size()) {
                        // Wha...!  F- you.
                        return false;
                    }
                    num = htmlTexts.size();
                }
                if (num > 0) {
                    final ClipData clipData = new ClipData(
                            null, new String[] { getType() },
                            makeClipItem(streams, texts, htmlTexts, 0));

                    for (int i = 1; i < num; i++) {
                        clipData.addItem(makeClipItem(streams, texts, htmlTexts, i));
                    }

                    setClipData(clipData);
                    addFlags(FLAG_GRANT_READ_URI_PERMISSION);
                    return true;
                }
            } catch (ClassCastException e) {
            }
        } else if (MediaStore.ACTION_IMAGE_CAPTURE.equals(action)
                || MediaStore.ACTION_IMAGE_CAPTURE_SECURE.equals(action)
                || MediaStore.ACTION_VIDEO_CAPTURE.equals(action)) {
            final Uri output;
            try {
                output = getParcelableExtra(MediaStore.EXTRA_OUTPUT);
            } catch (ClassCastException e) {
                return false;
            }
            if (output != null) {
                setClipData(ClipData.newRawUri("", output));
                addFlags(FLAG_GRANT_WRITE_URI_PERMISSION|FLAG_GRANT_READ_URI_PERMISSION);
                return true;
            }
        }

        return false;
    }

    /**
     * Convert the dock state to a human readable format.
     * @hide
     */
    public static String dockStateToString(int dock) {
        switch (dock) {
            case EXTRA_DOCK_STATE_HE_DESK:
                return "EXTRA_DOCK_STATE_HE_DESK";
            case EXTRA_DOCK_STATE_LE_DESK:
                return "EXTRA_DOCK_STATE_LE_DESK";
            case EXTRA_DOCK_STATE_CAR:
                return "EXTRA_DOCK_STATE_CAR";
            case EXTRA_DOCK_STATE_DESK:
                return "EXTRA_DOCK_STATE_DESK";
            case EXTRA_DOCK_STATE_UNDOCKED:
                return "EXTRA_DOCK_STATE_UNDOCKED";
            default:
                return Integer.toString(dock);
        }
    }

    private static ClipData.Item makeClipItem(ArrayList<Uri> streams, ArrayList<CharSequence> texts,
            ArrayList<String> htmlTexts, int which) {
        Uri uri = streams != null ? streams.get(which) : null;
        CharSequence text = texts != null ? texts.get(which) : null;
        String htmlText = htmlTexts != null ? htmlTexts.get(which) : null;
        return new ClipData.Item(text, htmlText, null, uri);
    }

    /** @hide */
    public boolean isDocument() {
        return (mFlags & FLAG_ACTIVITY_NEW_DOCUMENT) == FLAG_ACTIVITY_NEW_DOCUMENT;
    }
}<|MERGE_RESOLUTION|>--- conflicted
+++ resolved
@@ -1916,22 +1916,15 @@
     /**
      * Activity action: Launch UI to review app uses of permissions.
      * <p>
-<<<<<<< HEAD
-     * Input: Nothing
-=======
      * Input: {@link #EXTRA_PERMISSION_NAME} specifies the permission name
      * that will be displayed by the launched UI.
->>>>>>> de843449
      * </p>
      * <p>
      * Output: Nothing.
      * </p>
      *
-<<<<<<< HEAD
-=======
      * @see #EXTRA_PERMISSION_NAME
      *
->>>>>>> de843449
      * @hide
      */
     @SystemApi
@@ -5292,10 +5285,7 @@
 
     /**
      * Optional CharSequence extra to provide a search query.
-<<<<<<< HEAD
-=======
      * The format of this query is dependent on the receiving application.
->>>>>>> de843449
      *
      * <p>Applicable to {@link Intent} with actions:
      * <ul>
