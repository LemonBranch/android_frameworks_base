--- conflicted
+++ resolved
@@ -24,10 +24,7 @@
 import android.annotation.SdkConstant;
 import android.annotation.SdkConstant.SdkConstantType;
 import android.annotation.SystemApi;
-<<<<<<< HEAD
-=======
 import android.annotation.TestApi;
->>>>>>> 825827da
 import android.annotation.UnsupportedAppUsage;
 import android.app.ActivityManager;
 import android.app.AppGlobals;
@@ -1346,13 +1343,8 @@
          * @hide
          */
         public boolean areHiddenOptionsSet() {
-<<<<<<< HEAD
-            return (installFlags & (PackageManager.INSTALL_ALLOW_DOWNGRADE
-                    | PackageManager.INSTALL_RESPECT_ALLOW_DOWNGRADE
-=======
             return (installFlags & (PackageManager.INSTALL_REQUEST_DOWNGRADE
                     | PackageManager.INSTALL_ALLOW_DOWNGRADE
->>>>>>> 825827da
                     | PackageManager.INSTALL_DONT_KILL_APP
                     | PackageManager.INSTALL_INSTANT_APP
                     | PackageManager.INSTALL_FULL_APP
@@ -1456,14 +1448,6 @@
         }
 
         /**
-<<<<<<< HEAD
-         * Request that rollbacks be enabled for the given upgrade.
-         * @hide
-         */
-        @SystemApi
-        public void setEnableRollback() {
-            installFlags |= PackageManager.INSTALL_ENABLE_ROLLBACK;
-=======
          * Request that rollbacks be enabled or disabled for the given upgrade.
          *
          * @param enable set to {@code true} to enable, {@code false} to disable
@@ -1476,7 +1460,6 @@
             } else {
                 installFlags &= ~PackageManager.INSTALL_ENABLE_ROLLBACK;
             }
->>>>>>> 825827da
         }
 
         /**
@@ -1490,8 +1473,6 @@
         }
 
         /** {@hide} */
-<<<<<<< HEAD
-=======
         @SystemApi
         public void setRequestDowngrade(boolean requestDowngrade) {
             if (requestDowngrade) {
@@ -1502,7 +1483,6 @@
         }
 
         /** {@hide} */
->>>>>>> 825827da
         public void setInstallFlagsForcePermissionPrompt() {
             installFlags |= PackageManager.INSTALL_FORCE_PERMISSION_PROMPT;
         }
@@ -1599,11 +1579,7 @@
          *
          * {@hide}
          */
-<<<<<<< HEAD
-        @SystemApi
-=======
         @SystemApi @TestApi
->>>>>>> 825827da
         @RequiresPermission(Manifest.permission.INSTALL_PACKAGES)
         public void setStaged() {
             this.isStaged = true;
@@ -1614,11 +1590,7 @@
          *
          * {@hide}
          */
-<<<<<<< HEAD
-        @SystemApi
-=======
         @SystemApi @TestApi
->>>>>>> 825827da
         @RequiresPermission(Manifest.permission.INSTALL_PACKAGES)
         public void setInstallAsApex() {
             installFlags |= PackageManager.INSTALL_APEX;
@@ -1849,11 +1821,7 @@
         /**
          * Return the user associated with this session.
          */
-<<<<<<< HEAD
-        public UserHandle getUser() {
-=======
         public @NonNull UserHandle getUser() {
->>>>>>> 825827da
             return new UserHandle(userId);
         }
 
@@ -2201,11 +2169,7 @@
          * Text description of the error code returned by {@code getStagedSessionErrorCode}, or
          * empty string if no error was encountered.
          */
-<<<<<<< HEAD
-        public String getStagedSessionErrorMessage() {
-=======
         public @NonNull String getStagedSessionErrorMessage() {
->>>>>>> 825827da
             checkSessionIsStaged();
             return mStagedSessionErrorMessage;
         }
