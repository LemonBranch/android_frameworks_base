--- conflicted
+++ resolved
@@ -76,12 +76,9 @@
 import java.util.Arrays;
 import java.util.Collections;
 import java.util.Comparator;
-<<<<<<< HEAD
 import java.util.Enumeration;
 import java.util.HashMap;
 import java.util.HashSet;
-=======
->>>>>>> d0f748a7
 import java.util.Iterator;
 import java.util.List;
 import java.util.Map;
@@ -291,7 +288,6 @@
         public final boolean coreApp;
         public final boolean multiArch;
 
-
         public PackageLite(String codePath, ApkLite baseApk, String[] splitNames,
                 String[] splitCodePaths, int[] splitRevisionCodes) {
             this.packageName = baseApk.packageName;
@@ -336,13 +332,8 @@
         public final boolean isTheme;
 
         public ApkLite(String codePath, String packageName, String splitName, int versionCode,
-<<<<<<< HEAD
-                int installLocation, List<VerifierInfo> verifiers, Signature[] signatures,
-                boolean coreApp, boolean multiArch, boolean isTheme) {
-=======
                 int revisionCode, int installLocation, List<VerifierInfo> verifiers,
-                Signature[] signatures, boolean coreApp, boolean multiArch) {
->>>>>>> d0f748a7
+                Signature[] signatures, boolean coreApp, boolean multiArch, boolean isTheme) {
             this.codePath = codePath;
             this.packageName = packageName;
             this.splitName = splitName;
@@ -1062,68 +1053,6 @@
         return pkg;
     }
 
-
-    private ArrayList<String> scanPackageOverlays(File originalFile) {
-        Set<String> overlayTargets = new HashSet<String>();
-        ZipFile privateZip = null;
-        try {
-            privateZip = new ZipFile(originalFile.getPath());
-            final Enumeration<? extends ZipEntry> privateZipEntries = privateZip.entries();
-            while (privateZipEntries.hasMoreElements()) {
-                final ZipEntry zipEntry = privateZipEntries.nextElement();
-                final String zipEntryName = zipEntry.getName();
-
-                if (zipEntryName.startsWith(OVERLAY_PATH) && zipEntryName.length() > 16) {
-                    String[] subdirs = zipEntryName.split("/");
-                    overlayTargets.add(subdirs[2]);
-                }
-            }
-        } catch(Exception e) {
-            e.printStackTrace();
-            overlayTargets.clear();
-        } finally {
-            if (privateZip != null) {
-                try {
-                    privateZip.close();
-                } catch (Exception e) {
-                    //Ignore
-                }
-            }
-        }
-
-        ArrayList<String> overlays = new ArrayList<String>();
-        overlays.addAll(overlayTargets);
-        return overlays;
-    }
-
-    private boolean packageHasIconPack(File originalFile) {
-        ZipFile privateZip = null;
-        try {
-            privateZip = new ZipFile(originalFile.getPath());
-            final Enumeration<? extends ZipEntry> privateZipEntries = privateZip.entries();
-            while (privateZipEntries.hasMoreElements()) {
-                final ZipEntry zipEntry = privateZipEntries.nextElement();
-                final String zipEntryName = zipEntry.getName();
-
-                if (zipEntryName.startsWith(ICON_PATH) &&
-                        zipEntryName.length() > ICON_PATH.length()) {
-                    return true;
-                }
-            }
-        } catch(Exception e) {
-            Log.e(TAG, "Could not read zip entries while checking if apk has icon pack", e);
-        } finally {
-            if (privateZip != null) {
-                try {
-                    privateZip.close();
-                } catch (Exception e) {
-                    //Ignore
-                }
-            }
-        }
-        return false;
-    }
-
     /**
      * Gathers the {@link ManifestDigest} for {@code pkg} if it exists in the
      * APK. If it successfully scanned the package and found the
@@ -1450,8 +1379,7 @@
         }
 
         return new ApkLite(codePath, packageSplit.first, packageSplit.second, versionCode,
-<<<<<<< HEAD
-                installLocation, verifiers, signatures, coreApp, multiArch, isTheme);
+                revisionCode, installLocation, verifiers, signatures, coreApp, multiArch);
     }
 
     private static boolean isLegacyIconPack(XmlPullParser parser) {
@@ -1473,9 +1401,6 @@
             }
         }
         return false;
-=======
-                revisionCode, installLocation, verifiers, signatures, coreApp, multiArch);
->>>>>>> d0f748a7
     }
 
     /**
