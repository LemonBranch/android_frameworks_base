/*
**
** Copyright 2007, The Android Open Source Project
**
** Licensed under the Apache License, Version 2.0 (the "License");
** you may not use this file except in compliance with the License.
** You may obtain a copy of the License at
**
**     http://www.apache.org/licenses/LICENSE-2.0
**
** Unless required by applicable law or agreed to in writing, software
** distributed under the License is distributed on an "AS IS" BASIS,
** WITHOUT WARRANTIES OR CONDITIONS OF ANY KIND, either express or implied.
** See the License for the specific language governing permissions and
** limitations under the License.
*/

package android.content.pm;

import android.content.ComponentName;
import android.content.Intent;
import android.content.IntentFilter;
import android.content.pm.ActivityInfo;
import android.content.pm.ApplicationInfo;
import android.content.pm.ChangedPackages;
import android.content.pm.InstantAppInfo;
import android.content.pm.FeatureInfo;
import android.content.pm.IDexModuleRegisterCallback;
import android.content.pm.IPackageInstaller;
import android.content.pm.IPackageDeleteObserver;
import android.content.pm.IPackageDeleteObserver2;
import android.content.pm.IPackageDataObserver;
import android.content.pm.IPackageMoveObserver;
import android.content.pm.IPackageStatsObserver;
import android.content.pm.IOnPermissionsChangeListener;
import android.content.pm.IntentFilterVerificationInfo;
import android.content.pm.InstrumentationInfo;
import android.content.pm.KeySet;
import android.content.pm.ModuleInfo;
import android.content.pm.PackageInfo;
import android.content.pm.ParceledListSlice;
import android.content.pm.ProviderInfo;
import android.content.pm.PermissionGroupInfo;
import android.content.pm.PermissionInfo;
import android.content.pm.ResolveInfo;
import android.content.pm.ServiceInfo;
import android.content.pm.SuspendDialogInfo;
import android.content.pm.UserInfo;
import android.content.pm.VerifierDeviceIdentity;
import android.content.pm.VersionedPackage;
import android.content.pm.dex.IArtManager;
import android.graphics.Bitmap;
import android.net.Uri;
import android.os.ParcelFileDescriptor;
import android.os.PersistableBundle;
import android.content.IntentSender;

/**
 *  See {@link PackageManager} for documentation on most of the APIs
 *  here.
 *
 *  {@hide}
 */
interface IPackageManager {
    void checkPackageStartable(String packageName, int userId);
    @UnsupportedAppUsage
    boolean isPackageAvailable(String packageName, int userId);
    @UnsupportedAppUsage
    PackageInfo getPackageInfo(String packageName, int flags, int userId);
    PackageInfo getPackageInfoVersioned(in VersionedPackage versionedPackage,
            int flags, int userId);
    @UnsupportedAppUsage
    int getPackageUid(String packageName, int flags, int userId);
    int[] getPackageGids(String packageName, int flags, int userId);

    @UnsupportedAppUsage
    String[] currentToCanonicalPackageNames(in String[] names);
    @UnsupportedAppUsage
    String[] canonicalToCurrentPackageNames(in String[] names);

    PermissionInfo getPermissionInfo(String name, String packageName, int flags);

    ParceledListSlice queryPermissionsByGroup(String group, int flags);

    @UnsupportedAppUsage
    PermissionGroupInfo getPermissionGroupInfo(String name, int flags);

    ParceledListSlice getAllPermissionGroups(int flags);

    @UnsupportedAppUsage
    ApplicationInfo getApplicationInfo(String packageName, int flags ,int userId);

    @UnsupportedAppUsage
    ActivityInfo getActivityInfo(in ComponentName className, int flags, int userId);

    boolean activitySupportsIntent(in ComponentName className, in Intent intent,
            String resolvedType);

    @UnsupportedAppUsage
    ActivityInfo getReceiverInfo(in ComponentName className, int flags, int userId);

    @UnsupportedAppUsage
    ServiceInfo getServiceInfo(in ComponentName className, int flags, int userId);

    @UnsupportedAppUsage
    ProviderInfo getProviderInfo(in ComponentName className, int flags, int userId);

    @UnsupportedAppUsage
    int checkPermission(String permName, String pkgName, int userId);

    int checkUidPermission(String permName, int uid);

    @UnsupportedAppUsage
    boolean addPermission(in PermissionInfo info);

    @UnsupportedAppUsage
    void removePermission(String name);

    @UnsupportedAppUsage
    void grantRuntimePermission(String packageName, String permissionName, int userId);

    void revokeRuntimePermission(String packageName, String permissionName, int userId);

    void resetRuntimePermissions();

    int getPermissionFlags(String permissionName, String packageName, int userId);

    void updatePermissionFlags(String permissionName, String packageName, int flagMask,
            int flagValues, boolean checkAdjustPolicyFlagPermission, int userId);

    void updatePermissionFlagsForAllApps(int flagMask, int flagValues, int userId);

    boolean shouldShowRequestPermissionRationale(String permissionName,
            String packageName, int userId);

    boolean isProtectedBroadcast(String actionName);

    @UnsupportedAppUsage
    int checkSignatures(String pkg1, String pkg2);

    @UnsupportedAppUsage
    int checkUidSignatures(int uid1, int uid2);

    List<String> getAllPackages();

    @UnsupportedAppUsage
    String[] getPackagesForUid(int uid);

    @UnsupportedAppUsage
    String getNameForUid(int uid);
    String[] getNamesForUids(in int[] uids);

    @UnsupportedAppUsage
    int getUidForSharedUser(String sharedUserName);

    @UnsupportedAppUsage
    int getFlagsForUid(int uid);

    int getPrivateFlagsForUid(int uid);

    @UnsupportedAppUsage
    boolean isUidPrivileged(int uid);

    @UnsupportedAppUsage
    String[] getAppOpPermissionPackages(String permissionName);

    @UnsupportedAppUsage
    ResolveInfo resolveIntent(in Intent intent, String resolvedType, int flags, int userId);

    ResolveInfo findPersistentPreferredActivity(in Intent intent, int userId);

    boolean canForwardTo(in Intent intent, String resolvedType, int sourceUserId, int targetUserId);

    @UnsupportedAppUsage
    ParceledListSlice queryIntentActivities(in Intent intent,
            String resolvedType, int flags, int userId);

    ParceledListSlice queryIntentActivityOptions(
            in ComponentName caller, in Intent[] specifics,
            in String[] specificTypes, in Intent intent,
            String resolvedType, int flags, int userId);

    ParceledListSlice queryIntentReceivers(in Intent intent,
            String resolvedType, int flags, int userId);

    ResolveInfo resolveService(in Intent intent,
            String resolvedType, int flags, int userId);

    ParceledListSlice queryIntentServices(in Intent intent,
            String resolvedType, int flags, int userId);

    ParceledListSlice queryIntentContentProviders(in Intent intent,
            String resolvedType, int flags, int userId);

    /**
     * This implements getInstalledPackages via a "last returned row"
     * mechanism that is not exposed in the API. This is to get around the IPC
     * limit that kicks in when flags are included that bloat up the data
     * returned.
     */
    @UnsupportedAppUsage
    ParceledListSlice getInstalledPackages(int flags, in int userId);

    /**
     * This implements getPackagesHoldingPermissions via a "last returned row"
     * mechanism that is not exposed in the API. This is to get around the IPC
     * limit that kicks in when flags are included that bloat up the data
     * returned.
     */
    ParceledListSlice getPackagesHoldingPermissions(in String[] permissions,
            int flags, int userId);

    /**
     * This implements getInstalledApplications via a "last returned row"
     * mechanism that is not exposed in the API. This is to get around the IPC
     * limit that kicks in when flags are included that bloat up the data
     * returned.
     */
    @UnsupportedAppUsage
    ParceledListSlice getInstalledApplications(int flags, int userId);

    /**
     * Retrieve all applications that are marked as persistent.
     *
     * @return A List&lt;applicationInfo> containing one entry for each persistent
     *         application.
     */
    ParceledListSlice getPersistentApplications(int flags);

    ProviderInfo resolveContentProvider(String name, int flags, int userId);

    /**
     * Retrieve sync information for all content providers.
     *
     * @param outNames Filled in with a list of the root names of the content
     *                 providers that can sync.
     * @param outInfo Filled in with a list of the ProviderInfo for each
     *                name in 'outNames'.
     */
    @UnsupportedAppUsage
    void querySyncProviders(inout List<String> outNames,
            inout List<ProviderInfo> outInfo);

    ParceledListSlice queryContentProviders(
            String processName, int uid, int flags, String metaDataKey);

    @UnsupportedAppUsage
    InstrumentationInfo getInstrumentationInfo(
            in ComponentName className, int flags);

    @UnsupportedAppUsage
    ParceledListSlice queryInstrumentation(
            String targetPackage, int flags);

    void finishPackageInstall(int token, boolean didLaunch);

    @UnsupportedAppUsage
    void setInstallerPackageName(in String targetPackage, in String installerPackageName);

    void setApplicationCategoryHint(String packageName, int categoryHint, String callerPackageName);

    /** @deprecated rawr, don't call AIDL methods directly! */
    void deletePackageAsUser(in String packageName, int versionCode,
            IPackageDeleteObserver observer, int userId, int flags);

    /**
     * Delete a package for a specific user.
     *
     * @param versionedPackage The package to delete.
     * @param observer a callback to use to notify when the package deletion in finished.
     * @param userId the id of the user for whom to delete the package
     * @param flags - possible values: {@link #DONT_DELETE_DATA}
     */
    void deletePackageVersioned(in VersionedPackage versionedPackage,
            IPackageDeleteObserver2 observer, int userId, int flags);

    @UnsupportedAppUsage
    String getInstallerPackageName(in String packageName);

    void resetApplicationPreferences(int userId);

    @UnsupportedAppUsage
    ResolveInfo getLastChosenActivity(in Intent intent,
            String resolvedType, int flags);

    @UnsupportedAppUsage
    void setLastChosenActivity(in Intent intent, String resolvedType, int flags,
            in IntentFilter filter, int match, in ComponentName activity);

    void addPreferredActivity(in IntentFilter filter, int match,
            in ComponentName[] set, in ComponentName activity, int userId);

    @UnsupportedAppUsage
    void replacePreferredActivity(in IntentFilter filter, int match,
            in ComponentName[] set, in ComponentName activity, int userId);

    @UnsupportedAppUsage
    void clearPackagePreferredActivities(String packageName);

    @UnsupportedAppUsage
    int getPreferredActivities(out List<IntentFilter> outFilters,
            out List<ComponentName> outActivities, String packageName);

    void addPersistentPreferredActivity(in IntentFilter filter, in ComponentName activity, int userId);

    void clearPackagePersistentPreferredActivities(String packageName, int userId);

    void addCrossProfileIntentFilter(in IntentFilter intentFilter, String ownerPackage,
            int sourceUserId, int targetUserId, int flags);

    void clearCrossProfileIntentFilters(int sourceUserId, String ownerPackage);

    String[] setDistractingPackageRestrictionsAsUser(in String[] packageNames, int restrictionFlags,
            int userId);

    String[] setPackagesSuspendedAsUser(in String[] packageNames, boolean suspended,
            in PersistableBundle appExtras, in PersistableBundle launcherExtras,
            in SuspendDialogInfo dialogInfo, String callingPackage, int userId);

    String[] getUnsuspendablePackagesForUser(in String[] packageNames, int userId);

    boolean isPackageSuspendedForUser(String packageName, int userId);

    PersistableBundle getSuspendedPackageAppExtras(String packageName, int userId);

    /**
     * Backup/restore support - only the system uid may use these.
     */
    byte[] getPreferredActivityBackup(int userId);
    void restorePreferredActivities(in byte[] backup, int userId);
    byte[] getDefaultAppsBackup(int userId);
    void restoreDefaultApps(in byte[] backup, int userId);
    byte[] getIntentFilterVerificationBackup(int userId);
    void restoreIntentFilterVerification(in byte[] backup, int userId);

    /**
     * Report the set of 'Home' activity candidates, plus (if any) which of them
     * is the current "always use this one" setting.
     */
     @UnsupportedAppUsage
     ComponentName getHomeActivities(out List<ResolveInfo> outHomeCandidates);

    void setHomeActivity(in ComponentName className, int userId);

    /**
     * As per {@link android.content.pm.PackageManager#setComponentEnabledSetting}.
     */
    @UnsupportedAppUsage
    void setComponentEnabledSetting(in ComponentName componentName,
            in int newState, in int flags, int userId);

    /**
     * As per {@link android.content.pm.PackageManager#getComponentEnabledSetting}.
     */
    @UnsupportedAppUsage
    int getComponentEnabledSetting(in ComponentName componentName, int userId);

    /**
     * As per {@link android.content.pm.PackageManager#setApplicationEnabledSetting}.
     */
    @UnsupportedAppUsage
    void setApplicationEnabledSetting(in String packageName, in int newState, int flags,
            int userId, String callingPackage);

    /**
     * As per {@link android.content.pm.PackageManager#getApplicationEnabledSetting}.
     */
    @UnsupportedAppUsage
    int getApplicationEnabledSetting(in String packageName, int userId);

    /**
     * Logs process start information (including APK hash) to the security log.
     */
    void logAppProcessStartIfNeeded(String processName, int uid, String seinfo, String apkFile,
            int pid);

    /**
     * As per {@link android.content.pm.PackageManager#flushPackageRestrictionsAsUser}.
     */
    void flushPackageRestrictionsAsUser(in int userId);

    /**
     * Set whether the given package should be considered stopped, making
     * it not visible to implicit intents that filter out stopped packages.
     */
    @UnsupportedAppUsage
    void setPackageStoppedState(String packageName, boolean stopped, int userId);

    /**
     * Free storage by deleting LRU sorted list of cache files across
     * all applications. If the currently available free storage
     * on the device is greater than or equal to the requested
     * free storage, no cache files are cleared. If the currently
     * available storage on the device is less than the requested
     * free storage, some or all of the cache files across
     * all applications are deleted (based on last accessed time)
     * to increase the free storage space on the device to
     * the requested value. There is no guarantee that clearing all
     * the cache files from all applications will clear up
     * enough storage to achieve the desired value.
     * @param freeStorageSize The number of bytes of storage to be
     * freed by the system. Say if freeStorageSize is XX,
     * and the current free storage is YY,
     * if XX is less than YY, just return. if not free XX-YY number
     * of bytes if possible.
     * @param observer call back used to notify when
     * the operation is completed
     */
     void freeStorageAndNotify(in String volumeUuid, in long freeStorageSize,
             int storageFlags, IPackageDataObserver observer);

    /**
     * Free storage by deleting LRU sorted list of cache files across
     * all applications. If the currently available free storage
     * on the device is greater than or equal to the requested
     * free storage, no cache files are cleared. If the currently
     * available storage on the device is less than the requested
     * free storage, some or all of the cache files across
     * all applications are deleted (based on last accessed time)
     * to increase the free storage space on the device to
     * the requested value. There is no guarantee that clearing all
     * the cache files from all applications will clear up
     * enough storage to achieve the desired value.
     * @param freeStorageSize The number of bytes of storage to be
     * freed by the system. Say if freeStorageSize is XX,
     * and the current free storage is YY,
     * if XX is less than YY, just return. if not free XX-YY number
     * of bytes if possible.
     * @param pi IntentSender call back used to
     * notify when the operation is completed.May be null
     * to indicate that no call back is desired.
     */
     void freeStorage(in String volumeUuid, in long freeStorageSize,
             int storageFlags, in IntentSender pi);

    /**
     * Delete all the cache files in an applications cache directory
     * @param packageName The package name of the application whose cache
     * files need to be deleted
     * @param observer a callback used to notify when the deletion is finished.
     */
    @UnsupportedAppUsage
    void deleteApplicationCacheFiles(in String packageName, IPackageDataObserver observer);

    /**
     * Delete all the cache files in an applications cache directory
     * @param packageName The package name of the application whose cache
     * files need to be deleted
     * @param userId the user to delete application cache for
     * @param observer a callback used to notify when the deletion is finished.
     */
    void deleteApplicationCacheFilesAsUser(in String packageName, int userId, IPackageDataObserver observer);

    /**
     * Clear the user data directory of an application.
     * @param packageName The package name of the application whose cache
     * files need to be deleted
     * @param observer a callback used to notify when the operation is completed.
     */
    void clearApplicationUserData(in String packageName, IPackageDataObserver observer, int userId);

    /**
     * Clear the profile data of an application.
     * @param packageName The package name of the application whose profile data
     * need to be deleted
     */
    void clearApplicationProfileData(in String packageName);

   /**
     * Get package statistics including the code, data and cache size for
     * an already installed package
     * @param packageName The package name of the application
     * @param userHandle Which user the size should be retrieved for
     * @param observer a callback to use to notify when the asynchronous
     * retrieval of information is complete.
     */
    void getPackageSizeInfo(in String packageName, int userHandle, IPackageStatsObserver observer);

    /**
     * Get a list of shared libraries that are available on the
     * system.
     */
    @UnsupportedAppUsage
    String[] getSystemSharedLibraryNames();

    /**
     * Get a list of features that are available on the
     * system.
     */
    ParceledListSlice getSystemAvailableFeatures();

    boolean hasSystemFeature(String name, int version);

    void enterSafeMode();
    @UnsupportedAppUsage
    boolean isSafeMode();
    void systemReady();
    @UnsupportedAppUsage
    boolean hasSystemUidErrors();

    /**
     * Ask the package manager to fstrim the disk if needed.
     */
    void performFstrimIfNeeded();

    /**
     * Ask the package manager to update packages if needed.
     */
    void updatePackagesIfNeeded();

    /**
     * Notify the package manager that a package is going to be used and why.
     *
     * See PackageManager.NOTIFY_PACKAGE_USE_* for reasons.
     */
    oneway void notifyPackageUse(String packageName, int reason);

    /**
     * Notify the package manager that a list of dex files have been loaded.
     *
     * @param loadingPackageName the name of the package who performs the load
     * @param classLoadersNames the names of the class loaders present in the loading chain. The
     *    list encodes the class loader chain in the natural order. The first class loader has
     *    the second one as its parent and so on. The dex files present in the class path of the
     *    first class loader will be recorded in the usage file.
     * @param classPaths the class paths corresponding to the class loaders names from
     *     {@param classLoadersNames}. The the first element corresponds to the first class loader
     *     and so on. A classpath is represented as a list of dex files separated by
     *     {@code File.pathSeparator}, or null if the class loader's classpath is not known.
     *     The dex files found in the first class path will be recorded in the usage file.
     * @param loaderIsa the ISA of the loader process
     */
    oneway void notifyDexLoad(String loadingPackageName, in List<String> classLoadersNames,
            in List<String> classPaths, String loaderIsa);

    /**
     * Register an application dex module with the package manager.
     * The package manager will keep track of the given module for future optimizations.
     *
     * Dex module optimizations will disable the classpath checking at runtime. The client bares
     * the responsibility to ensure that the static assumptions on classes in the optimized code
     * hold at runtime (e.g. there's no duplicate classes in the classpath).
     *
     * Note that the package manager already keeps track of dex modules loaded with
     * {@link dalvik.system.DexClassLoader} and {@link dalvik.system.PathClassLoader}.
     * This can be called for an eager registration.
     *
     * The call might take a while and the results will be posted on the main thread, using
     * the given callback.
     *
     * If the module is intended to be shared with other apps, make sure that the file
     * permissions allow for it.
     * If at registration time the permissions allow for others to read it, the module would
     * be marked as a shared module which might undergo a different optimization strategy.
     * (usually shared modules will generated larger optimizations artifacts,
     * taking more disk space).
     *
     * @param packageName the package name to which the dex module belongs
     * @param dexModulePath the absolute path of the dex module.
     * @param isSharedModule whether or not the module is intended to be used by other apps.
     * @param callback if not null,
     *   {@link android.content.pm.IDexModuleRegisterCallback.IDexModuleRegisterCallback#onDexModuleRegistered}
     *   will be called once the registration finishes.
     */
     oneway void registerDexModule(in String packageName, in String dexModulePath,
             in boolean isSharedModule, IDexModuleRegisterCallback callback);

    /**
     * Ask the package manager to perform a dex-opt with the given compiler filter.
     *
     * Note: exposed only for the shell command to allow moving packages explicitly to a
     *       definite state.
     */
    boolean performDexOptMode(String packageName, boolean checkProfiles,
            String targetCompilerFilter, boolean force, boolean bootComplete, String splitName);

    /**
     * Ask the package manager to perform a dex-opt with the given compiler filter on the
     * secondary dex files belonging to the given package.
     *
     * Note: exposed only for the shell command to allow moving packages explicitly to a
     *       definite state.
     */
    boolean performDexOptSecondary(String packageName,
            String targetCompilerFilter, boolean force);

    /**
    * Ask the package manager to compile layouts in the given package.
    */
    boolean compileLayouts(String packageName);

    /**
     * Ask the package manager to dump profiles associated with a package.
     */
    void dumpProfiles(String packageName);

    void forceDexOpt(String packageName);

    /**
     * Execute the background dexopt job immediately on packages in packageNames.
     * If null, then execute on all packages.
     */
    boolean runBackgroundDexoptJob(in List<String> packageNames);

    /**
     * Reconcile the information we have about the secondary dex files belonging to
     * {@code packagName} and the actual dex files. For all dex files that were
     * deleted, update the internal records and delete the generated oat files.
     */
    void reconcileSecondaryDexFiles(String packageName);

    int getMoveStatus(int moveId);

    void registerMoveCallback(in IPackageMoveObserver callback);
    void unregisterMoveCallback(in IPackageMoveObserver callback);

    int movePackage(in String packageName, in String volumeUuid);
    int movePrimaryStorage(in String volumeUuid);

    @UnsupportedAppUsage
    boolean addPermissionAsync(in PermissionInfo info);

    boolean setInstallLocation(int loc);
    @UnsupportedAppUsage
    int getInstallLocation();

    int installExistingPackageAsUser(String packageName, int userId, int installFlags,
            int installReason);

    void verifyPendingInstall(int id, int verificationCode);
    void extendVerificationTimeout(int id, int verificationCodeAtTimeout, long millisecondsToDelay);

    void verifyIntentFilter(int id, int verificationCode, in List<String> failedDomains);
    int getIntentVerificationStatus(String packageName, int userId);
    boolean updateIntentVerificationStatus(String packageName, int status, int userId);
    ParceledListSlice getIntentFilterVerifications(String packageName);
    ParceledListSlice getAllIntentFilters(String packageName);

    boolean setDefaultBrowserPackageName(String packageName, int userId);
    String getDefaultBrowserPackageName(int userId);

    VerifierDeviceIdentity getVerifierDeviceIdentity();

    boolean isFirstBoot();
    boolean isOnlyCoreApps();
    boolean isUpgrade();

    void setPermissionEnforced(String permission, boolean enforced);
    boolean isPermissionEnforced(String permission);

    /** Reflects current DeviceStorageMonitorService state */
    @UnsupportedAppUsage
    boolean isStorageLow();

    @UnsupportedAppUsage
    boolean setApplicationHiddenSettingAsUser(String packageName, boolean hidden, int userId);
    boolean getApplicationHiddenSettingAsUser(String packageName, int userId);

    void setSystemAppHiddenUntilInstalled(String packageName, boolean hidden);
    boolean setSystemAppInstallState(String packageName, boolean installed, int userId);

    @UnsupportedAppUsage
    IPackageInstaller getPackageInstaller();

    boolean setBlockUninstallForUser(String packageName, boolean blockUninstall, int userId);
    @UnsupportedAppUsage
    boolean getBlockUninstallForUser(String packageName, int userId);

    KeySet getKeySetByAlias(String packageName, String alias);
    KeySet getSigningKeySet(String packageName);
    boolean isPackageSignedByKeySet(String packageName, in KeySet ks);
    boolean isPackageSignedByKeySetExactly(String packageName, in KeySet ks);

    void addOnPermissionsChangeListener(in IOnPermissionsChangeListener listener);
    void removeOnPermissionsChangeListener(in IOnPermissionsChangeListener listener);
    void grantDefaultPermissionsToEnabledCarrierApps(in String[] packageNames, int userId);
    void grantDefaultPermissionsToEnabledImsServices(in String[] packageNames, int userId);
    void grantDefaultPermissionsToEnabledTelephonyDataServices(
            in String[] packageNames, int userId);
    void revokeDefaultPermissionsFromDisabledTelephonyDataServices(
            in String[] packageNames, int userId);
    void grantDefaultPermissionsToActiveLuiApp(in String packageName, int userId);
    void revokeDefaultPermissionsFromLuiApps(in String[] packageNames, int userId);

    boolean isPermissionRevokedByPolicy(String permission, String packageName, int userId);

    @UnsupportedAppUsage
    String getPermissionControllerPackageName();

    ParceledListSlice getInstantApps(int userId);
    byte[] getInstantAppCookie(String packageName, int userId);
    boolean setInstantAppCookie(String packageName, in byte[] cookie, int userId);
    Bitmap getInstantAppIcon(String packageName, int userId);
    boolean isInstantApp(String packageName, int userId);

    boolean setRequiredForSystemUser(String packageName, boolean systemUserApp);

    /**
     * Sets whether or not an update is available. Ostensibly for instant apps
     * to force exteranl resolution.
     */
    void setUpdateAvailable(String packageName, boolean updateAvaialble);

    @UnsupportedAppUsage
    String getServicesSystemSharedLibraryPackageName();
    @UnsupportedAppUsage
    String getSharedSystemSharedLibraryPackageName();

    ChangedPackages getChangedPackages(int sequenceNumber, int userId);

    boolean isPackageDeviceAdminOnAnyUser(String packageName);

    int getInstallReason(String packageName, int userId);

    ParceledListSlice getSharedLibraries(in String packageName, int flags, int userId);

    ParceledListSlice getDeclaredSharedLibraries(in String packageName, int flags, int userId);

    boolean canRequestPackageInstalls(String packageName, int userId);

    void deletePreloadsFileCache();

    ComponentName getInstantAppResolverComponent();

    ComponentName getInstantAppResolverSettingsComponent();

    ComponentName getInstantAppInstallerComponent();

    String getInstantAppAndroidId(String packageName, int userId);

    IArtManager getArtManager();

    void setHarmfulAppWarning(String packageName, CharSequence warning, int userId);

    CharSequence getHarmfulAppWarning(String packageName, int userId);

    boolean hasSigningCertificate(String packageName, in byte[] signingCertificate, int flags);

    boolean hasUidSigningCertificate(int uid, in byte[] signingCertificate, int flags);

    String getSystemTextClassifierPackageName();

    String getWellbeingPackageName();

    String getAppPredictionServicePackageName();

<<<<<<< HEAD
    String getContentCaptureServicePackageName();
=======
    String getSystemCaptionsServicePackageName();
>>>>>>> 825827da

    String getIncidentReportApproverPackageName();

    boolean isPackageStateProtected(String packageName, int userId);

    void sendDeviceCustomizationReadyBroadcast();

    List<ModuleInfo> getInstalledModules(int flags);

    ModuleInfo getModuleInfo(String packageName, int flags);
}<|MERGE_RESOLUTION|>--- conflicted
+++ resolved
@@ -744,11 +744,7 @@
 
     String getAppPredictionServicePackageName();
 
-<<<<<<< HEAD
-    String getContentCaptureServicePackageName();
-=======
     String getSystemCaptionsServicePackageName();
->>>>>>> 825827da
 
     String getIncidentReportApproverPackageName();
 
