/*
 * Copyright (C) 2006 The Android Open Source Project
 *
 * Licensed under the Apache License, Version 2.0 (the "License");
 * you may not use this file except in compliance with the License.
 * You may obtain a copy of the License at
 *
 *      http://www.apache.org/licenses/LICENSE-2.0
 *
 * Unless required by applicable law or agreed to in writing, software
 * distributed under the License is distributed on an "AS IS" BASIS,
 * WITHOUT WARRANTIES OR CONDITIONS OF ANY KIND, either express or implied.
 * See the License for the specific language governing permissions and
 * limitations under the License.
 */

package android.provider;

import android.annotation.NonNull;
import android.annotation.SdkConstant;
import android.annotation.SdkConstant.SdkConstantType;
import android.annotation.TestApi;
import android.annotation.UnsupportedAppUsage;
import android.app.Activity;
import android.app.AlarmManager;
import android.app.PendingIntent;
import android.app.admin.DevicePolicyManager;
import android.content.ComponentName;
import android.content.ContentProviderClient;
import android.content.ContentResolver;
import android.content.ContentUris;
import android.content.ContentValues;
import android.content.Context;
import android.content.CursorEntityIterator;
import android.content.Entity;
import android.content.EntityIterator;
import android.content.Intent;
import android.database.Cursor;
import android.database.DatabaseUtils;
import android.net.Uri;
import android.os.RemoteException;
import android.text.format.DateUtils;
import android.text.format.Time;
import android.util.Log;

import com.android.internal.util.Preconditions;

import java.util.Set;

/**
 * <p>
 * The contract between the calendar provider and applications. Contains
 * definitions for the supported URIs and data columns.
 * </p>
 * <h3>Overview</h3>
 * <p>
 * CalendarContract defines the data model of calendar and event related
 * information. This data is stored in a number of tables:
 * </p>
 * <ul>
 * <li>The {@link Calendars} table holds the calendar specific information. Each
 * row in this table contains the details for a single calendar, such as the
 * name, color, sync info, etc.</li>
 * <li>The {@link Events} table holds the event specific information. Each row
 * in this table has the info for a single event. It contains information such
 * as event title, location, start time, end time, etc. The event can occur
 * one-time or can recur multiple times. Attendees, reminders, and extended
 * properties are stored on separate tables and reference the {@link Events#_ID}
 * to link them with the event.</li>
 * <li>The {@link Instances} table holds the start and end time for occurrences
 * of an event. Each row in this table represents a single occurrence. For
 * one-time events there will be a 1:1 mapping of instances to events. For
 * recurring events, multiple rows will automatically be generated which
 * correspond to multiple occurrences of that event.</li>
 * <li>The {@link Attendees} table holds the event attendee or guest
 * information. Each row represents a single guest of an event. It specifies the
 * type of guest they are and their attendance response for the event.</li>
 * <li>The {@link Reminders} table holds the alert/notification data. Each row
 * represents a single alert for an event. An event can have multiple reminders.
 * The number of reminders per event is specified in
 * {@link Calendars#MAX_REMINDERS} which is set by the Sync Adapter that owns
 * the given calendar. Reminders are specified in minutes before the event and
 * have a type.</li>
 * <li>The {@link ExtendedProperties} table holds opaque data fields used by the
 * sync adapter. The provider takes no action with items in this table except to
 * delete them when their related events are deleted.</li>
 * </ul>
 * <p>
 * Other tables include:
 * </p>
 * <ul>
 * <li>
 * {@link SyncState}, which contains free-form data maintained by the sync
 * adapters</li>
 * </ul>
 *
 */
public final class CalendarContract {
    private static final String TAG = "Calendar";

    /**
     * Broadcast Action: This is the intent that gets fired when an alarm
     * notification needs to be posted for a reminder.
     *
     */
    @SdkConstant(SdkConstantType.ACTIVITY_INTENT_ACTION)
    public static final String ACTION_EVENT_REMINDER = "android.intent.action.EVENT_REMINDER";

    /**
     * Activity Action: Display the event to the user in the custom app as
     * specified in {@link EventsColumns#CUSTOM_APP_PACKAGE}. The custom app
     * will be started via {@link Activity#startActivityForResult(Intent, int)}
     * and it should call {@link Activity#setResult(int)} with
     * {@link Activity#RESULT_OK} or {@link Activity#RESULT_CANCELED} to
     * acknowledge whether the action was handled or not.
     *
     * The custom app should have an intent filter like the following:
     * <pre>
     * &lt;intent-filter&gt;
     *    &lt;action android:name="android.provider.calendar.action.HANDLE_CUSTOM_EVENT" /&gt;
     *    &lt;category android:name="android.intent.category.DEFAULT" /&gt;
     *    &lt;data android:mimeType="vnd.android.cursor.item/event" /&gt;
     * &lt;/intent-filter&gt;</pre>
     * <p>
     * Input: {@link Intent#getData} has the event URI. The extra
     * {@link #EXTRA_EVENT_BEGIN_TIME} has the start time of the instance. The
     * extra {@link #EXTRA_CUSTOM_APP_URI} will have the
     * {@link EventsColumns#CUSTOM_APP_URI}.
     * <p>
     * Output: {@link Activity#RESULT_OK} if this was handled; otherwise
     * {@link Activity#RESULT_CANCELED}.
     */
    @SdkConstant(SdkConstantType.ACTIVITY_INTENT_ACTION)
    public static final String ACTION_HANDLE_CUSTOM_EVENT =
        "android.provider.calendar.action.HANDLE_CUSTOM_EVENT";

    /**
     * Action used to help apps show calendar events in the managed profile.
     */
    @SdkConstant(SdkConstantType.ACTIVITY_INTENT_ACTION)
    public static final String ACTION_VIEW_MANAGED_PROFILE_CALENDAR_EVENT =
            "android.provider.calendar.action.VIEW_MANAGED_PROFILE_CALENDAR_EVENT";

    /**
     * Intent Extras key: {@link EventsColumns#CUSTOM_APP_URI} for the event in
     * the {@link #ACTION_HANDLE_CUSTOM_EVENT} intent
     */
    public static final String EXTRA_CUSTOM_APP_URI = "customAppUri";

    /**
     * Intent Extras key: The start time of an event or an instance of a
     * recurring event. (milliseconds since epoch)
     */
    public static final String EXTRA_EVENT_BEGIN_TIME = "beginTime";

    /**
     * Intent Extras key: The end time of an event or an instance of a recurring
     * event. (milliseconds since epoch)
     */
    public static final String EXTRA_EVENT_END_TIME = "endTime";

    /**
     * Intent Extras key: When creating an event, set this to true to create an
     * all-day event by default
     */
    public static final String EXTRA_EVENT_ALL_DAY = "allDay";

    /**
     * Intent Extras key: An extra of type {@code long} holding the id of an event.
     */
    public static final String EXTRA_EVENT_ID = "id";

    /**
     * This authority is used for writing to or querying from the calendar
     * provider. Note: This is set at first run and cannot be changed without
     * breaking apps that access the provider.
     */
    public static final String AUTHORITY = "com.android.calendar";

    /**
     * The content:// style URL for the top-level calendar authority
     */
    public static final Uri CONTENT_URI = Uri.parse("content://" + AUTHORITY);

    /**
     * The content:// style URL for the top-level cross-profile calendar uris.
     * {@link android.database.ContentObserver} for this URL in the primary profile will be
     * notified when there is a change in the managed profile calendar provider.
     *
     * @see Events#ENTERPRISE_CONTENT_URI
     * @see Calendars#ENTERPRISE_CONTENT_URI
     * @see Instances#ENTERPRISE_CONTENT_URI
     * @see Instances#ENTERPRISE_CONTENT_BY_DAY_URI
     * @see Instances#ENTERPRISE_CONTENT_SEARCH_URI
     * @see Instances#ENTERPRISE_CONTENT_SEARCH_BY_DAY_URI
     * @hide
     */
    public static final Uri ENTERPRISE_CONTENT_URI = Uri.parse(
            "content://" + AUTHORITY + "/enterprise");

    /**
     * An optional insert, update or delete URI parameter that allows the caller
     * to specify that it is a sync adapter. The default value is false. If set
     * to true, the modified row is not marked as "dirty" (needs to be synced)
     * and when the provider calls
     * {@link ContentResolver#notifyChange(android.net.Uri, android.database.ContentObserver, boolean)}
     * , the third parameter "syncToNetwork" is set to false. Furthermore, if
     * set to true, the caller must also include
     * {@link Calendars#ACCOUNT_NAME} and {@link Calendars#ACCOUNT_TYPE} as
     * query parameters.
     *
     * @see Uri.Builder#appendQueryParameter(java.lang.String, java.lang.String)
     */
    public static final String CALLER_IS_SYNCADAPTER = "caller_is_syncadapter";

    /**
     * A special account type for calendars not associated with any account.
     * Normally calendars that do not match an account on the device will be
     * removed. Setting the account_type on a calendar to this will prevent it
     * from being wiped if it does not match an existing account.
     *
     * @see SyncColumns#ACCOUNT_TYPE
     */
    public static final String ACCOUNT_TYPE_LOCAL = "LOCAL";

    /**
     * This utility class cannot be instantiated
     */
    private CalendarContract() {}

    /**
     * Starts an activity to view calendar events in the managed profile.
     *
     * When this API is called, the system will attempt to start an activity
     * in the managed profile with an intent targeting the same caller package.
     * The intent will have its action set to
     * {@link CalendarContract#ACTION_VIEW_MANAGED_PROFILE_CALENDAR_EVENT} and contain extras
     * corresponding to the API's arguments. A calendar app intending to support
     * cross-profile events viewing should handle this intent, parse the arguments
     * and show the appropriate UI.
     *
     * @param context the context.
     * @param eventId the id of the event to be viewed. Will be put into {@link #EXTRA_EVENT_ID}
     *                field of the intent.
     * @param startMs the start time of the event in milliseconds since epoch.
     *                Will be put into {@link #EXTRA_EVENT_BEGIN_TIME} field of the intent.
     * @param endMs the end time of the event in milliseconds since epoch.
     *              Will be put into {@link #EXTRA_EVENT_END_TIME} field of the intent.
     * @param allDay if the event is an all-day event. Will be put into
     *               {@link #EXTRA_EVENT_ALL_DAY} field of the intent.
     * @param flags flags to be set on the intent via {@link Intent#setFlags}
     * @return {@code true} if the activity is started successfully. {@code false} otherwise.
     *
     * @see #EXTRA_EVENT_ID
     * @see #EXTRA_EVENT_BEGIN_TIME
     * @see #EXTRA_EVENT_END_TIME
     * @see #EXTRA_EVENT_ALL_DAY
     */
    public static boolean startViewCalendarEventInManagedProfile(@NonNull Context context,
            long eventId, long startMs, long endMs, boolean allDay, int flags) {
        Preconditions.checkNotNull(context, "Context is null");
        final DevicePolicyManager dpm = (DevicePolicyManager) context.getSystemService(
                Context.DEVICE_POLICY_SERVICE);
        return dpm.startViewCalendarEventInManagedProfile(eventId, startMs,
                endMs, allDay, flags);
    }

    /**
     * Generic columns for use by sync adapters. The specific functions of these
     * columns are private to the sync adapter. Other clients of the API should
     * not attempt to either read or write this column. These columns are
     * editable as part of the Calendars Uri, but can only be read if accessed
     * through any other Uri.
     */
    protected interface CalendarSyncColumns {


        /**
         * Generic column for use by sync adapters. Column name.
         * <P>Type: TEXT</P>
         */
        public static final String CAL_SYNC1 = "cal_sync1";

        /**
         * Generic column for use by sync adapters. Column name.
         * <P>Type: TEXT</P>
         */
        public static final String CAL_SYNC2 = "cal_sync2";

        /**
         * Generic column for use by sync adapters. Column name.
         * <P>Type: TEXT</P>
         */
        public static final String CAL_SYNC3 = "cal_sync3";

        /**
         * Generic column for use by sync adapters. Column name.
         * <P>Type: TEXT</P>
         */
        public static final String CAL_SYNC4 = "cal_sync4";

        /**
         * Generic column for use by sync adapters. Column name.
         * <P>Type: TEXT</P>
         */
        public static final String CAL_SYNC5 = "cal_sync5";

        /**
         * Generic column for use by sync adapters. Column name.
         * <P>Type: TEXT</P>
         */
        public static final String CAL_SYNC6 = "cal_sync6";

        /**
         * Generic column for use by sync adapters. Column name.
         * <P>Type: TEXT</P>
         */
        public static final String CAL_SYNC7 = "cal_sync7";

        /**
         * Generic column for use by sync adapters. Column name.
         * <P>Type: TEXT</P>
         */
        public static final String CAL_SYNC8 = "cal_sync8";

        /**
         * Generic column for use by sync adapters. Column name.
         * <P>Type: TEXT</P>
         */
        public static final String CAL_SYNC9 = "cal_sync9";

        /**
         * Generic column for use by sync adapters. Column name.
         * <P>Type: TEXT</P>
         */
        public static final String CAL_SYNC10 = "cal_sync10";
    }

    /**
     * Columns for Sync information used by Calendars and Events tables. These
     * have specific uses which are expected to be consistent by the app and
     * sync adapter.
     *
     */
    protected interface SyncColumns extends CalendarSyncColumns {
        /**
         * The account that was used to sync the entry to the device. If the
         * account_type is not {@link #ACCOUNT_TYPE_LOCAL} then the name and
         * type must match an account on the device or the calendar will be
         * deleted.
         * <P>Type: TEXT</P>
         */
        public static final String ACCOUNT_NAME = "account_name";

        /**
         * The type of the account that was used to sync the entry to the
         * device. A type of {@link #ACCOUNT_TYPE_LOCAL} will keep this event
         * form being deleted if there are no matching accounts on the device.
         * <P>Type: TEXT</P>
         */
        public static final String ACCOUNT_TYPE = "account_type";

        /**
         * The unique ID for a row assigned by the sync source. NULL if the row
         * has never been synced. This is used as a reference id for exceptions
         * along with {@link BaseColumns#_ID}.
         * <P>Type: TEXT</P>
         */
        public static final String _SYNC_ID = "_sync_id";

        /**
         * Used to indicate that local, unsynced, changes are present.
         * <P>Type: INTEGER (long)</P>
         */

        public static final String DIRTY = "dirty";

        /**
         * Used in conjunction with {@link #DIRTY} to indicate what packages wrote local changes.
         * <P>Type: TEXT</P>
         */
        public static final String MUTATORS = "mutators";

        /**
         * Whether the row has been deleted but not synced to the server. A
         * deleted row should be ignored.
         * <P>
         * Type: INTEGER (boolean)
         * </P>
         */
        public static final String DELETED = "deleted";

        /**
         * If set to 1 this causes events on this calendar to be duplicated with
         * {@link Events#LAST_SYNCED} set to 1 whenever the event
         * transitions from non-dirty to dirty. The duplicated event will not be
         * expanded in the instances table and will only show up in sync adapter
         * queries of the events table. It will also be deleted when the
         * originating event has its dirty flag cleared by the sync adapter.
         * <P>Type: INTEGER (boolean)</P>
         */
        public static final String CAN_PARTIALLY_UPDATE = "canPartiallyUpdate";
    }

    /**
     * Columns specific to the Calendars Uri that other Uris can query.
     */
    protected interface CalendarColumns {
        /**
         * The color of the calendar. This should only be updated by the sync
         * adapter, not other apps, as changing a calendar's color can adversely
         * affect its display.
         * <P>Type: INTEGER (color value)</P>
         */
        public static final String CALENDAR_COLOR = "calendar_color";

        /**
         * A key for looking up a color from the {@link Colors} table. NULL or
         * an empty string are reserved for indicating that the calendar does
         * not use a key for looking up the color. The provider will update
         * {@link #CALENDAR_COLOR} automatically when a valid key is written to
         * this column. The key must reference an existing row of the
         * {@link Colors} table. @see Colors
         * <P>
         * Type: TEXT
         * </P>
         */
        public static final String CALENDAR_COLOR_KEY = "calendar_color_index";

        /**
         * The display name of the calendar. Column name.
         * <P>
         * Type: TEXT
         * </P>
         */
        public static final String CALENDAR_DISPLAY_NAME = "calendar_displayName";

        /**
         * The level of access that the user has for the calendar
         * <P>Type: INTEGER (one of the values below)</P>
         */
        public static final String CALENDAR_ACCESS_LEVEL = "calendar_access_level";

        /** Cannot access the calendar */
        public static final int CAL_ACCESS_NONE = 0;
        /** Can only see free/busy information about the calendar */
        public static final int CAL_ACCESS_FREEBUSY = 100;
        /** Can read all event details */
        public static final int CAL_ACCESS_READ = 200;
        /** Can reply yes/no/maybe to an event */
        public static final int CAL_ACCESS_RESPOND = 300;
        /** not used */
        public static final int CAL_ACCESS_OVERRIDE = 400;
        /** Full access to modify the calendar, but not the access control
         * settings
         */
        public static final int CAL_ACCESS_CONTRIBUTOR = 500;
        /** Full access to modify the calendar, but not the access control
         * settings
         */
        public static final int CAL_ACCESS_EDITOR = 600;
        /** Full access to the calendar */
        public static final int CAL_ACCESS_OWNER = 700;
        /** Domain admin */
        public static final int CAL_ACCESS_ROOT = 800;

        /**
         * Is the calendar selected to be displayed?
         * 0 - do not show events associated with this calendar.
         * 1 - show events associated with this calendar
         * <P>Type: INTEGER (boolean)</P>
         */
        public static final String VISIBLE = "visible";

        /**
         * The time zone the calendar is associated with.
         * <P>Type: TEXT</P>
         */
        public static final String CALENDAR_TIME_ZONE = "calendar_timezone";

        /**
         * Is this calendar synced and are its events stored on the device?
         * 0 - Do not sync this calendar or store events for this calendar.
         * 1 - Sync down events for this calendar.
         * <p>Type: INTEGER (boolean)</p>
         */
        public static final String SYNC_EVENTS = "sync_events";

        /**
         * The owner account for this calendar, based on the calendar feed.
         * This will be different from the _SYNC_ACCOUNT for delegated calendars.
         * Column name.
         * <P>Type: String</P>
         */
        public static final String OWNER_ACCOUNT = "ownerAccount";

        /**
         * Can the organizer respond to the event?  If no, the status of the
         * organizer should not be shown by the UI.  Defaults to 1. Column name.
         * <P>Type: INTEGER (boolean)</P>
         */
        public static final String CAN_ORGANIZER_RESPOND = "canOrganizerRespond";

        /**
         * Can the organizer modify the time zone of the event? Column name.
         * <P>Type: INTEGER (boolean)</P>
        */
        public static final String CAN_MODIFY_TIME_ZONE = "canModifyTimeZone";

        /**
         * The maximum number of reminders allowed for an event. Column name.
         * <P>Type: INTEGER</P>
         */
        public static final String MAX_REMINDERS = "maxReminders";

        /**
         * A comma separated list of reminder methods supported for this
         * calendar in the format "#,#,#". Valid types are
         * {@link Reminders#METHOD_DEFAULT}, {@link Reminders#METHOD_ALERT},
         * {@link Reminders#METHOD_EMAIL}, {@link Reminders#METHOD_SMS},
         * {@link Reminders#METHOD_ALARM}. Column name.
         * <P>Type: TEXT</P>
         */
        public static final String ALLOWED_REMINDERS = "allowedReminders";

        /**
         * A comma separated list of availability types supported for this
         * calendar in the format "#,#,#". Valid types are
         * {@link Events#AVAILABILITY_BUSY}, {@link Events#AVAILABILITY_FREE},
         * {@link Events#AVAILABILITY_TENTATIVE}. Setting this field to only
         * {@link Events#AVAILABILITY_BUSY} should be used to indicate that
         * changing the availability is not supported.
         *
         */
        public static final String ALLOWED_AVAILABILITY = "allowedAvailability";

        /**
         * A comma separated list of attendee types supported for this calendar
         * in the format "#,#,#". Valid types are {@link Attendees#TYPE_NONE},
         * {@link Attendees#TYPE_OPTIONAL}, {@link Attendees#TYPE_REQUIRED},
         * {@link Attendees#TYPE_RESOURCE}. Setting this field to only
         * {@link Attendees#TYPE_NONE} should be used to indicate that changing
         * the attendee type is not supported.
         *
         */
        public static final String ALLOWED_ATTENDEE_TYPES = "allowedAttendeeTypes";

        /**
         * Is this the primary calendar for this account. If this column is not explicitly set, the
         * provider will return 1 if {@link Calendars#ACCOUNT_NAME} is equal to
         * {@link Calendars#OWNER_ACCOUNT}.
         */
        public static final String IS_PRIMARY = "isPrimary";
    }

    /**
     * Class that represents a Calendar Entity. There is one entry per calendar.
     * This is a helper class to make batch operations easier.
     */
    public static final class CalendarEntity implements BaseColumns, SyncColumns, CalendarColumns {

        /**
         * The default Uri used when creating a new calendar EntityIterator.
         */
        @SuppressWarnings("hiding")
        public static final Uri CONTENT_URI = Uri.parse("content://" + AUTHORITY +
                "/calendar_entities");

        /**
         * This utility class cannot be instantiated
         */
        private CalendarEntity() {}

        /**
         * Creates an entity iterator for the given cursor. It assumes the
         * cursor contains a calendars query.
         *
         * @param cursor query on {@link #CONTENT_URI}
         * @return an EntityIterator of calendars
         */
        public static EntityIterator newEntityIterator(Cursor cursor) {
            return new EntityIteratorImpl(cursor);
        }

        private static class EntityIteratorImpl extends CursorEntityIterator {

            public EntityIteratorImpl(Cursor cursor) {
                super(cursor);
            }

            @Override
            public Entity getEntityAndIncrementCursor(Cursor cursor) throws RemoteException {
                // we expect the cursor is already at the row we need to read from
                final long calendarId = cursor.getLong(cursor.getColumnIndexOrThrow(_ID));

                // Create the content value
                ContentValues cv = new ContentValues();
                cv.put(_ID, calendarId);

                DatabaseUtils.cursorStringToContentValuesIfPresent(cursor, cv, ACCOUNT_NAME);
                DatabaseUtils.cursorStringToContentValuesIfPresent(cursor, cv, ACCOUNT_TYPE);

                DatabaseUtils.cursorStringToContentValuesIfPresent(cursor, cv, _SYNC_ID);
                DatabaseUtils.cursorLongToContentValuesIfPresent(cursor, cv, DIRTY);
                DatabaseUtils.cursorStringToContentValuesIfPresent(cursor, cv, MUTATORS);

                DatabaseUtils.cursorStringToContentValuesIfPresent(cursor, cv, CAL_SYNC1);
                DatabaseUtils.cursorStringToContentValuesIfPresent(cursor, cv, CAL_SYNC2);
                DatabaseUtils.cursorStringToContentValuesIfPresent(cursor, cv, CAL_SYNC3);
                DatabaseUtils.cursorStringToContentValuesIfPresent(cursor, cv, CAL_SYNC4);
                DatabaseUtils.cursorStringToContentValuesIfPresent(cursor, cv, CAL_SYNC5);
                DatabaseUtils.cursorStringToContentValuesIfPresent(cursor, cv, CAL_SYNC6);
                DatabaseUtils.cursorStringToContentValuesIfPresent(cursor, cv, CAL_SYNC7);
                DatabaseUtils.cursorStringToContentValuesIfPresent(cursor, cv, CAL_SYNC8);
                DatabaseUtils.cursorStringToContentValuesIfPresent(cursor, cv, CAL_SYNC9);
                DatabaseUtils.cursorStringToContentValuesIfPresent(cursor, cv, CAL_SYNC10);

                DatabaseUtils.cursorStringToContentValuesIfPresent(cursor, cv, Calendars.NAME);
                DatabaseUtils.cursorStringToContentValuesIfPresent(cursor, cv,
                        Calendars.CALENDAR_DISPLAY_NAME);
                DatabaseUtils.cursorIntToContentValuesIfPresent(cursor, cv,
                        Calendars.CALENDAR_COLOR);
                DatabaseUtils.cursorStringToContentValuesIfPresent(cursor, cv,
                        Calendars.CALENDAR_COLOR_KEY);
                DatabaseUtils.cursorIntToContentValuesIfPresent(cursor, cv, CALENDAR_ACCESS_LEVEL);
                DatabaseUtils.cursorIntToContentValuesIfPresent(cursor, cv, VISIBLE);
                DatabaseUtils.cursorIntToContentValuesIfPresent(cursor, cv, SYNC_EVENTS);
                DatabaseUtils.cursorStringToContentValuesIfPresent(cursor, cv,
                        Calendars.CALENDAR_LOCATION);
                DatabaseUtils.cursorStringToContentValuesIfPresent(cursor, cv, CALENDAR_TIME_ZONE);
                DatabaseUtils.cursorStringToContentValuesIfPresent(cursor, cv,
                        Calendars.OWNER_ACCOUNT);
                DatabaseUtils.cursorIntToContentValuesIfPresent(cursor, cv,
                        Calendars.CAN_ORGANIZER_RESPOND);
                DatabaseUtils.cursorIntToContentValuesIfPresent(cursor, cv,
                        Calendars.CAN_MODIFY_TIME_ZONE);
                DatabaseUtils.cursorIntToContentValuesIfPresent(cursor, cv,
                        Calendars.MAX_REMINDERS);
                DatabaseUtils.cursorIntToContentValuesIfPresent(cursor, cv,
                        Calendars.CAN_PARTIALLY_UPDATE);
                DatabaseUtils.cursorStringToContentValuesIfPresent(cursor, cv,
                        Calendars.ALLOWED_REMINDERS);

                DatabaseUtils.cursorIntToContentValuesIfPresent(cursor, cv, DELETED);

                // Create the Entity from the ContentValue
                Entity entity = new Entity(cv);

                // Set cursor to next row
                cursor.moveToNext();

                // Return the created Entity
                return entity;
            }
        }
     }

    /**
     * Constants and helpers for the Calendars table, which contains details for
     * individual calendars. <h3>Operations</h3> All operations can be done
     * either as an app or as a sync adapter. To perform an operation as a sync
     * adapter {@link #CALLER_IS_SYNCADAPTER} should be set to true and
     * {@link #ACCOUNT_NAME} and {@link #ACCOUNT_TYPE} must be set in the Uri
     * parameters. See
     * {@link Uri.Builder#appendQueryParameter(java.lang.String, java.lang.String)}
     * for details on adding parameters. Sync adapters have write access to more
     * columns but are restricted to a single account at a time. Calendars are
     * designed to be primarily managed by a sync adapter and inserting new
     * calendars should be done as a sync adapter. For the most part, apps
     * should only update calendars (such as changing the color or display
     * name). If a local calendar is required an app can do so by inserting as a
     * sync adapter and using an {@link #ACCOUNT_TYPE} of
     * {@link #ACCOUNT_TYPE_LOCAL} .
     * <dl>
     * <dt><b>Insert</b></dt>
     * <dd>When inserting a new calendar the following fields must be included:
     * <ul>
     * <li>{@link #ACCOUNT_NAME}</li>
     * <li>{@link #ACCOUNT_TYPE}</li>
     * <li>{@link #NAME}</li>
     * <li>{@link #CALENDAR_DISPLAY_NAME}</li>
     * <li>{@link #CALENDAR_COLOR}</li>
     * <li>{@link #CALENDAR_ACCESS_LEVEL}</li>
     * <li>{@link #OWNER_ACCOUNT}</li>
     * </ul>
     * The following fields are not required when inserting a Calendar but are
     * generally a good idea to include:
     * <ul>
     * <li>{@link #SYNC_EVENTS} set to 1</li>
     * <li>{@link #CALENDAR_TIME_ZONE}</li>
     * <li>{@link #ALLOWED_REMINDERS}</li>
     * <li>{@link #ALLOWED_AVAILABILITY}</li>
     * <li>{@link #ALLOWED_ATTENDEE_TYPES}</li>
     * </ul>
     * <dt><b>Update</b></dt>
     * <dd>To perform an update on a calendar the {@link #_ID} of the calendar
     * should be provided either as an appended id to the Uri (
     * {@link ContentUris#withAppendedId}) or as the first selection item--the
     * selection should start with "_id=?" and the first selectionArg should be
     * the _id of the calendar. Calendars may also be updated using a selection
     * without the id. In general, the {@link #ACCOUNT_NAME} and
     * {@link #ACCOUNT_TYPE} should not be changed after a calendar is created
     * as this can cause issues for sync adapters.
     * <dt><b>Delete</b></dt>
     * <dd>Calendars can be deleted either by the {@link #_ID} as an appended id
     * on the Uri or using any standard selection. Deleting a calendar should
     * generally be handled by a sync adapter as it will remove the calendar
     * from the database and all associated data (aka events).</dd>
     * <dt><b>Query</b></dt>
     * <dd>Querying the Calendars table will get you all information about a set
     * of calendars. There will be one row returned for each calendar that
     * matches the query selection, or at most a single row if the {@link #_ID}
     * is appended to the Uri.</dd>
     * </dl>
     * <h3>Calendar Columns</h3> The following Calendar columns are writable by
     * both an app and a sync adapter.
     * <ul>
     * <li>{@link #NAME}</li>
     * <li>{@link #CALENDAR_DISPLAY_NAME}</li>
     * <li>{@link #VISIBLE}</li>
     * <li>{@link #SYNC_EVENTS}</li>
     * </ul>
     * The following Calendars columns are writable only by a sync adapter
     * <ul>
     * <li>{@link #ACCOUNT_NAME}</li>
     * <li>{@link #ACCOUNT_TYPE}</li>
     * <li>{@link #CALENDAR_COLOR}</li>
     * <li>{@link #_SYNC_ID}</li>
     * <li>{@link #DIRTY}</li>
     * <li>{@link #MUTATORS}</li>
     * <li>{@link #OWNER_ACCOUNT}</li>
     * <li>{@link #MAX_REMINDERS}</li>
     * <li>{@link #ALLOWED_REMINDERS}</li>
     * <li>{@link #ALLOWED_AVAILABILITY}</li>
     * <li>{@link #ALLOWED_ATTENDEE_TYPES}</li>
     * <li>{@link #CAN_MODIFY_TIME_ZONE}</li>
     * <li>{@link #CAN_ORGANIZER_RESPOND}</li>
     * <li>{@link #CAN_PARTIALLY_UPDATE}</li>
     * <li>{@link #CALENDAR_LOCATION}</li>
     * <li>{@link #CALENDAR_TIME_ZONE}</li>
     * <li>{@link #CALENDAR_ACCESS_LEVEL}</li>
     * <li>{@link #DELETED}</li>
     * <li>{@link #CAL_SYNC1}</li>
     * <li>{@link #CAL_SYNC2}</li>
     * <li>{@link #CAL_SYNC3}</li>
     * <li>{@link #CAL_SYNC4}</li>
     * <li>{@link #CAL_SYNC5}</li>
     * <li>{@link #CAL_SYNC6}</li>
     * <li>{@link #CAL_SYNC7}</li>
     * <li>{@link #CAL_SYNC8}</li>
     * <li>{@link #CAL_SYNC9}</li>
     * <li>{@link #CAL_SYNC10}</li>
     * </ul>
     */
    public static final class Calendars implements BaseColumns, SyncColumns, CalendarColumns {

        /**
         * This utility class cannot be instantiated
         */
        private Calendars() {}

        /**
         * The content:// style URL for accessing Calendars
         */
        @SuppressWarnings("hiding")
        public static final Uri CONTENT_URI = Uri.parse("content://" + AUTHORITY + "/calendars");

        /**
<<<<<<< HEAD
         * The content:// style URL for querying Calendars table in the managed profile. Appending a
         * calendar id using {@link ContentUris#withAppendedId(Uri, long)} will
         * specify a single calendar.
=======
         * The content:// style URL for querying Calendars table in the managed profile. Appending
         * a calendar id using {@link ContentUris#withAppendedId(Uri, long)} specifies
         * a single calendar.
>>>>>>> 825827da
         *
         * <p>The following columns are allowed to be queried via this uri:
         * <ul>
         * <li>{@link #_ID}</li>
<<<<<<< HEAD
         * <li>{@link #NAME}</li>
         * <li>{@link #CALENDAR_DISPLAY_NAME}</li>
=======
>>>>>>> 825827da
         * <li>{@link #CALENDAR_COLOR}</li>
         * <li>{@link #VISIBLE}</li>
         * <li>{@link #CALENDAR_LOCATION}</li>
         * <li>{@link #CALENDAR_TIME_ZONE}</li>
         * <li>{@link #IS_PRIMARY}</li>
         * </ul>
         *
<<<<<<< HEAD
         * <p>{@link IllegalArgumentException} will be thrown if there exist columns in the
         * projection of the query to this uri that are not contained in the above list.
         *
         * <p>This uri will return an empty cursor if the calling user is not a parent profile
         * of a managed profile, or cross-profile calendar is disabled in Settings, or this uri is
         * queried from a package that is not whitelisted by profile owner of the managed profile
         * via
         * {@link DevicePolicyManager#setCrossProfileCalendarPackages(ComponentName, Set)}.
         *
         * @see DevicePolicyManager#getCrossProfileCalendarPackages(ComponentName)
         * @see Settings.Secure#CROSS_PROFILE_CALENDAR_ENABLED
         */
=======
         * <p>{@link IllegalArgumentException} is thrown if there exists columns in the
         * projection of the query to this uri that are not contained in the above list.
         *
         * <p>This uri returns an empty cursor if the calling user is not a parent profile
         * of a managed profile, or the managed profile is disabled, or cross-profile calendar is
         * disabled in Settings, or this uri is queried from a package that is not allowed by
         * the profile owner of the managed profile via
         * {@link DevicePolicyManager#setCrossProfileCalendarPackages(ComponentName, Set)}.
         *
         * <p>Apps can register a {@link android.database.ContentObserver} for this URI to listen
         * to changes.
         *
         * @see DevicePolicyManager#getCrossProfileCalendarPackages(ComponentName)
         * @see Settings.Secure#CROSS_PROFILE_CALENDAR_ENABLED
         */
        @NonNull
>>>>>>> 825827da
        public static final Uri ENTERPRISE_CONTENT_URI =
                Uri.parse("content://" + AUTHORITY + "/enterprise/calendars");

        /**
         * The default sort order for this table
         */
        public static final String DEFAULT_SORT_ORDER = CALENDAR_DISPLAY_NAME;

        /**
         * The name of the calendar. Column name.
         * <P>Type: TEXT</P>
         */
        public static final String NAME = "name";

        /**
         * The default location for the calendar. Column name.
         * <P>Type: TEXT</P>
         */
        public static final String CALENDAR_LOCATION = "calendar_location";

        /**
         * These fields are only writable by a sync adapter. To modify them the
         * caller must include {@link #CALLER_IS_SYNCADAPTER},
         * {@link #ACCOUNT_NAME}, and {@link #ACCOUNT_TYPE} in the Uri's query
         * parameters. TODO move to provider
         *
         * @hide
         */
        @TestApi
        public static final String[] SYNC_WRITABLE_COLUMNS = new String[] {
            ACCOUNT_NAME,
            ACCOUNT_TYPE,
            _SYNC_ID,
            DIRTY,
            MUTATORS,
            OWNER_ACCOUNT,
            MAX_REMINDERS,
            ALLOWED_REMINDERS,
            CAN_MODIFY_TIME_ZONE,
            CAN_ORGANIZER_RESPOND,
            CAN_PARTIALLY_UPDATE,
            CALENDAR_LOCATION,
            CALENDAR_TIME_ZONE,
            CALENDAR_ACCESS_LEVEL,
            DELETED,
            CAL_SYNC1,
            CAL_SYNC2,
            CAL_SYNC3,
            CAL_SYNC4,
            CAL_SYNC5,
            CAL_SYNC6,
            CAL_SYNC7,
            CAL_SYNC8,
            CAL_SYNC9,
            CAL_SYNC10,
        };
    }

    /**
     * Columns from the Attendees table that other tables join into themselves.
     */
    protected interface AttendeesColumns {

        /**
         * The id of the event. Column name.
         * <P>Type: INTEGER</P>
         */
        public static final String EVENT_ID = "event_id";

        /**
         * The name of the attendee. Column name.
         * <P>Type: STRING</P>
         */
        public static final String ATTENDEE_NAME = "attendeeName";

        /**
         * The email address of the attendee. Column name.
         * <P>Type: STRING</P>
         */
        public static final String ATTENDEE_EMAIL = "attendeeEmail";

        /**
         * The relationship of the attendee to the user. Column name.
         * <P>Type: INTEGER (one of {@link #RELATIONSHIP_ATTENDEE}, ...}.</P>
         */
        public static final String ATTENDEE_RELATIONSHIP = "attendeeRelationship";

        public static final int RELATIONSHIP_NONE = 0;
        public static final int RELATIONSHIP_ATTENDEE = 1;
        public static final int RELATIONSHIP_ORGANIZER = 2;
        public static final int RELATIONSHIP_PERFORMER = 3;
        public static final int RELATIONSHIP_SPEAKER = 4;

        /**
         * The type of attendee. Column name.
         * <P>
         * Type: Integer (one of {@link #TYPE_NONE}, {@link #TYPE_REQUIRED},
         * {@link #TYPE_OPTIONAL}, {@link #TYPE_RESOURCE})
         * </P>
         */
        public static final String ATTENDEE_TYPE = "attendeeType";

        public static final int TYPE_NONE = 0;
        public static final int TYPE_REQUIRED = 1;
        public static final int TYPE_OPTIONAL = 2;
        /**
         * This specifies that an attendee is a resource, like a room, a
         * cabbage, or something and not an actual person.
         */
        public static final int TYPE_RESOURCE = 3;

        /**
         * The attendance status of the attendee. Column name.
         * <P>Type: Integer (one of {@link #ATTENDEE_STATUS_ACCEPTED}, ...).</P>
         */
        public static final String ATTENDEE_STATUS = "attendeeStatus";

        public static final int ATTENDEE_STATUS_NONE = 0;
        public static final int ATTENDEE_STATUS_ACCEPTED = 1;
        public static final int ATTENDEE_STATUS_DECLINED = 2;
        public static final int ATTENDEE_STATUS_INVITED = 3;
        public static final int ATTENDEE_STATUS_TENTATIVE = 4;

        /**
         * The identity of the attendee as referenced in
         * {@link ContactsContract.CommonDataKinds.Identity#IDENTITY}.
         * This is required only if {@link #ATTENDEE_ID_NAMESPACE} is present. Column name.
         * <P>Type: STRING</P>
         */
        public static final String ATTENDEE_IDENTITY = "attendeeIdentity";

        /**
         * The identity name space of the attendee as referenced in
         * {@link ContactsContract.CommonDataKinds.Identity#NAMESPACE}.
         * This is required only if {@link #ATTENDEE_IDENTITY} is present. Column name.
         * <P>Type: STRING</P>
         */
        public static final String ATTENDEE_ID_NAMESPACE = "attendeeIdNamespace";
    }

    /**
     * Fields and helpers for interacting with Attendees. Each row of this table
     * represents a single attendee or guest of an event. Calling
     * {@link #query(ContentResolver, long, String[])} will return a list of attendees for
     * the event with the given eventId. Both apps and sync adapters may write
     * to this table. There are six writable fields and all of them except
     * {@link #ATTENDEE_NAME} must be included when inserting a new attendee.
     * They are:
     * <ul>
     * <li>{@link #EVENT_ID}</li>
     * <li>{@link #ATTENDEE_NAME}</li>
     * <li>{@link #ATTENDEE_EMAIL}</li>
     * <li>{@link #ATTENDEE_RELATIONSHIP}</li>
     * <li>{@link #ATTENDEE_TYPE}</li>
     * <li>{@link #ATTENDEE_STATUS}</li>
     * <li>{@link #ATTENDEE_IDENTITY}</li>
     * <li>{@link #ATTENDEE_ID_NAMESPACE}</li>
     * </ul>
     */
    public static final class Attendees implements BaseColumns, AttendeesColumns, EventsColumns {

        /**
         * The content:// style URL for accessing Attendees data
         */
        @SuppressWarnings("hiding")
        public static final Uri CONTENT_URI = Uri.parse("content://" + AUTHORITY + "/attendees");
        private static final String ATTENDEES_WHERE = Attendees.EVENT_ID + "=?";

        /**
         * This utility class cannot be instantiated
         */
        private Attendees() {}

        /**
         * Queries all attendees associated with the given event. This is a
         * blocking call and should not be done on the UI thread.
         *
         * @param cr The content resolver to use for the query
         * @param eventId The id of the event to retrieve attendees for
         * @param projection the columns to return in the cursor
         * @return A Cursor containing all attendees for the event
         */
        public static final Cursor query(ContentResolver cr, long eventId, String[] projection) {
            android.util.SeempLog.record(54);
            String[] attArgs = {Long.toString(eventId)};
            return cr.query(CONTENT_URI, projection, ATTENDEES_WHERE, attArgs /* selection args */,
                    null /* sort order */);
        }
    }

    /**
     * Columns from the Events table that other tables join into themselves.
     */
    protected interface EventsColumns {

        /**
         * The {@link Calendars#_ID} of the calendar the event belongs to.
         * Column name.
         * <P>Type: INTEGER</P>
         */
        public static final String CALENDAR_ID = "calendar_id";

        /**
         * The title of the event. Column name.
         * <P>Type: TEXT</P>
         */
        public static final String TITLE = "title";

        /**
         * The description of the event. Column name.
         * <P>Type: TEXT</P>
         */
        public static final String DESCRIPTION = "description";

        /**
         * Where the event takes place. Column name.
         * <P>Type: TEXT</P>
         */
        public static final String EVENT_LOCATION = "eventLocation";

        /**
         * A secondary color for the individual event. This should only be
         * updated by the sync adapter for a given account.
         * <P>Type: INTEGER</P>
         */
        public static final String EVENT_COLOR = "eventColor";

        /**
         * A secondary color key for the individual event. NULL or an empty
         * string are reserved for indicating that the event does not use a key
         * for looking up the color. The provider will update
         * {@link #EVENT_COLOR} automatically when a valid key is written to
         * this column. The key must reference an existing row of the
         * {@link Colors} table. @see Colors
         * <P>
         * Type: TEXT
         * </P>
         */
        public static final String EVENT_COLOR_KEY = "eventColor_index";

        /**
         * This will be {@link #EVENT_COLOR} if it is not null; otherwise, this will be
         * {@link Calendars#CALENDAR_COLOR}.
         * Read-only value. To modify, write to {@link #EVENT_COLOR} or
         * {@link Calendars#CALENDAR_COLOR} directly.
         *<P>
         *     Type: INTEGER
         *</P>
         */
        public static final String DISPLAY_COLOR = "displayColor";

        /**
         * The event status. Column name.
         * <P>Type: INTEGER (one of {@link #STATUS_TENTATIVE}...)</P>
         */
        public static final String STATUS = "eventStatus";

        public static final int STATUS_TENTATIVE = 0;
        public static final int STATUS_CONFIRMED = 1;
        public static final int STATUS_CANCELED = 2;

        /**
         * This is a copy of the attendee status for the owner of this event.
         * This field is copied here so that we can efficiently filter out
         * events that are declined without having to look in the Attendees
         * table. Column name.
         *
         * <P>Type: INTEGER (int)</P>
         */
        public static final String SELF_ATTENDEE_STATUS = "selfAttendeeStatus";

        /**
         * This column is available for use by sync adapters. Column name.
         * <P>Type: TEXT</P>
         */
        public static final String SYNC_DATA1 = "sync_data1";

        /**
         * This column is available for use by sync adapters. Column name.
         * <P>Type: TEXT</P>
         */
        public static final String SYNC_DATA2 = "sync_data2";

        /**
         * This column is available for use by sync adapters. Column name.
         * <P>Type: TEXT</P>
         */
        public static final String SYNC_DATA3 = "sync_data3";

        /**
         * This column is available for use by sync adapters. Column name.
         * <P>Type: TEXT</P>
         */
        public static final String SYNC_DATA4 = "sync_data4";

        /**
         * This column is available for use by sync adapters. Column name.
         * <P>Type: TEXT</P>
         */
        public static final String SYNC_DATA5 = "sync_data5";

        /**
         * This column is available for use by sync adapters. Column name.
         * <P>Type: TEXT</P>
         */
        public static final String SYNC_DATA6 = "sync_data6";

        /**
         * This column is available for use by sync adapters. Column name.
         * <P>Type: TEXT</P>
         */
        public static final String SYNC_DATA7 = "sync_data7";

        /**
         * This column is available for use by sync adapters. Column name.
         * <P>Type: TEXT</P>
         */
        public static final String SYNC_DATA8 = "sync_data8";

        /**
         * This column is available for use by sync adapters. Column name.
         * <P>Type: TEXT</P>
         */
        public static final String SYNC_DATA9 = "sync_data9";

        /**
         * This column is available for use by sync adapters. Column name.
         * <P>Type: TEXT</P>
         */
        public static final String SYNC_DATA10 = "sync_data10";

        /**
         * Used to indicate that a row is not a real event but an original copy of a locally
         * modified event. A copy is made when an event changes from non-dirty to dirty and the
         * event is on a calendar with {@link Calendars#CAN_PARTIALLY_UPDATE} set to 1. This copy
         * does not get expanded in the instances table and is only visible in queries made by a
         * sync adapter. The copy gets removed when the event is changed back to non-dirty by a
         * sync adapter.
         * <P>Type: INTEGER (boolean)</P>
         */
        public static final String LAST_SYNCED = "lastSynced";

        /**
         * The time the event starts in UTC millis since epoch. Column name.
         * <P>Type: INTEGER (long; millis since epoch)</P>
         */
        public static final String DTSTART = "dtstart";

        /**
         * The time the event ends in UTC millis since epoch. Column name.
         * <P>Type: INTEGER (long; millis since epoch)</P>
         */
        public static final String DTEND = "dtend";

        /**
         * The duration of the event in RFC2445 format. Column name.
         * <P>Type: TEXT (duration in RFC2445 format)</P>
         */
        public static final String DURATION = "duration";

        /**
         * The timezone for the event. Column name.
         * <P>Type: TEXT</P>
         */
        public static final String EVENT_TIMEZONE = "eventTimezone";

        /**
         * The timezone for the end time of the event. Column name.
         * <P>Type: TEXT</P>
         */
        public static final String EVENT_END_TIMEZONE = "eventEndTimezone";

        /**
         * Is the event all day (time zone independent). Column name.
         * <P>Type: INTEGER (boolean)</P>
         */
        public static final String ALL_DAY = "allDay";

        /**
         * Defines how the event shows up for others when the calendar is
         * shared. Column name.
         * <P>Type: INTEGER (One of {@link #ACCESS_DEFAULT}, ...)</P>
         */
        public static final String ACCESS_LEVEL = "accessLevel";

        /**
         * Default access is controlled by the server and will be treated as
         * public on the device.
         */
        public static final int ACCESS_DEFAULT = 0;
        /**
         * Confidential is not used by the app.
         */
        public static final int ACCESS_CONFIDENTIAL = 1;
        /**
         * Private shares the event as a free/busy slot with no details.
         */
        public static final int ACCESS_PRIVATE = 2;
        /**
         * Public makes the contents visible to anyone with access to the
         * calendar.
         */
        public static final int ACCESS_PUBLIC = 3;

        /**
         * If this event counts as busy time or is still free time that can be
         * scheduled over. Column name.
         * <P>
         * Type: INTEGER (One of {@link #AVAILABILITY_BUSY},
         * {@link #AVAILABILITY_FREE}, {@link #AVAILABILITY_TENTATIVE})
         * </P>
         */
        public static final String AVAILABILITY = "availability";

        /**
         * Indicates that this event takes up time and will conflict with other
         * events.
         */
        public static final int AVAILABILITY_BUSY = 0;
        /**
         * Indicates that this event is free time and will not conflict with
         * other events.
         */
        public static final int AVAILABILITY_FREE = 1;
        /**
         * Indicates that the owner's availability may change, but should be
         * considered busy time that will conflict.
         */
        public static final int AVAILABILITY_TENTATIVE = 2;

        /**
         * Whether the event has an alarm or not. Column name.
         * <P>Type: INTEGER (boolean)</P>
         */
        public static final String HAS_ALARM = "hasAlarm";

        /**
         * Whether the event has extended properties or not. Column name.
         * <P>Type: INTEGER (boolean)</P>
         */
        public static final String HAS_EXTENDED_PROPERTIES = "hasExtendedProperties";

        /**
         * The recurrence rule for the event. Column name.
         * <P>Type: TEXT</P>
         */
        public static final String RRULE = "rrule";

        /**
         * The recurrence dates for the event. Column name.
         * <P>Type: TEXT</P>
         */
        public static final String RDATE = "rdate";

        /**
         * The recurrence exception rule for the event. Column name.
         * <P>Type: TEXT</P>
         */
        public static final String EXRULE = "exrule";

        /**
         * The recurrence exception dates for the event. Column name.
         * <P>Type: TEXT</P>
         */
        public static final String EXDATE = "exdate";

        /**
         * The {@link Events#_ID} of the original recurring event for which this
         * event is an exception. Column name.
         * <P>Type: TEXT</P>
         */
        public static final String ORIGINAL_ID = "original_id";

        /**
         * The _sync_id of the original recurring event for which this event is
         * an exception. The provider should keep the original_id in sync when
         * this is updated. Column name.
         * <P>Type: TEXT</P>
         */
        public static final String ORIGINAL_SYNC_ID = "original_sync_id";

        /**
         * The original instance time of the recurring event for which this
         * event is an exception. Column name.
         * <P>Type: INTEGER (long; millis since epoch)</P>
         */
        public static final String ORIGINAL_INSTANCE_TIME = "originalInstanceTime";

        /**
         * The allDay status (true or false) of the original recurring event
         * for which this event is an exception. Column name.
         * <P>Type: INTEGER (boolean)</P>
         */
        public static final String ORIGINAL_ALL_DAY = "originalAllDay";

        /**
         * The last date this event repeats on, or NULL if it never ends. Column
         * name.
         * <P>Type: INTEGER (long; millis since epoch)</P>
         */
        public static final String LAST_DATE = "lastDate";

        /**
         * Whether the event has attendee information.  True if the event
         * has full attendee data, false if the event has information about
         * self only. Column name.
         * <P>Type: INTEGER (boolean)</P>
         */
        public static final String HAS_ATTENDEE_DATA = "hasAttendeeData";

        /**
         * Whether guests can modify the event. Column name.
         * <P>Type: INTEGER (boolean)</P>
         */
        public static final String GUESTS_CAN_MODIFY = "guestsCanModify";

        /**
         * Whether guests can invite other guests. Column name.
         * <P>Type: INTEGER (boolean)</P>
         */
        public static final String GUESTS_CAN_INVITE_OTHERS = "guestsCanInviteOthers";

        /**
         * Whether guests can see the list of attendees. Column name.
         * <P>Type: INTEGER (boolean)</P>
         */
        public static final String GUESTS_CAN_SEE_GUESTS = "guestsCanSeeGuests";

        /**
         * Email of the organizer (owner) of the event. Column name.
         * <P>Type: STRING</P>
         */
        public static final String ORGANIZER = "organizer";

        /**
         * Are we the organizer of this event. If this column is not explicitly set, the provider
         * will return 1 if {@link #ORGANIZER} is equal to {@link Calendars#OWNER_ACCOUNT}.
         * Column name.
         * <P>Type: STRING</P>
         */
        public static final String IS_ORGANIZER = "isOrganizer";

        /**
         * Whether the user can invite others to the event. The
         * GUESTS_CAN_INVITE_OTHERS is a setting that applies to an arbitrary
         * guest, while CAN_INVITE_OTHERS indicates if the user can invite
         * others (either through GUESTS_CAN_INVITE_OTHERS or because the user
         * has modify access to the event). Column name.
         * <P>Type: INTEGER (boolean, readonly)</P>
         */
        public static final String CAN_INVITE_OTHERS = "canInviteOthers";

        /**
         * The package name of the custom app that can provide a richer
         * experience for the event. See the ACTION TYPE
         * {@link CalendarContract#ACTION_HANDLE_CUSTOM_EVENT} for details.
         * Column name.
         * <P> Type: TEXT </P>
         */
        public static final String CUSTOM_APP_PACKAGE = "customAppPackage";

        /**
         * The URI used by the custom app for the event. Column name.
         * <P>Type: TEXT</P>
         */
        public static final String CUSTOM_APP_URI = "customAppUri";

        /**
         * The UID for events added from the RFC 2445 iCalendar format.
         * Column name.
         * <P>Type: TEXT</P>
         */
        public static final String UID_2445 = "uid2445";
    }

    /**
     * Class that represents an Event Entity. There is one entry per event.
     * Recurring events show up as a single entry. This is a helper class to
     * make batch operations easier. A {@link ContentResolver} or
     * {@link ContentProviderClient} is required as the helper does additional
     * queries to add reminders and attendees to each entry.
     */
    public static final class EventsEntity implements BaseColumns, SyncColumns, EventsColumns {
        /**
         * The content:// style URL for this table
         */
        public static final Uri CONTENT_URI = Uri.parse("content://" + AUTHORITY +
                "/event_entities");

        /**
         * This utility class cannot be instantiated
         */
        private EventsEntity() {}

        /**
         * Creates a new iterator for events
         *
         * @param cursor An event query
         * @param resolver For performing additional queries
         * @return an EntityIterator containing one entity per event in the
         *         cursor
         */
        public static EntityIterator newEntityIterator(Cursor cursor, ContentResolver resolver) {
            return new EntityIteratorImpl(cursor, resolver);
        }

        /**
         * Creates a new iterator for events
         *
         * @param cursor An event query
         * @param provider For performing additional queries
         * @return an EntityIterator containing one entity per event in the
         *         cursor
         */
        public static EntityIterator newEntityIterator(Cursor cursor,
                ContentProviderClient provider) {
            return new EntityIteratorImpl(cursor, provider);
        }

        private static class EntityIteratorImpl extends CursorEntityIterator {
            private final ContentResolver mResolver;
            private final ContentProviderClient mProvider;

            private static final String[] REMINDERS_PROJECTION = new String[] {
                    Reminders.MINUTES,
                    Reminders.METHOD,
            };
            private static final int COLUMN_MINUTES = 0;
            private static final int COLUMN_METHOD = 1;

            private static final String[] ATTENDEES_PROJECTION = new String[] {
                    Attendees.ATTENDEE_NAME,
                    Attendees.ATTENDEE_EMAIL,
                    Attendees.ATTENDEE_RELATIONSHIP,
                    Attendees.ATTENDEE_TYPE,
                    Attendees.ATTENDEE_STATUS,
                    Attendees.ATTENDEE_IDENTITY,
                    Attendees.ATTENDEE_ID_NAMESPACE
            };
            private static final int COLUMN_ATTENDEE_NAME = 0;
            private static final int COLUMN_ATTENDEE_EMAIL = 1;
            private static final int COLUMN_ATTENDEE_RELATIONSHIP = 2;
            private static final int COLUMN_ATTENDEE_TYPE = 3;
            private static final int COLUMN_ATTENDEE_STATUS = 4;
            private static final int COLUMN_ATTENDEE_IDENTITY = 5;
            private static final int COLUMN_ATTENDEE_ID_NAMESPACE = 6;

            private static final String[] EXTENDED_PROJECTION = new String[] {
                    ExtendedProperties._ID,
                    ExtendedProperties.NAME,
                    ExtendedProperties.VALUE
            };
            private static final int COLUMN_ID = 0;
            private static final int COLUMN_NAME = 1;
            private static final int COLUMN_VALUE = 2;

            private static final String WHERE_EVENT_ID = "event_id=?";

            public EntityIteratorImpl(Cursor cursor, ContentResolver resolver) {
                super(cursor);
                mResolver = resolver;
                mProvider = null;
            }

            public EntityIteratorImpl(Cursor cursor, ContentProviderClient provider) {
                super(cursor);
                mResolver = null;
                mProvider = provider;
            }

            @Override
            public Entity getEntityAndIncrementCursor(Cursor cursor) throws RemoteException {
                // we expect the cursor is already at the row we need to read from
                final long eventId = cursor.getLong(cursor.getColumnIndexOrThrow(Events._ID));
                ContentValues cv = new ContentValues();
                cv.put(Events._ID, eventId);
                DatabaseUtils.cursorIntToContentValuesIfPresent(cursor, cv, CALENDAR_ID);
                DatabaseUtils.cursorStringToContentValuesIfPresent(cursor, cv, TITLE);
                DatabaseUtils.cursorStringToContentValuesIfPresent(cursor, cv, DESCRIPTION);
                DatabaseUtils.cursorStringToContentValuesIfPresent(cursor, cv, EVENT_LOCATION);
                DatabaseUtils.cursorIntToContentValuesIfPresent(cursor, cv, STATUS);
                DatabaseUtils.cursorIntToContentValuesIfPresent(cursor, cv, SELF_ATTENDEE_STATUS);
                DatabaseUtils.cursorLongToContentValuesIfPresent(cursor, cv, DTSTART);
                DatabaseUtils.cursorLongToContentValuesIfPresent(cursor, cv, DTEND);
                DatabaseUtils.cursorStringToContentValuesIfPresent(cursor, cv, DURATION);
                DatabaseUtils.cursorStringToContentValuesIfPresent(cursor, cv, EVENT_TIMEZONE);
                DatabaseUtils.cursorStringToContentValuesIfPresent(cursor, cv, EVENT_END_TIMEZONE);
                DatabaseUtils.cursorStringToContentValuesIfPresent(cursor, cv, ALL_DAY);
                DatabaseUtils.cursorIntToContentValuesIfPresent(cursor, cv, ACCESS_LEVEL);
                DatabaseUtils.cursorIntToContentValuesIfPresent(cursor, cv, AVAILABILITY);
                DatabaseUtils.cursorIntToContentValuesIfPresent(cursor, cv, EVENT_COLOR);
                DatabaseUtils.cursorStringToContentValuesIfPresent(cursor, cv, EVENT_COLOR_KEY);
                DatabaseUtils.cursorStringToContentValuesIfPresent(cursor, cv, HAS_ALARM);
                DatabaseUtils.cursorStringToContentValuesIfPresent(cursor, cv,
                        HAS_EXTENDED_PROPERTIES);
                DatabaseUtils.cursorStringToContentValuesIfPresent(cursor, cv, RRULE);
                DatabaseUtils.cursorStringToContentValuesIfPresent(cursor, cv, RDATE);
                DatabaseUtils.cursorStringToContentValuesIfPresent(cursor, cv, EXRULE);
                DatabaseUtils.cursorStringToContentValuesIfPresent(cursor, cv, EXDATE);
                DatabaseUtils.cursorStringToContentValuesIfPresent(cursor, cv, ORIGINAL_SYNC_ID);
                DatabaseUtils.cursorStringToContentValuesIfPresent(cursor, cv, ORIGINAL_ID);
                DatabaseUtils.cursorLongToContentValuesIfPresent(cursor, cv,
                        ORIGINAL_INSTANCE_TIME);
                DatabaseUtils.cursorIntToContentValuesIfPresent(cursor, cv, ORIGINAL_ALL_DAY);
                DatabaseUtils.cursorLongToContentValuesIfPresent(cursor, cv, LAST_DATE);
                DatabaseUtils.cursorIntToContentValuesIfPresent(cursor, cv, HAS_ATTENDEE_DATA);
                DatabaseUtils.cursorIntToContentValuesIfPresent(cursor, cv,
                        GUESTS_CAN_INVITE_OTHERS);
                DatabaseUtils.cursorIntToContentValuesIfPresent(cursor, cv, GUESTS_CAN_MODIFY);
                DatabaseUtils.cursorIntToContentValuesIfPresent(cursor, cv, GUESTS_CAN_SEE_GUESTS);
                DatabaseUtils.cursorStringToContentValuesIfPresent(cursor, cv, CUSTOM_APP_PACKAGE);
                DatabaseUtils.cursorStringToContentValuesIfPresent(cursor, cv, CUSTOM_APP_URI);
                DatabaseUtils.cursorStringToContentValuesIfPresent(cursor, cv, UID_2445);
                DatabaseUtils.cursorStringToContentValuesIfPresent(cursor, cv, ORGANIZER);
                DatabaseUtils.cursorStringToContentValuesIfPresent(cursor, cv, IS_ORGANIZER);
                DatabaseUtils.cursorStringToContentValuesIfPresent(cursor, cv, _SYNC_ID);
                DatabaseUtils.cursorLongToContentValuesIfPresent(cursor, cv, DIRTY);
                DatabaseUtils.cursorStringToContentValuesIfPresent(cursor, cv, MUTATORS);
                DatabaseUtils.cursorLongToContentValuesIfPresent(cursor, cv, LAST_SYNCED);
                DatabaseUtils.cursorIntToContentValuesIfPresent(cursor, cv, DELETED);
                DatabaseUtils.cursorStringToContentValuesIfPresent(cursor, cv, SYNC_DATA1);
                DatabaseUtils.cursorStringToContentValuesIfPresent(cursor, cv, SYNC_DATA2);
                DatabaseUtils.cursorStringToContentValuesIfPresent(cursor, cv, SYNC_DATA3);
                DatabaseUtils.cursorStringToContentValuesIfPresent(cursor, cv, SYNC_DATA4);
                DatabaseUtils.cursorStringToContentValuesIfPresent(cursor, cv, SYNC_DATA5);
                DatabaseUtils.cursorStringToContentValuesIfPresent(cursor, cv, SYNC_DATA6);
                DatabaseUtils.cursorStringToContentValuesIfPresent(cursor, cv, SYNC_DATA7);
                DatabaseUtils.cursorStringToContentValuesIfPresent(cursor, cv, SYNC_DATA8);
                DatabaseUtils.cursorStringToContentValuesIfPresent(cursor, cv, SYNC_DATA9);
                DatabaseUtils.cursorStringToContentValuesIfPresent(cursor, cv, SYNC_DATA10);
                DatabaseUtils.cursorStringToContentValuesIfPresent(cursor, cv, CAL_SYNC1);
                DatabaseUtils.cursorStringToContentValuesIfPresent(cursor, cv, CAL_SYNC2);
                DatabaseUtils.cursorStringToContentValuesIfPresent(cursor, cv, CAL_SYNC3);
                DatabaseUtils.cursorStringToContentValuesIfPresent(cursor, cv, CAL_SYNC4);
                DatabaseUtils.cursorStringToContentValuesIfPresent(cursor, cv, CAL_SYNC5);
                DatabaseUtils.cursorStringToContentValuesIfPresent(cursor, cv, CAL_SYNC6);
                DatabaseUtils.cursorStringToContentValuesIfPresent(cursor, cv, CAL_SYNC7);
                DatabaseUtils.cursorStringToContentValuesIfPresent(cursor, cv, CAL_SYNC8);
                DatabaseUtils.cursorStringToContentValuesIfPresent(cursor, cv, CAL_SYNC9);
                DatabaseUtils.cursorStringToContentValuesIfPresent(cursor, cv, CAL_SYNC10);

                Entity entity = new Entity(cv);
                Cursor subCursor;
                if (mResolver != null) {
                    subCursor = mResolver.query(Reminders.CONTENT_URI, REMINDERS_PROJECTION,
                            WHERE_EVENT_ID,
                            new String[] { Long.toString(eventId) }  /* selectionArgs */,
                            null /* sortOrder */);
                } else {
                    subCursor = mProvider.query(Reminders.CONTENT_URI, REMINDERS_PROJECTION,
                            WHERE_EVENT_ID,
                            new String[] { Long.toString(eventId) }  /* selectionArgs */,
                            null /* sortOrder */);
                }
                try {
                    while (subCursor.moveToNext()) {
                        ContentValues reminderValues = new ContentValues();
                        reminderValues.put(Reminders.MINUTES, subCursor.getInt(COLUMN_MINUTES));
                        reminderValues.put(Reminders.METHOD, subCursor.getInt(COLUMN_METHOD));
                        entity.addSubValue(Reminders.CONTENT_URI, reminderValues);
                    }
                } finally {
                    subCursor.close();
                }

                if (mResolver != null) {
                    subCursor = mResolver.query(Attendees.CONTENT_URI, ATTENDEES_PROJECTION,
                            WHERE_EVENT_ID,
                            new String[] { Long.toString(eventId) } /* selectionArgs */,
                            null /* sortOrder */);
                } else {
                    subCursor = mProvider.query(Attendees.CONTENT_URI, ATTENDEES_PROJECTION,
                            WHERE_EVENT_ID,
                            new String[] { Long.toString(eventId) } /* selectionArgs */,
                            null /* sortOrder */);
                }
                try {
                    while (subCursor.moveToNext()) {
                        ContentValues attendeeValues = new ContentValues();
                        attendeeValues.put(Attendees.ATTENDEE_NAME,
                                subCursor.getString(COLUMN_ATTENDEE_NAME));
                        attendeeValues.put(Attendees.ATTENDEE_EMAIL,
                                subCursor.getString(COLUMN_ATTENDEE_EMAIL));
                        attendeeValues.put(Attendees.ATTENDEE_RELATIONSHIP,
                                subCursor.getInt(COLUMN_ATTENDEE_RELATIONSHIP));
                        attendeeValues.put(Attendees.ATTENDEE_TYPE,
                                subCursor.getInt(COLUMN_ATTENDEE_TYPE));
                        attendeeValues.put(Attendees.ATTENDEE_STATUS,
                                subCursor.getInt(COLUMN_ATTENDEE_STATUS));
                        attendeeValues.put(Attendees.ATTENDEE_IDENTITY,
                                subCursor.getString(COLUMN_ATTENDEE_IDENTITY));
                        attendeeValues.put(Attendees.ATTENDEE_ID_NAMESPACE,
                                subCursor.getString(COLUMN_ATTENDEE_ID_NAMESPACE));
                        entity.addSubValue(Attendees.CONTENT_URI, attendeeValues);
                    }
                } finally {
                    subCursor.close();
                }

                if (mResolver != null) {
                    subCursor = mResolver.query(ExtendedProperties.CONTENT_URI, EXTENDED_PROJECTION,
                            WHERE_EVENT_ID,
                            new String[] { Long.toString(eventId) } /* selectionArgs */,
                            null /* sortOrder */);
                } else {
                    subCursor = mProvider.query(ExtendedProperties.CONTENT_URI, EXTENDED_PROJECTION,
                            WHERE_EVENT_ID,
                            new String[] { Long.toString(eventId) } /* selectionArgs */,
                            null /* sortOrder */);
                }
                try {
                    while (subCursor.moveToNext()) {
                        ContentValues extendedValues = new ContentValues();
                        extendedValues.put(ExtendedProperties._ID,
                                subCursor.getString(COLUMN_ID));
                        extendedValues.put(ExtendedProperties.NAME,
                                subCursor.getString(COLUMN_NAME));
                        extendedValues.put(ExtendedProperties.VALUE,
                                subCursor.getString(COLUMN_VALUE));
                        entity.addSubValue(ExtendedProperties.CONTENT_URI, extendedValues);
                    }
                } finally {
                    subCursor.close();
                }

                cursor.moveToNext();
                return entity;
            }
        }
    }

    /**
     * Constants and helpers for the Events table, which contains details for
     * individual events. <h3>Operations</h3> All operations can be done either
     * as an app or as a sync adapter. To perform an operation as a sync adapter
     * {@link #CALLER_IS_SYNCADAPTER} should be set to true and
     * {@link #ACCOUNT_NAME} and {@link #ACCOUNT_TYPE} must be set in the Uri
     * parameters. See
     * {@link Uri.Builder#appendQueryParameter(java.lang.String, java.lang.String)}
     * for details on adding parameters. Sync adapters have write access to more
     * columns but are restricted to a single account at a time.
     * <dl>
     * <dt><b>Insert</b></dt>
     * <dd>When inserting a new event the following fields must be included:
     * <ul>
     * <li>dtstart</li>
     * <li>dtend if the event is non-recurring</li>
     * <li>duration if the event is recurring</li>
     * <li>rrule or rdate if the event is recurring</li>
     * <li>eventTimezone</li>
     * <li>a calendar_id</li>
     * </ul>
     * There are also further requirements when inserting or updating an event.
     * See the section on Writing to Events.</dd>
     * <dt><b>Update</b></dt>
     * <dd>To perform an update of an Event the {@link Events#_ID} of the event
     * should be provided either as an appended id to the Uri (
     * {@link ContentUris#withAppendedId}) or as the first selection item--the
     * selection should start with "_id=?" and the first selectionArg should be
     * the _id of the event. Updates may also be done using a selection and no
     * id. Updating an event must respect the same rules as inserting and is
     * further restricted in the fields that can be written. See the section on
     * Writing to Events.</dd>
     * <dt><b>Delete</b></dt>
     * <dd>Events can be deleted either by the {@link Events#_ID} as an appended
     * id on the Uri or using any standard selection. If an appended id is used
     * a selection is not allowed. There are two versions of delete: as an app
     * and as a sync adapter. An app delete will set the deleted column on an
     * event and remove all instances of that event. A sync adapter delete will
     * remove the event from the database and all associated data.</dd>
     * <dt><b>Query</b></dt>
     * <dd>Querying the Events table will get you all information about a set of
     * events except their reminders, attendees, and extended properties. There
     * will be one row returned for each event that matches the query selection,
     * or at most a single row if the {@link Events#_ID} is appended to the Uri.
     * Recurring events will only return a single row regardless of the number
     * of times that event repeats.</dd>
     * </dl>
     * <h3>Writing to Events</h3> There are further restrictions on all Updates
     * and Inserts in the Events table:
     * <ul>
     * <li>If allDay is set to 1 eventTimezone must be {@link Time#TIMEZONE_UTC}
     * and the time must correspond to a midnight boundary.</li>
     * <li>Exceptions are not allowed to recur. If rrule or rdate is not empty,
     * original_id and original_sync_id must be empty.</li>
     * <li>In general a calendar_id should not be modified after insertion. This
     * is not explicitly forbidden but many sync adapters will not behave in an
     * expected way if the calendar_id is modified.</li>
     * </ul>
     * The following Events columns are writable by both an app and a sync
     * adapter.
     * <ul>
     * <li>{@link #CALENDAR_ID}</li>
     * <li>{@link #ORGANIZER}</li>
     * <li>{@link #TITLE}</li>
     * <li>{@link #EVENT_LOCATION}</li>
     * <li>{@link #DESCRIPTION}</li>
     * <li>{@link #EVENT_COLOR}</li>
     * <li>{@link #DTSTART}</li>
     * <li>{@link #DTEND}</li>
     * <li>{@link #EVENT_TIMEZONE}</li>
     * <li>{@link #EVENT_END_TIMEZONE}</li>
     * <li>{@link #DURATION}</li>
     * <li>{@link #ALL_DAY}</li>
     * <li>{@link #RRULE}</li>
     * <li>{@link #RDATE}</li>
     * <li>{@link #EXRULE}</li>
     * <li>{@link #EXDATE}</li>
     * <li>{@link #ORIGINAL_ID}</li>
     * <li>{@link #ORIGINAL_SYNC_ID}</li>
     * <li>{@link #ORIGINAL_INSTANCE_TIME}</li>
     * <li>{@link #ORIGINAL_ALL_DAY}</li>
     * <li>{@link #ACCESS_LEVEL}</li>
     * <li>{@link #AVAILABILITY}</li>
     * <li>{@link #GUESTS_CAN_MODIFY}</li>
     * <li>{@link #GUESTS_CAN_INVITE_OTHERS}</li>
     * <li>{@link #GUESTS_CAN_SEE_GUESTS}</li>
     * <li>{@link #CUSTOM_APP_PACKAGE}</li>
     * <li>{@link #CUSTOM_APP_URI}</li>
     * <li>{@link #UID_2445}</li>
     * </ul>
     * The following Events columns are writable only by a sync adapter
     * <ul>
     * <li>{@link #DIRTY}</li>
     * <li>{@link #MUTATORS}</li>
     * <li>{@link #_SYNC_ID}</li>
     * <li>{@link #SYNC_DATA1}</li>
     * <li>{@link #SYNC_DATA2}</li>
     * <li>{@link #SYNC_DATA3}</li>
     * <li>{@link #SYNC_DATA4}</li>
     * <li>{@link #SYNC_DATA5}</li>
     * <li>{@link #SYNC_DATA6}</li>
     * <li>{@link #SYNC_DATA7}</li>
     * <li>{@link #SYNC_DATA8}</li>
     * <li>{@link #SYNC_DATA9}</li>
     * <li>{@link #SYNC_DATA10}</li>
     * </ul>
     * The remaining columns are either updated by the provider only or are
     * views into other tables and cannot be changed through the Events table.
     */
    public static final class Events implements BaseColumns, SyncColumns, EventsColumns,
            CalendarColumns {

        /**
         * The content:// style URL for interacting with events. Appending an
         * event id using {@link ContentUris#withAppendedId(Uri, long)} will
         * specify a single event.
         */
        @SuppressWarnings("hiding")
        public static final Uri CONTENT_URI =
                Uri.parse("content://" + AUTHORITY + "/events");

        /**
         * The content:// style URL for querying Events table in the managed profile. Appending an
<<<<<<< HEAD
         * event id using {@link ContentUris#withAppendedId(Uri, long)} will
         * specify a single event.
=======
         * event id using {@link ContentUris#withAppendedId(Uri, long)} specifies a single event.
>>>>>>> 825827da
         *
         * <p>The following columns are allowed to be queried via this uri:
         * <ul>
         * <li>{@link #_ID}</li>
         * <li>{@link #CALENDAR_ID}</li>
         * <li>{@link #TITLE}</li>
         * <li>{@link #EVENT_LOCATION}</li>
         * <li>{@link #EVENT_COLOR}</li>
         * <li>{@link #STATUS}</li>
         * <li>{@link #DTSTART}</li>
         * <li>{@link #DTEND}</li>
         * <li>{@link #EVENT_TIMEZONE}</li>
         * <li>{@link #EVENT_END_TIMEZONE}</li>
         * <li>{@link #DURATION}</li>
         * <li>{@link #ALL_DAY}</li>
         * <li>{@link #AVAILABILITY}</li>
         * <li>{@link #RRULE}</li>
         * <li>{@link #RDATE}</li>
<<<<<<< HEAD
         * <li>{@link #EXRULE}</li>
         * <li>{@link #EXDATE}</li>
         * <li>{@link #CALENDAR_DISPLAY_NAME}</li>
         * <li>{@link #CALENDAR_COLOR}</li>
         * <li>{@link #VISIBLE}</li>
         * <li>{@link #CALENDAR_TIME_ZONE}</li>
         * </ul>
         *
         * <p>{@link IllegalArgumentException} will be thrown if there exist columns in the
         * projection of the query to this uri that are not contained in the above list.
         *
         * <p>This uri will return an empty cursor if the calling user is not a parent profile
         * of a managed profile, or cross-profile calendar is disabled in Settings, or this uri is
         * queried from a package that is not whitelisted by profile owner of the managed profile
         * via
         * {@link DevicePolicyManager#setCrossProfileCalendarPackages(ComponentName, Set)}.
         *
         * @see DevicePolicyManager#getCrossProfileCalendarPackages(ComponentName)
         * @see Settings.Secure#CROSS_PROFILE_CALENDAR_ENABLED
         */
=======
         * <li>{@link #LAST_DATE}</li>
         * <li>{@link #EXRULE}</li>
         * <li>{@link #EXDATE}</li>
         * <li>{@link #SELF_ATTENDEE_STATUS}</li>
         * <li>{@link #DISPLAY_COLOR}</li>
         * <li>{@link #CALENDAR_COLOR}</li>
         * <li>{@link #VISIBLE}</li>
         * <li>{@link #CALENDAR_TIME_ZONE}</li>
         * <li>{@link #IS_PRIMARY}</li>
         * </ul>
         *
         * <p>{@link IllegalArgumentException} is thrown if there exists columns in the
         * projection of the query to this uri that are not contained in the above list.
         *
         * <p>This uri returns an empty cursor if the calling user is not a parent profile
         * of a managed profile, or the managed profile is disabled, or cross-profile calendar is
         * disabled in Settings, or this uri is queried from a package that is not allowed by
         * the profile owner of the managed profile via
         * {@link DevicePolicyManager#setCrossProfileCalendarPackages(ComponentName, Set)}.
         *
         * <p>Apps can register a {@link android.database.ContentObserver} for this URI to listen
         * to changes.
         *
         * @see DevicePolicyManager#getCrossProfileCalendarPackages(ComponentName)
         * @see Settings.Secure#CROSS_PROFILE_CALENDAR_ENABLED
         */
        @NonNull
>>>>>>> 825827da
        public static final Uri ENTERPRISE_CONTENT_URI =
                Uri.parse("content://" + AUTHORITY + "/enterprise/events");

        /**
         * The content:// style URI for recurring event exceptions.  Insertions require an
         * appended event ID.  Deletion of exceptions requires both the original event ID and
         * the exception event ID (see {@link Uri.Builder#appendPath}).
         */
        public static final Uri CONTENT_EXCEPTION_URI =
                Uri.parse("content://" + AUTHORITY + "/exception");

        /**
         * This utility class cannot be instantiated
         */
        private Events() {}

        /**
         * The default sort order for this table
         */
        private static final String DEFAULT_SORT_ORDER = "";

        /**
         * These are columns that should only ever be updated by the provider,
         * either because they are views mapped to another table or because they
         * are used for provider only functionality. TODO move to provider
         *
         * @hide
         */
        @UnsupportedAppUsage
        public static String[] PROVIDER_WRITABLE_COLUMNS = new String[] {
                ACCOUNT_NAME,
                ACCOUNT_TYPE,
                CAL_SYNC1,
                CAL_SYNC2,
                CAL_SYNC3,
                CAL_SYNC4,
                CAL_SYNC5,
                CAL_SYNC6,
                CAL_SYNC7,
                CAL_SYNC8,
                CAL_SYNC9,
                CAL_SYNC10,
                ALLOWED_REMINDERS,
                ALLOWED_ATTENDEE_TYPES,
                ALLOWED_AVAILABILITY,
                CALENDAR_ACCESS_LEVEL,
                CALENDAR_COLOR,
                CALENDAR_TIME_ZONE,
                CAN_MODIFY_TIME_ZONE,
                CAN_ORGANIZER_RESPOND,
                CALENDAR_DISPLAY_NAME,
                CAN_PARTIALLY_UPDATE,
                SYNC_EVENTS,
                VISIBLE,
        };

        /**
         * These fields are only writable by a sync adapter. To modify them the
         * caller must include CALLER_IS_SYNCADAPTER, _SYNC_ACCOUNT, and
         * _SYNC_ACCOUNT_TYPE in the query parameters. TODO move to provider.
         *
         * @hide
         */
        @TestApi
        public static final String[] SYNC_WRITABLE_COLUMNS = new String[] {
            _SYNC_ID,
            DIRTY,
            MUTATORS,
            SYNC_DATA1,
            SYNC_DATA2,
            SYNC_DATA3,
            SYNC_DATA4,
            SYNC_DATA5,
            SYNC_DATA6,
            SYNC_DATA7,
            SYNC_DATA8,
            SYNC_DATA9,
            SYNC_DATA10,
        };
    }

    /**
     * Fields and helpers for interacting with Instances. An instance is a
     * single occurrence of an event including time zone specific start and end
     * days and minutes. The instances table is not writable and only provides a
     * way to query event occurrences.
     */
    public static final class Instances implements BaseColumns, EventsColumns, CalendarColumns {

        private static final String WHERE_CALENDARS_SELECTED = Calendars.VISIBLE + "=?";
        private static final String[] WHERE_CALENDARS_ARGS = {
            "1"
        };

        /**
         * This utility class cannot be instantiated
         */
        private Instances() {}

        /**
         * Performs a query to return all visible instances in the given range.
         * This is a blocking function and should not be done on the UI thread.
         * This will cause an expansion of recurring events to fill this time
         * range if they are not already expanded and will slow down for larger
         * time ranges with many recurring events.
         *
         * @param cr The ContentResolver to use for the query
         * @param projection The columns to return
         * @param begin The start of the time range to query in UTC millis since
         *            epoch
         * @param end The end of the time range to query in UTC millis since
         *            epoch
         * @return A Cursor containing all instances in the given range
         */
        public static final Cursor query(ContentResolver cr, String[] projection,
                                         long begin, long end) {
            android.util.SeempLog.record(54);
            Uri.Builder builder = CONTENT_URI.buildUpon();
            ContentUris.appendId(builder, begin);
            ContentUris.appendId(builder, end);
            return cr.query(builder.build(), projection, WHERE_CALENDARS_SELECTED,
                    WHERE_CALENDARS_ARGS, DEFAULT_SORT_ORDER);
        }

        /**
         * Performs a query to return all visible instances in the given range
         * that match the given query. This is a blocking function and should
         * not be done on the UI thread. This will cause an expansion of
         * recurring events to fill this time range if they are not already
         * expanded and will slow down for larger time ranges with many
         * recurring events.
         *
         * @param cr The ContentResolver to use for the query
         * @param projection The columns to return
         * @param begin The start of the time range to query in UTC millis since
         *            epoch
         * @param end The end of the time range to query in UTC millis since
         *            epoch
         * @param searchQuery A string of space separated search terms. Segments
         *            enclosed by double quotes will be treated as a single
         *            term.
         * @return A Cursor of instances matching the search terms in the given
         *         time range
         */
        public static final Cursor query(ContentResolver cr, String[] projection,
                                         long begin, long end, String searchQuery) {
            android.util.SeempLog.record(54);
            Uri.Builder builder = CONTENT_SEARCH_URI.buildUpon();
            ContentUris.appendId(builder, begin);
            ContentUris.appendId(builder, end);
            builder = builder.appendPath(searchQuery);
            return cr.query(builder.build(), projection, WHERE_CALENDARS_SELECTED,
                    WHERE_CALENDARS_ARGS, DEFAULT_SORT_ORDER);
        }

        /**
         * The content:// style URL for querying an instance range. The begin
         * and end of the range to query should be added as path segments if
         * this is used directly.
         */
        @SuppressWarnings("hiding")
        public static final Uri CONTENT_URI = Uri.parse("content://" + AUTHORITY +
                "/instances/when");
        /**
         * The content:// style URL for querying an instance range by Julian
         * Day. The start and end day should be added as path segments if this
         * is used directly.
         */
        public static final Uri CONTENT_BY_DAY_URI =
            Uri.parse("content://" + AUTHORITY + "/instances/whenbyday");
        /**
         * The content:// style URL for querying an instance range with a search
         * term. The begin, end, and search string should be appended as path
         * segments if this is used directly.
         */
        public static final Uri CONTENT_SEARCH_URI = Uri.parse("content://" + AUTHORITY +
                "/instances/search");
        /**
         * The content:// style URL for querying an instance range with a search
         * term. The start day, end day, and search string should be appended as
         * path segments if this is used directly.
         */
        public static final Uri CONTENT_SEARCH_BY_DAY_URI =
            Uri.parse("content://" + AUTHORITY + "/instances/searchbyday");

        /**
         * The content:// style URL for querying an instance range in the managed profile.
         * It supports similar semantics as {@link #CONTENT_URI}.
         *
<<<<<<< HEAD
         * <p>The following columns plus the columns that are whitelisted by
=======
         * <p>The following columns plus the columns that are allowed by
>>>>>>> 825827da
         * {@link Events#ENTERPRISE_CONTENT_URI} are allowed to be queried via this uri:
         * <ul>
         * <li>{@link #_ID}</li>
         * <li>{@link #EVENT_ID}</li>
         * <li>{@link #BEGIN}</li>
         * <li>{@link #END}</li>
         * <li>{@link #START_DAY}</li>
         * <li>{@link #END_DAY}</li>
         * <li>{@link #START_MINUTE}</li>
         * <li>{@link #END_MINUTE}</li>
         * </ul>
         *
<<<<<<< HEAD
         * <p>{@link IllegalArgumentException} will be thrown if there exist columns in the
         * projection of the query to this uri that are not contained in the above list.
         *
         * <p>This uri will return an empty cursor if the calling user is not a parent profile
         * of a managed profile, or cross-profile calendar for the managed profile is disabled in
         * Settings, or this uri is queried from a package that is not whitelisted by
         * profile owner of the managed profile via
=======
         * <p>{@link IllegalArgumentException} is thrown if there exists columns in the
         * projection of the query to this uri that are not contained in the above list.
         *
         * <p>This uri returns an empty cursor if the calling user is not a parent profile
         * of a managed profile, or the managed profile is disabled, or cross-profile calendar is
         * disabled in Settings, or this uri is queried from a package that is not allowed by
         * the profile owner of the managed profile via
>>>>>>> 825827da
         * {@link DevicePolicyManager#setCrossProfileCalendarPackages(ComponentName, Set)}.
         *
         * @see DevicePolicyManager#getCrossProfileCalendarPackages(ComponentName)
         * @see Settings.Secure#CROSS_PROFILE_CALENDAR_ENABLED
         */
<<<<<<< HEAD
=======
        @NonNull
>>>>>>> 825827da
        public static final Uri ENTERPRISE_CONTENT_URI =
                Uri.parse("content://" + AUTHORITY + "/enterprise/instances/when");

        /**
         * The content:// style URL for querying an instance range by Julian
         * Day in the managed profile. It supports similar semantics as {@link #CONTENT_BY_DAY_URI}
         * and performs similar checks as {@link #ENTERPRISE_CONTENT_URI}.
         */
<<<<<<< HEAD
=======
        @NonNull
>>>>>>> 825827da
        public static final Uri ENTERPRISE_CONTENT_BY_DAY_URI =
                Uri.parse("content://" + AUTHORITY + "/enterprise/instances/whenbyday");

        /**
         * The content:// style URL for querying an instance range with a search
         * term in the managed profile. It supports similar semantics as {@link #CONTENT_SEARCH_URI}
         * and performs similar checks as {@link #ENTERPRISE_CONTENT_URI}.
         */
<<<<<<< HEAD
=======
        @NonNull
>>>>>>> 825827da
        public static final Uri ENTERPRISE_CONTENT_SEARCH_URI =
                Uri.parse("content://" + AUTHORITY + "/enterprise/instances/search");

        /**
         * The content:// style URL for querying an instance range with a search
         * term in the managed profile. It supports similar semantics as
         * {@link #CONTENT_SEARCH_BY_DAY_URI} and performs similar checks as
         * {@link #ENTERPRISE_CONTENT_URI}.
         */
<<<<<<< HEAD
=======
        @NonNull
>>>>>>> 825827da
        public static final Uri ENTERPRISE_CONTENT_SEARCH_BY_DAY_URI =
                Uri.parse("content://" + AUTHORITY + "/enterprise/instances/searchbyday");

        /**
         * The default sort order for this table.
         */
        private static final String DEFAULT_SORT_ORDER = "begin ASC";

        /**
         * The beginning time of the instance, in UTC milliseconds. Column name.
         * <P>Type: INTEGER (long; millis since epoch)</P>
         */
        public static final String BEGIN = "begin";

        /**
         * The ending time of the instance, in UTC milliseconds. Column name.
         * <P>Type: INTEGER (long; millis since epoch)</P>
         */
        public static final String END = "end";

        /**
         * The _id of the event for this instance. Column name.
         * <P>Type: INTEGER (long, foreign key to the Events table)</P>
         */
        public static final String EVENT_ID = "event_id";

        /**
         * The Julian start day of the instance, relative to the local time
         * zone. Column name.
         * <P>Type: INTEGER (int)</P>
         */
        public static final String START_DAY = "startDay";

        /**
         * The Julian end day of the instance, relative to the local time
         * zone. Column name.
         * <P>Type: INTEGER (int)</P>
         */
        public static final String END_DAY = "endDay";

        /**
         * The start minute of the instance measured from midnight in the
         * local time zone. Column name.
         * <P>Type: INTEGER (int)</P>
         */
        public static final String START_MINUTE = "startMinute";

        /**
         * The end minute of the instance measured from midnight in the
         * local time zone. Column name.
         * <P>Type: INTEGER (int)</P>
         */
        public static final String END_MINUTE = "endMinute";
    }

    protected interface CalendarCacheColumns {
        /**
         * The key for the setting. Keys are defined in {@link CalendarCache}.
         */
        public static final String KEY = "key";

        /**
         * The value of the given setting.
         */
        public static final String VALUE = "value";
    }

    /**
     * CalendarCache stores some settings for calendar including the current
     * time zone for the instances. These settings are stored using a key/value
     * scheme. A {@link #KEY} must be specified when updating these values.
     */
    public static final class CalendarCache implements CalendarCacheColumns {
        /**
         * The URI to use for retrieving the properties from the Calendar db.
         */
        public static final Uri URI =
                Uri.parse("content://" + AUTHORITY + "/properties");

        /**
         * This utility class cannot be instantiated
         */
        private CalendarCache() {}

        /**
         * They key for updating the use of auto/home time zones in Calendar.
         * Valid values are {@link #TIMEZONE_TYPE_AUTO} or
         * {@link #TIMEZONE_TYPE_HOME}.
         */
        public static final String KEY_TIMEZONE_TYPE = "timezoneType";

        /**
         * The key for updating the time zone used by the provider when it
         * generates the instances table. This should only be written if the
         * type is set to {@link #TIMEZONE_TYPE_HOME}. A valid time zone id
         * should be written to this field.
         */
        public static final String KEY_TIMEZONE_INSTANCES = "timezoneInstances";

        /**
         * The key for reading the last time zone set by the user. This should
         * only be read by apps and it will be automatically updated whenever
         * {@link #KEY_TIMEZONE_INSTANCES} is updated with
         * {@link #TIMEZONE_TYPE_HOME} set.
         */
        public static final String KEY_TIMEZONE_INSTANCES_PREVIOUS = "timezoneInstancesPrevious";

        /**
         * The value to write to {@link #KEY_TIMEZONE_TYPE} if the provider
         * should stay in sync with the device's time zone.
         */
        public static final String TIMEZONE_TYPE_AUTO = "auto";

        /**
         * The value to write to {@link #KEY_TIMEZONE_TYPE} if the provider
         * should use a fixed time zone set by the user.
         */
        public static final String TIMEZONE_TYPE_HOME = "home";
    }

    /**
     * A few Calendar globals are needed in the CalendarProvider for expanding
     * the Instances table and these are all stored in the first (and only) row
     * of the CalendarMetaData table.
     *
     * @hide
     */
    protected interface CalendarMetaDataColumns {
        /**
         * The local timezone that was used for precomputing the fields
         * in the Instances table.
         */
        public static final String LOCAL_TIMEZONE = "localTimezone";

        /**
         * The minimum time used in expanding the Instances table,
         * in UTC milliseconds.
         * <P>Type: INTEGER</P>
         */
        public static final String MIN_INSTANCE = "minInstance";

        /**
         * The maximum time used in expanding the Instances table,
         * in UTC milliseconds.
         * <P>Type: INTEGER</P>
         */
        public static final String MAX_INSTANCE = "maxInstance";

        /**
         * The minimum Julian day in the EventDays table.
         * <P>Type: INTEGER</P>
         */
        public static final String MIN_EVENTDAYS = "minEventDays";

        /**
         * The maximum Julian day in the EventDays table.
         * <P>Type: INTEGER</P>
         */
        public static final String MAX_EVENTDAYS = "maxEventDays";
    }

    /**
     * @hide
     */
    public static final class CalendarMetaData implements CalendarMetaDataColumns, BaseColumns {

        /**
         * This utility class cannot be instantiated
         */
        private CalendarMetaData() {}
    }

    protected interface EventDaysColumns {
        /**
         * The Julian starting day number. Column name.
         * <P>Type: INTEGER (int)</P>
         */
        public static final String STARTDAY = "startDay";
        /**
         * The Julian ending day number. Column name.
         * <P>Type: INTEGER (int)</P>
         */
        public static final String ENDDAY = "endDay";

    }

    /**
     * Fields and helpers for querying for a list of days that contain events.
     */
    public static final class EventDays implements EventDaysColumns {
        public static final Uri CONTENT_URI = Uri.parse("content://" + AUTHORITY
                + "/instances/groupbyday");
        private static final String SELECTION = "selected=1";

        /**
         * This utility class cannot be instantiated
         */
        private EventDays() {}

        /**
         * Retrieves the days with events for the Julian days starting at
         * "startDay" for "numDays". It returns a cursor containing startday and
         * endday representing the max range of days for all events beginning on
         * each startday.This is a blocking function and should not be done on
         * the UI thread.
         *
         * @param cr the ContentResolver
         * @param startDay the first Julian day in the range
         * @param numDays the number of days to load (must be at least 1)
         * @param projection the columns to return in the cursor
         * @return a database cursor containing a list of start and end days for
         *         events
         */
        public static final Cursor query(ContentResolver cr, int startDay, int numDays,
                String[] projection) {
            android.util.SeempLog.record(54);
            if (numDays < 1) {
                return null;
            }
            int endDay = startDay + numDays - 1;
            Uri.Builder builder = CONTENT_URI.buildUpon();
            ContentUris.appendId(builder, startDay);
            ContentUris.appendId(builder, endDay);
            return cr.query(builder.build(), projection, SELECTION,
                    null /* selection args */, STARTDAY);
        }
    }

    protected interface RemindersColumns {
        /**
         * The event the reminder belongs to. Column name.
         * <P>Type: INTEGER (foreign key to the Events table)</P>
         */
        public static final String EVENT_ID = "event_id";

        /**
         * The minutes prior to the event that the alarm should ring.  -1
         * specifies that we should use the default value for the system.
         * Column name.
         * <P>Type: INTEGER</P>
         */
        public static final String MINUTES = "minutes";

        /**
         * Passing this as a minutes value will use the default reminder
         * minutes.
         */
        public static final int MINUTES_DEFAULT = -1;

        /**
         * The alarm method, as set on the server. {@link #METHOD_DEFAULT},
         * {@link #METHOD_ALERT}, {@link #METHOD_EMAIL}, {@link #METHOD_SMS} and
         * {@link #METHOD_ALARM} are possible values; the device will only
         * process {@link #METHOD_DEFAULT} and {@link #METHOD_ALERT} reminders
         * (the other types are simply stored so we can send the same reminder
         * info back to the server when we make changes).
         */
        public static final String METHOD = "method";

        public static final int METHOD_DEFAULT = 0;
        public static final int METHOD_ALERT = 1;
        public static final int METHOD_EMAIL = 2;
        public static final int METHOD_SMS = 3;
        public static final int METHOD_ALARM = 4;
    }

    /**
     * Fields and helpers for accessing reminders for an event. Each row of this
     * table represents a single reminder for an event. Calling
     * {@link #query(ContentResolver, long, String[])} will return a list of reminders for
     * the event with the given eventId. Both apps and sync adapters may write
     * to this table. There are three writable fields and all of them must be
     * included when inserting a new reminder. They are:
     * <ul>
     * <li>{@link #EVENT_ID}</li>
     * <li>{@link #MINUTES}</li>
     * <li>{@link #METHOD}</li>
     * </ul>
     */
    public static final class Reminders implements BaseColumns, RemindersColumns, EventsColumns {
        private static final String REMINDERS_WHERE = CalendarContract.Reminders.EVENT_ID + "=?";
        @SuppressWarnings("hiding")
        public static final Uri CONTENT_URI = Uri.parse("content://" + AUTHORITY + "/reminders");

        /**
         * This utility class cannot be instantiated
         */
        private Reminders() {}

        /**
         * Queries all reminders associated with the given event. This is a
         * blocking call and should not be done on the UI thread.
         *
         * @param cr The content resolver to use for the query
         * @param eventId The id of the event to retrieve reminders for
         * @param projection the columns to return in the cursor
         * @return A Cursor containing all reminders for the event
         */
        public static final Cursor query(ContentResolver cr, long eventId, String[] projection) {
            android.util.SeempLog.record(54);
            String[] remArgs = {Long.toString(eventId)};
            return cr.query(CONTENT_URI, projection, REMINDERS_WHERE, remArgs /*selection args*/,
                    null /* sort order */);
        }
    }

    protected interface CalendarAlertsColumns {
        /**
         * The event that the alert belongs to. Column name.
         * <P>Type: INTEGER (foreign key to the Events table)</P>
         */
        public static final String EVENT_ID = "event_id";

        /**
         * The start time of the event, in UTC. Column name.
         * <P>Type: INTEGER (long; millis since epoch)</P>
         */
        public static final String BEGIN = "begin";

        /**
         * The end time of the event, in UTC. Column name.
         * <P>Type: INTEGER (long; millis since epoch)</P>
         */
        public static final String END = "end";

        /**
         * The alarm time of the event, in UTC. Column name.
         * <P>Type: INTEGER (long; millis since epoch)</P>
         */
        public static final String ALARM_TIME = "alarmTime";

        /**
         * The creation time of this database entry, in UTC.
         * Useful for debugging missed reminders. Column name.
         * <P>Type: INTEGER (long; millis since epoch)</P>
         */
        public static final String CREATION_TIME = "creationTime";

        /**
         * The time that the alarm broadcast was received by the Calendar app,
         * in UTC. Useful for debugging missed reminders. Column name.
         * <P>Type: INTEGER (long; millis since epoch)</P>
         */
        public static final String RECEIVED_TIME = "receivedTime";

        /**
         * The time that the notification was created by the Calendar app,
         * in UTC. Useful for debugging missed reminders. Column name.
         * <P>Type: INTEGER (long; millis since epoch)</P>
         */
        public static final String NOTIFY_TIME = "notifyTime";

        /**
         * The state of this alert. It starts out as {@link #STATE_SCHEDULED}, then
         * when the alarm goes off, it changes to {@link #STATE_FIRED}, and then when
         * the user dismisses the alarm it changes to {@link #STATE_DISMISSED}. Column
         * name.
         * <P>Type: INTEGER</P>
         */
        public static final String STATE = "state";

        /**
         * An alert begins in this state when it is first created.
         */
        public static final int STATE_SCHEDULED = 0;
        /**
         * After a notification for an alert has been created it should be
         * updated to fired.
         */
        public static final int STATE_FIRED = 1;
        /**
         * Once the user has dismissed the notification the alert's state should
         * be set to dismissed so it is not fired again.
         */
        public static final int STATE_DISMISSED = 2;

        /**
         * The number of minutes that this alarm precedes the start time. Column
         * name.
         * <P>Type: INTEGER</P>
         */
        public static final String MINUTES = "minutes";

        /**
         * The default sort order for this alerts queries
         */
        public static final String DEFAULT_SORT_ORDER = "begin ASC,title ASC";
    }

    /**
     * Fields and helpers for accessing calendar alerts information. These
     * fields are for tracking which alerts have been fired. Scheduled alarms
     * will generate an intent using {@link #ACTION_EVENT_REMINDER}. Apps that
     * receive this action may update the {@link #STATE} for the reminder when
     * they have finished handling it. Apps that have their notifications
     * disabled should not modify the table to ensure that they do not conflict
     * with another app that is generating a notification. In general, apps
     * should not need to write to this table directly except to update the
     * state of a reminder.
     */
    public static final class CalendarAlerts implements BaseColumns,
            CalendarAlertsColumns, EventsColumns, CalendarColumns {

        /**
         * @hide
         */
        public static final String TABLE_NAME = "CalendarAlerts";
        /**
         * The Uri for querying calendar alert information
         */
        @SuppressWarnings("hiding")
        public static final Uri CONTENT_URI = Uri.parse("content://" + AUTHORITY +
                "/calendar_alerts");

        /**
         * This utility class cannot be instantiated
         */
        private CalendarAlerts() {}

        private static final String WHERE_ALARM_EXISTS = EVENT_ID + "=?"
                + " AND " + BEGIN + "=?"
                + " AND " + ALARM_TIME + "=?";

        private static final String WHERE_FINDNEXTALARMTIME = ALARM_TIME + ">=?";
        private static final String SORT_ORDER_ALARMTIME_ASC = ALARM_TIME + " ASC";

        private static final String WHERE_RESCHEDULE_MISSED_ALARMS = STATE + "=" + STATE_SCHEDULED
                + " AND " + ALARM_TIME + "<?"
                + " AND " + ALARM_TIME + ">?"
                + " AND " + END + ">=?";

        /**
         * This URI is for grouping the query results by event_id and begin
         * time.  This will return one result per instance of an event.  So
         * events with multiple alarms will appear just once, but multiple
         * instances of a repeating event will show up multiple times.
         */
        public static final Uri CONTENT_URI_BY_INSTANCE =
            Uri.parse("content://" + AUTHORITY + "/calendar_alerts/by_instance");

        private static final boolean DEBUG = false;

        /**
         * Helper for inserting an alarm time associated with an event TODO move
         * to Provider
         *
         * @hide
         */
        public static final Uri insert(ContentResolver cr, long eventId,
                long begin, long end, long alarmTime, int minutes) {
            android.util.SeempLog.record(51);
            ContentValues values = new ContentValues();
            values.put(CalendarAlerts.EVENT_ID, eventId);
            values.put(CalendarAlerts.BEGIN, begin);
            values.put(CalendarAlerts.END, end);
            values.put(CalendarAlerts.ALARM_TIME, alarmTime);
            long currentTime = System.currentTimeMillis();
            values.put(CalendarAlerts.CREATION_TIME, currentTime);
            values.put(CalendarAlerts.RECEIVED_TIME, 0);
            values.put(CalendarAlerts.NOTIFY_TIME, 0);
            values.put(CalendarAlerts.STATE, STATE_SCHEDULED);
            values.put(CalendarAlerts.MINUTES, minutes);
            return cr.insert(CONTENT_URI, values);
        }

        /**
         * Finds the next alarm after (or equal to) the given time and returns
         * the time of that alarm or -1 if no such alarm exists. This is a
         * blocking call and should not be done on the UI thread. TODO move to
         * provider
         *
         * @param cr the ContentResolver
         * @param millis the time in UTC milliseconds
         * @return the next alarm time greater than or equal to "millis", or -1
         *         if no such alarm exists.
         * @hide
         */
        @UnsupportedAppUsage
        public static final long findNextAlarmTime(ContentResolver cr, long millis) {
            android.util.SeempLog.record(53);
            String selection = ALARM_TIME + ">=" + millis;
            // TODO: construct an explicit SQL query so that we can add
            // "LIMIT 1" to the end and get just one result.
            String[] projection = new String[] { ALARM_TIME };
            Cursor cursor = cr.query(CONTENT_URI, projection, WHERE_FINDNEXTALARMTIME,
                    (new String[] {
                        Long.toString(millis)
                    }), SORT_ORDER_ALARMTIME_ASC);
            long alarmTime = -1;
            try {
                if (cursor != null && cursor.moveToFirst()) {
                    alarmTime = cursor.getLong(0);
                }
            } finally {
                if (cursor != null) {
                    cursor.close();
                }
            }
            return alarmTime;
        }

        /**
         * Searches the CalendarAlerts table for alarms that should have fired
         * but have not and then reschedules them. This method can be called at
         * boot time to restore alarms that may have been lost due to a phone
         * reboot. TODO move to provider
         *
         * @param cr the ContentResolver
         * @param context the Context
         * @param manager the AlarmManager
         * @hide
         */
        @UnsupportedAppUsage
        public static final void rescheduleMissedAlarms(ContentResolver cr,
                Context context, AlarmManager manager) {
            // Get all the alerts that have been scheduled but have not fired
            // and should have fired by now and are not too old.
            long now = System.currentTimeMillis();
            long ancient = now - DateUtils.DAY_IN_MILLIS;
            String[] projection = new String[] {
                    ALARM_TIME,
            };

            // TODO: construct an explicit SQL query so that we can add
            // "GROUPBY" instead of doing a sort and de-dup
            Cursor cursor = cr.query(CalendarAlerts.CONTENT_URI, projection,
                    WHERE_RESCHEDULE_MISSED_ALARMS, (new String[] {
                            Long.toString(now), Long.toString(ancient), Long.toString(now)
                    }), SORT_ORDER_ALARMTIME_ASC);
            if (cursor == null) {
                return;
            }

            if (DEBUG) {
                Log.d(TAG, "missed alarms found: " + cursor.getCount());
            }

            try {
                long alarmTime = -1;

                while (cursor.moveToNext()) {
                    long newAlarmTime = cursor.getLong(0);
                    if (alarmTime != newAlarmTime) {
                        if (DEBUG) {
                            Log.w(TAG, "rescheduling missed alarm. alarmTime: " + newAlarmTime);
                        }
                        scheduleAlarm(context, manager, newAlarmTime);
                        alarmTime = newAlarmTime;
                    }
                }
            } finally {
                cursor.close();
            }
        }

        /**
         * Schedules an alarm intent with the system AlarmManager that will
         * notify listeners when a reminder should be fired. The provider will
         * keep scheduled reminders up to date but apps may use this to
         * implement snooze functionality without modifying the reminders table.
         * Scheduled alarms will generate an intent using
         * {@link #ACTION_EVENT_REMINDER}. TODO Move to provider
         *
         * @param context A context for referencing system resources
         * @param manager The AlarmManager to use or null
         * @param alarmTime The time to fire the intent in UTC millis since
         *            epoch
         * @hide
         */
        @UnsupportedAppUsage
        public static void scheduleAlarm(Context context, AlarmManager manager, long alarmTime) {
            if (DEBUG) {
                Time time = new Time();
                time.set(alarmTime);
                String schedTime = time.format(" %a, %b %d, %Y %I:%M%P");
                Log.d(TAG, "Schedule alarm at " + alarmTime + " " + schedTime);
            }

            if (manager == null) {
                manager = (AlarmManager) context.getSystemService(Context.ALARM_SERVICE);
            }

            Intent intent = new Intent(ACTION_EVENT_REMINDER);
            intent.setData(ContentUris.withAppendedId(CalendarContract.CONTENT_URI, alarmTime));
            intent.putExtra(ALARM_TIME, alarmTime);
            intent.setFlags(Intent.FLAG_RECEIVER_INCLUDE_BACKGROUND);
            PendingIntent pi = PendingIntent.getBroadcast(context, 0, intent, 0);
            manager.setExactAndAllowWhileIdle(AlarmManager.RTC_WAKEUP, alarmTime, pi);
        }

        /**
         * Searches for an entry in the CalendarAlerts table that matches the
         * given event id, begin time and alarm time. If one is found then this
         * alarm already exists and this method returns true. TODO Move to
         * provider
         *
         * @param cr the ContentResolver
         * @param eventId the event id to match
         * @param begin the start time of the event in UTC millis
         * @param alarmTime the alarm time of the event in UTC millis
         * @return true if there is already an alarm for the given event with
         *         the same start time and alarm time.
         * @hide
         */
        public static final boolean alarmExists(ContentResolver cr, long eventId,
                long begin, long alarmTime) {
            android.util.SeempLog.record(52);
            // TODO: construct an explicit SQL query so that we can add
            // "LIMIT 1" to the end and get just one result.
            String[] projection = new String[] { ALARM_TIME };
            Cursor cursor = cr.query(CONTENT_URI, projection, WHERE_ALARM_EXISTS,
                    (new String[] {
                            Long.toString(eventId), Long.toString(begin), Long.toString(alarmTime)
                    }), null);
            boolean found = false;
            try {
                if (cursor != null && cursor.getCount() > 0) {
                    found = true;
                }
            } finally {
                if (cursor != null) {
                    cursor.close();
                }
            }
            return found;
        }
    }

    protected interface ColorsColumns extends SyncStateContract.Columns {

        /**
         * The type of color, which describes how it should be used. Valid types
         * are {@link #TYPE_CALENDAR} and {@link #TYPE_EVENT}. Column name.
         * <P>
         * Type: INTEGER (NOT NULL)
         * </P>
         */
        public static final String COLOR_TYPE = "color_type";

        /**
         * This indicateds a color that can be used for calendars.
         */
        public static final int TYPE_CALENDAR = 0;
        /**
         * This indicates a color that can be used for events.
         */
        public static final int TYPE_EVENT = 1;

        /**
         * The key used to reference this color. This can be any non-empty
         * string, but must be unique for a given {@link #ACCOUNT_TYPE} and
         * {@link #ACCOUNT_NAME}. Column name.
         * <P>
         * Type: TEXT
         * </P>
         */
        public static final String COLOR_KEY = "color_index";

        /**
         * The color as an 8-bit ARGB integer value. Colors should specify alpha
         * as fully opaque (eg 0xFF993322) as the alpha may be ignored or
         * modified for display. It is reccomended that colors be usable with
         * light (near white) text. Apps should not depend on that assumption,
         * however. Column name.
         * <P>
         * Type: INTEGER (NOT NULL)
         * </P>
         */
        public static final String COLOR = "color";

    }

    /**
     * Fields for accessing colors available for a given account. Colors are
     * referenced by {@link #COLOR_KEY} which must be unique for a given
     * account name/type. These values can only be updated by the sync
     * adapter. Only {@link #COLOR} may be updated after the initial insert. In
     * addition, a row can only be deleted once all references to that color
     * have been removed from the {@link Calendars} or {@link Events} tables.
     */
    public static final class Colors implements ColorsColumns {
        /**
         * @hide
         */
        public static final String TABLE_NAME = "Colors";
        /**
         * The Uri for querying color information
         */
        @SuppressWarnings("hiding")
        public static final Uri CONTENT_URI = Uri.parse("content://" + AUTHORITY + "/colors");

        /**
         * This utility class cannot be instantiated
         */
        private Colors() {
        }
    }

    protected interface ExtendedPropertiesColumns {
        /**
         * The event the extended property belongs to. Column name.
         * <P>Type: INTEGER (foreign key to the Events table)</P>
         */
        public static final String EVENT_ID = "event_id";

        /**
         * The name of the extended property.  This is a uri of the form
         * {scheme}#{local-name} convention. Column name.
         * <P>Type: TEXT</P>
         */
        public static final String NAME = "name";

        /**
         * The value of the extended property. Column name.
         * <P>Type: TEXT</P>
         */
        public static final String VALUE = "value";
    }

    /**
     * Fields for accessing the Extended Properties. This is a generic set of
     * name/value pairs for use by sync adapters to add extra
     * information to events. There are three writable columns and all three
     * must be present when inserting a new value. They are:
     * <ul>
     * <li>{@link #EVENT_ID}</li>
     * <li>{@link #NAME}</li>
     * <li>{@link #VALUE}</li>
     * </ul>
     */
   public static final class ExtendedProperties implements BaseColumns,
            ExtendedPropertiesColumns, EventsColumns {
        public static final Uri CONTENT_URI =
                Uri.parse("content://" + AUTHORITY + "/extendedproperties");

        /**
         * This utility class cannot be instantiated
         */
        private ExtendedProperties() {}

        // TODO: fill out this class when we actually start utilizing extendedproperties
        // in the calendar application.
   }

    /**
     * A table provided for sync adapters to use for storing private sync state data.
     *
     * @see SyncStateContract
     */
    public static final class SyncState implements SyncStateContract.Columns {
        /**
         * This utility class cannot be instantiated
         */
        private SyncState() {}

        private static final String CONTENT_DIRECTORY =
                SyncStateContract.Constants.CONTENT_DIRECTORY;

        /**
         * The content:// style URI for this table
         */
        public static final Uri CONTENT_URI =
                Uri.withAppendedPath(CalendarContract.CONTENT_URI, CONTENT_DIRECTORY);
    }

    /**
     * Columns from the EventsRawTimes table
     *
     * @hide
     */
    protected interface EventsRawTimesColumns {
        /**
         * The corresponding event id. Column name.
         * <P>Type: INTEGER (long)</P>
         */
        public static final String EVENT_ID = "event_id";

        /**
         * The RFC2445 compliant time the event starts. Column name.
         * <P>Type: TEXT</P>
         */
        public static final String DTSTART_2445 = "dtstart2445";

        /**
         * The RFC2445 compliant time the event ends. Column name.
         * <P>Type: TEXT</P>
         */
        public static final String DTEND_2445 = "dtend2445";

        /**
         * The RFC2445 compliant original instance time of the recurring event
         * for which this event is an exception. Column name.
         * <P>Type: TEXT</P>
         */
        public static final String ORIGINAL_INSTANCE_TIME_2445 = "originalInstanceTime2445";

        /**
         * The RFC2445 compliant last date this event repeats on, or NULL if it
         * never ends. Column name.
         * <P>Type: TEXT</P>
         */
        public static final String LAST_DATE_2445 = "lastDate2445";
    }

    /**
     * @hide
     */
    public static final class EventsRawTimes implements BaseColumns, EventsRawTimesColumns {

        /**
         * This utility class cannot be instantiated
         */
        private EventsRawTimes() {}
    }
}<|MERGE_RESOLUTION|>--- conflicted
+++ resolved
@@ -766,24 +766,13 @@
         public static final Uri CONTENT_URI = Uri.parse("content://" + AUTHORITY + "/calendars");
 
         /**
-<<<<<<< HEAD
-         * The content:// style URL for querying Calendars table in the managed profile. Appending a
-         * calendar id using {@link ContentUris#withAppendedId(Uri, long)} will
-         * specify a single calendar.
-=======
          * The content:// style URL for querying Calendars table in the managed profile. Appending
          * a calendar id using {@link ContentUris#withAppendedId(Uri, long)} specifies
          * a single calendar.
->>>>>>> 825827da
          *
          * <p>The following columns are allowed to be queried via this uri:
          * <ul>
          * <li>{@link #_ID}</li>
-<<<<<<< HEAD
-         * <li>{@link #NAME}</li>
-         * <li>{@link #CALENDAR_DISPLAY_NAME}</li>
-=======
->>>>>>> 825827da
          * <li>{@link #CALENDAR_COLOR}</li>
          * <li>{@link #VISIBLE}</li>
          * <li>{@link #CALENDAR_LOCATION}</li>
@@ -791,20 +780,6 @@
          * <li>{@link #IS_PRIMARY}</li>
          * </ul>
          *
-<<<<<<< HEAD
-         * <p>{@link IllegalArgumentException} will be thrown if there exist columns in the
-         * projection of the query to this uri that are not contained in the above list.
-         *
-         * <p>This uri will return an empty cursor if the calling user is not a parent profile
-         * of a managed profile, or cross-profile calendar is disabled in Settings, or this uri is
-         * queried from a package that is not whitelisted by profile owner of the managed profile
-         * via
-         * {@link DevicePolicyManager#setCrossProfileCalendarPackages(ComponentName, Set)}.
-         *
-         * @see DevicePolicyManager#getCrossProfileCalendarPackages(ComponentName)
-         * @see Settings.Secure#CROSS_PROFILE_CALENDAR_ENABLED
-         */
-=======
          * <p>{@link IllegalArgumentException} is thrown if there exists columns in the
          * projection of the query to this uri that are not contained in the above list.
          *
@@ -821,7 +796,6 @@
          * @see Settings.Secure#CROSS_PROFILE_CALENDAR_ENABLED
          */
         @NonNull
->>>>>>> 825827da
         public static final Uri ENTERPRISE_CONTENT_URI =
                 Uri.parse("content://" + AUTHORITY + "/enterprise/calendars");
 
@@ -1776,12 +1750,7 @@
 
         /**
          * The content:// style URL for querying Events table in the managed profile. Appending an
-<<<<<<< HEAD
-         * event id using {@link ContentUris#withAppendedId(Uri, long)} will
-         * specify a single event.
-=======
          * event id using {@link ContentUris#withAppendedId(Uri, long)} specifies a single event.
->>>>>>> 825827da
          *
          * <p>The following columns are allowed to be queried via this uri:
          * <ul>
@@ -1800,28 +1769,6 @@
          * <li>{@link #AVAILABILITY}</li>
          * <li>{@link #RRULE}</li>
          * <li>{@link #RDATE}</li>
-<<<<<<< HEAD
-         * <li>{@link #EXRULE}</li>
-         * <li>{@link #EXDATE}</li>
-         * <li>{@link #CALENDAR_DISPLAY_NAME}</li>
-         * <li>{@link #CALENDAR_COLOR}</li>
-         * <li>{@link #VISIBLE}</li>
-         * <li>{@link #CALENDAR_TIME_ZONE}</li>
-         * </ul>
-         *
-         * <p>{@link IllegalArgumentException} will be thrown if there exist columns in the
-         * projection of the query to this uri that are not contained in the above list.
-         *
-         * <p>This uri will return an empty cursor if the calling user is not a parent profile
-         * of a managed profile, or cross-profile calendar is disabled in Settings, or this uri is
-         * queried from a package that is not whitelisted by profile owner of the managed profile
-         * via
-         * {@link DevicePolicyManager#setCrossProfileCalendarPackages(ComponentName, Set)}.
-         *
-         * @see DevicePolicyManager#getCrossProfileCalendarPackages(ComponentName)
-         * @see Settings.Secure#CROSS_PROFILE_CALENDAR_ENABLED
-         */
-=======
          * <li>{@link #LAST_DATE}</li>
          * <li>{@link #EXRULE}</li>
          * <li>{@link #EXDATE}</li>
@@ -1849,7 +1796,6 @@
          * @see Settings.Secure#CROSS_PROFILE_CALENDAR_ENABLED
          */
         @NonNull
->>>>>>> 825827da
         public static final Uri ENTERPRISE_CONTENT_URI =
                 Uri.parse("content://" + AUTHORITY + "/enterprise/events");
 
@@ -2039,11 +1985,7 @@
          * The content:// style URL for querying an instance range in the managed profile.
          * It supports similar semantics as {@link #CONTENT_URI}.
          *
-<<<<<<< HEAD
-         * <p>The following columns plus the columns that are whitelisted by
-=======
          * <p>The following columns plus the columns that are allowed by
->>>>>>> 825827da
          * {@link Events#ENTERPRISE_CONTENT_URI} are allowed to be queried via this uri:
          * <ul>
          * <li>{@link #_ID}</li>
@@ -2056,15 +1998,6 @@
          * <li>{@link #END_MINUTE}</li>
          * </ul>
          *
-<<<<<<< HEAD
-         * <p>{@link IllegalArgumentException} will be thrown if there exist columns in the
-         * projection of the query to this uri that are not contained in the above list.
-         *
-         * <p>This uri will return an empty cursor if the calling user is not a parent profile
-         * of a managed profile, or cross-profile calendar for the managed profile is disabled in
-         * Settings, or this uri is queried from a package that is not whitelisted by
-         * profile owner of the managed profile via
-=======
          * <p>{@link IllegalArgumentException} is thrown if there exists columns in the
          * projection of the query to this uri that are not contained in the above list.
          *
@@ -2072,16 +2005,12 @@
          * of a managed profile, or the managed profile is disabled, or cross-profile calendar is
          * disabled in Settings, or this uri is queried from a package that is not allowed by
          * the profile owner of the managed profile via
->>>>>>> 825827da
          * {@link DevicePolicyManager#setCrossProfileCalendarPackages(ComponentName, Set)}.
          *
          * @see DevicePolicyManager#getCrossProfileCalendarPackages(ComponentName)
          * @see Settings.Secure#CROSS_PROFILE_CALENDAR_ENABLED
          */
-<<<<<<< HEAD
-=======
         @NonNull
->>>>>>> 825827da
         public static final Uri ENTERPRISE_CONTENT_URI =
                 Uri.parse("content://" + AUTHORITY + "/enterprise/instances/when");
 
@@ -2090,10 +2019,7 @@
          * Day in the managed profile. It supports similar semantics as {@link #CONTENT_BY_DAY_URI}
          * and performs similar checks as {@link #ENTERPRISE_CONTENT_URI}.
          */
-<<<<<<< HEAD
-=======
         @NonNull
->>>>>>> 825827da
         public static final Uri ENTERPRISE_CONTENT_BY_DAY_URI =
                 Uri.parse("content://" + AUTHORITY + "/enterprise/instances/whenbyday");
 
@@ -2102,10 +2028,7 @@
          * term in the managed profile. It supports similar semantics as {@link #CONTENT_SEARCH_URI}
          * and performs similar checks as {@link #ENTERPRISE_CONTENT_URI}.
          */
-<<<<<<< HEAD
-=======
         @NonNull
->>>>>>> 825827da
         public static final Uri ENTERPRISE_CONTENT_SEARCH_URI =
                 Uri.parse("content://" + AUTHORITY + "/enterprise/instances/search");
 
@@ -2115,10 +2038,7 @@
          * {@link #CONTENT_SEARCH_BY_DAY_URI} and performs similar checks as
          * {@link #ENTERPRISE_CONTENT_URI}.
          */
-<<<<<<< HEAD
-=======
         @NonNull
->>>>>>> 825827da
         public static final Uri ENTERPRISE_CONTENT_SEARCH_BY_DAY_URI =
                 Uri.parse("content://" + AUTHORITY + "/enterprise/instances/searchbyday");
 
