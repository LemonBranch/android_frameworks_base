--- conflicted
+++ resolved
@@ -1252,12 +1252,8 @@
      * {@hide}
      */
     @SystemApi
-<<<<<<< HEAD
-    public static Uri setManageMode(Uri uri) {
-=======
     public static @NonNull Uri setManageMode(@NonNull Uri uri) {
         Preconditions.checkNotNull(uri, "uri can not be null");
->>>>>>> 825827da
         return uri.buildUpon().appendQueryParameter(PARAM_MANAGE, "true").build();
     }
 
@@ -1267,12 +1263,8 @@
      * {@hide}
      */
     @SystemApi
-<<<<<<< HEAD
-    public static boolean isManageMode(Uri uri) {
-=======
     public static boolean isManageMode(@NonNull Uri uri) {
         Preconditions.checkNotNull(uri, "uri can not be null");
->>>>>>> 825827da
         return uri.getBooleanQueryParameter(PARAM_MANAGE, false);
     }
 
