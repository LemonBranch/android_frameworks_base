/*
 * Copyright (C) 2006 The Android Open Source Project
 *
 * Licensed under the Apache License, Version 2.0 (the "License");
 * you may not use this file except in compliance with the License.
 * You may obtain a copy of the License at
 *
 *      http://www.apache.org/licenses/LICENSE-2.0
 *
 * Unless required by applicable law or agreed to in writing, software
 * distributed under the License is distributed on an "AS IS" BASIS,
 * WITHOUT WARRANTIES OR CONDITIONS OF ANY KIND, either express or implied.
 * See the License for the specific language governing permissions and
 * limitations under the License.
 */

package android.provider;

import android.annotation.SdkConstant;
import android.annotation.SdkConstant.SdkConstantType;
import android.annotation.SystemApi;
import android.app.ActivityThread;
import android.app.AppOpsManager;
import android.app.Application;
import android.app.SearchManager;
import android.app.WallpaperManager;
import android.content.ComponentName;
import android.content.ContentResolver;
import android.content.ContentValues;
import android.content.Context;
import android.content.IContentProvider;
import android.content.Intent;
import android.content.pm.ActivityInfo;
import android.content.pm.PackageManager;
import android.content.pm.ResolveInfo;
import android.content.res.Configuration;
import android.content.res.Resources;
import android.database.Cursor;
import android.database.SQLException;
import android.location.LocationManager;
import android.net.ConnectivityManager;
import android.net.Uri;
import android.net.wifi.WifiManager;
import android.os.BatteryManager;
import android.os.Binder;
import android.os.Bundle;
import android.os.DropBoxManager;
import android.os.IBinder;
import android.os.Process;
import android.os.RemoteException;
import android.os.ServiceManager;
import android.os.SystemProperties;
import android.os.UserHandle;
import android.os.Build.VERSION_CODES;
import android.speech.tts.TextToSpeech;
import android.text.TextUtils;
import android.util.AndroidException;
import android.util.ArrayMap;
import android.util.ArraySet;
import android.util.Log;

import com.android.internal.util.ArrayUtils;
import com.android.internal.widget.ILockSettings;

import java.net.URISyntaxException;
import java.text.SimpleDateFormat;
import java.util.HashMap;
import java.util.HashSet;
import java.util.Locale;
import java.util.Map;
import java.util.Set;

/**
 * The Settings provider contains global system-level device preferences.
 */
public final class Settings {

    // Intent actions for Settings

    /**
     * Activity Action: Show system settings.
     * <p>
     * Input: Nothing.
     * <p>
     * Output: Nothing.
     */
    @SdkConstant(SdkConstantType.ACTIVITY_INTENT_ACTION)
    public static final String ACTION_SETTINGS = "android.settings.SETTINGS";

    /**
     * Activity Action: Show settings to allow configuration of APNs.
     * <p>
     * Input: Nothing.
     * <p>
     * Output: Nothing.
     */
    @SdkConstant(SdkConstantType.ACTIVITY_INTENT_ACTION)
    public static final String ACTION_APN_SETTINGS = "android.settings.APN_SETTINGS";

    /**
     * Activity Action: Show settings to allow configuration of current location
     * sources.
     * <p>
     * In some cases, a matching Activity may not exist, so ensure you
     * safeguard against this.
     * <p>
     * Input: Nothing.
     * <p>
     * Output: Nothing.
     */
    @SdkConstant(SdkConstantType.ACTIVITY_INTENT_ACTION)
    public static final String ACTION_LOCATION_SOURCE_SETTINGS =
            "android.settings.LOCATION_SOURCE_SETTINGS";

    /**
     * Activity Action: Show settings to allow configuration of wireless controls
     * such as Wi-Fi, Bluetooth and Mobile networks.
     * <p>
     * In some cases, a matching Activity may not exist, so ensure you
     * safeguard against this.
     * <p>
     * Input: Nothing.
     * <p>
     * Output: Nothing.
     */
    @SdkConstant(SdkConstantType.ACTIVITY_INTENT_ACTION)
    public static final String ACTION_WIRELESS_SETTINGS =
            "android.settings.WIRELESS_SETTINGS";

    /**
     * Activity Action: Show settings to allow entering/exiting airplane mode.
     * <p>
     * In some cases, a matching Activity may not exist, so ensure you
     * safeguard against this.
     * <p>
     * Input: Nothing.
     * <p>
     * Output: Nothing.
     */
    @SdkConstant(SdkConstantType.ACTIVITY_INTENT_ACTION)
    public static final String ACTION_AIRPLANE_MODE_SETTINGS =
            "android.settings.AIRPLANE_MODE_SETTINGS";

    /**
     * Activity Action: Modify Airplane mode settings using a voice command.
     * <p>
     * In some cases, a matching Activity may not exist, so ensure you safeguard against this.
     * <p>
     * This intent MUST be started using
     * {@link android.service.voice.VoiceInteractionSession#startVoiceActivity
     * startVoiceActivity}.
     * <p>
     * Note: The activity implementing this intent MUST verify that
     * {@link android.app.Activity#isVoiceInteraction isVoiceInteraction} returns true before
     * modifying the setting.
     * <p>
     * Input: To tell which state airplane mode should be set to, add the
     * {@link #EXTRA_AIRPLANE_MODE_ENABLED} extra to this Intent with the state specified.
     * If the extra is not included, no changes will be made.
     * <p>
     * Output: Nothing.
     */
    @SdkConstant(SdkConstantType.ACTIVITY_INTENT_ACTION)
    public static final String ACTION_VOICE_CONTROL_AIRPLANE_MODE =
            "android.settings.VOICE_CONTROL_AIRPLANE_MODE";

    /**
     * Activity Action: Show settings for accessibility modules.
     * <p>
     * In some cases, a matching Activity may not exist, so ensure you
     * safeguard against this.
     * <p>
     * Input: Nothing.
     * <p>
     * Output: Nothing.
     */
    @SdkConstant(SdkConstantType.ACTIVITY_INTENT_ACTION)
    public static final String ACTION_ACCESSIBILITY_SETTINGS =
            "android.settings.ACCESSIBILITY_SETTINGS";

    /**
     * Activity Action: Show settings to control access to usage information.
     * <p>
     * In some cases, a matching Activity may not exist, so ensure you
     * safeguard against this.
     * <p>
     * Input: Nothing.
     * <p>
     * Output: Nothing.
     */
    @SdkConstant(SdkConstantType.ACTIVITY_INTENT_ACTION)
    public static final String ACTION_USAGE_ACCESS_SETTINGS =
            "android.settings.USAGE_ACCESS_SETTINGS";

    /**
     * Activity Category: Show application settings related to usage access.
     * <p>
     * An activity that provides a user interface for adjusting usage access related
     * preferences for its containing application. Optional but recommended for apps that
     * use {@link android.Manifest.permission#PACKAGE_USAGE_STATS}.
     * <p>
     * The activity may define meta-data to describe what usage access is
     * used for within their app with {@link #METADATA_USAGE_ACCESS_REASON}, which
     * will be displayed in Settings.
     * <p>
     * Input: Nothing.
     * <p>
     * Output: Nothing.
     */
    @SdkConstant(SdkConstantType.INTENT_CATEGORY)
    public static final String INTENT_CATEGORY_USAGE_ACCESS_CONFIG =
            "android.intent.category.USAGE_ACCESS_CONFIG";

    /**
     * Metadata key: Reason for needing usage access.
     * <p>
     * A key for metadata attached to an activity that receives action
     * {@link #INTENT_CATEGORY_USAGE_ACCESS_CONFIG}, shown to the
     * user as description of how the app uses usage access.
     * <p>
     */
    public static final String METADATA_USAGE_ACCESS_REASON =
            "android.settings.metadata.USAGE_ACCESS_REASON";

    /**
     * Activity Action: Show settings to allow configuration of security and
     * location privacy.
     * <p>
     * In some cases, a matching Activity may not exist, so ensure you
     * safeguard against this.
     * <p>
     * Input: Nothing.
     * <p>
     * Output: Nothing.
     */
    @SdkConstant(SdkConstantType.ACTIVITY_INTENT_ACTION)
    public static final String ACTION_SECURITY_SETTINGS =
            "android.settings.SECURITY_SETTINGS";

    /**
     * Activity Action: Show trusted credentials settings, opening to the user tab,
     * to allow management of installed credentials.
     * <p>
     * In some cases, a matching Activity may not exist, so ensure you
     * safeguard against this.
     * <p>
     * Input: Nothing.
     * <p>
     * Output: Nothing.
     * @hide
     */
    @SdkConstant(SdkConstantType.ACTIVITY_INTENT_ACTION)
    public static final String ACTION_TRUSTED_CREDENTIALS_USER =
            "com.android.settings.TRUSTED_CREDENTIALS_USER";

    /**
     * Activity Action: Show dialog explaining that an installed CA cert may enable
     * monitoring of encrypted network traffic.
     * <p>
     * In some cases, a matching Activity may not exist, so ensure you
     * safeguard against this.
     * <p>
     * Input: Nothing.
     * <p>
     * Output: Nothing.
     * @hide
     */
    @SdkConstant(SdkConstantType.ACTIVITY_INTENT_ACTION)
    public static final String ACTION_MONITORING_CERT_INFO =
            "com.android.settings.MONITORING_CERT_INFO";

    /**
     * Activity Action: Show settings to allow configuration of privacy options.
     * <p>
     * In some cases, a matching Activity may not exist, so ensure you
     * safeguard against this.
     * <p>
     * Input: Nothing.
     * <p>
     * Output: Nothing.
     */
    @SdkConstant(SdkConstantType.ACTIVITY_INTENT_ACTION)
    public static final String ACTION_PRIVACY_SETTINGS =
            "android.settings.PRIVACY_SETTINGS";

    /**
     * Activity Action: Show settings to allow configuration of Wi-Fi.
     * <p>
     * In some cases, a matching Activity may not exist, so ensure you
     * safeguard against this.
     * <p>
     * Input: Nothing.
     * <p>
     * Output: Nothing.

     */
    @SdkConstant(SdkConstantType.ACTIVITY_INTENT_ACTION)
    public static final String ACTION_WIFI_SETTINGS =
            "android.settings.WIFI_SETTINGS";

    /**
     * Activity Action: Show settings to allow configuration of a static IP
     * address for Wi-Fi.
     * <p>
     * In some cases, a matching Activity may not exist, so ensure you safeguard
     * against this.
     * <p>
     * Input: Nothing.
     * <p>
     * Output: Nothing.
     */
    @SdkConstant(SdkConstantType.ACTIVITY_INTENT_ACTION)
    public static final String ACTION_WIFI_IP_SETTINGS =
            "android.settings.WIFI_IP_SETTINGS";

    /**
     * Activity Action: Show settings to allow configuration of Bluetooth.
     * <p>
     * In some cases, a matching Activity may not exist, so ensure you
     * safeguard against this.
     * <p>
     * Input: Nothing.
     * <p>
     * Output: Nothing.
     */
    @SdkConstant(SdkConstantType.ACTIVITY_INTENT_ACTION)
    public static final String ACTION_BLUETOOTH_SETTINGS =
            "android.settings.BLUETOOTH_SETTINGS";

    /**
     * Activity Action: Show settings to allow configuration of cast endpoints.
     * <p>
     * In some cases, a matching Activity may not exist, so ensure you
     * safeguard against this.
     * <p>
     * Input: Nothing.
     * <p>
     * Output: Nothing.
     */
    @SdkConstant(SdkConstantType.ACTIVITY_INTENT_ACTION)
    public static final String ACTION_CAST_SETTINGS =
            "android.settings.CAST_SETTINGS";

    /**
     * Activity Action: Show settings to allow configuration of date and time.
     * <p>
     * In some cases, a matching Activity may not exist, so ensure you
     * safeguard against this.
     * <p>
     * Input: Nothing.
     * <p>
     * Output: Nothing.
     */
    @SdkConstant(SdkConstantType.ACTIVITY_INTENT_ACTION)
    public static final String ACTION_DATE_SETTINGS =
            "android.settings.DATE_SETTINGS";

    /**
     * Activity Action: Show settings to allow configuration of sound and volume.
     * <p>
     * In some cases, a matching Activity may not exist, so ensure you
     * safeguard against this.
     * <p>
     * Input: Nothing.
     * <p>
     * Output: Nothing.
     */
    @SdkConstant(SdkConstantType.ACTIVITY_INTENT_ACTION)
    public static final String ACTION_SOUND_SETTINGS =
            "android.settings.SOUND_SETTINGS";

    /**
     * Activity Action: Show settings to allow configuration of display.
     * <p>
     * In some cases, a matching Activity may not exist, so ensure you
     * safeguard against this.
     * <p>
     * Input: Nothing.
     * <p>
     * Output: Nothing.
     */
    @SdkConstant(SdkConstantType.ACTIVITY_INTENT_ACTION)
    public static final String ACTION_DISPLAY_SETTINGS =
            "android.settings.DISPLAY_SETTINGS";

    /**
     * Activity Action: Show settings to allow configuration of locale.
     * <p>
     * In some cases, a matching Activity may not exist, so ensure you
     * safeguard against this.
     * <p>
     * Input: Nothing.
     * <p>
     * Output: Nothing.
     */
    @SdkConstant(SdkConstantType.ACTIVITY_INTENT_ACTION)
    public static final String ACTION_LOCALE_SETTINGS =
            "android.settings.LOCALE_SETTINGS";

    /**
     * Activity Action: Show settings to configure input methods, in particular
     * allowing the user to enable input methods.
     * <p>
     * In some cases, a matching Activity may not exist, so ensure you
     * safeguard against this.
     * <p>
     * Input: Nothing.
     * <p>
     * Output: Nothing.
     */
    @SdkConstant(SdkConstantType.ACTIVITY_INTENT_ACTION)
    public static final String ACTION_VOICE_INPUT_SETTINGS =
            "android.settings.VOICE_INPUT_SETTINGS";

    /**
     * Activity Action: Show settings to configure input methods, in particular
     * allowing the user to enable input methods.
     * <p>
     * In some cases, a matching Activity may not exist, so ensure you
     * safeguard against this.
     * <p>
     * Input: Nothing.
     * <p>
     * Output: Nothing.
     */
    @SdkConstant(SdkConstantType.ACTIVITY_INTENT_ACTION)
    public static final String ACTION_INPUT_METHOD_SETTINGS =
            "android.settings.INPUT_METHOD_SETTINGS";

    /**
     * Activity Action: Show settings to enable/disable input method subtypes.
     * <p>
     * In some cases, a matching Activity may not exist, so ensure you
     * safeguard against this.
     * <p>
     * To tell which input method's subtypes are displayed in the settings, add
     * {@link #EXTRA_INPUT_METHOD_ID} extra to this Intent with the input method id.
     * If there is no extra in this Intent, subtypes from all installed input methods
     * will be displayed in the settings.
     *
     * @see android.view.inputmethod.InputMethodInfo#getId
     * <p>
     * Input: Nothing.
     * <p>
     * Output: Nothing.
     */
    @SdkConstant(SdkConstantType.ACTIVITY_INTENT_ACTION)
    public static final String ACTION_INPUT_METHOD_SUBTYPE_SETTINGS =
            "android.settings.INPUT_METHOD_SUBTYPE_SETTINGS";

    /**
     * Activity Action: Show a dialog to select input method.
     * <p>
     * In some cases, a matching Activity may not exist, so ensure you
     * safeguard against this.
     * <p>
     * Input: Nothing.
     * <p>
     * Output: Nothing.
     * @hide
     */
    @SdkConstant(SdkConstantType.ACTIVITY_INTENT_ACTION)
    public static final String ACTION_SHOW_INPUT_METHOD_PICKER =
            "android.settings.SHOW_INPUT_METHOD_PICKER";

    /**
     * Activity Action: Show settings to manage the user input dictionary.
     * <p>
     * Starting with {@link android.os.Build.VERSION_CODES#KITKAT},
     * it is guaranteed there will always be an appropriate implementation for this Intent action.
     * In prior releases of the platform this was optional, so ensure you safeguard against it.
     * <p>
     * Input: Nothing.
     * <p>
     * Output: Nothing.
     */
    @SdkConstant(SdkConstantType.ACTIVITY_INTENT_ACTION)
    public static final String ACTION_USER_DICTIONARY_SETTINGS =
            "android.settings.USER_DICTIONARY_SETTINGS";

    /**
     * Activity Action: Adds a word to the user dictionary.
     * <p>
     * In some cases, a matching Activity may not exist, so ensure you
     * safeguard against this.
     * <p>
     * Input: An extra with key <code>word</code> that contains the word
     * that should be added to the dictionary.
     * <p>
     * Output: Nothing.
     *
     * @hide
     */
    @SdkConstant(SdkConstantType.ACTIVITY_INTENT_ACTION)
    public static final String ACTION_USER_DICTIONARY_INSERT =
            "com.android.settings.USER_DICTIONARY_INSERT";

    /**
     * Activity Action: Show settings to allow configuration of application-related settings.
     * <p>
     * In some cases, a matching Activity may not exist, so ensure you
     * safeguard against this.
     * <p>
     * Input: Nothing.
     * <p>
     * Output: Nothing.
     */
    @SdkConstant(SdkConstantType.ACTIVITY_INTENT_ACTION)
    public static final String ACTION_APPLICATION_SETTINGS =
            "android.settings.APPLICATION_SETTINGS";

    /**
     * Activity Action: Show settings to allow configuration of application
     * development-related settings.  As of
     * {@link android.os.Build.VERSION_CODES#JELLY_BEAN_MR1} this action is
     * a required part of the platform.
     * <p>
     * Input: Nothing.
     * <p>
     * Output: Nothing.
     */
    @SdkConstant(SdkConstantType.ACTIVITY_INTENT_ACTION)
    public static final String ACTION_APPLICATION_DEVELOPMENT_SETTINGS =
            "android.settings.APPLICATION_DEVELOPMENT_SETTINGS";

    /**
     * Activity Action: Show settings to allow configuration of quick launch shortcuts.
     * <p>
     * In some cases, a matching Activity may not exist, so ensure you
     * safeguard against this.
     * <p>
     * Input: Nothing.
     * <p>
     * Output: Nothing.
     */
    @SdkConstant(SdkConstantType.ACTIVITY_INTENT_ACTION)
    public static final String ACTION_QUICK_LAUNCH_SETTINGS =
            "android.settings.QUICK_LAUNCH_SETTINGS";

    /**
     * Activity Action: Show settings to manage installed applications.
     * <p>
     * In some cases, a matching Activity may not exist, so ensure you
     * safeguard against this.
     * <p>
     * Input: Nothing.
     * <p>
     * Output: Nothing.
     */
    @SdkConstant(SdkConstantType.ACTIVITY_INTENT_ACTION)
    public static final String ACTION_MANAGE_APPLICATIONS_SETTINGS =
            "android.settings.MANAGE_APPLICATIONS_SETTINGS";

    /**
     * Activity Action: Show settings to manage all applications.
     * <p>
     * In some cases, a matching Activity may not exist, so ensure you
     * safeguard against this.
     * <p>
     * Input: Nothing.
     * <p>
     * Output: Nothing.
     */
    @SdkConstant(SdkConstantType.ACTIVITY_INTENT_ACTION)
    public static final String ACTION_MANAGE_ALL_APPLICATIONS_SETTINGS =
            "android.settings.MANAGE_ALL_APPLICATIONS_SETTINGS";

    /**
     * Activity Action: Show screen for controlling which apps can draw on top of other apps.
     * <p>
     * In some cases, a matching Activity may not exist, so ensure you
     * safeguard against this.
     * <p>
     * Input: Optionally, the Intent's data URI can specify the application package name to
     * directly invoke the management GUI specific to the package name. For example
     * "package:com.my.app".
     * <p>
     * Output: Nothing.
     */
    @SdkConstant(SdkConstantType.ACTIVITY_INTENT_ACTION)
    public static final String ACTION_MANAGE_OVERLAY_PERMISSION =
            "android.settings.action.MANAGE_OVERLAY_PERMISSION";

    /**
     * Activity Action: Show screen for controlling which apps are allowed to write/modify
     * system settings.
     * <p>
     * In some cases, a matching Activity may not exist, so ensure you
     * safeguard against this.
     * <p>
     * Input: Optionally, the Intent's data URI can specify the application package name to
     * directly invoke the management GUI specific to the package name. For example
     * "package:com.my.app".
     * <p>
     * Output: Nothing.
     */
    @SdkConstant(SdkConstantType.ACTIVITY_INTENT_ACTION)
    public static final String ACTION_MANAGE_WRITE_SETTINGS =
            "android.settings.action.MANAGE_WRITE_SETTINGS";

    /**
     * Activity Action: Show screen of details about a particular application.
     * <p>
     * In some cases, a matching Activity may not exist, so ensure you
     * safeguard against this.
     * <p>
     * Input: The Intent's data URI specifies the application package name
     * to be shown, with the "package" scheme.  That is "package:com.my.app".
     * <p>
     * Output: Nothing.
     */
    @SdkConstant(SdkConstantType.ACTIVITY_INTENT_ACTION)
    public static final String ACTION_APPLICATION_DETAILS_SETTINGS =
            "android.settings.APPLICATION_DETAILS_SETTINGS";

    /**
     * Activity Action: Show screen for controlling which apps can ignore battery optimizations.
     * <p>
     * Input: Nothing.
     * <p>
     * Output: Nothing.
     * <p>
     * You can use {@link android.os.PowerManager#isIgnoringBatteryOptimizations
     * PowerManager.isIgnoringBatteryOptimizations()} to determine if an application is
     * already ignoring optimizations.  You can use
     * {@link #ACTION_REQUEST_IGNORE_BATTERY_OPTIMIZATIONS} to ask the user to put you
     * on this list.
     */
    @SdkConstant(SdkConstantType.ACTIVITY_INTENT_ACTION)
    public static final String ACTION_IGNORE_BATTERY_OPTIMIZATION_SETTINGS =
            "android.settings.IGNORE_BATTERY_OPTIMIZATION_SETTINGS";

    /**
     * Activity Action: Ask the user to allow an to ignore battery optimizations (that is,
     * put them on the whitelist of apps shown by
     * {@link #ACTION_IGNORE_BATTERY_OPTIMIZATION_SETTINGS}).  For an app to use this, it also
     * must hold the {@link android.Manifest.permission#REQUEST_IGNORE_BATTERY_OPTIMIZATIONS}
     * permission.
     * <p><b>Note:</b> most applications should <em>not</em> use this; there are many facilities
     * provided by the platform for applications to operate correctly in the various power
     * saving mode.  This is only for unusual applications that need to deeply control their own
     * execution, at the potential expense of the user's battery life.  Note that these applications
     * greatly run the risk of showing to the user has how power consumers on their device.</p>
     * <p>
     * Input: The Intent's data URI must specify the application package name
     * to be shown, with the "package" scheme.  That is "package:com.my.app".
     * <p>
     * Output: Nothing.
     * <p>
     * You can use {@link android.os.PowerManager#isIgnoringBatteryOptimizations
     * PowerManager.isIgnoringBatteryOptimizations()} to determine if an application is
     * already ignoring optimizations.
     */
    @SdkConstant(SdkConstantType.ACTIVITY_INTENT_ACTION)
    public static final String ACTION_REQUEST_IGNORE_BATTERY_OPTIMIZATIONS =
            "android.settings.REQUEST_IGNORE_BATTERY_OPTIMIZATIONS";

    /**
     * @hide
     * Activity Action: Show the "app ops" settings screen.
     * <p>
     * Input: Nothing.
     * <p>
     * Output: Nothing.
     */
    @SdkConstant(SdkConstantType.ACTIVITY_INTENT_ACTION)
    public static final String ACTION_APP_OPS_SETTINGS =
            "android.settings.APP_OPS_SETTINGS";

    /**
     * Activity Action: Show settings for system update functionality.
     * <p>
     * In some cases, a matching Activity may not exist, so ensure you
     * safeguard against this.
     * <p>
     * Input: Nothing.
     * <p>
     * Output: Nothing.
     *
     * @hide
     */
    @SdkConstant(SdkConstantType.ACTIVITY_INTENT_ACTION)
    public static final String ACTION_SYSTEM_UPDATE_SETTINGS =
            "android.settings.SYSTEM_UPDATE_SETTINGS";

    /**
     * Activity Action: Show settings to allow configuration of sync settings.
     * <p>
     * In some cases, a matching Activity may not exist, so ensure you
     * safeguard against this.
     * <p>
     * The account types available to add via the add account button may be restricted by adding an
     * {@link #EXTRA_AUTHORITIES} extra to this Intent with one or more syncable content provider's
     * authorities. Only account types which can sync with that content provider will be offered to
     * the user.
     * <p>
     * Input: Nothing.
     * <p>
     * Output: Nothing.
     */
    @SdkConstant(SdkConstantType.ACTIVITY_INTENT_ACTION)
    public static final String ACTION_SYNC_SETTINGS =
            "android.settings.SYNC_SETTINGS";

    /**
     * Activity Action: Show add account screen for creating a new account.
     * <p>
     * In some cases, a matching Activity may not exist, so ensure you
     * safeguard against this.
     * <p>
     * The account types available to add may be restricted by adding an {@link #EXTRA_AUTHORITIES}
     * extra to the Intent with one or more syncable content provider's authorities.  Only account
     * types which can sync with that content provider will be offered to the user.
     * <p>
     * Account types can also be filtered by adding an {@link #EXTRA_ACCOUNT_TYPES} extra to the
     * Intent with one or more account types.
     * <p>
     * Input: Nothing.
     * <p>
     * Output: Nothing.
     */
    @SdkConstant(SdkConstantType.ACTIVITY_INTENT_ACTION)
    public static final String ACTION_ADD_ACCOUNT =
            "android.settings.ADD_ACCOUNT_SETTINGS";

    /**
     * Activity Action: Show settings for selecting the network operator.
     * <p>
     * In some cases, a matching Activity may not exist, so ensure you
     * safeguard against this.
     * <p>
     * Input: Nothing.
     * <p>
     * Output: Nothing.
     */
    @SdkConstant(SdkConstantType.ACTIVITY_INTENT_ACTION)
    public static final String ACTION_NETWORK_OPERATOR_SETTINGS =
            "android.settings.NETWORK_OPERATOR_SETTINGS";

    /**
     * Activity Action: Show settings for selection of 2G/3G.
     * <p>
     * In some cases, a matching Activity may not exist, so ensure you
     * safeguard against this.
     * <p>
     * Input: Nothing.
     * <p>
     * Output: Nothing.
     */
    @SdkConstant(SdkConstantType.ACTIVITY_INTENT_ACTION)
    public static final String ACTION_DATA_ROAMING_SETTINGS =
            "android.settings.DATA_ROAMING_SETTINGS";

    /**
     * Activity Action: Show settings for internal storage.
     * <p>
     * In some cases, a matching Activity may not exist, so ensure you
     * safeguard against this.
     * <p>
     * Input: Nothing.
     * <p>
     * Output: Nothing.
     */
    @SdkConstant(SdkConstantType.ACTIVITY_INTENT_ACTION)
    public static final String ACTION_INTERNAL_STORAGE_SETTINGS =
            "android.settings.INTERNAL_STORAGE_SETTINGS";
    /**
     * Activity Action: Show settings for memory card storage.
     * <p>
     * In some cases, a matching Activity may not exist, so ensure you
     * safeguard against this.
     * <p>
     * Input: Nothing.
     * <p>
     * Output: Nothing.
     */
    @SdkConstant(SdkConstantType.ACTIVITY_INTENT_ACTION)
    public static final String ACTION_MEMORY_CARD_SETTINGS =
            "android.settings.MEMORY_CARD_SETTINGS";

    /**
     * Activity Action: Show settings for global search.
     * <p>
     * In some cases, a matching Activity may not exist, so ensure you
     * safeguard against this.
     * <p>
     * Input: Nothing.
     * <p>
     * Output: Nothing
     */
    @SdkConstant(SdkConstantType.ACTIVITY_INTENT_ACTION)
    public static final String ACTION_SEARCH_SETTINGS =
        "android.search.action.SEARCH_SETTINGS";

    /**
     * Activity Action: Show general device information settings (serial
     * number, software version, phone number, etc.).
     * <p>
     * In some cases, a matching Activity may not exist, so ensure you
     * safeguard against this.
     * <p>
     * Input: Nothing.
     * <p>
     * Output: Nothing
     */
    @SdkConstant(SdkConstantType.ACTIVITY_INTENT_ACTION)
    public static final String ACTION_DEVICE_INFO_SETTINGS =
        "android.settings.DEVICE_INFO_SETTINGS";

    /**
     * Activity Action: Show NFC settings.
     * <p>
     * This shows UI that allows NFC to be turned on or off.
     * <p>
     * In some cases, a matching Activity may not exist, so ensure you
     * safeguard against this.
     * <p>
     * Input: Nothing.
     * <p>
     * Output: Nothing
     * @see android.nfc.NfcAdapter#isEnabled()
     */
    @SdkConstant(SdkConstantType.ACTIVITY_INTENT_ACTION)
    public static final String ACTION_NFC_SETTINGS = "android.settings.NFC_SETTINGS";

    /**
     * Activity Action: Show NFC Sharing settings.
     * <p>
     * This shows UI that allows NDEF Push (Android Beam) to be turned on or
     * off.
     * <p>
     * In some cases, a matching Activity may not exist, so ensure you
     * safeguard against this.
     * <p>
     * Input: Nothing.
     * <p>
     * Output: Nothing
     * @see android.nfc.NfcAdapter#isNdefPushEnabled()
     */
    @SdkConstant(SdkConstantType.ACTIVITY_INTENT_ACTION)
    public static final String ACTION_NFCSHARING_SETTINGS =
        "android.settings.NFCSHARING_SETTINGS";

    /**
     * Activity Action: Show NFC Tap & Pay settings
     * <p>
     * This shows UI that allows the user to configure Tap&Pay
     * settings.
     * <p>
     * In some cases, a matching Activity may not exist, so ensure you
     * safeguard against this.
     * <p>
     * Input: Nothing.
     * <p>
     * Output: Nothing
     */
    @SdkConstant(SdkConstantType.ACTIVITY_INTENT_ACTION)
    public static final String ACTION_NFC_PAYMENT_SETTINGS =
        "android.settings.NFC_PAYMENT_SETTINGS";

    /**
     * Activity Action: Show Daydream settings.
     * <p>
     * In some cases, a matching Activity may not exist, so ensure you
     * safeguard against this.
     * <p>
     * Input: Nothing.
     * <p>
     * Output: Nothing.
     * @see android.service.dreams.DreamService
     */
    @SdkConstant(SdkConstantType.ACTIVITY_INTENT_ACTION)
    public static final String ACTION_DREAM_SETTINGS = "android.settings.DREAM_SETTINGS";

    /**
     * Activity Action: Show Notification listener settings.
     * <p>
     * In some cases, a matching Activity may not exist, so ensure you
     * safeguard against this.
     * <p>
     * Input: Nothing.
     * <p>
     * Output: Nothing.
     * @see android.service.notification.NotificationListenerService
     */
    @SdkConstant(SdkConstantType.ACTIVITY_INTENT_ACTION)
    public static final String ACTION_NOTIFICATION_LISTENER_SETTINGS
            = "android.settings.ACTION_NOTIFICATION_LISTENER_SETTINGS";

    /**
     * Activity Action: Show Do Not Disturb access settings.
     * <p>
     * Users can grant and deny access to Do Not Disturb configuration from here.
     * See {@link android.app.NotificationManager#isNotificationPolicyAccessGranted()} for more
     * details.
     * <p>
     * Input: Nothing.
     * <p>
     * Output: Nothing.
     */
    @SdkConstant(SdkConstantType.ACTIVITY_INTENT_ACTION)
    public static final String ACTION_NOTIFICATION_POLICY_ACCESS_SETTINGS
            = "android.settings.NOTIFICATION_POLICY_ACCESS_SETTINGS";

    /**
     * @hide
     */
    @SdkConstant(SdkConstantType.ACTIVITY_INTENT_ACTION)
    public static final String ACTION_CONDITION_PROVIDER_SETTINGS
            = "android.settings.ACTION_CONDITION_PROVIDER_SETTINGS";

    /**
     * Activity Action: Show settings for video captioning.
     * <p>
     * In some cases, a matching Activity may not exist, so ensure you safeguard
     * against this.
     * <p>
     * Input: Nothing.
     * <p>
     * Output: Nothing.
     */
    @SdkConstant(SdkConstantType.ACTIVITY_INTENT_ACTION)
    public static final String ACTION_CAPTIONING_SETTINGS = "android.settings.CAPTIONING_SETTINGS";

    /**
     * Activity Action: Show the top level print settings.
     * <p>
     * In some cases, a matching Activity may not exist, so ensure you
     * safeguard against this.
     * <p>
     * Input: Nothing.
     * <p>
     * Output: Nothing.
     */
    @SdkConstant(SdkConstantType.ACTIVITY_INTENT_ACTION)
    public static final String ACTION_PRINT_SETTINGS =
            "android.settings.ACTION_PRINT_SETTINGS";

    /**
     * Activity Action: Show Zen Mode configuration settings.
     *
     * @hide
     */
    @SdkConstant(SdkConstantType.ACTIVITY_INTENT_ACTION)
    public static final String ACTION_ZEN_MODE_SETTINGS = "android.settings.ZEN_MODE_SETTINGS";

    /**
     * Activity Action: Show Zen Mode priority configuration settings.
     *
     * @hide
     */
    @SdkConstant(SdkConstantType.ACTIVITY_INTENT_ACTION)
    public static final String ACTION_ZEN_MODE_PRIORITY_SETTINGS
            = "android.settings.ZEN_MODE_PRIORITY_SETTINGS";

    /**
     * Activity Action: Show Zen Mode automation configuration settings.
     *
     * @hide
     */
    @SdkConstant(SdkConstantType.ACTIVITY_INTENT_ACTION)
    public static final String ACTION_ZEN_MODE_AUTOMATION_SETTINGS
            = "android.settings.ZEN_MODE_AUTOMATION_SETTINGS";

    /**
     * Activity Action: Modify do not disturb mode settings.
     * <p>
     * In some cases, a matching Activity may not exist, so ensure you safeguard against this.
     * <p>
     * This intent MUST be started using
     * {@link android.service.voice.VoiceInteractionSession#startVoiceActivity
     * startVoiceActivity}.
     * <p>
     * Note: The Activity implementing this intent MUST verify that
     * {@link android.app.Activity#isVoiceInteraction isVoiceInteraction}.
     * returns true before modifying the setting.
     * <p>
     * Input: The optional {@link #EXTRA_DO_NOT_DISTURB_MODE_MINUTES} extra can be used to indicate
     * how long the user wishes to avoid interruptions for. The optional
     * {@link #EXTRA_DO_NOT_DISTURB_MODE_ENABLED} extra can be to indicate if the user is
     * enabling or disabling do not disturb mode. If either extra is not included, the
     * user maybe asked to provide the value.
     * <p>
     * Output: Nothing.
     */
    @SdkConstant(SdkConstantType.ACTIVITY_INTENT_ACTION)
    public static final String ACTION_VOICE_CONTROL_DO_NOT_DISTURB_MODE =
            "android.settings.VOICE_CONTROL_DO_NOT_DISTURB_MODE";

    /**
     * Activity Action: Show Zen Mode schedule rule configuration settings.
     *
     * @hide
     */
    @SdkConstant(SdkConstantType.ACTIVITY_INTENT_ACTION)
    public static final String ACTION_ZEN_MODE_SCHEDULE_RULE_SETTINGS
            = "android.settings.ZEN_MODE_SCHEDULE_RULE_SETTINGS";

    /**
     * Activity Action: Show Zen Mode event rule configuration settings.
     *
     * @hide
     */
    @SdkConstant(SdkConstantType.ACTIVITY_INTENT_ACTION)
    public static final String ACTION_ZEN_MODE_EVENT_RULE_SETTINGS
            = "android.settings.ZEN_MODE_EVENT_RULE_SETTINGS";

    /**
     * Activity Action: Show Zen Mode external rule configuration settings.
     *
     * @hide
     */
    @SdkConstant(SdkConstantType.ACTIVITY_INTENT_ACTION)
    public static final String ACTION_ZEN_MODE_EXTERNAL_RULE_SETTINGS
            = "android.settings.ZEN_MODE_EXTERNAL_RULE_SETTINGS";

    /**
     * Activity Action: Show the regulatory information screen for the device.
     * <p>
     * In some cases, a matching Activity may not exist, so ensure you safeguard
     * against this.
     * <p>
     * Input: Nothing.
     * <p>
     * Output: Nothing.
     */
    @SdkConstant(SdkConstantType.ACTIVITY_INTENT_ACTION)
    public static final String
            ACTION_SHOW_REGULATORY_INFO = "android.settings.SHOW_REGULATORY_INFO";

    /**
     * Activity Action: Show Device Name Settings.
     * <p>
     * In some cases, a matching Activity may not exist, so ensure you safeguard
     * against this.
     *
     * @hide
     */
    @SdkConstant(SdkConstantType.ACTIVITY_INTENT_ACTION)
    public static final String DEVICE_NAME_SETTINGS = "android.settings.DEVICE_NAME";

    /**
     * Activity Action: Show pairing settings.
     * <p>
     * In some cases, a matching Activity may not exist, so ensure you safeguard
     * against this.
     *
     * @hide
     */
    @SdkConstant(SdkConstantType.ACTIVITY_INTENT_ACTION)
    public static final String ACTION_PAIRING_SETTINGS = "android.settings.PAIRING_SETTINGS";

    /**
     * Activity Action: Show battery saver settings.
     * <p>
     * In some cases, a matching Activity may not exist, so ensure you safeguard
     * against this.
     */
    @SdkConstant(SdkConstantType.ACTIVITY_INTENT_ACTION)
    public static final String ACTION_BATTERY_SAVER_SETTINGS
            = "android.settings.BATTERY_SAVER_SETTINGS";

    /**
     * Activity Action: Modify Battery Saver mode setting using a voice command.
     * <p>
     * In some cases, a matching Activity may not exist, so ensure you safeguard against this.
     * <p>
     * This intent MUST be started using
     * {@link android.service.voice.VoiceInteractionSession#startVoiceActivity
     * startVoiceActivity}.
     * <p>
     * Note: The activity implementing this intent MUST verify that
     * {@link android.app.Activity#isVoiceInteraction isVoiceInteraction} returns true before
     * modifying the setting.
     * <p>
     * Input: To tell which state batter saver mode should be set to, add the
     * {@link #EXTRA_BATTERY_SAVER_MODE_ENABLED} extra to this Intent with the state specified.
     * If the extra is not included, no changes will be made.
     * <p>
     * Output: Nothing.
     */
    @SdkConstant(SdkConstantType.ACTIVITY_INTENT_ACTION)
    public static final String ACTION_VOICE_CONTROL_BATTERY_SAVER_MODE =
            "android.settings.VOICE_CONTROL_BATTERY_SAVER_MODE";

    /**
     * Activity Action: Show Home selection settings. If there are multiple activities
     * that can satisfy the {@link Intent#CATEGORY_HOME} intent, this screen allows you
     * to pick your preferred activity.
     */
    @SdkConstant(SdkConstantType.ACTIVITY_INTENT_ACTION)
    public static final String ACTION_HOME_SETTINGS
            = "android.settings.HOME_SETTINGS";

    /**
     * Activity Action: Show notification settings.
     *
     * @hide
     */
    @SdkConstant(SdkConstantType.ACTIVITY_INTENT_ACTION)
    public static final String ACTION_NOTIFICATION_SETTINGS
            = "android.settings.NOTIFICATION_SETTINGS";

    /**
     * Activity Action: Show notification settings for a single app.
     *
     * @hide
     */
    @SdkConstant(SdkConstantType.ACTIVITY_INTENT_ACTION)
    public static final String ACTION_APP_NOTIFICATION_SETTINGS
            = "android.settings.APP_NOTIFICATION_SETTINGS";

    /**
     * Activity Action: Show notification redaction settings.
     *
     * @hide
     */
    @SdkConstant(SdkConstantType.ACTIVITY_INTENT_ACTION)
    public static final String ACTION_APP_NOTIFICATION_REDACTION
            = "android.settings.ACTION_APP_NOTIFICATION_REDACTION";

    /** @hide */ public static final String EXTRA_APP_UID = "app_uid";
    /** @hide */ public static final String EXTRA_APP_PACKAGE = "app_package";

    // End of Intent actions for Settings

    /**
     * @hide - Private call() method on SettingsProvider to read from 'system' table.
     */
    public static final String CALL_METHOD_GET_SYSTEM = "GET_system";

    /**
     * @hide - Private call() method on SettingsProvider to read from 'secure' table.
     */
    public static final String CALL_METHOD_GET_SECURE = "GET_secure";

    /**
     * @hide - Private call() method on SettingsProvider to read from 'global' table.
     */
    public static final String CALL_METHOD_GET_GLOBAL = "GET_global";

    /**
     * @hide - User handle argument extra to the fast-path call()-based requests
     */
    public static final String CALL_METHOD_USER_KEY = "_user";

    /** @hide - Private call() method to write to 'system' table */
    public static final String CALL_METHOD_PUT_SYSTEM = "PUT_system";

    /** @hide - Private call() method to write to 'secure' table */
    public static final String CALL_METHOD_PUT_SECURE = "PUT_secure";

    /** @hide - Private call() method to write to 'global' table */
    public static final String CALL_METHOD_PUT_GLOBAL= "PUT_global";

    /**
     * Activity Extra: Limit available options in launched activity based on the given authority.
     * <p>
     * This can be passed as an extra field in an Activity Intent with one or more syncable content
     * provider's authorities as a String[]. This field is used by some intents to alter the
     * behavior of the called activity.
     * <p>
     * Example: The {@link #ACTION_ADD_ACCOUNT} intent restricts the account types available based
     * on the authority given.
     */
    public static final String EXTRA_AUTHORITIES = "authorities";

    /**
     * Activity Extra: Limit available options in launched activity based on the given account
     * types.
     * <p>
     * This can be passed as an extra field in an Activity Intent with one or more account types
     * as a String[]. This field is used by some intents to alter the behavior of the called
     * activity.
     * <p>
     * Example: The {@link #ACTION_ADD_ACCOUNT} intent restricts the account types to the specified
     * list.
     */
    public static final String EXTRA_ACCOUNT_TYPES = "account_types";

    public static final String EXTRA_INPUT_METHOD_ID = "input_method_id";

    /**
     * Activity Extra: The device identifier to act upon.
     * <p>
     * This can be passed as an extra field in an Activity Intent with a single
     * InputDeviceIdentifier. This field is used by some activities to jump straight into the
     * settings for the given device.
     * <p>
     * Example: The {@link #ACTION_INPUT_METHOD_SETTINGS} intent opens the keyboard layout
     * dialog for the given device.
     * @hide
     */
    public static final String EXTRA_INPUT_DEVICE_IDENTIFIER = "input_device_identifier";

    /**
     * Activity Extra: Enable or disable Airplane Mode.
     * <p>
     * This can be passed as an extra field to the {@link #ACTION_VOICE_CONTROL_AIRPLANE_MODE}
     * intent as a boolean to indicate if it should be enabled.
     */
    public static final String EXTRA_AIRPLANE_MODE_ENABLED = "airplane_mode_enabled";

    /**
     * Activity Extra: Enable or disable Battery saver mode.
     * <p>
     * This can be passed as an extra field to the {@link #ACTION_VOICE_CONTROL_BATTERY_SAVER_MODE}
     * intent as a boolean to indicate if it should be enabled.
     */
    public static final String EXTRA_BATTERY_SAVER_MODE_ENABLED =
            "android.settings.extra.battery_saver_mode_enabled";

    /**
     * Activity Extra: Enable or disable Do Not Disturb mode.
     * <p>
     * This can be passed as an extra field to the {@link #ACTION_VOICE_CONTROL_DO_NOT_DISTURB_MODE}
     * intent as a boolean to indicate if it should be enabled.
     */
    public static final String EXTRA_DO_NOT_DISTURB_MODE_ENABLED =
            "android.settings.extra.do_not_disturb_mode_enabled";

    /**
     * Activity Extra: How many minutes to enable do not disturb mode for.
     * <p>
     * This can be passed as an extra field to the {@link #ACTION_VOICE_CONTROL_DO_NOT_DISTURB_MODE}
     * intent to indicate how long do not disturb mode should be enabled for.
     */
    public static final String EXTRA_DO_NOT_DISTURB_MODE_MINUTES =
            "android.settings.extra.do_not_disturb_mode_minutes";

    private static final String JID_RESOURCE_PREFIX = "android";

    public static final String AUTHORITY = "settings";

    private static final String TAG = "Settings";
    private static final boolean LOCAL_LOGV = false;

    // Lock ensures that when enabling/disabling the master location switch, we don't end up
    // with a partial enable/disable state in multi-threaded situations.
    private static final Object mLocationSettingsLock = new Object();

    public static class SettingNotFoundException extends AndroidException {
        public SettingNotFoundException(String msg) {
            super(msg);
        }
    }

    /**
     * Common base for tables of name/value settings.
     */
    public static class NameValueTable implements BaseColumns {
        public static final String NAME = "name";
        public static final String VALUE = "value";

        protected static boolean putString(ContentResolver resolver, Uri uri,
                String name, String value) {
            // The database will take care of replacing duplicates.
            try {
                ContentValues values = new ContentValues();
                values.put(NAME, name);
                values.put(VALUE, value);
                resolver.insert(uri, values);
                return true;
            } catch (SQLException e) {
                Log.w(TAG, "Can't set key " + name + " in " + uri, e);
                return false;
            }
        }

        public static Uri getUriFor(Uri uri, String name) {
            return Uri.withAppendedPath(uri, name);
        }
    }

    // Thread-safe.
    private static class NameValueCache {
        private final String mVersionSystemProperty;
        private final Uri mUri;

        private static final String[] SELECT_VALUE =
            new String[] { Settings.NameValueTable.VALUE };
        private static final String NAME_EQ_PLACEHOLDER = "name=?";

        // Must synchronize on 'this' to access mValues and mValuesVersion.
        private final HashMap<String, String> mValues = new HashMap<String, String>();
        private long mValuesVersion = 0;

        // Initially null; set lazily and held forever.  Synchronized on 'this'.
        private IContentProvider mContentProvider = null;

        // The method we'll call (or null, to not use) on the provider
        // for the fast path of retrieving settings.
        private final String mCallGetCommand;
        private final String mCallSetCommand;

        public NameValueCache(String versionSystemProperty, Uri uri,
                String getCommand, String setCommand) {
            mVersionSystemProperty = versionSystemProperty;
            mUri = uri;
            mCallGetCommand = getCommand;
            mCallSetCommand = setCommand;
        }

        private IContentProvider lazyGetProvider(ContentResolver cr) {
            IContentProvider cp = null;
            synchronized (this) {
                cp = mContentProvider;
                if (cp == null) {
                    cp = mContentProvider = cr.acquireProvider(mUri.getAuthority());
                }
            }
            return cp;
        }

        public boolean putStringForUser(ContentResolver cr, String name, String value,
                final int userHandle) {
            try {
                Bundle arg = new Bundle();
                arg.putString(Settings.NameValueTable.VALUE, value);
                arg.putInt(CALL_METHOD_USER_KEY, userHandle);
                IContentProvider cp = lazyGetProvider(cr);
                cp.call(cr.getPackageName(), mCallSetCommand, name, arg);
            } catch (RemoteException e) {
                Log.w(TAG, "Can't set key " + name + " in " + mUri, e);
                return false;
            }
            return true;
        }

        public String getStringForUser(ContentResolver cr, String name, final int userHandle) {
            final boolean isSelf = (userHandle == UserHandle.myUserId());
            if (isSelf) {
                long newValuesVersion = SystemProperties.getLong(mVersionSystemProperty, 0);

                // Our own user's settings data uses a client-side cache
                synchronized (this) {
                    if (mValuesVersion != newValuesVersion) {
                        if (LOCAL_LOGV || false) {
                            Log.v(TAG, "invalidate [" + mUri.getLastPathSegment() + "]: current "
                                    + newValuesVersion + " != cached " + mValuesVersion);
                        }

                        mValues.clear();
                        mValuesVersion = newValuesVersion;
                    }

                    if (mValues.containsKey(name)) {
                        return mValues.get(name);  // Could be null, that's OK -- negative caching
                    }
                }
            } else {
                if (LOCAL_LOGV) Log.v(TAG, "get setting for user " + userHandle
                        + " by user " + UserHandle.myUserId() + " so skipping cache");
            }

            IContentProvider cp = lazyGetProvider(cr);

            // Try the fast path first, not using query().  If this
            // fails (alternate Settings provider that doesn't support
            // this interface?) then we fall back to the query/table
            // interface.
            if (mCallGetCommand != null) {
                try {
                    Bundle args = null;
                    if (!isSelf) {
                        args = new Bundle();
                        args.putInt(CALL_METHOD_USER_KEY, userHandle);
                    }
                    Bundle b = cp.call(cr.getPackageName(), mCallGetCommand, name, args);
                    if (b != null) {
                        String value = b.getPairValue();
                        // Don't update our cache for reads of other users' data
                        if (isSelf) {
                            synchronized (this) {
                                mValues.put(name, value);
                            }
                        } else {
                            if (LOCAL_LOGV) Log.i(TAG, "call-query of user " + userHandle
                                    + " by " + UserHandle.myUserId()
                                    + " so not updating cache");
                        }
                        return value;
                    }
                    // If the response Bundle is null, we fall through
                    // to the query interface below.
                } catch (RemoteException e) {
                    // Not supported by the remote side?  Fall through
                    // to query().
                }
            }

            Cursor c = null;
            try {
                c = cp.query(cr.getPackageName(), mUri, SELECT_VALUE, NAME_EQ_PLACEHOLDER,
                             new String[]{name}, null, null);
                if (c == null) {
                    Log.w(TAG, "Can't get key " + name + " from " + mUri);
                    return null;
                }

                String value = c.moveToNext() ? c.getString(0) : null;
                synchronized (this) {
                    mValues.put(name, value);
                }
                if (LOCAL_LOGV) {
                    Log.v(TAG, "cache miss [" + mUri.getLastPathSegment() + "]: " +
                            name + " = " + (value == null ? "(null)" : value));
                }
                return value;
            } catch (RemoteException e) {
                Log.w(TAG, "Can't get key " + name + " from " + mUri, e);
                return null;  // Return null, but don't cache it.
            } finally {
                if (c != null) c.close();
            }
        }
    }

    /**
     * An app can use this method to check if it is currently allowed to draw on top of other
     * apps. In order to be allowed to do so, an app must first declare the
     * {@link android.Manifest.permission#SYSTEM_ALERT_WINDOW} permission in its manifest. If it
     * is currently disallowed, it can prompt the user to grant it this capability through a
     * management UI by sending an Intent with action
     * {@link android.provider.Settings#ACTION_MANAGE_OVERLAY_PERMISSION}.
     *
     * @param context A context
     * @return true if the calling app can draw on top of other apps, false otherwise.
     */
    public static boolean canDrawOverlays(Context context) {
        int uid = Binder.getCallingUid();
        return Settings.isCallingPackageAllowedToDrawOverlays(context, uid, Settings
                .getPackageNameForUid(context, uid), false);
    }

    /**
     * An app can use this method to check if it is currently allowed to change the network
     * state. In order to be allowed to do so, an app must first declare either the
     * {@link android.Manifest.permission#CHANGE_NETWORK_STATE} or
     * {@link android.Manifest.permission#WRITE_SETTINGS} permission in its manifest. If it
     * is currently disallowed, it can prompt the user to grant it this capability through a
     * management UI by sending an Intent with action
     * {@link android.provider.Settings#ACTION_MANAGE_WRITE_SETTINGS}.
     *
     * @param context A context
     * @return true if the calling app can change the state of network, false otherwise.
     * @hide
     */
    public static boolean canChangeNetworkState(Context context) {
        int uid = Binder.getCallingUid();
        return Settings.isCallingPackageAllowedToChangeNetworkState(context, uid, Settings
                .getPackageNameForUid(context, uid), false);
    }

    /**
     * System settings, containing miscellaneous system preferences.  This
     * table holds simple name/value pairs.  There are convenience
     * functions for accessing individual settings entries.
     */
    public static final class System extends NameValueTable {
        public static final String SYS_PROP_SETTING_VERSION = "sys.settings_system_version";

        /** @hide */
        public static interface Validator {
            public boolean validate(String value);
        }

        /**
         * The content:// style URL for this table
         */
        public static final Uri CONTENT_URI =
            Uri.parse("content://" + AUTHORITY + "/system");

        private static final NameValueCache sNameValueCache = new NameValueCache(
                SYS_PROP_SETTING_VERSION,
                CONTENT_URI,
                CALL_METHOD_GET_SYSTEM,
                CALL_METHOD_PUT_SYSTEM);

        private static final HashSet<String> MOVED_TO_SECURE;
        static {
            MOVED_TO_SECURE = new HashSet<String>(30);
            MOVED_TO_SECURE.add(Secure.ANDROID_ID);
            MOVED_TO_SECURE.add(Secure.HTTP_PROXY);
            MOVED_TO_SECURE.add(Secure.LOCATION_PROVIDERS_ALLOWED);
            MOVED_TO_SECURE.add(Secure.LOCK_BIOMETRIC_WEAK_FLAGS);
            MOVED_TO_SECURE.add(Secure.LOCK_PATTERN_ENABLED);
            MOVED_TO_SECURE.add(Secure.LOCK_PATTERN_VISIBLE);
            MOVED_TO_SECURE.add(Secure.LOCK_PATTERN_TACTILE_FEEDBACK_ENABLED);
            MOVED_TO_SECURE.add(Secure.LOGGING_ID);
            MOVED_TO_SECURE.add(Secure.PARENTAL_CONTROL_ENABLED);
            MOVED_TO_SECURE.add(Secure.PARENTAL_CONTROL_LAST_UPDATE);
            MOVED_TO_SECURE.add(Secure.PARENTAL_CONTROL_REDIRECT_URL);
            MOVED_TO_SECURE.add(Secure.SETTINGS_CLASSNAME);
            MOVED_TO_SECURE.add(Secure.USE_GOOGLE_MAIL);
            MOVED_TO_SECURE.add(Secure.WIFI_NETWORKS_AVAILABLE_NOTIFICATION_ON);
            MOVED_TO_SECURE.add(Secure.WIFI_NETWORKS_AVAILABLE_REPEAT_DELAY);
            MOVED_TO_SECURE.add(Secure.WIFI_NUM_OPEN_NETWORKS_KEPT);
            MOVED_TO_SECURE.add(Secure.WIFI_ON);
            MOVED_TO_SECURE.add(Secure.WIFI_WATCHDOG_ACCEPTABLE_PACKET_LOSS_PERCENTAGE);
            MOVED_TO_SECURE.add(Secure.WIFI_WATCHDOG_AP_COUNT);
            MOVED_TO_SECURE.add(Secure.WIFI_WATCHDOG_BACKGROUND_CHECK_DELAY_MS);
            MOVED_TO_SECURE.add(Secure.WIFI_WATCHDOG_BACKGROUND_CHECK_ENABLED);
            MOVED_TO_SECURE.add(Secure.WIFI_WATCHDOG_BACKGROUND_CHECK_TIMEOUT_MS);
            MOVED_TO_SECURE.add(Secure.WIFI_WATCHDOG_INITIAL_IGNORED_PING_COUNT);
            MOVED_TO_SECURE.add(Secure.WIFI_WATCHDOG_MAX_AP_CHECKS);
            MOVED_TO_SECURE.add(Secure.WIFI_WATCHDOG_ON);
            MOVED_TO_SECURE.add(Secure.WIFI_WATCHDOG_PING_COUNT);
            MOVED_TO_SECURE.add(Secure.WIFI_WATCHDOG_PING_DELAY_MS);
            MOVED_TO_SECURE.add(Secure.WIFI_WATCHDOG_PING_TIMEOUT_MS);

            // At one time in System, then Global, but now back in Secure
            MOVED_TO_SECURE.add(Secure.INSTALL_NON_MARKET_APPS);
        }

        private static final HashSet<String> MOVED_TO_GLOBAL;
        private static final HashSet<String> MOVED_TO_SECURE_THEN_GLOBAL;
        static {
            MOVED_TO_GLOBAL = new HashSet<String>();
            MOVED_TO_SECURE_THEN_GLOBAL = new HashSet<String>();

            // these were originally in system but migrated to secure in the past,
            // so are duplicated in the Secure.* namespace
            MOVED_TO_SECURE_THEN_GLOBAL.add(Global.ADB_ENABLED);
            MOVED_TO_SECURE_THEN_GLOBAL.add(Global.BLUETOOTH_ON);
            MOVED_TO_SECURE_THEN_GLOBAL.add(Global.DATA_ROAMING);
            MOVED_TO_SECURE_THEN_GLOBAL.add(Global.DEVICE_PROVISIONED);
            MOVED_TO_SECURE_THEN_GLOBAL.add(Global.USB_MASS_STORAGE_ENABLED);
            MOVED_TO_SECURE_THEN_GLOBAL.add(Global.HTTP_PROXY);

            // these are moving directly from system to global
            MOVED_TO_GLOBAL.add(Settings.Global.AIRPLANE_MODE_ON);
            MOVED_TO_GLOBAL.add(Settings.Global.AIRPLANE_MODE_RADIOS);
            MOVED_TO_GLOBAL.add(Settings.Global.AIRPLANE_MODE_TOGGLEABLE_RADIOS);
            MOVED_TO_GLOBAL.add(Settings.Global.AUTO_TIME);
            MOVED_TO_GLOBAL.add(Settings.Global.AUTO_TIME_ZONE);
            MOVED_TO_GLOBAL.add(Settings.Global.CAR_DOCK_SOUND);
            MOVED_TO_GLOBAL.add(Settings.Global.CAR_UNDOCK_SOUND);
            MOVED_TO_GLOBAL.add(Settings.Global.DESK_DOCK_SOUND);
            MOVED_TO_GLOBAL.add(Settings.Global.DESK_UNDOCK_SOUND);
            MOVED_TO_GLOBAL.add(Settings.Global.DOCK_SOUNDS_ENABLED);
            MOVED_TO_GLOBAL.add(Settings.Global.LOCK_SOUND);
            MOVED_TO_GLOBAL.add(Settings.Global.UNLOCK_SOUND);
            MOVED_TO_GLOBAL.add(Settings.Global.LOW_BATTERY_SOUND);
            MOVED_TO_GLOBAL.add(Settings.Global.POWER_SOUNDS_ENABLED);
            MOVED_TO_GLOBAL.add(Settings.Global.STAY_ON_WHILE_PLUGGED_IN);
            MOVED_TO_GLOBAL.add(Settings.Global.WIFI_SLEEP_POLICY);
            MOVED_TO_GLOBAL.add(Settings.Global.MODE_RINGER);
            MOVED_TO_GLOBAL.add(Settings.Global.WINDOW_ANIMATION_SCALE);
            MOVED_TO_GLOBAL.add(Settings.Global.TRANSITION_ANIMATION_SCALE);
            MOVED_TO_GLOBAL.add(Settings.Global.ANIMATOR_DURATION_SCALE);
            MOVED_TO_GLOBAL.add(Settings.Global.FANCY_IME_ANIMATIONS);
            MOVED_TO_GLOBAL.add(Settings.Global.COMPATIBILITY_MODE);
            MOVED_TO_GLOBAL.add(Settings.Global.EMERGENCY_TONE);
            MOVED_TO_GLOBAL.add(Settings.Global.CALL_AUTO_RETRY);
            MOVED_TO_GLOBAL.add(Settings.Global.DEBUG_APP);
            MOVED_TO_GLOBAL.add(Settings.Global.WAIT_FOR_DEBUGGER);
            MOVED_TO_GLOBAL.add(Settings.Global.SHOW_PROCESSES);
            MOVED_TO_GLOBAL.add(Settings.Global.ALWAYS_FINISH_ACTIVITIES);
            MOVED_TO_GLOBAL.add(Settings.Global.TZINFO_UPDATE_CONTENT_URL);
            MOVED_TO_GLOBAL.add(Settings.Global.TZINFO_UPDATE_METADATA_URL);
            MOVED_TO_GLOBAL.add(Settings.Global.SELINUX_UPDATE_CONTENT_URL);
            MOVED_TO_GLOBAL.add(Settings.Global.SELINUX_UPDATE_METADATA_URL);
            MOVED_TO_GLOBAL.add(Settings.Global.SMS_SHORT_CODES_UPDATE_CONTENT_URL);
            MOVED_TO_GLOBAL.add(Settings.Global.SMS_SHORT_CODES_UPDATE_METADATA_URL);
            MOVED_TO_GLOBAL.add(Settings.Global.CERT_PIN_UPDATE_CONTENT_URL);
            MOVED_TO_GLOBAL.add(Settings.Global.CERT_PIN_UPDATE_METADATA_URL);
        }

        private static final Validator sBooleanValidator =
                new DiscreteValueValidator(new String[] {"0", "1"});

        private static final Validator sNonNegativeIntegerValidator = new Validator() {
            @Override
            public boolean validate(String value) {
                try {
                    return Integer.parseInt(value) >= 0;
                } catch (NumberFormatException e) {
                    return false;
                }
            }
        };

        private static final Validator sUriValidator = new Validator() {
            @Override
            public boolean validate(String value) {
                try {
                    Uri.decode(value);
                    return true;
                } catch (IllegalArgumentException e) {
                    return false;
                }
            }
        };

        private static final Validator sLenientIpAddressValidator = new Validator() {
            private static final int MAX_IPV6_LENGTH = 45;

            @Override
            public boolean validate(String value) {
                return value.length() <= MAX_IPV6_LENGTH;
            }
        };

        /** @hide */
        public static void getMovedToGlobalSettings(Set<String> outKeySet) {
            outKeySet.addAll(MOVED_TO_GLOBAL);
            outKeySet.addAll(MOVED_TO_SECURE_THEN_GLOBAL);
        }

        /** @hide */
        public static void getMovedToSecureSettings(Set<String> outKeySet) {
            outKeySet.addAll(MOVED_TO_SECURE);
        }

        /** @hide */
        public static void getNonLegacyMovedKeys(HashSet<String> outKeySet) {
            outKeySet.addAll(MOVED_TO_GLOBAL);
        }

        /**
         * Look up a name in the database.
         * @param resolver to access the database with
         * @param name to look up in the table
         * @return the corresponding value, or null if not present
         */
        public static String getString(ContentResolver resolver, String name) {
            return getStringForUser(resolver, name, UserHandle.myUserId());
        }

        /** @hide */
        public static String getStringForUser(ContentResolver resolver, String name,
                int userHandle) {
            if (MOVED_TO_SECURE.contains(name)) {
                Log.w(TAG, "Setting " + name + " has moved from android.provider.Settings.System"
                        + " to android.provider.Settings.Secure, returning read-only value.");
                return Secure.getStringForUser(resolver, name, userHandle);
            }
            if (MOVED_TO_GLOBAL.contains(name) || MOVED_TO_SECURE_THEN_GLOBAL.contains(name)) {
                Log.w(TAG, "Setting " + name + " has moved from android.provider.Settings.System"
                        + " to android.provider.Settings.Global, returning read-only value.");
                return Global.getStringForUser(resolver, name, userHandle);
            }
            return sNameValueCache.getStringForUser(resolver, name, userHandle);
        }

        /**
         * Store a name/value pair into the database.
         * @param resolver to access the database with
         * @param name to store
         * @param value to associate with the name
         * @return true if the value was set, false on database errors
         */
        public static boolean putString(ContentResolver resolver, String name, String value) {
            return putStringForUser(resolver, name, value, UserHandle.myUserId());
        }

        /** @hide */
        public static boolean putStringForUser(ContentResolver resolver, String name, String value,
                int userHandle) {
            if (MOVED_TO_SECURE.contains(name)) {
                Log.w(TAG, "Setting " + name + " has moved from android.provider.Settings.System"
                        + " to android.provider.Settings.Secure, value is unchanged.");
                return false;
            }
            if (MOVED_TO_GLOBAL.contains(name) || MOVED_TO_SECURE_THEN_GLOBAL.contains(name)) {
                Log.w(TAG, "Setting " + name + " has moved from android.provider.Settings.System"
                        + " to android.provider.Settings.Global, value is unchanged.");
                return false;
            }
            return sNameValueCache.putStringForUser(resolver, name, value, userHandle);
        }

        /**
         * Construct the content URI for a particular name/value pair,
         * useful for monitoring changes with a ContentObserver.
         * @param name to look up in the table
         * @return the corresponding content URI, or null if not present
         */
        public static Uri getUriFor(String name) {
            if (MOVED_TO_SECURE.contains(name)) {
                Log.w(TAG, "Setting " + name + " has moved from android.provider.Settings.System"
                    + " to android.provider.Settings.Secure, returning Secure URI.");
                return Secure.getUriFor(Secure.CONTENT_URI, name);
            }
            if (MOVED_TO_GLOBAL.contains(name) || MOVED_TO_SECURE_THEN_GLOBAL.contains(name)) {
                Log.w(TAG, "Setting " + name + " has moved from android.provider.Settings.System"
                        + " to android.provider.Settings.Global, returning read-only global URI.");
                return Global.getUriFor(Global.CONTENT_URI, name);
            }
            return getUriFor(CONTENT_URI, name);
        }

        /**
         * Convenience function for retrieving a single system settings value
         * as an integer.  Note that internally setting values are always
         * stored as strings; this function converts the string to an integer
         * for you.  The default value will be returned if the setting is
         * not defined or not an integer.
         *
         * @param cr The ContentResolver to access.
         * @param name The name of the setting to retrieve.
         * @param def Value to return if the setting is not defined.
         *
         * @return The setting's current value, or 'def' if it is not defined
         * or not a valid integer.
         */
        public static int getInt(ContentResolver cr, String name, int def) {
            return getIntForUser(cr, name, def, UserHandle.myUserId());
        }

        /** @hide */
        public static int getIntForUser(ContentResolver cr, String name, int def, int userHandle) {
            String v = getStringForUser(cr, name, userHandle);
            try {
                return v != null ? Integer.parseInt(v) : def;
            } catch (NumberFormatException e) {
                return def;
            }
        }

        /**
         * Convenience function for retrieving a single system settings value
         * as an integer.  Note that internally setting values are always
         * stored as strings; this function converts the string to an integer
         * for you.
         * <p>
         * This version does not take a default value.  If the setting has not
         * been set, or the string value is not a number,
         * it throws {@link SettingNotFoundException}.
         *
         * @param cr The ContentResolver to access.
         * @param name The name of the setting to retrieve.
         *
         * @throws SettingNotFoundException Thrown if a setting by the given
         * name can't be found or the setting value is not an integer.
         *
         * @return The setting's current value.
         */
        public static int getInt(ContentResolver cr, String name)
                throws SettingNotFoundException {
            return getIntForUser(cr, name, UserHandle.myUserId());
        }

        /** @hide */
        public static int getIntForUser(ContentResolver cr, String name, int userHandle)
                throws SettingNotFoundException {
            String v = getStringForUser(cr, name, userHandle);
            try {
                return Integer.parseInt(v);
            } catch (NumberFormatException e) {
                throw new SettingNotFoundException(name);
            }
        }

        /**
         * Convenience function for updating a single settings value as an
         * integer. This will either create a new entry in the table if the
         * given name does not exist, or modify the value of the existing row
         * with that name.  Note that internally setting values are always
         * stored as strings, so this function converts the given value to a
         * string before storing it.
         *
         * @param cr The ContentResolver to access.
         * @param name The name of the setting to modify.
         * @param value The new value for the setting.
         * @return true if the value was set, false on database errors
         */
        public static boolean putInt(ContentResolver cr, String name, int value) {
            return putIntForUser(cr, name, value, UserHandle.myUserId());
        }

        /** @hide */
        public static boolean putIntForUser(ContentResolver cr, String name, int value,
                int userHandle) {
            return putStringForUser(cr, name, Integer.toString(value), userHandle);
        }

        /**
         * Convenience function for retrieving a single system settings value
         * as a {@code long}.  Note that internally setting values are always
         * stored as strings; this function converts the string to a {@code long}
         * for you.  The default value will be returned if the setting is
         * not defined or not a {@code long}.
         *
         * @param cr The ContentResolver to access.
         * @param name The name of the setting to retrieve.
         * @param def Value to return if the setting is not defined.
         *
         * @return The setting's current value, or 'def' if it is not defined
         * or not a valid {@code long}.
         */
        public static long getLong(ContentResolver cr, String name, long def) {
            return getLongForUser(cr, name, def, UserHandle.myUserId());
        }

        /** @hide */
        public static long getLongForUser(ContentResolver cr, String name, long def,
                int userHandle) {
            String valString = getStringForUser(cr, name, userHandle);
            long value;
            try {
                value = valString != null ? Long.parseLong(valString) : def;
            } catch (NumberFormatException e) {
                value = def;
            }
            return value;
        }

        /**
         * Convenience function for retrieving a single system settings value
         * as a {@code long}.  Note that internally setting values are always
         * stored as strings; this function converts the string to a {@code long}
         * for you.
         * <p>
         * This version does not take a default value.  If the setting has not
         * been set, or the string value is not a number,
         * it throws {@link SettingNotFoundException}.
         *
         * @param cr The ContentResolver to access.
         * @param name The name of the setting to retrieve.
         *
         * @return The setting's current value.
         * @throws SettingNotFoundException Thrown if a setting by the given
         * name can't be found or the setting value is not an integer.
         */
        public static long getLong(ContentResolver cr, String name)
                throws SettingNotFoundException {
            return getLongForUser(cr, name, UserHandle.myUserId());
        }

        /** @hide */
        public static long getLongForUser(ContentResolver cr, String name, int userHandle)
                throws SettingNotFoundException {
            String valString = getStringForUser(cr, name, userHandle);
            try {
                return Long.parseLong(valString);
            } catch (NumberFormatException e) {
                throw new SettingNotFoundException(name);
            }
        }

        /**
         * Convenience function for updating a single settings value as a long
         * integer. This will either create a new entry in the table if the
         * given name does not exist, or modify the value of the existing row
         * with that name.  Note that internally setting values are always
         * stored as strings, so this function converts the given value to a
         * string before storing it.
         *
         * @param cr The ContentResolver to access.
         * @param name The name of the setting to modify.
         * @param value The new value for the setting.
         * @return true if the value was set, false on database errors
         */
        public static boolean putLong(ContentResolver cr, String name, long value) {
            return putLongForUser(cr, name, value, UserHandle.myUserId());
        }

        /** @hide */
        public static boolean putLongForUser(ContentResolver cr, String name, long value,
                int userHandle) {
            return putStringForUser(cr, name, Long.toString(value), userHandle);
        }

        /**
         * Convenience function for retrieving a single system settings value
         * as a floating point number.  Note that internally setting values are
         * always stored as strings; this function converts the string to an
         * float for you. The default value will be returned if the setting
         * is not defined or not a valid float.
         *
         * @param cr The ContentResolver to access.
         * @param name The name of the setting to retrieve.
         * @param def Value to return if the setting is not defined.
         *
         * @return The setting's current value, or 'def' if it is not defined
         * or not a valid float.
         */
        public static float getFloat(ContentResolver cr, String name, float def) {
            return getFloatForUser(cr, name, def, UserHandle.myUserId());
        }

        /** @hide */
        public static float getFloatForUser(ContentResolver cr, String name, float def,
                int userHandle) {
            String v = getStringForUser(cr, name, userHandle);
            try {
                return v != null ? Float.parseFloat(v) : def;
            } catch (NumberFormatException e) {
                return def;
            }
        }

        /**
         * Convenience function for retrieving a single system settings value
         * as a float.  Note that internally setting values are always
         * stored as strings; this function converts the string to a float
         * for you.
         * <p>
         * This version does not take a default value.  If the setting has not
         * been set, or the string value is not a number,
         * it throws {@link SettingNotFoundException}.
         *
         * @param cr The ContentResolver to access.
         * @param name The name of the setting to retrieve.
         *
         * @throws SettingNotFoundException Thrown if a setting by the given
         * name can't be found or the setting value is not a float.
         *
         * @return The setting's current value.
         */
        public static float getFloat(ContentResolver cr, String name)
                throws SettingNotFoundException {
            return getFloatForUser(cr, name, UserHandle.myUserId());
        }

        /** @hide */
        public static float getFloatForUser(ContentResolver cr, String name, int userHandle)
                throws SettingNotFoundException {
            String v = getStringForUser(cr, name, userHandle);
            if (v == null) {
                throw new SettingNotFoundException(name);
            }
            try {
                return Float.parseFloat(v);
            } catch (NumberFormatException e) {
                throw new SettingNotFoundException(name);
            }
        }

        /**
         * Convenience function for updating a single settings value as a
         * floating point number. This will either create a new entry in the
         * table if the given name does not exist, or modify the value of the
         * existing row with that name.  Note that internally setting values
         * are always stored as strings, so this function converts the given
         * value to a string before storing it.
         *
         * @param cr The ContentResolver to access.
         * @param name The name of the setting to modify.
         * @param value The new value for the setting.
         * @return true if the value was set, false on database errors
         */
        public static boolean putFloat(ContentResolver cr, String name, float value) {
            return putFloatForUser(cr, name, value, UserHandle.myUserId());
        }

        /** @hide */
        public static boolean putFloatForUser(ContentResolver cr, String name, float value,
                int userHandle) {
            return putStringForUser(cr, name, Float.toString(value), userHandle);
        }

        /**
         * Convenience function to read all of the current
         * configuration-related settings into a
         * {@link Configuration} object.
         *
         * @param cr The ContentResolver to access.
         * @param outConfig Where to place the configuration settings.
         */
        public static void getConfiguration(ContentResolver cr, Configuration outConfig) {
            getConfigurationForUser(cr, outConfig, UserHandle.myUserId());
        }

        /** @hide */
        public static void getConfigurationForUser(ContentResolver cr, Configuration outConfig,
                int userHandle) {
            outConfig.fontScale = Settings.System.getFloatForUser(
                cr, FONT_SCALE, outConfig.fontScale, userHandle);
            if (outConfig.fontScale < 0) {
                outConfig.fontScale = 1;
            }
        }

        /**
         * @hide Erase the fields in the Configuration that should be applied
         * by the settings.
         */
        public static void clearConfiguration(Configuration inoutConfig) {
            inoutConfig.fontScale = 0;
        }

        /**
         * Convenience function to write a batch of configuration-related
         * settings from a {@link Configuration} object.
         *
         * @param cr The ContentResolver to access.
         * @param config The settings to write.
         * @return true if the values were set, false on database errors
         */
        public static boolean putConfiguration(ContentResolver cr, Configuration config) {
            return putConfigurationForUser(cr, config, UserHandle.myUserId());
        }

        /** @hide */
        public static boolean putConfigurationForUser(ContentResolver cr, Configuration config,
                int userHandle) {
            return Settings.System.putFloatForUser(cr, FONT_SCALE, config.fontScale, userHandle);
        }

        /** @hide */
        public static boolean hasInterestingConfigurationChanges(int changes) {
            return (changes&ActivityInfo.CONFIG_FONT_SCALE) != 0;
        }

        /** @deprecated - Do not use */
        @Deprecated
        public static boolean getShowGTalkServiceStatus(ContentResolver cr) {
            return getShowGTalkServiceStatusForUser(cr, UserHandle.myUserId());
        }

        /**
         * @hide
         * @deprecated - Do not use
         */
        public static boolean getShowGTalkServiceStatusForUser(ContentResolver cr,
                int userHandle) {
            return getIntForUser(cr, SHOW_GTALK_SERVICE_STATUS, 0, userHandle) != 0;
        }

        /** @deprecated - Do not use */
        @Deprecated
        public static void setShowGTalkServiceStatus(ContentResolver cr, boolean flag) {
            setShowGTalkServiceStatusForUser(cr, flag, UserHandle.myUserId());
        }

        /**
         * @hide
         * @deprecated - Do not use
         */
        @Deprecated
        public static void setShowGTalkServiceStatusForUser(ContentResolver cr, boolean flag,
                int userHandle) {
            putIntForUser(cr, SHOW_GTALK_SERVICE_STATUS, flag ? 1 : 0, userHandle);
        }

        private static final class DiscreteValueValidator implements Validator {
            private final String[] mValues;

            public DiscreteValueValidator(String[] values) {
                mValues = values;
            }

            @Override
            public boolean validate(String value) {
                return ArrayUtils.contains(mValues, value);
            }
        }

        private static final class InclusiveIntegerRangeValidator implements Validator {
            private final int mMin;
            private final int mMax;

            public InclusiveIntegerRangeValidator(int min, int max) {
                mMin = min;
                mMax = max;
            }

            @Override
            public boolean validate(String value) {
                try {
                    final int intValue = Integer.parseInt(value);
                    return intValue >= mMin && intValue <= mMax;
                } catch (NumberFormatException e) {
                    return false;
                }
            }
        }

        private static final class InclusiveFloatRangeValidator implements Validator {
            private final float mMin;
            private final float mMax;

            public InclusiveFloatRangeValidator(float min, float max) {
                mMin = min;
                mMax = max;
            }

            @Override
            public boolean validate(String value) {
                try {
                    final float floatValue = Float.parseFloat(value);
                    return floatValue >= mMin && floatValue <= mMax;
                } catch (NumberFormatException e) {
                    return false;
                }
            }
        }

        /**
         * @deprecated Use {@link android.provider.Settings.Global#STAY_ON_WHILE_PLUGGED_IN} instead
         */
        @Deprecated
        public static final String STAY_ON_WHILE_PLUGGED_IN = Global.STAY_ON_WHILE_PLUGGED_IN;

        /**
         * What happens when the user presses the end call button if they're not
         * on a call.<br/>
         * <b>Values:</b><br/>
         * 0 - The end button does nothing.<br/>
         * 1 - The end button goes to the home screen.<br/>
         * 2 - The end button puts the device to sleep and locks the keyguard.<br/>
         * 3 - The end button goes to the home screen.  If the user is already on the
         * home screen, it puts the device to sleep.
         */
        public static final String END_BUTTON_BEHAVIOR = "end_button_behavior";

        private static final Validator END_BUTTON_BEHAVIOR_VALIDATOR =
                new InclusiveIntegerRangeValidator(0, 3);

        /**
         * END_BUTTON_BEHAVIOR value for "go home".
         * @hide
         */
        public static final int END_BUTTON_BEHAVIOR_HOME = 0x1;

        /**
         * END_BUTTON_BEHAVIOR value for "go to sleep".
         * @hide
         */
        public static final int END_BUTTON_BEHAVIOR_SLEEP = 0x2;

        /**
         * END_BUTTON_BEHAVIOR default value.
         * @hide
         */
        public static final int END_BUTTON_BEHAVIOR_DEFAULT = END_BUTTON_BEHAVIOR_SLEEP;

        /**
         * Is advanced settings mode turned on. 0 == no, 1 == yes
         * @hide
         */
        public static final String ADVANCED_SETTINGS = "advanced_settings";

        private static final Validator ADVANCED_SETTINGS_VALIDATOR = sBooleanValidator;

        /**
         * ADVANCED_SETTINGS default value.
         * @hide
         */
        public static final int ADVANCED_SETTINGS_DEFAULT = 0;

        /**
         * @deprecated Use {@link android.provider.Settings.Global#AIRPLANE_MODE_ON} instead
         */
        @Deprecated
        public static final String AIRPLANE_MODE_ON = Global.AIRPLANE_MODE_ON;

        /**
         * @deprecated Use {@link android.provider.Settings.Global#RADIO_BLUETOOTH} instead
         */
        @Deprecated
        public static final String RADIO_BLUETOOTH = Global.RADIO_BLUETOOTH;

        /**
         * @deprecated Use {@link android.provider.Settings.Global#RADIO_WIFI} instead
         */
        @Deprecated
        public static final String RADIO_WIFI = Global.RADIO_WIFI;

        /**
         * @deprecated Use {@link android.provider.Settings.Global#RADIO_WIMAX} instead
         * {@hide}
         */
        @Deprecated
        public static final String RADIO_WIMAX = Global.RADIO_WIMAX;

        /**
         * @deprecated Use {@link android.provider.Settings.Global#RADIO_CELL} instead
         */
        @Deprecated
        public static final String RADIO_CELL = Global.RADIO_CELL;

        /**
         * @deprecated Use {@link android.provider.Settings.Global#RADIO_NFC} instead
         */
        @Deprecated
        public static final String RADIO_NFC = Global.RADIO_NFC;

        /**
         * @deprecated Use {@link android.provider.Settings.Global#AIRPLANE_MODE_RADIOS} instead
         */
        @Deprecated
        public static final String AIRPLANE_MODE_RADIOS = Global.AIRPLANE_MODE_RADIOS;

        /**
         * @deprecated Use {@link android.provider.Settings.Global#AIRPLANE_MODE_TOGGLEABLE_RADIOS} instead
         *
         * {@hide}
         */
        @Deprecated
        public static final String AIRPLANE_MODE_TOGGLEABLE_RADIOS =
                Global.AIRPLANE_MODE_TOGGLEABLE_RADIOS;

        /**
         * @deprecated Use {@link android.provider.Settings.Global#WIFI_SLEEP_POLICY} instead
         */
        @Deprecated
        public static final String WIFI_SLEEP_POLICY = Global.WIFI_SLEEP_POLICY;

        /**
         * @deprecated Use {@link android.provider.Settings.Global#WIFI_SLEEP_POLICY_DEFAULT} instead
         */
        @Deprecated
        public static final int WIFI_SLEEP_POLICY_DEFAULT = Global.WIFI_SLEEP_POLICY_DEFAULT;

        /**
         * @deprecated Use {@link android.provider.Settings.Global#WIFI_SLEEP_POLICY_NEVER_WHILE_PLUGGED} instead
         */
        @Deprecated
        public static final int WIFI_SLEEP_POLICY_NEVER_WHILE_PLUGGED =
                Global.WIFI_SLEEP_POLICY_NEVER_WHILE_PLUGGED;

        /**
         * @deprecated Use {@link android.provider.Settings.Global#WIFI_SLEEP_POLICY_NEVER} instead
         */
        @Deprecated
        public static final int WIFI_SLEEP_POLICY_NEVER = Global.WIFI_SLEEP_POLICY_NEVER;

        /**
         * @deprecated Use {@link android.provider.Settings.Global#MODE_RINGER} instead
         */
        @Deprecated
        public static final String MODE_RINGER = Global.MODE_RINGER;

        /**
         * Whether to use static IP and other static network attributes.
         * <p>
         * Set to 1 for true and 0 for false.
         *
         * @deprecated Use {@link WifiManager} instead
         */
        @Deprecated
        public static final String WIFI_USE_STATIC_IP = "wifi_use_static_ip";

        private static final Validator WIFI_USE_STATIC_IP_VALIDATOR = sBooleanValidator;

        /**
         * The static IP address.
         * <p>
         * Example: "192.168.1.51"
         *
         * @deprecated Use {@link WifiManager} instead
         */
        @Deprecated
        public static final String WIFI_STATIC_IP = "wifi_static_ip";

        private static final Validator WIFI_STATIC_IP_VALIDATOR = sLenientIpAddressValidator;

        /**
         * If using static IP, the gateway's IP address.
         * <p>
         * Example: "192.168.1.1"
         *
         * @deprecated Use {@link WifiManager} instead
         */
        @Deprecated
        public static final String WIFI_STATIC_GATEWAY = "wifi_static_gateway";

        private static final Validator WIFI_STATIC_GATEWAY_VALIDATOR = sLenientIpAddressValidator;

        /**
         * If using static IP, the net mask.
         * <p>
         * Example: "255.255.255.0"
         *
         * @deprecated Use {@link WifiManager} instead
         */
        @Deprecated
        public static final String WIFI_STATIC_NETMASK = "wifi_static_netmask";

        private static final Validator WIFI_STATIC_NETMASK_VALIDATOR = sLenientIpAddressValidator;

        /**
         * If using static IP, the primary DNS's IP address.
         * <p>
         * Example: "192.168.1.1"
         *
         * @deprecated Use {@link WifiManager} instead
         */
        @Deprecated
        public static final String WIFI_STATIC_DNS1 = "wifi_static_dns1";

        private static final Validator WIFI_STATIC_DNS1_VALIDATOR = sLenientIpAddressValidator;

        /**
         * If using static IP, the secondary DNS's IP address.
         * <p>
         * Example: "192.168.1.2"
         *
         * @deprecated Use {@link WifiManager} instead
         */
        @Deprecated
        public static final String WIFI_STATIC_DNS2 = "wifi_static_dns2";

        private static final Validator WIFI_STATIC_DNS2_VALIDATOR = sLenientIpAddressValidator;

        /**
         * Determines whether remote devices may discover and/or connect to
         * this device.
         * <P>Type: INT</P>
         * 2 -- discoverable and connectable
         * 1 -- connectable but not discoverable
         * 0 -- neither connectable nor discoverable
         */
        public static final String BLUETOOTH_DISCOVERABILITY =
            "bluetooth_discoverability";

        private static final Validator BLUETOOTH_DISCOVERABILITY_VALIDATOR =
                new InclusiveIntegerRangeValidator(0, 2);

        /**
         * Bluetooth discoverability timeout.  If this value is nonzero, then
         * Bluetooth becomes discoverable for a certain number of seconds,
         * after which is becomes simply connectable.  The value is in seconds.
         */
        public static final String BLUETOOTH_DISCOVERABILITY_TIMEOUT =
            "bluetooth_discoverability_timeout";

        private static final Validator BLUETOOTH_DISCOVERABILITY_TIMEOUT_VALIDATOR =
                sNonNegativeIntegerValidator;

        /**
         * @deprecated Use {@link android.provider.Settings.Secure#LOCK_PATTERN_ENABLED}
         * instead
         */
        @Deprecated
        public static final String LOCK_PATTERN_ENABLED = Secure.LOCK_PATTERN_ENABLED;

        /**
         * @deprecated Use {@link android.provider.Settings.Secure#LOCK_PATTERN_VISIBLE}
         * instead
         */
        @Deprecated
        public static final String LOCK_PATTERN_VISIBLE = "lock_pattern_visible_pattern";

        /**
         * @deprecated Use
         * {@link android.provider.Settings.Secure#LOCK_PATTERN_TACTILE_FEEDBACK_ENABLED}
         * instead
         */
        @Deprecated
        public static final String LOCK_PATTERN_TACTILE_FEEDBACK_ENABLED =
            "lock_pattern_tactile_feedback_enabled";

        /**
         * A formatted string of the next alarm that is set, or the empty string
         * if there is no alarm set.
         *
         * @deprecated Use {@link android.app.AlarmManager#getNextAlarmClock()}.
         */
        @Deprecated
        public static final String NEXT_ALARM_FORMATTED = "next_alarm_formatted";

        private static final Validator NEXT_ALARM_FORMATTED_VALIDATOR = new Validator() {
            private static final int MAX_LENGTH = 1000;

            @Override
            public boolean validate(String value) {
                // TODO: No idea what the correct format is.
                return value == null || value.length() < MAX_LENGTH;
            }
        };

        /**
         * Scaling factor for fonts, float.
         */
        public static final String FONT_SCALE = "font_scale";

        private static final Validator FONT_SCALE_VALIDATOR = new Validator() {
            @Override
            public boolean validate(String value) {
                try {
                    return Float.parseFloat(value) >= 0;
                } catch (NumberFormatException e) {
                    return false;
                }
            }
        };

        /**
         * Name of an application package to be debugged.
         *
         * @deprecated Use {@link Global#DEBUG_APP} instead
         */
        @Deprecated
        public static final String DEBUG_APP = Global.DEBUG_APP;

        /**
         * If 1, when launching DEBUG_APP it will wait for the debugger before
         * starting user code.  If 0, it will run normally.
         *
         * @deprecated Use {@link Global#WAIT_FOR_DEBUGGER} instead
         */
        @Deprecated
        public static final String WAIT_FOR_DEBUGGER = Global.WAIT_FOR_DEBUGGER;

        /**
         * Whether or not to dim the screen. 0=no  1=yes
         * @deprecated This setting is no longer used.
         */
        @Deprecated
        public static final String DIM_SCREEN = "dim_screen";

        private static final Validator DIM_SCREEN_VALIDATOR = sBooleanValidator;

        /**
         * The amount of time in milliseconds before the device goes to sleep or begins
         * to dream after a period of inactivity.  This value is also known as the
         * user activity timeout period since the screen isn't necessarily turned off
         * when it expires.
         */
        public static final String SCREEN_OFF_TIMEOUT = "screen_off_timeout";

        private static final Validator SCREEN_OFF_TIMEOUT_VALIDATOR = sNonNegativeIntegerValidator;

        /**
         * The screen backlight brightness between 0 and 255.
         */
        public static final String SCREEN_BRIGHTNESS = "screen_brightness";

        private static final Validator SCREEN_BRIGHTNESS_VALIDATOR =
                new InclusiveIntegerRangeValidator(0, 255);

        /**
         * Control whether to enable automatic brightness mode.
         */
        public static final String SCREEN_BRIGHTNESS_MODE = "screen_brightness_mode";

        private static final Validator SCREEN_BRIGHTNESS_MODE_VALIDATOR = sBooleanValidator;

        /**
         * Adjustment to auto-brightness to make it generally more (>0.0 <1.0)
         * or less (<0.0 >-1.0) bright.
         * @hide
         */
        public static final String SCREEN_AUTO_BRIGHTNESS_ADJ = "screen_auto_brightness_adj";

        private static final Validator SCREEN_AUTO_BRIGHTNESS_ADJ_VALIDATOR =
                new InclusiveFloatRangeValidator(-1, 1);

        /**
         * SCREEN_BRIGHTNESS_MODE value for manual mode.
         */
        public static final int SCREEN_BRIGHTNESS_MODE_MANUAL = 0;

        /**
         * SCREEN_BRIGHTNESS_MODE value for automatic mode.
         */
        public static final int SCREEN_BRIGHTNESS_MODE_AUTOMATIC = 1;

        /**
         * Control whether the process CPU usage meter should be shown.
         *
         * @deprecated Use {@link Global#SHOW_PROCESSES} instead
         */
        @Deprecated
        public static final String SHOW_PROCESSES = Global.SHOW_PROCESSES;

        /**
         * If 1, the activity manager will aggressively finish activities and
         * processes as soon as they are no longer needed.  If 0, the normal
         * extended lifetime is used.
         *
         * @deprecated Use {@link Global#ALWAYS_FINISH_ACTIVITIES} instead
         */
        @Deprecated
        public static final String ALWAYS_FINISH_ACTIVITIES = Global.ALWAYS_FINISH_ACTIVITIES;

        /**
         * Determines which streams are affected by ringer mode changes. The
         * stream type's bit should be set to 1 if it should be muted when going
         * into an inaudible ringer mode.
         */
        public static final String MODE_RINGER_STREAMS_AFFECTED = "mode_ringer_streams_affected";

        private static final Validator MODE_RINGER_STREAMS_AFFECTED_VALIDATOR =
                sNonNegativeIntegerValidator;

        /**
          * Determines which streams are affected by mute. The
          * stream type's bit should be set to 1 if it should be muted when a mute request
          * is received.
          */
        public static final String MUTE_STREAMS_AFFECTED = "mute_streams_affected";

        private static final Validator MUTE_STREAMS_AFFECTED_VALIDATOR =
                sNonNegativeIntegerValidator;

        /**
         * Whether vibrate is on for different events. This is used internally,
         * changing this value will not change the vibrate. See AudioManager.
         */
        public static final String VIBRATE_ON = "vibrate_on";

        private static final Validator VIBRATE_ON_VALIDATOR = sBooleanValidator;

        /**
         * If 1, redirects the system vibrator to all currently attached input devices
         * that support vibration.  If there are no such input devices, then the system
         * vibrator is used instead.
         * If 0, does not register the system vibrator.
         *
         * This setting is mainly intended to provide a compatibility mechanism for
         * applications that only know about the system vibrator and do not use the
         * input device vibrator API.
         *
         * @hide
         */
        public static final String VIBRATE_INPUT_DEVICES = "vibrate_input_devices";

        private static final Validator VIBRATE_INPUT_DEVICES_VALIDATOR = sBooleanValidator;

        /**
         * Ringer volume. This is used internally, changing this value will not
         * change the volume. See AudioManager.
         *
         * @removed Not used by anything since API 2.
         */
        public static final String VOLUME_RING = "volume_ring";

        /**
         * System/notifications volume. This is used internally, changing this
         * value will not change the volume. See AudioManager.
         *
         * @removed Not used by anything since API 2.
         */
        public static final String VOLUME_SYSTEM = "volume_system";

        /**
         * Voice call volume. This is used internally, changing this value will
         * not change the volume. See AudioManager.
         *
         * @removed Not used by anything since API 2.
         */
        public static final String VOLUME_VOICE = "volume_voice";

        /**
         * Music/media/gaming volume. This is used internally, changing this
         * value will not change the volume. See AudioManager.
         *
         * @removed Not used by anything since API 2.
         */
        public static final String VOLUME_MUSIC = "volume_music";

        /**
         * Alarm volume. This is used internally, changing this
         * value will not change the volume. See AudioManager.
         *
         * @removed Not used by anything since API 2.
         */
        public static final String VOLUME_ALARM = "volume_alarm";

        /**
         * Notification volume. This is used internally, changing this
         * value will not change the volume. See AudioManager.
         *
         * @removed Not used by anything since API 2.
         */
        public static final String VOLUME_NOTIFICATION = "volume_notification";

        /**
         * Bluetooth Headset volume. This is used internally, changing this value will
         * not change the volume. See AudioManager.
         *
         * @removed Not used by anything since API 2.
         */
        public static final String VOLUME_BLUETOOTH_SCO = "volume_bluetooth_sco";

        /**
         * Master volume (float in the range 0.0f to 1.0f).
         *
         * @hide
         */
        public static final String VOLUME_MASTER = "volume_master";

        /**
         * Master volume mute (int 1 = mute, 0 = not muted).
         *
         * @hide
         */
        public static final String VOLUME_MASTER_MUTE = "volume_master_mute";

        private static final Validator VOLUME_MASTER_MUTE_VALIDATOR = sBooleanValidator;

        /**
         * Microphone mute (int 1 = mute, 0 = not muted).
         *
         * @hide
         */
        public static final String MICROPHONE_MUTE = "microphone_mute";

        private static final Validator MICROPHONE_MUTE_VALIDATOR = sBooleanValidator;

        /**
         * Whether the notifications should use the ring volume (value of 1) or
         * a separate notification volume (value of 0). In most cases, users
         * will have this enabled so the notification and ringer volumes will be
         * the same. However, power users can disable this and use the separate
         * notification volume control.
         * <p>
         * Note: This is a one-off setting that will be removed in the future
         * when there is profile support. For this reason, it is kept hidden
         * from the public APIs.
         *
         * @hide
         * @deprecated
         */
        @Deprecated
        public static final String NOTIFICATIONS_USE_RING_VOLUME =
            "notifications_use_ring_volume";

        private static final Validator NOTIFICATIONS_USE_RING_VOLUME_VALIDATOR = sBooleanValidator;

        /**
         * Whether silent mode should allow vibration feedback. This is used
         * internally in AudioService and the Sound settings activity to
         * coordinate decoupling of vibrate and silent modes. This setting
         * will likely be removed in a future release with support for
         * audio/vibe feedback profiles.
         *
         * Not used anymore. On devices with vibrator, the user explicitly selects
         * silent or vibrate mode.
         * Kept for use by legacy database upgrade code in DatabaseHelper.
         * @hide
         */
        public static final String VIBRATE_IN_SILENT = "vibrate_in_silent";

        private static final Validator VIBRATE_IN_SILENT_VALIDATOR = sBooleanValidator;

        /**
         * The mapping of stream type (integer) to its setting.
         *
         * @removed  Not used by anything since API 2.
         */
        public static final String[] VOLUME_SETTINGS = {
            VOLUME_VOICE, VOLUME_SYSTEM, VOLUME_RING, VOLUME_MUSIC,
            VOLUME_ALARM, VOLUME_NOTIFICATION, VOLUME_BLUETOOTH_SCO
        };

        /**
         * Appended to various volume related settings to record the previous
         * values before they the settings were affected by a silent/vibrate
         * ringer mode change.
         *
         * @removed  Not used by anything since API 2.
         */
        public static final String APPEND_FOR_LAST_AUDIBLE = "_last_audible";

        /**
         * Persistent store for the system-wide default ringtone URI.
         * <p>
         * If you need to play the default ringtone at any given time, it is recommended
         * you give {@link #DEFAULT_RINGTONE_URI} to the media player.  It will resolve
         * to the set default ringtone at the time of playing.
         *
         * @see #DEFAULT_RINGTONE_URI
         */
        public static final String RINGTONE = "ringtone";

        private static final Validator RINGTONE_VALIDATOR = sUriValidator;

        /**
         * A {@link Uri} that will point to the current default ringtone at any
         * given time.
         * <p>
         * If the current default ringtone is in the DRM provider and the caller
         * does not have permission, the exception will be a
         * FileNotFoundException.
         */
        public static final Uri DEFAULT_RINGTONE_URI = getUriFor(RINGTONE);

        /**
         * Persistent store for the system-wide default notification sound.
         *
         * @see #RINGTONE
         * @see #DEFAULT_NOTIFICATION_URI
         */
        public static final String NOTIFICATION_SOUND = "notification_sound";

        private static final Validator NOTIFICATION_SOUND_VALIDATOR = sUriValidator;

        /**
         * A {@link Uri} that will point to the current default notification
         * sound at any given time.
         *
         * @see #DEFAULT_RINGTONE_URI
         */
        public static final Uri DEFAULT_NOTIFICATION_URI = getUriFor(NOTIFICATION_SOUND);

        /**
         * Persistent store for the system-wide default alarm alert.
         *
         * @see #RINGTONE
         * @see #DEFAULT_ALARM_ALERT_URI
         */
        public static final String ALARM_ALERT = "alarm_alert";

        private static final Validator ALARM_ALERT_VALIDATOR = sUriValidator;

        /**
         * A {@link Uri} that will point to the current default alarm alert at
         * any given time.
         *
         * @see #DEFAULT_ALARM_ALERT_URI
         */
        public static final Uri DEFAULT_ALARM_ALERT_URI = getUriFor(ALARM_ALERT);

        /**
         * Persistent store for the system default media button event receiver.
         *
         * @hide
         */
        public static final String MEDIA_BUTTON_RECEIVER = "media_button_receiver";

        private static final Validator MEDIA_BUTTON_RECEIVER_VALIDATOR = new Validator() {
            @Override
            public boolean validate(String value) {
                try {
                    ComponentName.unflattenFromString(value);
                    return true;
                } catch (NullPointerException e) {
                    return false;
                }
            }
        };

        /**
         * Setting to enable Auto Replace (AutoText) in text editors. 1 = On, 0 = Off
         */
        public static final String TEXT_AUTO_REPLACE = "auto_replace";

        private static final Validator TEXT_AUTO_REPLACE_VALIDATOR = sBooleanValidator;

        /**
         * Setting to enable Auto Caps in text editors. 1 = On, 0 = Off
         */
        public static final String TEXT_AUTO_CAPS = "auto_caps";

        private static final Validator TEXT_AUTO_CAPS_VALIDATOR = sBooleanValidator;

        /**
         * Setting to enable Auto Punctuate in text editors. 1 = On, 0 = Off. This
         * feature converts two spaces to a "." and space.
         */
        public static final String TEXT_AUTO_PUNCTUATE = "auto_punctuate";

        private static final Validator TEXT_AUTO_PUNCTUATE_VALIDATOR = sBooleanValidator;

        /**
         * Setting to showing password characters in text editors. 1 = On, 0 = Off
         */
        public static final String TEXT_SHOW_PASSWORD = "show_password";

        private static final Validator TEXT_SHOW_PASSWORD_VALIDATOR = sBooleanValidator;

        public static final String SHOW_GTALK_SERVICE_STATUS =
                "SHOW_GTALK_SERVICE_STATUS";

        private static final Validator SHOW_GTALK_SERVICE_STATUS_VALIDATOR = sBooleanValidator;

        /**
         * Name of activity to use for wallpaper on the home screen.
         *
         * @deprecated Use {@link WallpaperManager} instead.
         */
        @Deprecated
        public static final String WALLPAPER_ACTIVITY = "wallpaper_activity";

        private static final Validator WALLPAPER_ACTIVITY_VALIDATOR = new Validator() {
            private static final int MAX_LENGTH = 1000;

            @Override
            public boolean validate(String value) {
                if (value != null && value.length() > MAX_LENGTH) {
                    return false;
                }
                return ComponentName.unflattenFromString(value) != null;
            }
        };

        /**
         * @deprecated Use {@link android.provider.Settings.Global#AUTO_TIME}
         * instead
         */
        @Deprecated
        public static final String AUTO_TIME = Global.AUTO_TIME;

        /**
         * @deprecated Use {@link android.provider.Settings.Global#AUTO_TIME_ZONE}
         * instead
         */
        @Deprecated
        public static final String AUTO_TIME_ZONE = Global.AUTO_TIME_ZONE;

        /**
         * Display times as 12 or 24 hours
         *   12
         *   24
         */
        public static final String TIME_12_24 = "time_12_24";

        /** @hide */
        public static final Validator TIME_12_24_VALIDATOR =
                new DiscreteValueValidator(new String[] {"12", "24"});

        /**
         * Date format string
         *   mm/dd/yyyy
         *   dd/mm/yyyy
         *   yyyy/mm/dd
         */
        public static final String DATE_FORMAT = "date_format";

        /** @hide */
        public static final Validator DATE_FORMAT_VALIDATOR = new Validator() {
            @Override
            public boolean validate(String value) {
                try {
                    new SimpleDateFormat(value);
                    return true;
                } catch (IllegalArgumentException e) {
                    return false;
                }
            }
        };

        /**
         * Whether the setup wizard has been run before (on first boot), or if
         * it still needs to be run.
         *
         * nonzero = it has been run in the past
         * 0 = it has not been run in the past
         */
        public static final String SETUP_WIZARD_HAS_RUN = "setup_wizard_has_run";

        /** @hide */
        public static final Validator SETUP_WIZARD_HAS_RUN_VALIDATOR = sBooleanValidator;

        /**
         * Scaling factor for normal window animations. Setting to 0 will disable window
         * animations.
         *
         * @deprecated Use {@link Global#WINDOW_ANIMATION_SCALE} instead
         */
        @Deprecated
        public static final String WINDOW_ANIMATION_SCALE = Global.WINDOW_ANIMATION_SCALE;

        /**
         * Scaling factor for activity transition animations. Setting to 0 will disable window
         * animations.
         *
         * @deprecated Use {@link Global#TRANSITION_ANIMATION_SCALE} instead
         */
        @Deprecated
        public static final String TRANSITION_ANIMATION_SCALE = Global.TRANSITION_ANIMATION_SCALE;

        /**
         * Scaling factor for Animator-based animations. This affects both the start delay and
         * duration of all such animations. Setting to 0 will cause animations to end immediately.
         * The default value is 1.
         *
         * @deprecated Use {@link Global#ANIMATOR_DURATION_SCALE} instead
         */
        @Deprecated
        public static final String ANIMATOR_DURATION_SCALE = Global.ANIMATOR_DURATION_SCALE;

        /**
         * Use EdgeGesture Service for system gestures in PhoneWindowManager
         * @hide
         */
        public static final String USE_EDGE_SERVICE_FOR_GESTURES = "edge_service_for_gestures";

        /**
         * Control whether the accelerometer will be used to change screen
         * orientation.  If 0, it will not be used unless explicitly requested
         * by the application; if 1, it will be used by default unless explicitly
         * disabled by the application.
         */
        public static final String ACCELEROMETER_ROTATION = "accelerometer_rotation";

        /** @hide */
        public static final Validator ACCELEROMETER_ROTATION_VALIDATOR = sBooleanValidator;

        /**
         * Default screen rotation when no other policy applies.
         * When {@link #ACCELEROMETER_ROTATION} is zero and no on-screen Activity expresses a
         * preference, this rotation value will be used. Must be one of the
         * {@link android.view.Surface#ROTATION_0 Surface rotation constants}.
         *
         * @see android.view.Display#getRotation
         */
        public static final String USER_ROTATION = "user_rotation";

        /** @hide */
        public static final Validator USER_ROTATION_VALIDATOR =
                new InclusiveIntegerRangeValidator(0, 3);

        /**
         * Control whether the rotation lock toggle in the System UI should be hidden.
         * Typically this is done for accessibility purposes to make it harder for
         * the user to accidentally toggle the rotation lock while the display rotation
         * has been locked for accessibility.
         *
         * If 0, then rotation lock toggle is not hidden for accessibility (although it may be
         * unavailable for other reasons).  If 1, then the rotation lock toggle is hidden.
         *
         * @hide
         */
        public static final String HIDE_ROTATION_LOCK_TOGGLE_FOR_ACCESSIBILITY =
                "hide_rotation_lock_toggle_for_accessibility";

        /** @hide */
        public static final Validator HIDE_ROTATION_LOCK_TOGGLE_FOR_ACCESSIBILITY_VALIDATOR =
                sBooleanValidator;

        /**
         * Whether the phone vibrates when it is ringing due to an incoming call. This will
         * be used by Phone and Setting apps; it shouldn't affect other apps.
         * The value is boolean (1 or 0).
         *
         * Note: this is not same as "vibrate on ring", which had been available until ICS.
         * It was about AudioManager's setting and thus affected all the applications which
         * relied on the setting, while this is purely about the vibration setting for incoming
         * calls.
         */
        public static final String VIBRATE_WHEN_RINGING = "vibrate_when_ringing";

        /** @hide */
        public static final Validator VIBRATE_WHEN_RINGING_VALIDATOR = sBooleanValidator;

        /**
         * Whether the audible DTMF tones are played by the dialer when dialing. The value is
         * boolean (1 or 0).
         */
        public static final String DTMF_TONE_WHEN_DIALING = "dtmf_tone";

        /** @hide */
        public static final Validator DTMF_TONE_WHEN_DIALING_VALIDATOR = sBooleanValidator;

        /**
         * CDMA only settings
         * DTMF tone type played by the dialer when dialing.
         *                 0 = Normal
         *                 1 = Long
         */
        public static final String DTMF_TONE_TYPE_WHEN_DIALING = "dtmf_tone_type";

        /** @hide */
        public static final Validator DTMF_TONE_TYPE_WHEN_DIALING_VALIDATOR = sBooleanValidator;

        /**
         * Whether the hearing aid is enabled. The value is
         * boolean (1 or 0).
         * @hide
         */
        public static final String HEARING_AID = "hearing_aid";

        /** @hide */
        public static final Validator HEARING_AID_VALIDATOR = sBooleanValidator;

        /**
         * CDMA only settings
         * TTY Mode
         * 0 = OFF
         * 1 = FULL
         * 2 = VCO
         * 3 = HCO
         * @hide
         */
        public static final String TTY_MODE = "tty_mode";

        /** @hide */
        public static final Validator TTY_MODE_VALIDATOR = new InclusiveIntegerRangeValidator(0, 3);

        /**
         * Whether the sounds effects (key clicks, lid open ...) are enabled. The value is
         * boolean (1 or 0).
         */
        public static final String SOUND_EFFECTS_ENABLED = "sound_effects_enabled";

        /** @hide */
        public static final Validator SOUND_EFFECTS_ENABLED_VALIDATOR = sBooleanValidator;

        /**
         * Whether the haptic feedback (long presses, ...) are enabled. The value is
         * boolean (1 or 0).
         */
        public static final String HAPTIC_FEEDBACK_ENABLED = "haptic_feedback_enabled";

        /** @hide */
        public static final Validator HAPTIC_FEEDBACK_ENABLED_VALIDATOR = sBooleanValidator;

        /**
         * @deprecated Each application that shows web suggestions should have its own
         * setting for this.
         */
        @Deprecated
        public static final String SHOW_WEB_SUGGESTIONS = "show_web_suggestions";

        /** @hide */
        public static final Validator SHOW_WEB_SUGGESTIONS_VALIDATOR = sBooleanValidator;

        /**
         * Whether the notification LED should repeatedly flash when a notification is
         * pending. The value is boolean (1 or 0).
         * @hide
         */
        public static final String NOTIFICATION_LIGHT_PULSE = "notification_light_pulse";

        /** @hide */
        public static final Validator NOTIFICATION_LIGHT_PULSE_VALIDATOR = sBooleanValidator;

        /**
         * Show pointer location on screen?
         * 0 = no
         * 1 = yes
         * @hide
         */
        public static final String POINTER_LOCATION = "pointer_location";

        /** @hide */
        public static final Validator POINTER_LOCATION_VALIDATOR = sBooleanValidator;

        /**
         * Show touch positions on screen?
         * 0 = no
         * 1 = yes
         * @hide
         */
        public static final String SHOW_TOUCHES = "show_touches";

        /** @hide */
        public static final Validator SHOW_TOUCHES_VALIDATOR = sBooleanValidator;

        /**
         * Log raw orientation data from
         * {@link com.android.server.policy.WindowOrientationListener} for use with the
         * orientationplot.py tool.
         * 0 = no
         * 1 = yes
         * @hide
         */
        public static final String WINDOW_ORIENTATION_LISTENER_LOG =
                "window_orientation_listener_log";

        /** @hide */
        public static final Validator WINDOW_ORIENTATION_LISTENER_LOG_VALIDATOR = sBooleanValidator;

        /**
         * @deprecated Use {@link android.provider.Settings.Global#POWER_SOUNDS_ENABLED}
         * instead
         * @hide
         */
        @Deprecated
        public static final String POWER_SOUNDS_ENABLED = Global.POWER_SOUNDS_ENABLED;

        /**
         * @deprecated Use {@link android.provider.Settings.Global#DOCK_SOUNDS_ENABLED}
         * instead
         * @hide
         */
        @Deprecated
        public static final String DOCK_SOUNDS_ENABLED = Global.DOCK_SOUNDS_ENABLED;

        /**
         * Whether to play sounds when the keyguard is shown and dismissed.
         * @hide
         */
        public static final String LOCKSCREEN_SOUNDS_ENABLED = "lockscreen_sounds_enabled";

        /** @hide */
        public static final Validator LOCKSCREEN_SOUNDS_ENABLED_VALIDATOR = sBooleanValidator;

        /**
         * Whether the lockscreen should be completely disabled.
         * @hide
         */
        public static final String LOCKSCREEN_DISABLED = "lockscreen.disabled";

        /** @hide */
        public static final Validator LOCKSCREEN_DISABLED_VALIDATOR = sBooleanValidator;

        /**
         * @deprecated Use {@link android.provider.Settings.Global#LOW_BATTERY_SOUND}
         * instead
         * @hide
         */
        @Deprecated
        public static final String LOW_BATTERY_SOUND = Global.LOW_BATTERY_SOUND;

        /**
         * @deprecated Use {@link android.provider.Settings.Global#DESK_DOCK_SOUND}
         * instead
         * @hide
         */
        @Deprecated
        public static final String DESK_DOCK_SOUND = Global.DESK_DOCK_SOUND;

        /**
         * @deprecated Use {@link android.provider.Settings.Global#DESK_UNDOCK_SOUND}
         * instead
         * @hide
         */
        @Deprecated
        public static final String DESK_UNDOCK_SOUND = Global.DESK_UNDOCK_SOUND;

        /**
         * @deprecated Use {@link android.provider.Settings.Global#CAR_DOCK_SOUND}
         * instead
         * @hide
         */
        @Deprecated
        public static final String CAR_DOCK_SOUND = Global.CAR_DOCK_SOUND;

        /**
         * @deprecated Use {@link android.provider.Settings.Global#CAR_UNDOCK_SOUND}
         * instead
         * @hide
         */
        @Deprecated
        public static final String CAR_UNDOCK_SOUND = Global.CAR_UNDOCK_SOUND;

        /**
         * @deprecated Use {@link android.provider.Settings.Global#LOCK_SOUND}
         * instead
         * @hide
         */
        @Deprecated
        public static final String LOCK_SOUND = Global.LOCK_SOUND;

        /**
         * @deprecated Use {@link android.provider.Settings.Global#UNLOCK_SOUND}
         * instead
         * @hide
         */
        @Deprecated
        public static final String UNLOCK_SOUND = Global.UNLOCK_SOUND;

        /**
         * Receive incoming SIP calls?
         * 0 = no
         * 1 = yes
         * @hide
         */
        public static final String SIP_RECEIVE_CALLS = "sip_receive_calls";

        /** @hide */
        public static final Validator SIP_RECEIVE_CALLS_VALIDATOR = sBooleanValidator;

        /**
         * Call Preference String.
         * "SIP_ALWAYS" : Always use SIP with network access
         * "SIP_ADDRESS_ONLY" : Only if destination is a SIP address
         * @hide
         */
        public static final String SIP_CALL_OPTIONS = "sip_call_options";

        /** @hide */
        public static final Validator SIP_CALL_OPTIONS_VALIDATOR = new DiscreteValueValidator(
                new String[] {"SIP_ALWAYS", "SIP_ADDRESS_ONLY"});

        /**
         * One of the sip call options: Always use SIP with network access.
         * @hide
         */
        public static final String SIP_ALWAYS = "SIP_ALWAYS";

        /** @hide */
        public static final Validator SIP_ALWAYS_VALIDATOR = sBooleanValidator;

        /**
         * One of the sip call options: Only if destination is a SIP address.
         * @hide
         */
        public static final String SIP_ADDRESS_ONLY = "SIP_ADDRESS_ONLY";

        /** @hide */
        public static final Validator SIP_ADDRESS_ONLY_VALIDATOR = sBooleanValidator;

        /**
         * @deprecated Use SIP_ALWAYS or SIP_ADDRESS_ONLY instead.  Formerly used to indicate that
         * the user should be prompted each time a call is made whether it should be placed using
         * SIP.  The {@link com.android.providers.settings.DatabaseHelper} replaces this with
         * SIP_ADDRESS_ONLY.
         * @hide
         */
        @Deprecated
        public static final String SIP_ASK_ME_EACH_TIME = "SIP_ASK_ME_EACH_TIME";

        /** @hide */
        public static final Validator SIP_ASK_ME_EACH_TIME_VALIDATOR = sBooleanValidator;

        /**
         * Pointer speed setting.
         * This is an integer value in a range between -7 and +7, so there are 15 possible values.
         *   -7 = slowest
         *    0 = default speed
         *   +7 = fastest
         * @hide
         */
        public static final String POINTER_SPEED = "pointer_speed";

        /** @hide */
        public static final Validator POINTER_SPEED_VALIDATOR =
                new InclusiveFloatRangeValidator(-7, 7);

        /**
         * Whether lock-to-app will be triggered by long-press on recents.
         * @hide
         */
        public static final String LOCK_TO_APP_ENABLED = "lock_to_app_enabled";

        /** @hide */
        public static final Validator LOCK_TO_APP_ENABLED_VALIDATOR = sBooleanValidator;

        /**
         * I am the lolrus.
         * <p>
         * Nonzero values indicate that the user has a bukkit.
         * Backward-compatible with <code>PrefGetPreference(prefAllowEasterEggs)</code>.
         * @hide
         */
        public static final String EGG_MODE = "egg_mode";

        /** @hide */
        public static final Validator EGG_MODE_VALIDATOR = new Validator() {
            @Override
            public boolean validate(String value) {
                try {
                    return Long.parseLong(value) >= 0;
                } catch (NumberFormatException e) {
                    return false;
                }
            }
        };

        /**
         * IMPORTANT: If you add a new public settings you also have to add it to
         * PUBLIC_SETTINGS below. If the new setting is hidden you have to add
         * it to PRIVATE_SETTINGS below. Also add a validator that can validate
         * the setting value. See an example above.
         */

        /**
         * Settings to backup. This is here so that it's in the same place as the settings
         * keys and easy to update.
         *
         * NOTE: Settings are backed up and restored in the order they appear
         *       in this array. If you have one setting depending on another,
         *       make sure that they are ordered appropriately.
         *
         * @hide
         */
        public static final String[] SETTINGS_TO_BACKUP = {
            STAY_ON_WHILE_PLUGGED_IN,   // moved to global
            WIFI_USE_STATIC_IP,
            WIFI_STATIC_IP,
            WIFI_STATIC_GATEWAY,
            WIFI_STATIC_NETMASK,
            WIFI_STATIC_DNS1,
            WIFI_STATIC_DNS2,
            BLUETOOTH_DISCOVERABILITY,
            BLUETOOTH_DISCOVERABILITY_TIMEOUT,
            DIM_SCREEN,
            SCREEN_OFF_TIMEOUT,
            SCREEN_BRIGHTNESS,
            SCREEN_BRIGHTNESS_MODE,
            SCREEN_AUTO_BRIGHTNESS_ADJ,
            VIBRATE_INPUT_DEVICES,
            MODE_RINGER_STREAMS_AFFECTED,
            TEXT_AUTO_REPLACE,
            TEXT_AUTO_CAPS,
            TEXT_AUTO_PUNCTUATE,
            TEXT_SHOW_PASSWORD,
            AUTO_TIME,                  // moved to global
            AUTO_TIME_ZONE,             // moved to global
            TIME_12_24,
            DATE_FORMAT,
            DTMF_TONE_WHEN_DIALING,
            DTMF_TONE_TYPE_WHEN_DIALING,
            HEARING_AID,
            TTY_MODE,
            SOUND_EFFECTS_ENABLED,
            HAPTIC_FEEDBACK_ENABLED,
            POWER_SOUNDS_ENABLED,       // moved to global
            DOCK_SOUNDS_ENABLED,        // moved to global
            LOCKSCREEN_SOUNDS_ENABLED,
            SHOW_WEB_SUGGESTIONS,
            NOTIFICATION_LIGHT_PULSE,
            SIP_CALL_OPTIONS,
            SIP_RECEIVE_CALLS,
            POINTER_SPEED,
            VIBRATE_WHEN_RINGING,
            RINGTONE,
            LOCK_TO_APP_ENABLED,
            NOTIFICATION_SOUND
        };

        /**
         * These are all public system settings
         *
         * @hide
         */
        public static final Set<String> PUBLIC_SETTINGS = new ArraySet<>();
        static {
            PUBLIC_SETTINGS.add(END_BUTTON_BEHAVIOR);
            PUBLIC_SETTINGS.add(WIFI_USE_STATIC_IP);
            PUBLIC_SETTINGS.add(WIFI_STATIC_IP);
            PUBLIC_SETTINGS.add(WIFI_STATIC_GATEWAY);
            PUBLIC_SETTINGS.add(WIFI_STATIC_NETMASK);
            PUBLIC_SETTINGS.add(WIFI_STATIC_DNS1);
            PUBLIC_SETTINGS.add(WIFI_STATIC_DNS2);
            PUBLIC_SETTINGS.add(BLUETOOTH_DISCOVERABILITY);
            PUBLIC_SETTINGS.add(BLUETOOTH_DISCOVERABILITY_TIMEOUT);
            PUBLIC_SETTINGS.add(NEXT_ALARM_FORMATTED);
            PUBLIC_SETTINGS.add(FONT_SCALE);
            PUBLIC_SETTINGS.add(DIM_SCREEN);
            PUBLIC_SETTINGS.add(SCREEN_OFF_TIMEOUT);
            PUBLIC_SETTINGS.add(SCREEN_BRIGHTNESS);
            PUBLIC_SETTINGS.add(SCREEN_BRIGHTNESS_MODE);
            PUBLIC_SETTINGS.add(MODE_RINGER_STREAMS_AFFECTED);
            PUBLIC_SETTINGS.add(MUTE_STREAMS_AFFECTED);
            PUBLIC_SETTINGS.add(VIBRATE_ON);
            PUBLIC_SETTINGS.add(VOLUME_RING);
            PUBLIC_SETTINGS.add(VOLUME_SYSTEM);
            PUBLIC_SETTINGS.add(VOLUME_VOICE);
            PUBLIC_SETTINGS.add(VOLUME_MUSIC);
            PUBLIC_SETTINGS.add(VOLUME_ALARM);
            PUBLIC_SETTINGS.add(VOLUME_NOTIFICATION);
            PUBLIC_SETTINGS.add(VOLUME_BLUETOOTH_SCO);
            PUBLIC_SETTINGS.add(RINGTONE);
            PUBLIC_SETTINGS.add(NOTIFICATION_SOUND);
            PUBLIC_SETTINGS.add(ALARM_ALERT);
            PUBLIC_SETTINGS.add(TEXT_AUTO_REPLACE);
            PUBLIC_SETTINGS.add(TEXT_AUTO_CAPS);
            PUBLIC_SETTINGS.add(TEXT_AUTO_PUNCTUATE);
            PUBLIC_SETTINGS.add(TEXT_SHOW_PASSWORD);
            PUBLIC_SETTINGS.add(SHOW_GTALK_SERVICE_STATUS);
            PUBLIC_SETTINGS.add(WALLPAPER_ACTIVITY);
            PUBLIC_SETTINGS.add(TIME_12_24);
            PUBLIC_SETTINGS.add(DATE_FORMAT);
            PUBLIC_SETTINGS.add(SETUP_WIZARD_HAS_RUN);
            PUBLIC_SETTINGS.add(ACCELEROMETER_ROTATION);
            PUBLIC_SETTINGS.add(USER_ROTATION);
            PUBLIC_SETTINGS.add(DTMF_TONE_WHEN_DIALING);
            PUBLIC_SETTINGS.add(SOUND_EFFECTS_ENABLED);
            PUBLIC_SETTINGS.add(HAPTIC_FEEDBACK_ENABLED);
            PUBLIC_SETTINGS.add(SHOW_WEB_SUGGESTIONS);
        }

        /**
         * These are all hidden system settings.
         *
         * @hide
         */
        public static final Set<String> PRIVATE_SETTINGS = new ArraySet<>();
        static {
            PRIVATE_SETTINGS.add(WIFI_USE_STATIC_IP);
            PRIVATE_SETTINGS.add(END_BUTTON_BEHAVIOR);
            PRIVATE_SETTINGS.add(ADVANCED_SETTINGS);
            PRIVATE_SETTINGS.add(SCREEN_AUTO_BRIGHTNESS_ADJ);
            PRIVATE_SETTINGS.add(VIBRATE_INPUT_DEVICES);
            PRIVATE_SETTINGS.add(VOLUME_MASTER);
            PRIVATE_SETTINGS.add(VOLUME_MASTER_MUTE);
            PRIVATE_SETTINGS.add(MICROPHONE_MUTE);
            PRIVATE_SETTINGS.add(NOTIFICATIONS_USE_RING_VOLUME);
            PRIVATE_SETTINGS.add(VIBRATE_IN_SILENT);
            PRIVATE_SETTINGS.add(MEDIA_BUTTON_RECEIVER);
            PRIVATE_SETTINGS.add(HIDE_ROTATION_LOCK_TOGGLE_FOR_ACCESSIBILITY);
            PRIVATE_SETTINGS.add(VIBRATE_WHEN_RINGING);
            PRIVATE_SETTINGS.add(DTMF_TONE_TYPE_WHEN_DIALING);
            PRIVATE_SETTINGS.add(HEARING_AID);
            PRIVATE_SETTINGS.add(TTY_MODE);
            PRIVATE_SETTINGS.add(NOTIFICATION_LIGHT_PULSE);
            PRIVATE_SETTINGS.add(POINTER_LOCATION);
            PRIVATE_SETTINGS.add(SHOW_TOUCHES);
            PRIVATE_SETTINGS.add(WINDOW_ORIENTATION_LISTENER_LOG);
            PRIVATE_SETTINGS.add(POWER_SOUNDS_ENABLED);
            PRIVATE_SETTINGS.add(DOCK_SOUNDS_ENABLED);
            PRIVATE_SETTINGS.add(LOCKSCREEN_SOUNDS_ENABLED);
            PRIVATE_SETTINGS.add(LOCKSCREEN_DISABLED);
            PRIVATE_SETTINGS.add(LOW_BATTERY_SOUND);
            PRIVATE_SETTINGS.add(DESK_DOCK_SOUND);
            PRIVATE_SETTINGS.add(DESK_UNDOCK_SOUND);
            PRIVATE_SETTINGS.add(CAR_DOCK_SOUND);
            PRIVATE_SETTINGS.add(CAR_UNDOCK_SOUND);
            PRIVATE_SETTINGS.add(LOCK_SOUND);
            PRIVATE_SETTINGS.add(UNLOCK_SOUND);
            PRIVATE_SETTINGS.add(SIP_RECEIVE_CALLS);
            PRIVATE_SETTINGS.add(SIP_CALL_OPTIONS);
            PRIVATE_SETTINGS.add(SIP_ALWAYS);
            PRIVATE_SETTINGS.add(SIP_ADDRESS_ONLY);
            PRIVATE_SETTINGS.add(SIP_ASK_ME_EACH_TIME);
            PRIVATE_SETTINGS.add(POINTER_SPEED);
            PRIVATE_SETTINGS.add(LOCK_TO_APP_ENABLED);
            PRIVATE_SETTINGS.add(EGG_MODE);
        }

        /**
         * These are all public system settings
         *
         * @hide
         */
        public static final Map<String, Validator> VALIDATORS = new ArrayMap<>();
        static {
            VALIDATORS.put(END_BUTTON_BEHAVIOR,END_BUTTON_BEHAVIOR_VALIDATOR);
            VALIDATORS.put(WIFI_USE_STATIC_IP, WIFI_USE_STATIC_IP_VALIDATOR);
            VALIDATORS.put(BLUETOOTH_DISCOVERABILITY, BLUETOOTH_DISCOVERABILITY_VALIDATOR);
            VALIDATORS.put(BLUETOOTH_DISCOVERABILITY_TIMEOUT,
                    BLUETOOTH_DISCOVERABILITY_TIMEOUT_VALIDATOR);
            VALIDATORS.put(NEXT_ALARM_FORMATTED, NEXT_ALARM_FORMATTED_VALIDATOR);
            VALIDATORS.put(FONT_SCALE, FONT_SCALE_VALIDATOR);
            VALIDATORS.put(DIM_SCREEN, DIM_SCREEN_VALIDATOR);
            VALIDATORS.put(SCREEN_OFF_TIMEOUT, SCREEN_OFF_TIMEOUT_VALIDATOR);
            VALIDATORS.put(SCREEN_BRIGHTNESS, SCREEN_BRIGHTNESS_VALIDATOR);
            VALIDATORS.put(SCREEN_BRIGHTNESS_MODE, SCREEN_BRIGHTNESS_MODE_VALIDATOR);
            VALIDATORS.put(MODE_RINGER_STREAMS_AFFECTED, MODE_RINGER_STREAMS_AFFECTED_VALIDATOR);
            VALIDATORS.put(MUTE_STREAMS_AFFECTED, MUTE_STREAMS_AFFECTED_VALIDATOR);
            VALIDATORS.put(VIBRATE_ON, VIBRATE_ON_VALIDATOR);
            VALIDATORS.put(RINGTONE, RINGTONE_VALIDATOR);
            VALIDATORS.put(NOTIFICATION_SOUND, NOTIFICATION_SOUND_VALIDATOR);
            VALIDATORS.put(ALARM_ALERT, ALARM_ALERT_VALIDATOR);
            VALIDATORS.put(TEXT_AUTO_REPLACE, TEXT_AUTO_REPLACE_VALIDATOR);
            VALIDATORS.put(TEXT_AUTO_CAPS, TEXT_AUTO_CAPS_VALIDATOR);
            VALIDATORS.put(TEXT_AUTO_PUNCTUATE, TEXT_AUTO_PUNCTUATE_VALIDATOR);
            VALIDATORS.put(TEXT_SHOW_PASSWORD, TEXT_SHOW_PASSWORD_VALIDATOR);
            VALIDATORS.put(SHOW_GTALK_SERVICE_STATUS, SHOW_GTALK_SERVICE_STATUS_VALIDATOR);
            VALIDATORS.put(WALLPAPER_ACTIVITY, WALLPAPER_ACTIVITY_VALIDATOR);
            VALIDATORS.put(TIME_12_24, TIME_12_24_VALIDATOR);
            VALIDATORS.put(DATE_FORMAT, DATE_FORMAT_VALIDATOR);
            VALIDATORS.put(SETUP_WIZARD_HAS_RUN, SETUP_WIZARD_HAS_RUN_VALIDATOR);
            VALIDATORS.put(ACCELEROMETER_ROTATION, ACCELEROMETER_ROTATION_VALIDATOR);
            VALIDATORS.put(USER_ROTATION, USER_ROTATION_VALIDATOR);
            VALIDATORS.put(DTMF_TONE_WHEN_DIALING, DTMF_TONE_WHEN_DIALING_VALIDATOR);
            VALIDATORS.put(SOUND_EFFECTS_ENABLED, SOUND_EFFECTS_ENABLED_VALIDATOR);
            VALIDATORS.put(HAPTIC_FEEDBACK_ENABLED, HAPTIC_FEEDBACK_ENABLED_VALIDATOR);
            VALIDATORS.put(SHOW_WEB_SUGGESTIONS, SHOW_WEB_SUGGESTIONS_VALIDATOR);
            VALIDATORS.put(WIFI_USE_STATIC_IP, WIFI_USE_STATIC_IP_VALIDATOR);
            VALIDATORS.put(END_BUTTON_BEHAVIOR, END_BUTTON_BEHAVIOR_VALIDATOR);
            VALIDATORS.put(ADVANCED_SETTINGS, ADVANCED_SETTINGS_VALIDATOR);
            VALIDATORS.put(SCREEN_AUTO_BRIGHTNESS_ADJ, SCREEN_AUTO_BRIGHTNESS_ADJ_VALIDATOR);
            VALIDATORS.put(VIBRATE_INPUT_DEVICES, VIBRATE_INPUT_DEVICES_VALIDATOR);
            VALIDATORS.put(VOLUME_MASTER_MUTE, VOLUME_MASTER_MUTE_VALIDATOR);
            VALIDATORS.put(MICROPHONE_MUTE, MICROPHONE_MUTE_VALIDATOR);
            VALIDATORS.put(NOTIFICATIONS_USE_RING_VOLUME, NOTIFICATIONS_USE_RING_VOLUME_VALIDATOR);
            VALIDATORS.put(VIBRATE_IN_SILENT, VIBRATE_IN_SILENT_VALIDATOR);
            VALIDATORS.put(MEDIA_BUTTON_RECEIVER, MEDIA_BUTTON_RECEIVER_VALIDATOR);
            VALIDATORS.put(HIDE_ROTATION_LOCK_TOGGLE_FOR_ACCESSIBILITY,
                    HIDE_ROTATION_LOCK_TOGGLE_FOR_ACCESSIBILITY_VALIDATOR);
            VALIDATORS.put(VIBRATE_WHEN_RINGING, VIBRATE_WHEN_RINGING_VALIDATOR);
            VALIDATORS.put(DTMF_TONE_TYPE_WHEN_DIALING, DTMF_TONE_TYPE_WHEN_DIALING_VALIDATOR);
            VALIDATORS.put(HEARING_AID, HEARING_AID_VALIDATOR);
            VALIDATORS.put(TTY_MODE, TTY_MODE_VALIDATOR);
            VALIDATORS.put(NOTIFICATION_LIGHT_PULSE, NOTIFICATION_LIGHT_PULSE_VALIDATOR);
            VALIDATORS.put(POINTER_LOCATION, POINTER_LOCATION_VALIDATOR);
            VALIDATORS.put(SHOW_TOUCHES, SHOW_TOUCHES_VALIDATOR);
            VALIDATORS.put(WINDOW_ORIENTATION_LISTENER_LOG,
                    WINDOW_ORIENTATION_LISTENER_LOG_VALIDATOR);
            VALIDATORS.put(LOCKSCREEN_SOUNDS_ENABLED, LOCKSCREEN_SOUNDS_ENABLED_VALIDATOR);
            VALIDATORS.put(LOCKSCREEN_DISABLED, LOCKSCREEN_DISABLED_VALIDATOR);
            VALIDATORS.put(SIP_RECEIVE_CALLS, SIP_RECEIVE_CALLS_VALIDATOR);
            VALIDATORS.put(SIP_CALL_OPTIONS, SIP_CALL_OPTIONS_VALIDATOR);
            VALIDATORS.put(SIP_ALWAYS, SIP_ALWAYS_VALIDATOR);
            VALIDATORS.put(SIP_ADDRESS_ONLY, SIP_ADDRESS_ONLY_VALIDATOR);
            VALIDATORS.put(SIP_ASK_ME_EACH_TIME, SIP_ASK_ME_EACH_TIME_VALIDATOR);
            VALIDATORS.put(POINTER_SPEED, POINTER_SPEED_VALIDATOR);
            VALIDATORS.put(LOCK_TO_APP_ENABLED, LOCK_TO_APP_ENABLED_VALIDATOR);
            VALIDATORS.put(EGG_MODE, EGG_MODE_VALIDATOR);
            VALIDATORS.put(WIFI_STATIC_IP, WIFI_STATIC_IP_VALIDATOR);
            VALIDATORS.put(WIFI_STATIC_GATEWAY, WIFI_STATIC_GATEWAY_VALIDATOR);
            VALIDATORS.put(WIFI_STATIC_NETMASK, WIFI_STATIC_NETMASK_VALIDATOR);
            VALIDATORS.put(WIFI_STATIC_DNS1, WIFI_STATIC_DNS1_VALIDATOR);
            VALIDATORS.put(WIFI_STATIC_DNS2, WIFI_STATIC_DNS2_VALIDATOR);
        }

        /**
         * These entries are considered common between the personal and the managed profile,
         * since the managed profile doesn't get to change them.
         */
        private static final Set<String> CLONE_TO_MANAGED_PROFILE = new ArraySet<>();
        static {
            CLONE_TO_MANAGED_PROFILE.add(DATE_FORMAT);
            CLONE_TO_MANAGED_PROFILE.add(HAPTIC_FEEDBACK_ENABLED);
            CLONE_TO_MANAGED_PROFILE.add(SOUND_EFFECTS_ENABLED);
            CLONE_TO_MANAGED_PROFILE.add(TEXT_SHOW_PASSWORD);
            CLONE_TO_MANAGED_PROFILE.add(TIME_12_24);
        }

        /** @hide */
        public static void getCloneToManagedProfileSettings(Set<String> outKeySet) {
            outKeySet.addAll(CLONE_TO_MANAGED_PROFILE);
        }

        /**
         * When to use Wi-Fi calling
         *
         * @see android.telephony.TelephonyManager.WifiCallingChoices
         * @hide
         */
        public static final String WHEN_TO_MAKE_WIFI_CALLS = "when_to_make_wifi_calls";

        // Settings moved to Settings.Secure

        /**
         * @deprecated Use {@link android.provider.Settings.Global#ADB_ENABLED}
         * instead
         */
        @Deprecated
        public static final String ADB_ENABLED = Global.ADB_ENABLED;

        /**
         * @deprecated Use {@link android.provider.Settings.Secure#ANDROID_ID} instead
         */
        @Deprecated
        public static final String ANDROID_ID = Secure.ANDROID_ID;

        /**
         * @deprecated Use {@link android.provider.Settings.Global#BLUETOOTH_ON} instead
         */
        @Deprecated
        public static final String BLUETOOTH_ON = Global.BLUETOOTH_ON;

        /**
         * @deprecated Use {@link android.provider.Settings.Global#DATA_ROAMING} instead
         */
        @Deprecated
        public static final String DATA_ROAMING = Global.DATA_ROAMING;

        /**
         * @deprecated Use {@link android.provider.Settings.Global#DEVICE_PROVISIONED} instead
         */
        @Deprecated
        public static final String DEVICE_PROVISIONED = Global.DEVICE_PROVISIONED;

        /**
         * @deprecated Use {@link android.provider.Settings.Global#HTTP_PROXY} instead
         */
        @Deprecated
        public static final String HTTP_PROXY = Global.HTTP_PROXY;

        /**
         * @deprecated Use {@link android.provider.Settings.Secure#INSTALL_NON_MARKET_APPS} instead
         */
        @Deprecated
        public static final String INSTALL_NON_MARKET_APPS = Secure.INSTALL_NON_MARKET_APPS;

        /**
         * @deprecated Use {@link android.provider.Settings.Secure#LOCATION_PROVIDERS_ALLOWED}
         * instead
         */
        @Deprecated
        public static final String LOCATION_PROVIDERS_ALLOWED = Secure.LOCATION_PROVIDERS_ALLOWED;

        /**
         * @deprecated Use {@link android.provider.Settings.Secure#LOGGING_ID} instead
         */
        @Deprecated
        public static final String LOGGING_ID = Secure.LOGGING_ID;

        /**
         * @deprecated Use {@link android.provider.Settings.Global#NETWORK_PREFERENCE} instead
         */
        @Deprecated
        public static final String NETWORK_PREFERENCE = Global.NETWORK_PREFERENCE;

        /**
         * @deprecated Use {@link android.provider.Settings.Secure#PARENTAL_CONTROL_ENABLED}
         * instead
         */
        @Deprecated
        public static final String PARENTAL_CONTROL_ENABLED = Secure.PARENTAL_CONTROL_ENABLED;

        /**
         * @deprecated Use {@link android.provider.Settings.Secure#PARENTAL_CONTROL_LAST_UPDATE}
         * instead
         */
        @Deprecated
        public static final String PARENTAL_CONTROL_LAST_UPDATE = Secure.PARENTAL_CONTROL_LAST_UPDATE;

        /**
         * @deprecated Use {@link android.provider.Settings.Secure#PARENTAL_CONTROL_REDIRECT_URL}
         * instead
         */
        @Deprecated
        public static final String PARENTAL_CONTROL_REDIRECT_URL =
            Secure.PARENTAL_CONTROL_REDIRECT_URL;

        /**
         * @deprecated Use {@link android.provider.Settings.Secure#SETTINGS_CLASSNAME} instead
         */
        @Deprecated
        public static final String SETTINGS_CLASSNAME = Secure.SETTINGS_CLASSNAME;

        /**
         * @deprecated Use {@link android.provider.Settings.Global#USB_MASS_STORAGE_ENABLED} instead
         */
        @Deprecated
        public static final String USB_MASS_STORAGE_ENABLED = Global.USB_MASS_STORAGE_ENABLED;

        /**
         * @deprecated Use {@link android.provider.Settings.Global#USE_GOOGLE_MAIL} instead
         */
        @Deprecated
        public static final String USE_GOOGLE_MAIL = Global.USE_GOOGLE_MAIL;

       /**
         * @deprecated Use
         * {@link android.provider.Settings.Global#WIFI_MAX_DHCP_RETRY_COUNT} instead
         */
        @Deprecated
        public static final String WIFI_MAX_DHCP_RETRY_COUNT = Global.WIFI_MAX_DHCP_RETRY_COUNT;

        /**
         * @deprecated Use
         * {@link android.provider.Settings.Global#WIFI_MOBILE_DATA_TRANSITION_WAKELOCK_TIMEOUT_MS} instead
         */
        @Deprecated
        public static final String WIFI_MOBILE_DATA_TRANSITION_WAKELOCK_TIMEOUT_MS =
                Global.WIFI_MOBILE_DATA_TRANSITION_WAKELOCK_TIMEOUT_MS;

        /**
         * @deprecated Use
         * {@link android.provider.Settings.Global#WIFI_NETWORKS_AVAILABLE_NOTIFICATION_ON} instead
         */
        @Deprecated
        public static final String WIFI_NETWORKS_AVAILABLE_NOTIFICATION_ON =
                Global.WIFI_NETWORKS_AVAILABLE_NOTIFICATION_ON;

        /**
         * @deprecated Use
         * {@link android.provider.Settings.Global#WIFI_NETWORKS_AVAILABLE_REPEAT_DELAY} instead
         */
        @Deprecated
        public static final String WIFI_NETWORKS_AVAILABLE_REPEAT_DELAY =
                Global.WIFI_NETWORKS_AVAILABLE_REPEAT_DELAY;

        /**
         * @deprecated Use {@link android.provider.Settings.Global#WIFI_NUM_OPEN_NETWORKS_KEPT}
         * instead
         */
        @Deprecated
        public static final String WIFI_NUM_OPEN_NETWORKS_KEPT = Global.WIFI_NUM_OPEN_NETWORKS_KEPT;

        /**
         * @deprecated Use {@link android.provider.Settings.Global#WIFI_ON} instead
         */
        @Deprecated
        public static final String WIFI_ON = Global.WIFI_ON;

        /**
         * @deprecated Use
         * {@link android.provider.Settings.Secure#WIFI_WATCHDOG_ACCEPTABLE_PACKET_LOSS_PERCENTAGE}
         * instead
         */
        @Deprecated
        public static final String WIFI_WATCHDOG_ACCEPTABLE_PACKET_LOSS_PERCENTAGE =
                Secure.WIFI_WATCHDOG_ACCEPTABLE_PACKET_LOSS_PERCENTAGE;

        /**
         * @deprecated Use {@link android.provider.Settings.Secure#WIFI_WATCHDOG_AP_COUNT} instead
         */
        @Deprecated
        public static final String WIFI_WATCHDOG_AP_COUNT = Secure.WIFI_WATCHDOG_AP_COUNT;

        /**
         * @deprecated Use
         * {@link android.provider.Settings.Secure#WIFI_WATCHDOG_BACKGROUND_CHECK_DELAY_MS} instead
         */
        @Deprecated
        public static final String WIFI_WATCHDOG_BACKGROUND_CHECK_DELAY_MS =
                Secure.WIFI_WATCHDOG_BACKGROUND_CHECK_DELAY_MS;

        /**
         * @deprecated Use
         * {@link android.provider.Settings.Secure#WIFI_WATCHDOG_BACKGROUND_CHECK_ENABLED} instead
         */
        @Deprecated
        public static final String WIFI_WATCHDOG_BACKGROUND_CHECK_ENABLED =
                Secure.WIFI_WATCHDOG_BACKGROUND_CHECK_ENABLED;

        /**
         * @deprecated Use
         * {@link android.provider.Settings.Secure#WIFI_WATCHDOG_BACKGROUND_CHECK_TIMEOUT_MS}
         * instead
         */
        @Deprecated
        public static final String WIFI_WATCHDOG_BACKGROUND_CHECK_TIMEOUT_MS =
                Secure.WIFI_WATCHDOG_BACKGROUND_CHECK_TIMEOUT_MS;

        /**
         * @deprecated Use
         * {@link android.provider.Settings.Secure#WIFI_WATCHDOG_INITIAL_IGNORED_PING_COUNT} instead
         */
        @Deprecated
        public static final String WIFI_WATCHDOG_INITIAL_IGNORED_PING_COUNT =
            Secure.WIFI_WATCHDOG_INITIAL_IGNORED_PING_COUNT;

        /**
         * @deprecated Use {@link android.provider.Settings.Secure#WIFI_WATCHDOG_MAX_AP_CHECKS}
         * instead
         */
        @Deprecated
        public static final String WIFI_WATCHDOG_MAX_AP_CHECKS = Secure.WIFI_WATCHDOG_MAX_AP_CHECKS;

        /**
         * @deprecated Use {@link android.provider.Settings.Global#WIFI_WATCHDOG_ON} instead
         */
        @Deprecated
        public static final String WIFI_WATCHDOG_ON = Global.WIFI_WATCHDOG_ON;

        /**
         * @deprecated Use {@link android.provider.Settings.Secure#WIFI_WATCHDOG_PING_COUNT} instead
         */
        @Deprecated
        public static final String WIFI_WATCHDOG_PING_COUNT = Secure.WIFI_WATCHDOG_PING_COUNT;

        /**
         * @deprecated Use {@link android.provider.Settings.Secure#WIFI_WATCHDOG_PING_DELAY_MS}
         * instead
         */
        @Deprecated
        public static final String WIFI_WATCHDOG_PING_DELAY_MS = Secure.WIFI_WATCHDOG_PING_DELAY_MS;

        /**
         * @deprecated Use {@link android.provider.Settings.Secure#WIFI_WATCHDOG_PING_TIMEOUT_MS}
         * instead
         */
        @Deprecated
        public static final String WIFI_WATCHDOG_PING_TIMEOUT_MS =
            Secure.WIFI_WATCHDOG_PING_TIMEOUT_MS;

        /**
         * An app can use this method to check if it is currently allowed to write or modify system
         * settings. In order to gain write access to the system settings, an app must declare the
         * {@link android.Manifest.permission#WRITE_SETTINGS} permission in its manifest. If it is
         * currently disallowed, it can prompt the user to grant it this capability through a
         * management UI by sending an Intent with action
         * {@link android.provider.Settings#ACTION_MANAGE_WRITE_SETTINGS}.
         *
         * @param context A context
         * @return true if the calling app can write to system settings, false otherwise
         */
        public static boolean canWrite(Context context) {
            int uid = Binder.getCallingUid();
            return isCallingPackageAllowedToWriteSettings(context, uid, getPackageNameForUid(
                    context, uid), false);
        }
    }

    /**
     * Secure system settings, containing system preferences that applications
     * can read but are not allowed to write.  These are for preferences that
     * the user must explicitly modify through the system UI or specialized
     * APIs for those values, not modified directly by applications.
     */
    public static final class Secure extends NameValueTable {
        public static final String SYS_PROP_SETTING_VERSION = "sys.settings_secure_version";

        /**
         * The content:// style URL for this table
         */
        public static final Uri CONTENT_URI =
            Uri.parse("content://" + AUTHORITY + "/secure");

        // Populated lazily, guarded by class object:
        private static final NameValueCache sNameValueCache = new NameValueCache(
                SYS_PROP_SETTING_VERSION,
                CONTENT_URI,
                CALL_METHOD_GET_SECURE,
                CALL_METHOD_PUT_SECURE);

        private static ILockSettings sLockSettings = null;

        private static boolean sIsSystemProcess;
        private static final HashSet<String> MOVED_TO_LOCK_SETTINGS;
        private static final HashSet<String> MOVED_TO_GLOBAL;
        static {
            MOVED_TO_LOCK_SETTINGS = new HashSet<String>(3);
            MOVED_TO_LOCK_SETTINGS.add(Secure.LOCK_PATTERN_ENABLED);
            MOVED_TO_LOCK_SETTINGS.add(Secure.LOCK_PATTERN_VISIBLE);
            MOVED_TO_LOCK_SETTINGS.add(Secure.LOCK_PATTERN_TACTILE_FEEDBACK_ENABLED);

            MOVED_TO_GLOBAL = new HashSet<String>();
            MOVED_TO_GLOBAL.add(Settings.Global.ADB_ENABLED);
            MOVED_TO_GLOBAL.add(Settings.Global.ASSISTED_GPS_ENABLED);
            MOVED_TO_GLOBAL.add(Settings.Global.BLUETOOTH_ON);
            MOVED_TO_GLOBAL.add(Settings.Global.BUGREPORT_IN_POWER_MENU);
            MOVED_TO_GLOBAL.add(Settings.Global.CDMA_CELL_BROADCAST_SMS);
            MOVED_TO_GLOBAL.add(Settings.Global.CDMA_ROAMING_MODE);
            MOVED_TO_GLOBAL.add(Settings.Global.CDMA_SUBSCRIPTION_MODE);
            MOVED_TO_GLOBAL.add(Settings.Global.DATA_ACTIVITY_TIMEOUT_MOBILE);
            MOVED_TO_GLOBAL.add(Settings.Global.DATA_ACTIVITY_TIMEOUT_WIFI);
            MOVED_TO_GLOBAL.add(Settings.Global.DATA_ROAMING);
            MOVED_TO_GLOBAL.add(Settings.Global.DEVELOPMENT_SETTINGS_ENABLED);
            MOVED_TO_GLOBAL.add(Settings.Global.DEVICE_PROVISIONED);
            MOVED_TO_GLOBAL.add(Settings.Global.DISPLAY_DENSITY_FORCED);
            MOVED_TO_GLOBAL.add(Settings.Global.DISPLAY_SIZE_FORCED);
            MOVED_TO_GLOBAL.add(Settings.Global.DOWNLOAD_MAX_BYTES_OVER_MOBILE);
            MOVED_TO_GLOBAL.add(Settings.Global.DOWNLOAD_RECOMMENDED_MAX_BYTES_OVER_MOBILE);
            MOVED_TO_GLOBAL.add(Settings.Global.MOBILE_DATA);
            MOVED_TO_GLOBAL.add(Settings.Global.NETSTATS_DEV_BUCKET_DURATION);
            MOVED_TO_GLOBAL.add(Settings.Global.NETSTATS_DEV_DELETE_AGE);
            MOVED_TO_GLOBAL.add(Settings.Global.NETSTATS_DEV_PERSIST_BYTES);
            MOVED_TO_GLOBAL.add(Settings.Global.NETSTATS_DEV_ROTATE_AGE);
            MOVED_TO_GLOBAL.add(Settings.Global.NETSTATS_ENABLED);
            MOVED_TO_GLOBAL.add(Settings.Global.NETSTATS_GLOBAL_ALERT_BYTES);
            MOVED_TO_GLOBAL.add(Settings.Global.NETSTATS_POLL_INTERVAL);
            MOVED_TO_GLOBAL.add(Settings.Global.NETSTATS_SAMPLE_ENABLED);
            MOVED_TO_GLOBAL.add(Settings.Global.NETSTATS_TIME_CACHE_MAX_AGE);
            MOVED_TO_GLOBAL.add(Settings.Global.NETSTATS_UID_BUCKET_DURATION);
            MOVED_TO_GLOBAL.add(Settings.Global.NETSTATS_UID_DELETE_AGE);
            MOVED_TO_GLOBAL.add(Settings.Global.NETSTATS_UID_PERSIST_BYTES);
            MOVED_TO_GLOBAL.add(Settings.Global.NETSTATS_UID_ROTATE_AGE);
            MOVED_TO_GLOBAL.add(Settings.Global.NETSTATS_UID_TAG_BUCKET_DURATION);
            MOVED_TO_GLOBAL.add(Settings.Global.NETSTATS_UID_TAG_DELETE_AGE);
            MOVED_TO_GLOBAL.add(Settings.Global.NETSTATS_UID_TAG_PERSIST_BYTES);
            MOVED_TO_GLOBAL.add(Settings.Global.NETSTATS_UID_TAG_ROTATE_AGE);
            MOVED_TO_GLOBAL.add(Settings.Global.NETWORK_PREFERENCE);
            MOVED_TO_GLOBAL.add(Settings.Global.NITZ_UPDATE_DIFF);
            MOVED_TO_GLOBAL.add(Settings.Global.NITZ_UPDATE_SPACING);
            MOVED_TO_GLOBAL.add(Settings.Global.NTP_SERVER);
            MOVED_TO_GLOBAL.add(Settings.Global.NTP_TIMEOUT);
            MOVED_TO_GLOBAL.add(Settings.Global.PDP_WATCHDOG_ERROR_POLL_COUNT);
            MOVED_TO_GLOBAL.add(Settings.Global.PDP_WATCHDOG_LONG_POLL_INTERVAL_MS);
            MOVED_TO_GLOBAL.add(Settings.Global.PDP_WATCHDOG_MAX_PDP_RESET_FAIL_COUNT);
            MOVED_TO_GLOBAL.add(Settings.Global.PDP_WATCHDOG_POLL_INTERVAL_MS);
            MOVED_TO_GLOBAL.add(Settings.Global.PDP_WATCHDOG_TRIGGER_PACKET_COUNT);
            MOVED_TO_GLOBAL.add(Settings.Global.SAMPLING_PROFILER_MS);
            MOVED_TO_GLOBAL.add(Settings.Global.SETUP_PREPAID_DATA_SERVICE_URL);
            MOVED_TO_GLOBAL.add(Settings.Global.SETUP_PREPAID_DETECTION_REDIR_HOST);
            MOVED_TO_GLOBAL.add(Settings.Global.SETUP_PREPAID_DETECTION_TARGET_URL);
            MOVED_TO_GLOBAL.add(Settings.Global.TETHER_DUN_APN);
            MOVED_TO_GLOBAL.add(Settings.Global.TETHER_DUN_REQUIRED);
            MOVED_TO_GLOBAL.add(Settings.Global.TETHER_SUPPORTED);
            MOVED_TO_GLOBAL.add(Settings.Global.USB_MASS_STORAGE_ENABLED);
            MOVED_TO_GLOBAL.add(Settings.Global.USE_GOOGLE_MAIL);
            MOVED_TO_GLOBAL.add(Settings.Global.WIFI_COUNTRY_CODE);
            MOVED_TO_GLOBAL.add(Settings.Global.WIFI_FRAMEWORK_SCAN_INTERVAL_MS);
            MOVED_TO_GLOBAL.add(Settings.Global.WIFI_FREQUENCY_BAND);
            MOVED_TO_GLOBAL.add(Settings.Global.WIFI_IDLE_MS);
            MOVED_TO_GLOBAL.add(Settings.Global.WIFI_MAX_DHCP_RETRY_COUNT);
            MOVED_TO_GLOBAL.add(Settings.Global.WIFI_MOBILE_DATA_TRANSITION_WAKELOCK_TIMEOUT_MS);
            MOVED_TO_GLOBAL.add(Settings.Global.WIFI_NETWORKS_AVAILABLE_NOTIFICATION_ON);
            MOVED_TO_GLOBAL.add(Settings.Global.WIFI_NETWORKS_AVAILABLE_REPEAT_DELAY);
            MOVED_TO_GLOBAL.add(Settings.Global.WIFI_NUM_OPEN_NETWORKS_KEPT);
            MOVED_TO_GLOBAL.add(Settings.Global.WIFI_ON);
            MOVED_TO_GLOBAL.add(Settings.Global.WIFI_P2P_DEVICE_NAME);
            MOVED_TO_GLOBAL.add(Settings.Global.WIFI_SAVED_STATE);
            MOVED_TO_GLOBAL.add(Settings.Global.WIFI_SUPPLICANT_SCAN_INTERVAL_MS);
            MOVED_TO_GLOBAL.add(Settings.Global.WIFI_SUSPEND_OPTIMIZATIONS_ENABLED);
            MOVED_TO_GLOBAL.add(Settings.Global.WIFI_ENHANCED_AUTO_JOIN);
            MOVED_TO_GLOBAL.add(Settings.Global.WIFI_NETWORK_SHOW_RSSI);
            MOVED_TO_GLOBAL.add(Settings.Global.WIFI_WATCHDOG_ON);
            MOVED_TO_GLOBAL.add(Settings.Global.WIFI_WATCHDOG_POOR_NETWORK_TEST_ENABLED);
            MOVED_TO_GLOBAL.add(Settings.Global.WIMAX_NETWORKS_AVAILABLE_NOTIFICATION_ON);
            MOVED_TO_GLOBAL.add(Settings.Global.PACKAGE_VERIFIER_ENABLE);
            MOVED_TO_GLOBAL.add(Settings.Global.PACKAGE_VERIFIER_TIMEOUT);
            MOVED_TO_GLOBAL.add(Settings.Global.PACKAGE_VERIFIER_DEFAULT_RESPONSE);
            MOVED_TO_GLOBAL.add(Settings.Global.DATA_STALL_ALARM_NON_AGGRESSIVE_DELAY_IN_MS);
            MOVED_TO_GLOBAL.add(Settings.Global.DATA_STALL_ALARM_AGGRESSIVE_DELAY_IN_MS);
            MOVED_TO_GLOBAL.add(Settings.Global.GPRS_REGISTER_CHECK_PERIOD_MS);
            MOVED_TO_GLOBAL.add(Settings.Global.WTF_IS_FATAL);
            MOVED_TO_GLOBAL.add(Settings.Global.BATTERY_DISCHARGE_DURATION_THRESHOLD);
            MOVED_TO_GLOBAL.add(Settings.Global.BATTERY_DISCHARGE_THRESHOLD);
            MOVED_TO_GLOBAL.add(Settings.Global.SEND_ACTION_APP_ERROR);
            MOVED_TO_GLOBAL.add(Settings.Global.DROPBOX_AGE_SECONDS);
            MOVED_TO_GLOBAL.add(Settings.Global.DROPBOX_MAX_FILES);
            MOVED_TO_GLOBAL.add(Settings.Global.DROPBOX_QUOTA_KB);
            MOVED_TO_GLOBAL.add(Settings.Global.DROPBOX_QUOTA_PERCENT);
            MOVED_TO_GLOBAL.add(Settings.Global.DROPBOX_RESERVE_PERCENT);
            MOVED_TO_GLOBAL.add(Settings.Global.DROPBOX_TAG_PREFIX);
            MOVED_TO_GLOBAL.add(Settings.Global.ERROR_LOGCAT_PREFIX);
            MOVED_TO_GLOBAL.add(Settings.Global.SYS_FREE_STORAGE_LOG_INTERVAL);
            MOVED_TO_GLOBAL.add(Settings.Global.DISK_FREE_CHANGE_REPORTING_THRESHOLD);
            MOVED_TO_GLOBAL.add(Settings.Global.SYS_STORAGE_THRESHOLD_PERCENTAGE);
            MOVED_TO_GLOBAL.add(Settings.Global.SYS_STORAGE_THRESHOLD_MAX_BYTES);
            MOVED_TO_GLOBAL.add(Settings.Global.SYS_STORAGE_FULL_THRESHOLD_BYTES);
            MOVED_TO_GLOBAL.add(Settings.Global.SYNC_MAX_RETRY_DELAY_IN_SECONDS);
            MOVED_TO_GLOBAL.add(Settings.Global.CONNECTIVITY_CHANGE_DELAY);
            MOVED_TO_GLOBAL.add(Settings.Global.CAPTIVE_PORTAL_DETECTION_ENABLED);
            MOVED_TO_GLOBAL.add(Settings.Global.CAPTIVE_PORTAL_SERVER);
            MOVED_TO_GLOBAL.add(Settings.Global.NSD_ON);
            MOVED_TO_GLOBAL.add(Settings.Global.SET_INSTALL_LOCATION);
            MOVED_TO_GLOBAL.add(Settings.Global.DEFAULT_INSTALL_LOCATION);
            MOVED_TO_GLOBAL.add(Settings.Global.INET_CONDITION_DEBOUNCE_UP_DELAY);
            MOVED_TO_GLOBAL.add(Settings.Global.INET_CONDITION_DEBOUNCE_DOWN_DELAY);
            MOVED_TO_GLOBAL.add(Settings.Global.READ_EXTERNAL_STORAGE_ENFORCED_DEFAULT);
            MOVED_TO_GLOBAL.add(Settings.Global.HTTP_PROXY);
            MOVED_TO_GLOBAL.add(Settings.Global.GLOBAL_HTTP_PROXY_HOST);
            MOVED_TO_GLOBAL.add(Settings.Global.GLOBAL_HTTP_PROXY_PORT);
            MOVED_TO_GLOBAL.add(Settings.Global.GLOBAL_HTTP_PROXY_EXCLUSION_LIST);
            MOVED_TO_GLOBAL.add(Settings.Global.SET_GLOBAL_HTTP_PROXY);
            MOVED_TO_GLOBAL.add(Settings.Global.DEFAULT_DNS_SERVER);
            MOVED_TO_GLOBAL.add(Settings.Global.PREFERRED_NETWORK_MODE);
            MOVED_TO_GLOBAL.add(Settings.Global.WEBVIEW_DATA_REDUCTION_PROXY_KEY);
        }

        /** @hide */
        public static void getMovedToGlobalSettings(Set<String> outKeySet) {
            outKeySet.addAll(MOVED_TO_GLOBAL);
        }

        /**
         * Look up a name in the database.
         * @param resolver to access the database with
         * @param name to look up in the table
         * @return the corresponding value, or null if not present
         */
        public static String getString(ContentResolver resolver, String name) {
            return getStringForUser(resolver, name, UserHandle.myUserId());
        }

        /** @hide */
        public static String getStringForUser(ContentResolver resolver, String name,
                int userHandle) {
            if (MOVED_TO_GLOBAL.contains(name)) {
                Log.w(TAG, "Setting " + name + " has moved from android.provider.Settings.Secure"
                        + " to android.provider.Settings.Global.");
                return Global.getStringForUser(resolver, name, userHandle);
            }

            if (MOVED_TO_LOCK_SETTINGS.contains(name)) {
                synchronized (Secure.class) {
                    if (sLockSettings == null) {
                        sLockSettings = ILockSettings.Stub.asInterface(
                                (IBinder) ServiceManager.getService("lock_settings"));
                        sIsSystemProcess = Process.myUid() == Process.SYSTEM_UID;
                    }
                }
                if (sLockSettings != null && !sIsSystemProcess) {
                    // No context; use the ActivityThread's context as an approximation for
                    // determining the target API level.
                    Application application = ActivityThread.currentApplication();

                    boolean isPreMnc = application != null
                            && application.getApplicationInfo() != null
                            && application.getApplicationInfo().targetSdkVersion
                            <= VERSION_CODES.LOLLIPOP_MR1;
                    if (isPreMnc) {
                        try {
                            return sLockSettings.getString(name, "0", userHandle);
                        } catch (RemoteException re) {
                            // Fall through
                        }
                    } else {
                        throw new SecurityException("Settings.Secure." + name
                                + " is deprecated and no longer accessible."
                                + " See API documentation for potential replacements.");
                    }
                }
            }

            return sNameValueCache.getStringForUser(resolver, name, userHandle);
        }

        /**
         * Store a name/value pair into the database.
         * @param resolver to access the database with
         * @param name to store
         * @param value to associate with the name
         * @return true if the value was set, false on database errors
         */
        public static boolean putString(ContentResolver resolver, String name, String value) {
            return putStringForUser(resolver, name, value, UserHandle.myUserId());
        }

        /** @hide */
        public static boolean putStringForUser(ContentResolver resolver, String name, String value,
                int userHandle) {
            if (LOCATION_MODE.equals(name)) {
                // HACK ALERT: temporary hack to work around b/10491283.
                // TODO: once b/10491283 fixed, remove this hack
                return setLocationModeForUser(resolver, Integer.parseInt(value), userHandle);
            }
            if (MOVED_TO_GLOBAL.contains(name)) {
                Log.w(TAG, "Setting " + name + " has moved from android.provider.Settings.System"
                        + " to android.provider.Settings.Global");
                return Global.putStringForUser(resolver, name, value, userHandle);
            }
            return sNameValueCache.putStringForUser(resolver, name, value, userHandle);
        }

        /**
         * Construct the content URI for a particular name/value pair,
         * useful for monitoring changes with a ContentObserver.
         * @param name to look up in the table
         * @return the corresponding content URI, or null if not present
         */
        public static Uri getUriFor(String name) {
            if (MOVED_TO_GLOBAL.contains(name)) {
                Log.w(TAG, "Setting " + name + " has moved from android.provider.Settings.Secure"
                        + " to android.provider.Settings.Global, returning global URI.");
                return Global.getUriFor(Global.CONTENT_URI, name);
            }
            return getUriFor(CONTENT_URI, name);
        }

        /**
         * Convenience function for retrieving a single secure settings value
         * as an integer.  Note that internally setting values are always
         * stored as strings; this function converts the string to an integer
         * for you.  The default value will be returned if the setting is
         * not defined or not an integer.
         *
         * @param cr The ContentResolver to access.
         * @param name The name of the setting to retrieve.
         * @param def Value to return if the setting is not defined.
         *
         * @return The setting's current value, or 'def' if it is not defined
         * or not a valid integer.
         */
        public static int getInt(ContentResolver cr, String name, int def) {
            return getIntForUser(cr, name, def, UserHandle.myUserId());
        }

        /** @hide */
        public static int getIntForUser(ContentResolver cr, String name, int def, int userHandle) {
            if (LOCATION_MODE.equals(name)) {
                // HACK ALERT: temporary hack to work around b/10491283.
                // TODO: once b/10491283 fixed, remove this hack
                return getLocationModeForUser(cr, userHandle);
            }
            String v = getStringForUser(cr, name, userHandle);
            try {
                return v != null ? Integer.parseInt(v) : def;
            } catch (NumberFormatException e) {
                return def;
            }
        }

        /**
         * Convenience function for retrieving a single secure settings value
         * as an integer.  Note that internally setting values are always
         * stored as strings; this function converts the string to an integer
         * for you.
         * <p>
         * This version does not take a default value.  If the setting has not
         * been set, or the string value is not a number,
         * it throws {@link SettingNotFoundException}.
         *
         * @param cr The ContentResolver to access.
         * @param name The name of the setting to retrieve.
         *
         * @throws SettingNotFoundException Thrown if a setting by the given
         * name can't be found or the setting value is not an integer.
         *
         * @return The setting's current value.
         */
        public static int getInt(ContentResolver cr, String name)
                throws SettingNotFoundException {
            return getIntForUser(cr, name, UserHandle.myUserId());
        }

        /** @hide */
        public static int getIntForUser(ContentResolver cr, String name, int userHandle)
                throws SettingNotFoundException {
            if (LOCATION_MODE.equals(name)) {
                // HACK ALERT: temporary hack to work around b/10491283.
                // TODO: once b/10491283 fixed, remove this hack
                return getLocationModeForUser(cr, userHandle);
            }
            String v = getStringForUser(cr, name, userHandle);
            try {
                return Integer.parseInt(v);
            } catch (NumberFormatException e) {
                throw new SettingNotFoundException(name);
            }
        }

        /**
         * Convenience function for updating a single settings value as an
         * integer. This will either create a new entry in the table if the
         * given name does not exist, or modify the value of the existing row
         * with that name.  Note that internally setting values are always
         * stored as strings, so this function converts the given value to a
         * string before storing it.
         *
         * @param cr The ContentResolver to access.
         * @param name The name of the setting to modify.
         * @param value The new value for the setting.
         * @return true if the value was set, false on database errors
         */
        public static boolean putInt(ContentResolver cr, String name, int value) {
            return putIntForUser(cr, name, value, UserHandle.myUserId());
        }

        /** @hide */
        public static boolean putIntForUser(ContentResolver cr, String name, int value,
                int userHandle) {
            return putStringForUser(cr, name, Integer.toString(value), userHandle);
        }

        /**
         * Convenience function for retrieving a single secure settings value
         * as a {@code long}.  Note that internally setting values are always
         * stored as strings; this function converts the string to a {@code long}
         * for you.  The default value will be returned if the setting is
         * not defined or not a {@code long}.
         *
         * @param cr The ContentResolver to access.
         * @param name The name of the setting to retrieve.
         * @param def Value to return if the setting is not defined.
         *
         * @return The setting's current value, or 'def' if it is not defined
         * or not a valid {@code long}.
         */
        public static long getLong(ContentResolver cr, String name, long def) {
            return getLongForUser(cr, name, def, UserHandle.myUserId());
        }

        /** @hide */
        public static long getLongForUser(ContentResolver cr, String name, long def,
                int userHandle) {
            String valString = getStringForUser(cr, name, userHandle);
            long value;
            try {
                value = valString != null ? Long.parseLong(valString) : def;
            } catch (NumberFormatException e) {
                value = def;
            }
            return value;
        }

        /**
         * Convenience function for retrieving a single secure settings value
         * as a {@code long}.  Note that internally setting values are always
         * stored as strings; this function converts the string to a {@code long}
         * for you.
         * <p>
         * This version does not take a default value.  If the setting has not
         * been set, or the string value is not a number,
         * it throws {@link SettingNotFoundException}.
         *
         * @param cr The ContentResolver to access.
         * @param name The name of the setting to retrieve.
         *
         * @return The setting's current value.
         * @throws SettingNotFoundException Thrown if a setting by the given
         * name can't be found or the setting value is not an integer.
         */
        public static long getLong(ContentResolver cr, String name)
                throws SettingNotFoundException {
            return getLongForUser(cr, name, UserHandle.myUserId());
        }

        /** @hide */
        public static long getLongForUser(ContentResolver cr, String name, int userHandle)
                throws SettingNotFoundException {
            String valString = getStringForUser(cr, name, userHandle);
            try {
                return Long.parseLong(valString);
            } catch (NumberFormatException e) {
                throw new SettingNotFoundException(name);
            }
        }

        /**
         * Convenience function for updating a secure settings value as a long
         * integer. This will either create a new entry in the table if the
         * given name does not exist, or modify the value of the existing row
         * with that name.  Note that internally setting values are always
         * stored as strings, so this function converts the given value to a
         * string before storing it.
         *
         * @param cr The ContentResolver to access.
         * @param name The name of the setting to modify.
         * @param value The new value for the setting.
         * @return true if the value was set, false on database errors
         */
        public static boolean putLong(ContentResolver cr, String name, long value) {
            return putLongForUser(cr, name, value, UserHandle.myUserId());
        }

        /** @hide */
        public static boolean putLongForUser(ContentResolver cr, String name, long value,
                int userHandle) {
            return putStringForUser(cr, name, Long.toString(value), userHandle);
        }

        /**
         * Convenience function for retrieving a single secure settings value
         * as a floating point number.  Note that internally setting values are
         * always stored as strings; this function converts the string to an
         * float for you. The default value will be returned if the setting
         * is not defined or not a valid float.
         *
         * @param cr The ContentResolver to access.
         * @param name The name of the setting to retrieve.
         * @param def Value to return if the setting is not defined.
         *
         * @return The setting's current value, or 'def' if it is not defined
         * or not a valid float.
         */
        public static float getFloat(ContentResolver cr, String name, float def) {
            return getFloatForUser(cr, name, def, UserHandle.myUserId());
        }

        /** @hide */
        public static float getFloatForUser(ContentResolver cr, String name, float def,
                int userHandle) {
            String v = getStringForUser(cr, name, userHandle);
            try {
                return v != null ? Float.parseFloat(v) : def;
            } catch (NumberFormatException e) {
                return def;
            }
        }

        /**
         * Convenience function for retrieving a single secure settings value
         * as a float.  Note that internally setting values are always
         * stored as strings; this function converts the string to a float
         * for you.
         * <p>
         * This version does not take a default value.  If the setting has not
         * been set, or the string value is not a number,
         * it throws {@link SettingNotFoundException}.
         *
         * @param cr The ContentResolver to access.
         * @param name The name of the setting to retrieve.
         *
         * @throws SettingNotFoundException Thrown if a setting by the given
         * name can't be found or the setting value is not a float.
         *
         * @return The setting's current value.
         */
        public static float getFloat(ContentResolver cr, String name)
                throws SettingNotFoundException {
            return getFloatForUser(cr, name, UserHandle.myUserId());
        }

        /** @hide */
        public static float getFloatForUser(ContentResolver cr, String name, int userHandle)
                throws SettingNotFoundException {
            String v = getStringForUser(cr, name, userHandle);
            if (v == null) {
                throw new SettingNotFoundException(name);
            }
            try {
                return Float.parseFloat(v);
            } catch (NumberFormatException e) {
                throw new SettingNotFoundException(name);
            }
        }

        /**
         * Convenience function for updating a single settings value as a
         * floating point number. This will either create a new entry in the
         * table if the given name does not exist, or modify the value of the
         * existing row with that name.  Note that internally setting values
         * are always stored as strings, so this function converts the given
         * value to a string before storing it.
         *
         * @param cr The ContentResolver to access.
         * @param name The name of the setting to modify.
         * @param value The new value for the setting.
         * @return true if the value was set, false on database errors
         */
        public static boolean putFloat(ContentResolver cr, String name, float value) {
            return putFloatForUser(cr, name, value, UserHandle.myUserId());
        }

        /** @hide */
        public static boolean putFloatForUser(ContentResolver cr, String name, float value,
                int userHandle) {
            return putStringForUser(cr, name, Float.toString(value), userHandle);
        }

        /**
         * @deprecated Use {@link android.provider.Settings.Global#DEVELOPMENT_SETTINGS_ENABLED}
         * instead
         */
        @Deprecated
        public static final String DEVELOPMENT_SETTINGS_ENABLED =
                Global.DEVELOPMENT_SETTINGS_ENABLED;

        /**
         * When the user has enable the option to have a "bug report" command
         * in the power menu.
         * @deprecated Use {@link android.provider.Settings.Global#BUGREPORT_IN_POWER_MENU} instead
         * @hide
         */
        @Deprecated
        public static final String BUGREPORT_IN_POWER_MENU = "bugreport_in_power_menu";

        /**
         * @deprecated Use {@link android.provider.Settings.Global#ADB_ENABLED} instead
         */
        @Deprecated
        public static final String ADB_ENABLED = Global.ADB_ENABLED;

        /**
         * Setting to allow mock locations and location provider status to be injected into the
         * LocationManager service for testing purposes during application development.  These
         * locations and status values  override actual location and status information generated
         * by network, gps, or other location providers.
         *
         * @deprecated This settings is not used anymore.
         */
        @Deprecated
        public static final String ALLOW_MOCK_LOCATION = "mock_location";

        /**
         * A 64-bit number (as a hex string) that is randomly
         * generated when the user first sets up the device and should remain
         * constant for the lifetime of the user's device. The value may
         * change if a factory reset is performed on the device.
         * <p class="note"><strong>Note:</strong> When a device has <a
         * href="{@docRoot}about/versions/android-4.2.html#MultipleUsers">multiple users</a>
         * (available on certain devices running Android 4.2 or higher), each user appears as a
         * completely separate device, so the {@code ANDROID_ID} value is unique to each
         * user.</p>
         */
        public static final String ANDROID_ID = "android_id";

        /**
         * @deprecated Use {@link android.provider.Settings.Global#BLUETOOTH_ON} instead
         */
        @Deprecated
        public static final String BLUETOOTH_ON = Global.BLUETOOTH_ON;

        /**
         * @deprecated Use {@link android.provider.Settings.Global#DATA_ROAMING} instead
         */
        @Deprecated
        public static final String DATA_ROAMING = Global.DATA_ROAMING;

        /**
         * Setting to record the input method used by default, holding the ID
         * of the desired method.
         */
        public static final String DEFAULT_INPUT_METHOD = "default_input_method";

        /**
         * Setting to record the input method subtype used by default, holding the ID
         * of the desired method.
         */
        public static final String SELECTED_INPUT_METHOD_SUBTYPE =
                "selected_input_method_subtype";

        /**
         * Setting to record the history of input method subtype, holding the pair of ID of IME
         * and its last used subtype.
         * @hide
         */
        public static final String INPUT_METHODS_SUBTYPE_HISTORY =
                "input_methods_subtype_history";

        /**
         * Setting to record the visibility of input method selector
         */
        public static final String INPUT_METHOD_SELECTOR_VISIBILITY =
                "input_method_selector_visibility";

        /**
         * The currently selected voice interaction service flattened ComponentName.
         * @hide
         */
        public static final String VOICE_INTERACTION_SERVICE = "voice_interaction_service";

        /**
         * bluetooth HCI snoop log configuration
         * @hide
         */
        public static final String BLUETOOTH_HCI_LOG =
                "bluetooth_hci_log";

        /**
         * @deprecated Use {@link android.provider.Settings.Global#DEVICE_PROVISIONED} instead
         */
        @Deprecated
        public static final String DEVICE_PROVISIONED = Global.DEVICE_PROVISIONED;

        /**
         * Whether the current user has been set up via setup wizard (0 = false, 1 = true)
         * @hide
         */
        public static final String USER_SETUP_COMPLETE = "user_setup_complete";

        /**
         * List of input methods that are currently enabled.  This is a string
         * containing the IDs of all enabled input methods, each ID separated
         * by ':'.
         */
        public static final String ENABLED_INPUT_METHODS = "enabled_input_methods";

        /**
         * List of system input methods that are currently disabled.  This is a string
         * containing the IDs of all disabled input methods, each ID separated
         * by ':'.
         * @hide
         */
        public static final String DISABLED_SYSTEM_INPUT_METHODS = "disabled_system_input_methods";

        /**
         * Whether to show the IME when a hard keyboard is connected. This is a boolean that
         * determines if the IME should be shown when a hard keyboard is attached.
         * @hide
         */
        public static final String SHOW_IME_WITH_HARD_KEYBOARD = "show_ime_with_hard_keyboard";

        /**
         * Host name and port for global http proxy. Uses ':' seperator for
         * between host and port.
         *
         * @deprecated Use {@link Global#HTTP_PROXY}
         */
        @Deprecated
        public static final String HTTP_PROXY = Global.HTTP_PROXY;

        /**
         * Whether applications can be installed for this user via the system's
         * {@link Intent#ACTION_INSTALL_PACKAGE} mechanism.
         *
         * <p>1 = permit app installation via the system package installer intent
         * <p>0 = do not allow use of the package installer
         */
        public static final String INSTALL_NON_MARKET_APPS = "install_non_market_apps";

        /**
         * Comma-separated list of location providers that activities may access. Do not rely on
         * this value being present in settings.db or on ContentObserver notifications on the
         * corresponding Uri.
         *
         * @deprecated use {@link #LOCATION_MODE} and
         * {@link LocationManager#MODE_CHANGED_ACTION} (or
         * {@link LocationManager#PROVIDERS_CHANGED_ACTION})
         */
        @Deprecated
        public static final String LOCATION_PROVIDERS_ALLOWED = "location_providers_allowed";

        /**
         * The degree of location access enabled by the user.
         * <p>
         * When used with {@link #putInt(ContentResolver, String, int)}, must be one of {@link
         * #LOCATION_MODE_HIGH_ACCURACY}, {@link #LOCATION_MODE_SENSORS_ONLY}, {@link
         * #LOCATION_MODE_BATTERY_SAVING}, or {@link #LOCATION_MODE_OFF}. When used with {@link
         * #getInt(ContentResolver, String)}, the caller must gracefully handle additional location
         * modes that might be added in the future.
         * <p>
         * Note: do not rely on this value being present in settings.db or on ContentObserver
         * notifications for the corresponding Uri. Use {@link LocationManager#MODE_CHANGED_ACTION}
         * to receive changes in this value.
         */
        public static final String LOCATION_MODE = "location_mode";

        /**
         * Location access disabled.
         */
        public static final int LOCATION_MODE_OFF = 0;
        /**
         * Network Location Provider disabled, but GPS and other sensors enabled.
         */
        public static final int LOCATION_MODE_SENSORS_ONLY = 1;
        /**
         * Reduced power usage, such as limiting the number of GPS updates per hour. Requests
         * with {@link android.location.Criteria#POWER_HIGH} may be downgraded to
         * {@link android.location.Criteria#POWER_MEDIUM}.
         */
        public static final int LOCATION_MODE_BATTERY_SAVING = 2;
        /**
         * Best-effort location computation allowed.
         */
        public static final int LOCATION_MODE_HIGH_ACCURACY = 3;

        /**
         * A flag containing settings used for biometric weak
         * @hide
         */
        @Deprecated
        public static final String LOCK_BIOMETRIC_WEAK_FLAGS =
                "lock_biometric_weak_flags";

        /**
         * Whether lock-to-app will lock the keyguard when exiting.
         * @hide
         */
        public static final String LOCK_TO_APP_EXIT_LOCKED = "lock_to_app_exit_locked";

        /**
         * Whether autolock is enabled (0 = false, 1 = true)
         *
         * @deprecated Use {@link android.app.KeyguardManager} to determine the state and security
         *             level of the keyguard. Accessing this setting from an app that is targeting
         *             {@link VERSION_CODES#M} or later throws a {@code SecurityException}.
         */
        @Deprecated
        public static final String LOCK_PATTERN_ENABLED = "lock_pattern_autolock";

        /**
         * Whether lock pattern is visible as user enters (0 = false, 1 = true)
         *
         * @deprecated Accessing this setting from an app that is targeting
         *             {@link VERSION_CODES#M} or later throws a {@code SecurityException}.
         */
        @Deprecated
        public static final String LOCK_PATTERN_VISIBLE = "lock_pattern_visible_pattern";

        /**
         * Whether lock pattern will vibrate as user enters (0 = false, 1 =
         * true)
         *
         * @deprecated Starting in {@link VERSION_CODES#JELLY_BEAN_MR1} the
         *             lockscreen uses
         *             {@link Settings.System#HAPTIC_FEEDBACK_ENABLED}.
         *             Accessing this setting from an app that is targeting
         *             {@link VERSION_CODES#M} or later throws a {@code SecurityException}.
         */
        @Deprecated
        public static final String
                LOCK_PATTERN_TACTILE_FEEDBACK_ENABLED = "lock_pattern_tactile_feedback_enabled";

        /**
         * This preference allows the device to be locked given time after screen goes off,
         * subject to current DeviceAdmin policy limits.
         * @hide
         */
        public static final String LOCK_SCREEN_LOCK_AFTER_TIMEOUT = "lock_screen_lock_after_timeout";


        /**
         * This preference contains the string that shows for owner info on LockScreen.
         * @hide
         * @deprecated
         */
        public static final String LOCK_SCREEN_OWNER_INFO = "lock_screen_owner_info";

        /**
         * Ids of the user-selected appwidgets on the lockscreen (comma-delimited).
         * @hide
         */
        @Deprecated
        public static final String LOCK_SCREEN_APPWIDGET_IDS =
            "lock_screen_appwidget_ids";

        /**
         * Id of the appwidget shown on the lock screen when appwidgets are disabled.
         * @hide
         */
        @Deprecated
        public static final String LOCK_SCREEN_FALLBACK_APPWIDGET_ID =
            "lock_screen_fallback_appwidget_id";

        /**
         * Index of the lockscreen appwidget to restore, -1 if none.
         * @hide
         */
        @Deprecated
        public static final String LOCK_SCREEN_STICKY_APPWIDGET =
            "lock_screen_sticky_appwidget";

        /**
         * This preference enables showing the owner info on LockScreen.
         * @hide
         * @deprecated
         */
        public static final String LOCK_SCREEN_OWNER_INFO_ENABLED =
            "lock_screen_owner_info_enabled";

        /**
         * When set by a user, allows notifications to be shown atop a securely locked screen
         * in their full "private" form (same as when the device is unlocked).
         * @hide
         */
        public static final String LOCK_SCREEN_ALLOW_PRIVATE_NOTIFICATIONS =
                "lock_screen_allow_private_notifications";

        /**
         * Set by the system to track if the user needs to see the call to action for
         * the lockscreen notification policy.
         * @hide
         */
        public static final String SHOW_NOTE_ABOUT_NOTIFICATION_HIDING =
                "show_note_about_notification_hiding";

        /**
         * Set to 1 by the system after trust agents have been initialized.
         * @hide
         */
        public static final String TRUST_AGENTS_INITIALIZED =
                "trust_agents_initialized";

        /**
         * The Logging ID (a unique 64-bit value) as a hex string.
         * Used as a pseudonymous identifier for logging.
         * @deprecated This identifier is poorly initialized and has
         * many collisions.  It should not be used.
         */
        @Deprecated
        public static final String LOGGING_ID = "logging_id";

        /**
         * @deprecated Use {@link android.provider.Settings.Global#NETWORK_PREFERENCE} instead
         */
        @Deprecated
        public static final String NETWORK_PREFERENCE = Global.NETWORK_PREFERENCE;

        /**
         * No longer supported.
         */
        public static final String PARENTAL_CONTROL_ENABLED = "parental_control_enabled";

        /**
         * No longer supported.
         */
        public static final String PARENTAL_CONTROL_LAST_UPDATE = "parental_control_last_update";

        /**
         * No longer supported.
         */
        public static final String PARENTAL_CONTROL_REDIRECT_URL = "parental_control_redirect_url";

        /**
         * Settings classname to launch when Settings is clicked from All
         * Applications.  Needed because of user testing between the old
         * and new Settings apps.
         */
        // TODO: 881807
        public static final String SETTINGS_CLASSNAME = "settings_classname";

        /**
         * @deprecated Use {@link android.provider.Settings.Global#USB_MASS_STORAGE_ENABLED} instead
         */
        @Deprecated
        public static final String USB_MASS_STORAGE_ENABLED = Global.USB_MASS_STORAGE_ENABLED;

        /**
         * @deprecated Use {@link android.provider.Settings.Global#USE_GOOGLE_MAIL} instead
         */
        @Deprecated
        public static final String USE_GOOGLE_MAIL = Global.USE_GOOGLE_MAIL;

        /**
         * If accessibility is enabled.
         */
        public static final String ACCESSIBILITY_ENABLED = "accessibility_enabled";

        /**
         * If touch exploration is enabled.
         */
        public static final String TOUCH_EXPLORATION_ENABLED = "touch_exploration_enabled";

        /**
         * List of the enabled accessibility providers.
         */
        public static final String ENABLED_ACCESSIBILITY_SERVICES =
            "enabled_accessibility_services";

        /**
         * List of the accessibility services to which the user has granted
         * permission to put the device into touch exploration mode.
         *
         * @hide
         */
        public static final String TOUCH_EXPLORATION_GRANTED_ACCESSIBILITY_SERVICES =
            "touch_exploration_granted_accessibility_services";

        /**
         * Whether to speak passwords while in accessibility mode.
         */
        public static final String ACCESSIBILITY_SPEAK_PASSWORD = "speak_password";

        /**
         * Whether to draw text with high contrast while in accessibility mode.
         *
         * @hide
         */
        public static final String ACCESSIBILITY_HIGH_TEXT_CONTRAST_ENABLED =
                "high_text_contrast_enabled";

        /**
         * If injection of accessibility enhancing JavaScript screen-reader
         * is enabled.
         * <p>
         *   Note: The JavaScript based screen-reader is served by the
         *   Google infrastructure and enable users with disabilities to
         *   efficiently navigate in and explore web content.
         * </p>
         * <p>
         *   This property represents a boolean value.
         * </p>
         * @hide
         */
        public static final String ACCESSIBILITY_SCRIPT_INJECTION =
            "accessibility_script_injection";

        /**
         * The URL for the injected JavaScript based screen-reader used
         * for providing accessibility of content in WebView.
         * <p>
         *   Note: The JavaScript based screen-reader is served by the
         *   Google infrastructure and enable users with disabilities to
         *   efficiently navigate in and explore web content.
         * </p>
         * <p>
         *   This property represents a string value.
         * </p>
         * @hide
         */
        public static final String ACCESSIBILITY_SCREEN_READER_URL =
            "accessibility_script_injection_url";

        /**
         * Key bindings for navigation in built-in accessibility support for web content.
         * <p>
         *   Note: These key bindings are for the built-in accessibility navigation for
         *   web content which is used as a fall back solution if JavaScript in a WebView
         *   is not enabled or the user has not opted-in script injection from Google.
         * </p>
         * <p>
         *   The bindings are separated by semi-colon. A binding is a mapping from
         *   a key to a sequence of actions (for more details look at
         *   android.webkit.AccessibilityInjector). A key is represented as the hexademical
         *   string representation of an integer obtained from a meta state (optional) shifted
         *   sixteen times left and bitwise ored with a key code. An action is represented
         *   as a hexademical string representation of an integer where the first two digits
         *   are navigation action index, the second, the third, and the fourth digit pairs
         *   represent the action arguments. The separate actions in a binding are colon
         *   separated. The key and the action sequence it maps to are separated by equals.
         * </p>
         * <p>
         *   For example, the binding below maps the DPAD right button to traverse the
         *   current navigation axis once without firing an accessibility event and to
         *   perform the same traversal again but to fire an event:
         *   <code>
         *     0x16=0x01000100:0x01000101;
         *   </code>
         * </p>
         * <p>
         *   The goal of this binding is to enable dynamic rebinding of keys to
         *   navigation actions for web content without requiring a framework change.
         * </p>
         * <p>
         *   This property represents a string value.
         * </p>
         * @hide
         */
        public static final String ACCESSIBILITY_WEB_CONTENT_KEY_BINDINGS =
            "accessibility_web_content_key_bindings";

        /**
         * Setting that specifies whether the display magnification is enabled.
         * Display magnifications allows the user to zoom in the display content
         * and is targeted to low vision users. The current magnification scale
         * is controlled by {@link #ACCESSIBILITY_DISPLAY_MAGNIFICATION_SCALE}.
         *
         * @hide
         */
        public static final String ACCESSIBILITY_DISPLAY_MAGNIFICATION_ENABLED =
                "accessibility_display_magnification_enabled";

        /**
         * Setting that specifies what the display magnification scale is.
         * Display magnifications allows the user to zoom in the display
         * content and is targeted to low vision users. Whether a display
         * magnification is performed is controlled by
         * {@link #ACCESSIBILITY_DISPLAY_MAGNIFICATION_ENABLED}
         *
         * @hide
         */
        public static final String ACCESSIBILITY_DISPLAY_MAGNIFICATION_SCALE =
                "accessibility_display_magnification_scale";

        /**
         * Setting that specifies whether the display magnification should be
         * automatically updated. If this fearture is enabled the system will
         * exit magnification mode or pan the viewport when a context change
         * occurs. For example, on staring a new activity or rotating the screen,
         * the system may zoom out so the user can see the new context he is in.
         * Another example is on showing a window that is not visible in the
         * magnified viewport the system may pan the viewport to make the window
         * the has popped up so the user knows that the context has changed.
         * Whether a screen magnification is performed is controlled by
         * {@link #ACCESSIBILITY_DISPLAY_MAGNIFICATION_ENABLED}
         *
         * @hide
         */
        public static final String ACCESSIBILITY_DISPLAY_MAGNIFICATION_AUTO_UPDATE =
                "accessibility_display_magnification_auto_update";

        /**
         * Setting that specifies whether timed text (captions) should be
         * displayed in video content. Text display properties are controlled by
         * the following settings:
         * <ul>
         * <li>{@link #ACCESSIBILITY_CAPTIONING_LOCALE}
         * <li>{@link #ACCESSIBILITY_CAPTIONING_BACKGROUND_COLOR}
         * <li>{@link #ACCESSIBILITY_CAPTIONING_FOREGROUND_COLOR}
         * <li>{@link #ACCESSIBILITY_CAPTIONING_EDGE_COLOR}
         * <li>{@link #ACCESSIBILITY_CAPTIONING_EDGE_TYPE}
         * <li>{@link #ACCESSIBILITY_CAPTIONING_TYPEFACE}
         * <li>{@link #ACCESSIBILITY_CAPTIONING_FONT_SCALE}
         * </ul>
         *
         * @hide
         */
        public static final String ACCESSIBILITY_CAPTIONING_ENABLED =
                "accessibility_captioning_enabled";

        /**
         * Setting that specifies the language for captions as a locale string,
         * e.g. en_US.
         *
         * @see java.util.Locale#toString
         * @hide
         */
        public static final String ACCESSIBILITY_CAPTIONING_LOCALE =
                "accessibility_captioning_locale";

        /**
         * Integer property that specifies the preset style for captions, one
         * of:
         * <ul>
         * <li>{@link android.view.accessibility.CaptioningManager.CaptionStyle#PRESET_CUSTOM}
         * <li>a valid index of {@link android.view.accessibility.CaptioningManager.CaptionStyle#PRESETS}
         * </ul>
         *
         * @see java.util.Locale#toString
         * @hide
         */
        public static final String ACCESSIBILITY_CAPTIONING_PRESET =
                "accessibility_captioning_preset";

        /**
         * Integer property that specifes the background color for captions as a
         * packed 32-bit color.
         *
         * @see android.graphics.Color#argb
         * @hide
         */
        public static final String ACCESSIBILITY_CAPTIONING_BACKGROUND_COLOR =
                "accessibility_captioning_background_color";

        /**
         * Integer property that specifes the foreground color for captions as a
         * packed 32-bit color.
         *
         * @see android.graphics.Color#argb
         * @hide
         */
        public static final String ACCESSIBILITY_CAPTIONING_FOREGROUND_COLOR =
                "accessibility_captioning_foreground_color";

        /**
         * Integer property that specifes the edge type for captions, one of:
         * <ul>
         * <li>{@link android.view.accessibility.CaptioningManager.CaptionStyle#EDGE_TYPE_NONE}
         * <li>{@link android.view.accessibility.CaptioningManager.CaptionStyle#EDGE_TYPE_OUTLINE}
         * <li>{@link android.view.accessibility.CaptioningManager.CaptionStyle#EDGE_TYPE_DROP_SHADOW}
         * </ul>
         *
         * @see #ACCESSIBILITY_CAPTIONING_EDGE_COLOR
         * @hide
         */
        public static final String ACCESSIBILITY_CAPTIONING_EDGE_TYPE =
                "accessibility_captioning_edge_type";

        /**
         * Integer property that specifes the edge color for captions as a
         * packed 32-bit color.
         *
         * @see #ACCESSIBILITY_CAPTIONING_EDGE_TYPE
         * @see android.graphics.Color#argb
         * @hide
         */
        public static final String ACCESSIBILITY_CAPTIONING_EDGE_COLOR =
                "accessibility_captioning_edge_color";

        /**
         * Integer property that specifes the window color for captions as a
         * packed 32-bit color.
         *
         * @see android.graphics.Color#argb
         * @hide
         */
        public static final String ACCESSIBILITY_CAPTIONING_WINDOW_COLOR =
                "accessibility_captioning_window_color";

        /**
         * String property that specifies the typeface for captions, one of:
         * <ul>
         * <li>DEFAULT
         * <li>MONOSPACE
         * <li>SANS_SERIF
         * <li>SERIF
         * </ul>
         *
         * @see android.graphics.Typeface
         * @hide
         */
        public static final String ACCESSIBILITY_CAPTIONING_TYPEFACE =
                "accessibility_captioning_typeface";

        /**
         * Floating point property that specifies font scaling for captions.
         *
         * @hide
         */
        public static final String ACCESSIBILITY_CAPTIONING_FONT_SCALE =
                "accessibility_captioning_font_scale";

        /**
         * Setting that specifies whether display color inversion is enabled.
         */
        public static final String ACCESSIBILITY_DISPLAY_INVERSION_ENABLED =
                "accessibility_display_inversion_enabled";

        /**
         * Setting that specifies whether display color space adjustment is
         * enabled.
         *
         * @hide
         */
        public static final String ACCESSIBILITY_DISPLAY_DALTONIZER_ENABLED =
                "accessibility_display_daltonizer_enabled";

        /**
         * Integer property that specifies the type of color space adjustment to
         * perform. Valid values are defined in AccessibilityManager.
         *
         * @hide
         */
        public static final String ACCESSIBILITY_DISPLAY_DALTONIZER =
                "accessibility_display_daltonizer";

        /**
         * The timout for considering a press to be a long press in milliseconds.
         * @hide
         */
        public static final String LONG_PRESS_TIMEOUT = "long_press_timeout";

        /**
         * List of the enabled print services.
         * @hide
         */
        public static final String ENABLED_PRINT_SERVICES =
            "enabled_print_services";

        /**
         * List of the system print services we enabled on first boot. On
         * first boot we enable all system, i.e. bundled print services,
         * once, so they work out-of-the-box.
         * @hide
         */
        public static final String ENABLED_ON_FIRST_BOOT_SYSTEM_PRINT_SERVICES =
            "enabled_on_first_boot_system_print_services";

        /**
         * List of quick settings tile specifications. Originally sourced from
         * com.android.systemui.statusbar.phone.QSTileHost.TILES_SETTING and
         * set based on user modifications and actions.
         * @hide
         */
        public static final String QS_TILES = "sysui_qs_tiles";

        /**
         * Setting to always use the default text-to-speech settings regardless
         * of the application settings.
         * 1 = override application settings,
         * 0 = use application settings (if specified).
         *
         * @deprecated  The value of this setting is no longer respected by
         * the framework text to speech APIs as of the Ice Cream Sandwich release.
         */
        @Deprecated
        public static final String TTS_USE_DEFAULTS = "tts_use_defaults";

        /**
         * Default text-to-speech engine speech rate. 100 = 1x
         */
        public static final String TTS_DEFAULT_RATE = "tts_default_rate";

        /**
         * Default text-to-speech engine pitch. 100 = 1x
         */
        public static final String TTS_DEFAULT_PITCH = "tts_default_pitch";

        /**
         * Default text-to-speech engine.
         */
        public static final String TTS_DEFAULT_SYNTH = "tts_default_synth";

        /**
         * Default text-to-speech language.
         *
         * @deprecated this setting is no longer in use, as of the Ice Cream
         * Sandwich release. Apps should never need to read this setting directly,
         * instead can query the TextToSpeech framework classes for the default
         * locale. {@link TextToSpeech#getLanguage()}.
         */
        @Deprecated
        public static final String TTS_DEFAULT_LANG = "tts_default_lang";

        /**
         * Default text-to-speech country.
         *
         * @deprecated this setting is no longer in use, as of the Ice Cream
         * Sandwich release. Apps should never need to read this setting directly,
         * instead can query the TextToSpeech framework classes for the default
         * locale. {@link TextToSpeech#getLanguage()}.
         */
        @Deprecated
        public static final String TTS_DEFAULT_COUNTRY = "tts_default_country";

        /**
         * Default text-to-speech locale variant.
         *
         * @deprecated this setting is no longer in use, as of the Ice Cream
         * Sandwich release. Apps should never need to read this setting directly,
         * instead can query the TextToSpeech framework classes for the
         * locale that is in use {@link TextToSpeech#getLanguage()}.
         */
        @Deprecated
        public static final String TTS_DEFAULT_VARIANT = "tts_default_variant";

        /**
         * Stores the default tts locales on a per engine basis. Stored as
         * a comma seperated list of values, each value being of the form
         * {@code engine_name:locale} for example,
         * {@code com.foo.ttsengine:eng-USA,com.bar.ttsengine:esp-ESP}. This
         * supersedes {@link #TTS_DEFAULT_LANG}, {@link #TTS_DEFAULT_COUNTRY} and
         * {@link #TTS_DEFAULT_VARIANT}. Apps should never need to read this
         * setting directly, and can query the TextToSpeech framework classes
         * for the locale that is in use.
         *
         * @hide
         */
        public static final String TTS_DEFAULT_LOCALE = "tts_default_locale";

        /**
         * Space delimited list of plugin packages that are enabled.
         */
        public static final String TTS_ENABLED_PLUGINS = "tts_enabled_plugins";

        /**
         * @deprecated Use {@link android.provider.Settings.Global#WIFI_NETWORKS_AVAILABLE_NOTIFICATION_ON}
         * instead.
         */
        @Deprecated
        public static final String WIFI_NETWORKS_AVAILABLE_NOTIFICATION_ON =
                Global.WIFI_NETWORKS_AVAILABLE_NOTIFICATION_ON;

        /**
         * @deprecated Use {@link android.provider.Settings.Global#WIFI_NETWORKS_AVAILABLE_REPEAT_DELAY}
         * instead.
         */
        @Deprecated
        public static final String WIFI_NETWORKS_AVAILABLE_REPEAT_DELAY =
                Global.WIFI_NETWORKS_AVAILABLE_REPEAT_DELAY;

        /**
         * @deprecated Use {@link android.provider.Settings.Global#WIFI_NUM_OPEN_NETWORKS_KEPT}
         * instead.
         */
        @Deprecated
        public static final String WIFI_NUM_OPEN_NETWORKS_KEPT =
                Global.WIFI_NUM_OPEN_NETWORKS_KEPT;

        /**
         * @deprecated Use {@link android.provider.Settings.Global#WIFI_ON}
         * instead.
         */
        @Deprecated
        public static final String WIFI_ON = Global.WIFI_ON;

        /**
         * The acceptable packet loss percentage (range 0 - 100) before trying
         * another AP on the same network.
         * @deprecated This setting is not used.
         */
        @Deprecated
        public static final String WIFI_WATCHDOG_ACCEPTABLE_PACKET_LOSS_PERCENTAGE =
                "wifi_watchdog_acceptable_packet_loss_percentage";

        /**
         * The number of access points required for a network in order for the
         * watchdog to monitor it.
         * @deprecated This setting is not used.
         */
        @Deprecated
        public static final String WIFI_WATCHDOG_AP_COUNT = "wifi_watchdog_ap_count";

        /**
         * The delay between background checks.
         * @deprecated This setting is not used.
         */
        @Deprecated
        public static final String WIFI_WATCHDOG_BACKGROUND_CHECK_DELAY_MS =
                "wifi_watchdog_background_check_delay_ms";

        /**
         * Whether the Wi-Fi watchdog is enabled for background checking even
         * after it thinks the user has connected to a good access point.
         * @deprecated This setting is not used.
         */
        @Deprecated
        public static final String WIFI_WATCHDOG_BACKGROUND_CHECK_ENABLED =
                "wifi_watchdog_background_check_enabled";

        /**
         * The timeout for a background ping
         * @deprecated This setting is not used.
         */
        @Deprecated
        public static final String WIFI_WATCHDOG_BACKGROUND_CHECK_TIMEOUT_MS =
                "wifi_watchdog_background_check_timeout_ms";

        /**
         * The number of initial pings to perform that *may* be ignored if they
         * fail. Again, if these fail, they will *not* be used in packet loss
         * calculation. For example, one network always seemed to time out for
         * the first couple pings, so this is set to 3 by default.
         * @deprecated This setting is not used.
         */
        @Deprecated
        public static final String WIFI_WATCHDOG_INITIAL_IGNORED_PING_COUNT =
            "wifi_watchdog_initial_ignored_ping_count";

        /**
         * The maximum number of access points (per network) to attempt to test.
         * If this number is reached, the watchdog will no longer monitor the
         * initial connection state for the network. This is a safeguard for
         * networks containing multiple APs whose DNS does not respond to pings.
         * @deprecated This setting is not used.
         */
        @Deprecated
        public static final String WIFI_WATCHDOG_MAX_AP_CHECKS = "wifi_watchdog_max_ap_checks";

        /**
         * @deprecated Use {@link android.provider.Settings.Global#WIFI_WATCHDOG_ON} instead
         */
        @Deprecated
        public static final String WIFI_WATCHDOG_ON = "wifi_watchdog_on";

        /**
         * A comma-separated list of SSIDs for which the Wi-Fi watchdog should be enabled.
         * @deprecated This setting is not used.
         */
        @Deprecated
        public static final String WIFI_WATCHDOG_WATCH_LIST = "wifi_watchdog_watch_list";

        /**
         * The number of pings to test if an access point is a good connection.
         * @deprecated This setting is not used.
         */
        @Deprecated
        public static final String WIFI_WATCHDOG_PING_COUNT = "wifi_watchdog_ping_count";

        /**
         * The delay between pings.
         * @deprecated This setting is not used.
         */
        @Deprecated
        public static final String WIFI_WATCHDOG_PING_DELAY_MS = "wifi_watchdog_ping_delay_ms";

        /**
         * The timeout per ping.
         * @deprecated This setting is not used.
         */
        @Deprecated
        public static final String WIFI_WATCHDOG_PING_TIMEOUT_MS = "wifi_watchdog_ping_timeout_ms";

        /**
         * @deprecated Use
         * {@link android.provider.Settings.Global#WIFI_MAX_DHCP_RETRY_COUNT} instead
         */
        @Deprecated
        public static final String WIFI_MAX_DHCP_RETRY_COUNT = Global.WIFI_MAX_DHCP_RETRY_COUNT;

        /**
         * @deprecated Use
         * {@link android.provider.Settings.Global#WIFI_MOBILE_DATA_TRANSITION_WAKELOCK_TIMEOUT_MS} instead
         */
        @Deprecated
        public static final String WIFI_MOBILE_DATA_TRANSITION_WAKELOCK_TIMEOUT_MS =
                Global.WIFI_MOBILE_DATA_TRANSITION_WAKELOCK_TIMEOUT_MS;

        /**
         * The number of milliseconds to hold on to a PendingIntent based request. This delay gives
         * the receivers of the PendingIntent an opportunity to make a new network request before
         * the Network satisfying the request is potentially removed.
         *
         * @hide
         */
        public static final String CONNECTIVITY_RELEASE_PENDING_INTENT_DELAY_MS =
                "connectivity_release_pending_intent_delay_ms";

        /**
         * Whether background data usage is allowed.
         *
         * @deprecated As of {@link VERSION_CODES#ICE_CREAM_SANDWICH},
         *             availability of background data depends on several
         *             combined factors. When background data is unavailable,
         *             {@link ConnectivityManager#getActiveNetworkInfo()} will
         *             now appear disconnected.
         */
        @Deprecated
        public static final String BACKGROUND_DATA = "background_data";

        /**
         * Origins for which browsers should allow geolocation by default.
         * The value is a space-separated list of origins.
         */
        public static final String ALLOWED_GEOLOCATION_ORIGINS
                = "allowed_geolocation_origins";

        /**
         * The preferred TTY mode     0 = TTy Off, CDMA default
         *                            1 = TTY Full
         *                            2 = TTY HCO
         *                            3 = TTY VCO
         * @hide
         */
        public static final String PREFERRED_TTY_MODE =
                "preferred_tty_mode";

        /**
         * Whether the enhanced voice privacy mode is enabled.
         * 0 = normal voice privacy
         * 1 = enhanced voice privacy
         * @hide
         */
        public static final String ENHANCED_VOICE_PRIVACY_ENABLED = "enhanced_voice_privacy_enabled";

        /**
         * Whether the TTY mode mode is enabled.
         * 0 = disabled
         * 1 = enabled
         * @hide
         */
        public static final String TTY_MODE_ENABLED = "tty_mode_enabled";

        /**
         * Controls whether settings backup is enabled.
         * Type: int ( 0 = disabled, 1 = enabled )
         * @hide
         */
        public static final String BACKUP_ENABLED = "backup_enabled";

        /**
         * Controls whether application data is automatically restored from backup
         * at install time.
         * Type: int ( 0 = disabled, 1 = enabled )
         * @hide
         */
        public static final String BACKUP_AUTO_RESTORE = "backup_auto_restore";

        /**
         * Indicates whether settings backup has been fully provisioned.
         * Type: int ( 0 = unprovisioned, 1 = fully provisioned )
         * @hide
         */
        public static final String BACKUP_PROVISIONED = "backup_provisioned";

        /**
         * Component of the transport to use for backup/restore.
         * @hide
         */
        public static final String BACKUP_TRANSPORT = "backup_transport";

        /**
         * Version for which the setup wizard was last shown.  Bumped for
         * each release when there is new setup information to show.
         * @hide
         */
        public static final String LAST_SETUP_SHOWN = "last_setup_shown";

        /**
         * The interval in milliseconds after which Wi-Fi is considered idle.
         * When idle, it is possible for the device to be switched from Wi-Fi to
         * the mobile data network.
         * @hide
         * @deprecated Use {@link android.provider.Settings.Global#WIFI_IDLE_MS}
         * instead.
         */
        @Deprecated
        public static final String WIFI_IDLE_MS = Global.WIFI_IDLE_MS;

        /**
         * The global search provider chosen by the user (if multiple global
         * search providers are installed). This will be the provider returned
         * by {@link SearchManager#getGlobalSearchActivity()} if it's still
         * installed. This setting is stored as a flattened component name as
         * per {@link ComponentName#flattenToString()}.
         *
         * @hide
         */
        public static final String SEARCH_GLOBAL_SEARCH_ACTIVITY =
                "search_global_search_activity";

        /**
         * The number of promoted sources in GlobalSearch.
         * @hide
         */
        public static final String SEARCH_NUM_PROMOTED_SOURCES = "search_num_promoted_sources";
        /**
         * The maximum number of suggestions returned by GlobalSearch.
         * @hide
         */
        public static final String SEARCH_MAX_RESULTS_TO_DISPLAY = "search_max_results_to_display";
        /**
         * The number of suggestions GlobalSearch will ask each non-web search source for.
         * @hide
         */
        public static final String SEARCH_MAX_RESULTS_PER_SOURCE = "search_max_results_per_source";
        /**
         * The number of suggestions the GlobalSearch will ask the web search source for.
         * @hide
         */
        public static final String SEARCH_WEB_RESULTS_OVERRIDE_LIMIT =
                "search_web_results_override_limit";
        /**
         * The number of milliseconds that GlobalSearch will wait for suggestions from
         * promoted sources before continuing with all other sources.
         * @hide
         */
        public static final String SEARCH_PROMOTED_SOURCE_DEADLINE_MILLIS =
                "search_promoted_source_deadline_millis";
        /**
         * The number of milliseconds before GlobalSearch aborts search suggesiton queries.
         * @hide
         */
        public static final String SEARCH_SOURCE_TIMEOUT_MILLIS = "search_source_timeout_millis";
        /**
         * The maximum number of milliseconds that GlobalSearch shows the previous results
         * after receiving a new query.
         * @hide
         */
        public static final String SEARCH_PREFILL_MILLIS = "search_prefill_millis";
        /**
         * The maximum age of log data used for shortcuts in GlobalSearch.
         * @hide
         */
        public static final String SEARCH_MAX_STAT_AGE_MILLIS = "search_max_stat_age_millis";
        /**
         * The maximum age of log data used for source ranking in GlobalSearch.
         * @hide
         */
        public static final String SEARCH_MAX_SOURCE_EVENT_AGE_MILLIS =
                "search_max_source_event_age_millis";
        /**
         * The minimum number of impressions needed to rank a source in GlobalSearch.
         * @hide
         */
        public static final String SEARCH_MIN_IMPRESSIONS_FOR_SOURCE_RANKING =
                "search_min_impressions_for_source_ranking";
        /**
         * The minimum number of clicks needed to rank a source in GlobalSearch.
         * @hide
         */
        public static final String SEARCH_MIN_CLICKS_FOR_SOURCE_RANKING =
                "search_min_clicks_for_source_ranking";
        /**
         * The maximum number of shortcuts shown by GlobalSearch.
         * @hide
         */
        public static final String SEARCH_MAX_SHORTCUTS_RETURNED = "search_max_shortcuts_returned";
        /**
         * The size of the core thread pool for suggestion queries in GlobalSearch.
         * @hide
         */
        public static final String SEARCH_QUERY_THREAD_CORE_POOL_SIZE =
                "search_query_thread_core_pool_size";
        /**
         * The maximum size of the thread pool for suggestion queries in GlobalSearch.
         * @hide
         */
        public static final String SEARCH_QUERY_THREAD_MAX_POOL_SIZE =
                "search_query_thread_max_pool_size";
        /**
         * The size of the core thread pool for shortcut refreshing in GlobalSearch.
         * @hide
         */
        public static final String SEARCH_SHORTCUT_REFRESH_CORE_POOL_SIZE =
                "search_shortcut_refresh_core_pool_size";
        /**
         * The maximum size of the thread pool for shortcut refreshing in GlobalSearch.
         * @hide
         */
        public static final String SEARCH_SHORTCUT_REFRESH_MAX_POOL_SIZE =
                "search_shortcut_refresh_max_pool_size";
        /**
         * The maximun time that excess threads in the GlobalSeach thread pools will
         * wait before terminating.
         * @hide
         */
        public static final String SEARCH_THREAD_KEEPALIVE_SECONDS =
                "search_thread_keepalive_seconds";
        /**
         * The maximum number of concurrent suggestion queries to each source.
         * @hide
         */
        public static final String SEARCH_PER_SOURCE_CONCURRENT_QUERY_LIMIT =
                "search_per_source_concurrent_query_limit";

        /**
         * Whether or not alert sounds are played on MountService events. (0 = false, 1 = true)
         * @hide
         */
        public static final String MOUNT_PLAY_NOTIFICATION_SND = "mount_play_not_snd";

        /**
         * Whether or not UMS auto-starts on UMS host detection. (0 = false, 1 = true)
         * @hide
         */
        public static final String MOUNT_UMS_AUTOSTART = "mount_ums_autostart";

        /**
         * Whether or not a notification is displayed on UMS host detection. (0 = false, 1 = true)
         * @hide
         */
        public static final String MOUNT_UMS_PROMPT = "mount_ums_prompt";

        /**
         * Whether or not a notification is displayed while UMS is enabled. (0 = false, 1 = true)
         * @hide
         */
        public static final String MOUNT_UMS_NOTIFY_ENABLED = "mount_ums_notify_enabled";

        /**
         * If nonzero, ANRs in invisible background processes bring up a dialog.
         * Otherwise, the process will be silently killed.
         * @hide
         */
        public static final String ANR_SHOW_BACKGROUND = "anr_show_background";

        /**
         * The {@link ComponentName} string of the service to be used as the voice recognition
         * service.
         *
         * @hide
         */
        public static final String VOICE_RECOGNITION_SERVICE = "voice_recognition_service";

        /**
         * Stores whether an user has consented to have apps verified through PAM.
         * The value is boolean (1 or 0).
         *
         * @hide
         */
        public static final String PACKAGE_VERIFIER_USER_CONSENT =
            "package_verifier_user_consent";

        /**
         * The {@link ComponentName} string of the selected spell checker service which is
         * one of the services managed by the text service manager.
         *
         * @hide
         */
        public static final String SELECTED_SPELL_CHECKER = "selected_spell_checker";

        /**
         * The {@link ComponentName} string of the selected subtype of the selected spell checker
         * service which is one of the services managed by the text service manager.
         *
         * @hide
         */
        public static final String SELECTED_SPELL_CHECKER_SUBTYPE =
                "selected_spell_checker_subtype";

        /**
         * The {@link ComponentName} string whether spell checker is enabled or not.
         *
         * @hide
         */
        public static final String SPELL_CHECKER_ENABLED = "spell_checker_enabled";

        /**
         * What happens when the user presses the Power button while in-call
         * and the screen is on.<br/>
         * <b>Values:</b><br/>
         * 1 - The Power button turns off the screen and locks the device. (Default behavior)<br/>
         * 2 - The Power button hangs up the current call.<br/>
         *
         * @hide
         */
        public static final String INCALL_POWER_BUTTON_BEHAVIOR = "incall_power_button_behavior";

        /**
         * INCALL_POWER_BUTTON_BEHAVIOR value for "turn off screen".
         * @hide
         */
        public static final int INCALL_POWER_BUTTON_BEHAVIOR_SCREEN_OFF = 0x1;

        /**
         * INCALL_POWER_BUTTON_BEHAVIOR value for "hang up".
         * @hide
         */
        public static final int INCALL_POWER_BUTTON_BEHAVIOR_HANGUP = 0x2;

        /**
         * INCALL_POWER_BUTTON_BEHAVIOR default value.
         * @hide
         */
        public static final int INCALL_POWER_BUTTON_BEHAVIOR_DEFAULT =
                INCALL_POWER_BUTTON_BEHAVIOR_SCREEN_OFF;

        /**
         * Whether the device should wake when the wake gesture sensor detects motion.
         * @hide
         */
        public static final String WAKE_GESTURE_ENABLED = "wake_gesture_enabled";

        /**
         * Whether the device should doze if configured.
         * @hide
         */
        public static final String DOZE_ENABLED = "doze_enabled";

        /**
         * The current night mode that has been selected by the user.  Owned
         * and controlled by UiModeManagerService.  Constants are as per
         * UiModeManager.
         * @hide
         */
        public static final String UI_NIGHT_MODE = "ui_night_mode";

        /**
         * Whether screensavers are enabled.
         * @hide
         */
        public static final String SCREENSAVER_ENABLED = "screensaver_enabled";

        /**
         * The user's chosen screensaver components.
         *
         * These will be launched by the PhoneWindowManager after a timeout when not on
         * battery, or upon dock insertion (if SCREENSAVER_ACTIVATE_ON_DOCK is set to 1).
         * @hide
         */
        public static final String SCREENSAVER_COMPONENTS = "screensaver_components";

        /**
         * If screensavers are enabled, whether the screensaver should be automatically launched
         * when the device is inserted into a (desk) dock.
         * @hide
         */
        public static final String SCREENSAVER_ACTIVATE_ON_DOCK = "screensaver_activate_on_dock";

        /**
         * If screensavers are enabled, whether the screensaver should be automatically launched
         * when the screen times out when not on battery.
         * @hide
         */
        public static final String SCREENSAVER_ACTIVATE_ON_SLEEP = "screensaver_activate_on_sleep";

        /**
         * If screensavers are enabled, the default screensaver component.
         * @hide
         */
        public static final String SCREENSAVER_DEFAULT_COMPONENT = "screensaver_default_component";

        /**
         * The default NFC payment component
         * @hide
         */
        public static final String NFC_PAYMENT_DEFAULT_COMPONENT = "nfc_payment_default_component";

        /**
         * Whether NFC payment is handled by the foreground application or a default.
         * @hide
         */
        public static final String NFC_PAYMENT_FOREGROUND = "nfc_payment_foreground";

        /**
         * Specifies the package name currently configured to be the primary sms application
         * @hide
         */
        public static final String SMS_DEFAULT_APPLICATION = "sms_default_application";

        /**
         * Specifies the package name currently configured to be the default dialer application
         * @hide
         */
        public static final String DIALER_DEFAULT_APPLICATION = "dialer_default_application";

        /**
         * Specifies the package name currently configured to be the emergency assistance application
         *
         * @see android.telephony.TelephonyManager#ACTION_EMERGENCY_ASSISTANCE
         *
         * @hide
         */
        public static final String EMERGENCY_ASSISTANCE_APPLICATION = "emergency_assistance_application";

        /**
         * Specifies whether the current app context on scren (assist data) will be sent to the
         * assist application (active voice interaction service).
         *
         * @hide
         */
        public static final String ASSIST_STRUCTURE_ENABLED = "assist_structure_enabled";

        /**
         * Specifies whether a screenshot of the screen contents will be sent to the assist
         * application (active voice interaction service).
         *
         * @hide
         */
        public static final String ASSIST_SCREENSHOT_ENABLED = "assist_screenshot_enabled";

        /**
         * Names of the service components that the current user has explicitly allowed to
         * see all of the user's notifications, separated by ':'.
         *
         * @hide
         */
        public static final String ENABLED_NOTIFICATION_LISTENERS = "enabled_notification_listeners";

        /**
         * Names of the packages that the current user has explicitly allowed to
         * manage notification policy configuration, separated by ':'.
         *
         * @hide
         */
        public static final String ENABLED_NOTIFICATION_POLICY_ACCESS_PACKAGES =
                "enabled_notification_policy_access_packages";

        /**
         * @hide
         */
        public static final String ENABLED_CONDITION_PROVIDERS = "enabled_condition_providers";

        /** @hide */
        public static final String BAR_SERVICE_COMPONENT = "bar_service_component";

        /** @hide */
        public static final String VOLUME_CONTROLLER_SERVICE_COMPONENT
                = "volume_controller_service_component";

        /** @hide */
        public static final String IMMERSIVE_MODE_CONFIRMATIONS = "immersive_mode_confirmations";

        /**
         * This is the query URI for finding a print service to install.
         *
         * @hide
         */
        public static final String PRINT_SERVICE_SEARCH_URI = "print_service_search_uri";

        /**
         * This is the query URI for finding a NFC payment service to install.
         *
         * @hide
         */
        public static final String PAYMENT_SERVICE_SEARCH_URI = "payment_service_search_uri";

        /**
         * If enabled, apps should try to skip any introductory hints on first launch. This might
         * apply to users that are already familiar with the environment or temporary users.
         * <p>
         * Type : int (0 to show hints, 1 to skip showing hints)
         */
        public static final String SKIP_FIRST_USE_HINTS = "skip_first_use_hints";

        /**
         * Persisted playback time after a user confirmation of an unsafe volume level.
         *
         * @hide
         */
        public static final String UNSAFE_VOLUME_MUSIC_ACTIVE_MS = "unsafe_volume_music_active_ms";

        /**
         * This preference enables notification display on the lockscreen.
         * @hide
         */
        public static final String LOCK_SCREEN_SHOW_NOTIFICATIONS =
                "lock_screen_show_notifications";

        /**
         * List of TV inputs that are currently hidden. This is a string
         * containing the IDs of all hidden TV inputs. Each ID is encoded by
         * {@link android.net.Uri#encode(String)} and separated by ':'.
         * @hide
         */
        public static final String TV_INPUT_HIDDEN_INPUTS = "tv_input_hidden_inputs";

        /**
         * List of custom TV input labels. This is a string containing <TV input id, custom name>
         * pairs. TV input id and custom name are encoded by {@link android.net.Uri#encode(String)}
         * and separated by ','. Each pair is separated by ':'.
         * @hide
         */
        public static final String TV_INPUT_CUSTOM_LABELS = "tv_input_custom_labels";

        /**
         * Whether automatic routing of system audio to USB audio peripheral is disabled.
         * The value is boolean (1 or 0), where 1 means automatic routing is disabled,
         * and 0 means automatic routing is enabled.
         *
         * @hide
         */
        public static final String USB_AUDIO_AUTOMATIC_ROUTING_DISABLED =
                "usb_audio_automatic_routing_disabled";

        /**
         * The timeout in milliseconds before the device fully goes to sleep after
         * a period of inactivity.  This value sets an upper bound on how long the device
         * will stay awake or dreaming without user activity.  It should generally
         * be longer than {@link Settings.System#SCREEN_OFF_TIMEOUT} as otherwise the device
         * will sleep before it ever has a chance to dream.
         * <p>
         * Use -1 to disable this timeout.
         * </p>
         *
         * @hide
         */
        public static final String SLEEP_TIMEOUT = "sleep_timeout";

        /**
         * Controls whether double tap to wake is enabled.
         * @hide
         */
        public static final String DOUBLE_TAP_TO_WAKE = "double_tap_to_wake";

        /**
         * The current assistant component. It could be a voice interaction service,
         * or an activity that handles ACTION_ASSIST, or empty which means using the default
         * handling.
         *
         * @hide
         */
        public static final String ASSISTANT = "assistant";

        /**
<<<<<<< HEAD
         * Setting to record whether to allow quickly expanding the Quick Settings screen
         * with simplified gestures. To be used with the OTS framework.
         *
         * @hide
         */
        public static final String QUICK_SETTINGS_QUICK_PULL_DOWN =
                "quick_settings_quick_pull_down";

        /**
         * Whether to include options in power menu for rebooting into recovery and bootloader
         * @hide
         */
        public static final String ADVANCED_REBOOT = "advanced_reboot";
=======
         * Setting to record how the look and feel of the system should be tweaked. This
         * should be used in combination with magic.
         *
         * @see android.view.View#SYSTEM_DESIGN_FLAG_IMMERSIVE_NAV
         * @see android.view.View#SYSTEM_DESIGN_FLAG_IMMERSIVE_STATUS
         * @hide
         */
        public static final String SYSTEM_DESIGN_FLAGS = "system_design_flags";

        /**
         * Used to store the last used system ui flags to make qs settings stick after reboot
         * @hide
         */
        public static final String LAST_SYSTEM_DESIGN_FLAGS = "last_system_design_flags";
>>>>>>> cd5e7693

        /**
         * Settings to reset on user request. They will fall back to their default value (0).
         *
         * @hide
         */
        public static final String[] SETTINGS_TO_RESET = {
<<<<<<< HEAD
            QUICK_SETTINGS_QUICK_PULL_DOWN
=======
            SYSTEM_DESIGN_FLAGS,
            LAST_SYSTEM_DESIGN_FLAGS
>>>>>>> cd5e7693
        };

        /**
         * This are the settings to be backed up.
         *
         * NOTE: Settings are backed up and restored in the order they appear
         *       in this array. If you have one setting depending on another,
         *       make sure that they are ordered appropriately.
         *
         * @hide
         */
        public static final String[] SETTINGS_TO_BACKUP = {
            BUGREPORT_IN_POWER_MENU,                            // moved to global
            ALLOW_MOCK_LOCATION,
            PARENTAL_CONTROL_ENABLED,
            PARENTAL_CONTROL_REDIRECT_URL,
            USB_MASS_STORAGE_ENABLED,                           // moved to global
            ACCESSIBILITY_DISPLAY_MAGNIFICATION_ENABLED,
            ACCESSIBILITY_DISPLAY_MAGNIFICATION_SCALE,
            ACCESSIBILITY_DISPLAY_MAGNIFICATION_AUTO_UPDATE,
            ACCESSIBILITY_SCRIPT_INJECTION,
            BACKUP_AUTO_RESTORE,
            ENABLED_ACCESSIBILITY_SERVICES,
            ENABLED_NOTIFICATION_LISTENERS,
            ENABLED_INPUT_METHODS,
            TOUCH_EXPLORATION_GRANTED_ACCESSIBILITY_SERVICES,
            TOUCH_EXPLORATION_ENABLED,
            ACCESSIBILITY_ENABLED,
            ACCESSIBILITY_SPEAK_PASSWORD,
            ACCESSIBILITY_HIGH_TEXT_CONTRAST_ENABLED,
            ACCESSIBILITY_CAPTIONING_ENABLED,
            ACCESSIBILITY_CAPTIONING_LOCALE,
            ACCESSIBILITY_CAPTIONING_BACKGROUND_COLOR,
            ACCESSIBILITY_CAPTIONING_FOREGROUND_COLOR,
            ACCESSIBILITY_CAPTIONING_EDGE_TYPE,
            ACCESSIBILITY_CAPTIONING_EDGE_COLOR,
            ACCESSIBILITY_CAPTIONING_TYPEFACE,
            ACCESSIBILITY_CAPTIONING_FONT_SCALE,
            TTS_USE_DEFAULTS,
            TTS_DEFAULT_RATE,
            TTS_DEFAULT_PITCH,
            TTS_DEFAULT_SYNTH,
            TTS_DEFAULT_LANG,
            TTS_DEFAULT_COUNTRY,
            TTS_ENABLED_PLUGINS,
            TTS_DEFAULT_LOCALE,
            WIFI_NETWORKS_AVAILABLE_NOTIFICATION_ON,            // moved to global
            WIFI_NETWORKS_AVAILABLE_REPEAT_DELAY,               // moved to global
            WIFI_NUM_OPEN_NETWORKS_KEPT,                        // moved to global
            SELECTED_SPELL_CHECKER,
            SELECTED_SPELL_CHECKER_SUBTYPE,
            SPELL_CHECKER_ENABLED,
            MOUNT_PLAY_NOTIFICATION_SND,
            MOUNT_UMS_AUTOSTART,
            MOUNT_UMS_PROMPT,
            MOUNT_UMS_NOTIFY_ENABLED,
            SLEEP_TIMEOUT,
            DOUBLE_TAP_TO_WAKE,
            ADVANCED_REBOOT
        };

        /**
         * These entries are considered common between the personal and the managed profile,
         * since the managed profile doesn't get to change them.
         */
        private static final Set<String> CLONE_TO_MANAGED_PROFILE = new ArraySet<>();

        static {
            CLONE_TO_MANAGED_PROFILE.add(ACCESSIBILITY_ENABLED);
            CLONE_TO_MANAGED_PROFILE.add(ALLOW_MOCK_LOCATION);
            CLONE_TO_MANAGED_PROFILE.add(ALLOWED_GEOLOCATION_ORIGINS);
            CLONE_TO_MANAGED_PROFILE.add(DEFAULT_INPUT_METHOD);
            CLONE_TO_MANAGED_PROFILE.add(ENABLED_ACCESSIBILITY_SERVICES);
            CLONE_TO_MANAGED_PROFILE.add(ENABLED_INPUT_METHODS);
            CLONE_TO_MANAGED_PROFILE.add(LOCATION_MODE);
            CLONE_TO_MANAGED_PROFILE.add(LOCATION_PROVIDERS_ALLOWED);
            CLONE_TO_MANAGED_PROFILE.add(LOCK_SCREEN_ALLOW_PRIVATE_NOTIFICATIONS);
            CLONE_TO_MANAGED_PROFILE.add(SELECTED_INPUT_METHOD_SUBTYPE);
            CLONE_TO_MANAGED_PROFILE.add(SELECTED_SPELL_CHECKER);
            CLONE_TO_MANAGED_PROFILE.add(SELECTED_SPELL_CHECKER_SUBTYPE);
        }

        /** @hide */
        public static void getCloneToManagedProfileSettings(Set<String> outKeySet) {
            outKeySet.addAll(CLONE_TO_MANAGED_PROFILE);
        }

        /**
         * Helper method for determining if a location provider is enabled.
         *
         * @param cr the content resolver to use
         * @param provider the location provider to query
         * @return true if the provider is enabled
         *
         * @deprecated use {@link #LOCATION_MODE} or
         *             {@link LocationManager#isProviderEnabled(String)}
         */
        @Deprecated
        public static final boolean isLocationProviderEnabled(ContentResolver cr, String provider) {
            return isLocationProviderEnabledForUser(cr, provider, UserHandle.myUserId());
        }

        /**
         * Helper method for determining if a location provider is enabled.
         * @param cr the content resolver to use
         * @param provider the location provider to query
         * @param userId the userId to query
         * @return true if the provider is enabled
         * @deprecated use {@link #LOCATION_MODE} or
         *             {@link LocationManager#isProviderEnabled(String)}
         * @hide
         */
        @Deprecated
        public static final boolean isLocationProviderEnabledForUser(ContentResolver cr, String provider, int userId) {
            String allowedProviders = Settings.Secure.getStringForUser(cr,
                    LOCATION_PROVIDERS_ALLOWED, userId);
            return TextUtils.delimitedStringContains(allowedProviders, ',', provider);
        }

        /**
         * Thread-safe method for enabling or disabling a single location provider.
         * @param cr the content resolver to use
         * @param provider the location provider to enable or disable
         * @param enabled true if the provider should be enabled
         * @deprecated use {@link #putInt(ContentResolver, String, int)} and {@link #LOCATION_MODE}
         */
        @Deprecated
        public static final void setLocationProviderEnabled(ContentResolver cr,
                String provider, boolean enabled) {
            setLocationProviderEnabledForUser(cr, provider, enabled, UserHandle.myUserId());
        }

        /**
         * Thread-safe method for enabling or disabling a single location provider.
         *
         * @param cr the content resolver to use
         * @param provider the location provider to enable or disable
         * @param enabled true if the provider should be enabled
         * @param userId the userId for which to enable/disable providers
         * @return true if the value was set, false on database errors
         * @deprecated use {@link #putIntForUser(ContentResolver, String, int, int)} and
         *             {@link #LOCATION_MODE}
         * @hide
         */
        @Deprecated
        public static final boolean setLocationProviderEnabledForUser(ContentResolver cr,
                String provider, boolean enabled, int userId) {
            synchronized (mLocationSettingsLock) {
                // to ensure thread safety, we write the provider name with a '+' or '-'
                // and let the SettingsProvider handle it rather than reading and modifying
                // the list of enabled providers.
                if (enabled) {
                    provider = "+" + provider;
                } else {
                    provider = "-" + provider;
                }
                return putStringForUser(cr, Settings.Secure.LOCATION_PROVIDERS_ALLOWED, provider,
                        userId);
            }
        }

        /**
         * Thread-safe method for setting the location mode to one of
         * {@link #LOCATION_MODE_HIGH_ACCURACY}, {@link #LOCATION_MODE_SENSORS_ONLY},
         * {@link #LOCATION_MODE_BATTERY_SAVING}, or {@link #LOCATION_MODE_OFF}.
         *
         * @param cr the content resolver to use
         * @param mode such as {@link #LOCATION_MODE_HIGH_ACCURACY}
         * @param userId the userId for which to change mode
         * @return true if the value was set, false on database errors
         *
         * @throws IllegalArgumentException if mode is not one of the supported values
         */
        private static final boolean setLocationModeForUser(ContentResolver cr, int mode,
                int userId) {
            synchronized (mLocationSettingsLock) {
                boolean gps = false;
                boolean network = false;
                switch (mode) {
                    case LOCATION_MODE_OFF:
                        break;
                    case LOCATION_MODE_SENSORS_ONLY:
                        gps = true;
                        break;
                    case LOCATION_MODE_BATTERY_SAVING:
                        network = true;
                        break;
                    case LOCATION_MODE_HIGH_ACCURACY:
                        gps = true;
                        network = true;
                        break;
                    default:
                        throw new IllegalArgumentException("Invalid location mode: " + mode);
                }
                // Note it's important that we set the NLP mode first. The Google implementation
                // of NLP clears its NLP consent setting any time it receives a
                // LocationManager.PROVIDERS_CHANGED_ACTION broadcast and NLP is disabled. Also,
                // it shows an NLP consent dialog any time it receives the broadcast, NLP is
                // enabled, and the NLP consent is not set. If 1) we were to enable GPS first,
                // 2) a setup wizard has its own NLP consent UI that sets the NLP consent setting,
                // and 3) the receiver happened to complete before we enabled NLP, then the Google
                // NLP would detect the attempt to enable NLP and show a redundant NLP consent
                // dialog. Then the people who wrote the setup wizard would be sad.
                boolean nlpSuccess = Settings.Secure.setLocationProviderEnabledForUser(
                        cr, LocationManager.NETWORK_PROVIDER, network, userId);
                boolean gpsSuccess = Settings.Secure.setLocationProviderEnabledForUser(
                        cr, LocationManager.GPS_PROVIDER, gps, userId);
                return gpsSuccess && nlpSuccess;
            }
        }

        /**
         * Thread-safe method for reading the location mode, returns one of
         * {@link #LOCATION_MODE_HIGH_ACCURACY}, {@link #LOCATION_MODE_SENSORS_ONLY},
         * {@link #LOCATION_MODE_BATTERY_SAVING}, or {@link #LOCATION_MODE_OFF}.
         *
         * @param cr the content resolver to use
         * @param userId the userId for which to read the mode
         * @return the location mode
         */
        private static final int getLocationModeForUser(ContentResolver cr, int userId) {
            synchronized (mLocationSettingsLock) {
                boolean gpsEnabled = Settings.Secure.isLocationProviderEnabledForUser(
                        cr, LocationManager.GPS_PROVIDER, userId);
                boolean networkEnabled = Settings.Secure.isLocationProviderEnabledForUser(
                        cr, LocationManager.NETWORK_PROVIDER, userId);
                if (gpsEnabled && networkEnabled) {
                    return LOCATION_MODE_HIGH_ACCURACY;
                } else if (gpsEnabled) {
                    return LOCATION_MODE_SENSORS_ONLY;
                } else if (networkEnabled) {
                    return LOCATION_MODE_BATTERY_SAVING;
                } else {
                    return LOCATION_MODE_OFF;
                }
            }
        }
    }

    /**
     * Global system settings, containing preferences that always apply identically
     * to all defined users.  Applications can read these but are not allowed to write;
     * like the "Secure" settings, these are for preferences that the user must
     * explicitly modify through the system UI or specialized APIs for those values.
     */
    public static final class Global extends NameValueTable {
        public static final String SYS_PROP_SETTING_VERSION = "sys.settings_global_version";

        /**
         * The content:// style URL for global secure settings items.  Not public.
         */
        public static final Uri CONTENT_URI = Uri.parse("content://" + AUTHORITY + "/global");

        /**
         * Whether users are allowed to add more users or guest from lockscreen.
         * <p>
         * Type: int
         * @hide
         */
        public static final String ADD_USERS_WHEN_LOCKED = "add_users_when_locked";

        /**
         * Setting whether the global gesture for enabling accessibility is enabled.
         * If this gesture is enabled the user will be able to perfrom it to enable
         * the accessibility state without visiting the settings app.
         * @hide
         */
        public static final String ENABLE_ACCESSIBILITY_GLOBAL_GESTURE_ENABLED =
                "enable_accessibility_global_gesture_enabled";

        /**
         * Whether Airplane Mode is on.
         */
        public static final String AIRPLANE_MODE_ON = "airplane_mode_on";

        /**
         * Whether Theater Mode is on.
         * {@hide}
         */
        @SystemApi
        public static final String THEATER_MODE_ON = "theater_mode_on";

        /**
         * Constant for use in AIRPLANE_MODE_RADIOS to specify Bluetooth radio.
         */
        public static final String RADIO_BLUETOOTH = "bluetooth";

        /**
         * Constant for use in AIRPLANE_MODE_RADIOS to specify Wi-Fi radio.
         */
        public static final String RADIO_WIFI = "wifi";

        /**
         * {@hide}
         */
        public static final String RADIO_WIMAX = "wimax";
        /**
         * Constant for use in AIRPLANE_MODE_RADIOS to specify Cellular radio.
         */
        public static final String RADIO_CELL = "cell";

        /**
         * Constant for use in AIRPLANE_MODE_RADIOS to specify NFC radio.
         */
        public static final String RADIO_NFC = "nfc";

        /**
         * A comma separated list of radios that need to be disabled when airplane mode
         * is on. This overrides WIFI_ON and BLUETOOTH_ON, if Wi-Fi and bluetooth are
         * included in the comma separated list.
         */
        public static final String AIRPLANE_MODE_RADIOS = "airplane_mode_radios";

        /**
         * A comma separated list of radios that should to be disabled when airplane mode
         * is on, but can be manually reenabled by the user.  For example, if RADIO_WIFI is
         * added to both AIRPLANE_MODE_RADIOS and AIRPLANE_MODE_TOGGLEABLE_RADIOS, then Wifi
         * will be turned off when entering airplane mode, but the user will be able to reenable
         * Wifi in the Settings app.
         *
         * {@hide}
         */
        public static final String AIRPLANE_MODE_TOGGLEABLE_RADIOS = "airplane_mode_toggleable_radios";

        /**
         * The policy for deciding when Wi-Fi should go to sleep (which will in
         * turn switch to using the mobile data as an Internet connection).
         * <p>
         * Set to one of {@link #WIFI_SLEEP_POLICY_DEFAULT},
         * {@link #WIFI_SLEEP_POLICY_NEVER_WHILE_PLUGGED}, or
         * {@link #WIFI_SLEEP_POLICY_NEVER}.
         */
        public static final String WIFI_SLEEP_POLICY = "wifi_sleep_policy";

        /**
         * Value for {@link #WIFI_SLEEP_POLICY} to use the default Wi-Fi sleep
         * policy, which is to sleep shortly after the turning off
         * according to the {@link #STAY_ON_WHILE_PLUGGED_IN} setting.
         */
        public static final int WIFI_SLEEP_POLICY_DEFAULT = 0;

        /**
         * Value for {@link #WIFI_SLEEP_POLICY} to use the default policy when
         * the device is on battery, and never go to sleep when the device is
         * plugged in.
         */
        public static final int WIFI_SLEEP_POLICY_NEVER_WHILE_PLUGGED = 1;

        /**
         * Value for {@link #WIFI_SLEEP_POLICY} to never go to sleep.
         */
        public static final int WIFI_SLEEP_POLICY_NEVER = 2;

        /**
         * Value to specify if the user prefers the date, time and time zone
         * to be automatically fetched from the network (NITZ). 1=yes, 0=no
         */
        public static final String AUTO_TIME = "auto_time";

        /**
         * Value to specify if the user prefers the time zone
         * to be automatically fetched from the network (NITZ). 1=yes, 0=no
         */
        public static final String AUTO_TIME_ZONE = "auto_time_zone";

        /**
         * URI for the car dock "in" event sound.
         * @hide
         */
        public static final String CAR_DOCK_SOUND = "car_dock_sound";

        /**
         * URI for the car dock "out" event sound.
         * @hide
         */
        public static final String CAR_UNDOCK_SOUND = "car_undock_sound";

        /**
         * URI for the desk dock "in" event sound.
         * @hide
         */
        public static final String DESK_DOCK_SOUND = "desk_dock_sound";

        /**
         * URI for the desk dock "out" event sound.
         * @hide
         */
        public static final String DESK_UNDOCK_SOUND = "desk_undock_sound";

        /**
         * Whether to play a sound for dock events.
         * @hide
         */
        public static final String DOCK_SOUNDS_ENABLED = "dock_sounds_enabled";

        /**
         * URI for the "device locked" (keyguard shown) sound.
         * @hide
         */
        public static final String LOCK_SOUND = "lock_sound";

        /**
         * URI for the "device unlocked" sound.
         * @hide
         */
        public static final String UNLOCK_SOUND = "unlock_sound";

        /**
         * URI for the "device is trusted" sound, which is played when the device enters the trusted
         * state without unlocking.
         * @hide
         */
        public static final String TRUSTED_SOUND = "trusted_sound";

        /**
         * URI for the low battery sound file.
         * @hide
         */
        public static final String LOW_BATTERY_SOUND = "low_battery_sound";

        /**
         * Whether to play a sound for low-battery alerts.
         * @hide
         */
        public static final String POWER_SOUNDS_ENABLED = "power_sounds_enabled";

        /**
         * URI for the "wireless charging started" sound.
         * @hide
         */
        public static final String WIRELESS_CHARGING_STARTED_SOUND =
                "wireless_charging_started_sound";

        /**
         * Whether to play a sound for charging events.
         * @hide
         */
        public static final String CHARGING_SOUNDS_ENABLED = "charging_sounds_enabled";

        /**
         * Whether we keep the device on while the device is plugged in.
         * Supported values are:
         * <ul>
         * <li>{@code 0} to never stay on while plugged in</li>
         * <li>{@link BatteryManager#BATTERY_PLUGGED_AC} to stay on for AC charger</li>
         * <li>{@link BatteryManager#BATTERY_PLUGGED_USB} to stay on for USB charger</li>
         * <li>{@link BatteryManager#BATTERY_PLUGGED_WIRELESS} to stay on for wireless charger</li>
         * </ul>
         * These values can be OR-ed together.
         */
        public static final String STAY_ON_WHILE_PLUGGED_IN = "stay_on_while_plugged_in";

        /**
         * When the user has enable the option to have a "bug report" command
         * in the power menu.
         * @hide
         */
        public static final String BUGREPORT_IN_POWER_MENU = "bugreport_in_power_menu";

        /**
         * Whether ADB is enabled.
         */
        public static final String ADB_ENABLED = "adb_enabled";

        /**
         * Whether Views are allowed to save their attribute data.
         * @hide
         */
        public static final String DEBUG_VIEW_ATTRIBUTES = "debug_view_attributes";

        /**
         * Whether assisted GPS should be enabled or not.
         * @hide
         */
        public static final String ASSISTED_GPS_ENABLED = "assisted_gps_enabled";

        /**
         * Whether bluetooth is enabled/disabled
         * 0=disabled. 1=enabled.
         */
        public static final String BLUETOOTH_ON = "bluetooth_on";

        /**
         * CDMA Cell Broadcast SMS
         *                            0 = CDMA Cell Broadcast SMS disabled
         *                            1 = CDMA Cell Broadcast SMS enabled
         * @hide
         */
        public static final String CDMA_CELL_BROADCAST_SMS =
                "cdma_cell_broadcast_sms";

        /**
         * The CDMA roaming mode 0 = Home Networks, CDMA default
         *                       1 = Roaming on Affiliated networks
         *                       2 = Roaming on any networks
         * @hide
         */
        public static final String CDMA_ROAMING_MODE = "roaming_settings";

        /**
         * The CDMA subscription mode 0 = RUIM/SIM (default)
         *                                1 = NV
         * @hide
         */
        public static final String CDMA_SUBSCRIPTION_MODE = "subscription_mode";

        /** Inactivity timeout to track mobile data activity.
        *
        * If set to a positive integer, it indicates the inactivity timeout value in seconds to
        * infer the data activity of mobile network. After a period of no activity on mobile
        * networks with length specified by the timeout, an {@code ACTION_DATA_ACTIVITY_CHANGE}
        * intent is fired to indicate a transition of network status from "active" to "idle". Any
        * subsequent activity on mobile networks triggers the firing of {@code
        * ACTION_DATA_ACTIVITY_CHANGE} intent indicating transition from "idle" to "active".
        *
        * Network activity refers to transmitting or receiving data on the network interfaces.
        *
        * Tracking is disabled if set to zero or negative value.
        *
        * @hide
        */
       public static final String DATA_ACTIVITY_TIMEOUT_MOBILE = "data_activity_timeout_mobile";

       /** Timeout to tracking Wifi data activity. Same as {@code DATA_ACTIVITY_TIMEOUT_MOBILE}
        * but for Wifi network.
        * @hide
        */
       public static final String DATA_ACTIVITY_TIMEOUT_WIFI = "data_activity_timeout_wifi";

       /**
        * Whether or not data roaming is enabled. (0 = false, 1 = true)
        */
       public static final String DATA_ROAMING = "data_roaming";

       /**
        * The value passed to a Mobile DataConnection via bringUp which defines the
        * number of retries to preform when setting up the initial connection. The default
        * value defined in DataConnectionTrackerBase#DEFAULT_MDC_INITIAL_RETRY is currently 1.
        * @hide
        */
       public static final String MDC_INITIAL_MAX_RETRY = "mdc_initial_max_retry";

       /**
        * Whether user has enabled development settings.
        */
       public static final String DEVELOPMENT_SETTINGS_ENABLED = "development_settings_enabled";

       /**
        * Whether the device has been provisioned (0 = false, 1 = true)
        */
       public static final String DEVICE_PROVISIONED = "device_provisioned";

       /**
        * The saved value for WindowManagerService.setForcedDisplayDensity().
        * One integer in dpi.  If unset, then use the real display density.
        * @hide
        */
       public static final String DISPLAY_DENSITY_FORCED = "display_density_forced";

       /**
        * The saved value for WindowManagerService.setForcedDisplaySize().
        * Two integers separated by a comma.  If unset, then use the real display size.
        * @hide
        */
       public static final String DISPLAY_SIZE_FORCED = "display_size_forced";

       /**
        * The saved value for WindowManagerService.setForcedDisplayScalingMode().
        * 0 or unset if scaling is automatic, 1 if scaling is disabled.
        * @hide
        */
       public static final String DISPLAY_SCALING_FORCE = "display_scaling_force";

       /**
        * The maximum size, in bytes, of a download that the download manager will transfer over
        * a non-wifi connection.
        * @hide
        */
       public static final String DOWNLOAD_MAX_BYTES_OVER_MOBILE =
               "download_manager_max_bytes_over_mobile";

       /**
        * The recommended maximum size, in bytes, of a download that the download manager should
        * transfer over a non-wifi connection. Over this size, the use will be warned, but will
        * have the option to start the download over the mobile connection anyway.
        * @hide
        */
       public static final String DOWNLOAD_RECOMMENDED_MAX_BYTES_OVER_MOBILE =
               "download_manager_recommended_max_bytes_over_mobile";

       /**
        * @deprecated Use {@link android.provider.Settings.Secure#INSTALL_NON_MARKET_APPS} instead
        */
       @Deprecated
       public static final String INSTALL_NON_MARKET_APPS = Secure.INSTALL_NON_MARKET_APPS;

       /**
        * Whether HDMI control shall be enabled. If disabled, no CEC/MHL command will be
        * sent or processed. (0 = false, 1 = true)
        * @hide
        */
       public static final String HDMI_CONTROL_ENABLED = "hdmi_control_enabled";

       /**
        * Whether HDMI system audio is enabled. If enabled, TV internal speaker is muted,
        * and the output is redirected to AV Receiver connected via
        * {@Global#HDMI_SYSTEM_AUDIO_OUTPUT}.
        * @hide
        */
       public static final String HDMI_SYSTEM_AUDIO_ENABLED = "hdmi_system_audio_enabled";

       /**
        * Whether TV will automatically turn on upon reception of the CEC command
        * &lt;Text View On&gt; or &lt;Image View On&gt;. (0 = false, 1 = true)
        * @hide
        */
       public static final String HDMI_CONTROL_AUTO_WAKEUP_ENABLED =
               "hdmi_control_auto_wakeup_enabled";

       /**
        * Whether TV will also turn off other CEC devices when it goes to standby mode.
        * (0 = false, 1 = true)
        * @hide
        */
       public static final String HDMI_CONTROL_AUTO_DEVICE_OFF_ENABLED =
               "hdmi_control_auto_device_off_enabled";

       /**
        * Whether to use the DHCP client from Lollipop and earlier instead of the newer Android DHCP
        * client.
        * (0 = false, 1 = true)
        * @hide
        */
       public static final String LEGACY_DHCP_CLIENT = "legacy_dhcp_client";

       /**
        * Whether TV will switch to MHL port when a mobile device is plugged in.
        * (0 = false, 1 = true)
        * @hide
        */
       public static final String MHL_INPUT_SWITCHING_ENABLED = "mhl_input_switching_enabled";

       /**
        * Whether TV will charge the mobile device connected at MHL port. (0 = false, 1 = true)
        * @hide
        */
       public static final String MHL_POWER_CHARGE_ENABLED = "mhl_power_charge_enabled";

       /**
        * Whether mobile data connections are allowed by the user.  See
        * ConnectivityManager for more info.
        * @hide
        */
       public static final String MOBILE_DATA = "mobile_data";

       /**
        * Whether the mobile data connection should remain active even when higher
        * priority networks like WiFi are active, to help make network switching faster.
        *
        * See ConnectivityService for more info.
        *
        * (0 = disabled, 1 = enabled)
        * @hide
        */
       public static final String MOBILE_DATA_ALWAYS_ON = "mobile_data_always_on";

       /** {@hide} */
       public static final String NETSTATS_ENABLED = "netstats_enabled";
       /** {@hide} */
       public static final String NETSTATS_POLL_INTERVAL = "netstats_poll_interval";
       /** {@hide} */
       public static final String NETSTATS_TIME_CACHE_MAX_AGE = "netstats_time_cache_max_age";
       /** {@hide} */
       public static final String NETSTATS_GLOBAL_ALERT_BYTES = "netstats_global_alert_bytes";
       /** {@hide} */
       public static final String NETSTATS_SAMPLE_ENABLED = "netstats_sample_enabled";

       /** {@hide} */
       public static final String NETSTATS_DEV_BUCKET_DURATION = "netstats_dev_bucket_duration";
       /** {@hide} */
       public static final String NETSTATS_DEV_PERSIST_BYTES = "netstats_dev_persist_bytes";
       /** {@hide} */
       public static final String NETSTATS_DEV_ROTATE_AGE = "netstats_dev_rotate_age";
       /** {@hide} */
       public static final String NETSTATS_DEV_DELETE_AGE = "netstats_dev_delete_age";

       /** {@hide} */
       public static final String NETSTATS_UID_BUCKET_DURATION = "netstats_uid_bucket_duration";
       /** {@hide} */
       public static final String NETSTATS_UID_PERSIST_BYTES = "netstats_uid_persist_bytes";
       /** {@hide} */
       public static final String NETSTATS_UID_ROTATE_AGE = "netstats_uid_rotate_age";
       /** {@hide} */
       public static final String NETSTATS_UID_DELETE_AGE = "netstats_uid_delete_age";

       /** {@hide} */
       public static final String NETSTATS_UID_TAG_BUCKET_DURATION = "netstats_uid_tag_bucket_duration";
       /** {@hide} */
       public static final String NETSTATS_UID_TAG_PERSIST_BYTES = "netstats_uid_tag_persist_bytes";
       /** {@hide} */
       public static final String NETSTATS_UID_TAG_ROTATE_AGE = "netstats_uid_tag_rotate_age";
       /** {@hide} */
       public static final String NETSTATS_UID_TAG_DELETE_AGE = "netstats_uid_tag_delete_age";

       /**
        * User preference for which network(s) should be used. Only the
        * connectivity service should touch this.
        */
       public static final String NETWORK_PREFERENCE = "network_preference";

       /**
        * Which package name to use for network scoring. If null, or if the package is not a valid
        * scorer app, external network scores will neither be requested nor accepted.
        * @hide
        */
       public static final String NETWORK_SCORER_APP = "network_scorer_app";

       /**
        * If the NITZ_UPDATE_DIFF time is exceeded then an automatic adjustment
        * to SystemClock will be allowed even if NITZ_UPDATE_SPACING has not been
        * exceeded.
        * @hide
        */
       public static final String NITZ_UPDATE_DIFF = "nitz_update_diff";

       /**
        * The length of time in milli-seconds that automatic small adjustments to
        * SystemClock are ignored if NITZ_UPDATE_DIFF is not exceeded.
        * @hide
        */
       public static final String NITZ_UPDATE_SPACING = "nitz_update_spacing";

       /** Preferred NTP server. {@hide} */
       public static final String NTP_SERVER = "ntp_server";
       /** Timeout in milliseconds to wait for NTP server. {@hide} */
       public static final String NTP_TIMEOUT = "ntp_timeout";

       /** {@hide} */
       public static final String STORAGE_BENCHMARK_INTERVAL = "storage_benchmark_interval";

       /**
        * Whether the package manager should send package verification broadcasts for verifiers to
        * review apps prior to installation.
        * 1 = request apps to be verified prior to installation, if a verifier exists.
        * 0 = do not verify apps before installation
        * @hide
        */
       public static final String PACKAGE_VERIFIER_ENABLE = "package_verifier_enable";

       /** Timeout for package verification.
        * @hide */
       public static final String PACKAGE_VERIFIER_TIMEOUT = "verifier_timeout";

       /** Default response code for package verification.
        * @hide */
       public static final String PACKAGE_VERIFIER_DEFAULT_RESPONSE = "verifier_default_response";

       /**
        * Show package verification setting in the Settings app.
        * 1 = show (default)
        * 0 = hide
        * @hide
        */
       public static final String PACKAGE_VERIFIER_SETTING_VISIBLE = "verifier_setting_visible";

       /**
        * Run package verification on apps installed through ADB/ADT/USB
        * 1 = perform package verification on ADB installs (default)
        * 0 = bypass package verification on ADB installs
        * @hide
        */
       public static final String PACKAGE_VERIFIER_INCLUDE_ADB = "verifier_verify_adb_installs";

       /**
        * Time since last fstrim (milliseconds) after which we force one to happen
        * during device startup.  If unset, the default is 3 days.
        * @hide
        */
       public static final String FSTRIM_MANDATORY_INTERVAL = "fstrim_mandatory_interval";

       /**
        * The interval in milliseconds at which to check packet counts on the
        * mobile data interface when screen is on, to detect possible data
        * connection problems.
        * @hide
        */
       public static final String PDP_WATCHDOG_POLL_INTERVAL_MS =
               "pdp_watchdog_poll_interval_ms";

       /**
        * The interval in milliseconds at which to check packet counts on the
        * mobile data interface when screen is off, to detect possible data
        * connection problems.
        * @hide
        */
       public static final String PDP_WATCHDOG_LONG_POLL_INTERVAL_MS =
               "pdp_watchdog_long_poll_interval_ms";

       /**
        * The interval in milliseconds at which to check packet counts on the
        * mobile data interface after {@link #PDP_WATCHDOG_TRIGGER_PACKET_COUNT}
        * outgoing packets has been reached without incoming packets.
        * @hide
        */
       public static final String PDP_WATCHDOG_ERROR_POLL_INTERVAL_MS =
               "pdp_watchdog_error_poll_interval_ms";

       /**
        * The number of outgoing packets sent without seeing an incoming packet
        * that triggers a countdown (of {@link #PDP_WATCHDOG_ERROR_POLL_COUNT}
        * device is logged to the event log
        * @hide
        */
       public static final String PDP_WATCHDOG_TRIGGER_PACKET_COUNT =
               "pdp_watchdog_trigger_packet_count";

       /**
        * The number of polls to perform (at {@link #PDP_WATCHDOG_ERROR_POLL_INTERVAL_MS})
        * after hitting {@link #PDP_WATCHDOG_TRIGGER_PACKET_COUNT} before
        * attempting data connection recovery.
        * @hide
        */
       public static final String PDP_WATCHDOG_ERROR_POLL_COUNT =
               "pdp_watchdog_error_poll_count";

       /**
        * The number of failed PDP reset attempts before moving to something more
        * drastic: re-registering to the network.
        * @hide
        */
       public static final String PDP_WATCHDOG_MAX_PDP_RESET_FAIL_COUNT =
               "pdp_watchdog_max_pdp_reset_fail_count";

       /**
        * A positive value indicates how often the SamplingProfiler
        * should take snapshots. Zero value means SamplingProfiler
        * is disabled.
        *
        * @hide
        */
       public static final String SAMPLING_PROFILER_MS = "sampling_profiler_ms";

       /**
        * URL to open browser on to allow user to manage a prepay account
        * @hide
        */
       public static final String SETUP_PREPAID_DATA_SERVICE_URL =
               "setup_prepaid_data_service_url";

       /**
        * URL to attempt a GET on to see if this is a prepay device
        * @hide
        */
       public static final String SETUP_PREPAID_DETECTION_TARGET_URL =
               "setup_prepaid_detection_target_url";

       /**
        * Host to check for a redirect to after an attempt to GET
        * SETUP_PREPAID_DETECTION_TARGET_URL. (If we redirected there,
        * this is a prepaid device with zero balance.)
        * @hide
        */
       public static final String SETUP_PREPAID_DETECTION_REDIR_HOST =
               "setup_prepaid_detection_redir_host";

       /**
        * The interval in milliseconds at which to check the number of SMS sent out without asking
        * for use permit, to limit the un-authorized SMS usage.
        *
        * @hide
        */
       public static final String SMS_OUTGOING_CHECK_INTERVAL_MS =
               "sms_outgoing_check_interval_ms";

       /**
        * The number of outgoing SMS sent without asking for user permit (of {@link
        * #SMS_OUTGOING_CHECK_INTERVAL_MS}
        *
        * @hide
        */
       public static final String SMS_OUTGOING_CHECK_MAX_COUNT =
               "sms_outgoing_check_max_count";

       /**
        * Used to disable SMS short code confirmation - defaults to true.
        * True indcates we will do the check, etc.  Set to false to disable.
        * @see com.android.internal.telephony.SmsUsageMonitor
        * @hide
        */
       public static final String SMS_SHORT_CODE_CONFIRMATION = "sms_short_code_confirmation";

        /**
         * Used to select which country we use to determine premium sms codes.
         * One of com.android.internal.telephony.SMSDispatcher.PREMIUM_RULE_USE_SIM,
         * com.android.internal.telephony.SMSDispatcher.PREMIUM_RULE_USE_NETWORK,
         * or com.android.internal.telephony.SMSDispatcher.PREMIUM_RULE_USE_BOTH.
         * @hide
         */
        public static final String SMS_SHORT_CODE_RULE = "sms_short_code_rule";

       /**
        * Used to select TCP's default initial receiver window size in segments - defaults to a build config value
        * @hide
        */
       public static final String TCP_DEFAULT_INIT_RWND = "tcp_default_init_rwnd";

       /**
        * Used to disable Tethering on a device - defaults to true
        * @hide
        */
       public static final String TETHER_SUPPORTED = "tether_supported";

       /**
        * Used to require DUN APN on the device or not - defaults to a build config value
        * which defaults to false
        * @hide
        */
       public static final String TETHER_DUN_REQUIRED = "tether_dun_required";

       /**
        * Used to hold a gservices-provisioned apn value for DUN.  If set, or the
        * corresponding build config values are set it will override the APN DB
        * values.
        * Consists of a comma seperated list of strings:
        * "name,apn,proxy,port,username,password,server,mmsc,mmsproxy,mmsport,mcc,mnc,auth,type"
        * note that empty fields can be ommitted: "name,apn,,,,,,,,,310,260,,DUN"
        * @hide
        */
       public static final String TETHER_DUN_APN = "tether_dun_apn";

       /**
        * USB Mass Storage Enabled
        */
       public static final String USB_MASS_STORAGE_ENABLED = "usb_mass_storage_enabled";

       /**
        * If this setting is set (to anything), then all references
        * to Gmail on the device must change to Google Mail.
        */
       public static final String USE_GOOGLE_MAIL = "use_google_mail";

        /**
         * Webview Data reduction proxy key.
         * @hide
         */
        public static final String WEBVIEW_DATA_REDUCTION_PROXY_KEY =
                "webview_data_reduction_proxy_key";

       /**
        * Whether Wifi display is enabled/disabled
        * 0=disabled. 1=enabled.
        * @hide
        */
       public static final String WIFI_DISPLAY_ON = "wifi_display_on";

       /**
        * Whether Wifi display certification mode is enabled/disabled
        * 0=disabled. 1=enabled.
        * @hide
        */
       public static final String WIFI_DISPLAY_CERTIFICATION_ON =
               "wifi_display_certification_on";

       /**
        * WPS Configuration method used by Wifi display, this setting only
        * takes effect when WIFI_DISPLAY_CERTIFICATION_ON is 1 (enabled).
        *
        * Possible values are:
        *
        * WpsInfo.INVALID: use default WPS method chosen by framework
        * WpsInfo.PBC    : use Push button
        * WpsInfo.KEYPAD : use Keypad
        * WpsInfo.DISPLAY: use Display
        * @hide
        */
       public static final String WIFI_DISPLAY_WPS_CONFIG =
           "wifi_display_wps_config";

       /**
        * Whether to notify the user of open networks.
        * <p>
        * If not connected and the scan results have an open network, we will
        * put this notification up. If we attempt to connect to a network or
        * the open network(s) disappear, we remove the notification. When we
        * show the notification, we will not show it again for
        * {@link android.provider.Settings.Secure#WIFI_NETWORKS_AVAILABLE_REPEAT_DELAY} time.
        */
       public static final String WIFI_NETWORKS_AVAILABLE_NOTIFICATION_ON =
               "wifi_networks_available_notification_on";
       /**
        * {@hide}
        */
       public static final String WIMAX_NETWORKS_AVAILABLE_NOTIFICATION_ON =
               "wimax_networks_available_notification_on";

       /**
        * Delay (in seconds) before repeating the Wi-Fi networks available notification.
        * Connecting to a network will reset the timer.
        */
       public static final String WIFI_NETWORKS_AVAILABLE_REPEAT_DELAY =
               "wifi_networks_available_repeat_delay";

       /**
        * 802.11 country code in ISO 3166 format
        * @hide
        */
       public static final String WIFI_COUNTRY_CODE = "wifi_country_code";

       /**
        * The interval in milliseconds to issue wake up scans when wifi needs
        * to connect. This is necessary to connect to an access point when
        * device is on the move and the screen is off.
        * @hide
        */
       public static final String WIFI_FRAMEWORK_SCAN_INTERVAL_MS =
               "wifi_framework_scan_interval_ms";

       /**
        * The interval in milliseconds after which Wi-Fi is considered idle.
        * When idle, it is possible for the device to be switched from Wi-Fi to
        * the mobile data network.
        * @hide
        */
       public static final String WIFI_IDLE_MS = "wifi_idle_ms";

       /**
        * When the number of open networks exceeds this number, the
        * least-recently-used excess networks will be removed.
        */
       public static final String WIFI_NUM_OPEN_NETWORKS_KEPT = "wifi_num_open_networks_kept";

       /**
        * Whether the Wi-Fi should be on.  Only the Wi-Fi service should touch this.
        */
       public static final String WIFI_ON = "wifi_on";

       /**
        * Setting to allow scans to be enabled even wifi is turned off for connectivity.
        * @hide
        */
       public static final String WIFI_SCAN_ALWAYS_AVAILABLE =
                "wifi_scan_always_enabled";

       /**
        * Settings to allow BLE scans to be enabled even when Bluetooth is turned off for
        * connectivity.
        * @hide
        */
       public static final String BLE_SCAN_ALWAYS_AVAILABLE =
               "ble_scan_always_enabled";

       /**
        * Used to save the Wifi_ON state prior to tethering.
        * This state will be checked to restore Wifi after
        * the user turns off tethering.
        *
        * @hide
        */
       public static final String WIFI_SAVED_STATE = "wifi_saved_state";

       /**
        * The interval in milliseconds to scan as used by the wifi supplicant
        * @hide
        */
       public static final String WIFI_SUPPLICANT_SCAN_INTERVAL_MS =
               "wifi_supplicant_scan_interval_ms";

        /**
         * whether frameworks handles wifi auto-join
         * @hide
         */
       public static final String WIFI_ENHANCED_AUTO_JOIN =
                "wifi_enhanced_auto_join";

        /**
         * whether settings show RSSI
         * @hide
         */
        public static final String WIFI_NETWORK_SHOW_RSSI =
                "wifi_network_show_rssi";

        /**
        * The interval in milliseconds to scan at supplicant when p2p is connected
        * @hide
        */
       public static final String WIFI_SCAN_INTERVAL_WHEN_P2P_CONNECTED_MS =
               "wifi_scan_interval_p2p_connected_ms";

       /**
        * Whether the Wi-Fi watchdog is enabled.
        */
       public static final String WIFI_WATCHDOG_ON = "wifi_watchdog_on";

       /**
        * Setting to turn off poor network avoidance on Wi-Fi. Feature is enabled by default and
        * the setting needs to be set to 0 to disable it.
        * @hide
        */
       public static final String WIFI_WATCHDOG_POOR_NETWORK_TEST_ENABLED =
               "wifi_watchdog_poor_network_test_enabled";

       /**
        * Setting to turn on suspend optimizations at screen off on Wi-Fi. Enabled by default and
        * needs to be set to 0 to disable it.
        * @hide
        */
       public static final String WIFI_SUSPEND_OPTIMIZATIONS_ENABLED =
               "wifi_suspend_optimizations_enabled";

       /**
        * The maximum number of times we will retry a connection to an access
        * point for which we have failed in acquiring an IP address from DHCP.
        * A value of N means that we will make N+1 connection attempts in all.
        */
       public static final String WIFI_MAX_DHCP_RETRY_COUNT = "wifi_max_dhcp_retry_count";

       /**
        * Maximum amount of time in milliseconds to hold a wakelock while waiting for mobile
        * data connectivity to be established after a disconnect from Wi-Fi.
        */
       public static final String WIFI_MOBILE_DATA_TRANSITION_WAKELOCK_TIMEOUT_MS =
           "wifi_mobile_data_transition_wakelock_timeout_ms";

       /**
        * This setting controls whether WiFi configurations created by a Device Owner app
        * should be locked down (that is, be editable or removable only by the Device Owner App,
        * not even by Settings app).
        * This setting takes integer values. Non-zero values mean DO created configurations
        * are locked down. Value of zero means they are not. Default value in the absence of
        * actual value to this setting is 0.
        */
       public static final String WIFI_DEVICE_OWNER_CONFIGS_LOCKDOWN =
               "wifi_device_owner_configs_lockdown";

       /**
        * The operational wifi frequency band
        * Set to one of {@link WifiManager#WIFI_FREQUENCY_BAND_AUTO},
        * {@link WifiManager#WIFI_FREQUENCY_BAND_5GHZ} or
        * {@link WifiManager#WIFI_FREQUENCY_BAND_2GHZ}
        *
        * @hide
        */
       public static final String WIFI_FREQUENCY_BAND = "wifi_frequency_band";

       /**
        * The Wi-Fi peer-to-peer device name
        * @hide
        */
       public static final String WIFI_P2P_DEVICE_NAME = "wifi_p2p_device_name";

       /**
        * The min time between wifi disable and wifi enable
        * @hide
        */
       public static final String WIFI_REENABLE_DELAY_MS = "wifi_reenable_delay";

       /**
        * Timeout for ephemeral networks when all known BSSIDs go out of range. We will disconnect
        * from an ephemeral network if there is no BSSID for that network with a non-null score that
        * has been seen in this time period.
        *
        * If this is less than or equal to zero, we use a more conservative behavior and only check
        * for a non-null score from the currently connected or target BSSID.
        * @hide
        */
       public static final String WIFI_EPHEMERAL_OUT_OF_RANGE_TIMEOUT_MS =
               "wifi_ephemeral_out_of_range_timeout_ms";

       /**
        * The number of milliseconds to delay when checking for data stalls during
        * non-aggressive detection. (screen is turned off.)
        * @hide
        */
       public static final String DATA_STALL_ALARM_NON_AGGRESSIVE_DELAY_IN_MS =
               "data_stall_alarm_non_aggressive_delay_in_ms";

       /**
        * The number of milliseconds to delay when checking for data stalls during
        * aggressive detection. (screen on or suspected data stall)
        * @hide
        */
       public static final String DATA_STALL_ALARM_AGGRESSIVE_DELAY_IN_MS =
               "data_stall_alarm_aggressive_delay_in_ms";

       /**
        * The number of milliseconds to allow the provisioning apn to remain active
        * @hide
        */
       public static final String PROVISIONING_APN_ALARM_DELAY_IN_MS =
               "provisioning_apn_alarm_delay_in_ms";

       /**
        * The interval in milliseconds at which to check gprs registration
        * after the first registration mismatch of gprs and voice service,
        * to detect possible data network registration problems.
        *
        * @hide
        */
       public static final String GPRS_REGISTER_CHECK_PERIOD_MS =
               "gprs_register_check_period_ms";

       /**
        * Nonzero causes Log.wtf() to crash.
        * @hide
        */
       public static final String WTF_IS_FATAL = "wtf_is_fatal";

       /**
        * Ringer mode. This is used internally, changing this value will not
        * change the ringer mode. See AudioManager.
        */
       public static final String MODE_RINGER = "mode_ringer";

       /**
        * Overlay display devices setting.
        * The associated value is a specially formatted string that describes the
        * size and density of simulated secondary display devices.
        * <p>
        * Format: {width}x{height}/{dpi};...
        * </p><p>
        * Example:
        * <ul>
        * <li><code>1280x720/213</code>: make one overlay that is 1280x720 at 213dpi.</li>
        * <li><code>1920x1080/320;1280x720/213</code>: make two overlays, the first
        * at 1080p and the second at 720p.</li>
        * <li>If the value is empty, then no overlay display devices are created.</li>
        * </ul></p>
        *
        * @hide
        */
       public static final String OVERLAY_DISPLAY_DEVICES = "overlay_display_devices";

        /**
         * Threshold values for the duration and level of a discharge cycle,
         * under which we log discharge cycle info.
         *
         * @hide
         */
        public static final String
                BATTERY_DISCHARGE_DURATION_THRESHOLD = "battery_discharge_duration_threshold";

        /** @hide */
        public static final String BATTERY_DISCHARGE_THRESHOLD = "battery_discharge_threshold";

        /**
         * Flag for allowing ActivityManagerService to send ACTION_APP_ERROR
         * intents on application crashes and ANRs. If this is disabled, the
         * crash/ANR dialog will never display the "Report" button.
         * <p>
         * Type: int (0 = disallow, 1 = allow)
         *
         * @hide
         */
        public static final String SEND_ACTION_APP_ERROR = "send_action_app_error";

        /**
         * Maximum age of entries kept by {@link DropBoxManager}.
         *
         * @hide
         */
        public static final String DROPBOX_AGE_SECONDS = "dropbox_age_seconds";

        /**
         * Maximum number of entry files which {@link DropBoxManager} will keep
         * around.
         *
         * @hide
         */
        public static final String DROPBOX_MAX_FILES = "dropbox_max_files";

        /**
         * Maximum amount of disk space used by {@link DropBoxManager} no matter
         * what.
         *
         * @hide
         */
        public static final String DROPBOX_QUOTA_KB = "dropbox_quota_kb";

        /**
         * Percent of free disk (excluding reserve) which {@link DropBoxManager}
         * will use.
         *
         * @hide
         */
        public static final String DROPBOX_QUOTA_PERCENT = "dropbox_quota_percent";

        /**
         * Percent of total disk which {@link DropBoxManager} will never dip
         * into.
         *
         * @hide
         */
        public static final String DROPBOX_RESERVE_PERCENT = "dropbox_reserve_percent";

        /**
         * Prefix for per-tag dropbox disable/enable settings.
         *
         * @hide
         */
        public static final String DROPBOX_TAG_PREFIX = "dropbox:";

        /**
         * Lines of logcat to include with system crash/ANR/etc. reports, as a
         * prefix of the dropbox tag of the report type. For example,
         * "logcat_for_system_server_anr" controls the lines of logcat captured
         * with system server ANR reports. 0 to disable.
         *
         * @hide
         */
        public static final String ERROR_LOGCAT_PREFIX = "logcat_for_";

        /**
         * The interval in minutes after which the amount of free storage left
         * on the device is logged to the event log
         *
         * @hide
         */
        public static final String SYS_FREE_STORAGE_LOG_INTERVAL = "sys_free_storage_log_interval";

        /**
         * Threshold for the amount of change in disk free space required to
         * report the amount of free space. Used to prevent spamming the logs
         * when the disk free space isn't changing frequently.
         *
         * @hide
         */
        public static final String
                DISK_FREE_CHANGE_REPORTING_THRESHOLD = "disk_free_change_reporting_threshold";

        /**
         * Minimum percentage of free storage on the device that is used to
         * determine if the device is running low on storage. The default is 10.
         * <p>
         * Say this value is set to 10, the device is considered running low on
         * storage if 90% or more of the device storage is filled up.
         *
         * @hide
         */
        public static final String
                SYS_STORAGE_THRESHOLD_PERCENTAGE = "sys_storage_threshold_percentage";

        /**
         * Maximum byte size of the low storage threshold. This is to ensure
         * that {@link #SYS_STORAGE_THRESHOLD_PERCENTAGE} does not result in an
         * overly large threshold for large storage devices. Currently this must
         * be less than 2GB. This default is 500MB.
         *
         * @hide
         */
        public static final String
                SYS_STORAGE_THRESHOLD_MAX_BYTES = "sys_storage_threshold_max_bytes";

        /**
         * Minimum bytes of free storage on the device before the data partition
         * is considered full. By default, 1 MB is reserved to avoid system-wide
         * SQLite disk full exceptions.
         *
         * @hide
         */
        public static final String
                SYS_STORAGE_FULL_THRESHOLD_BYTES = "sys_storage_full_threshold_bytes";

        /**
         * The maximum reconnect delay for short network outages or when the
         * network is suspended due to phone use.
         *
         * @hide
         */
        public static final String
                SYNC_MAX_RETRY_DELAY_IN_SECONDS = "sync_max_retry_delay_in_seconds";

        /**
         * The number of milliseconds to delay before sending out
         * {@link ConnectivityManager#CONNECTIVITY_ACTION} broadcasts. Ignored.
         *
         * @hide
         */
        public static final String CONNECTIVITY_CHANGE_DELAY = "connectivity_change_delay";


        /**
         * Network sampling interval, in seconds. We'll generate link information
         * about bytes/packets sent and error rates based on data sampled in this interval
         *
         * @hide
         */

        public static final String CONNECTIVITY_SAMPLING_INTERVAL_IN_SECONDS =
                "connectivity_sampling_interval_in_seconds";

        /**
         * The series of successively longer delays used in retrying to download PAC file.
         * Last delay is used between successful PAC downloads.
         *
         * @hide
         */
        public static final String PAC_CHANGE_DELAY = "pac_change_delay";

        /**
         * Setting to turn off captive portal detection. Feature is enabled by
         * default and the setting needs to be set to 0 to disable it.
         *
         * @hide
         */
        public static final String
                CAPTIVE_PORTAL_DETECTION_ENABLED = "captive_portal_detection_enabled";

        /**
         * The server used for captive portal detection upon a new conection. A
         * 204 response code from the server is used for validation.
         *
         * @hide
         */
        public static final String CAPTIVE_PORTAL_SERVER = "captive_portal_server";

        /**
         * Whether network service discovery is enabled.
         *
         * @hide
         */
        public static final String NSD_ON = "nsd_on";

        /**
         * Let user pick default install location.
         *
         * @hide
         */
        public static final String SET_INSTALL_LOCATION = "set_install_location";

        /**
         * Default install location value.
         * 0 = auto, let system decide
         * 1 = internal
         * 2 = sdcard
         * @hide
         */
        public static final String DEFAULT_INSTALL_LOCATION = "default_install_location";

        /**
         * ms during which to consume extra events related to Inet connection
         * condition after a transtion to fully-connected
         *
         * @hide
         */
        public static final String
                INET_CONDITION_DEBOUNCE_UP_DELAY = "inet_condition_debounce_up_delay";

        /**
         * ms during which to consume extra events related to Inet connection
         * condtion after a transtion to partly-connected
         *
         * @hide
         */
        public static final String
                INET_CONDITION_DEBOUNCE_DOWN_DELAY = "inet_condition_debounce_down_delay";

        /** {@hide} */
        public static final String
                READ_EXTERNAL_STORAGE_ENFORCED_DEFAULT = "read_external_storage_enforced_default";

        /**
         * Host name and port for global http proxy. Uses ':' seperator for
         * between host and port.
         */
        public static final String HTTP_PROXY = "http_proxy";

        /**
         * Host name for global http proxy. Set via ConnectivityManager.
         *
         * @hide
         */
        public static final String GLOBAL_HTTP_PROXY_HOST = "global_http_proxy_host";

        /**
         * Integer host port for global http proxy. Set via ConnectivityManager.
         *
         * @hide
         */
        public static final String GLOBAL_HTTP_PROXY_PORT = "global_http_proxy_port";

        /**
         * Exclusion list for global proxy. This string contains a list of
         * comma-separated domains where the global proxy does not apply.
         * Domains should be listed in a comma- separated list. Example of
         * acceptable formats: ".domain1.com,my.domain2.com" Use
         * ConnectivityManager to set/get.
         *
         * @hide
         */
        public static final String
                GLOBAL_HTTP_PROXY_EXCLUSION_LIST = "global_http_proxy_exclusion_list";

        /**
         * The location PAC File for the proxy.
         * @hide
         */
        public static final String
                GLOBAL_HTTP_PROXY_PAC = "global_proxy_pac_url";

        /**
         * Enables the UI setting to allow the user to specify the global HTTP
         * proxy and associated exclusion list.
         *
         * @hide
         */
        public static final String SET_GLOBAL_HTTP_PROXY = "set_global_http_proxy";

        /**
         * Setting for default DNS in case nobody suggests one
         *
         * @hide
         */
        public static final String DEFAULT_DNS_SERVER = "default_dns_server";

        /** {@hide} */
        public static final String
                BLUETOOTH_HEADSET_PRIORITY_PREFIX = "bluetooth_headset_priority_";
        /** {@hide} */
        public static final String
                BLUETOOTH_A2DP_SINK_PRIORITY_PREFIX = "bluetooth_a2dp_sink_priority_";
        /** {@hide} */
        public static final String
                BLUETOOTH_INPUT_DEVICE_PRIORITY_PREFIX = "bluetooth_input_device_priority_";
        /** {@hide} */
        public static final String
                BLUETOOTH_MAP_PRIORITY_PREFIX = "bluetooth_map_priority_";
        /** {@hide} */
        public static final String
                BLUETOOTH_SAP_PRIORITY_PREFIX = "bluetooth_sap_priority_";

        /**
         * Device Idle (Doze) specific settings.
         * This is encoded as a key=value list, separated by commas. Ex:
         *
         * "inactive_timeout=60000,sensing_timeout=400000"
         *
         * The following keys are supported:
         *
         * <pre>
         * inactive_to                      (long)
         * sensing_to                       (long)
         * motion_inactive_to               (long)
         * idle_after_inactive_to           (long)
         * idle_pending_to                  (long)
         * max_idle_pending_to              (long)
         * idle_pending_factor              (float)
         * idle_to                          (long)
         * max_idle_to                      (long)
         * idle_factor                      (float)
         * min_time_to_alarm                (long)
         * max_temp_app_whitelist_duration  (long)
         * </pre>
         *
         * <p>
         * Type: string
         * @hide
         * @see com.android.server.DeviceIdleController.Constants
         */
        public static final String DEVICE_IDLE_CONSTANTS = "device_idle_constants";

        /**
         * App standby (app idle) specific settings.
         * This is encoded as a key=value list, separated by commas. Ex:
         *
         * "idle_duration=5000,parole_interval=4500"
         *
         * The following keys are supported:
         *
         * <pre>
         * idle_duration        (long)
         * wallclock_threshold  (long)
         * parole_interval      (long)
         * parole_duration      (long)
         * </pre>
         *
         * <p>
         * Type: string
         * @hide
         * @see com.android.server.usage.UsageStatsService.SettingsObserver
         */
        public static final String APP_IDLE_CONSTANTS = "app_idle_constants";

        /**
         * Alarm manager specific settings.
         * This is encoded as a key=value list, separated by commas. Ex:
         *
         * "min_futurity=5000,allow_while_idle_short_time=4500"
         *
         * The following keys are supported:
         *
         * <pre>
         * min_futurity                         (long)
         * min_interval                         (long)
         * allow_while_idle_short_time          (long)
         * allow_while_idle_long_time           (long)
         * allow_while_idle_whitelist_duration  (long)
         * </pre>
         *
         * <p>
         * Type: string
         * @hide
         * @see com.android.server.AlarmManagerService.Constants
         */
        public static final String ALARM_MANAGER_CONSTANTS = "alarm_manager_constants";

        /**
         * Get the key that retrieves a bluetooth headset's priority.
         * @hide
         */
        public static final String getBluetoothHeadsetPriorityKey(String address) {
            return BLUETOOTH_HEADSET_PRIORITY_PREFIX + address.toUpperCase(Locale.ROOT);
        }

        /**
         * Get the key that retrieves a bluetooth a2dp sink's priority.
         * @hide
         */
        public static final String getBluetoothA2dpSinkPriorityKey(String address) {
            return BLUETOOTH_A2DP_SINK_PRIORITY_PREFIX + address.toUpperCase(Locale.ROOT);
        }

        /**
         * Get the key that retrieves a bluetooth Input Device's priority.
         * @hide
         */
        public static final String getBluetoothInputDevicePriorityKey(String address) {
            return BLUETOOTH_INPUT_DEVICE_PRIORITY_PREFIX + address.toUpperCase(Locale.ROOT);
        }

        /**
         * Get the key that retrieves a bluetooth map priority.
         * @hide
         */
        public static final String getBluetoothMapPriorityKey(String address) {
            return BLUETOOTH_MAP_PRIORITY_PREFIX + address.toUpperCase(Locale.ROOT);
        }

        /**
         * Get the key that retrieves a bluetooth map priority.
         * @hide
         */
        public static final String getBluetoothSapPriorityKey(String address) {
            return BLUETOOTH_SAP_PRIORITY_PREFIX + address.toUpperCase(Locale.ROOT);
        }

        /**
         * Scaling factor for normal window animations. Setting to 0 will
         * disable window animations.
         */
        public static final String WINDOW_ANIMATION_SCALE = "window_animation_scale";

        /**
         * Scaling factor for activity transition animations. Setting to 0 will
         * disable window animations.
         */
        public static final String TRANSITION_ANIMATION_SCALE = "transition_animation_scale";

        /**
         * Scaling factor for Animator-based animations. This affects both the
         * start delay and duration of all such animations. Setting to 0 will
         * cause animations to end immediately. The default value is 1.
         */
        public static final String ANIMATOR_DURATION_SCALE = "animator_duration_scale";

        /**
         * Scaling factor for normal window animations. Setting to 0 will
         * disable window animations.
         *
         * @hide
         */
        public static final String FANCY_IME_ANIMATIONS = "fancy_ime_animations";

        /**
         * If 0, the compatibility mode is off for all applications.
         * If 1, older applications run under compatibility mode.
         * TODO: remove this settings before code freeze (bug/1907571)
         * @hide
         */
        public static final String COMPATIBILITY_MODE = "compatibility_mode";

        /**
         * CDMA only settings
         * Emergency Tone  0 = Off
         *                 1 = Alert
         *                 2 = Vibrate
         * @hide
         */
        public static final String EMERGENCY_TONE = "emergency_tone";

        /**
         * CDMA only settings
         * Whether the auto retry is enabled. The value is
         * boolean (1 or 0).
         * @hide
         */
        public static final String CALL_AUTO_RETRY = "call_auto_retry";

        /**
         * See RIL_PreferredNetworkType in ril.h
         * @hide
         */
        public static final String PREFERRED_NETWORK_MODE =
                "preferred_network_mode";

        /**
         * Name of an application package to be debugged.
         */
        public static final String DEBUG_APP = "debug_app";

        /**
         * If 1, when launching DEBUG_APP it will wait for the debugger before
         * starting user code.  If 0, it will run normally.
         */
        public static final String WAIT_FOR_DEBUGGER = "wait_for_debugger";

        /**
         * Control whether the process CPU usage meter should be shown.
         */
        public static final String SHOW_PROCESSES = "show_processes";

        /**
         * If 1 low power mode is enabled.
         * @hide
         */
        public static final String LOW_POWER_MODE = "low_power";

        /**
         * Battery level [1-99] at which low power mode automatically turns on.
         * If 0, it will not automatically turn on.
         * @hide
         */
        public static final String LOW_POWER_MODE_TRIGGER_LEVEL = "low_power_trigger_level";

         /**
         * If 1, the activity manager will aggressively finish activities and
         * processes as soon as they are no longer needed.  If 0, the normal
         * extended lifetime is used.
         */
        public static final String ALWAYS_FINISH_ACTIVITIES = "always_finish_activities";

        /**
         * Use Dock audio output for media:
         *      0 = disabled
         *      1 = enabled
         * @hide
         */
        public static final String DOCK_AUDIO_MEDIA_ENABLED = "dock_audio_media_enabled";

        /**
         * Persisted safe headphone volume management state by AudioService
         * @hide
         */
        public static final String AUDIO_SAFE_VOLUME_STATE = "audio_safe_volume_state";

        /**
         * URL for tzinfo (time zone) updates
         * @hide
         */
        public static final String TZINFO_UPDATE_CONTENT_URL = "tzinfo_content_url";

        /**
         * URL for tzinfo (time zone) update metadata
         * @hide
         */
        public static final String TZINFO_UPDATE_METADATA_URL = "tzinfo_metadata_url";

        /**
         * URL for selinux (mandatory access control) updates
         * @hide
         */
        public static final String SELINUX_UPDATE_CONTENT_URL = "selinux_content_url";

        /**
         * URL for selinux (mandatory access control) update metadata
         * @hide
         */
        public static final String SELINUX_UPDATE_METADATA_URL = "selinux_metadata_url";

        /**
         * URL for sms short code updates
         * @hide
         */
        public static final String SMS_SHORT_CODES_UPDATE_CONTENT_URL =
                "sms_short_codes_content_url";

        /**
         * URL for sms short code update metadata
         * @hide
         */
        public static final String SMS_SHORT_CODES_UPDATE_METADATA_URL =
                "sms_short_codes_metadata_url";

        /**
         * URL for cert pinlist updates
         * @hide
         */
        public static final String CERT_PIN_UPDATE_CONTENT_URL = "cert_pin_content_url";

        /**
         * URL for cert pinlist updates
         * @hide
         */
        public static final String CERT_PIN_UPDATE_METADATA_URL = "cert_pin_metadata_url";

        /**
         * URL for intent firewall updates
         * @hide
         */
        public static final String INTENT_FIREWALL_UPDATE_CONTENT_URL =
                "intent_firewall_content_url";

        /**
         * URL for intent firewall update metadata
         * @hide
         */
        public static final String INTENT_FIREWALL_UPDATE_METADATA_URL =
                "intent_firewall_metadata_url";

        /**
         * SELinux enforcement status. If 0, permissive; if 1, enforcing.
         * @hide
         */
        public static final String SELINUX_STATUS = "selinux_status";

        /**
         * Developer setting to force RTL layout.
         * @hide
         */
        public static final String DEVELOPMENT_FORCE_RTL = "debug.force_rtl";

        /**
         * Milliseconds after screen-off after which low battery sounds will be silenced.
         *
         * If zero, battery sounds will always play.
         * Defaults to @integer/def_low_battery_sound_timeout in SettingsProvider.
         *
         * @hide
         */
        public static final String LOW_BATTERY_SOUND_TIMEOUT = "low_battery_sound_timeout";

        /**
         * Milliseconds to wait before bouncing Wi-Fi after settings is restored. Note that after
         * the caller is done with this, they should call {@link ContentResolver#delete} to
         * clean up any value that they may have written.
         *
         * @hide
         */
        public static final String WIFI_BOUNCE_DELAY_OVERRIDE_MS = "wifi_bounce_delay_override_ms";

        /**
         * Defines global runtime overrides to window policy.
         *
         * See {@link com.android.server.policy.PolicyControl} for value format.
         *
         * @hide
         */
        public static final String POLICY_CONTROL = "policy_control";

        /**
         * Defines global zen mode.  ZEN_MODE_OFF, ZEN_MODE_IMPORTANT_INTERRUPTIONS,
         * or ZEN_MODE_NO_INTERRUPTIONS.
         *
         * @hide
         */
        public static final String ZEN_MODE = "zen_mode";

        /** @hide */ public static final int ZEN_MODE_OFF = 0;
        /** @hide */ public static final int ZEN_MODE_IMPORTANT_INTERRUPTIONS = 1;
        /** @hide */ public static final int ZEN_MODE_NO_INTERRUPTIONS = 2;
        /** @hide */ public static final int ZEN_MODE_ALARMS = 3;

        /** @hide */ public static String zenModeToString(int mode) {
            if (mode == ZEN_MODE_IMPORTANT_INTERRUPTIONS) return "ZEN_MODE_IMPORTANT_INTERRUPTIONS";
            if (mode == ZEN_MODE_ALARMS) return "ZEN_MODE_ALARMS";
            if (mode == ZEN_MODE_NO_INTERRUPTIONS) return "ZEN_MODE_NO_INTERRUPTIONS";
            return "ZEN_MODE_OFF";
        }

        /** @hide */ public static boolean isValidZenMode(int value) {
            switch (value) {
                case Global.ZEN_MODE_OFF:
                case Global.ZEN_MODE_IMPORTANT_INTERRUPTIONS:
                case Global.ZEN_MODE_ALARMS:
                case Global.ZEN_MODE_NO_INTERRUPTIONS:
                    return true;
                default:
                    return false;
            }
        }

        /**
         * Value of the ringer before entering zen mode.
         *
         * @hide
         */
        public static final String ZEN_MODE_RINGER_LEVEL = "zen_mode_ringer_level";

        /**
         * Opaque value, changes when persisted zen mode configuration changes.
         *
         * @hide
         */
        public static final String ZEN_MODE_CONFIG_ETAG = "zen_mode_config_etag";

        /**
         * Defines global heads up toggle.  One of HEADS_UP_OFF, HEADS_UP_ON.
         *
         * @hide
         */
        public static final String HEADS_UP_NOTIFICATIONS_ENABLED =
                "heads_up_notifications_enabled";

        /** @hide */ public static final int HEADS_UP_OFF = 0;
        /** @hide */ public static final int HEADS_UP_ON = 1;

        /**
         * The name of the device
         *
         * @hide
         */
        public static final String DEVICE_NAME = "device_name";

        /**
         * Whether it should be possible to create a guest user on the device.
         * <p>
         * Type: int (0 for disabled, 1 for enabled)
         * @hide
         */
        public static final String GUEST_USER_ENABLED = "guest_user_enabled";

        /**
         * Whether the NetworkScoringService has been first initialized.
         * <p>
         * Type: int (0 for false, 1 for true)
         * @hide
         */
        public static final String NETWORK_SCORING_PROVISIONED = "network_scoring_provisioned";

        /**
         * Whether the user wants to be prompted for password to decrypt the device on boot.
         * This only matters if the storage is encrypted.
         * <p>
         * Type: int (0 for false, 1 for true)
         * @hide
         */
        public static final String REQUIRE_PASSWORD_TO_DECRYPT = "require_password_to_decrypt";

        /**
         * Whether the Volte/VT is enabled
         * <p>
         * Type: int (0 for false, 1 for true)
         * @hide
         */
        public static final String ENHANCED_4G_MODE_ENABLED = "volte_vt_enabled";

        /**
         * Whether WFC is enabled
         * <p>
         * Type: int (0 for false, 1 for true)
         *
         * @hide
         */
        public static final String WFC_IMS_ENABLED = "wfc_ims_enabled";

        /**
         * WFC Mode.
         * <p>
         * Type: int - 2=Wi-Fi preferred, 1=Cellular preferred, 0=Wi-Fi only
         *
         * @hide
         */
        public static final String WFC_IMS_MODE = "wfc_ims_mode";

        /**
         * Whether WFC roaming is enabled
         * <p>
         * Type: int (0 for false, 1 for true)
         *
         * @hide
         */
        public static final String WFC_IMS_ROAMING_ENABLED = "wfc_ims_roaming_enabled";

        /**
         * Whether user can enable/disable LTE as a preferred network. A carrier might control
         * this via gservices, OMA-DM, carrier app, etc.
         * <p>
         * Type: int (0 for false, 1 for true)
         * @hide
         */
        public static final String LTE_SERVICE_FORCED = "lte_service_forced";

        /**
         * Settings to backup. This is here so that it's in the same place as the settings
         * keys and easy to update.
         *
         * These keys may be mentioned in the SETTINGS_TO_BACKUP arrays in System
         * and Secure as well.  This is because those tables drive both backup and
         * restore, and restore needs to properly whitelist keys that used to live
         * in those namespaces.  The keys will only actually be backed up / restored
         * if they are also mentioned in this table (Global.SETTINGS_TO_BACKUP).
         *
         * NOTE: Settings are backed up and restored in the order they appear
         *       in this array. If you have one setting depending on another,
         *       make sure that they are ordered appropriately.
         *
         * @hide
         */
        public static final String[] SETTINGS_TO_BACKUP = {
            BUGREPORT_IN_POWER_MENU,
            STAY_ON_WHILE_PLUGGED_IN,
            AUTO_TIME,
            AUTO_TIME_ZONE,
            POWER_SOUNDS_ENABLED,
            DOCK_SOUNDS_ENABLED,
            USB_MASS_STORAGE_ENABLED,
            ENABLE_ACCESSIBILITY_GLOBAL_GESTURE_ENABLED,
            WIFI_NETWORKS_AVAILABLE_NOTIFICATION_ON,
            WIFI_NETWORKS_AVAILABLE_REPEAT_DELAY,
            WIFI_WATCHDOG_POOR_NETWORK_TEST_ENABLED,
            WIFI_NUM_OPEN_NETWORKS_KEPT,
            EMERGENCY_TONE,
            CALL_AUTO_RETRY,
            DOCK_AUDIO_MEDIA_ENABLED,
            LOW_POWER_MODE_TRIGGER_LEVEL
        };

        // Populated lazily, guarded by class object:
        private static NameValueCache sNameValueCache = new NameValueCache(
                    SYS_PROP_SETTING_VERSION,
                    CONTENT_URI,
                    CALL_METHOD_GET_GLOBAL,
                    CALL_METHOD_PUT_GLOBAL);

        // Certain settings have been moved from global to the per-user secure namespace
        private static final HashSet<String> MOVED_TO_SECURE;
        static {
            MOVED_TO_SECURE = new HashSet<String>(1);
            MOVED_TO_SECURE.add(Settings.Global.INSTALL_NON_MARKET_APPS);
        }

        /** @hide */
        public static void getMovedToSecureSettings(Set<String> outKeySet) {
            outKeySet.addAll(MOVED_TO_SECURE);
        }

        /**
         * Look up a name in the database.
         * @param resolver to access the database with
         * @param name to look up in the table
         * @return the corresponding value, or null if not present
         */
        public static String getString(ContentResolver resolver, String name) {
            return getStringForUser(resolver, name, UserHandle.myUserId());
        }

        /** @hide */
        public static String getStringForUser(ContentResolver resolver, String name,
                int userHandle) {
            if (MOVED_TO_SECURE.contains(name)) {
                Log.w(TAG, "Setting " + name + " has moved from android.provider.Settings.Global"
                        + " to android.provider.Settings.Secure, returning read-only value.");
                return Secure.getStringForUser(resolver, name, userHandle);
            }
            return sNameValueCache.getStringForUser(resolver, name, userHandle);
        }

        /**
         * Store a name/value pair into the database.
         * @param resolver to access the database with
         * @param name to store
         * @param value to associate with the name
         * @return true if the value was set, false on database errors
         */
        public static boolean putString(ContentResolver resolver,
                String name, String value) {
            return putStringForUser(resolver, name, value, UserHandle.myUserId());
        }

        /** @hide */
        public static boolean putStringForUser(ContentResolver resolver,
                String name, String value, int userHandle) {
            if (LOCAL_LOGV) {
                Log.v(TAG, "Global.putString(name=" + name + ", value=" + value
                        + " for " + userHandle);
            }
            // Global and Secure have the same access policy so we can forward writes
            if (MOVED_TO_SECURE.contains(name)) {
                Log.w(TAG, "Setting " + name + " has moved from android.provider.Settings.Global"
                        + " to android.provider.Settings.Secure, value is unchanged.");
                return Secure.putStringForUser(resolver, name, value, userHandle);
            }
            return sNameValueCache.putStringForUser(resolver, name, value, userHandle);
        }

        /**
         * Construct the content URI for a particular name/value pair,
         * useful for monitoring changes with a ContentObserver.
         * @param name to look up in the table
         * @return the corresponding content URI, or null if not present
         */
        public static Uri getUriFor(String name) {
            return getUriFor(CONTENT_URI, name);
        }

        /**
         * Convenience function for retrieving a single secure settings value
         * as an integer.  Note that internally setting values are always
         * stored as strings; this function converts the string to an integer
         * for you.  The default value will be returned if the setting is
         * not defined or not an integer.
         *
         * @param cr The ContentResolver to access.
         * @param name The name of the setting to retrieve.
         * @param def Value to return if the setting is not defined.
         *
         * @return The setting's current value, or 'def' if it is not defined
         * or not a valid integer.
         */
        public static int getInt(ContentResolver cr, String name, int def) {
            String v = getString(cr, name);
            try {
                return v != null ? Integer.parseInt(v) : def;
            } catch (NumberFormatException e) {
                return def;
            }
        }

        /**
         * Convenience function for retrieving a single secure settings value
         * as an integer.  Note that internally setting values are always
         * stored as strings; this function converts the string to an integer
         * for you.
         * <p>
         * This version does not take a default value.  If the setting has not
         * been set, or the string value is not a number,
         * it throws {@link SettingNotFoundException}.
         *
         * @param cr The ContentResolver to access.
         * @param name The name of the setting to retrieve.
         *
         * @throws SettingNotFoundException Thrown if a setting by the given
         * name can't be found or the setting value is not an integer.
         *
         * @return The setting's current value.
         */
        public static int getInt(ContentResolver cr, String name)
                throws SettingNotFoundException {
            String v = getString(cr, name);
            try {
                return Integer.parseInt(v);
            } catch (NumberFormatException e) {
                throw new SettingNotFoundException(name);
            }
        }

        /**
         * Convenience function for updating a single settings value as an
         * integer. This will either create a new entry in the table if the
         * given name does not exist, or modify the value of the existing row
         * with that name.  Note that internally setting values are always
         * stored as strings, so this function converts the given value to a
         * string before storing it.
         *
         * @param cr The ContentResolver to access.
         * @param name The name of the setting to modify.
         * @param value The new value for the setting.
         * @return true if the value was set, false on database errors
         */
        public static boolean putInt(ContentResolver cr, String name, int value) {
            return putString(cr, name, Integer.toString(value));
        }

        /**
         * Convenience function for retrieving a single secure settings value
         * as a {@code long}.  Note that internally setting values are always
         * stored as strings; this function converts the string to a {@code long}
         * for you.  The default value will be returned if the setting is
         * not defined or not a {@code long}.
         *
         * @param cr The ContentResolver to access.
         * @param name The name of the setting to retrieve.
         * @param def Value to return if the setting is not defined.
         *
         * @return The setting's current value, or 'def' if it is not defined
         * or not a valid {@code long}.
         */
        public static long getLong(ContentResolver cr, String name, long def) {
            String valString = getString(cr, name);
            long value;
            try {
                value = valString != null ? Long.parseLong(valString) : def;
            } catch (NumberFormatException e) {
                value = def;
            }
            return value;
        }

        /**
         * Convenience function for retrieving a single secure settings value
         * as a {@code long}.  Note that internally setting values are always
         * stored as strings; this function converts the string to a {@code long}
         * for you.
         * <p>
         * This version does not take a default value.  If the setting has not
         * been set, or the string value is not a number,
         * it throws {@link SettingNotFoundException}.
         *
         * @param cr The ContentResolver to access.
         * @param name The name of the setting to retrieve.
         *
         * @return The setting's current value.
         * @throws SettingNotFoundException Thrown if a setting by the given
         * name can't be found or the setting value is not an integer.
         */
        public static long getLong(ContentResolver cr, String name)
                throws SettingNotFoundException {
            String valString = getString(cr, name);
            try {
                return Long.parseLong(valString);
            } catch (NumberFormatException e) {
                throw new SettingNotFoundException(name);
            }
        }

        /**
         * Convenience function for updating a secure settings value as a long
         * integer. This will either create a new entry in the table if the
         * given name does not exist, or modify the value of the existing row
         * with that name.  Note that internally setting values are always
         * stored as strings, so this function converts the given value to a
         * string before storing it.
         *
         * @param cr The ContentResolver to access.
         * @param name The name of the setting to modify.
         * @param value The new value for the setting.
         * @return true if the value was set, false on database errors
         */
        public static boolean putLong(ContentResolver cr, String name, long value) {
            return putString(cr, name, Long.toString(value));
        }

        /**
         * Convenience function for retrieving a single secure settings value
         * as a floating point number.  Note that internally setting values are
         * always stored as strings; this function converts the string to an
         * float for you. The default value will be returned if the setting
         * is not defined or not a valid float.
         *
         * @param cr The ContentResolver to access.
         * @param name The name of the setting to retrieve.
         * @param def Value to return if the setting is not defined.
         *
         * @return The setting's current value, or 'def' if it is not defined
         * or not a valid float.
         */
        public static float getFloat(ContentResolver cr, String name, float def) {
            String v = getString(cr, name);
            try {
                return v != null ? Float.parseFloat(v) : def;
            } catch (NumberFormatException e) {
                return def;
            }
        }

        /**
         * Convenience function for retrieving a single secure settings value
         * as a float.  Note that internally setting values are always
         * stored as strings; this function converts the string to a float
         * for you.
         * <p>
         * This version does not take a default value.  If the setting has not
         * been set, or the string value is not a number,
         * it throws {@link SettingNotFoundException}.
         *
         * @param cr The ContentResolver to access.
         * @param name The name of the setting to retrieve.
         *
         * @throws SettingNotFoundException Thrown if a setting by the given
         * name can't be found or the setting value is not a float.
         *
         * @return The setting's current value.
         */
        public static float getFloat(ContentResolver cr, String name)
                throws SettingNotFoundException {
            String v = getString(cr, name);
            if (v == null) {
                throw new SettingNotFoundException(name);
            }
            try {
                return Float.parseFloat(v);
            } catch (NumberFormatException e) {
                throw new SettingNotFoundException(name);
            }
        }

        /**
         * Convenience function for updating a single settings value as a
         * floating point number. This will either create a new entry in the
         * table if the given name does not exist, or modify the value of the
         * existing row with that name.  Note that internally setting values
         * are always stored as strings, so this function converts the given
         * value to a string before storing it.
         *
         * @param cr The ContentResolver to access.
         * @param name The name of the setting to modify.
         * @param value The new value for the setting.
         * @return true if the value was set, false on database errors
         */
        public static boolean putFloat(ContentResolver cr, String name, float value) {
            return putString(cr, name, Float.toString(value));
        }


        /**
          * Subscription to be used for voice call on a multi sim device. The supported values
          * are 0 = SUB1, 1 = SUB2 and etc.
          * @hide
          */
        public static final String MULTI_SIM_VOICE_CALL_SUBSCRIPTION = "multi_sim_voice_call";

        /**
          * Used to provide option to user to select subscription during dial.
          * The supported values are 0 = disable or 1 = enable prompt.
          * @hide
          */
        public static final String MULTI_SIM_VOICE_PROMPT = "multi_sim_voice_prompt";

        /**
          * Subscription to be used for data call on a multi sim device. The supported values
          * are 0 = SUB1, 1 = SUB2 and etc.
          * @hide
          */
        public static final String MULTI_SIM_DATA_CALL_SUBSCRIPTION = "multi_sim_data_call";

        /**
          * Subscription to be used for SMS on a multi sim device. The supported values
          * are 0 = SUB1, 1 = SUB2 and etc.
          * @hide
          */
        public static final String MULTI_SIM_SMS_SUBSCRIPTION = "multi_sim_sms";

       /**
          * Used to provide option to user to select subscription during send SMS.
          * The value 1 - enable, 0 - disable
          * @hide
          */
        public static final String MULTI_SIM_SMS_PROMPT = "multi_sim_sms_prompt";



        /** User preferred subscriptions setting.
          * This holds the details of the user selected subscription from the card and
          * the activation status. Each settings string have the coma separated values
          * iccId,appType,appId,activationStatus,3gppIndex,3gpp2Index
          * @hide
         */
        public static final String[] MULTI_SIM_USER_PREFERRED_SUBS = {"user_preferred_sub1",
                "user_preferred_sub2","user_preferred_sub3"};

        /**
         * Whether to enable new contacts aggregator or not.
         * The value 1 - enable, 0 - disable
         * @hide
         */
        public static final String NEW_CONTACT_AGGREGATOR = "new_contact_aggregator";

        /**
         * Whether to enable contacts metadata syncing or not
         * The value 1 - enable, 0 - disable
         * @hide
         */
        public static final String CONTACT_METADATA_SYNC = "contact_metadata_sync";
    }

    /**
     * User-defined bookmarks and shortcuts.  The target of each bookmark is an
     * Intent URL, allowing it to be either a web page or a particular
     * application activity.
     *
     * @hide
     */
    public static final class Bookmarks implements BaseColumns
    {
        private static final String TAG = "Bookmarks";

        /**
         * The content:// style URL for this table
         */
        public static final Uri CONTENT_URI =
            Uri.parse("content://" + AUTHORITY + "/bookmarks");

        /**
         * The row ID.
         * <p>Type: INTEGER</p>
         */
        public static final String ID = "_id";

        /**
         * Descriptive name of the bookmark that can be displayed to the user.
         * If this is empty, the title should be resolved at display time (use
         * {@link #getTitle(Context, Cursor)} any time you want to display the
         * title of a bookmark.)
         * <P>
         * Type: TEXT
         * </P>
         */
        public static final String TITLE = "title";

        /**
         * Arbitrary string (displayed to the user) that allows bookmarks to be
         * organized into categories.  There are some special names for
         * standard folders, which all start with '@'.  The label displayed for
         * the folder changes with the locale (via {@link #getLabelForFolder}) but
         * the folder name does not change so you can consistently query for
         * the folder regardless of the current locale.
         *
         * <P>Type: TEXT</P>
         *
         */
        public static final String FOLDER = "folder";

        /**
         * The Intent URL of the bookmark, describing what it points to.  This
         * value is given to {@link android.content.Intent#getIntent} to create
         * an Intent that can be launched.
         * <P>Type: TEXT</P>
         */
        public static final String INTENT = "intent";

        /**
         * Optional shortcut character associated with this bookmark.
         * <P>Type: INTEGER</P>
         */
        public static final String SHORTCUT = "shortcut";

        /**
         * The order in which the bookmark should be displayed
         * <P>Type: INTEGER</P>
         */
        public static final String ORDERING = "ordering";

        private static final String[] sIntentProjection = { INTENT };
        private static final String[] sShortcutProjection = { ID, SHORTCUT };
        private static final String sShortcutSelection = SHORTCUT + "=?";

        /**
         * Convenience function to retrieve the bookmarked Intent for a
         * particular shortcut key.
         *
         * @param cr The ContentResolver to query.
         * @param shortcut The shortcut key.
         *
         * @return Intent The bookmarked URL, or null if there is no bookmark
         *         matching the given shortcut.
         */
        public static Intent getIntentForShortcut(ContentResolver cr, char shortcut)
        {
            Intent intent = null;

            Cursor c = cr.query(CONTENT_URI,
                    sIntentProjection, sShortcutSelection,
                    new String[] { String.valueOf((int) shortcut) }, ORDERING);
            // Keep trying until we find a valid shortcut
            try {
                while (intent == null && c.moveToNext()) {
                    try {
                        String intentURI = c.getString(c.getColumnIndexOrThrow(INTENT));
                        intent = Intent.parseUri(intentURI, 0);
                    } catch (java.net.URISyntaxException e) {
                        // The stored URL is bad...  ignore it.
                    } catch (IllegalArgumentException e) {
                        // Column not found
                        Log.w(TAG, "Intent column not found", e);
                    }
                }
            } finally {
                if (c != null) c.close();
            }

            return intent;
        }

        /**
         * Add a new bookmark to the system.
         *
         * @param cr The ContentResolver to query.
         * @param intent The desired target of the bookmark.
         * @param title Bookmark title that is shown to the user; null if none
         *            or it should be resolved to the intent's title.
         * @param folder Folder in which to place the bookmark; null if none.
         * @param shortcut Shortcut that will invoke the bookmark; 0 if none. If
         *            this is non-zero and there is an existing bookmark entry
         *            with this same shortcut, then that existing shortcut is
         *            cleared (the bookmark is not removed).
         * @return The unique content URL for the new bookmark entry.
         */
        public static Uri add(ContentResolver cr,
                                           Intent intent,
                                           String title,
                                           String folder,
                                           char shortcut,
                                           int ordering)
        {
            // If a shortcut is supplied, and it is already defined for
            // another bookmark, then remove the old definition.
            if (shortcut != 0) {
                cr.delete(CONTENT_URI, sShortcutSelection,
                        new String[] { String.valueOf((int) shortcut) });
            }

            ContentValues values = new ContentValues();
            if (title != null) values.put(TITLE, title);
            if (folder != null) values.put(FOLDER, folder);
            values.put(INTENT, intent.toUri(0));
            if (shortcut != 0) values.put(SHORTCUT, (int) shortcut);
            values.put(ORDERING, ordering);
            return cr.insert(CONTENT_URI, values);
        }

        /**
         * Return the folder name as it should be displayed to the user.  This
         * takes care of localizing special folders.
         *
         * @param r Resources object for current locale; only need access to
         *          system resources.
         * @param folder The value found in the {@link #FOLDER} column.
         *
         * @return CharSequence The label for this folder that should be shown
         *         to the user.
         */
        public static CharSequence getLabelForFolder(Resources r, String folder) {
            return folder;
        }

        /**
         * Return the title as it should be displayed to the user. This takes
         * care of localizing bookmarks that point to activities.
         *
         * @param context A context.
         * @param cursor A cursor pointing to the row whose title should be
         *        returned. The cursor must contain at least the {@link #TITLE}
         *        and {@link #INTENT} columns.
         * @return A title that is localized and can be displayed to the user,
         *         or the empty string if one could not be found.
         */
        public static CharSequence getTitle(Context context, Cursor cursor) {
            int titleColumn = cursor.getColumnIndex(TITLE);
            int intentColumn = cursor.getColumnIndex(INTENT);
            if (titleColumn == -1 || intentColumn == -1) {
                throw new IllegalArgumentException(
                        "The cursor must contain the TITLE and INTENT columns.");
            }

            String title = cursor.getString(titleColumn);
            if (!TextUtils.isEmpty(title)) {
                return title;
            }

            String intentUri = cursor.getString(intentColumn);
            if (TextUtils.isEmpty(intentUri)) {
                return "";
            }

            Intent intent;
            try {
                intent = Intent.parseUri(intentUri, 0);
            } catch (URISyntaxException e) {
                return "";
            }

            PackageManager packageManager = context.getPackageManager();
            ResolveInfo info = packageManager.resolveActivity(intent, 0);
            return info != null ? info.loadLabel(packageManager) : "";
        }
    }

    /**
     * Returns the device ID that we should use when connecting to the mobile gtalk server.
     * This is a string like "android-0x1242", where the hex string is the Android ID obtained
     * from the GoogleLoginService.
     *
     * @param androidId The Android ID for this device.
     * @return The device ID that should be used when connecting to the mobile gtalk server.
     * @hide
     */
    public static String getGTalkDeviceId(long androidId) {
        return "android-" + Long.toHexString(androidId);
    }

    private static final String[] PM_WRITE_SETTINGS = {
        android.Manifest.permission.WRITE_SETTINGS
    };
    private static final String[] PM_CHANGE_NETWORK_STATE = {
        android.Manifest.permission.CHANGE_NETWORK_STATE,
        android.Manifest.permission.WRITE_SETTINGS
    };
    private static final String[] PM_SYSTEM_ALERT_WINDOW = {
        android.Manifest.permission.SYSTEM_ALERT_WINDOW
    };

    /**
     * Performs a strict and comprehensive check of whether a calling package is allowed to
     * write/modify system settings, as the condition differs for pre-M, M+, and
     * privileged/preinstalled apps. If the provided uid does not match the
     * callingPackage, a negative result will be returned.
     * @hide
     */
    public static boolean isCallingPackageAllowedToWriteSettings(Context context, int uid,
            String callingPackage, boolean throwException) {
        return isCallingPackageAllowedToPerformAppOpsProtectedOperation(context, uid,
                callingPackage, throwException, AppOpsManager.OP_WRITE_SETTINGS,
                PM_WRITE_SETTINGS, false);
    }

    /**
     * Performs a strict and comprehensive check of whether a calling package is allowed to
     * write/modify system settings, as the condition differs for pre-M, M+, and
     * privileged/preinstalled apps. If the provided uid does not match the
     * callingPackage, a negative result will be returned. The caller is expected to have
     * either WRITE_SETTINGS or CHANGE_NETWORK_STATE permission declared.
     *
     * Note: if the check is successful, the operation of this app will be updated to the
     * current time.
     * @hide
     */
    public static boolean checkAndNoteWriteSettingsOperation(Context context, int uid,
            String callingPackage, boolean throwException) {
        return isCallingPackageAllowedToPerformAppOpsProtectedOperation(context, uid,
                callingPackage, throwException, AppOpsManager.OP_WRITE_SETTINGS,
                PM_WRITE_SETTINGS, true);
    }

    /**
     * Performs a strict and comprehensive check of whether a calling package is allowed to
     * change the state of network, as the condition differs for pre-M, M+, and
     * privileged/preinstalled apps. If the provided uid does not match the
     * callingPackage, a negative result will be returned. The caller is expected to have
     * either of CHANGE_NETWORK_STATE or WRITE_SETTINGS permission declared.
     * @hide
     */
    public static boolean isCallingPackageAllowedToChangeNetworkState(Context context, int uid,
            String callingPackage, boolean throwException) {
        return isCallingPackageAllowedToPerformAppOpsProtectedOperation(context, uid,
                callingPackage, throwException, AppOpsManager.OP_WRITE_SETTINGS,
                PM_CHANGE_NETWORK_STATE, false);
    }

    /**
     * Performs a strict and comprehensive check of whether a calling package is allowed to
     * change the state of network, as the condition differs for pre-M, M+, and
     * privileged/preinstalled apps. If the provided uid does not match the
     * callingPackage, a negative result will be returned. The caller is expected to have
     * either CHANGE_NETWORK_STATE or WRITE_SETTINGS permission declared.
     *
     * Note: if the check is successful, the operation of this app will be updated to the
     * current time.
     * @hide
     */
    public static boolean checkAndNoteChangeNetworkStateOperation(Context context, int uid,
            String callingPackage, boolean throwException) {
        return isCallingPackageAllowedToPerformAppOpsProtectedOperation(context, uid,
                callingPackage, throwException, AppOpsManager.OP_WRITE_SETTINGS,
                PM_CHANGE_NETWORK_STATE, true);
    }

    /**
     * Performs a strict and comprehensive check of whether a calling package is allowed to
     * draw on top of other apps, as the conditions differs for pre-M, M+, and
     * privileged/preinstalled apps. If the provided uid does not match the callingPackage,
     * a negative result will be returned.
     * @hide
     */
    public static boolean isCallingPackageAllowedToDrawOverlays(Context context, int uid,
            String callingPackage, boolean throwException) {
        return isCallingPackageAllowedToPerformAppOpsProtectedOperation(context, uid,
                callingPackage, throwException, AppOpsManager.OP_SYSTEM_ALERT_WINDOW,
                PM_SYSTEM_ALERT_WINDOW, false);
    }

    /**
     * Performs a strict and comprehensive check of whether a calling package is allowed to
     * draw on top of other apps, as the conditions differs for pre-M, M+, and
     * privileged/preinstalled apps. If the provided uid does not match the callingPackage,
     * a negative result will be returned.
     *
     * Note: if the check is successful, the operation of this app will be updated to the
     * current time.
     * @hide
     */
    public static boolean checkAndNoteDrawOverlaysOperation(Context context, int uid, String
            callingPackage, boolean throwException) {
        return isCallingPackageAllowedToPerformAppOpsProtectedOperation(context, uid,
                callingPackage, throwException, AppOpsManager.OP_SYSTEM_ALERT_WINDOW,
                PM_SYSTEM_ALERT_WINDOW, true);
    }

    /**
     * Helper method to perform a general and comprehensive check of whether an operation that is
     * protected by appops can be performed by a caller or not. e.g. OP_SYSTEM_ALERT_WINDOW and
     * OP_WRITE_SETTINGS
     * @hide
     */
    public static boolean isCallingPackageAllowedToPerformAppOpsProtectedOperation(Context context,
            int uid, String callingPackage, boolean throwException, int appOpsOpCode, String[]
            permissions, boolean makeNote) {
        if (callingPackage == null) {
            return false;
        }

        AppOpsManager appOpsMgr = (AppOpsManager)context.getSystemService(Context.APP_OPS_SERVICE);
        int mode = AppOpsManager.MODE_DEFAULT;
        if (makeNote) {
            mode = appOpsMgr.noteOpNoThrow(appOpsOpCode, uid, callingPackage);
        } else {
            mode = appOpsMgr.checkOpNoThrow(appOpsOpCode, uid, callingPackage);
        }

        switch (mode) {
            case AppOpsManager.MODE_ALLOWED:
                return true;

            case AppOpsManager.MODE_DEFAULT:
                // this is the default operating mode after an app's installation
                // In this case we will check all associated static permission to see
                // if it is granted during install time.
                for (String permission : permissions) {
                    if (context.checkCallingOrSelfPermission(permission) == PackageManager
                            .PERMISSION_GRANTED) {
                        // if either of the permissions are granted, we will allow it
                        return true;
                    }
                }

            default:
                // this is for all other cases trickled down here...
                if (!throwException) {
                    return false;
                }
        }

        // prepare string to throw SecurityException
        StringBuilder exceptionMessage = new StringBuilder();
        exceptionMessage.append(callingPackage);
        exceptionMessage.append(" was not granted ");
        if (permissions.length > 1) {
            exceptionMessage.append(" either of these permissions: ");
        } else {
            exceptionMessage.append(" this permission: ");
        }
        for (int i = 0; i < permissions.length; i++) {
            exceptionMessage.append(permissions[i]);
            exceptionMessage.append((i == permissions.length - 1) ? "." : ", ");
        }

        throw new SecurityException(exceptionMessage.toString());
    }

    /**
     * Retrieves a correponding package name for a given uid. It will query all
     * packages that are associated with the given uid, but it will return only
     * the zeroth result.
     * Note: If package could not be found, a null is returned.
     * @hide
     */
    public static String getPackageNameForUid(Context context, int uid) {
        String[] packages = context.getPackageManager().getPackagesForUid(uid);
        if (packages == null) {
            return null;
        }
        return packages[0];
    }
}<|MERGE_RESOLUTION|>--- conflicted
+++ resolved
@@ -5726,7 +5726,22 @@
         public static final String ASSISTANT = "assistant";
 
         /**
-<<<<<<< HEAD
+         * Setting to record how the look and feel of the system should be tweaked. This
+         * should be used in combination with magic.
+         *
+         * @see android.view.View#SYSTEM_DESIGN_FLAG_IMMERSIVE_NAV
+         * @see android.view.View#SYSTEM_DESIGN_FLAG_IMMERSIVE_STATUS
+         * @hide
+         */
+        public static final String SYSTEM_DESIGN_FLAGS = "system_design_flags";
+
+        /**
+         * Used to store the last used system ui flags to make qs settings stick after reboot
+         * @hide
+         */
+        public static final String LAST_SYSTEM_DESIGN_FLAGS = "last_system_design_flags";
+
+        /**
          * Setting to record whether to allow quickly expanding the Quick Settings screen
          * with simplified gestures. To be used with the OTS framework.
          *
@@ -5740,22 +5755,6 @@
          * @hide
          */
         public static final String ADVANCED_REBOOT = "advanced_reboot";
-=======
-         * Setting to record how the look and feel of the system should be tweaked. This
-         * should be used in combination with magic.
-         *
-         * @see android.view.View#SYSTEM_DESIGN_FLAG_IMMERSIVE_NAV
-         * @see android.view.View#SYSTEM_DESIGN_FLAG_IMMERSIVE_STATUS
-         * @hide
-         */
-        public static final String SYSTEM_DESIGN_FLAGS = "system_design_flags";
-
-        /**
-         * Used to store the last used system ui flags to make qs settings stick after reboot
-         * @hide
-         */
-        public static final String LAST_SYSTEM_DESIGN_FLAGS = "last_system_design_flags";
->>>>>>> cd5e7693
 
         /**
          * Settings to reset on user request. They will fall back to their default value (0).
@@ -5763,12 +5762,9 @@
          * @hide
          */
         public static final String[] SETTINGS_TO_RESET = {
-<<<<<<< HEAD
+            SYSTEM_DESIGN_FLAGS,
+            LAST_SYSTEM_DESIGN_FLAGS,
             QUICK_SETTINGS_QUICK_PULL_DOWN
-=======
-            SYSTEM_DESIGN_FLAGS,
-            LAST_SYSTEM_DESIGN_FLAGS
->>>>>>> cd5e7693
         };
 
         /**
