--- conflicted
+++ resolved
@@ -5872,11 +5872,8 @@
             MOUNT_UMS_NOTIFY_ENABLED,
             SLEEP_TIMEOUT,
             DOUBLE_TAP_TO_WAKE,
-<<<<<<< HEAD
-            ADVANCED_REBOOT
-=======
+            ADVANCED_REBOOT,
             CAMERA_GESTURE_DISABLED,
->>>>>>> 182408b5
         };
 
         /**
