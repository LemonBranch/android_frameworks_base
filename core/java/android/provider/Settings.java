/*
 * Copyright (C) 2006 The Android Open Source Project
 *
 * Licensed under the Apache License, Version 2.0 (the "License");
 * you may not use this file except in compliance with the License.
 * You may obtain a copy of the License at
 *
 *      http://www.apache.org/licenses/LICENSE-2.0
 *
 * Unless required by applicable law or agreed to in writing, software
 * distributed under the License is distributed on an "AS IS" BASIS,
 * WITHOUT WARRANTIES OR CONDITIONS OF ANY KIND, either express or implied.
 * See the License for the specific language governing permissions and
 * limitations under the License.
 */

package android.provider;

import android.annotation.SdkConstant;
import android.annotation.SdkConstant.SdkConstantType;
import android.annotation.SystemApi;
import android.app.ActivityThread;
import android.app.AppOpsManager;
import android.app.Application;
import android.app.SearchManager;
import android.app.WallpaperManager;
import android.content.ComponentName;
import android.content.ContentResolver;
import android.content.ContentValues;
import android.content.Context;
import android.content.IContentProvider;
import android.content.Intent;
import android.content.pm.ActivityInfo;
import android.content.pm.PackageManager;
import android.content.pm.ResolveInfo;
import android.content.res.Configuration;
import android.content.res.Resources;
import android.database.Cursor;
import android.database.SQLException;
import android.location.LocationManager;
import android.net.ConnectivityManager;
import android.net.Uri;
import android.net.wifi.WifiManager;
import android.os.BatteryManager;
import android.os.Binder;
import android.os.Bundle;
import android.os.DropBoxManager;
import android.os.IBinder;
import android.os.Process;
import android.os.RemoteException;
import android.os.ServiceManager;
import android.os.SystemProperties;
import android.os.UserHandle;
import android.os.Build.VERSION_CODES;
import android.speech.tts.TextToSpeech;
import android.text.TextUtils;
import android.util.AndroidException;
import android.util.ArrayMap;
import android.util.ArraySet;
import android.util.Log;

import com.android.internal.util.ArrayUtils;
import com.android.internal.widget.ILockSettings;

import java.net.URISyntaxException;
import java.text.SimpleDateFormat;
import java.util.HashMap;
import java.util.HashSet;
import java.util.Locale;
import java.util.Map;
import java.util.Set;

/**
 * The Settings provider contains global system-level device preferences.
 */
public final class Settings {

    // Intent actions for Settings

    /**
     * Activity Action: Show system settings.
     * <p>
     * Input: Nothing.
     * <p>
     * Output: Nothing.
     */
    @SdkConstant(SdkConstantType.ACTIVITY_INTENT_ACTION)
    public static final String ACTION_SETTINGS = "android.settings.SETTINGS";

    /**
     * Activity Action: Show settings to allow configuration of APNs.
     * <p>
     * Input: Nothing.
     * <p>
     * Output: Nothing.
     */
    @SdkConstant(SdkConstantType.ACTIVITY_INTENT_ACTION)
    public static final String ACTION_APN_SETTINGS = "android.settings.APN_SETTINGS";

    /**
     * Activity Action: Show settings to allow configuration of current location
     * sources.
     * <p>
     * In some cases, a matching Activity may not exist, so ensure you
     * safeguard against this.
     * <p>
     * Input: Nothing.
     * <p>
     * Output: Nothing.
     */
    @SdkConstant(SdkConstantType.ACTIVITY_INTENT_ACTION)
    public static final String ACTION_LOCATION_SOURCE_SETTINGS =
            "android.settings.LOCATION_SOURCE_SETTINGS";

    /**
     * Activity Action: Show settings to allow configuration of wireless controls
     * such as Wi-Fi, Bluetooth and Mobile networks.
     * <p>
     * In some cases, a matching Activity may not exist, so ensure you
     * safeguard against this.
     * <p>
     * Input: Nothing.
     * <p>
     * Output: Nothing.
     */
    @SdkConstant(SdkConstantType.ACTIVITY_INTENT_ACTION)
    public static final String ACTION_WIRELESS_SETTINGS =
            "android.settings.WIRELESS_SETTINGS";

    /**
     * Activity Action: Show settings to allow entering/exiting airplane mode.
     * <p>
     * In some cases, a matching Activity may not exist, so ensure you
     * safeguard against this.
     * <p>
     * Input: Nothing.
     * <p>
     * Output: Nothing.
     */
    @SdkConstant(SdkConstantType.ACTIVITY_INTENT_ACTION)
    public static final String ACTION_AIRPLANE_MODE_SETTINGS =
            "android.settings.AIRPLANE_MODE_SETTINGS";

    /**
     * Activity Action: Modify Airplane mode settings using a voice command.
     * <p>
     * In some cases, a matching Activity may not exist, so ensure you safeguard against this.
     * <p>
     * This intent MUST be started using
     * {@link android.service.voice.VoiceInteractionSession#startVoiceActivity
     * startVoiceActivity}.
     * <p>
     * Note: The activity implementing this intent MUST verify that
     * {@link android.app.Activity#isVoiceInteraction isVoiceInteraction} returns true before
     * modifying the setting.
     * <p>
     * Input: To tell which state airplane mode should be set to, add the
     * {@link #EXTRA_AIRPLANE_MODE_ENABLED} extra to this Intent with the state specified.
     * If the extra is not included, no changes will be made.
     * <p>
     * Output: Nothing.
     */
    @SdkConstant(SdkConstantType.ACTIVITY_INTENT_ACTION)
    public static final String ACTION_VOICE_CONTROL_AIRPLANE_MODE =
            "android.settings.VOICE_CONTROL_AIRPLANE_MODE";

    /**
     * Activity Action: Show settings for accessibility modules.
     * <p>
     * In some cases, a matching Activity may not exist, so ensure you
     * safeguard against this.
     * <p>
     * Input: Nothing.
     * <p>
     * Output: Nothing.
     */
    @SdkConstant(SdkConstantType.ACTIVITY_INTENT_ACTION)
    public static final String ACTION_ACCESSIBILITY_SETTINGS =
            "android.settings.ACCESSIBILITY_SETTINGS";

    /**
     * Activity Action: Show settings to control access to usage information.
     * <p>
     * In some cases, a matching Activity may not exist, so ensure you
     * safeguard against this.
     * <p>
     * Input: Nothing.
     * <p>
     * Output: Nothing.
     */
    @SdkConstant(SdkConstantType.ACTIVITY_INTENT_ACTION)
    public static final String ACTION_USAGE_ACCESS_SETTINGS =
            "android.settings.USAGE_ACCESS_SETTINGS";

    /**
     * Activity Category: Show application settings related to usage access.
     * <p>
     * An activity that provides a user interface for adjusting usage access related
     * preferences for its containing application. Optional but recommended for apps that
     * use {@link android.Manifest.permission#PACKAGE_USAGE_STATS}.
     * <p>
     * The activity may define meta-data to describe what usage access is
     * used for within their app with {@link #METADATA_USAGE_ACCESS_REASON}, which
     * will be displayed in Settings.
     * <p>
     * Input: Nothing.
     * <p>
     * Output: Nothing.
     */
    @SdkConstant(SdkConstantType.INTENT_CATEGORY)
    public static final String INTENT_CATEGORY_USAGE_ACCESS_CONFIG =
            "android.intent.category.USAGE_ACCESS_CONFIG";

    /**
     * Metadata key: Reason for needing usage access.
     * <p>
     * A key for metadata attached to an activity that receives action
     * {@link #INTENT_CATEGORY_USAGE_ACCESS_CONFIG}, shown to the
     * user as description of how the app uses usage access.
     * <p>
     */
    public static final String METADATA_USAGE_ACCESS_REASON =
            "android.settings.metadata.USAGE_ACCESS_REASON";

    /**
     * Activity Action: Show settings to allow configuration of security and
     * location privacy.
     * <p>
     * In some cases, a matching Activity may not exist, so ensure you
     * safeguard against this.
     * <p>
     * Input: Nothing.
     * <p>
     * Output: Nothing.
     */
    @SdkConstant(SdkConstantType.ACTIVITY_INTENT_ACTION)
    public static final String ACTION_SECURITY_SETTINGS =
            "android.settings.SECURITY_SETTINGS";

    /**
     * Activity Action: Show trusted credentials settings, opening to the user tab,
     * to allow management of installed credentials.
     * <p>
     * In some cases, a matching Activity may not exist, so ensure you
     * safeguard against this.
     * <p>
     * Input: Nothing.
     * <p>
     * Output: Nothing.
     * @hide
     */
    @SdkConstant(SdkConstantType.ACTIVITY_INTENT_ACTION)
    public static final String ACTION_TRUSTED_CREDENTIALS_USER =
            "com.android.settings.TRUSTED_CREDENTIALS_USER";

    /**
     * Activity Action: Show dialog explaining that an installed CA cert may enable
     * monitoring of encrypted network traffic.
     * <p>
     * In some cases, a matching Activity may not exist, so ensure you
     * safeguard against this.
     * <p>
     * Input: Nothing.
     * <p>
     * Output: Nothing.
     * @hide
     */
    @SdkConstant(SdkConstantType.ACTIVITY_INTENT_ACTION)
    public static final String ACTION_MONITORING_CERT_INFO =
            "com.android.settings.MONITORING_CERT_INFO";

    /**
     * Activity Action: Show settings to allow configuration of privacy options.
     * <p>
     * In some cases, a matching Activity may not exist, so ensure you
     * safeguard against this.
     * <p>
     * Input: Nothing.
     * <p>
     * Output: Nothing.
     */
    @SdkConstant(SdkConstantType.ACTIVITY_INTENT_ACTION)
    public static final String ACTION_PRIVACY_SETTINGS =
            "android.settings.PRIVACY_SETTINGS";

    /**
     * Activity Action: Show settings to allow configuration of Wi-Fi.
     * <p>
     * In some cases, a matching Activity may not exist, so ensure you
     * safeguard against this.
     * <p>
     * Input: Nothing.
     * <p>
     * Output: Nothing.

     */
    @SdkConstant(SdkConstantType.ACTIVITY_INTENT_ACTION)
    public static final String ACTION_WIFI_SETTINGS =
            "android.settings.WIFI_SETTINGS";

    /**
     * Activity Action: Show settings to allow configuration of a static IP
     * address for Wi-Fi.
     * <p>
     * In some cases, a matching Activity may not exist, so ensure you safeguard
     * against this.
     * <p>
     * Input: Nothing.
     * <p>
     * Output: Nothing.
     */
    @SdkConstant(SdkConstantType.ACTIVITY_INTENT_ACTION)
    public static final String ACTION_WIFI_IP_SETTINGS =
            "android.settings.WIFI_IP_SETTINGS";

    /**
     * Activity Action: Show settings to allow configuration of Bluetooth.
     * <p>
     * In some cases, a matching Activity may not exist, so ensure you
     * safeguard against this.
     * <p>
     * Input: Nothing.
     * <p>
     * Output: Nothing.
     */
    @SdkConstant(SdkConstantType.ACTIVITY_INTENT_ACTION)
    public static final String ACTION_BLUETOOTH_SETTINGS =
            "android.settings.BLUETOOTH_SETTINGS";

    /**
     * Activity Action: Show settings to allow configuration of cast endpoints.
     * <p>
     * In some cases, a matching Activity may not exist, so ensure you
     * safeguard against this.
     * <p>
     * Input: Nothing.
     * <p>
     * Output: Nothing.
     */
    @SdkConstant(SdkConstantType.ACTIVITY_INTENT_ACTION)
    public static final String ACTION_CAST_SETTINGS =
            "android.settings.CAST_SETTINGS";

    /**
     * Activity Action: Show settings to allow configuration of date and time.
     * <p>
     * In some cases, a matching Activity may not exist, so ensure you
     * safeguard against this.
     * <p>
     * Input: Nothing.
     * <p>
     * Output: Nothing.
     */
    @SdkConstant(SdkConstantType.ACTIVITY_INTENT_ACTION)
    public static final String ACTION_DATE_SETTINGS =
            "android.settings.DATE_SETTINGS";

    /**
     * Activity Action: Show settings to allow configuration of sound and volume.
     * <p>
     * In some cases, a matching Activity may not exist, so ensure you
     * safeguard against this.
     * <p>
     * Input: Nothing.
     * <p>
     * Output: Nothing.
     */
    @SdkConstant(SdkConstantType.ACTIVITY_INTENT_ACTION)
    public static final String ACTION_SOUND_SETTINGS =
            "android.settings.SOUND_SETTINGS";

    /**
     * Activity Action: Show settings to allow configuration of display.
     * <p>
     * In some cases, a matching Activity may not exist, so ensure you
     * safeguard against this.
     * <p>
     * Input: Nothing.
     * <p>
     * Output: Nothing.
     */
    @SdkConstant(SdkConstantType.ACTIVITY_INTENT_ACTION)
    public static final String ACTION_DISPLAY_SETTINGS =
            "android.settings.DISPLAY_SETTINGS";

    /**
     * Activity Action: Show settings to allow configuration of locale.
     * <p>
     * In some cases, a matching Activity may not exist, so ensure you
     * safeguard against this.
     * <p>
     * Input: Nothing.
     * <p>
     * Output: Nothing.
     */
    @SdkConstant(SdkConstantType.ACTIVITY_INTENT_ACTION)
    public static final String ACTION_LOCALE_SETTINGS =
            "android.settings.LOCALE_SETTINGS";

    /**
     * Activity Action: Show settings to configure input methods, in particular
     * allowing the user to enable input methods.
     * <p>
     * In some cases, a matching Activity may not exist, so ensure you
     * safeguard against this.
     * <p>
     * Input: Nothing.
     * <p>
     * Output: Nothing.
     */
    @SdkConstant(SdkConstantType.ACTIVITY_INTENT_ACTION)
    public static final String ACTION_VOICE_INPUT_SETTINGS =
            "android.settings.VOICE_INPUT_SETTINGS";

    /**
     * Activity Action: Show settings to configure input methods, in particular
     * allowing the user to enable input methods.
     * <p>
     * In some cases, a matching Activity may not exist, so ensure you
     * safeguard against this.
     * <p>
     * Input: Nothing.
     * <p>
     * Output: Nothing.
     */
    @SdkConstant(SdkConstantType.ACTIVITY_INTENT_ACTION)
    public static final String ACTION_INPUT_METHOD_SETTINGS =
            "android.settings.INPUT_METHOD_SETTINGS";

    /**
     * Activity Action: Show settings to enable/disable input method subtypes.
     * <p>
     * In some cases, a matching Activity may not exist, so ensure you
     * safeguard against this.
     * <p>
     * To tell which input method's subtypes are displayed in the settings, add
     * {@link #EXTRA_INPUT_METHOD_ID} extra to this Intent with the input method id.
     * If there is no extra in this Intent, subtypes from all installed input methods
     * will be displayed in the settings.
     *
     * @see android.view.inputmethod.InputMethodInfo#getId
     * <p>
     * Input: Nothing.
     * <p>
     * Output: Nothing.
     */
    @SdkConstant(SdkConstantType.ACTIVITY_INTENT_ACTION)
    public static final String ACTION_INPUT_METHOD_SUBTYPE_SETTINGS =
            "android.settings.INPUT_METHOD_SUBTYPE_SETTINGS";

    /**
     * Activity Action: Show a dialog to select input method.
     * <p>
     * In some cases, a matching Activity may not exist, so ensure you
     * safeguard against this.
     * <p>
     * Input: Nothing.
     * <p>
     * Output: Nothing.
     * @hide
     */
    @SdkConstant(SdkConstantType.ACTIVITY_INTENT_ACTION)
    public static final String ACTION_SHOW_INPUT_METHOD_PICKER =
            "android.settings.SHOW_INPUT_METHOD_PICKER";

    /**
     * Activity Action: Show settings to manage the user input dictionary.
     * <p>
     * Starting with {@link android.os.Build.VERSION_CODES#KITKAT},
     * it is guaranteed there will always be an appropriate implementation for this Intent action.
     * In prior releases of the platform this was optional, so ensure you safeguard against it.
     * <p>
     * Input: Nothing.
     * <p>
     * Output: Nothing.
     */
    @SdkConstant(SdkConstantType.ACTIVITY_INTENT_ACTION)
    public static final String ACTION_USER_DICTIONARY_SETTINGS =
            "android.settings.USER_DICTIONARY_SETTINGS";

    /**
     * Activity Action: Adds a word to the user dictionary.
     * <p>
     * In some cases, a matching Activity may not exist, so ensure you
     * safeguard against this.
     * <p>
     * Input: An extra with key <code>word</code> that contains the word
     * that should be added to the dictionary.
     * <p>
     * Output: Nothing.
     *
     * @hide
     */
    @SdkConstant(SdkConstantType.ACTIVITY_INTENT_ACTION)
    public static final String ACTION_USER_DICTIONARY_INSERT =
            "com.android.settings.USER_DICTIONARY_INSERT";

    /**
     * Activity Action: Show settings to allow configuration of application-related settings.
     * <p>
     * In some cases, a matching Activity may not exist, so ensure you
     * safeguard against this.
     * <p>
     * Input: Nothing.
     * <p>
     * Output: Nothing.
     */
    @SdkConstant(SdkConstantType.ACTIVITY_INTENT_ACTION)
    public static final String ACTION_APPLICATION_SETTINGS =
            "android.settings.APPLICATION_SETTINGS";

    /**
     * Activity Action: Show settings to allow configuration of application
     * development-related settings.  As of
     * {@link android.os.Build.VERSION_CODES#JELLY_BEAN_MR1} this action is
     * a required part of the platform.
     * <p>
     * Input: Nothing.
     * <p>
     * Output: Nothing.
     */
    @SdkConstant(SdkConstantType.ACTIVITY_INTENT_ACTION)
    public static final String ACTION_APPLICATION_DEVELOPMENT_SETTINGS =
            "android.settings.APPLICATION_DEVELOPMENT_SETTINGS";

    /**
     * Activity Action: Show settings to allow configuration of quick launch shortcuts.
     * <p>
     * In some cases, a matching Activity may not exist, so ensure you
     * safeguard against this.
     * <p>
     * Input: Nothing.
     * <p>
     * Output: Nothing.
     */
    @SdkConstant(SdkConstantType.ACTIVITY_INTENT_ACTION)
    public static final String ACTION_QUICK_LAUNCH_SETTINGS =
            "android.settings.QUICK_LAUNCH_SETTINGS";

    /**
     * Activity Action: Show settings to manage installed applications.
     * <p>
     * In some cases, a matching Activity may not exist, so ensure you
     * safeguard against this.
     * <p>
     * Input: Nothing.
     * <p>
     * Output: Nothing.
     */
    @SdkConstant(SdkConstantType.ACTIVITY_INTENT_ACTION)
    public static final String ACTION_MANAGE_APPLICATIONS_SETTINGS =
            "android.settings.MANAGE_APPLICATIONS_SETTINGS";

    /**
     * Activity Action: Show settings to manage all applications.
     * <p>
     * In some cases, a matching Activity may not exist, so ensure you
     * safeguard against this.
     * <p>
     * Input: Nothing.
     * <p>
     * Output: Nothing.
     */
    @SdkConstant(SdkConstantType.ACTIVITY_INTENT_ACTION)
    public static final String ACTION_MANAGE_ALL_APPLICATIONS_SETTINGS =
            "android.settings.MANAGE_ALL_APPLICATIONS_SETTINGS";

    /**
     * Activity Action: Show screen for controlling which apps can draw on top of other apps.
     * <p>
     * In some cases, a matching Activity may not exist, so ensure you
     * safeguard against this.
     * <p>
     * Input: Optionally, the Intent's data URI can specify the application package name to
     * directly invoke the management GUI specific to the package name. For example
     * "package:com.my.app".
     * <p>
     * Output: Nothing.
     */
    @SdkConstant(SdkConstantType.ACTIVITY_INTENT_ACTION)
    public static final String ACTION_MANAGE_OVERLAY_PERMISSION =
            "android.settings.action.MANAGE_OVERLAY_PERMISSION";

    /**
     * Activity Action: Show screen for controlling which apps are allowed to write/modify
     * system settings.
     * <p>
     * In some cases, a matching Activity may not exist, so ensure you
     * safeguard against this.
     * <p>
     * Input: Optionally, the Intent's data URI can specify the application package name to
     * directly invoke the management GUI specific to the package name. For example
     * "package:com.my.app".
     * <p>
     * Output: Nothing.
     */
    @SdkConstant(SdkConstantType.ACTIVITY_INTENT_ACTION)
    public static final String ACTION_MANAGE_WRITE_SETTINGS =
            "android.settings.action.MANAGE_WRITE_SETTINGS";

    /**
     * Activity Action: Show screen of details about a particular application.
     * <p>
     * In some cases, a matching Activity may not exist, so ensure you
     * safeguard against this.
     * <p>
     * Input: The Intent's data URI specifies the application package name
     * to be shown, with the "package" scheme.  That is "package:com.my.app".
     * <p>
     * Output: Nothing.
     */
    @SdkConstant(SdkConstantType.ACTIVITY_INTENT_ACTION)
    public static final String ACTION_APPLICATION_DETAILS_SETTINGS =
            "android.settings.APPLICATION_DETAILS_SETTINGS";

    /**
     * Activity Action: Show screen for controlling which apps can ignore battery optimizations.
     * <p>
     * Input: Nothing.
     * <p>
     * Output: Nothing.
     * <p>
     * You can use {@link android.os.PowerManager#isIgnoringBatteryOptimizations
     * PowerManager.isIgnoringBatteryOptimizations()} to determine if an application is
     * already ignoring optimizations.  You can use
     * {@link #ACTION_REQUEST_IGNORE_BATTERY_OPTIMIZATIONS} to ask the user to put you
     * on this list.
     */
    @SdkConstant(SdkConstantType.ACTIVITY_INTENT_ACTION)
    public static final String ACTION_IGNORE_BATTERY_OPTIMIZATION_SETTINGS =
            "android.settings.IGNORE_BATTERY_OPTIMIZATION_SETTINGS";

    /**
     * Activity Action: Ask the user to allow an to ignore battery optimizations (that is,
     * put them on the whitelist of apps shown by
     * {@link #ACTION_IGNORE_BATTERY_OPTIMIZATION_SETTINGS}).  For an app to use this, it also
     * must hold the {@link android.Manifest.permission#REQUEST_IGNORE_BATTERY_OPTIMIZATIONS}
     * permission.
     * <p><b>Note:</b> most applications should <em>not</em> use this; there are many facilities
     * provided by the platform for applications to operate correctly in the various power
     * saving mode.  This is only for unusual applications that need to deeply control their own
     * execution, at the potential expense of the user's battery life.  Note that these applications
     * greatly run the risk of showing to the user has how power consumers on their device.</p>
     * <p>
     * Input: The Intent's data URI must specify the application package name
     * to be shown, with the "package" scheme.  That is "package:com.my.app".
     * <p>
     * Output: Nothing.
     * <p>
     * You can use {@link android.os.PowerManager#isIgnoringBatteryOptimizations
     * PowerManager.isIgnoringBatteryOptimizations()} to determine if an application is
     * already ignoring optimizations.
     */
    @SdkConstant(SdkConstantType.ACTIVITY_INTENT_ACTION)
    public static final String ACTION_REQUEST_IGNORE_BATTERY_OPTIMIZATIONS =
            "android.settings.REQUEST_IGNORE_BATTERY_OPTIMIZATIONS";

    /**
     * @hide
     * Activity Action: Show the "app ops" settings screen.
     * <p>
     * Input: Nothing.
     * <p>
     * Output: Nothing.
     */
    @SdkConstant(SdkConstantType.ACTIVITY_INTENT_ACTION)
    public static final String ACTION_APP_OPS_SETTINGS =
            "android.settings.APP_OPS_SETTINGS";

    /**
     * Activity Action: Show settings for system update functionality.
     * <p>
     * In some cases, a matching Activity may not exist, so ensure you
     * safeguard against this.
     * <p>
     * Input: Nothing.
     * <p>
     * Output: Nothing.
     *
     * @hide
     */
    @SdkConstant(SdkConstantType.ACTIVITY_INTENT_ACTION)
    public static final String ACTION_SYSTEM_UPDATE_SETTINGS =
            "android.settings.SYSTEM_UPDATE_SETTINGS";

    /**
     * Activity Action: Show settings to allow configuration of sync settings.
     * <p>
     * In some cases, a matching Activity may not exist, so ensure you
     * safeguard against this.
     * <p>
     * The account types available to add via the add account button may be restricted by adding an
     * {@link #EXTRA_AUTHORITIES} extra to this Intent with one or more syncable content provider's
     * authorities. Only account types which can sync with that content provider will be offered to
     * the user.
     * <p>
     * Input: Nothing.
     * <p>
     * Output: Nothing.
     */
    @SdkConstant(SdkConstantType.ACTIVITY_INTENT_ACTION)
    public static final String ACTION_SYNC_SETTINGS =
            "android.settings.SYNC_SETTINGS";

    /**
     * Activity Action: Show add account screen for creating a new account.
     * <p>
     * In some cases, a matching Activity may not exist, so ensure you
     * safeguard against this.
     * <p>
     * The account types available to add may be restricted by adding an {@link #EXTRA_AUTHORITIES}
     * extra to the Intent with one or more syncable content provider's authorities.  Only account
     * types which can sync with that content provider will be offered to the user.
     * <p>
     * Account types can also be filtered by adding an {@link #EXTRA_ACCOUNT_TYPES} extra to the
     * Intent with one or more account types.
     * <p>
     * Input: Nothing.
     * <p>
     * Output: Nothing.
     */
    @SdkConstant(SdkConstantType.ACTIVITY_INTENT_ACTION)
    public static final String ACTION_ADD_ACCOUNT =
            "android.settings.ADD_ACCOUNT_SETTINGS";

    /**
     * Activity Action: Show settings for selecting the network operator.
     * <p>
     * In some cases, a matching Activity may not exist, so ensure you
     * safeguard against this.
     * <p>
     * Input: Nothing.
     * <p>
     * Output: Nothing.
     */
    @SdkConstant(SdkConstantType.ACTIVITY_INTENT_ACTION)
    public static final String ACTION_NETWORK_OPERATOR_SETTINGS =
            "android.settings.NETWORK_OPERATOR_SETTINGS";

    /**
     * Activity Action: Show settings for selection of 2G/3G.
     * <p>
     * In some cases, a matching Activity may not exist, so ensure you
     * safeguard against this.
     * <p>
     * Input: Nothing.
     * <p>
     * Output: Nothing.
     */
    @SdkConstant(SdkConstantType.ACTIVITY_INTENT_ACTION)
    public static final String ACTION_DATA_ROAMING_SETTINGS =
            "android.settings.DATA_ROAMING_SETTINGS";

    /**
     * Activity Action: Show settings for internal storage.
     * <p>
     * In some cases, a matching Activity may not exist, so ensure you
     * safeguard against this.
     * <p>
     * Input: Nothing.
     * <p>
     * Output: Nothing.
     */
    @SdkConstant(SdkConstantType.ACTIVITY_INTENT_ACTION)
    public static final String ACTION_INTERNAL_STORAGE_SETTINGS =
            "android.settings.INTERNAL_STORAGE_SETTINGS";
    /**
     * Activity Action: Show settings for memory card storage.
     * <p>
     * In some cases, a matching Activity may not exist, so ensure you
     * safeguard against this.
     * <p>
     * Input: Nothing.
     * <p>
     * Output: Nothing.
     */
    @SdkConstant(SdkConstantType.ACTIVITY_INTENT_ACTION)
    public static final String ACTION_MEMORY_CARD_SETTINGS =
            "android.settings.MEMORY_CARD_SETTINGS";

    /**
     * Activity Action: Show settings for global search.
     * <p>
     * In some cases, a matching Activity may not exist, so ensure you
     * safeguard against this.
     * <p>
     * Input: Nothing.
     * <p>
     * Output: Nothing
     */
    @SdkConstant(SdkConstantType.ACTIVITY_INTENT_ACTION)
    public static final String ACTION_SEARCH_SETTINGS =
        "android.search.action.SEARCH_SETTINGS";

    /**
     * Activity Action: Show general device information settings (serial
     * number, software version, phone number, etc.).
     * <p>
     * In some cases, a matching Activity may not exist, so ensure you
     * safeguard against this.
     * <p>
     * Input: Nothing.
     * <p>
     * Output: Nothing
     */
    @SdkConstant(SdkConstantType.ACTIVITY_INTENT_ACTION)
    public static final String ACTION_DEVICE_INFO_SETTINGS =
        "android.settings.DEVICE_INFO_SETTINGS";

    /**
     * Activity Action: Show NFC settings.
     * <p>
     * This shows UI that allows NFC to be turned on or off.
     * <p>
     * In some cases, a matching Activity may not exist, so ensure you
     * safeguard against this.
     * <p>
     * Input: Nothing.
     * <p>
     * Output: Nothing
     * @see android.nfc.NfcAdapter#isEnabled()
     */
    @SdkConstant(SdkConstantType.ACTIVITY_INTENT_ACTION)
    public static final String ACTION_NFC_SETTINGS = "android.settings.NFC_SETTINGS";

    /**
     * Activity Action: Show NFC Sharing settings.
     * <p>
     * This shows UI that allows NDEF Push (Android Beam) to be turned on or
     * off.
     * <p>
     * In some cases, a matching Activity may not exist, so ensure you
     * safeguard against this.
     * <p>
     * Input: Nothing.
     * <p>
     * Output: Nothing
     * @see android.nfc.NfcAdapter#isNdefPushEnabled()
     */
    @SdkConstant(SdkConstantType.ACTIVITY_INTENT_ACTION)
    public static final String ACTION_NFCSHARING_SETTINGS =
        "android.settings.NFCSHARING_SETTINGS";

    /**
     * Activity Action: Show NFC Tap & Pay settings
     * <p>
     * This shows UI that allows the user to configure Tap&Pay
     * settings.
     * <p>
     * In some cases, a matching Activity may not exist, so ensure you
     * safeguard against this.
     * <p>
     * Input: Nothing.
     * <p>
     * Output: Nothing
     */
    @SdkConstant(SdkConstantType.ACTIVITY_INTENT_ACTION)
    public static final String ACTION_NFC_PAYMENT_SETTINGS =
        "android.settings.NFC_PAYMENT_SETTINGS";

    /**
     * Activity Action: Show Daydream settings.
     * <p>
     * In some cases, a matching Activity may not exist, so ensure you
     * safeguard against this.
     * <p>
     * Input: Nothing.
     * <p>
     * Output: Nothing.
     * @see android.service.dreams.DreamService
     */
    @SdkConstant(SdkConstantType.ACTIVITY_INTENT_ACTION)
    public static final String ACTION_DREAM_SETTINGS = "android.settings.DREAM_SETTINGS";

    /**
     * Activity Action: Show Notification listener settings.
     * <p>
     * In some cases, a matching Activity may not exist, so ensure you
     * safeguard against this.
     * <p>
     * Input: Nothing.
     * <p>
     * Output: Nothing.
     * @see android.service.notification.NotificationListenerService
     */
    @SdkConstant(SdkConstantType.ACTIVITY_INTENT_ACTION)
    public static final String ACTION_NOTIFICATION_LISTENER_SETTINGS
            = "android.settings.ACTION_NOTIFICATION_LISTENER_SETTINGS";

    /**
     * Activity Action: Show Do Not Disturb access settings.
     * <p>
     * Users can grant and deny access to Do Not Disturb configuration from here.
     * See {@link android.app.NotificationManager#isNotificationPolicyAccessGranted()} for more
     * details.
     * <p>
     * Input: Nothing.
     * <p>
     * Output: Nothing.
     */
    @SdkConstant(SdkConstantType.ACTIVITY_INTENT_ACTION)
    public static final String ACTION_NOTIFICATION_POLICY_ACCESS_SETTINGS
            = "android.settings.NOTIFICATION_POLICY_ACCESS_SETTINGS";

    /**
     * @hide
     */
    @SdkConstant(SdkConstantType.ACTIVITY_INTENT_ACTION)
    public static final String ACTION_CONDITION_PROVIDER_SETTINGS
            = "android.settings.ACTION_CONDITION_PROVIDER_SETTINGS";

    /**
     * Activity Action: Show settings for video captioning.
     * <p>
     * In some cases, a matching Activity may not exist, so ensure you safeguard
     * against this.
     * <p>
     * Input: Nothing.
     * <p>
     * Output: Nothing.
     */
    @SdkConstant(SdkConstantType.ACTIVITY_INTENT_ACTION)
    public static final String ACTION_CAPTIONING_SETTINGS = "android.settings.CAPTIONING_SETTINGS";

    /**
     * Activity Action: Show the top level print settings.
     * <p>
     * In some cases, a matching Activity may not exist, so ensure you
     * safeguard against this.
     * <p>
     * Input: Nothing.
     * <p>
     * Output: Nothing.
     */
    @SdkConstant(SdkConstantType.ACTIVITY_INTENT_ACTION)
    public static final String ACTION_PRINT_SETTINGS =
            "android.settings.ACTION_PRINT_SETTINGS";

    /**
     * Activity Action: Show Zen Mode configuration settings.
     *
     * @hide
     */
    @SdkConstant(SdkConstantType.ACTIVITY_INTENT_ACTION)
    public static final String ACTION_ZEN_MODE_SETTINGS = "android.settings.ZEN_MODE_SETTINGS";

    /**
     * Activity Action: Show Zen Mode priority configuration settings.
     *
     * @hide
     */
    @SdkConstant(SdkConstantType.ACTIVITY_INTENT_ACTION)
    public static final String ACTION_ZEN_MODE_PRIORITY_SETTINGS
            = "android.settings.ZEN_MODE_PRIORITY_SETTINGS";

    /**
     * Activity Action: Show Zen Mode automation configuration settings.
     *
     * @hide
     */
    @SdkConstant(SdkConstantType.ACTIVITY_INTENT_ACTION)
    public static final String ACTION_ZEN_MODE_AUTOMATION_SETTINGS
            = "android.settings.ZEN_MODE_AUTOMATION_SETTINGS";

    /**
     * Activity Action: Modify do not disturb mode settings.
     * <p>
     * In some cases, a matching Activity may not exist, so ensure you safeguard against this.
     * <p>
     * This intent MUST be started using
     * {@link android.service.voice.VoiceInteractionSession#startVoiceActivity
     * startVoiceActivity}.
     * <p>
     * Note: The Activity implementing this intent MUST verify that
     * {@link android.app.Activity#isVoiceInteraction isVoiceInteraction}.
     * returns true before modifying the setting.
     * <p>
     * Input: The optional {@link #EXTRA_DO_NOT_DISTURB_MODE_MINUTES} extra can be used to indicate
     * how long the user wishes to avoid interruptions for. The optional
     * {@link #EXTRA_DO_NOT_DISTURB_MODE_ENABLED} extra can be to indicate if the user is
     * enabling or disabling do not disturb mode. If either extra is not included, the
     * user maybe asked to provide the value.
     * <p>
     * Output: Nothing.
     */
    @SdkConstant(SdkConstantType.ACTIVITY_INTENT_ACTION)
    public static final String ACTION_VOICE_CONTROL_DO_NOT_DISTURB_MODE =
            "android.settings.VOICE_CONTROL_DO_NOT_DISTURB_MODE";

    /**
     * Activity Action: Show Zen Mode schedule rule configuration settings.
     *
     * @hide
     */
    @SdkConstant(SdkConstantType.ACTIVITY_INTENT_ACTION)
    public static final String ACTION_ZEN_MODE_SCHEDULE_RULE_SETTINGS
            = "android.settings.ZEN_MODE_SCHEDULE_RULE_SETTINGS";

    /**
     * Activity Action: Show Zen Mode event rule configuration settings.
     *
     * @hide
     */
    @SdkConstant(SdkConstantType.ACTIVITY_INTENT_ACTION)
    public static final String ACTION_ZEN_MODE_EVENT_RULE_SETTINGS
            = "android.settings.ZEN_MODE_EVENT_RULE_SETTINGS";

    /**
     * Activity Action: Show Zen Mode external rule configuration settings.
     *
     * @hide
     */
    @SdkConstant(SdkConstantType.ACTIVITY_INTENT_ACTION)
    public static final String ACTION_ZEN_MODE_EXTERNAL_RULE_SETTINGS
            = "android.settings.ZEN_MODE_EXTERNAL_RULE_SETTINGS";

    /**
     * Activity Action: Show the regulatory information screen for the device.
     * <p>
     * In some cases, a matching Activity may not exist, so ensure you safeguard
     * against this.
     * <p>
     * Input: Nothing.
     * <p>
     * Output: Nothing.
     */
    @SdkConstant(SdkConstantType.ACTIVITY_INTENT_ACTION)
    public static final String
            ACTION_SHOW_REGULATORY_INFO = "android.settings.SHOW_REGULATORY_INFO";

    /**
     * Activity Action: Show Device Name Settings.
     * <p>
     * In some cases, a matching Activity may not exist, so ensure you safeguard
     * against this.
     *
     * @hide
     */
    @SdkConstant(SdkConstantType.ACTIVITY_INTENT_ACTION)
    public static final String DEVICE_NAME_SETTINGS = "android.settings.DEVICE_NAME";

    /**
     * Activity Action: Show pairing settings.
     * <p>
     * In some cases, a matching Activity may not exist, so ensure you safeguard
     * against this.
     *
     * @hide
     */
    @SdkConstant(SdkConstantType.ACTIVITY_INTENT_ACTION)
    public static final String ACTION_PAIRING_SETTINGS = "android.settings.PAIRING_SETTINGS";

    /**
     * Activity Action: Show battery saver settings.
     * <p>
     * In some cases, a matching Activity may not exist, so ensure you safeguard
     * against this.
     */
    @SdkConstant(SdkConstantType.ACTIVITY_INTENT_ACTION)
    public static final String ACTION_BATTERY_SAVER_SETTINGS
            = "android.settings.BATTERY_SAVER_SETTINGS";

    /**
     * Activity Action: Modify Battery Saver mode setting using a voice command.
     * <p>
     * In some cases, a matching Activity may not exist, so ensure you safeguard against this.
     * <p>
     * This intent MUST be started using
     * {@link android.service.voice.VoiceInteractionSession#startVoiceActivity
     * startVoiceActivity}.
     * <p>
     * Note: The activity implementing this intent MUST verify that
     * {@link android.app.Activity#isVoiceInteraction isVoiceInteraction} returns true before
     * modifying the setting.
     * <p>
     * Input: To tell which state batter saver mode should be set to, add the
     * {@link #EXTRA_BATTERY_SAVER_MODE_ENABLED} extra to this Intent with the state specified.
     * If the extra is not included, no changes will be made.
     * <p>
     * Output: Nothing.
     */
    @SdkConstant(SdkConstantType.ACTIVITY_INTENT_ACTION)
    public static final String ACTION_VOICE_CONTROL_BATTERY_SAVER_MODE =
            "android.settings.VOICE_CONTROL_BATTERY_SAVER_MODE";

    /**
     * Activity Action: Show Home selection settings. If there are multiple activities
     * that can satisfy the {@link Intent#CATEGORY_HOME} intent, this screen allows you
     * to pick your preferred activity.
     */
    @SdkConstant(SdkConstantType.ACTIVITY_INTENT_ACTION)
    public static final String ACTION_HOME_SETTINGS
            = "android.settings.HOME_SETTINGS";

    /**
     * Activity Action: Show notification settings.
     *
     * @hide
     */
    @SdkConstant(SdkConstantType.ACTIVITY_INTENT_ACTION)
    public static final String ACTION_NOTIFICATION_SETTINGS
            = "android.settings.NOTIFICATION_SETTINGS";

    /**
     * Activity Action: Show notification settings for a single app.
     *
     * @hide
     */
    @SdkConstant(SdkConstantType.ACTIVITY_INTENT_ACTION)
    public static final String ACTION_APP_NOTIFICATION_SETTINGS
            = "android.settings.APP_NOTIFICATION_SETTINGS";

    /**
     * Activity Action: Show notification redaction settings.
     *
     * @hide
     */
    @SdkConstant(SdkConstantType.ACTIVITY_INTENT_ACTION)
    public static final String ACTION_APP_NOTIFICATION_REDACTION
            = "android.settings.ACTION_APP_NOTIFICATION_REDACTION";

    /** @hide */ public static final String EXTRA_APP_UID = "app_uid";
    /** @hide */ public static final String EXTRA_APP_PACKAGE = "app_package";

    // End of Intent actions for Settings

    /**
     * @hide - Private call() method on SettingsProvider to read from 'system' table.
     */
    public static final String CALL_METHOD_GET_SYSTEM = "GET_system";

    /**
     * @hide - Private call() method on SettingsProvider to read from 'secure' table.
     */
    public static final String CALL_METHOD_GET_SECURE = "GET_secure";

    /**
     * @hide - Private call() method on SettingsProvider to read from 'global' table.
     */
    public static final String CALL_METHOD_GET_GLOBAL = "GET_global";

    /**
     * @hide - User handle argument extra to the fast-path call()-based requests
     */
    public static final String CALL_METHOD_USER_KEY = "_user";

    /** @hide - Private call() method to write to 'system' table */
    public static final String CALL_METHOD_PUT_SYSTEM = "PUT_system";

    /** @hide - Private call() method to write to 'secure' table */
    public static final String CALL_METHOD_PUT_SECURE = "PUT_secure";

    /** @hide - Private call() method to write to 'global' table */
    public static final String CALL_METHOD_PUT_GLOBAL= "PUT_global";

    /**
     * Activity Extra: Limit available options in launched activity based on the given authority.
     * <p>
     * This can be passed as an extra field in an Activity Intent with one or more syncable content
     * provider's authorities as a String[]. This field is used by some intents to alter the
     * behavior of the called activity.
     * <p>
     * Example: The {@link #ACTION_ADD_ACCOUNT} intent restricts the account types available based
     * on the authority given.
     */
    public static final String EXTRA_AUTHORITIES = "authorities";

    /**
     * Activity Extra: Limit available options in launched activity based on the given account
     * types.
     * <p>
     * This can be passed as an extra field in an Activity Intent with one or more account types
     * as a String[]. This field is used by some intents to alter the behavior of the called
     * activity.
     * <p>
     * Example: The {@link #ACTION_ADD_ACCOUNT} intent restricts the account types to the specified
     * list.
     */
    public static final String EXTRA_ACCOUNT_TYPES = "account_types";

    public static final String EXTRA_INPUT_METHOD_ID = "input_method_id";

    /**
     * Activity Extra: The device identifier to act upon.
     * <p>
     * This can be passed as an extra field in an Activity Intent with a single
     * InputDeviceIdentifier. This field is used by some activities to jump straight into the
     * settings for the given device.
     * <p>
     * Example: The {@link #ACTION_INPUT_METHOD_SETTINGS} intent opens the keyboard layout
     * dialog for the given device.
     * @hide
     */
    public static final String EXTRA_INPUT_DEVICE_IDENTIFIER = "input_device_identifier";

    /**
     * Activity Extra: Enable or disable Airplane Mode.
     * <p>
     * This can be passed as an extra field to the {@link #ACTION_VOICE_CONTROL_AIRPLANE_MODE}
     * intent as a boolean to indicate if it should be enabled.
     */
    public static final String EXTRA_AIRPLANE_MODE_ENABLED = "airplane_mode_enabled";

    /**
     * Activity Extra: Enable or disable Battery saver mode.
     * <p>
     * This can be passed as an extra field to the {@link #ACTION_VOICE_CONTROL_BATTERY_SAVER_MODE}
     * intent as a boolean to indicate if it should be enabled.
     */
    public static final String EXTRA_BATTERY_SAVER_MODE_ENABLED =
            "android.settings.extra.battery_saver_mode_enabled";

    /**
     * Activity Extra: Enable or disable Do Not Disturb mode.
     * <p>
     * This can be passed as an extra field to the {@link #ACTION_VOICE_CONTROL_DO_NOT_DISTURB_MODE}
     * intent as a boolean to indicate if it should be enabled.
     */
    public static final String EXTRA_DO_NOT_DISTURB_MODE_ENABLED =
            "android.settings.extra.do_not_disturb_mode_enabled";

    /**
     * Activity Extra: How many minutes to enable do not disturb mode for.
     * <p>
     * This can be passed as an extra field to the {@link #ACTION_VOICE_CONTROL_DO_NOT_DISTURB_MODE}
     * intent to indicate how long do not disturb mode should be enabled for.
     */
    public static final String EXTRA_DO_NOT_DISTURB_MODE_MINUTES =
            "android.settings.extra.do_not_disturb_mode_minutes";

    private static final String JID_RESOURCE_PREFIX = "android";

    public static final String AUTHORITY = "settings";

    private static final String TAG = "Settings";
    private static final boolean LOCAL_LOGV = false;

    // Lock ensures that when enabling/disabling the master location switch, we don't end up
    // with a partial enable/disable state in multi-threaded situations.
    private static final Object mLocationSettingsLock = new Object();

    public static class SettingNotFoundException extends AndroidException {
        public SettingNotFoundException(String msg) {
            super(msg);
        }
    }

    /**
     * Common base for tables of name/value settings.
     */
    public static class NameValueTable implements BaseColumns {
        public static final String NAME = "name";
        public static final String VALUE = "value";

        protected static boolean putString(ContentResolver resolver, Uri uri,
                String name, String value) {
            // The database will take care of replacing duplicates.
            try {
                ContentValues values = new ContentValues();
                values.put(NAME, name);
                values.put(VALUE, value);
                resolver.insert(uri, values);
                return true;
            } catch (SQLException e) {
                Log.w(TAG, "Can't set key " + name + " in " + uri, e);
                return false;
            }
        }

        public static Uri getUriFor(Uri uri, String name) {
            return Uri.withAppendedPath(uri, name);
        }
    }

    // Thread-safe.
    private static class NameValueCache {
        private final String mVersionSystemProperty;
        private final Uri mUri;

        private static final String[] SELECT_VALUE =
            new String[] { Settings.NameValueTable.VALUE };
        private static final String NAME_EQ_PLACEHOLDER = "name=?";

        // Must synchronize on 'this' to access mValues and mValuesVersion.
        private final HashMap<String, String> mValues = new HashMap<String, String>();
        private long mValuesVersion = 0;

        // Initially null; set lazily and held forever.  Synchronized on 'this'.
        private IContentProvider mContentProvider = null;

        // The method we'll call (or null, to not use) on the provider
        // for the fast path of retrieving settings.
        private final String mCallGetCommand;
        private final String mCallSetCommand;

        public NameValueCache(String versionSystemProperty, Uri uri,
                String getCommand, String setCommand) {
            mVersionSystemProperty = versionSystemProperty;
            mUri = uri;
            mCallGetCommand = getCommand;
            mCallSetCommand = setCommand;
        }

        private IContentProvider lazyGetProvider(ContentResolver cr) {
            IContentProvider cp = null;
            synchronized (this) {
                cp = mContentProvider;
                if (cp == null) {
                    cp = mContentProvider = cr.acquireProvider(mUri.getAuthority());
                }
            }
            return cp;
        }

        public boolean putStringForUser(ContentResolver cr, String name, String value,
                final int userHandle) {
            try {
                Bundle arg = new Bundle();
                arg.putString(Settings.NameValueTable.VALUE, value);
                arg.putInt(CALL_METHOD_USER_KEY, userHandle);
                IContentProvider cp = lazyGetProvider(cr);
                cp.call(cr.getPackageName(), mCallSetCommand, name, arg);
            } catch (RemoteException e) {
                Log.w(TAG, "Can't set key " + name + " in " + mUri, e);
                return false;
            }
            return true;
        }

        public String getStringForUser(ContentResolver cr, String name, final int userHandle) {
            final boolean isSelf = (userHandle == UserHandle.myUserId());
            if (isSelf) {
                long newValuesVersion = SystemProperties.getLong(mVersionSystemProperty, 0);

                // Our own user's settings data uses a client-side cache
                synchronized (this) {
                    if (mValuesVersion != newValuesVersion) {
                        if (LOCAL_LOGV || false) {
                            Log.v(TAG, "invalidate [" + mUri.getLastPathSegment() + "]: current "
                                    + newValuesVersion + " != cached " + mValuesVersion);
                        }

                        mValues.clear();
                        mValuesVersion = newValuesVersion;
                    }

                    if (mValues.containsKey(name)) {
                        return mValues.get(name);  // Could be null, that's OK -- negative caching
                    }
                }
            } else {
                if (LOCAL_LOGV) Log.v(TAG, "get setting for user " + userHandle
                        + " by user " + UserHandle.myUserId() + " so skipping cache");
            }

            IContentProvider cp = lazyGetProvider(cr);

            // Try the fast path first, not using query().  If this
            // fails (alternate Settings provider that doesn't support
            // this interface?) then we fall back to the query/table
            // interface.
            if (mCallGetCommand != null) {
                try {
                    Bundle args = null;
                    if (!isSelf) {
                        args = new Bundle();
                        args.putInt(CALL_METHOD_USER_KEY, userHandle);
                    }
                    Bundle b = cp.call(cr.getPackageName(), mCallGetCommand, name, args);
                    if (b != null) {
                        String value = b.getPairValue();
                        // Don't update our cache for reads of other users' data
                        if (isSelf) {
                            synchronized (this) {
                                mValues.put(name, value);
                            }
                        } else {
                            if (LOCAL_LOGV) Log.i(TAG, "call-query of user " + userHandle
                                    + " by " + UserHandle.myUserId()
                                    + " so not updating cache");
                        }
                        return value;
                    }
                    // If the response Bundle is null, we fall through
                    // to the query interface below.
                } catch (RemoteException e) {
                    // Not supported by the remote side?  Fall through
                    // to query().
                }
            }

            Cursor c = null;
            try {
                c = cp.query(cr.getPackageName(), mUri, SELECT_VALUE, NAME_EQ_PLACEHOLDER,
                             new String[]{name}, null, null);
                if (c == null) {
                    Log.w(TAG, "Can't get key " + name + " from " + mUri);
                    return null;
                }

                String value = c.moveToNext() ? c.getString(0) : null;
                synchronized (this) {
                    mValues.put(name, value);
                }
                if (LOCAL_LOGV) {
                    Log.v(TAG, "cache miss [" + mUri.getLastPathSegment() + "]: " +
                            name + " = " + (value == null ? "(null)" : value));
                }
                return value;
            } catch (RemoteException e) {
                Log.w(TAG, "Can't get key " + name + " from " + mUri, e);
                return null;  // Return null, but don't cache it.
            } finally {
                if (c != null) c.close();
            }
        }
    }

    /**
     * An app can use this method to check if it is currently allowed to draw on top of other
     * apps. In order to be allowed to do so, an app must first declare the
     * {@link android.Manifest.permission#SYSTEM_ALERT_WINDOW} permission in its manifest. If it
     * is currently disallowed, it can prompt the user to grant it this capability through a
     * management UI by sending an Intent with action
     * {@link android.provider.Settings#ACTION_MANAGE_OVERLAY_PERMISSION}.
     *
     * @param context A context
     * @return true if the calling app can draw on top of other apps, false otherwise.
     */
    public static boolean canDrawOverlays(Context context) {
        int uid = Binder.getCallingUid();
        return Settings.isCallingPackageAllowedToDrawOverlays(context, uid, Settings
                .getPackageNameForUid(context, uid), false);
    }

    /**
     * An app can use this method to check if it is currently allowed to change the network
     * state. In order to be allowed to do so, an app must first declare either the
     * {@link android.Manifest.permission#CHANGE_NETWORK_STATE} or
     * {@link android.Manifest.permission#WRITE_SETTINGS} permission in its manifest. If it
     * is currently disallowed, it can prompt the user to grant it this capability through a
     * management UI by sending an Intent with action
     * {@link android.provider.Settings#ACTION_MANAGE_WRITE_SETTINGS}.
     *
     * @param context A context
     * @return true if the calling app can change the state of network, false otherwise.
     * @hide
     */
    public static boolean canChangeNetworkState(Context context) {
        int uid = Binder.getCallingUid();
        return Settings.isCallingPackageAllowedToChangeNetworkState(context, uid, Settings
                .getPackageNameForUid(context, uid), false);
    }

    /**
     * System settings, containing miscellaneous system preferences.  This
     * table holds simple name/value pairs.  There are convenience
     * functions for accessing individual settings entries.
     */
    public static final class System extends NameValueTable {
        public static final String SYS_PROP_SETTING_VERSION = "sys.settings_system_version";

        /** @hide */
        public static interface Validator {
            public boolean validate(String value);
        }

        /**
         * The content:// style URL for this table
         */
        public static final Uri CONTENT_URI =
            Uri.parse("content://" + AUTHORITY + "/system");

        private static final NameValueCache sNameValueCache = new NameValueCache(
                SYS_PROP_SETTING_VERSION,
                CONTENT_URI,
                CALL_METHOD_GET_SYSTEM,
                CALL_METHOD_PUT_SYSTEM);

        private static final HashSet<String> MOVED_TO_SECURE;
        static {
            MOVED_TO_SECURE = new HashSet<String>(30);
            MOVED_TO_SECURE.add(Secure.ANDROID_ID);
            MOVED_TO_SECURE.add(Secure.HTTP_PROXY);
            MOVED_TO_SECURE.add(Secure.LOCATION_PROVIDERS_ALLOWED);
            MOVED_TO_SECURE.add(Secure.LOCK_BIOMETRIC_WEAK_FLAGS);
            MOVED_TO_SECURE.add(Secure.LOCK_PATTERN_ENABLED);
            MOVED_TO_SECURE.add(Secure.LOCK_PATTERN_VISIBLE);
            MOVED_TO_SECURE.add(Secure.LOCK_PATTERN_TACTILE_FEEDBACK_ENABLED);
            MOVED_TO_SECURE.add(Secure.LOGGING_ID);
            MOVED_TO_SECURE.add(Secure.PARENTAL_CONTROL_ENABLED);
            MOVED_TO_SECURE.add(Secure.PARENTAL_CONTROL_LAST_UPDATE);
            MOVED_TO_SECURE.add(Secure.PARENTAL_CONTROL_REDIRECT_URL);
            MOVED_TO_SECURE.add(Secure.SETTINGS_CLASSNAME);
            MOVED_TO_SECURE.add(Secure.USE_GOOGLE_MAIL);
            MOVED_TO_SECURE.add(Secure.WIFI_NETWORKS_AVAILABLE_NOTIFICATION_ON);
            MOVED_TO_SECURE.add(Secure.WIFI_NETWORKS_AVAILABLE_REPEAT_DELAY);
            MOVED_TO_SECURE.add(Secure.WIFI_NUM_OPEN_NETWORKS_KEPT);
            MOVED_TO_SECURE.add(Secure.WIFI_ON);
            MOVED_TO_SECURE.add(Secure.WIFI_WATCHDOG_ACCEPTABLE_PACKET_LOSS_PERCENTAGE);
            MOVED_TO_SECURE.add(Secure.WIFI_WATCHDOG_AP_COUNT);
            MOVED_TO_SECURE.add(Secure.WIFI_WATCHDOG_BACKGROUND_CHECK_DELAY_MS);
            MOVED_TO_SECURE.add(Secure.WIFI_WATCHDOG_BACKGROUND_CHECK_ENABLED);
            MOVED_TO_SECURE.add(Secure.WIFI_WATCHDOG_BACKGROUND_CHECK_TIMEOUT_MS);
            MOVED_TO_SECURE.add(Secure.WIFI_WATCHDOG_INITIAL_IGNORED_PING_COUNT);
            MOVED_TO_SECURE.add(Secure.WIFI_WATCHDOG_MAX_AP_CHECKS);
            MOVED_TO_SECURE.add(Secure.WIFI_WATCHDOG_ON);
            MOVED_TO_SECURE.add(Secure.WIFI_WATCHDOG_PING_COUNT);
            MOVED_TO_SECURE.add(Secure.WIFI_WATCHDOG_PING_DELAY_MS);
            MOVED_TO_SECURE.add(Secure.WIFI_WATCHDOG_PING_TIMEOUT_MS);

            // At one time in System, then Global, but now back in Secure
            MOVED_TO_SECURE.add(Secure.INSTALL_NON_MARKET_APPS);
        }

        private static final HashSet<String> MOVED_TO_GLOBAL;
        private static final HashSet<String> MOVED_TO_SECURE_THEN_GLOBAL;
        static {
            MOVED_TO_GLOBAL = new HashSet<String>();
            MOVED_TO_SECURE_THEN_GLOBAL = new HashSet<String>();

            // these were originally in system but migrated to secure in the past,
            // so are duplicated in the Secure.* namespace
            MOVED_TO_SECURE_THEN_GLOBAL.add(Global.ADB_ENABLED);
            MOVED_TO_SECURE_THEN_GLOBAL.add(Global.BLUETOOTH_ON);
            MOVED_TO_SECURE_THEN_GLOBAL.add(Global.DATA_ROAMING);
            MOVED_TO_SECURE_THEN_GLOBAL.add(Global.DEVICE_PROVISIONED);
            MOVED_TO_SECURE_THEN_GLOBAL.add(Global.USB_MASS_STORAGE_ENABLED);
            MOVED_TO_SECURE_THEN_GLOBAL.add(Global.HTTP_PROXY);

            // these are moving directly from system to global
            MOVED_TO_GLOBAL.add(Settings.Global.AIRPLANE_MODE_ON);
            MOVED_TO_GLOBAL.add(Settings.Global.AIRPLANE_MODE_RADIOS);
            MOVED_TO_GLOBAL.add(Settings.Global.AIRPLANE_MODE_TOGGLEABLE_RADIOS);
            MOVED_TO_GLOBAL.add(Settings.Global.AUTO_TIME);
            MOVED_TO_GLOBAL.add(Settings.Global.AUTO_TIME_ZONE);
            MOVED_TO_GLOBAL.add(Settings.Global.CAR_DOCK_SOUND);
            MOVED_TO_GLOBAL.add(Settings.Global.CAR_UNDOCK_SOUND);
            MOVED_TO_GLOBAL.add(Settings.Global.DESK_DOCK_SOUND);
            MOVED_TO_GLOBAL.add(Settings.Global.DESK_UNDOCK_SOUND);
            MOVED_TO_GLOBAL.add(Settings.Global.DOCK_SOUNDS_ENABLED);
            MOVED_TO_GLOBAL.add(Settings.Global.LOCK_SOUND);
            MOVED_TO_GLOBAL.add(Settings.Global.UNLOCK_SOUND);
            MOVED_TO_GLOBAL.add(Settings.Global.LOW_BATTERY_SOUND);
            MOVED_TO_GLOBAL.add(Settings.Global.POWER_SOUNDS_ENABLED);
            MOVED_TO_GLOBAL.add(Settings.Global.STAY_ON_WHILE_PLUGGED_IN);
            MOVED_TO_GLOBAL.add(Settings.Global.WIFI_SLEEP_POLICY);
            MOVED_TO_GLOBAL.add(Settings.Global.MODE_RINGER);
            MOVED_TO_GLOBAL.add(Settings.Global.WINDOW_ANIMATION_SCALE);
            MOVED_TO_GLOBAL.add(Settings.Global.TRANSITION_ANIMATION_SCALE);
            MOVED_TO_GLOBAL.add(Settings.Global.ANIMATOR_DURATION_SCALE);
            MOVED_TO_GLOBAL.add(Settings.Global.FANCY_IME_ANIMATIONS);
            MOVED_TO_GLOBAL.add(Settings.Global.COMPATIBILITY_MODE);
            MOVED_TO_GLOBAL.add(Settings.Global.EMERGENCY_TONE);
            MOVED_TO_GLOBAL.add(Settings.Global.CALL_AUTO_RETRY);
            MOVED_TO_GLOBAL.add(Settings.Global.DEBUG_APP);
            MOVED_TO_GLOBAL.add(Settings.Global.WAIT_FOR_DEBUGGER);
            MOVED_TO_GLOBAL.add(Settings.Global.SHOW_PROCESSES);
            MOVED_TO_GLOBAL.add(Settings.Global.ALWAYS_FINISH_ACTIVITIES);
            MOVED_TO_GLOBAL.add(Settings.Global.TZINFO_UPDATE_CONTENT_URL);
            MOVED_TO_GLOBAL.add(Settings.Global.TZINFO_UPDATE_METADATA_URL);
            MOVED_TO_GLOBAL.add(Settings.Global.SELINUX_UPDATE_CONTENT_URL);
            MOVED_TO_GLOBAL.add(Settings.Global.SELINUX_UPDATE_METADATA_URL);
            MOVED_TO_GLOBAL.add(Settings.Global.SMS_SHORT_CODES_UPDATE_CONTENT_URL);
            MOVED_TO_GLOBAL.add(Settings.Global.SMS_SHORT_CODES_UPDATE_METADATA_URL);
            MOVED_TO_GLOBAL.add(Settings.Global.CERT_PIN_UPDATE_CONTENT_URL);
            MOVED_TO_GLOBAL.add(Settings.Global.CERT_PIN_UPDATE_METADATA_URL);
        }

        private static final Validator sBooleanValidator =
                new DiscreteValueValidator(new String[] {"0", "1"});

        private static final Validator sNonNegativeIntegerValidator = new Validator() {
            @Override
            public boolean validate(String value) {
                try {
                    return Integer.parseInt(value) >= 0;
                } catch (NumberFormatException e) {
                    return false;
                }
            }
        };

        private static final Validator sUriValidator = new Validator() {
            @Override
            public boolean validate(String value) {
                try {
                    Uri.decode(value);
                    return true;
                } catch (IllegalArgumentException e) {
                    return false;
                }
            }
        };

        private static final Validator sLenientIpAddressValidator = new Validator() {
            private static final int MAX_IPV6_LENGTH = 45;

            @Override
            public boolean validate(String value) {
                return value.length() <= MAX_IPV6_LENGTH;
            }
        };

        /** @hide */
        public static void getMovedToGlobalSettings(Set<String> outKeySet) {
            outKeySet.addAll(MOVED_TO_GLOBAL);
            outKeySet.addAll(MOVED_TO_SECURE_THEN_GLOBAL);
        }

        /** @hide */
        public static void getMovedToSecureSettings(Set<String> outKeySet) {
            outKeySet.addAll(MOVED_TO_SECURE);
        }

        /** @hide */
        public static void getNonLegacyMovedKeys(HashSet<String> outKeySet) {
            outKeySet.addAll(MOVED_TO_GLOBAL);
        }

        /**
         * Look up a name in the database.
         * @param resolver to access the database with
         * @param name to look up in the table
         * @return the corresponding value, or null if not present
         */
        public static String getString(ContentResolver resolver, String name) {
            return getStringForUser(resolver, name, UserHandle.myUserId());
        }

        /** @hide */
        public static String getStringForUser(ContentResolver resolver, String name,
                int userHandle) {
            if (MOVED_TO_SECURE.contains(name)) {
                Log.w(TAG, "Setting " + name + " has moved from android.provider.Settings.System"
                        + " to android.provider.Settings.Secure, returning read-only value.");
                return Secure.getStringForUser(resolver, name, userHandle);
            }
            if (MOVED_TO_GLOBAL.contains(name) || MOVED_TO_SECURE_THEN_GLOBAL.contains(name)) {
                Log.w(TAG, "Setting " + name + " has moved from android.provider.Settings.System"
                        + " to android.provider.Settings.Global, returning read-only value.");
                return Global.getStringForUser(resolver, name, userHandle);
            }
            return sNameValueCache.getStringForUser(resolver, name, userHandle);
        }

        /**
         * Store a name/value pair into the database.
         * @param resolver to access the database with
         * @param name to store
         * @param value to associate with the name
         * @return true if the value was set, false on database errors
         */
        public static boolean putString(ContentResolver resolver, String name, String value) {
            return putStringForUser(resolver, name, value, UserHandle.myUserId());
        }

        /** @hide */
        public static boolean putStringForUser(ContentResolver resolver, String name, String value,
                int userHandle) {
            if (MOVED_TO_SECURE.contains(name)) {
                Log.w(TAG, "Setting " + name + " has moved from android.provider.Settings.System"
                        + " to android.provider.Settings.Secure, value is unchanged.");
                return false;
            }
            if (MOVED_TO_GLOBAL.contains(name) || MOVED_TO_SECURE_THEN_GLOBAL.contains(name)) {
                Log.w(TAG, "Setting " + name + " has moved from android.provider.Settings.System"
                        + " to android.provider.Settings.Global, value is unchanged.");
                return false;
            }
            return sNameValueCache.putStringForUser(resolver, name, value, userHandle);
        }

        /**
         * Construct the content URI for a particular name/value pair,
         * useful for monitoring changes with a ContentObserver.
         * @param name to look up in the table
         * @return the corresponding content URI, or null if not present
         */
        public static Uri getUriFor(String name) {
            if (MOVED_TO_SECURE.contains(name)) {
                Log.w(TAG, "Setting " + name + " has moved from android.provider.Settings.System"
                    + " to android.provider.Settings.Secure, returning Secure URI.");
                return Secure.getUriFor(Secure.CONTENT_URI, name);
            }
            if (MOVED_TO_GLOBAL.contains(name) || MOVED_TO_SECURE_THEN_GLOBAL.contains(name)) {
                Log.w(TAG, "Setting " + name + " has moved from android.provider.Settings.System"
                        + " to android.provider.Settings.Global, returning read-only global URI.");
                return Global.getUriFor(Global.CONTENT_URI, name);
            }
            return getUriFor(CONTENT_URI, name);
        }

        /**
         * Convenience function for retrieving a single system settings value
         * as an integer.  Note that internally setting values are always
         * stored as strings; this function converts the string to an integer
         * for you.  The default value will be returned if the setting is
         * not defined or not an integer.
         *
         * @param cr The ContentResolver to access.
         * @param name The name of the setting to retrieve.
         * @param def Value to return if the setting is not defined.
         *
         * @return The setting's current value, or 'def' if it is not defined
         * or not a valid integer.
         */
        public static int getInt(ContentResolver cr, String name, int def) {
            return getIntForUser(cr, name, def, UserHandle.myUserId());
        }

        /** @hide */
        public static int getIntForUser(ContentResolver cr, String name, int def, int userHandle) {
            String v = getStringForUser(cr, name, userHandle);
            try {
                return v != null ? Integer.parseInt(v) : def;
            } catch (NumberFormatException e) {
                return def;
            }
        }

        /**
         * Convenience function for retrieving a single system settings value
         * as an integer.  Note that internally setting values are always
         * stored as strings; this function converts the string to an integer
         * for you.
         * <p>
         * This version does not take a default value.  If the setting has not
         * been set, or the string value is not a number,
         * it throws {@link SettingNotFoundException}.
         *
         * @param cr The ContentResolver to access.
         * @param name The name of the setting to retrieve.
         *
         * @throws SettingNotFoundException Thrown if a setting by the given
         * name can't be found or the setting value is not an integer.
         *
         * @return The setting's current value.
         */
        public static int getInt(ContentResolver cr, String name)
                throws SettingNotFoundException {
            return getIntForUser(cr, name, UserHandle.myUserId());
        }

        /** @hide */
        public static int getIntForUser(ContentResolver cr, String name, int userHandle)
                throws SettingNotFoundException {
            String v = getStringForUser(cr, name, userHandle);
            try {
                return Integer.parseInt(v);
            } catch (NumberFormatException e) {
                throw new SettingNotFoundException(name);
            }
        }

        /**
         * Convenience function for updating a single settings value as an
         * integer. This will either create a new entry in the table if the
         * given name does not exist, or modify the value of the existing row
         * with that name.  Note that internally setting values are always
         * stored as strings, so this function converts the given value to a
         * string before storing it.
         *
         * @param cr The ContentResolver to access.
         * @param name The name of the setting to modify.
         * @param value The new value for the setting.
         * @return true if the value was set, false on database errors
         */
        public static boolean putInt(ContentResolver cr, String name, int value) {
            return putIntForUser(cr, name, value, UserHandle.myUserId());
        }

        /** @hide */
        public static boolean putIntForUser(ContentResolver cr, String name, int value,
                int userHandle) {
            return putStringForUser(cr, name, Integer.toString(value), userHandle);
        }

        /**
         * Convenience function for retrieving a single system settings value
         * as a {@code long}.  Note that internally setting values are always
         * stored as strings; this function converts the string to a {@code long}
         * for you.  The default value will be returned if the setting is
         * not defined or not a {@code long}.
         *
         * @param cr The ContentResolver to access.
         * @param name The name of the setting to retrieve.
         * @param def Value to return if the setting is not defined.
         *
         * @return The setting's current value, or 'def' if it is not defined
         * or not a valid {@code long}.
         */
        public static long getLong(ContentResolver cr, String name, long def) {
            return getLongForUser(cr, name, def, UserHandle.myUserId());
        }

        /** @hide */
        public static long getLongForUser(ContentResolver cr, String name, long def,
                int userHandle) {
            String valString = getStringForUser(cr, name, userHandle);
            long value;
            try {
                value = valString != null ? Long.parseLong(valString) : def;
            } catch (NumberFormatException e) {
                value = def;
            }
            return value;
        }

        /**
         * Convenience function for retrieving a single system settings value
         * as a {@code long}.  Note that internally setting values are always
         * stored as strings; this function converts the string to a {@code long}
         * for you.
         * <p>
         * This version does not take a default value.  If the setting has not
         * been set, or the string value is not a number,
         * it throws {@link SettingNotFoundException}.
         *
         * @param cr The ContentResolver to access.
         * @param name The name of the setting to retrieve.
         *
         * @return The setting's current value.
         * @throws SettingNotFoundException Thrown if a setting by the given
         * name can't be found or the setting value is not an integer.
         */
        public static long getLong(ContentResolver cr, String name)
                throws SettingNotFoundException {
            return getLongForUser(cr, name, UserHandle.myUserId());
        }

        /** @hide */
        public static long getLongForUser(ContentResolver cr, String name, int userHandle)
                throws SettingNotFoundException {
            String valString = getStringForUser(cr, name, userHandle);
            try {
                return Long.parseLong(valString);
            } catch (NumberFormatException e) {
                throw new SettingNotFoundException(name);
            }
        }

        /**
         * Convenience function for updating a single settings value as a long
         * integer. This will either create a new entry in the table if the
         * given name does not exist, or modify the value of the existing row
         * with that name.  Note that internally setting values are always
         * stored as strings, so this function converts the given value to a
         * string before storing it.
         *
         * @param cr The ContentResolver to access.
         * @param name The name of the setting to modify.
         * @param value The new value for the setting.
         * @return true if the value was set, false on database errors
         */
        public static boolean putLong(ContentResolver cr, String name, long value) {
            return putLongForUser(cr, name, value, UserHandle.myUserId());
        }

        /** @hide */
        public static boolean putLongForUser(ContentResolver cr, String name, long value,
                int userHandle) {
            return putStringForUser(cr, name, Long.toString(value), userHandle);
        }

        /**
         * Convenience function for retrieving a single system settings value
         * as a floating point number.  Note that internally setting values are
         * always stored as strings; this function converts the string to an
         * float for you. The default value will be returned if the setting
         * is not defined or not a valid float.
         *
         * @param cr The ContentResolver to access.
         * @param name The name of the setting to retrieve.
         * @param def Value to return if the setting is not defined.
         *
         * @return The setting's current value, or 'def' if it is not defined
         * or not a valid float.
         */
        public static float getFloat(ContentResolver cr, String name, float def) {
            return getFloatForUser(cr, name, def, UserHandle.myUserId());
        }

        /** @hide */
        public static float getFloatForUser(ContentResolver cr, String name, float def,
                int userHandle) {
            String v = getStringForUser(cr, name, userHandle);
            try {
                return v != null ? Float.parseFloat(v) : def;
            } catch (NumberFormatException e) {
                return def;
            }
        }

        /**
         * Convenience function for retrieving a single system settings value
         * as a float.  Note that internally setting values are always
         * stored as strings; this function converts the string to a float
         * for you.
         * <p>
         * This version does not take a default value.  If the setting has not
         * been set, or the string value is not a number,
         * it throws {@link SettingNotFoundException}.
         *
         * @param cr The ContentResolver to access.
         * @param name The name of the setting to retrieve.
         *
         * @throws SettingNotFoundException Thrown if a setting by the given
         * name can't be found or the setting value is not a float.
         *
         * @return The setting's current value.
         */
        public static float getFloat(ContentResolver cr, String name)
                throws SettingNotFoundException {
            return getFloatForUser(cr, name, UserHandle.myUserId());
        }

        /** @hide */
        public static float getFloatForUser(ContentResolver cr, String name, int userHandle)
                throws SettingNotFoundException {
            String v = getStringForUser(cr, name, userHandle);
            if (v == null) {
                throw new SettingNotFoundException(name);
            }
            try {
                return Float.parseFloat(v);
            } catch (NumberFormatException e) {
                throw new SettingNotFoundException(name);
            }
        }

        /**
         * Convenience function for updating a single settings value as a
         * floating point number. This will either create a new entry in the
         * table if the given name does not exist, or modify the value of the
         * existing row with that name.  Note that internally setting values
         * are always stored as strings, so this function converts the given
         * value to a string before storing it.
         *
         * @param cr The ContentResolver to access.
         * @param name The name of the setting to modify.
         * @param value The new value for the setting.
         * @return true if the value was set, false on database errors
         */
        public static boolean putFloat(ContentResolver cr, String name, float value) {
            return putFloatForUser(cr, name, value, UserHandle.myUserId());
        }

        /** @hide */
        public static boolean putFloatForUser(ContentResolver cr, String name, float value,
                int userHandle) {
            return putStringForUser(cr, name, Float.toString(value), userHandle);
        }

        /**
         * Convenience function to read all of the current
         * configuration-related settings into a
         * {@link Configuration} object.
         *
         * @param cr The ContentResolver to access.
         * @param outConfig Where to place the configuration settings.
         */
        public static void getConfiguration(ContentResolver cr, Configuration outConfig) {
            getConfigurationForUser(cr, outConfig, UserHandle.myUserId());
        }

        /** @hide */
        public static void getConfigurationForUser(ContentResolver cr, Configuration outConfig,
                int userHandle) {
            outConfig.fontScale = Settings.System.getFloatForUser(
                cr, FONT_SCALE, outConfig.fontScale, userHandle);
            if (outConfig.fontScale < 0) {
                outConfig.fontScale = 1;
            }
        }

        /**
         * @hide Erase the fields in the Configuration that should be applied
         * by the settings.
         */
        public static void clearConfiguration(Configuration inoutConfig) {
            inoutConfig.fontScale = 0;
        }

        /**
         * Convenience function to write a batch of configuration-related
         * settings from a {@link Configuration} object.
         *
         * @param cr The ContentResolver to access.
         * @param config The settings to write.
         * @return true if the values were set, false on database errors
         */
        public static boolean putConfiguration(ContentResolver cr, Configuration config) {
            return putConfigurationForUser(cr, config, UserHandle.myUserId());
        }

        /** @hide */
        public static boolean putConfigurationForUser(ContentResolver cr, Configuration config,
                int userHandle) {
            return Settings.System.putFloatForUser(cr, FONT_SCALE, config.fontScale, userHandle);
        }

        /** @hide */
        public static boolean hasInterestingConfigurationChanges(int changes) {
            return (changes&ActivityInfo.CONFIG_FONT_SCALE) != 0;
        }

        /** @deprecated - Do not use */
        @Deprecated
        public static boolean getShowGTalkServiceStatus(ContentResolver cr) {
            return getShowGTalkServiceStatusForUser(cr, UserHandle.myUserId());
        }

        /**
         * @hide
         * @deprecated - Do not use
         */
        public static boolean getShowGTalkServiceStatusForUser(ContentResolver cr,
                int userHandle) {
            return getIntForUser(cr, SHOW_GTALK_SERVICE_STATUS, 0, userHandle) != 0;
        }

        /** @deprecated - Do not use */
        @Deprecated
        public static void setShowGTalkServiceStatus(ContentResolver cr, boolean flag) {
            setShowGTalkServiceStatusForUser(cr, flag, UserHandle.myUserId());
        }

        /**
         * @hide
         * @deprecated - Do not use
         */
        @Deprecated
        public static void setShowGTalkServiceStatusForUser(ContentResolver cr, boolean flag,
                int userHandle) {
            putIntForUser(cr, SHOW_GTALK_SERVICE_STATUS, flag ? 1 : 0, userHandle);
        }

        private static final class DiscreteValueValidator implements Validator {
            private final String[] mValues;

            public DiscreteValueValidator(String[] values) {
                mValues = values;
            }

            @Override
            public boolean validate(String value) {
                return ArrayUtils.contains(mValues, value);
            }
        }

        private static final class InclusiveIntegerRangeValidator implements Validator {
            private final int mMin;
            private final int mMax;

            public InclusiveIntegerRangeValidator(int min, int max) {
                mMin = min;
                mMax = max;
            }

            @Override
            public boolean validate(String value) {
                try {
                    final int intValue = Integer.parseInt(value);
                    return intValue >= mMin && intValue <= mMax;
                } catch (NumberFormatException e) {
                    return false;
                }
            }
        }

        private static final class InclusiveFloatRangeValidator implements Validator {
            private final float mMin;
            private final float mMax;

            public InclusiveFloatRangeValidator(float min, float max) {
                mMin = min;
                mMax = max;
            }

            @Override
            public boolean validate(String value) {
                try {
                    final float floatValue = Float.parseFloat(value);
                    return floatValue >= mMin && floatValue <= mMax;
                } catch (NumberFormatException e) {
                    return false;
                }
            }
        }

        /**
         * @deprecated Use {@link android.provider.Settings.Global#STAY_ON_WHILE_PLUGGED_IN} instead
         */
        @Deprecated
        public static final String STAY_ON_WHILE_PLUGGED_IN = Global.STAY_ON_WHILE_PLUGGED_IN;

        /**
         * What happens when the user presses the end call button if they're not
         * on a call.<br/>
         * <b>Values:</b><br/>
         * 0 - The end button does nothing.<br/>
         * 1 - The end button goes to the home screen.<br/>
         * 2 - The end button puts the device to sleep and locks the keyguard.<br/>
         * 3 - The end button goes to the home screen.  If the user is already on the
         * home screen, it puts the device to sleep.
         */
        public static final String END_BUTTON_BEHAVIOR = "end_button_behavior";

        private static final Validator END_BUTTON_BEHAVIOR_VALIDATOR =
                new InclusiveIntegerRangeValidator(0, 3);

        /**
         * END_BUTTON_BEHAVIOR value for "go home".
         * @hide
         */
        public static final int END_BUTTON_BEHAVIOR_HOME = 0x1;

        /**
         * END_BUTTON_BEHAVIOR value for "go to sleep".
         * @hide
         */
        public static final int END_BUTTON_BEHAVIOR_SLEEP = 0x2;

        /**
         * END_BUTTON_BEHAVIOR default value.
         * @hide
         */
        public static final int END_BUTTON_BEHAVIOR_DEFAULT = END_BUTTON_BEHAVIOR_SLEEP;

        /**
         * Is advanced settings mode turned on. 0 == no, 1 == yes
         * @hide
         */
        public static final String ADVANCED_SETTINGS = "advanced_settings";

        private static final Validator ADVANCED_SETTINGS_VALIDATOR = sBooleanValidator;

        /**
         * ADVANCED_SETTINGS default value.
         * @hide
         */
        public static final int ADVANCED_SETTINGS_DEFAULT = 0;

        /**
         * @deprecated Use {@link android.provider.Settings.Global#AIRPLANE_MODE_ON} instead
         */
        @Deprecated
        public static final String AIRPLANE_MODE_ON = Global.AIRPLANE_MODE_ON;

        /**
         * @deprecated Use {@link android.provider.Settings.Global#RADIO_BLUETOOTH} instead
         */
        @Deprecated
        public static final String RADIO_BLUETOOTH = Global.RADIO_BLUETOOTH;

        /**
         * @deprecated Use {@link android.provider.Settings.Global#RADIO_WIFI} instead
         */
        @Deprecated
        public static final String RADIO_WIFI = Global.RADIO_WIFI;

        /**
         * @deprecated Use {@link android.provider.Settings.Global#RADIO_WIMAX} instead
         * {@hide}
         */
        @Deprecated
        public static final String RADIO_WIMAX = Global.RADIO_WIMAX;

        /**
         * @deprecated Use {@link android.provider.Settings.Global#RADIO_CELL} instead
         */
        @Deprecated
        public static final String RADIO_CELL = Global.RADIO_CELL;

        /**
         * @deprecated Use {@link android.provider.Settings.Global#RADIO_NFC} instead
         */
        @Deprecated
        public static final String RADIO_NFC = Global.RADIO_NFC;

        /**
         * @deprecated Use {@link android.provider.Settings.Global#AIRPLANE_MODE_RADIOS} instead
         */
        @Deprecated
        public static final String AIRPLANE_MODE_RADIOS = Global.AIRPLANE_MODE_RADIOS;

        /**
         * @deprecated Use {@link android.provider.Settings.Global#AIRPLANE_MODE_TOGGLEABLE_RADIOS} instead
         *
         * {@hide}
         */
        @Deprecated
        public static final String AIRPLANE_MODE_TOGGLEABLE_RADIOS =
                Global.AIRPLANE_MODE_TOGGLEABLE_RADIOS;

        /**
         * @deprecated Use {@link android.provider.Settings.Global#WIFI_SLEEP_POLICY} instead
         */
        @Deprecated
        public static final String WIFI_SLEEP_POLICY = Global.WIFI_SLEEP_POLICY;

        /**
         * @deprecated Use {@link android.provider.Settings.Global#WIFI_SLEEP_POLICY_DEFAULT} instead
         */
        @Deprecated
        public static final int WIFI_SLEEP_POLICY_DEFAULT = Global.WIFI_SLEEP_POLICY_DEFAULT;

        /**
         * @deprecated Use {@link android.provider.Settings.Global#WIFI_SLEEP_POLICY_NEVER_WHILE_PLUGGED} instead
         */
        @Deprecated
        public static final int WIFI_SLEEP_POLICY_NEVER_WHILE_PLUGGED =
                Global.WIFI_SLEEP_POLICY_NEVER_WHILE_PLUGGED;

        /**
         * @deprecated Use {@link android.provider.Settings.Global#WIFI_SLEEP_POLICY_NEVER} instead
         */
        @Deprecated
        public static final int WIFI_SLEEP_POLICY_NEVER = Global.WIFI_SLEEP_POLICY_NEVER;

        /**
         * @deprecated Use {@link android.provider.Settings.Global#MODE_RINGER} instead
         */
        @Deprecated
        public static final String MODE_RINGER = Global.MODE_RINGER;

        /**
         * Whether to use static IP and other static network attributes.
         * <p>
         * Set to 1 for true and 0 for false.
         *
         * @deprecated Use {@link WifiManager} instead
         */
        @Deprecated
        public static final String WIFI_USE_STATIC_IP = "wifi_use_static_ip";

        private static final Validator WIFI_USE_STATIC_IP_VALIDATOR = sBooleanValidator;

        /**
         * The static IP address.
         * <p>
         * Example: "192.168.1.51"
         *
         * @deprecated Use {@link WifiManager} instead
         */
        @Deprecated
        public static final String WIFI_STATIC_IP = "wifi_static_ip";

        private static final Validator WIFI_STATIC_IP_VALIDATOR = sLenientIpAddressValidator;

        /**
         * If using static IP, the gateway's IP address.
         * <p>
         * Example: "192.168.1.1"
         *
         * @deprecated Use {@link WifiManager} instead
         */
        @Deprecated
        public static final String WIFI_STATIC_GATEWAY = "wifi_static_gateway";

        private static final Validator WIFI_STATIC_GATEWAY_VALIDATOR = sLenientIpAddressValidator;

        /**
         * If using static IP, the net mask.
         * <p>
         * Example: "255.255.255.0"
         *
         * @deprecated Use {@link WifiManager} instead
         */
        @Deprecated
        public static final String WIFI_STATIC_NETMASK = "wifi_static_netmask";

        private static final Validator WIFI_STATIC_NETMASK_VALIDATOR = sLenientIpAddressValidator;

        /**
         * If using static IP, the primary DNS's IP address.
         * <p>
         * Example: "192.168.1.1"
         *
         * @deprecated Use {@link WifiManager} instead
         */
        @Deprecated
        public static final String WIFI_STATIC_DNS1 = "wifi_static_dns1";

        private static final Validator WIFI_STATIC_DNS1_VALIDATOR = sLenientIpAddressValidator;

        /**
         * If using static IP, the secondary DNS's IP address.
         * <p>
         * Example: "192.168.1.2"
         *
         * @deprecated Use {@link WifiManager} instead
         */
        @Deprecated
        public static final String WIFI_STATIC_DNS2 = "wifi_static_dns2";

        private static final Validator WIFI_STATIC_DNS2_VALIDATOR = sLenientIpAddressValidator;

        /**
         * Determines whether remote devices may discover and/or connect to
         * this device.
         * <P>Type: INT</P>
         * 2 -- discoverable and connectable
         * 1 -- connectable but not discoverable
         * 0 -- neither connectable nor discoverable
         */
        public static final String BLUETOOTH_DISCOVERABILITY =
            "bluetooth_discoverability";

        private static final Validator BLUETOOTH_DISCOVERABILITY_VALIDATOR =
                new InclusiveIntegerRangeValidator(0, 2);

        /**
         * Bluetooth discoverability timeout.  If this value is nonzero, then
         * Bluetooth becomes discoverable for a certain number of seconds,
         * after which is becomes simply connectable.  The value is in seconds.
         */
        public static final String BLUETOOTH_DISCOVERABILITY_TIMEOUT =
            "bluetooth_discoverability_timeout";

        private static final Validator BLUETOOTH_DISCOVERABILITY_TIMEOUT_VALIDATOR =
                sNonNegativeIntegerValidator;

        /**
         * @deprecated Use {@link android.provider.Settings.Secure#LOCK_PATTERN_ENABLED}
         * instead
         */
        @Deprecated
        public static final String LOCK_PATTERN_ENABLED = Secure.LOCK_PATTERN_ENABLED;

        /**
         * @deprecated Use {@link android.provider.Settings.Secure#LOCK_PATTERN_VISIBLE}
         * instead
         */
        @Deprecated
        public static final String LOCK_PATTERN_VISIBLE = "lock_pattern_visible_pattern";

        /**
         * @deprecated Use
         * {@link android.provider.Settings.Secure#LOCK_PATTERN_TACTILE_FEEDBACK_ENABLED}
         * instead
         */
        @Deprecated
        public static final String LOCK_PATTERN_TACTILE_FEEDBACK_ENABLED =
            "lock_pattern_tactile_feedback_enabled";

        /**
         * A formatted string of the next alarm that is set, or the empty string
         * if there is no alarm set.
         *
         * @deprecated Use {@link android.app.AlarmManager#getNextAlarmClock()}.
         */
        @Deprecated
        public static final String NEXT_ALARM_FORMATTED = "next_alarm_formatted";

        private static final Validator NEXT_ALARM_FORMATTED_VALIDATOR = new Validator() {
            private static final int MAX_LENGTH = 1000;

            @Override
            public boolean validate(String value) {
                // TODO: No idea what the correct format is.
                return value == null || value.length() < MAX_LENGTH;
            }
        };

        /**
         * Scaling factor for fonts, float.
         */
        public static final String FONT_SCALE = "font_scale";

        private static final Validator FONT_SCALE_VALIDATOR = new Validator() {
            @Override
            public boolean validate(String value) {
                try {
                    return Float.parseFloat(value) >= 0;
                } catch (NumberFormatException e) {
                    return false;
                }
            }
        };

        /**
         * Name of an application package to be debugged.
         *
         * @deprecated Use {@link Global#DEBUG_APP} instead
         */
        @Deprecated
        public static final String DEBUG_APP = Global.DEBUG_APP;

        /**
         * If 1, when launching DEBUG_APP it will wait for the debugger before
         * starting user code.  If 0, it will run normally.
         *
         * @deprecated Use {@link Global#WAIT_FOR_DEBUGGER} instead
         */
        @Deprecated
        public static final String WAIT_FOR_DEBUGGER = Global.WAIT_FOR_DEBUGGER;

        /**
         * Whether or not to dim the screen. 0=no  1=yes
         * @deprecated This setting is no longer used.
         */
        @Deprecated
        public static final String DIM_SCREEN = "dim_screen";

        private static final Validator DIM_SCREEN_VALIDATOR = sBooleanValidator;

        /**
         * The amount of time in milliseconds before the device goes to sleep or begins
         * to dream after a period of inactivity.  This value is also known as the
         * user activity timeout period since the screen isn't necessarily turned off
         * when it expires.
         */
        public static final String SCREEN_OFF_TIMEOUT = "screen_off_timeout";

        private static final Validator SCREEN_OFF_TIMEOUT_VALIDATOR = sNonNegativeIntegerValidator;

        /**
         * The screen backlight brightness between 0 and 255.
         */
        public static final String SCREEN_BRIGHTNESS = "screen_brightness";

        private static final Validator SCREEN_BRIGHTNESS_VALIDATOR =
                new InclusiveIntegerRangeValidator(0, 255);

        /**
         * Control whether to enable automatic brightness mode.
         */
        public static final String SCREEN_BRIGHTNESS_MODE = "screen_brightness_mode";

        private static final Validator SCREEN_BRIGHTNESS_MODE_VALIDATOR = sBooleanValidator;

        /**
         * Adjustment to auto-brightness to make it generally more (>0.0 <1.0)
         * or less (<0.0 >-1.0) bright.
         * @hide
         */
        public static final String SCREEN_AUTO_BRIGHTNESS_ADJ = "screen_auto_brightness_adj";

        private static final Validator SCREEN_AUTO_BRIGHTNESS_ADJ_VALIDATOR =
                new InclusiveFloatRangeValidator(-1, 1);

        /**
         * SCREEN_BRIGHTNESS_MODE value for manual mode.
         */
        public static final int SCREEN_BRIGHTNESS_MODE_MANUAL = 0;

        /**
         * SCREEN_BRIGHTNESS_MODE value for automatic mode.
         */
        public static final int SCREEN_BRIGHTNESS_MODE_AUTOMATIC = 1;

        /**
         * Control whether the process CPU usage meter should be shown.
         *
         * @deprecated Use {@link Global#SHOW_PROCESSES} instead
         */
        @Deprecated
        public static final String SHOW_PROCESSES = Global.SHOW_PROCESSES;

        /**
         * If 1, the activity manager will aggressively finish activities and
         * processes as soon as they are no longer needed.  If 0, the normal
         * extended lifetime is used.
         *
         * @deprecated Use {@link Global#ALWAYS_FINISH_ACTIVITIES} instead
         */
        @Deprecated
        public static final String ALWAYS_FINISH_ACTIVITIES = Global.ALWAYS_FINISH_ACTIVITIES;

        /**
         * Determines which streams are affected by ringer mode changes. The
         * stream type's bit should be set to 1 if it should be muted when going
         * into an inaudible ringer mode.
         */
        public static final String MODE_RINGER_STREAMS_AFFECTED = "mode_ringer_streams_affected";

        private static final Validator MODE_RINGER_STREAMS_AFFECTED_VALIDATOR =
                sNonNegativeIntegerValidator;

        /**
          * Determines which streams are affected by mute. The
          * stream type's bit should be set to 1 if it should be muted when a mute request
          * is received.
          */
        public static final String MUTE_STREAMS_AFFECTED = "mute_streams_affected";

        private static final Validator MUTE_STREAMS_AFFECTED_VALIDATOR =
                sNonNegativeIntegerValidator;

        /**
         * Whether vibrate is on for different events. This is used internally,
         * changing this value will not change the vibrate. See AudioManager.
         */
        public static final String VIBRATE_ON = "vibrate_on";

        private static final Validator VIBRATE_ON_VALIDATOR = sBooleanValidator;

        /**
         * If 1, redirects the system vibrator to all currently attached input devices
         * that support vibration.  If there are no such input devices, then the system
         * vibrator is used instead.
         * If 0, does not register the system vibrator.
         *
         * This setting is mainly intended to provide a compatibility mechanism for
         * applications that only know about the system vibrator and do not use the
         * input device vibrator API.
         *
         * @hide
         */
        public static final String VIBRATE_INPUT_DEVICES = "vibrate_input_devices";

        private static final Validator VIBRATE_INPUT_DEVICES_VALIDATOR = sBooleanValidator;

        /**
         * Ringer volume. This is used internally, changing this value will not
         * change the volume. See AudioManager.
         *
         * @removed Not used by anything since API 2.
         */
        public static final String VOLUME_RING = "volume_ring";

        /**
         * System/notifications volume. This is used internally, changing this
         * value will not change the volume. See AudioManager.
         *
         * @removed Not used by anything since API 2.
         */
        public static final String VOLUME_SYSTEM = "volume_system";

        /**
         * Voice call volume. This is used internally, changing this value will
         * not change the volume. See AudioManager.
         *
         * @removed Not used by anything since API 2.
         */
        public static final String VOLUME_VOICE = "volume_voice";

        /**
         * Music/media/gaming volume. This is used internally, changing this
         * value will not change the volume. See AudioManager.
         *
         * @removed Not used by anything since API 2.
         */
        public static final String VOLUME_MUSIC = "volume_music";

        /**
         * Alarm volume. This is used internally, changing this
         * value will not change the volume. See AudioManager.
         *
         * @removed Not used by anything since API 2.
         */
        public static final String VOLUME_ALARM = "volume_alarm";

        /**
         * Notification volume. This is used internally, changing this
         * value will not change the volume. See AudioManager.
         *
         * @removed Not used by anything since API 2.
         */
        public static final String VOLUME_NOTIFICATION = "volume_notification";

        /**
         * Bluetooth Headset volume. This is used internally, changing this value will
         * not change the volume. See AudioManager.
         *
         * @removed Not used by anything since API 2.
         */
        public static final String VOLUME_BLUETOOTH_SCO = "volume_bluetooth_sco";

        /**
         * Master volume (float in the range 0.0f to 1.0f).
         *
         * @hide
         */
        public static final String VOLUME_MASTER = "volume_master";

        /**
         * Master volume mute (int 1 = mute, 0 = not muted).
         *
         * @hide
         */
        public static final String VOLUME_MASTER_MUTE = "volume_master_mute";

        private static final Validator VOLUME_MASTER_MUTE_VALIDATOR = sBooleanValidator;

        /**
         * Microphone mute (int 1 = mute, 0 = not muted).
         *
         * @hide
         */
        public static final String MICROPHONE_MUTE = "microphone_mute";

        private static final Validator MICROPHONE_MUTE_VALIDATOR = sBooleanValidator;

        /**
         * Whether the notifications should use the ring volume (value of 1) or
         * a separate notification volume (value of 0). In most cases, users
         * will have this enabled so the notification and ringer volumes will be
         * the same. However, power users can disable this and use the separate
         * notification volume control.
         * <p>
         * Note: This is a one-off setting that will be removed in the future
         * when there is profile support. For this reason, it is kept hidden
         * from the public APIs.
         *
         * @hide
         * @deprecated
         */
        @Deprecated
        public static final String NOTIFICATIONS_USE_RING_VOLUME =
            "notifications_use_ring_volume";

        private static final Validator NOTIFICATIONS_USE_RING_VOLUME_VALIDATOR = sBooleanValidator;

        /**
         * Whether silent mode should allow vibration feedback. This is used
         * internally in AudioService and the Sound settings activity to
         * coordinate decoupling of vibrate and silent modes. This setting
         * will likely be removed in a future release with support for
         * audio/vibe feedback profiles.
         *
         * Not used anymore. On devices with vibrator, the user explicitly selects
         * silent or vibrate mode.
         * Kept for use by legacy database upgrade code in DatabaseHelper.
         * @hide
         */
        public static final String VIBRATE_IN_SILENT = "vibrate_in_silent";

        private static final Validator VIBRATE_IN_SILENT_VALIDATOR = sBooleanValidator;

        /**
         * The mapping of stream type (integer) to its setting.
         *
         * @removed  Not used by anything since API 2.
         */
        public static final String[] VOLUME_SETTINGS = {
            VOLUME_VOICE, VOLUME_SYSTEM, VOLUME_RING, VOLUME_MUSIC,
            VOLUME_ALARM, VOLUME_NOTIFICATION, VOLUME_BLUETOOTH_SCO
        };

        /**
         * Appended to various volume related settings to record the previous
         * values before they the settings were affected by a silent/vibrate
         * ringer mode change.
         *
         * @removed  Not used by anything since API 2.
         */
        public static final String APPEND_FOR_LAST_AUDIBLE = "_last_audible";

        /**
         * Persistent store for the system-wide default ringtone URI.
         * <p>
         * If you need to play the default ringtone at any given time, it is recommended
         * you give {@link #DEFAULT_RINGTONE_URI} to the media player.  It will resolve
         * to the set default ringtone at the time of playing.
         *
         * @see #DEFAULT_RINGTONE_URI
         */
        public static final String RINGTONE = "ringtone";

        private static final Validator RINGTONE_VALIDATOR = sUriValidator;

        /**
         * A {@link Uri} that will point to the current default ringtone at any
         * given time.
         * <p>
         * If the current default ringtone is in the DRM provider and the caller
         * does not have permission, the exception will be a
         * FileNotFoundException.
         */
        public static final Uri DEFAULT_RINGTONE_URI = getUriFor(RINGTONE);

        /**
         * Persistent store for the system-wide default notification sound.
         *
         * @see #RINGTONE
         * @see #DEFAULT_NOTIFICATION_URI
         */
        public static final String NOTIFICATION_SOUND = "notification_sound";

        private static final Validator NOTIFICATION_SOUND_VALIDATOR = sUriValidator;

        /**
         * A {@link Uri} that will point to the current default notification
         * sound at any given time.
         *
         * @see #DEFAULT_RINGTONE_URI
         */
        public static final Uri DEFAULT_NOTIFICATION_URI = getUriFor(NOTIFICATION_SOUND);

        /**
         * Persistent store for the system-wide default alarm alert.
         *
         * @see #RINGTONE
         * @see #DEFAULT_ALARM_ALERT_URI
         */
        public static final String ALARM_ALERT = "alarm_alert";

        private static final Validator ALARM_ALERT_VALIDATOR = sUriValidator;

        /**
         * A {@link Uri} that will point to the current default alarm alert at
         * any given time.
         *
         * @see #DEFAULT_ALARM_ALERT_URI
         */
        public static final Uri DEFAULT_ALARM_ALERT_URI = getUriFor(ALARM_ALERT);

        /**
         * Persistent store for the system default media button event receiver.
         *
         * @hide
         */
        public static final String MEDIA_BUTTON_RECEIVER = "media_button_receiver";

        private static final Validator MEDIA_BUTTON_RECEIVER_VALIDATOR = new Validator() {
            @Override
            public boolean validate(String value) {
                try {
                    ComponentName.unflattenFromString(value);
                    return true;
                } catch (NullPointerException e) {
                    return false;
                }
            }
        };

        /**
         * Setting to enable Auto Replace (AutoText) in text editors. 1 = On, 0 = Off
         */
        public static final String TEXT_AUTO_REPLACE = "auto_replace";

        private static final Validator TEXT_AUTO_REPLACE_VALIDATOR = sBooleanValidator;

        /**
         * Setting to enable Auto Caps in text editors. 1 = On, 0 = Off
         */
        public static final String TEXT_AUTO_CAPS = "auto_caps";

        private static final Validator TEXT_AUTO_CAPS_VALIDATOR = sBooleanValidator;

        /**
         * Setting to enable Auto Punctuate in text editors. 1 = On, 0 = Off. This
         * feature converts two spaces to a "." and space.
         */
        public static final String TEXT_AUTO_PUNCTUATE = "auto_punctuate";

        private static final Validator TEXT_AUTO_PUNCTUATE_VALIDATOR = sBooleanValidator;

        /**
         * Setting to showing password characters in text editors. 1 = On, 0 = Off
         */
        public static final String TEXT_SHOW_PASSWORD = "show_password";

        private static final Validator TEXT_SHOW_PASSWORD_VALIDATOR = sBooleanValidator;

        public static final String SHOW_GTALK_SERVICE_STATUS =
                "SHOW_GTALK_SERVICE_STATUS";

        private static final Validator SHOW_GTALK_SERVICE_STATUS_VALIDATOR = sBooleanValidator;

        /**
         * Name of activity to use for wallpaper on the home screen.
         *
         * @deprecated Use {@link WallpaperManager} instead.
         */
        @Deprecated
        public static final String WALLPAPER_ACTIVITY = "wallpaper_activity";

        private static final Validator WALLPAPER_ACTIVITY_VALIDATOR = new Validator() {
            private static final int MAX_LENGTH = 1000;

            @Override
            public boolean validate(String value) {
                if (value != null && value.length() > MAX_LENGTH) {
                    return false;
                }
                return ComponentName.unflattenFromString(value) != null;
            }
        };

        /**
         * @deprecated Use {@link android.provider.Settings.Global#AUTO_TIME}
         * instead
         */
        @Deprecated
        public static final String AUTO_TIME = Global.AUTO_TIME;

        /**
         * @deprecated Use {@link android.provider.Settings.Global#AUTO_TIME_ZONE}
         * instead
         */
        @Deprecated
        public static final String AUTO_TIME_ZONE = Global.AUTO_TIME_ZONE;

        /**
         * Display times as 12 or 24 hours
         *   12
         *   24
         */
        public static final String TIME_12_24 = "time_12_24";

        /** @hide */
        public static final Validator TIME_12_24_VALIDATOR =
                new DiscreteValueValidator(new String[] {"12", "24"});

        /**
         * Date format string
         *   mm/dd/yyyy
         *   dd/mm/yyyy
         *   yyyy/mm/dd
         */
        public static final String DATE_FORMAT = "date_format";

        /** @hide */
        public static final Validator DATE_FORMAT_VALIDATOR = new Validator() {
            @Override
            public boolean validate(String value) {
                try {
                    new SimpleDateFormat(value);
                    return true;
                } catch (IllegalArgumentException e) {
                    return false;
                }
            }
        };

        /**
         * Whether the setup wizard has been run before (on first boot), or if
         * it still needs to be run.
         *
         * nonzero = it has been run in the past
         * 0 = it has not been run in the past
         */
        public static final String SETUP_WIZARD_HAS_RUN = "setup_wizard_has_run";

        /** @hide */
        public static final Validator SETUP_WIZARD_HAS_RUN_VALIDATOR = sBooleanValidator;

        /**
         * Scaling factor for normal window animations. Setting to 0 will disable window
         * animations.
         *
         * @deprecated Use {@link Global#WINDOW_ANIMATION_SCALE} instead
         */
        @Deprecated
        public static final String WINDOW_ANIMATION_SCALE = Global.WINDOW_ANIMATION_SCALE;

        /**
         * Scaling factor for activity transition animations. Setting to 0 will disable window
         * animations.
         *
         * @deprecated Use {@link Global#TRANSITION_ANIMATION_SCALE} instead
         */
        @Deprecated
        public static final String TRANSITION_ANIMATION_SCALE = Global.TRANSITION_ANIMATION_SCALE;

        /**
         * Scaling factor for Animator-based animations. This affects both the start delay and
         * duration of all such animations. Setting to 0 will cause animations to end immediately.
         * The default value is 1.
         *
         * @deprecated Use {@link Global#ANIMATOR_DURATION_SCALE} instead
         */
        @Deprecated
        public static final String ANIMATOR_DURATION_SCALE = Global.ANIMATOR_DURATION_SCALE;

        /**
         * Use EdgeGesture Service for system gestures in PhoneWindowManager
         * @hide
         */
        public static final String USE_EDGE_SERVICE_FOR_GESTURES = "edge_service_for_gestures";

        /**
         * Control whether the accelerometer will be used to change screen
         * orientation.  If 0, it will not be used unless explicitly requested
         * by the application; if 1, it will be used by default unless explicitly
         * disabled by the application.
         */
        public static final String ACCELEROMETER_ROTATION = "accelerometer_rotation";

        /** @hide */
        public static final Validator ACCELEROMETER_ROTATION_VALIDATOR = sBooleanValidator;

        /**
         * Default screen rotation when no other policy applies.
         * When {@link #ACCELEROMETER_ROTATION} is zero and no on-screen Activity expresses a
         * preference, this rotation value will be used. Must be one of the
         * {@link android.view.Surface#ROTATION_0 Surface rotation constants}.
         *
         * @see android.view.Display#getRotation
         */
        public static final String USER_ROTATION = "user_rotation";

        /** @hide */
        public static final Validator USER_ROTATION_VALIDATOR =
                new InclusiveIntegerRangeValidator(0, 3);

        /**
         * Control whether the rotation lock toggle in the System UI should be hidden.
         * Typically this is done for accessibility purposes to make it harder for
         * the user to accidentally toggle the rotation lock while the display rotation
         * has been locked for accessibility.
         *
         * If 0, then rotation lock toggle is not hidden for accessibility (although it may be
         * unavailable for other reasons).  If 1, then the rotation lock toggle is hidden.
         *
         * @hide
         */
        public static final String HIDE_ROTATION_LOCK_TOGGLE_FOR_ACCESSIBILITY =
                "hide_rotation_lock_toggle_for_accessibility";

        /** @hide */
        public static final Validator HIDE_ROTATION_LOCK_TOGGLE_FOR_ACCESSIBILITY_VALIDATOR =
                sBooleanValidator;

        /**
         * Whether the phone vibrates when it is ringing due to an incoming call. This will
         * be used by Phone and Setting apps; it shouldn't affect other apps.
         * The value is boolean (1 or 0).
         *
         * Note: this is not same as "vibrate on ring", which had been available until ICS.
         * It was about AudioManager's setting and thus affected all the applications which
         * relied on the setting, while this is purely about the vibration setting for incoming
         * calls.
         */
        public static final String VIBRATE_WHEN_RINGING = "vibrate_when_ringing";

        /** @hide */
        public static final Validator VIBRATE_WHEN_RINGING_VALIDATOR = sBooleanValidator;

        /**
         * Whether the audible DTMF tones are played by the dialer when dialing. The value is
         * boolean (1 or 0).
         */
        public static final String DTMF_TONE_WHEN_DIALING = "dtmf_tone";

        /** @hide */
        public static final Validator DTMF_TONE_WHEN_DIALING_VALIDATOR = sBooleanValidator;

        /**
         * CDMA only settings
         * DTMF tone type played by the dialer when dialing.
         *                 0 = Normal
         *                 1 = Long
         */
        public static final String DTMF_TONE_TYPE_WHEN_DIALING = "dtmf_tone_type";

        /** @hide */
        public static final Validator DTMF_TONE_TYPE_WHEN_DIALING_VALIDATOR = sBooleanValidator;

        /**
         * Whether the hearing aid is enabled. The value is
         * boolean (1 or 0).
         * @hide
         */
        public static final String HEARING_AID = "hearing_aid";

        /** @hide */
        public static final Validator HEARING_AID_VALIDATOR = sBooleanValidator;

        /**
         * CDMA only settings
         * TTY Mode
         * 0 = OFF
         * 1 = FULL
         * 2 = VCO
         * 3 = HCO
         * @hide
         */
        public static final String TTY_MODE = "tty_mode";

        /** @hide */
        public static final Validator TTY_MODE_VALIDATOR = new InclusiveIntegerRangeValidator(0, 3);

        /**
         * Whether the sounds effects (key clicks, lid open ...) are enabled. The value is
         * boolean (1 or 0).
         */
        public static final String SOUND_EFFECTS_ENABLED = "sound_effects_enabled";

        /** @hide */
        public static final Validator SOUND_EFFECTS_ENABLED_VALIDATOR = sBooleanValidator;

        /**
         * Whether the haptic feedback (long presses, ...) are enabled. The value is
         * boolean (1 or 0).
         */
        public static final String HAPTIC_FEEDBACK_ENABLED = "haptic_feedback_enabled";

        /** @hide */
        public static final Validator HAPTIC_FEEDBACK_ENABLED_VALIDATOR = sBooleanValidator;

        /**
         * @deprecated Each application that shows web suggestions should have its own
         * setting for this.
         */
        @Deprecated
        public static final String SHOW_WEB_SUGGESTIONS = "show_web_suggestions";

        /** @hide */
        public static final Validator SHOW_WEB_SUGGESTIONS_VALIDATOR = sBooleanValidator;

        /**
         * Whether the notification LED should repeatedly flash when a notification is
         * pending. The value is boolean (1 or 0).
         * @hide
         */
        public static final String NOTIFICATION_LIGHT_PULSE = "notification_light_pulse";

        /** @hide */
        public static final Validator NOTIFICATION_LIGHT_PULSE_VALIDATOR = sBooleanValidator;

        /**
         * Show pointer location on screen?
         * 0 = no
         * 1 = yes
         * @hide
         */
        public static final String POINTER_LOCATION = "pointer_location";

        /** @hide */
        public static final Validator POINTER_LOCATION_VALIDATOR = sBooleanValidator;

        /**
         * Show touch positions on screen?
         * 0 = no
         * 1 = yes
         * @hide
         */
        public static final String SHOW_TOUCHES = "show_touches";

        /** @hide */
        public static final Validator SHOW_TOUCHES_VALIDATOR = sBooleanValidator;

        /**
         * Log raw orientation data from
         * {@link com.android.server.policy.WindowOrientationListener} for use with the
         * orientationplot.py tool.
         * 0 = no
         * 1 = yes
         * @hide
         */
        public static final String WINDOW_ORIENTATION_LISTENER_LOG =
                "window_orientation_listener_log";

        /** @hide */
        public static final Validator WINDOW_ORIENTATION_LISTENER_LOG_VALIDATOR = sBooleanValidator;

        /**
         * @deprecated Use {@link android.provider.Settings.Global#POWER_SOUNDS_ENABLED}
         * instead
         * @hide
         */
        @Deprecated
        public static final String POWER_SOUNDS_ENABLED = Global.POWER_SOUNDS_ENABLED;

        /**
         * @deprecated Use {@link android.provider.Settings.Global#DOCK_SOUNDS_ENABLED}
         * instead
         * @hide
         */
        @Deprecated
        public static final String DOCK_SOUNDS_ENABLED = Global.DOCK_SOUNDS_ENABLED;

        /**
         * Whether to play sounds when the keyguard is shown and dismissed.
         * @hide
         */
        public static final String LOCKSCREEN_SOUNDS_ENABLED = "lockscreen_sounds_enabled";

        /** @hide */
        public static final Validator LOCKSCREEN_SOUNDS_ENABLED_VALIDATOR = sBooleanValidator;

        /**
         * Whether the lockscreen should be completely disabled.
         * @hide
         */
        public static final String LOCKSCREEN_DISABLED = "lockscreen.disabled";

        /** @hide */
        public static final Validator LOCKSCREEN_DISABLED_VALIDATOR = sBooleanValidator;

        /**
         * @deprecated Use {@link android.provider.Settings.Global#LOW_BATTERY_SOUND}
         * instead
         * @hide
         */
        @Deprecated
        public static final String LOW_BATTERY_SOUND = Global.LOW_BATTERY_SOUND;

        /**
         * @deprecated Use {@link android.provider.Settings.Global#DESK_DOCK_SOUND}
         * instead
         * @hide
         */
        @Deprecated
        public static final String DESK_DOCK_SOUND = Global.DESK_DOCK_SOUND;

        /**
         * @deprecated Use {@link android.provider.Settings.Global#DESK_UNDOCK_SOUND}
         * instead
         * @hide
         */
        @Deprecated
        public static final String DESK_UNDOCK_SOUND = Global.DESK_UNDOCK_SOUND;

        /**
         * @deprecated Use {@link android.provider.Settings.Global#CAR_DOCK_SOUND}
         * instead
         * @hide
         */
        @Deprecated
        public static final String CAR_DOCK_SOUND = Global.CAR_DOCK_SOUND;

        /**
         * @deprecated Use {@link android.provider.Settings.Global#CAR_UNDOCK_SOUND}
         * instead
         * @hide
         */
        @Deprecated
        public static final String CAR_UNDOCK_SOUND = Global.CAR_UNDOCK_SOUND;

        /**
         * @deprecated Use {@link android.provider.Settings.Global#LOCK_SOUND}
         * instead
         * @hide
         */
        @Deprecated
        public static final String LOCK_SOUND = Global.LOCK_SOUND;

        /**
         * @deprecated Use {@link android.provider.Settings.Global#UNLOCK_SOUND}
         * instead
         * @hide
         */
        @Deprecated
        public static final String UNLOCK_SOUND = Global.UNLOCK_SOUND;

        /**
         * Receive incoming SIP calls?
         * 0 = no
         * 1 = yes
         * @hide
         */
        public static final String SIP_RECEIVE_CALLS = "sip_receive_calls";

        /** @hide */
        public static final Validator SIP_RECEIVE_CALLS_VALIDATOR = sBooleanValidator;

        /**
         * Call Preference String.
         * "SIP_ALWAYS" : Always use SIP with network access
         * "SIP_ADDRESS_ONLY" : Only if destination is a SIP address
         * @hide
         */
        public static final String SIP_CALL_OPTIONS = "sip_call_options";

        /** @hide */
        public static final Validator SIP_CALL_OPTIONS_VALIDATOR = new DiscreteValueValidator(
                new String[] {"SIP_ALWAYS", "SIP_ADDRESS_ONLY"});

        /**
         * One of the sip call options: Always use SIP with network access.
         * @hide
         */
        public static final String SIP_ALWAYS = "SIP_ALWAYS";

        /** @hide */
        public static final Validator SIP_ALWAYS_VALIDATOR = sBooleanValidator;

        /**
         * One of the sip call options: Only if destination is a SIP address.
         * @hide
         */
        public static final String SIP_ADDRESS_ONLY = "SIP_ADDRESS_ONLY";

        /** @hide */
        public static final Validator SIP_ADDRESS_ONLY_VALIDATOR = sBooleanValidator;

        /**
         * @deprecated Use SIP_ALWAYS or SIP_ADDRESS_ONLY instead.  Formerly used to indicate that
         * the user should be prompted each time a call is made whether it should be placed using
         * SIP.  The {@link com.android.providers.settings.DatabaseHelper} replaces this with
         * SIP_ADDRESS_ONLY.
         * @hide
         */
        @Deprecated
        public static final String SIP_ASK_ME_EACH_TIME = "SIP_ASK_ME_EACH_TIME";

        /** @hide */
        public static final Validator SIP_ASK_ME_EACH_TIME_VALIDATOR = sBooleanValidator;

        /**
         * Pointer speed setting.
         * This is an integer value in a range between -7 and +7, so there are 15 possible values.
         *   -7 = slowest
         *    0 = default speed
         *   +7 = fastest
         * @hide
         */
        public static final String POINTER_SPEED = "pointer_speed";

        /** @hide */
        public static final Validator POINTER_SPEED_VALIDATOR =
                new InclusiveFloatRangeValidator(-7, 7);

        /**
         * Whether lock-to-app will be triggered by long-press on recents.
         * @hide
         */
        public static final String LOCK_TO_APP_ENABLED = "lock_to_app_enabled";

        /** @hide */
        public static final Validator LOCK_TO_APP_ENABLED_VALIDATOR = sBooleanValidator;

        /**
         * I am the lolrus.
         * <p>
         * Nonzero values indicate that the user has a bukkit.
         * Backward-compatible with <code>PrefGetPreference(prefAllowEasterEggs)</code>.
         * @hide
         */
        public static final String EGG_MODE = "egg_mode";

        /** @hide */
        public static final Validator EGG_MODE_VALIDATOR = new Validator() {
            @Override
            public boolean validate(String value) {
                try {
                    return Long.parseLong(value) >= 0;
                } catch (NumberFormatException e) {
                    return false;
                }
            }
        };

        /**
         * IMPORTANT: If you add a new public settings you also have to add it to
         * PUBLIC_SETTINGS below. If the new setting is hidden you have to add
         * it to PRIVATE_SETTINGS below. Also add a validator that can validate
         * the setting value. See an example above.
         */

        /**
         * Settings to backup. This is here so that it's in the same place as the settings
         * keys and easy to update.
         *
         * NOTE: Settings are backed up and restored in the order they appear
         *       in this array. If you have one setting depending on another,
         *       make sure that they are ordered appropriately.
         *
         * @hide
         */
        public static final String[] SETTINGS_TO_BACKUP = {
            STAY_ON_WHILE_PLUGGED_IN,   // moved to global
            WIFI_USE_STATIC_IP,
            WIFI_STATIC_IP,
            WIFI_STATIC_GATEWAY,
            WIFI_STATIC_NETMASK,
            WIFI_STATIC_DNS1,
            WIFI_STATIC_DNS2,
            BLUETOOTH_DISCOVERABILITY,
            BLUETOOTH_DISCOVERABILITY_TIMEOUT,
            DIM_SCREEN,
            SCREEN_OFF_TIMEOUT,
            SCREEN_BRIGHTNESS,
            SCREEN_BRIGHTNESS_MODE,
            SCREEN_AUTO_BRIGHTNESS_ADJ,
            VIBRATE_INPUT_DEVICES,
            MODE_RINGER_STREAMS_AFFECTED,
            TEXT_AUTO_REPLACE,
            TEXT_AUTO_CAPS,
            TEXT_AUTO_PUNCTUATE,
            TEXT_SHOW_PASSWORD,
            AUTO_TIME,                  // moved to global
            AUTO_TIME_ZONE,             // moved to global
            TIME_12_24,
            DATE_FORMAT,
            DTMF_TONE_WHEN_DIALING,
            DTMF_TONE_TYPE_WHEN_DIALING,
            HEARING_AID,
            TTY_MODE,
            SOUND_EFFECTS_ENABLED,
            HAPTIC_FEEDBACK_ENABLED,
            POWER_SOUNDS_ENABLED,       // moved to global
            DOCK_SOUNDS_ENABLED,        // moved to global
            LOCKSCREEN_SOUNDS_ENABLED,
            SHOW_WEB_SUGGESTIONS,
            SIP_CALL_OPTIONS,
            SIP_RECEIVE_CALLS,
            POINTER_SPEED,
            VIBRATE_WHEN_RINGING,
            RINGTONE,
            LOCK_TO_APP_ENABLED,
            NOTIFICATION_SOUND
        };

        /**
         * These are all public system settings
         *
         * @hide
         */
        public static final Set<String> PUBLIC_SETTINGS = new ArraySet<>();
        static {
            PUBLIC_SETTINGS.add(END_BUTTON_BEHAVIOR);
            PUBLIC_SETTINGS.add(WIFI_USE_STATIC_IP);
            PUBLIC_SETTINGS.add(WIFI_STATIC_IP);
            PUBLIC_SETTINGS.add(WIFI_STATIC_GATEWAY);
            PUBLIC_SETTINGS.add(WIFI_STATIC_NETMASK);
            PUBLIC_SETTINGS.add(WIFI_STATIC_DNS1);
            PUBLIC_SETTINGS.add(WIFI_STATIC_DNS2);
            PUBLIC_SETTINGS.add(BLUETOOTH_DISCOVERABILITY);
            PUBLIC_SETTINGS.add(BLUETOOTH_DISCOVERABILITY_TIMEOUT);
            PUBLIC_SETTINGS.add(NEXT_ALARM_FORMATTED);
            PUBLIC_SETTINGS.add(FONT_SCALE);
            PUBLIC_SETTINGS.add(DIM_SCREEN);
            PUBLIC_SETTINGS.add(SCREEN_OFF_TIMEOUT);
            PUBLIC_SETTINGS.add(SCREEN_BRIGHTNESS);
            PUBLIC_SETTINGS.add(SCREEN_BRIGHTNESS_MODE);
            PUBLIC_SETTINGS.add(MODE_RINGER_STREAMS_AFFECTED);
            PUBLIC_SETTINGS.add(MUTE_STREAMS_AFFECTED);
            PUBLIC_SETTINGS.add(VIBRATE_ON);
            PUBLIC_SETTINGS.add(VOLUME_RING);
            PUBLIC_SETTINGS.add(VOLUME_SYSTEM);
            PUBLIC_SETTINGS.add(VOLUME_VOICE);
            PUBLIC_SETTINGS.add(VOLUME_MUSIC);
            PUBLIC_SETTINGS.add(VOLUME_ALARM);
            PUBLIC_SETTINGS.add(VOLUME_NOTIFICATION);
            PUBLIC_SETTINGS.add(VOLUME_BLUETOOTH_SCO);
            PUBLIC_SETTINGS.add(RINGTONE);
            PUBLIC_SETTINGS.add(NOTIFICATION_SOUND);
            PUBLIC_SETTINGS.add(ALARM_ALERT);
            PUBLIC_SETTINGS.add(TEXT_AUTO_REPLACE);
            PUBLIC_SETTINGS.add(TEXT_AUTO_CAPS);
            PUBLIC_SETTINGS.add(TEXT_AUTO_PUNCTUATE);
            PUBLIC_SETTINGS.add(TEXT_SHOW_PASSWORD);
            PUBLIC_SETTINGS.add(SHOW_GTALK_SERVICE_STATUS);
            PUBLIC_SETTINGS.add(WALLPAPER_ACTIVITY);
            PUBLIC_SETTINGS.add(TIME_12_24);
            PUBLIC_SETTINGS.add(DATE_FORMAT);
            PUBLIC_SETTINGS.add(SETUP_WIZARD_HAS_RUN);
            PUBLIC_SETTINGS.add(ACCELEROMETER_ROTATION);
            PUBLIC_SETTINGS.add(USER_ROTATION);
            PUBLIC_SETTINGS.add(DTMF_TONE_WHEN_DIALING);
            PUBLIC_SETTINGS.add(SOUND_EFFECTS_ENABLED);
            PUBLIC_SETTINGS.add(HAPTIC_FEEDBACK_ENABLED);
            PUBLIC_SETTINGS.add(SHOW_WEB_SUGGESTIONS);
        }

        /**
         * These are all hidden system settings.
         *
         * @hide
         */
        public static final Set<String> PRIVATE_SETTINGS = new ArraySet<>();
        static {
            PRIVATE_SETTINGS.add(WIFI_USE_STATIC_IP);
            PRIVATE_SETTINGS.add(END_BUTTON_BEHAVIOR);
            PRIVATE_SETTINGS.add(ADVANCED_SETTINGS);
            PRIVATE_SETTINGS.add(SCREEN_AUTO_BRIGHTNESS_ADJ);
            PRIVATE_SETTINGS.add(VIBRATE_INPUT_DEVICES);
            PRIVATE_SETTINGS.add(VOLUME_MASTER);
            PRIVATE_SETTINGS.add(VOLUME_MASTER_MUTE);
            PRIVATE_SETTINGS.add(MICROPHONE_MUTE);
            PRIVATE_SETTINGS.add(NOTIFICATIONS_USE_RING_VOLUME);
            PRIVATE_SETTINGS.add(VIBRATE_IN_SILENT);
            PRIVATE_SETTINGS.add(MEDIA_BUTTON_RECEIVER);
            PRIVATE_SETTINGS.add(HIDE_ROTATION_LOCK_TOGGLE_FOR_ACCESSIBILITY);
            PRIVATE_SETTINGS.add(VIBRATE_WHEN_RINGING);
            PRIVATE_SETTINGS.add(DTMF_TONE_TYPE_WHEN_DIALING);
            PRIVATE_SETTINGS.add(HEARING_AID);
            PRIVATE_SETTINGS.add(TTY_MODE);
            PRIVATE_SETTINGS.add(NOTIFICATION_LIGHT_PULSE);
            PRIVATE_SETTINGS.add(POINTER_LOCATION);
            PRIVATE_SETTINGS.add(SHOW_TOUCHES);
            PRIVATE_SETTINGS.add(WINDOW_ORIENTATION_LISTENER_LOG);
            PRIVATE_SETTINGS.add(POWER_SOUNDS_ENABLED);
            PRIVATE_SETTINGS.add(DOCK_SOUNDS_ENABLED);
            PRIVATE_SETTINGS.add(LOCKSCREEN_SOUNDS_ENABLED);
            PRIVATE_SETTINGS.add(LOCKSCREEN_DISABLED);
            PRIVATE_SETTINGS.add(LOW_BATTERY_SOUND);
            PRIVATE_SETTINGS.add(DESK_DOCK_SOUND);
            PRIVATE_SETTINGS.add(DESK_UNDOCK_SOUND);
            PRIVATE_SETTINGS.add(CAR_DOCK_SOUND);
            PRIVATE_SETTINGS.add(CAR_UNDOCK_SOUND);
            PRIVATE_SETTINGS.add(LOCK_SOUND);
            PRIVATE_SETTINGS.add(UNLOCK_SOUND);
            PRIVATE_SETTINGS.add(SIP_RECEIVE_CALLS);
            PRIVATE_SETTINGS.add(SIP_CALL_OPTIONS);
            PRIVATE_SETTINGS.add(SIP_ALWAYS);
            PRIVATE_SETTINGS.add(SIP_ADDRESS_ONLY);
            PRIVATE_SETTINGS.add(SIP_ASK_ME_EACH_TIME);
            PRIVATE_SETTINGS.add(POINTER_SPEED);
            PRIVATE_SETTINGS.add(LOCK_TO_APP_ENABLED);
            PRIVATE_SETTINGS.add(EGG_MODE);
        }

        /**
         * Setting to record how the look and feel of the system should be tweaked. This
         * should be used in combination with magic.
         *
         * @see android.view.View#SYSTEM_DESIGN_FLAG_IMMERSIVE_NAV
         * @see android.view.View#SYSTEM_DESIGN_FLAG_IMMERSIVE_STATUS
         * @hide
         */
        public static final String SYSTEM_DESIGN_FLAGS = "system_design_flags";

        /**
         * These are all public system settings
         *
         * @hide
         */
        public static final Map<String, Validator> VALIDATORS = new ArrayMap<>();
        static {
            VALIDATORS.put(END_BUTTON_BEHAVIOR,END_BUTTON_BEHAVIOR_VALIDATOR);
            VALIDATORS.put(WIFI_USE_STATIC_IP, WIFI_USE_STATIC_IP_VALIDATOR);
            VALIDATORS.put(BLUETOOTH_DISCOVERABILITY, BLUETOOTH_DISCOVERABILITY_VALIDATOR);
            VALIDATORS.put(BLUETOOTH_DISCOVERABILITY_TIMEOUT,
                    BLUETOOTH_DISCOVERABILITY_TIMEOUT_VALIDATOR);
            VALIDATORS.put(NEXT_ALARM_FORMATTED, NEXT_ALARM_FORMATTED_VALIDATOR);
            VALIDATORS.put(FONT_SCALE, FONT_SCALE_VALIDATOR);
            VALIDATORS.put(DIM_SCREEN, DIM_SCREEN_VALIDATOR);
            VALIDATORS.put(SCREEN_OFF_TIMEOUT, SCREEN_OFF_TIMEOUT_VALIDATOR);
            VALIDATORS.put(SCREEN_BRIGHTNESS, SCREEN_BRIGHTNESS_VALIDATOR);
            VALIDATORS.put(SCREEN_BRIGHTNESS_MODE, SCREEN_BRIGHTNESS_MODE_VALIDATOR);
            VALIDATORS.put(MODE_RINGER_STREAMS_AFFECTED, MODE_RINGER_STREAMS_AFFECTED_VALIDATOR);
            VALIDATORS.put(MUTE_STREAMS_AFFECTED, MUTE_STREAMS_AFFECTED_VALIDATOR);
            VALIDATORS.put(VIBRATE_ON, VIBRATE_ON_VALIDATOR);
            VALIDATORS.put(RINGTONE, RINGTONE_VALIDATOR);
            VALIDATORS.put(NOTIFICATION_SOUND, NOTIFICATION_SOUND_VALIDATOR);
            VALIDATORS.put(ALARM_ALERT, ALARM_ALERT_VALIDATOR);
            VALIDATORS.put(TEXT_AUTO_REPLACE, TEXT_AUTO_REPLACE_VALIDATOR);
            VALIDATORS.put(TEXT_AUTO_CAPS, TEXT_AUTO_CAPS_VALIDATOR);
            VALIDATORS.put(TEXT_AUTO_PUNCTUATE, TEXT_AUTO_PUNCTUATE_VALIDATOR);
            VALIDATORS.put(TEXT_SHOW_PASSWORD, TEXT_SHOW_PASSWORD_VALIDATOR);
            VALIDATORS.put(SHOW_GTALK_SERVICE_STATUS, SHOW_GTALK_SERVICE_STATUS_VALIDATOR);
            VALIDATORS.put(WALLPAPER_ACTIVITY, WALLPAPER_ACTIVITY_VALIDATOR);
            VALIDATORS.put(TIME_12_24, TIME_12_24_VALIDATOR);
            VALIDATORS.put(DATE_FORMAT, DATE_FORMAT_VALIDATOR);
            VALIDATORS.put(SETUP_WIZARD_HAS_RUN, SETUP_WIZARD_HAS_RUN_VALIDATOR);
            VALIDATORS.put(ACCELEROMETER_ROTATION, ACCELEROMETER_ROTATION_VALIDATOR);
            VALIDATORS.put(USER_ROTATION, USER_ROTATION_VALIDATOR);
            VALIDATORS.put(DTMF_TONE_WHEN_DIALING, DTMF_TONE_WHEN_DIALING_VALIDATOR);
            VALIDATORS.put(SOUND_EFFECTS_ENABLED, SOUND_EFFECTS_ENABLED_VALIDATOR);
            VALIDATORS.put(HAPTIC_FEEDBACK_ENABLED, HAPTIC_FEEDBACK_ENABLED_VALIDATOR);
            VALIDATORS.put(SHOW_WEB_SUGGESTIONS, SHOW_WEB_SUGGESTIONS_VALIDATOR);
            VALIDATORS.put(WIFI_USE_STATIC_IP, WIFI_USE_STATIC_IP_VALIDATOR);
            VALIDATORS.put(END_BUTTON_BEHAVIOR, END_BUTTON_BEHAVIOR_VALIDATOR);
            VALIDATORS.put(ADVANCED_SETTINGS, ADVANCED_SETTINGS_VALIDATOR);
            VALIDATORS.put(SCREEN_AUTO_BRIGHTNESS_ADJ, SCREEN_AUTO_BRIGHTNESS_ADJ_VALIDATOR);
            VALIDATORS.put(VIBRATE_INPUT_DEVICES, VIBRATE_INPUT_DEVICES_VALIDATOR);
            VALIDATORS.put(VOLUME_MASTER_MUTE, VOLUME_MASTER_MUTE_VALIDATOR);
            VALIDATORS.put(MICROPHONE_MUTE, MICROPHONE_MUTE_VALIDATOR);
            VALIDATORS.put(NOTIFICATIONS_USE_RING_VOLUME, NOTIFICATIONS_USE_RING_VOLUME_VALIDATOR);
            VALIDATORS.put(VIBRATE_IN_SILENT, VIBRATE_IN_SILENT_VALIDATOR);
            VALIDATORS.put(MEDIA_BUTTON_RECEIVER, MEDIA_BUTTON_RECEIVER_VALIDATOR);
            VALIDATORS.put(HIDE_ROTATION_LOCK_TOGGLE_FOR_ACCESSIBILITY,
                    HIDE_ROTATION_LOCK_TOGGLE_FOR_ACCESSIBILITY_VALIDATOR);
            VALIDATORS.put(VIBRATE_WHEN_RINGING, VIBRATE_WHEN_RINGING_VALIDATOR);
            VALIDATORS.put(DTMF_TONE_TYPE_WHEN_DIALING, DTMF_TONE_TYPE_WHEN_DIALING_VALIDATOR);
            VALIDATORS.put(HEARING_AID, HEARING_AID_VALIDATOR);
            VALIDATORS.put(TTY_MODE, TTY_MODE_VALIDATOR);
            VALIDATORS.put(NOTIFICATION_LIGHT_PULSE, NOTIFICATION_LIGHT_PULSE_VALIDATOR);
            VALIDATORS.put(POINTER_LOCATION, POINTER_LOCATION_VALIDATOR);
            VALIDATORS.put(SHOW_TOUCHES, SHOW_TOUCHES_VALIDATOR);
            VALIDATORS.put(WINDOW_ORIENTATION_LISTENER_LOG,
                    WINDOW_ORIENTATION_LISTENER_LOG_VALIDATOR);
            VALIDATORS.put(LOCKSCREEN_SOUNDS_ENABLED, LOCKSCREEN_SOUNDS_ENABLED_VALIDATOR);
            VALIDATORS.put(LOCKSCREEN_DISABLED, LOCKSCREEN_DISABLED_VALIDATOR);
            VALIDATORS.put(SIP_RECEIVE_CALLS, SIP_RECEIVE_CALLS_VALIDATOR);
            VALIDATORS.put(SIP_CALL_OPTIONS, SIP_CALL_OPTIONS_VALIDATOR);
            VALIDATORS.put(SIP_ALWAYS, SIP_ALWAYS_VALIDATOR);
            VALIDATORS.put(SIP_ADDRESS_ONLY, SIP_ADDRESS_ONLY_VALIDATOR);
            VALIDATORS.put(SIP_ASK_ME_EACH_TIME, SIP_ASK_ME_EACH_TIME_VALIDATOR);
            VALIDATORS.put(POINTER_SPEED, POINTER_SPEED_VALIDATOR);
            VALIDATORS.put(LOCK_TO_APP_ENABLED, LOCK_TO_APP_ENABLED_VALIDATOR);
            VALIDATORS.put(EGG_MODE, EGG_MODE_VALIDATOR);
            VALIDATORS.put(WIFI_STATIC_IP, WIFI_STATIC_IP_VALIDATOR);
            VALIDATORS.put(WIFI_STATIC_GATEWAY, WIFI_STATIC_GATEWAY_VALIDATOR);
            VALIDATORS.put(WIFI_STATIC_NETMASK, WIFI_STATIC_NETMASK_VALIDATOR);
            VALIDATORS.put(WIFI_STATIC_DNS1, WIFI_STATIC_DNS1_VALIDATOR);
            VALIDATORS.put(WIFI_STATIC_DNS2, WIFI_STATIC_DNS2_VALIDATOR);
        }

        /**
         * These entries are considered common between the personal and the managed profile,
         * since the managed profile doesn't get to change them.
         */
        private static final Set<String> CLONE_TO_MANAGED_PROFILE = new ArraySet<>();
        static {
            CLONE_TO_MANAGED_PROFILE.add(DATE_FORMAT);
            CLONE_TO_MANAGED_PROFILE.add(HAPTIC_FEEDBACK_ENABLED);
            CLONE_TO_MANAGED_PROFILE.add(SOUND_EFFECTS_ENABLED);
            CLONE_TO_MANAGED_PROFILE.add(TEXT_SHOW_PASSWORD);
            CLONE_TO_MANAGED_PROFILE.add(TIME_12_24);
        }

        /** @hide */
        public static void getCloneToManagedProfileSettings(Set<String> outKeySet) {
            outKeySet.addAll(CLONE_TO_MANAGED_PROFILE);
        }

        /**
         * When to use Wi-Fi calling
         *
         * @see android.telephony.TelephonyManager.WifiCallingChoices
         * @hide
         */
        public static final String WHEN_TO_MAKE_WIFI_CALLS = "when_to_make_wifi_calls";

        /**
         * Settings to reset on user request. They will fall back to their default value (0).
         *
         * @hide
         */
        public static final String[] SETTINGS_TO_RESET = {
        };

        // Settings moved to Settings.Secure

        /**
         * @deprecated Use {@link android.provider.Settings.Global#ADB_ENABLED}
         * instead
         */
        @Deprecated
        public static final String ADB_ENABLED = Global.ADB_ENABLED;

        /**
         * @deprecated Use {@link android.provider.Settings.Secure#ANDROID_ID} instead
         */
        @Deprecated
        public static final String ANDROID_ID = Secure.ANDROID_ID;

        /**
         * @deprecated Use {@link android.provider.Settings.Global#BLUETOOTH_ON} instead
         */
        @Deprecated
        public static final String BLUETOOTH_ON = Global.BLUETOOTH_ON;

        /**
         * @deprecated Use {@link android.provider.Settings.Global#DATA_ROAMING} instead
         */
        @Deprecated
        public static final String DATA_ROAMING = Global.DATA_ROAMING;

        /**
         * @deprecated Use {@link android.provider.Settings.Global#DEVICE_PROVISIONED} instead
         */
        @Deprecated
        public static final String DEVICE_PROVISIONED = Global.DEVICE_PROVISIONED;

        /**
         * @deprecated Use {@link android.provider.Settings.Global#HTTP_PROXY} instead
         */
        @Deprecated
        public static final String HTTP_PROXY = Global.HTTP_PROXY;

        /**
         * @deprecated Use {@link android.provider.Settings.Secure#INSTALL_NON_MARKET_APPS} instead
         */
        @Deprecated
        public static final String INSTALL_NON_MARKET_APPS = Secure.INSTALL_NON_MARKET_APPS;

        /**
         * @deprecated Use {@link android.provider.Settings.Secure#LOCATION_PROVIDERS_ALLOWED}
         * instead
         */
        @Deprecated
        public static final String LOCATION_PROVIDERS_ALLOWED = Secure.LOCATION_PROVIDERS_ALLOWED;

        /**
         * @deprecated Use {@link android.provider.Settings.Secure#LOGGING_ID} instead
         */
        @Deprecated
        public static final String LOGGING_ID = Secure.LOGGING_ID;

        /**
         * @deprecated Use {@link android.provider.Settings.Global#NETWORK_PREFERENCE} instead
         */
        @Deprecated
        public static final String NETWORK_PREFERENCE = Global.NETWORK_PREFERENCE;

        /**
         * @deprecated Use {@link android.provider.Settings.Secure#PARENTAL_CONTROL_ENABLED}
         * instead
         */
        @Deprecated
        public static final String PARENTAL_CONTROL_ENABLED = Secure.PARENTAL_CONTROL_ENABLED;

        /**
         * @deprecated Use {@link android.provider.Settings.Secure#PARENTAL_CONTROL_LAST_UPDATE}
         * instead
         */
        @Deprecated
        public static final String PARENTAL_CONTROL_LAST_UPDATE = Secure.PARENTAL_CONTROL_LAST_UPDATE;

        /**
         * @deprecated Use {@link android.provider.Settings.Secure#PARENTAL_CONTROL_REDIRECT_URL}
         * instead
         */
        @Deprecated
        public static final String PARENTAL_CONTROL_REDIRECT_URL =
            Secure.PARENTAL_CONTROL_REDIRECT_URL;

        /**
         * @deprecated Use {@link android.provider.Settings.Secure#SETTINGS_CLASSNAME} instead
         */
        @Deprecated
        public static final String SETTINGS_CLASSNAME = Secure.SETTINGS_CLASSNAME;

        /**
         * @deprecated Use {@link android.provider.Settings.Global#USB_MASS_STORAGE_ENABLED} instead
         */
        @Deprecated
        public static final String USB_MASS_STORAGE_ENABLED = Global.USB_MASS_STORAGE_ENABLED;

        /**
         * @deprecated Use {@link android.provider.Settings.Global#USE_GOOGLE_MAIL} instead
         */
        @Deprecated
        public static final String USE_GOOGLE_MAIL = Global.USE_GOOGLE_MAIL;

       /**
         * @deprecated Use
         * {@link android.provider.Settings.Global#WIFI_MAX_DHCP_RETRY_COUNT} instead
         */
        @Deprecated
        public static final String WIFI_MAX_DHCP_RETRY_COUNT = Global.WIFI_MAX_DHCP_RETRY_COUNT;

        /**
         * @deprecated Use
         * {@link android.provider.Settings.Global#WIFI_MOBILE_DATA_TRANSITION_WAKELOCK_TIMEOUT_MS} instead
         */
        @Deprecated
        public static final String WIFI_MOBILE_DATA_TRANSITION_WAKELOCK_TIMEOUT_MS =
                Global.WIFI_MOBILE_DATA_TRANSITION_WAKELOCK_TIMEOUT_MS;

        /**
         * @deprecated Use
         * {@link android.provider.Settings.Global#WIFI_NETWORKS_AVAILABLE_NOTIFICATION_ON} instead
         */
        @Deprecated
        public static final String WIFI_NETWORKS_AVAILABLE_NOTIFICATION_ON =
                Global.WIFI_NETWORKS_AVAILABLE_NOTIFICATION_ON;

        /**
         * @deprecated Use
         * {@link android.provider.Settings.Global#WIFI_NETWORKS_AVAILABLE_REPEAT_DELAY} instead
         */
        @Deprecated
        public static final String WIFI_NETWORKS_AVAILABLE_REPEAT_DELAY =
                Global.WIFI_NETWORKS_AVAILABLE_REPEAT_DELAY;

        /**
         * @deprecated Use {@link android.provider.Settings.Global#WIFI_NUM_OPEN_NETWORKS_KEPT}
         * instead
         */
        @Deprecated
        public static final String WIFI_NUM_OPEN_NETWORKS_KEPT = Global.WIFI_NUM_OPEN_NETWORKS_KEPT;

        /**
         * @deprecated Use {@link android.provider.Settings.Global#WIFI_ON} instead
         */
        @Deprecated
        public static final String WIFI_ON = Global.WIFI_ON;

        /**
         * @deprecated Use
         * {@link android.provider.Settings.Secure#WIFI_WATCHDOG_ACCEPTABLE_PACKET_LOSS_PERCENTAGE}
         * instead
         */
        @Deprecated
        public static final String WIFI_WATCHDOG_ACCEPTABLE_PACKET_LOSS_PERCENTAGE =
                Secure.WIFI_WATCHDOG_ACCEPTABLE_PACKET_LOSS_PERCENTAGE;

        /**
         * @deprecated Use {@link android.provider.Settings.Secure#WIFI_WATCHDOG_AP_COUNT} instead
         */
        @Deprecated
        public static final String WIFI_WATCHDOG_AP_COUNT = Secure.WIFI_WATCHDOG_AP_COUNT;

        /**
         * @deprecated Use
         * {@link android.provider.Settings.Secure#WIFI_WATCHDOG_BACKGROUND_CHECK_DELAY_MS} instead
         */
        @Deprecated
        public static final String WIFI_WATCHDOG_BACKGROUND_CHECK_DELAY_MS =
                Secure.WIFI_WATCHDOG_BACKGROUND_CHECK_DELAY_MS;

        /**
         * @deprecated Use
         * {@link android.provider.Settings.Secure#WIFI_WATCHDOG_BACKGROUND_CHECK_ENABLED} instead
         */
        @Deprecated
        public static final String WIFI_WATCHDOG_BACKGROUND_CHECK_ENABLED =
                Secure.WIFI_WATCHDOG_BACKGROUND_CHECK_ENABLED;

        /**
         * @deprecated Use
         * {@link android.provider.Settings.Secure#WIFI_WATCHDOG_BACKGROUND_CHECK_TIMEOUT_MS}
         * instead
         */
        @Deprecated
        public static final String WIFI_WATCHDOG_BACKGROUND_CHECK_TIMEOUT_MS =
                Secure.WIFI_WATCHDOG_BACKGROUND_CHECK_TIMEOUT_MS;

        /**
         * @deprecated Use
         * {@link android.provider.Settings.Secure#WIFI_WATCHDOG_INITIAL_IGNORED_PING_COUNT} instead
         */
        @Deprecated
        public static final String WIFI_WATCHDOG_INITIAL_IGNORED_PING_COUNT =
            Secure.WIFI_WATCHDOG_INITIAL_IGNORED_PING_COUNT;

        /**
         * @deprecated Use {@link android.provider.Settings.Secure#WIFI_WATCHDOG_MAX_AP_CHECKS}
         * instead
         */
        @Deprecated
        public static final String WIFI_WATCHDOG_MAX_AP_CHECKS = Secure.WIFI_WATCHDOG_MAX_AP_CHECKS;

        /**
         * @deprecated Use {@link android.provider.Settings.Global#WIFI_WATCHDOG_ON} instead
         */
        @Deprecated
        public static final String WIFI_WATCHDOG_ON = Global.WIFI_WATCHDOG_ON;

        /**
         * @deprecated Use {@link android.provider.Settings.Secure#WIFI_WATCHDOG_PING_COUNT} instead
         */
        @Deprecated
        public static final String WIFI_WATCHDOG_PING_COUNT = Secure.WIFI_WATCHDOG_PING_COUNT;

        /**
         * @deprecated Use {@link android.provider.Settings.Secure#WIFI_WATCHDOG_PING_DELAY_MS}
         * instead
         */
        @Deprecated
        public static final String WIFI_WATCHDOG_PING_DELAY_MS = Secure.WIFI_WATCHDOG_PING_DELAY_MS;

        /**
         * @deprecated Use {@link android.provider.Settings.Secure#WIFI_WATCHDOG_PING_TIMEOUT_MS}
         * instead
         */
        @Deprecated
        public static final String WIFI_WATCHDOG_PING_TIMEOUT_MS =
            Secure.WIFI_WATCHDOG_PING_TIMEOUT_MS;

        /**
         * An app can use this method to check if it is currently allowed to write or modify system
         * settings. In order to gain write access to the system settings, an app must declare the
         * {@link android.Manifest.permission#WRITE_SETTINGS} permission in its manifest. If it is
         * currently disallowed, it can prompt the user to grant it this capability through a
         * management UI by sending an Intent with action
         * {@link android.provider.Settings#ACTION_MANAGE_WRITE_SETTINGS}.
         *
         * @param context A context
         * @return true if the calling app can write to system settings, false otherwise
         */
        public static boolean canWrite(Context context) {
            int uid = Binder.getCallingUid();
            return isCallingPackageAllowedToWriteSettings(context, uid, getPackageNameForUid(
                    context, uid), false);
        }
    }

    /**
     * Secure system settings, containing system preferences that applications
     * can read but are not allowed to write.  These are for preferences that
     * the user must explicitly modify through the system UI or specialized
     * APIs for those values, not modified directly by applications.
     */
    public static final class Secure extends NameValueTable {
        public static final String SYS_PROP_SETTING_VERSION = "sys.settings_secure_version";

        /**
         * The content:// style URL for this table
         */
        public static final Uri CONTENT_URI =
            Uri.parse("content://" + AUTHORITY + "/secure");

        // Populated lazily, guarded by class object:
        private static final NameValueCache sNameValueCache = new NameValueCache(
                SYS_PROP_SETTING_VERSION,
                CONTENT_URI,
                CALL_METHOD_GET_SECURE,
                CALL_METHOD_PUT_SECURE);

        private static ILockSettings sLockSettings = null;

        private static boolean sIsSystemProcess;
        private static final HashSet<String> MOVED_TO_LOCK_SETTINGS;
        private static final HashSet<String> MOVED_TO_GLOBAL;
        static {
            MOVED_TO_LOCK_SETTINGS = new HashSet<String>(3);
            MOVED_TO_LOCK_SETTINGS.add(Secure.LOCK_PATTERN_ENABLED);
            MOVED_TO_LOCK_SETTINGS.add(Secure.LOCK_PATTERN_VISIBLE);
            MOVED_TO_LOCK_SETTINGS.add(Secure.LOCK_PATTERN_TACTILE_FEEDBACK_ENABLED);

            MOVED_TO_GLOBAL = new HashSet<String>();
            MOVED_TO_GLOBAL.add(Settings.Global.ADB_ENABLED);
            MOVED_TO_GLOBAL.add(Settings.Global.ASSISTED_GPS_ENABLED);
            MOVED_TO_GLOBAL.add(Settings.Global.BLUETOOTH_ON);
            MOVED_TO_GLOBAL.add(Settings.Global.BUGREPORT_IN_POWER_MENU);
            MOVED_TO_GLOBAL.add(Settings.Global.CDMA_CELL_BROADCAST_SMS);
            MOVED_TO_GLOBAL.add(Settings.Global.CDMA_ROAMING_MODE);
            MOVED_TO_GLOBAL.add(Settings.Global.CDMA_SUBSCRIPTION_MODE);
            MOVED_TO_GLOBAL.add(Settings.Global.DATA_ACTIVITY_TIMEOUT_MOBILE);
            MOVED_TO_GLOBAL.add(Settings.Global.DATA_ACTIVITY_TIMEOUT_WIFI);
            MOVED_TO_GLOBAL.add(Settings.Global.DATA_ROAMING);
            MOVED_TO_GLOBAL.add(Settings.Global.DEVELOPMENT_SETTINGS_ENABLED);
            MOVED_TO_GLOBAL.add(Settings.Global.DEVICE_PROVISIONED);
            MOVED_TO_GLOBAL.add(Settings.Global.DISPLAY_DENSITY_FORCED);
            MOVED_TO_GLOBAL.add(Settings.Global.DISPLAY_SIZE_FORCED);
            MOVED_TO_GLOBAL.add(Settings.Global.DOWNLOAD_MAX_BYTES_OVER_MOBILE);
            MOVED_TO_GLOBAL.add(Settings.Global.DOWNLOAD_RECOMMENDED_MAX_BYTES_OVER_MOBILE);
            MOVED_TO_GLOBAL.add(Settings.Global.MOBILE_DATA);
            MOVED_TO_GLOBAL.add(Settings.Global.NETSTATS_DEV_BUCKET_DURATION);
            MOVED_TO_GLOBAL.add(Settings.Global.NETSTATS_DEV_DELETE_AGE);
            MOVED_TO_GLOBAL.add(Settings.Global.NETSTATS_DEV_PERSIST_BYTES);
            MOVED_TO_GLOBAL.add(Settings.Global.NETSTATS_DEV_ROTATE_AGE);
            MOVED_TO_GLOBAL.add(Settings.Global.NETSTATS_ENABLED);
            MOVED_TO_GLOBAL.add(Settings.Global.NETSTATS_GLOBAL_ALERT_BYTES);
            MOVED_TO_GLOBAL.add(Settings.Global.NETSTATS_POLL_INTERVAL);
            MOVED_TO_GLOBAL.add(Settings.Global.NETSTATS_SAMPLE_ENABLED);
            MOVED_TO_GLOBAL.add(Settings.Global.NETSTATS_TIME_CACHE_MAX_AGE);
            MOVED_TO_GLOBAL.add(Settings.Global.NETSTATS_UID_BUCKET_DURATION);
            MOVED_TO_GLOBAL.add(Settings.Global.NETSTATS_UID_DELETE_AGE);
            MOVED_TO_GLOBAL.add(Settings.Global.NETSTATS_UID_PERSIST_BYTES);
            MOVED_TO_GLOBAL.add(Settings.Global.NETSTATS_UID_ROTATE_AGE);
            MOVED_TO_GLOBAL.add(Settings.Global.NETSTATS_UID_TAG_BUCKET_DURATION);
            MOVED_TO_GLOBAL.add(Settings.Global.NETSTATS_UID_TAG_DELETE_AGE);
            MOVED_TO_GLOBAL.add(Settings.Global.NETSTATS_UID_TAG_PERSIST_BYTES);
            MOVED_TO_GLOBAL.add(Settings.Global.NETSTATS_UID_TAG_ROTATE_AGE);
            MOVED_TO_GLOBAL.add(Settings.Global.NETWORK_PREFERENCE);
            MOVED_TO_GLOBAL.add(Settings.Global.NITZ_UPDATE_DIFF);
            MOVED_TO_GLOBAL.add(Settings.Global.NITZ_UPDATE_SPACING);
            MOVED_TO_GLOBAL.add(Settings.Global.NTP_SERVER);
            MOVED_TO_GLOBAL.add(Settings.Global.NTP_TIMEOUT);
            MOVED_TO_GLOBAL.add(Settings.Global.PDP_WATCHDOG_ERROR_POLL_COUNT);
            MOVED_TO_GLOBAL.add(Settings.Global.PDP_WATCHDOG_LONG_POLL_INTERVAL_MS);
            MOVED_TO_GLOBAL.add(Settings.Global.PDP_WATCHDOG_MAX_PDP_RESET_FAIL_COUNT);
            MOVED_TO_GLOBAL.add(Settings.Global.PDP_WATCHDOG_POLL_INTERVAL_MS);
            MOVED_TO_GLOBAL.add(Settings.Global.PDP_WATCHDOG_TRIGGER_PACKET_COUNT);
            MOVED_TO_GLOBAL.add(Settings.Global.SAMPLING_PROFILER_MS);
            MOVED_TO_GLOBAL.add(Settings.Global.SETUP_PREPAID_DATA_SERVICE_URL);
            MOVED_TO_GLOBAL.add(Settings.Global.SETUP_PREPAID_DETECTION_REDIR_HOST);
            MOVED_TO_GLOBAL.add(Settings.Global.SETUP_PREPAID_DETECTION_TARGET_URL);
            MOVED_TO_GLOBAL.add(Settings.Global.TETHER_DUN_APN);
            MOVED_TO_GLOBAL.add(Settings.Global.TETHER_DUN_REQUIRED);
            MOVED_TO_GLOBAL.add(Settings.Global.TETHER_SUPPORTED);
            MOVED_TO_GLOBAL.add(Settings.Global.USB_MASS_STORAGE_ENABLED);
            MOVED_TO_GLOBAL.add(Settings.Global.USE_GOOGLE_MAIL);
            MOVED_TO_GLOBAL.add(Settings.Global.WIFI_COUNTRY_CODE);
            MOVED_TO_GLOBAL.add(Settings.Global.WIFI_FRAMEWORK_SCAN_INTERVAL_MS);
            MOVED_TO_GLOBAL.add(Settings.Global.WIFI_FREQUENCY_BAND);
            MOVED_TO_GLOBAL.add(Settings.Global.WIFI_IDLE_MS);
            MOVED_TO_GLOBAL.add(Settings.Global.WIFI_MAX_DHCP_RETRY_COUNT);
            MOVED_TO_GLOBAL.add(Settings.Global.WIFI_MOBILE_DATA_TRANSITION_WAKELOCK_TIMEOUT_MS);
            MOVED_TO_GLOBAL.add(Settings.Global.WIFI_NETWORKS_AVAILABLE_NOTIFICATION_ON);
            MOVED_TO_GLOBAL.add(Settings.Global.WIFI_NETWORKS_AVAILABLE_REPEAT_DELAY);
            MOVED_TO_GLOBAL.add(Settings.Global.WIFI_NUM_OPEN_NETWORKS_KEPT);
            MOVED_TO_GLOBAL.add(Settings.Global.WIFI_ON);
            MOVED_TO_GLOBAL.add(Settings.Global.WIFI_P2P_DEVICE_NAME);
            MOVED_TO_GLOBAL.add(Settings.Global.WIFI_SAVED_STATE);
            MOVED_TO_GLOBAL.add(Settings.Global.WIFI_SUPPLICANT_SCAN_INTERVAL_MS);
            MOVED_TO_GLOBAL.add(Settings.Global.WIFI_SUSPEND_OPTIMIZATIONS_ENABLED);
            MOVED_TO_GLOBAL.add(Settings.Global.WIFI_ENHANCED_AUTO_JOIN);
            MOVED_TO_GLOBAL.add(Settings.Global.WIFI_NETWORK_SHOW_RSSI);
            MOVED_TO_GLOBAL.add(Settings.Global.WIFI_WATCHDOG_ON);
            MOVED_TO_GLOBAL.add(Settings.Global.WIFI_WATCHDOG_POOR_NETWORK_TEST_ENABLED);
            MOVED_TO_GLOBAL.add(Settings.Global.WIMAX_NETWORKS_AVAILABLE_NOTIFICATION_ON);
            MOVED_TO_GLOBAL.add(Settings.Global.PACKAGE_VERIFIER_ENABLE);
            MOVED_TO_GLOBAL.add(Settings.Global.PACKAGE_VERIFIER_TIMEOUT);
            MOVED_TO_GLOBAL.add(Settings.Global.PACKAGE_VERIFIER_DEFAULT_RESPONSE);
            MOVED_TO_GLOBAL.add(Settings.Global.DATA_STALL_ALARM_NON_AGGRESSIVE_DELAY_IN_MS);
            MOVED_TO_GLOBAL.add(Settings.Global.DATA_STALL_ALARM_AGGRESSIVE_DELAY_IN_MS);
            MOVED_TO_GLOBAL.add(Settings.Global.GPRS_REGISTER_CHECK_PERIOD_MS);
            MOVED_TO_GLOBAL.add(Settings.Global.WTF_IS_FATAL);
            MOVED_TO_GLOBAL.add(Settings.Global.BATTERY_DISCHARGE_DURATION_THRESHOLD);
            MOVED_TO_GLOBAL.add(Settings.Global.BATTERY_DISCHARGE_THRESHOLD);
            MOVED_TO_GLOBAL.add(Settings.Global.SEND_ACTION_APP_ERROR);
            MOVED_TO_GLOBAL.add(Settings.Global.DROPBOX_AGE_SECONDS);
            MOVED_TO_GLOBAL.add(Settings.Global.DROPBOX_MAX_FILES);
            MOVED_TO_GLOBAL.add(Settings.Global.DROPBOX_QUOTA_KB);
            MOVED_TO_GLOBAL.add(Settings.Global.DROPBOX_QUOTA_PERCENT);
            MOVED_TO_GLOBAL.add(Settings.Global.DROPBOX_RESERVE_PERCENT);
            MOVED_TO_GLOBAL.add(Settings.Global.DROPBOX_TAG_PREFIX);
            MOVED_TO_GLOBAL.add(Settings.Global.ERROR_LOGCAT_PREFIX);
            MOVED_TO_GLOBAL.add(Settings.Global.SYS_FREE_STORAGE_LOG_INTERVAL);
            MOVED_TO_GLOBAL.add(Settings.Global.DISK_FREE_CHANGE_REPORTING_THRESHOLD);
            MOVED_TO_GLOBAL.add(Settings.Global.SYS_STORAGE_THRESHOLD_PERCENTAGE);
            MOVED_TO_GLOBAL.add(Settings.Global.SYS_STORAGE_THRESHOLD_MAX_BYTES);
            MOVED_TO_GLOBAL.add(Settings.Global.SYS_STORAGE_FULL_THRESHOLD_BYTES);
            MOVED_TO_GLOBAL.add(Settings.Global.SYNC_MAX_RETRY_DELAY_IN_SECONDS);
            MOVED_TO_GLOBAL.add(Settings.Global.CONNECTIVITY_CHANGE_DELAY);
            MOVED_TO_GLOBAL.add(Settings.Global.CAPTIVE_PORTAL_DETECTION_ENABLED);
            MOVED_TO_GLOBAL.add(Settings.Global.CAPTIVE_PORTAL_SERVER);
            MOVED_TO_GLOBAL.add(Settings.Global.NSD_ON);
            MOVED_TO_GLOBAL.add(Settings.Global.SET_INSTALL_LOCATION);
            MOVED_TO_GLOBAL.add(Settings.Global.DEFAULT_INSTALL_LOCATION);
            MOVED_TO_GLOBAL.add(Settings.Global.INET_CONDITION_DEBOUNCE_UP_DELAY);
            MOVED_TO_GLOBAL.add(Settings.Global.INET_CONDITION_DEBOUNCE_DOWN_DELAY);
            MOVED_TO_GLOBAL.add(Settings.Global.READ_EXTERNAL_STORAGE_ENFORCED_DEFAULT);
            MOVED_TO_GLOBAL.add(Settings.Global.HTTP_PROXY);
            MOVED_TO_GLOBAL.add(Settings.Global.GLOBAL_HTTP_PROXY_HOST);
            MOVED_TO_GLOBAL.add(Settings.Global.GLOBAL_HTTP_PROXY_PORT);
            MOVED_TO_GLOBAL.add(Settings.Global.GLOBAL_HTTP_PROXY_EXCLUSION_LIST);
            MOVED_TO_GLOBAL.add(Settings.Global.SET_GLOBAL_HTTP_PROXY);
            MOVED_TO_GLOBAL.add(Settings.Global.DEFAULT_DNS_SERVER);
            MOVED_TO_GLOBAL.add(Settings.Global.PREFERRED_NETWORK_MODE);
            MOVED_TO_GLOBAL.add(Settings.Global.WEBVIEW_DATA_REDUCTION_PROXY_KEY);
        }

        /** @hide */
        public static void getMovedToGlobalSettings(Set<String> outKeySet) {
            outKeySet.addAll(MOVED_TO_GLOBAL);
        }

        /**
         * Look up a name in the database.
         * @param resolver to access the database with
         * @param name to look up in the table
         * @return the corresponding value, or null if not present
         */
        public static String getString(ContentResolver resolver, String name) {
            return getStringForUser(resolver, name, UserHandle.myUserId());
        }

        /** @hide */
        public static String getStringForUser(ContentResolver resolver, String name,
                int userHandle) {
            if (MOVED_TO_GLOBAL.contains(name)) {
                Log.w(TAG, "Setting " + name + " has moved from android.provider.Settings.Secure"
                        + " to android.provider.Settings.Global.");
                return Global.getStringForUser(resolver, name, userHandle);
            }

            if (MOVED_TO_LOCK_SETTINGS.contains(name)) {
                synchronized (Secure.class) {
                    if (sLockSettings == null) {
                        sLockSettings = ILockSettings.Stub.asInterface(
                                (IBinder) ServiceManager.getService("lock_settings"));
                        sIsSystemProcess = Process.myUid() == Process.SYSTEM_UID;
                    }
                }
                if (sLockSettings != null && !sIsSystemProcess) {
                    // No context; use the ActivityThread's context as an approximation for
                    // determining the target API level.
                    Application application = ActivityThread.currentApplication();

                    boolean isPreMnc = application != null
                            && application.getApplicationInfo() != null
                            && application.getApplicationInfo().targetSdkVersion
                            <= VERSION_CODES.LOLLIPOP_MR1;
                    if (isPreMnc) {
                        try {
                            return sLockSettings.getString(name, "0", userHandle);
                        } catch (RemoteException re) {
                            // Fall through
                        }
                    } else {
                        throw new SecurityException("Settings.Secure." + name
                                + " is deprecated and no longer accessible."
                                + " See API documentation for potential replacements.");
                    }
                }
            }

            return sNameValueCache.getStringForUser(resolver, name, userHandle);
        }

        /**
         * Store a name/value pair into the database.
         * @param resolver to access the database with
         * @param name to store
         * @param value to associate with the name
         * @return true if the value was set, false on database errors
         */
        public static boolean putString(ContentResolver resolver, String name, String value) {
            return putStringForUser(resolver, name, value, UserHandle.myUserId());
        }

        /** @hide */
        public static boolean putStringForUser(ContentResolver resolver, String name, String value,
                int userHandle) {
            if (LOCATION_MODE.equals(name)) {
                // HACK ALERT: temporary hack to work around b/10491283.
                // TODO: once b/10491283 fixed, remove this hack
                return setLocationModeForUser(resolver, Integer.parseInt(value), userHandle);
            }
            if (MOVED_TO_GLOBAL.contains(name)) {
                Log.w(TAG, "Setting " + name + " has moved from android.provider.Settings.System"
                        + " to android.provider.Settings.Global");
                return Global.putStringForUser(resolver, name, value, userHandle);
            }
            return sNameValueCache.putStringForUser(resolver, name, value, userHandle);
        }

        /**
         * Construct the content URI for a particular name/value pair,
         * useful for monitoring changes with a ContentObserver.
         * @param name to look up in the table
         * @return the corresponding content URI, or null if not present
         */
        public static Uri getUriFor(String name) {
            if (MOVED_TO_GLOBAL.contains(name)) {
                Log.w(TAG, "Setting " + name + " has moved from android.provider.Settings.Secure"
                        + " to android.provider.Settings.Global, returning global URI.");
                return Global.getUriFor(Global.CONTENT_URI, name);
            }
            return getUriFor(CONTENT_URI, name);
        }

        /**
         * Convenience function for retrieving a single secure settings value
         * as an integer.  Note that internally setting values are always
         * stored as strings; this function converts the string to an integer
         * for you.  The default value will be returned if the setting is
         * not defined or not an integer.
         *
         * @param cr The ContentResolver to access.
         * @param name The name of the setting to retrieve.
         * @param def Value to return if the setting is not defined.
         *
         * @return The setting's current value, or 'def' if it is not defined
         * or not a valid integer.
         */
        public static int getInt(ContentResolver cr, String name, int def) {
            return getIntForUser(cr, name, def, UserHandle.myUserId());
        }

        /** @hide */
        public static int getIntForUser(ContentResolver cr, String name, int def, int userHandle) {
            if (LOCATION_MODE.equals(name)) {
                // HACK ALERT: temporary hack to work around b/10491283.
                // TODO: once b/10491283 fixed, remove this hack
                return getLocationModeForUser(cr, userHandle);
            }
            String v = getStringForUser(cr, name, userHandle);
            try {
                return v != null ? Integer.parseInt(v) : def;
            } catch (NumberFormatException e) {
                return def;
            }
        }

        /**
         * Convenience function for retrieving a single secure settings value
         * as an integer.  Note that internally setting values are always
         * stored as strings; this function converts the string to an integer
         * for you.
         * <p>
         * This version does not take a default value.  If the setting has not
         * been set, or the string value is not a number,
         * it throws {@link SettingNotFoundException}.
         *
         * @param cr The ContentResolver to access.
         * @param name The name of the setting to retrieve.
         *
         * @throws SettingNotFoundException Thrown if a setting by the given
         * name can't be found or the setting value is not an integer.
         *
         * @return The setting's current value.
         */
        public static int getInt(ContentResolver cr, String name)
                throws SettingNotFoundException {
            return getIntForUser(cr, name, UserHandle.myUserId());
        }

        /** @hide */
        public static int getIntForUser(ContentResolver cr, String name, int userHandle)
                throws SettingNotFoundException {
            if (LOCATION_MODE.equals(name)) {
                // HACK ALERT: temporary hack to work around b/10491283.
                // TODO: once b/10491283 fixed, remove this hack
                return getLocationModeForUser(cr, userHandle);
            }
            String v = getStringForUser(cr, name, userHandle);
            try {
                return Integer.parseInt(v);
            } catch (NumberFormatException e) {
                throw new SettingNotFoundException(name);
            }
        }

        /**
         * Convenience function for updating a single settings value as an
         * integer. This will either create a new entry in the table if the
         * given name does not exist, or modify the value of the existing row
         * with that name.  Note that internally setting values are always
         * stored as strings, so this function converts the given value to a
         * string before storing it.
         *
         * @param cr The ContentResolver to access.
         * @param name The name of the setting to modify.
         * @param value The new value for the setting.
         * @return true if the value was set, false on database errors
         */
        public static boolean putInt(ContentResolver cr, String name, int value) {
            return putIntForUser(cr, name, value, UserHandle.myUserId());
        }

        /** @hide */
        public static boolean putIntForUser(ContentResolver cr, String name, int value,
                int userHandle) {
            return putStringForUser(cr, name, Integer.toString(value), userHandle);
        }

        /**
         * Convenience function for retrieving a single secure settings value
         * as a {@code long}.  Note that internally setting values are always
         * stored as strings; this function converts the string to a {@code long}
         * for you.  The default value will be returned if the setting is
         * not defined or not a {@code long}.
         *
         * @param cr The ContentResolver to access.
         * @param name The name of the setting to retrieve.
         * @param def Value to return if the setting is not defined.
         *
         * @return The setting's current value, or 'def' if it is not defined
         * or not a valid {@code long}.
         */
        public static long getLong(ContentResolver cr, String name, long def) {
            return getLongForUser(cr, name, def, UserHandle.myUserId());
        }

        /** @hide */
        public static long getLongForUser(ContentResolver cr, String name, long def,
                int userHandle) {
            String valString = getStringForUser(cr, name, userHandle);
            long value;
            try {
                value = valString != null ? Long.parseLong(valString) : def;
            } catch (NumberFormatException e) {
                value = def;
            }
            return value;
        }

        /**
         * Convenience function for retrieving a single secure settings value
         * as a {@code long}.  Note that internally setting values are always
         * stored as strings; this function converts the string to a {@code long}
         * for you.
         * <p>
         * This version does not take a default value.  If the setting has not
         * been set, or the string value is not a number,
         * it throws {@link SettingNotFoundException}.
         *
         * @param cr The ContentResolver to access.
         * @param name The name of the setting to retrieve.
         *
         * @return The setting's current value.
         * @throws SettingNotFoundException Thrown if a setting by the given
         * name can't be found or the setting value is not an integer.
         */
        public static long getLong(ContentResolver cr, String name)
                throws SettingNotFoundException {
            return getLongForUser(cr, name, UserHandle.myUserId());
        }

        /** @hide */
        public static long getLongForUser(ContentResolver cr, String name, int userHandle)
                throws SettingNotFoundException {
            String valString = getStringForUser(cr, name, userHandle);
            try {
                return Long.parseLong(valString);
            } catch (NumberFormatException e) {
                throw new SettingNotFoundException(name);
            }
        }

        /**
         * Convenience function for updating a secure settings value as a long
         * integer. This will either create a new entry in the table if the
         * given name does not exist, or modify the value of the existing row
         * with that name.  Note that internally setting values are always
         * stored as strings, so this function converts the given value to a
         * string before storing it.
         *
         * @param cr The ContentResolver to access.
         * @param name The name of the setting to modify.
         * @param value The new value for the setting.
         * @return true if the value was set, false on database errors
         */
        public static boolean putLong(ContentResolver cr, String name, long value) {
            return putLongForUser(cr, name, value, UserHandle.myUserId());
        }

        /** @hide */
        public static boolean putLongForUser(ContentResolver cr, String name, long value,
                int userHandle) {
            return putStringForUser(cr, name, Long.toString(value), userHandle);
        }

        /**
         * Convenience function for retrieving a single secure settings value
         * as a floating point number.  Note that internally setting values are
         * always stored as strings; this function converts the string to an
         * float for you. The default value will be returned if the setting
         * is not defined or not a valid float.
         *
         * @param cr The ContentResolver to access.
         * @param name The name of the setting to retrieve.
         * @param def Value to return if the setting is not defined.
         *
         * @return The setting's current value, or 'def' if it is not defined
         * or not a valid float.
         */
        public static float getFloat(ContentResolver cr, String name, float def) {
            return getFloatForUser(cr, name, def, UserHandle.myUserId());
        }

        /** @hide */
        public static float getFloatForUser(ContentResolver cr, String name, float def,
                int userHandle) {
            String v = getStringForUser(cr, name, userHandle);
            try {
                return v != null ? Float.parseFloat(v) : def;
            } catch (NumberFormatException e) {
                return def;
            }
        }

        /**
         * Convenience function for retrieving a single secure settings value
         * as a float.  Note that internally setting values are always
         * stored as strings; this function converts the string to a float
         * for you.
         * <p>
         * This version does not take a default value.  If the setting has not
         * been set, or the string value is not a number,
         * it throws {@link SettingNotFoundException}.
         *
         * @param cr The ContentResolver to access.
         * @param name The name of the setting to retrieve.
         *
         * @throws SettingNotFoundException Thrown if a setting by the given
         * name can't be found or the setting value is not a float.
         *
         * @return The setting's current value.
         */
        public static float getFloat(ContentResolver cr, String name)
                throws SettingNotFoundException {
            return getFloatForUser(cr, name, UserHandle.myUserId());
        }

        /** @hide */
        public static float getFloatForUser(ContentResolver cr, String name, int userHandle)
                throws SettingNotFoundException {
            String v = getStringForUser(cr, name, userHandle);
            if (v == null) {
                throw new SettingNotFoundException(name);
            }
            try {
                return Float.parseFloat(v);
            } catch (NumberFormatException e) {
                throw new SettingNotFoundException(name);
            }
        }

        /**
         * Convenience function for updating a single settings value as a
         * floating point number. This will either create a new entry in the
         * table if the given name does not exist, or modify the value of the
         * existing row with that name.  Note that internally setting values
         * are always stored as strings, so this function converts the given
         * value to a string before storing it.
         *
         * @param cr The ContentResolver to access.
         * @param name The name of the setting to modify.
         * @param value The new value for the setting.
         * @return true if the value was set, false on database errors
         */
        public static boolean putFloat(ContentResolver cr, String name, float value) {
            return putFloatForUser(cr, name, value, UserHandle.myUserId());
        }

        /** @hide */
        public static boolean putFloatForUser(ContentResolver cr, String name, float value,
                int userHandle) {
            return putStringForUser(cr, name, Float.toString(value), userHandle);
        }

        /**
         * @deprecated Use {@link android.provider.Settings.Global#DEVELOPMENT_SETTINGS_ENABLED}
         * instead
         */
        @Deprecated
        public static final String DEVELOPMENT_SETTINGS_ENABLED =
                Global.DEVELOPMENT_SETTINGS_ENABLED;

        /**
         * When the user has enable the option to have a "bug report" command
         * in the power menu.
         * @deprecated Use {@link android.provider.Settings.Global#BUGREPORT_IN_POWER_MENU} instead
         * @hide
         */
        @Deprecated
        public static final String BUGREPORT_IN_POWER_MENU = "bugreport_in_power_menu";

        /**
         * @deprecated Use {@link android.provider.Settings.Global#ADB_ENABLED} instead
         */
        @Deprecated
        public static final String ADB_ENABLED = Global.ADB_ENABLED;

        /**
         * Setting to allow mock locations and location provider status to be injected into the
         * LocationManager service for testing purposes during application development.  These
         * locations and status values  override actual location and status information generated
         * by network, gps, or other location providers.
         *
         * @deprecated This settings is not used anymore.
         */
        @Deprecated
        public static final String ALLOW_MOCK_LOCATION = "mock_location";

        /**
         * A 64-bit number (as a hex string) that is randomly
         * generated when the user first sets up the device and should remain
         * constant for the lifetime of the user's device. The value may
         * change if a factory reset is performed on the device.
         * <p class="note"><strong>Note:</strong> When a device has <a
         * href="{@docRoot}about/versions/android-4.2.html#MultipleUsers">multiple users</a>
         * (available on certain devices running Android 4.2 or higher), each user appears as a
         * completely separate device, so the {@code ANDROID_ID} value is unique to each
         * user.</p>
         */
        public static final String ANDROID_ID = "android_id";

        /**
         * @deprecated Use {@link android.provider.Settings.Global#BLUETOOTH_ON} instead
         */
        @Deprecated
        public static final String BLUETOOTH_ON = Global.BLUETOOTH_ON;

        /**
         * @deprecated Use {@link android.provider.Settings.Global#DATA_ROAMING} instead
         */
        @Deprecated
        public static final String DATA_ROAMING = Global.DATA_ROAMING;

        /**
         * Setting to record the input method used by default, holding the ID
         * of the desired method.
         */
        public static final String DEFAULT_INPUT_METHOD = "default_input_method";

        /**
         * Setting to record the input method subtype used by default, holding the ID
         * of the desired method.
         */
        public static final String SELECTED_INPUT_METHOD_SUBTYPE =
                "selected_input_method_subtype";

        /**
         * Setting to record the history of input method subtype, holding the pair of ID of IME
         * and its last used subtype.
         * @hide
         */
        public static final String INPUT_METHODS_SUBTYPE_HISTORY =
                "input_methods_subtype_history";

        /**
         * Setting to record the visibility of input method selector
         */
        public static final String INPUT_METHOD_SELECTOR_VISIBILITY =
                "input_method_selector_visibility";

        /**
         * The currently selected voice interaction service flattened ComponentName.
         * @hide
         */
        public static final String VOICE_INTERACTION_SERVICE = "voice_interaction_service";

        /**
         * bluetooth HCI snoop log configuration
         * @hide
         */
        public static final String BLUETOOTH_HCI_LOG =
                "bluetooth_hci_log";

        /**
         * @deprecated Use {@link android.provider.Settings.Global#DEVICE_PROVISIONED} instead
         */
        @Deprecated
        public static final String DEVICE_PROVISIONED = Global.DEVICE_PROVISIONED;

        /**
         * Whether the current user has been set up via setup wizard (0 = false, 1 = true)
         * @hide
         */
        public static final String USER_SETUP_COMPLETE = "user_setup_complete";

        /**
         * List of input methods that are currently enabled.  This is a string
         * containing the IDs of all enabled input methods, each ID separated
         * by ':'.
         */
        public static final String ENABLED_INPUT_METHODS = "enabled_input_methods";

        /**
         * List of system input methods that are currently disabled.  This is a string
         * containing the IDs of all disabled input methods, each ID separated
         * by ':'.
         * @hide
         */
        public static final String DISABLED_SYSTEM_INPUT_METHODS = "disabled_system_input_methods";

        /**
         * Whether to show the IME when a hard keyboard is connected. This is a boolean that
         * determines if the IME should be shown when a hard keyboard is attached.
         * @hide
         */
        public static final String SHOW_IME_WITH_HARD_KEYBOARD = "show_ime_with_hard_keyboard";

        /**
         * Host name and port for global http proxy. Uses ':' seperator for
         * between host and port.
         *
         * @deprecated Use {@link Global#HTTP_PROXY}
         */
        @Deprecated
        public static final String HTTP_PROXY = Global.HTTP_PROXY;

        /**
         * Whether applications can be installed for this user via the system's
         * {@link Intent#ACTION_INSTALL_PACKAGE} mechanism.
         *
         * <p>1 = permit app installation via the system package installer intent
         * <p>0 = do not allow use of the package installer
         */
        public static final String INSTALL_NON_MARKET_APPS = "install_non_market_apps";

        /**
         * Comma-separated list of location providers that activities may access. Do not rely on
         * this value being present in settings.db or on ContentObserver notifications on the
         * corresponding Uri.
         *
         * @deprecated use {@link #LOCATION_MODE} and
         * {@link LocationManager#MODE_CHANGED_ACTION} (or
         * {@link LocationManager#PROVIDERS_CHANGED_ACTION})
         */
        @Deprecated
        public static final String LOCATION_PROVIDERS_ALLOWED = "location_providers_allowed";

        /**
         * The degree of location access enabled by the user.
         * <p>
         * When used with {@link #putInt(ContentResolver, String, int)}, must be one of {@link
         * #LOCATION_MODE_HIGH_ACCURACY}, {@link #LOCATION_MODE_SENSORS_ONLY}, {@link
         * #LOCATION_MODE_BATTERY_SAVING}, or {@link #LOCATION_MODE_OFF}. When used with {@link
         * #getInt(ContentResolver, String)}, the caller must gracefully handle additional location
         * modes that might be added in the future.
         * <p>
         * Note: do not rely on this value being present in settings.db or on ContentObserver
         * notifications for the corresponding Uri. Use {@link LocationManager#MODE_CHANGED_ACTION}
         * to receive changes in this value.
         */
        public static final String LOCATION_MODE = "location_mode";

        /**
         * Location access disabled.
         */
        public static final int LOCATION_MODE_OFF = 0;
        /**
         * Network Location Provider disabled, but GPS and other sensors enabled.
         */
        public static final int LOCATION_MODE_SENSORS_ONLY = 1;
        /**
         * Reduced power usage, such as limiting the number of GPS updates per hour. Requests
         * with {@link android.location.Criteria#POWER_HIGH} may be downgraded to
         * {@link android.location.Criteria#POWER_MEDIUM}.
         */
        public static final int LOCATION_MODE_BATTERY_SAVING = 2;
        /**
         * Best-effort location computation allowed.
         */
        public static final int LOCATION_MODE_HIGH_ACCURACY = 3;

        /**
         * A flag containing settings used for biometric weak
         * @hide
         */
        @Deprecated
        public static final String LOCK_BIOMETRIC_WEAK_FLAGS =
                "lock_biometric_weak_flags";

        /**
         * Whether lock-to-app will lock the keyguard when exiting.
         * @hide
         */
        public static final String LOCK_TO_APP_EXIT_LOCKED = "lock_to_app_exit_locked";

        /**
         * Whether autolock is enabled (0 = false, 1 = true)
         *
         * @deprecated Use {@link android.app.KeyguardManager} to determine the state and security
         *             level of the keyguard. Accessing this setting from an app that is targeting
         *             {@link VERSION_CODES#M} or later throws a {@code SecurityException}.
         */
        @Deprecated
        public static final String LOCK_PATTERN_ENABLED = "lock_pattern_autolock";

        /**
         * Whether lock pattern is visible as user enters (0 = false, 1 = true)
         *
         * @deprecated Accessing this setting from an app that is targeting
         *             {@link VERSION_CODES#M} or later throws a {@code SecurityException}.
         */
        @Deprecated
        public static final String LOCK_PATTERN_VISIBLE = "lock_pattern_visible_pattern";

        /**
         * Whether lock pattern will vibrate as user enters (0 = false, 1 =
         * true)
         *
         * @deprecated Starting in {@link VERSION_CODES#JELLY_BEAN_MR1} the
         *             lockscreen uses
         *             {@link Settings.System#HAPTIC_FEEDBACK_ENABLED}.
         *             Accessing this setting from an app that is targeting
         *             {@link VERSION_CODES#M} or later throws a {@code SecurityException}.
         */
        @Deprecated
        public static final String
                LOCK_PATTERN_TACTILE_FEEDBACK_ENABLED = "lock_pattern_tactile_feedback_enabled";

        /**
         * This preference allows the device to be locked given time after screen goes off,
         * subject to current DeviceAdmin policy limits.
         * @hide
         */
        public static final String LOCK_SCREEN_LOCK_AFTER_TIMEOUT = "lock_screen_lock_after_timeout";


        /**
         * This preference contains the string that shows for owner info on LockScreen.
         * @hide
         * @deprecated
         */
        public static final String LOCK_SCREEN_OWNER_INFO = "lock_screen_owner_info";

        /**
         * Ids of the user-selected appwidgets on the lockscreen (comma-delimited).
         * @hide
         */
        @Deprecated
        public static final String LOCK_SCREEN_APPWIDGET_IDS =
            "lock_screen_appwidget_ids";

        /**
         * Id of the appwidget shown on the lock screen when appwidgets are disabled.
         * @hide
         */
        @Deprecated
        public static final String LOCK_SCREEN_FALLBACK_APPWIDGET_ID =
            "lock_screen_fallback_appwidget_id";

        /**
         * Index of the lockscreen appwidget to restore, -1 if none.
         * @hide
         */
        @Deprecated
        public static final String LOCK_SCREEN_STICKY_APPWIDGET =
            "lock_screen_sticky_appwidget";

        /**
         * This preference enables showing the owner info on LockScreen.
         * @hide
         * @deprecated
         */
        public static final String LOCK_SCREEN_OWNER_INFO_ENABLED =
            "lock_screen_owner_info_enabled";

        /**
         * When set by a user, allows notifications to be shown atop a securely locked screen
         * in their full "private" form (same as when the device is unlocked).
         * @hide
         */
        public static final String LOCK_SCREEN_ALLOW_PRIVATE_NOTIFICATIONS =
                "lock_screen_allow_private_notifications";

        /**
         * Set by the system to track if the user needs to see the call to action for
         * the lockscreen notification policy.
         * @hide
         */
        public static final String SHOW_NOTE_ABOUT_NOTIFICATION_HIDING =
                "show_note_about_notification_hiding";

        /**
         * Set to 1 by the system after trust agents have been initialized.
         * @hide
         */
        public static final String TRUST_AGENTS_INITIALIZED =
                "trust_agents_initialized";

        /**
         * The Logging ID (a unique 64-bit value) as a hex string.
         * Used as a pseudonymous identifier for logging.
         * @deprecated This identifier is poorly initialized and has
         * many collisions.  It should not be used.
         */
        @Deprecated
        public static final String LOGGING_ID = "logging_id";

        /**
         * @deprecated Use {@link android.provider.Settings.Global#NETWORK_PREFERENCE} instead
         */
        @Deprecated
        public static final String NETWORK_PREFERENCE = Global.NETWORK_PREFERENCE;

        /**
         * No longer supported.
         */
        public static final String PARENTAL_CONTROL_ENABLED = "parental_control_enabled";

        /**
         * No longer supported.
         */
        public static final String PARENTAL_CONTROL_LAST_UPDATE = "parental_control_last_update";

        /**
         * No longer supported.
         */
        public static final String PARENTAL_CONTROL_REDIRECT_URL = "parental_control_redirect_url";

        /**
         * Settings classname to launch when Settings is clicked from All
         * Applications.  Needed because of user testing between the old
         * and new Settings apps.
         */
        // TODO: 881807
        public static final String SETTINGS_CLASSNAME = "settings_classname";

        /**
         * @deprecated Use {@link android.provider.Settings.Global#USB_MASS_STORAGE_ENABLED} instead
         */
        @Deprecated
        public static final String USB_MASS_STORAGE_ENABLED = Global.USB_MASS_STORAGE_ENABLED;

        /**
         * @deprecated Use {@link android.provider.Settings.Global#USE_GOOGLE_MAIL} instead
         */
        @Deprecated
        public static final String USE_GOOGLE_MAIL = Global.USE_GOOGLE_MAIL;

        /**
         * If accessibility is enabled.
         */
        public static final String ACCESSIBILITY_ENABLED = "accessibility_enabled";

        /**
         * If touch exploration is enabled.
         */
        public static final String TOUCH_EXPLORATION_ENABLED = "touch_exploration_enabled";

        /**
         * List of the enabled accessibility providers.
         */
        public static final String ENABLED_ACCESSIBILITY_SERVICES =
            "enabled_accessibility_services";

        /**
         * List of the accessibility services to which the user has granted
         * permission to put the device into touch exploration mode.
         *
         * @hide
         */
        public static final String TOUCH_EXPLORATION_GRANTED_ACCESSIBILITY_SERVICES =
            "touch_exploration_granted_accessibility_services";

        /**
         * Whether to speak passwords while in accessibility mode.
         */
        public static final String ACCESSIBILITY_SPEAK_PASSWORD = "speak_password";

        /**
         * Whether to draw text with high contrast while in accessibility mode.
         *
         * @hide
         */
        public static final String ACCESSIBILITY_HIGH_TEXT_CONTRAST_ENABLED =
                "high_text_contrast_enabled";

        /**
         * If injection of accessibility enhancing JavaScript screen-reader
         * is enabled.
         * <p>
         *   Note: The JavaScript based screen-reader is served by the
         *   Google infrastructure and enable users with disabilities to
         *   efficiently navigate in and explore web content.
         * </p>
         * <p>
         *   This property represents a boolean value.
         * </p>
         * @hide
         */
        public static final String ACCESSIBILITY_SCRIPT_INJECTION =
            "accessibility_script_injection";

        /**
         * The URL for the injected JavaScript based screen-reader used
         * for providing accessibility of content in WebView.
         * <p>
         *   Note: The JavaScript based screen-reader is served by the
         *   Google infrastructure and enable users with disabilities to
         *   efficiently navigate in and explore web content.
         * </p>
         * <p>
         *   This property represents a string value.
         * </p>
         * @hide
         */
        public static final String ACCESSIBILITY_SCREEN_READER_URL =
            "accessibility_script_injection_url";

        /**
         * Key bindings for navigation in built-in accessibility support for web content.
         * <p>
         *   Note: These key bindings are for the built-in accessibility navigation for
         *   web content which is used as a fall back solution if JavaScript in a WebView
         *   is not enabled or the user has not opted-in script injection from Google.
         * </p>
         * <p>
         *   The bindings are separated by semi-colon. A binding is a mapping from
         *   a key to a sequence of actions (for more details look at
         *   android.webkit.AccessibilityInjector). A key is represented as the hexademical
         *   string representation of an integer obtained from a meta state (optional) shifted
         *   sixteen times left and bitwise ored with a key code. An action is represented
         *   as a hexademical string representation of an integer where the first two digits
         *   are navigation action index, the second, the third, and the fourth digit pairs
         *   represent the action arguments. The separate actions in a binding are colon
         *   separated. The key and the action sequence it maps to are separated by equals.
         * </p>
         * <p>
         *   For example, the binding below maps the DPAD right button to traverse the
         *   current navigation axis once without firing an accessibility event and to
         *   perform the same traversal again but to fire an event:
         *   <code>
         *     0x16=0x01000100:0x01000101;
         *   </code>
         * </p>
         * <p>
         *   The goal of this binding is to enable dynamic rebinding of keys to
         *   navigation actions for web content without requiring a framework change.
         * </p>
         * <p>
         *   This property represents a string value.
         * </p>
         * @hide
         */
        public static final String ACCESSIBILITY_WEB_CONTENT_KEY_BINDINGS =
            "accessibility_web_content_key_bindings";

        /**
         * Setting that specifies whether the display magnification is enabled.
         * Display magnifications allows the user to zoom in the display content
         * and is targeted to low vision users. The current magnification scale
         * is controlled by {@link #ACCESSIBILITY_DISPLAY_MAGNIFICATION_SCALE}.
         *
         * @hide
         */
        public static final String ACCESSIBILITY_DISPLAY_MAGNIFICATION_ENABLED =
                "accessibility_display_magnification_enabled";

        /**
         * Setting that specifies what the display magnification scale is.
         * Display magnifications allows the user to zoom in the display
         * content and is targeted to low vision users. Whether a display
         * magnification is performed is controlled by
         * {@link #ACCESSIBILITY_DISPLAY_MAGNIFICATION_ENABLED}
         *
         * @hide
         */
        public static final String ACCESSIBILITY_DISPLAY_MAGNIFICATION_SCALE =
                "accessibility_display_magnification_scale";

        /**
         * Setting that specifies whether the display magnification should be
         * automatically updated. If this fearture is enabled the system will
         * exit magnification mode or pan the viewport when a context change
         * occurs. For example, on staring a new activity or rotating the screen,
         * the system may zoom out so the user can see the new context he is in.
         * Another example is on showing a window that is not visible in the
         * magnified viewport the system may pan the viewport to make the window
         * the has popped up so the user knows that the context has changed.
         * Whether a screen magnification is performed is controlled by
         * {@link #ACCESSIBILITY_DISPLAY_MAGNIFICATION_ENABLED}
         *
         * @hide
         */
        public static final String ACCESSIBILITY_DISPLAY_MAGNIFICATION_AUTO_UPDATE =
                "accessibility_display_magnification_auto_update";

        /**
         * Setting that specifies whether timed text (captions) should be
         * displayed in video content. Text display properties are controlled by
         * the following settings:
         * <ul>
         * <li>{@link #ACCESSIBILITY_CAPTIONING_LOCALE}
         * <li>{@link #ACCESSIBILITY_CAPTIONING_BACKGROUND_COLOR}
         * <li>{@link #ACCESSIBILITY_CAPTIONING_FOREGROUND_COLOR}
         * <li>{@link #ACCESSIBILITY_CAPTIONING_EDGE_COLOR}
         * <li>{@link #ACCESSIBILITY_CAPTIONING_EDGE_TYPE}
         * <li>{@link #ACCESSIBILITY_CAPTIONING_TYPEFACE}
         * <li>{@link #ACCESSIBILITY_CAPTIONING_FONT_SCALE}
         * </ul>
         *
         * @hide
         */
        public static final String ACCESSIBILITY_CAPTIONING_ENABLED =
                "accessibility_captioning_enabled";

        /**
         * Setting that specifies the language for captions as a locale string,
         * e.g. en_US.
         *
         * @see java.util.Locale#toString
         * @hide
         */
        public static final String ACCESSIBILITY_CAPTIONING_LOCALE =
                "accessibility_captioning_locale";

        /**
         * Integer property that specifies the preset style for captions, one
         * of:
         * <ul>
         * <li>{@link android.view.accessibility.CaptioningManager.CaptionStyle#PRESET_CUSTOM}
         * <li>a valid index of {@link android.view.accessibility.CaptioningManager.CaptionStyle#PRESETS}
         * </ul>
         *
         * @see java.util.Locale#toString
         * @hide
         */
        public static final String ACCESSIBILITY_CAPTIONING_PRESET =
                "accessibility_captioning_preset";

        /**
         * Integer property that specifes the background color for captions as a
         * packed 32-bit color.
         *
         * @see android.graphics.Color#argb
         * @hide
         */
        public static final String ACCESSIBILITY_CAPTIONING_BACKGROUND_COLOR =
                "accessibility_captioning_background_color";

        /**
         * Integer property that specifes the foreground color for captions as a
         * packed 32-bit color.
         *
         * @see android.graphics.Color#argb
         * @hide
         */
        public static final String ACCESSIBILITY_CAPTIONING_FOREGROUND_COLOR =
                "accessibility_captioning_foreground_color";

        /**
         * Integer property that specifes the edge type for captions, one of:
         * <ul>
         * <li>{@link android.view.accessibility.CaptioningManager.CaptionStyle#EDGE_TYPE_NONE}
         * <li>{@link android.view.accessibility.CaptioningManager.CaptionStyle#EDGE_TYPE_OUTLINE}
         * <li>{@link android.view.accessibility.CaptioningManager.CaptionStyle#EDGE_TYPE_DROP_SHADOW}
         * </ul>
         *
         * @see #ACCESSIBILITY_CAPTIONING_EDGE_COLOR
         * @hide
         */
        public static final String ACCESSIBILITY_CAPTIONING_EDGE_TYPE =
                "accessibility_captioning_edge_type";

        /**
         * Integer property that specifes the edge color for captions as a
         * packed 32-bit color.
         *
         * @see #ACCESSIBILITY_CAPTIONING_EDGE_TYPE
         * @see android.graphics.Color#argb
         * @hide
         */
        public static final String ACCESSIBILITY_CAPTIONING_EDGE_COLOR =
                "accessibility_captioning_edge_color";

        /**
         * Integer property that specifes the window color for captions as a
         * packed 32-bit color.
         *
         * @see android.graphics.Color#argb
         * @hide
         */
        public static final String ACCESSIBILITY_CAPTIONING_WINDOW_COLOR =
                "accessibility_captioning_window_color";

        /**
         * String property that specifies the typeface for captions, one of:
         * <ul>
         * <li>DEFAULT
         * <li>MONOSPACE
         * <li>SANS_SERIF
         * <li>SERIF
         * </ul>
         *
         * @see android.graphics.Typeface
         * @hide
         */
        public static final String ACCESSIBILITY_CAPTIONING_TYPEFACE =
                "accessibility_captioning_typeface";

        /**
         * Floating point property that specifies font scaling for captions.
         *
         * @hide
         */
        public static final String ACCESSIBILITY_CAPTIONING_FONT_SCALE =
                "accessibility_captioning_font_scale";

        /**
         * Setting that specifies whether display color inversion is enabled.
         */
        public static final String ACCESSIBILITY_DISPLAY_INVERSION_ENABLED =
                "accessibility_display_inversion_enabled";

        /**
         * Setting that specifies whether display color space adjustment is
         * enabled.
         *
         * @hide
         */
        public static final String ACCESSIBILITY_DISPLAY_DALTONIZER_ENABLED =
                "accessibility_display_daltonizer_enabled";

        /**
         * Integer property that specifies the type of color space adjustment to
         * perform. Valid values are defined in AccessibilityManager.
         *
         * @hide
         */
        public static final String ACCESSIBILITY_DISPLAY_DALTONIZER =
                "accessibility_display_daltonizer";

        /**
         * The timout for considering a press to be a long press in milliseconds.
         * @hide
         */
        public static final String LONG_PRESS_TIMEOUT = "long_press_timeout";

        /**
         * List of the enabled print services.
         * @hide
         */
        public static final String ENABLED_PRINT_SERVICES =
            "enabled_print_services";

        /**
         * List of the system print services we enabled on first boot. On
         * first boot we enable all system, i.e. bundled print services,
         * once, so they work out-of-the-box.
         * @hide
         */
        public static final String ENABLED_ON_FIRST_BOOT_SYSTEM_PRINT_SERVICES =
            "enabled_on_first_boot_system_print_services";

        /**
         * List of quick settings tile specifications. Originally sourced from
         * com.android.systemui.statusbar.phone.QSTileHost.TILES_SETTING and
         * set based on user modifications and actions.
         * @hide
         */
        public static final String QS_TILES = "sysui_qs_tiles";

        /**
         * Setting to always use the default text-to-speech settings regardless
         * of the application settings.
         * 1 = override application settings,
         * 0 = use application settings (if specified).
         *
         * @deprecated  The value of this setting is no longer respected by
         * the framework text to speech APIs as of the Ice Cream Sandwich release.
         */
        @Deprecated
        public static final String TTS_USE_DEFAULTS = "tts_use_defaults";

        /**
         * Default text-to-speech engine speech rate. 100 = 1x
         */
        public static final String TTS_DEFAULT_RATE = "tts_default_rate";

        /**
         * Default text-to-speech engine pitch. 100 = 1x
         */
        public static final String TTS_DEFAULT_PITCH = "tts_default_pitch";

        /**
         * Default text-to-speech engine.
         */
        public static final String TTS_DEFAULT_SYNTH = "tts_default_synth";

        /**
         * Default text-to-speech language.
         *
         * @deprecated this setting is no longer in use, as of the Ice Cream
         * Sandwich release. Apps should never need to read this setting directly,
         * instead can query the TextToSpeech framework classes for the default
         * locale. {@link TextToSpeech#getLanguage()}.
         */
        @Deprecated
        public static final String TTS_DEFAULT_LANG = "tts_default_lang";

        /**
         * Default text-to-speech country.
         *
         * @deprecated this setting is no longer in use, as of the Ice Cream
         * Sandwich release. Apps should never need to read this setting directly,
         * instead can query the TextToSpeech framework classes for the default
         * locale. {@link TextToSpeech#getLanguage()}.
         */
        @Deprecated
        public static final String TTS_DEFAULT_COUNTRY = "tts_default_country";

        /**
         * Default text-to-speech locale variant.
         *
         * @deprecated this setting is no longer in use, as of the Ice Cream
         * Sandwich release. Apps should never need to read this setting directly,
         * instead can query the TextToSpeech framework classes for the
         * locale that is in use {@link TextToSpeech#getLanguage()}.
         */
        @Deprecated
        public static final String TTS_DEFAULT_VARIANT = "tts_default_variant";

        /**
         * Stores the default tts locales on a per engine basis. Stored as
         * a comma seperated list of values, each value being of the form
         * {@code engine_name:locale} for example,
         * {@code com.foo.ttsengine:eng-USA,com.bar.ttsengine:esp-ESP}. This
         * supersedes {@link #TTS_DEFAULT_LANG}, {@link #TTS_DEFAULT_COUNTRY} and
         * {@link #TTS_DEFAULT_VARIANT}. Apps should never need to read this
         * setting directly, and can query the TextToSpeech framework classes
         * for the locale that is in use.
         *
         * @hide
         */
        public static final String TTS_DEFAULT_LOCALE = "tts_default_locale";

        /**
         * Space delimited list of plugin packages that are enabled.
         */
        public static final String TTS_ENABLED_PLUGINS = "tts_enabled_plugins";

        /**
         * @deprecated Use {@link android.provider.Settings.Global#WIFI_NETWORKS_AVAILABLE_NOTIFICATION_ON}
         * instead.
         */
        @Deprecated
        public static final String WIFI_NETWORKS_AVAILABLE_NOTIFICATION_ON =
                Global.WIFI_NETWORKS_AVAILABLE_NOTIFICATION_ON;

        /**
         * @deprecated Use {@link android.provider.Settings.Global#WIFI_NETWORKS_AVAILABLE_REPEAT_DELAY}
         * instead.
         */
        @Deprecated
        public static final String WIFI_NETWORKS_AVAILABLE_REPEAT_DELAY =
                Global.WIFI_NETWORKS_AVAILABLE_REPEAT_DELAY;

        /**
         * @deprecated Use {@link android.provider.Settings.Global#WIFI_NUM_OPEN_NETWORKS_KEPT}
         * instead.
         */
        @Deprecated
        public static final String WIFI_NUM_OPEN_NETWORKS_KEPT =
                Global.WIFI_NUM_OPEN_NETWORKS_KEPT;

        /**
         * @deprecated Use {@link android.provider.Settings.Global#WIFI_ON}
         * instead.
         */
        @Deprecated
        public static final String WIFI_ON = Global.WIFI_ON;

        /**
         * The acceptable packet loss percentage (range 0 - 100) before trying
         * another AP on the same network.
         * @deprecated This setting is not used.
         */
        @Deprecated
        public static final String WIFI_WATCHDOG_ACCEPTABLE_PACKET_LOSS_PERCENTAGE =
                "wifi_watchdog_acceptable_packet_loss_percentage";

        /**
         * The number of access points required for a network in order for the
         * watchdog to monitor it.
         * @deprecated This setting is not used.
         */
        @Deprecated
        public static final String WIFI_WATCHDOG_AP_COUNT = "wifi_watchdog_ap_count";

        /**
         * The delay between background checks.
         * @deprecated This setting is not used.
         */
        @Deprecated
        public static final String WIFI_WATCHDOG_BACKGROUND_CHECK_DELAY_MS =
                "wifi_watchdog_background_check_delay_ms";

        /**
         * Whether the Wi-Fi watchdog is enabled for background checking even
         * after it thinks the user has connected to a good access point.
         * @deprecated This setting is not used.
         */
        @Deprecated
        public static final String WIFI_WATCHDOG_BACKGROUND_CHECK_ENABLED =
                "wifi_watchdog_background_check_enabled";

        /**
         * The timeout for a background ping
         * @deprecated This setting is not used.
         */
        @Deprecated
        public static final String WIFI_WATCHDOG_BACKGROUND_CHECK_TIMEOUT_MS =
                "wifi_watchdog_background_check_timeout_ms";

        /**
         * The number of initial pings to perform that *may* be ignored if they
         * fail. Again, if these fail, they will *not* be used in packet loss
         * calculation. For example, one network always seemed to time out for
         * the first couple pings, so this is set to 3 by default.
         * @deprecated This setting is not used.
         */
        @Deprecated
        public static final String WIFI_WATCHDOG_INITIAL_IGNORED_PING_COUNT =
            "wifi_watchdog_initial_ignored_ping_count";

        /**
         * The maximum number of access points (per network) to attempt to test.
         * If this number is reached, the watchdog will no longer monitor the
         * initial connection state for the network. This is a safeguard for
         * networks containing multiple APs whose DNS does not respond to pings.
         * @deprecated This setting is not used.
         */
        @Deprecated
        public static final String WIFI_WATCHDOG_MAX_AP_CHECKS = "wifi_watchdog_max_ap_checks";

        /**
         * @deprecated Use {@link android.provider.Settings.Global#WIFI_WATCHDOG_ON} instead
         */
        @Deprecated
        public static final String WIFI_WATCHDOG_ON = "wifi_watchdog_on";

        /**
         * A comma-separated list of SSIDs for which the Wi-Fi watchdog should be enabled.
         * @deprecated This setting is not used.
         */
        @Deprecated
        public static final String WIFI_WATCHDOG_WATCH_LIST = "wifi_watchdog_watch_list";

        /**
         * The number of pings to test if an access point is a good connection.
         * @deprecated This setting is not used.
         */
        @Deprecated
        public static final String WIFI_WATCHDOG_PING_COUNT = "wifi_watchdog_ping_count";

        /**
         * The delay between pings.
         * @deprecated This setting is not used.
         */
        @Deprecated
        public static final String WIFI_WATCHDOG_PING_DELAY_MS = "wifi_watchdog_ping_delay_ms";

        /**
         * The timeout per ping.
         * @deprecated This setting is not used.
         */
        @Deprecated
        public static final String WIFI_WATCHDOG_PING_TIMEOUT_MS = "wifi_watchdog_ping_timeout_ms";

        /**
         * @deprecated Use
         * {@link android.provider.Settings.Global#WIFI_MAX_DHCP_RETRY_COUNT} instead
         */
        @Deprecated
        public static final String WIFI_MAX_DHCP_RETRY_COUNT = Global.WIFI_MAX_DHCP_RETRY_COUNT;

        /**
         * @deprecated Use
         * {@link android.provider.Settings.Global#WIFI_MOBILE_DATA_TRANSITION_WAKELOCK_TIMEOUT_MS} instead
         */
        @Deprecated
        public static final String WIFI_MOBILE_DATA_TRANSITION_WAKELOCK_TIMEOUT_MS =
                Global.WIFI_MOBILE_DATA_TRANSITION_WAKELOCK_TIMEOUT_MS;

        /**
         * The number of milliseconds to hold on to a PendingIntent based request. This delay gives
         * the receivers of the PendingIntent an opportunity to make a new network request before
         * the Network satisfying the request is potentially removed.
         *
         * @hide
         */
        public static final String CONNECTIVITY_RELEASE_PENDING_INTENT_DELAY_MS =
                "connectivity_release_pending_intent_delay_ms";

        /**
         * Whether background data usage is allowed.
         *
         * @deprecated As of {@link VERSION_CODES#ICE_CREAM_SANDWICH},
         *             availability of background data depends on several
         *             combined factors. When background data is unavailable,
         *             {@link ConnectivityManager#getActiveNetworkInfo()} will
         *             now appear disconnected.
         */
        @Deprecated
        public static final String BACKGROUND_DATA = "background_data";

        /**
         * Origins for which browsers should allow geolocation by default.
         * The value is a space-separated list of origins.
         */
        public static final String ALLOWED_GEOLOCATION_ORIGINS
                = "allowed_geolocation_origins";

        /**
         * The preferred TTY mode     0 = TTy Off, CDMA default
         *                            1 = TTY Full
         *                            2 = TTY HCO
         *                            3 = TTY VCO
         * @hide
         */
        public static final String PREFERRED_TTY_MODE =
                "preferred_tty_mode";

        /**
         * Whether the enhanced voice privacy mode is enabled.
         * 0 = normal voice privacy
         * 1 = enhanced voice privacy
         * @hide
         */
        public static final String ENHANCED_VOICE_PRIVACY_ENABLED = "enhanced_voice_privacy_enabled";

        /**
         * Whether the TTY mode mode is enabled.
         * 0 = disabled
         * 1 = enabled
         * @hide
         */
        public static final String TTY_MODE_ENABLED = "tty_mode_enabled";

        /**
         * Controls whether settings backup is enabled.
         * Type: int ( 0 = disabled, 1 = enabled )
         * @hide
         */
        public static final String BACKUP_ENABLED = "backup_enabled";

        /**
         * Controls whether application data is automatically restored from backup
         * at install time.
         * Type: int ( 0 = disabled, 1 = enabled )
         * @hide
         */
        public static final String BACKUP_AUTO_RESTORE = "backup_auto_restore";

        /**
         * Indicates whether settings backup has been fully provisioned.
         * Type: int ( 0 = unprovisioned, 1 = fully provisioned )
         * @hide
         */
        public static final String BACKUP_PROVISIONED = "backup_provisioned";

        /**
         * Component of the transport to use for backup/restore.
         * @hide
         */
        public static final String BACKUP_TRANSPORT = "backup_transport";

        /**
         * Version for which the setup wizard was last shown.  Bumped for
         * each release when there is new setup information to show.
         * @hide
         */
        public static final String LAST_SETUP_SHOWN = "last_setup_shown";

        /**
         * The interval in milliseconds after which Wi-Fi is considered idle.
         * When idle, it is possible for the device to be switched from Wi-Fi to
         * the mobile data network.
         * @hide
         * @deprecated Use {@link android.provider.Settings.Global#WIFI_IDLE_MS}
         * instead.
         */
        @Deprecated
        public static final String WIFI_IDLE_MS = Global.WIFI_IDLE_MS;

        /**
         * The global search provider chosen by the user (if multiple global
         * search providers are installed). This will be the provider returned
         * by {@link SearchManager#getGlobalSearchActivity()} if it's still
         * installed. This setting is stored as a flattened component name as
         * per {@link ComponentName#flattenToString()}.
         *
         * @hide
         */
        public static final String SEARCH_GLOBAL_SEARCH_ACTIVITY =
                "search_global_search_activity";

        /**
         * The number of promoted sources in GlobalSearch.
         * @hide
         */
        public static final String SEARCH_NUM_PROMOTED_SOURCES = "search_num_promoted_sources";
        /**
         * The maximum number of suggestions returned by GlobalSearch.
         * @hide
         */
        public static final String SEARCH_MAX_RESULTS_TO_DISPLAY = "search_max_results_to_display";
        /**
         * The number of suggestions GlobalSearch will ask each non-web search source for.
         * @hide
         */
        public static final String SEARCH_MAX_RESULTS_PER_SOURCE = "search_max_results_per_source";
        /**
         * The number of suggestions the GlobalSearch will ask the web search source for.
         * @hide
         */
        public static final String SEARCH_WEB_RESULTS_OVERRIDE_LIMIT =
                "search_web_results_override_limit";
        /**
         * The number of milliseconds that GlobalSearch will wait for suggestions from
         * promoted sources before continuing with all other sources.
         * @hide
         */
        public static final String SEARCH_PROMOTED_SOURCE_DEADLINE_MILLIS =
                "search_promoted_source_deadline_millis";
        /**
         * The number of milliseconds before GlobalSearch aborts search suggesiton queries.
         * @hide
         */
        public static final String SEARCH_SOURCE_TIMEOUT_MILLIS = "search_source_timeout_millis";
        /**
         * The maximum number of milliseconds that GlobalSearch shows the previous results
         * after receiving a new query.
         * @hide
         */
        public static final String SEARCH_PREFILL_MILLIS = "search_prefill_millis";
        /**
         * The maximum age of log data used for shortcuts in GlobalSearch.
         * @hide
         */
        public static final String SEARCH_MAX_STAT_AGE_MILLIS = "search_max_stat_age_millis";
        /**
         * The maximum age of log data used for source ranking in GlobalSearch.
         * @hide
         */
        public static final String SEARCH_MAX_SOURCE_EVENT_AGE_MILLIS =
                "search_max_source_event_age_millis";
        /**
         * The minimum number of impressions needed to rank a source in GlobalSearch.
         * @hide
         */
        public static final String SEARCH_MIN_IMPRESSIONS_FOR_SOURCE_RANKING =
                "search_min_impressions_for_source_ranking";
        /**
         * The minimum number of clicks needed to rank a source in GlobalSearch.
         * @hide
         */
        public static final String SEARCH_MIN_CLICKS_FOR_SOURCE_RANKING =
                "search_min_clicks_for_source_ranking";
        /**
         * The maximum number of shortcuts shown by GlobalSearch.
         * @hide
         */
        public static final String SEARCH_MAX_SHORTCUTS_RETURNED = "search_max_shortcuts_returned";
        /**
         * The size of the core thread pool for suggestion queries in GlobalSearch.
         * @hide
         */
        public static final String SEARCH_QUERY_THREAD_CORE_POOL_SIZE =
                "search_query_thread_core_pool_size";
        /**
         * The maximum size of the thread pool for suggestion queries in GlobalSearch.
         * @hide
         */
        public static final String SEARCH_QUERY_THREAD_MAX_POOL_SIZE =
                "search_query_thread_max_pool_size";
        /**
         * The size of the core thread pool for shortcut refreshing in GlobalSearch.
         * @hide
         */
        public static final String SEARCH_SHORTCUT_REFRESH_CORE_POOL_SIZE =
                "search_shortcut_refresh_core_pool_size";
        /**
         * The maximum size of the thread pool for shortcut refreshing in GlobalSearch.
         * @hide
         */
        public static final String SEARCH_SHORTCUT_REFRESH_MAX_POOL_SIZE =
                "search_shortcut_refresh_max_pool_size";
        /**
         * The maximun time that excess threads in the GlobalSeach thread pools will
         * wait before terminating.
         * @hide
         */
        public static final String SEARCH_THREAD_KEEPALIVE_SECONDS =
                "search_thread_keepalive_seconds";
        /**
         * The maximum number of concurrent suggestion queries to each source.
         * @hide
         */
        public static final String SEARCH_PER_SOURCE_CONCURRENT_QUERY_LIMIT =
                "search_per_source_concurrent_query_limit";

        /**
         * Whether or not alert sounds are played on MountService events. (0 = false, 1 = true)
         * @hide
         */
        public static final String MOUNT_PLAY_NOTIFICATION_SND = "mount_play_not_snd";

        /**
         * Whether or not UMS auto-starts on UMS host detection. (0 = false, 1 = true)
         * @hide
         */
        public static final String MOUNT_UMS_AUTOSTART = "mount_ums_autostart";

        /**
         * Whether or not a notification is displayed on UMS host detection. (0 = false, 1 = true)
         * @hide
         */
        public static final String MOUNT_UMS_PROMPT = "mount_ums_prompt";

        /**
         * Whether or not a notification is displayed while UMS is enabled. (0 = false, 1 = true)
         * @hide
         */
        public static final String MOUNT_UMS_NOTIFY_ENABLED = "mount_ums_notify_enabled";

        /**
         * If nonzero, ANRs in invisible background processes bring up a dialog.
         * Otherwise, the process will be silently killed.
         * @hide
         */
        public static final String ANR_SHOW_BACKGROUND = "anr_show_background";

        /**
         * The {@link ComponentName} string of the service to be used as the voice recognition
         * service.
         *
         * @hide
         */
        public static final String VOICE_RECOGNITION_SERVICE = "voice_recognition_service";

        /**
         * Stores whether an user has consented to have apps verified through PAM.
         * The value is boolean (1 or 0).
         *
         * @hide
         */
        public static final String PACKAGE_VERIFIER_USER_CONSENT =
            "package_verifier_user_consent";

        /**
         * The {@link ComponentName} string of the selected spell checker service which is
         * one of the services managed by the text service manager.
         *
         * @hide
         */
        public static final String SELECTED_SPELL_CHECKER = "selected_spell_checker";

        /**
         * The {@link ComponentName} string of the selected subtype of the selected spell checker
         * service which is one of the services managed by the text service manager.
         *
         * @hide
         */
        public static final String SELECTED_SPELL_CHECKER_SUBTYPE =
                "selected_spell_checker_subtype";

        /**
         * The {@link ComponentName} string whether spell checker is enabled or not.
         *
         * @hide
         */
        public static final String SPELL_CHECKER_ENABLED = "spell_checker_enabled";

        /**
         * What happens when the user presses the Power button while in-call
         * and the screen is on.<br/>
         * <b>Values:</b><br/>
         * 1 - The Power button turns off the screen and locks the device. (Default behavior)<br/>
         * 2 - The Power button hangs up the current call.<br/>
         *
         * @hide
         */
        public static final String INCALL_POWER_BUTTON_BEHAVIOR = "incall_power_button_behavior";

        /**
         * INCALL_POWER_BUTTON_BEHAVIOR value for "turn off screen".
         * @hide
         */
        public static final int INCALL_POWER_BUTTON_BEHAVIOR_SCREEN_OFF = 0x1;

        /**
         * INCALL_POWER_BUTTON_BEHAVIOR value for "hang up".
         * @hide
         */
        public static final int INCALL_POWER_BUTTON_BEHAVIOR_HANGUP = 0x2;

        /**
         * INCALL_POWER_BUTTON_BEHAVIOR default value.
         * @hide
         */
        public static final int INCALL_POWER_BUTTON_BEHAVIOR_DEFAULT =
                INCALL_POWER_BUTTON_BEHAVIOR_SCREEN_OFF;

        /**
         * Whether the device should wake when the wake gesture sensor detects motion.
         * @hide
         */
        public static final String WAKE_GESTURE_ENABLED = "wake_gesture_enabled";

        /**
         * Whether the device should doze if configured.
         * @hide
         */
        public static final String DOZE_ENABLED = "doze_enabled";

        /**
         * The current night mode that has been selected by the user.  Owned
         * and controlled by UiModeManagerService.  Constants are as per
         * UiModeManager.
         * @hide
         */
        public static final String UI_NIGHT_MODE = "ui_night_mode";

        /**
         * Whether screensavers are enabled.
         * @hide
         */
        public static final String SCREENSAVER_ENABLED = "screensaver_enabled";

        /**
         * The user's chosen screensaver components.
         *
         * These will be launched by the PhoneWindowManager after a timeout when not on
         * battery, or upon dock insertion (if SCREENSAVER_ACTIVATE_ON_DOCK is set to 1).
         * @hide
         */
        public static final String SCREENSAVER_COMPONENTS = "screensaver_components";

        /**
         * If screensavers are enabled, whether the screensaver should be automatically launched
         * when the device is inserted into a (desk) dock.
         * @hide
         */
        public static final String SCREENSAVER_ACTIVATE_ON_DOCK = "screensaver_activate_on_dock";

        /**
         * If screensavers are enabled, whether the screensaver should be automatically launched
         * when the screen times out when not on battery.
         * @hide
         */
        public static final String SCREENSAVER_ACTIVATE_ON_SLEEP = "screensaver_activate_on_sleep";

        /**
         * If screensavers are enabled, the default screensaver component.
         * @hide
         */
        public static final String SCREENSAVER_DEFAULT_COMPONENT = "screensaver_default_component";

        /**
         * The default NFC payment component
         * @hide
         */
        public static final String NFC_PAYMENT_DEFAULT_COMPONENT = "nfc_payment_default_component";

        /**
         * Whether NFC payment is handled by the foreground application or a default.
         * @hide
         */
        public static final String NFC_PAYMENT_FOREGROUND = "nfc_payment_foreground";

        /**
         * Specifies the package name currently configured to be the primary sms application
         * @hide
         */
        public static final String SMS_DEFAULT_APPLICATION = "sms_default_application";

        /**
         * Specifies the package name currently configured to be the default dialer application
         * @hide
         */
        public static final String DIALER_DEFAULT_APPLICATION = "dialer_default_application";

        /**
         * Specifies the package name currently configured to be the emergency assistance application
         *
         * @see android.telephony.TelephonyManager#ACTION_EMERGENCY_ASSISTANCE
         *
         * @hide
         */
        public static final String EMERGENCY_ASSISTANCE_APPLICATION = "emergency_assistance_application";

        /**
         * Specifies whether the current app context on scren (assist data) will be sent to the
         * assist application (active voice interaction service).
         *
         * @hide
         */
        public static final String ASSIST_STRUCTURE_ENABLED = "assist_structure_enabled";

        /**
         * Specifies whether a screenshot of the screen contents will be sent to the assist
         * application (active voice interaction service).
         *
         * @hide
         */
        public static final String ASSIST_SCREENSHOT_ENABLED = "assist_screenshot_enabled";

        /**
         * Names of the service components that the current user has explicitly allowed to
         * see all of the user's notifications, separated by ':'.
         *
         * @hide
         */
        public static final String ENABLED_NOTIFICATION_LISTENERS = "enabled_notification_listeners";

        /**
         * Names of the packages that the current user has explicitly allowed to
         * manage notification policy configuration, separated by ':'.
         *
         * @hide
         */
        public static final String ENABLED_NOTIFICATION_POLICY_ACCESS_PACKAGES =
                "enabled_notification_policy_access_packages";

        /**
         * @hide
         */
        public static final String ENABLED_CONDITION_PROVIDERS = "enabled_condition_providers";

        /** @hide */
        public static final String BAR_SERVICE_COMPONENT = "bar_service_component";

        /** @hide */
        public static final String VOLUME_CONTROLLER_SERVICE_COMPONENT
                = "volume_controller_service_component";

        /** @hide */
        public static final String IMMERSIVE_MODE_CONFIRMATIONS = "immersive_mode_confirmations";

        /**
         * This is the query URI for finding a print service to install.
         *
         * @hide
         */
        public static final String PRINT_SERVICE_SEARCH_URI = "print_service_search_uri";

        /**
         * This is the query URI for finding a NFC payment service to install.
         *
         * @hide
         */
        public static final String PAYMENT_SERVICE_SEARCH_URI = "payment_service_search_uri";

        /**
         * If enabled, apps should try to skip any introductory hints on first launch. This might
         * apply to users that are already familiar with the environment or temporary users.
         * <p>
         * Type : int (0 to show hints, 1 to skip showing hints)
         */
        public static final String SKIP_FIRST_USE_HINTS = "skip_first_use_hints";

        /**
         * Persisted playback time after a user confirmation of an unsafe volume level.
         *
         * @hide
         */
        public static final String UNSAFE_VOLUME_MUSIC_ACTIVE_MS = "unsafe_volume_music_active_ms";

        /**
         * This preference enables notification display on the lockscreen.
         * @hide
         */
        public static final String LOCK_SCREEN_SHOW_NOTIFICATIONS =
                "lock_screen_show_notifications";

        /**
         * List of TV inputs that are currently hidden. This is a string
         * containing the IDs of all hidden TV inputs. Each ID is encoded by
         * {@link android.net.Uri#encode(String)} and separated by ':'.
         * @hide
         */
        public static final String TV_INPUT_HIDDEN_INPUTS = "tv_input_hidden_inputs";

        /**
         * List of custom TV input labels. This is a string containing <TV input id, custom name>
         * pairs. TV input id and custom name are encoded by {@link android.net.Uri#encode(String)}
         * and separated by ','. Each pair is separated by ':'.
         * @hide
         */
        public static final String TV_INPUT_CUSTOM_LABELS = "tv_input_custom_labels";

        /**
         * Whether automatic routing of system audio to USB audio peripheral is disabled.
         * The value is boolean (1 or 0), where 1 means automatic routing is disabled,
         * and 0 means automatic routing is enabled.
         *
         * @hide
         */
        public static final String USB_AUDIO_AUTOMATIC_ROUTING_DISABLED =
                "usb_audio_automatic_routing_disabled";

        /**
         * The timeout in milliseconds before the device fully goes to sleep after
         * a period of inactivity.  This value sets an upper bound on how long the device
         * will stay awake or dreaming without user activity.  It should generally
         * be longer than {@link Settings.System#SCREEN_OFF_TIMEOUT} as otherwise the device
         * will sleep before it ever has a chance to dream.
         * <p>
         * Use -1 to disable this timeout.
         * </p>
         *
         * @hide
         */
        public static final String SLEEP_TIMEOUT = "sleep_timeout";

        /**
         * Controls whether double tap to wake is enabled.
         * @hide
         */
        public static final String DOUBLE_TAP_TO_WAKE = "double_tap_to_wake";

        /**
         * The current assistant component. It could be a voice interaction service,
         * or an activity that handles ACTION_ASSIST, or empty which means using the default
         * handling.
         *
         * @hide
         */
        public static final String ASSISTANT = "assistant";

        /**
<<<<<<< HEAD
         * Whether to include options in power menu for rebooting into recovery and bootloader
         * @hide
         */
        public static final String ADVANCED_REBOOT = "advanced_reboot";
=======
         * Whether the camera launch gesture should be disabled.
         *
         * @hide
         */
        public static final String CAMERA_GESTURE_DISABLED = "camera_gesture_disabled";

        /**
         * Whether the camera launch gesture to double tap the power button when the screen is off
         * should be disabled.
         *
         * @hide
         */
        public static final String CAMERA_DOUBLE_TAP_POWER_GESTURE_DISABLED =
                "camera_double_tap_power_gesture_disabled";
>>>>>>> 25b5096f

        /**
         * This are the settings to be backed up.
         *
         * NOTE: Settings are backed up and restored in the order they appear
         *       in this array. If you have one setting depending on another,
         *       make sure that they are ordered appropriately.
         *
         * @hide
         */
        public static final String[] SETTINGS_TO_BACKUP = {
            BUGREPORT_IN_POWER_MENU,                            // moved to global
            ALLOW_MOCK_LOCATION,
            PARENTAL_CONTROL_ENABLED,
            PARENTAL_CONTROL_REDIRECT_URL,
            USB_MASS_STORAGE_ENABLED,                           // moved to global
            ACCESSIBILITY_DISPLAY_MAGNIFICATION_ENABLED,
            ACCESSIBILITY_DISPLAY_MAGNIFICATION_SCALE,
            ACCESSIBILITY_DISPLAY_MAGNIFICATION_AUTO_UPDATE,
            ACCESSIBILITY_SCRIPT_INJECTION,
            BACKUP_AUTO_RESTORE,
            ENABLED_ACCESSIBILITY_SERVICES,
            ENABLED_NOTIFICATION_LISTENERS,
            ENABLED_INPUT_METHODS,
            TOUCH_EXPLORATION_GRANTED_ACCESSIBILITY_SERVICES,
            TOUCH_EXPLORATION_ENABLED,
            ACCESSIBILITY_ENABLED,
            ACCESSIBILITY_SPEAK_PASSWORD,
            ACCESSIBILITY_HIGH_TEXT_CONTRAST_ENABLED,
            ACCESSIBILITY_CAPTIONING_ENABLED,
            ACCESSIBILITY_CAPTIONING_LOCALE,
            ACCESSIBILITY_CAPTIONING_BACKGROUND_COLOR,
            ACCESSIBILITY_CAPTIONING_FOREGROUND_COLOR,
            ACCESSIBILITY_CAPTIONING_EDGE_TYPE,
            ACCESSIBILITY_CAPTIONING_EDGE_COLOR,
            ACCESSIBILITY_CAPTIONING_TYPEFACE,
            ACCESSIBILITY_CAPTIONING_FONT_SCALE,
            TTS_USE_DEFAULTS,
            TTS_DEFAULT_RATE,
            TTS_DEFAULT_PITCH,
            TTS_DEFAULT_SYNTH,
            TTS_DEFAULT_LANG,
            TTS_DEFAULT_COUNTRY,
            TTS_ENABLED_PLUGINS,
            TTS_DEFAULT_LOCALE,
            WIFI_NETWORKS_AVAILABLE_NOTIFICATION_ON,            // moved to global
            WIFI_NETWORKS_AVAILABLE_REPEAT_DELAY,               // moved to global
            WIFI_NUM_OPEN_NETWORKS_KEPT,                        // moved to global
            SELECTED_SPELL_CHECKER,
            SELECTED_SPELL_CHECKER_SUBTYPE,
            SPELL_CHECKER_ENABLED,
            MOUNT_PLAY_NOTIFICATION_SND,
            MOUNT_UMS_AUTOSTART,
            MOUNT_UMS_PROMPT,
            MOUNT_UMS_NOTIFY_ENABLED,
            SLEEP_TIMEOUT,
            DOUBLE_TAP_TO_WAKE,
<<<<<<< HEAD
            ADVANCED_REBOOT
=======
            CAMERA_GESTURE_DISABLED,
>>>>>>> 25b5096f
        };

        /**
         * These entries are considered common between the personal and the managed profile,
         * since the managed profile doesn't get to change them.
         */
        private static final Set<String> CLONE_TO_MANAGED_PROFILE = new ArraySet<>();

        static {
            CLONE_TO_MANAGED_PROFILE.add(ACCESSIBILITY_ENABLED);
            CLONE_TO_MANAGED_PROFILE.add(ALLOW_MOCK_LOCATION);
            CLONE_TO_MANAGED_PROFILE.add(ALLOWED_GEOLOCATION_ORIGINS);
            CLONE_TO_MANAGED_PROFILE.add(DEFAULT_INPUT_METHOD);
            CLONE_TO_MANAGED_PROFILE.add(ENABLED_ACCESSIBILITY_SERVICES);
            CLONE_TO_MANAGED_PROFILE.add(ENABLED_INPUT_METHODS);
            CLONE_TO_MANAGED_PROFILE.add(LOCATION_MODE);
            CLONE_TO_MANAGED_PROFILE.add(LOCATION_PROVIDERS_ALLOWED);
            CLONE_TO_MANAGED_PROFILE.add(LOCK_SCREEN_ALLOW_PRIVATE_NOTIFICATIONS);
            CLONE_TO_MANAGED_PROFILE.add(SELECTED_INPUT_METHOD_SUBTYPE);
            CLONE_TO_MANAGED_PROFILE.add(SELECTED_SPELL_CHECKER);
            CLONE_TO_MANAGED_PROFILE.add(SELECTED_SPELL_CHECKER_SUBTYPE);
        }

        /** @hide */
        public static void getCloneToManagedProfileSettings(Set<String> outKeySet) {
            outKeySet.addAll(CLONE_TO_MANAGED_PROFILE);
        }

        /**
         * Helper method for determining if a location provider is enabled.
         *
         * @param cr the content resolver to use
         * @param provider the location provider to query
         * @return true if the provider is enabled
         *
         * @deprecated use {@link #LOCATION_MODE} or
         *             {@link LocationManager#isProviderEnabled(String)}
         */
        @Deprecated
        public static final boolean isLocationProviderEnabled(ContentResolver cr, String provider) {
            return isLocationProviderEnabledForUser(cr, provider, UserHandle.myUserId());
        }

        /**
         * Helper method for determining if a location provider is enabled.
         * @param cr the content resolver to use
         * @param provider the location provider to query
         * @param userId the userId to query
         * @return true if the provider is enabled
         * @deprecated use {@link #LOCATION_MODE} or
         *             {@link LocationManager#isProviderEnabled(String)}
         * @hide
         */
        @Deprecated
        public static final boolean isLocationProviderEnabledForUser(ContentResolver cr, String provider, int userId) {
            String allowedProviders = Settings.Secure.getStringForUser(cr,
                    LOCATION_PROVIDERS_ALLOWED, userId);
            return TextUtils.delimitedStringContains(allowedProviders, ',', provider);
        }

        /**
         * Thread-safe method for enabling or disabling a single location provider.
         * @param cr the content resolver to use
         * @param provider the location provider to enable or disable
         * @param enabled true if the provider should be enabled
         * @deprecated use {@link #putInt(ContentResolver, String, int)} and {@link #LOCATION_MODE}
         */
        @Deprecated
        public static final void setLocationProviderEnabled(ContentResolver cr,
                String provider, boolean enabled) {
            setLocationProviderEnabledForUser(cr, provider, enabled, UserHandle.myUserId());
        }

        /**
         * Thread-safe method for enabling or disabling a single location provider.
         *
         * @param cr the content resolver to use
         * @param provider the location provider to enable or disable
         * @param enabled true if the provider should be enabled
         * @param userId the userId for which to enable/disable providers
         * @return true if the value was set, false on database errors
         * @deprecated use {@link #putIntForUser(ContentResolver, String, int, int)} and
         *             {@link #LOCATION_MODE}
         * @hide
         */
        @Deprecated
        public static final boolean setLocationProviderEnabledForUser(ContentResolver cr,
                String provider, boolean enabled, int userId) {
            synchronized (mLocationSettingsLock) {
                // to ensure thread safety, we write the provider name with a '+' or '-'
                // and let the SettingsProvider handle it rather than reading and modifying
                // the list of enabled providers.
                if (enabled) {
                    provider = "+" + provider;
                } else {
                    provider = "-" + provider;
                }
                return putStringForUser(cr, Settings.Secure.LOCATION_PROVIDERS_ALLOWED, provider,
                        userId);
            }
        }

        /**
         * Thread-safe method for setting the location mode to one of
         * {@link #LOCATION_MODE_HIGH_ACCURACY}, {@link #LOCATION_MODE_SENSORS_ONLY},
         * {@link #LOCATION_MODE_BATTERY_SAVING}, or {@link #LOCATION_MODE_OFF}.
         *
         * @param cr the content resolver to use
         * @param mode such as {@link #LOCATION_MODE_HIGH_ACCURACY}
         * @param userId the userId for which to change mode
         * @return true if the value was set, false on database errors
         *
         * @throws IllegalArgumentException if mode is not one of the supported values
         */
        private static final boolean setLocationModeForUser(ContentResolver cr, int mode,
                int userId) {
            synchronized (mLocationSettingsLock) {
                boolean gps = false;
                boolean network = false;
                switch (mode) {
                    case LOCATION_MODE_OFF:
                        break;
                    case LOCATION_MODE_SENSORS_ONLY:
                        gps = true;
                        break;
                    case LOCATION_MODE_BATTERY_SAVING:
                        network = true;
                        break;
                    case LOCATION_MODE_HIGH_ACCURACY:
                        gps = true;
                        network = true;
                        break;
                    default:
                        throw new IllegalArgumentException("Invalid location mode: " + mode);
                }
                // Note it's important that we set the NLP mode first. The Google implementation
                // of NLP clears its NLP consent setting any time it receives a
                // LocationManager.PROVIDERS_CHANGED_ACTION broadcast and NLP is disabled. Also,
                // it shows an NLP consent dialog any time it receives the broadcast, NLP is
                // enabled, and the NLP consent is not set. If 1) we were to enable GPS first,
                // 2) a setup wizard has its own NLP consent UI that sets the NLP consent setting,
                // and 3) the receiver happened to complete before we enabled NLP, then the Google
                // NLP would detect the attempt to enable NLP and show a redundant NLP consent
                // dialog. Then the people who wrote the setup wizard would be sad.
                boolean nlpSuccess = Settings.Secure.setLocationProviderEnabledForUser(
                        cr, LocationManager.NETWORK_PROVIDER, network, userId);
                boolean gpsSuccess = Settings.Secure.setLocationProviderEnabledForUser(
                        cr, LocationManager.GPS_PROVIDER, gps, userId);
                return gpsSuccess && nlpSuccess;
            }
        }

        /**
         * Thread-safe method for reading the location mode, returns one of
         * {@link #LOCATION_MODE_HIGH_ACCURACY}, {@link #LOCATION_MODE_SENSORS_ONLY},
         * {@link #LOCATION_MODE_BATTERY_SAVING}, or {@link #LOCATION_MODE_OFF}.
         *
         * @param cr the content resolver to use
         * @param userId the userId for which to read the mode
         * @return the location mode
         */
        private static final int getLocationModeForUser(ContentResolver cr, int userId) {
            synchronized (mLocationSettingsLock) {
                boolean gpsEnabled = Settings.Secure.isLocationProviderEnabledForUser(
                        cr, LocationManager.GPS_PROVIDER, userId);
                boolean networkEnabled = Settings.Secure.isLocationProviderEnabledForUser(
                        cr, LocationManager.NETWORK_PROVIDER, userId);
                if (gpsEnabled && networkEnabled) {
                    return LOCATION_MODE_HIGH_ACCURACY;
                } else if (gpsEnabled) {
                    return LOCATION_MODE_SENSORS_ONLY;
                } else if (networkEnabled) {
                    return LOCATION_MODE_BATTERY_SAVING;
                } else {
                    return LOCATION_MODE_OFF;
                }
            }
        }
    }

    /**
     * Global system settings, containing preferences that always apply identically
     * to all defined users.  Applications can read these but are not allowed to write;
     * like the "Secure" settings, these are for preferences that the user must
     * explicitly modify through the system UI or specialized APIs for those values.
     */
    public static final class Global extends NameValueTable {
        public static final String SYS_PROP_SETTING_VERSION = "sys.settings_global_version";

        /**
         * The content:// style URL for global secure settings items.  Not public.
         */
        public static final Uri CONTENT_URI = Uri.parse("content://" + AUTHORITY + "/global");

        /**
         * Whether users are allowed to add more users or guest from lockscreen.
         * <p>
         * Type: int
         * @hide
         */
        public static final String ADD_USERS_WHEN_LOCKED = "add_users_when_locked";

        /**
         * Setting whether the global gesture for enabling accessibility is enabled.
         * If this gesture is enabled the user will be able to perfrom it to enable
         * the accessibility state without visiting the settings app.
         * @hide
         */
        public static final String ENABLE_ACCESSIBILITY_GLOBAL_GESTURE_ENABLED =
                "enable_accessibility_global_gesture_enabled";

        /**
         * Whether Airplane Mode is on.
         */
        public static final String AIRPLANE_MODE_ON = "airplane_mode_on";

        /**
         * Whether Theater Mode is on.
         * {@hide}
         */
        @SystemApi
        public static final String THEATER_MODE_ON = "theater_mode_on";

        /**
         * Constant for use in AIRPLANE_MODE_RADIOS to specify Bluetooth radio.
         */
        public static final String RADIO_BLUETOOTH = "bluetooth";

        /**
         * Constant for use in AIRPLANE_MODE_RADIOS to specify Wi-Fi radio.
         */
        public static final String RADIO_WIFI = "wifi";

        /**
         * {@hide}
         */
        public static final String RADIO_WIMAX = "wimax";
        /**
         * Constant for use in AIRPLANE_MODE_RADIOS to specify Cellular radio.
         */
        public static final String RADIO_CELL = "cell";

        /**
         * Constant for use in AIRPLANE_MODE_RADIOS to specify NFC radio.
         */
        public static final String RADIO_NFC = "nfc";

        /**
         * A comma separated list of radios that need to be disabled when airplane mode
         * is on. This overrides WIFI_ON and BLUETOOTH_ON, if Wi-Fi and bluetooth are
         * included in the comma separated list.
         */
        public static final String AIRPLANE_MODE_RADIOS = "airplane_mode_radios";

        /**
         * A comma separated list of radios that should to be disabled when airplane mode
         * is on, but can be manually reenabled by the user.  For example, if RADIO_WIFI is
         * added to both AIRPLANE_MODE_RADIOS and AIRPLANE_MODE_TOGGLEABLE_RADIOS, then Wifi
         * will be turned off when entering airplane mode, but the user will be able to reenable
         * Wifi in the Settings app.
         *
         * {@hide}
         */
        public static final String AIRPLANE_MODE_TOGGLEABLE_RADIOS = "airplane_mode_toggleable_radios";

        /**
         * The policy for deciding when Wi-Fi should go to sleep (which will in
         * turn switch to using the mobile data as an Internet connection).
         * <p>
         * Set to one of {@link #WIFI_SLEEP_POLICY_DEFAULT},
         * {@link #WIFI_SLEEP_POLICY_NEVER_WHILE_PLUGGED}, or
         * {@link #WIFI_SLEEP_POLICY_NEVER}.
         */
        public static final String WIFI_SLEEP_POLICY = "wifi_sleep_policy";

        /**
         * Value for {@link #WIFI_SLEEP_POLICY} to use the default Wi-Fi sleep
         * policy, which is to sleep shortly after the turning off
         * according to the {@link #STAY_ON_WHILE_PLUGGED_IN} setting.
         */
        public static final int WIFI_SLEEP_POLICY_DEFAULT = 0;

        /**
         * Value for {@link #WIFI_SLEEP_POLICY} to use the default policy when
         * the device is on battery, and never go to sleep when the device is
         * plugged in.
         */
        public static final int WIFI_SLEEP_POLICY_NEVER_WHILE_PLUGGED = 1;

        /**
         * Value for {@link #WIFI_SLEEP_POLICY} to never go to sleep.
         */
        public static final int WIFI_SLEEP_POLICY_NEVER = 2;

        /**
         * Value to specify if the user prefers the date, time and time zone
         * to be automatically fetched from the network (NITZ). 1=yes, 0=no
         */
        public static final String AUTO_TIME = "auto_time";

        /**
         * Value to specify if the user prefers the time zone
         * to be automatically fetched from the network (NITZ). 1=yes, 0=no
         */
        public static final String AUTO_TIME_ZONE = "auto_time_zone";

        /**
         * URI for the car dock "in" event sound.
         * @hide
         */
        public static final String CAR_DOCK_SOUND = "car_dock_sound";

        /**
         * URI for the car dock "out" event sound.
         * @hide
         */
        public static final String CAR_UNDOCK_SOUND = "car_undock_sound";

        /**
         * URI for the desk dock "in" event sound.
         * @hide
         */
        public static final String DESK_DOCK_SOUND = "desk_dock_sound";

        /**
         * URI for the desk dock "out" event sound.
         * @hide
         */
        public static final String DESK_UNDOCK_SOUND = "desk_undock_sound";

        /**
         * Whether to play a sound for dock events.
         * @hide
         */
        public static final String DOCK_SOUNDS_ENABLED = "dock_sounds_enabled";

        /**
         * URI for the "device locked" (keyguard shown) sound.
         * @hide
         */
        public static final String LOCK_SOUND = "lock_sound";

        /**
         * URI for the "device unlocked" sound.
         * @hide
         */
        public static final String UNLOCK_SOUND = "unlock_sound";

        /**
         * URI for the "device is trusted" sound, which is played when the device enters the trusted
         * state without unlocking.
         * @hide
         */
        public static final String TRUSTED_SOUND = "trusted_sound";

        /**
         * URI for the low battery sound file.
         * @hide
         */
        public static final String LOW_BATTERY_SOUND = "low_battery_sound";

        /**
         * Whether to play a sound for low-battery alerts.
         * @hide
         */
        public static final String POWER_SOUNDS_ENABLED = "power_sounds_enabled";

        /**
         * URI for the "wireless charging started" sound.
         * @hide
         */
        public static final String WIRELESS_CHARGING_STARTED_SOUND =
                "wireless_charging_started_sound";

        /**
         * Whether to play a sound for charging events.
         * @hide
         */
        public static final String CHARGING_SOUNDS_ENABLED = "charging_sounds_enabled";

        /**
         * Whether we keep the device on while the device is plugged in.
         * Supported values are:
         * <ul>
         * <li>{@code 0} to never stay on while plugged in</li>
         * <li>{@link BatteryManager#BATTERY_PLUGGED_AC} to stay on for AC charger</li>
         * <li>{@link BatteryManager#BATTERY_PLUGGED_USB} to stay on for USB charger</li>
         * <li>{@link BatteryManager#BATTERY_PLUGGED_WIRELESS} to stay on for wireless charger</li>
         * </ul>
         * These values can be OR-ed together.
         */
        public static final String STAY_ON_WHILE_PLUGGED_IN = "stay_on_while_plugged_in";

        /**
         * When the user has enable the option to have a "bug report" command
         * in the power menu.
         * @hide
         */
        public static final String BUGREPORT_IN_POWER_MENU = "bugreport_in_power_menu";

        /**
         * Whether ADB is enabled.
         */
        public static final String ADB_ENABLED = "adb_enabled";

        /**
         * Whether Views are allowed to save their attribute data.
         * @hide
         */
        public static final String DEBUG_VIEW_ATTRIBUTES = "debug_view_attributes";

        /**
         * Whether assisted GPS should be enabled or not.
         * @hide
         */
        public static final String ASSISTED_GPS_ENABLED = "assisted_gps_enabled";

        /**
         * Whether bluetooth is enabled/disabled
         * 0=disabled. 1=enabled.
         */
        public static final String BLUETOOTH_ON = "bluetooth_on";

        /**
         * CDMA Cell Broadcast SMS
         *                            0 = CDMA Cell Broadcast SMS disabled
         *                            1 = CDMA Cell Broadcast SMS enabled
         * @hide
         */
        public static final String CDMA_CELL_BROADCAST_SMS =
                "cdma_cell_broadcast_sms";

        /**
         * The CDMA roaming mode 0 = Home Networks, CDMA default
         *                       1 = Roaming on Affiliated networks
         *                       2 = Roaming on any networks
         * @hide
         */
        public static final String CDMA_ROAMING_MODE = "roaming_settings";

        /**
         * The CDMA subscription mode 0 = RUIM/SIM (default)
         *                                1 = NV
         * @hide
         */
        public static final String CDMA_SUBSCRIPTION_MODE = "subscription_mode";

        /** Inactivity timeout to track mobile data activity.
        *
        * If set to a positive integer, it indicates the inactivity timeout value in seconds to
        * infer the data activity of mobile network. After a period of no activity on mobile
        * networks with length specified by the timeout, an {@code ACTION_DATA_ACTIVITY_CHANGE}
        * intent is fired to indicate a transition of network status from "active" to "idle". Any
        * subsequent activity on mobile networks triggers the firing of {@code
        * ACTION_DATA_ACTIVITY_CHANGE} intent indicating transition from "idle" to "active".
        *
        * Network activity refers to transmitting or receiving data on the network interfaces.
        *
        * Tracking is disabled if set to zero or negative value.
        *
        * @hide
        */
       public static final String DATA_ACTIVITY_TIMEOUT_MOBILE = "data_activity_timeout_mobile";

       /** Timeout to tracking Wifi data activity. Same as {@code DATA_ACTIVITY_TIMEOUT_MOBILE}
        * but for Wifi network.
        * @hide
        */
       public static final String DATA_ACTIVITY_TIMEOUT_WIFI = "data_activity_timeout_wifi";

       /**
        * Whether or not data roaming is enabled. (0 = false, 1 = true)
        */
       public static final String DATA_ROAMING = "data_roaming";

       /**
        * The value passed to a Mobile DataConnection via bringUp which defines the
        * number of retries to preform when setting up the initial connection. The default
        * value defined in DataConnectionTrackerBase#DEFAULT_MDC_INITIAL_RETRY is currently 1.
        * @hide
        */
       public static final String MDC_INITIAL_MAX_RETRY = "mdc_initial_max_retry";

       /**
        * Whether user has enabled development settings.
        */
       public static final String DEVELOPMENT_SETTINGS_ENABLED = "development_settings_enabled";

       /**
        * Whether the device has been provisioned (0 = false, 1 = true)
        */
       public static final String DEVICE_PROVISIONED = "device_provisioned";

       /**
        * The saved value for WindowManagerService.setForcedDisplayDensity().
        * One integer in dpi.  If unset, then use the real display density.
        * @hide
        */
       public static final String DISPLAY_DENSITY_FORCED = "display_density_forced";

       /**
        * The saved value for WindowManagerService.setForcedDisplaySize().
        * Two integers separated by a comma.  If unset, then use the real display size.
        * @hide
        */
       public static final String DISPLAY_SIZE_FORCED = "display_size_forced";

       /**
        * The saved value for WindowManagerService.setForcedDisplayScalingMode().
        * 0 or unset if scaling is automatic, 1 if scaling is disabled.
        * @hide
        */
       public static final String DISPLAY_SCALING_FORCE = "display_scaling_force";

       /**
        * The maximum size, in bytes, of a download that the download manager will transfer over
        * a non-wifi connection.
        * @hide
        */
       public static final String DOWNLOAD_MAX_BYTES_OVER_MOBILE =
               "download_manager_max_bytes_over_mobile";

       /**
        * The recommended maximum size, in bytes, of a download that the download manager should
        * transfer over a non-wifi connection. Over this size, the use will be warned, but will
        * have the option to start the download over the mobile connection anyway.
        * @hide
        */
       public static final String DOWNLOAD_RECOMMENDED_MAX_BYTES_OVER_MOBILE =
               "download_manager_recommended_max_bytes_over_mobile";

       /**
        * @deprecated Use {@link android.provider.Settings.Secure#INSTALL_NON_MARKET_APPS} instead
        */
       @Deprecated
       public static final String INSTALL_NON_MARKET_APPS = Secure.INSTALL_NON_MARKET_APPS;

       /**
        * Whether HDMI control shall be enabled. If disabled, no CEC/MHL command will be
        * sent or processed. (0 = false, 1 = true)
        * @hide
        */
       public static final String HDMI_CONTROL_ENABLED = "hdmi_control_enabled";

       /**
        * Whether HDMI system audio is enabled. If enabled, TV internal speaker is muted,
        * and the output is redirected to AV Receiver connected via
        * {@Global#HDMI_SYSTEM_AUDIO_OUTPUT}.
        * @hide
        */
       public static final String HDMI_SYSTEM_AUDIO_ENABLED = "hdmi_system_audio_enabled";

       /**
        * Whether TV will automatically turn on upon reception of the CEC command
        * &lt;Text View On&gt; or &lt;Image View On&gt;. (0 = false, 1 = true)
        * @hide
        */
       public static final String HDMI_CONTROL_AUTO_WAKEUP_ENABLED =
               "hdmi_control_auto_wakeup_enabled";

       /**
        * Whether TV will also turn off other CEC devices when it goes to standby mode.
        * (0 = false, 1 = true)
        * @hide
        */
       public static final String HDMI_CONTROL_AUTO_DEVICE_OFF_ENABLED =
               "hdmi_control_auto_device_off_enabled";

       /**
        * Whether to use the DHCP client from Lollipop and earlier instead of the newer Android DHCP
        * client.
        * (0 = false, 1 = true)
        * @hide
        */
       public static final String LEGACY_DHCP_CLIENT = "legacy_dhcp_client";

       /**
        * Whether TV will switch to MHL port when a mobile device is plugged in.
        * (0 = false, 1 = true)
        * @hide
        */
       public static final String MHL_INPUT_SWITCHING_ENABLED = "mhl_input_switching_enabled";

       /**
        * Whether TV will charge the mobile device connected at MHL port. (0 = false, 1 = true)
        * @hide
        */
       public static final String MHL_POWER_CHARGE_ENABLED = "mhl_power_charge_enabled";

       /**
        * Whether mobile data connections are allowed by the user.  See
        * ConnectivityManager for more info.
        * @hide
        */
       public static final String MOBILE_DATA = "mobile_data";

       /**
        * Whether the mobile data connection should remain active even when higher
        * priority networks like WiFi are active, to help make network switching faster.
        *
        * See ConnectivityService for more info.
        *
        * (0 = disabled, 1 = enabled)
        * @hide
        */
       public static final String MOBILE_DATA_ALWAYS_ON = "mobile_data_always_on";

       /** {@hide} */
       public static final String NETSTATS_ENABLED = "netstats_enabled";
       /** {@hide} */
       public static final String NETSTATS_POLL_INTERVAL = "netstats_poll_interval";
       /** {@hide} */
       public static final String NETSTATS_TIME_CACHE_MAX_AGE = "netstats_time_cache_max_age";
       /** {@hide} */
       public static final String NETSTATS_GLOBAL_ALERT_BYTES = "netstats_global_alert_bytes";
       /** {@hide} */
       public static final String NETSTATS_SAMPLE_ENABLED = "netstats_sample_enabled";

       /** {@hide} */
       public static final String NETSTATS_DEV_BUCKET_DURATION = "netstats_dev_bucket_duration";
       /** {@hide} */
       public static final String NETSTATS_DEV_PERSIST_BYTES = "netstats_dev_persist_bytes";
       /** {@hide} */
       public static final String NETSTATS_DEV_ROTATE_AGE = "netstats_dev_rotate_age";
       /** {@hide} */
       public static final String NETSTATS_DEV_DELETE_AGE = "netstats_dev_delete_age";

       /** {@hide} */
       public static final String NETSTATS_UID_BUCKET_DURATION = "netstats_uid_bucket_duration";
       /** {@hide} */
       public static final String NETSTATS_UID_PERSIST_BYTES = "netstats_uid_persist_bytes";
       /** {@hide} */
       public static final String NETSTATS_UID_ROTATE_AGE = "netstats_uid_rotate_age";
       /** {@hide} */
       public static final String NETSTATS_UID_DELETE_AGE = "netstats_uid_delete_age";

       /** {@hide} */
       public static final String NETSTATS_UID_TAG_BUCKET_DURATION = "netstats_uid_tag_bucket_duration";
       /** {@hide} */
       public static final String NETSTATS_UID_TAG_PERSIST_BYTES = "netstats_uid_tag_persist_bytes";
       /** {@hide} */
       public static final String NETSTATS_UID_TAG_ROTATE_AGE = "netstats_uid_tag_rotate_age";
       /** {@hide} */
       public static final String NETSTATS_UID_TAG_DELETE_AGE = "netstats_uid_tag_delete_age";

       /**
        * User preference for which network(s) should be used. Only the
        * connectivity service should touch this.
        */
       public static final String NETWORK_PREFERENCE = "network_preference";

       /**
        * Which package name to use for network scoring. If null, or if the package is not a valid
        * scorer app, external network scores will neither be requested nor accepted.
        * @hide
        */
       public static final String NETWORK_SCORER_APP = "network_scorer_app";

       /**
        * If the NITZ_UPDATE_DIFF time is exceeded then an automatic adjustment
        * to SystemClock will be allowed even if NITZ_UPDATE_SPACING has not been
        * exceeded.
        * @hide
        */
       public static final String NITZ_UPDATE_DIFF = "nitz_update_diff";

       /**
        * The length of time in milli-seconds that automatic small adjustments to
        * SystemClock are ignored if NITZ_UPDATE_DIFF is not exceeded.
        * @hide
        */
       public static final String NITZ_UPDATE_SPACING = "nitz_update_spacing";

       /** Preferred NTP server. {@hide} */
       public static final String NTP_SERVER = "ntp_server";
       /** Timeout in milliseconds to wait for NTP server. {@hide} */
       public static final String NTP_TIMEOUT = "ntp_timeout";

       /** {@hide} */
       public static final String STORAGE_BENCHMARK_INTERVAL = "storage_benchmark_interval";

       /**
        * Whether the package manager should send package verification broadcasts for verifiers to
        * review apps prior to installation.
        * 1 = request apps to be verified prior to installation, if a verifier exists.
        * 0 = do not verify apps before installation
        * @hide
        */
       public static final String PACKAGE_VERIFIER_ENABLE = "package_verifier_enable";

       /** Timeout for package verification.
        * @hide */
       public static final String PACKAGE_VERIFIER_TIMEOUT = "verifier_timeout";

       /** Default response code for package verification.
        * @hide */
       public static final String PACKAGE_VERIFIER_DEFAULT_RESPONSE = "verifier_default_response";

       /**
        * Show package verification setting in the Settings app.
        * 1 = show (default)
        * 0 = hide
        * @hide
        */
       public static final String PACKAGE_VERIFIER_SETTING_VISIBLE = "verifier_setting_visible";

       /**
        * Run package verification on apps installed through ADB/ADT/USB
        * 1 = perform package verification on ADB installs (default)
        * 0 = bypass package verification on ADB installs
        * @hide
        */
       public static final String PACKAGE_VERIFIER_INCLUDE_ADB = "verifier_verify_adb_installs";

       /**
        * Time since last fstrim (milliseconds) after which we force one to happen
        * during device startup.  If unset, the default is 3 days.
        * @hide
        */
       public static final String FSTRIM_MANDATORY_INTERVAL = "fstrim_mandatory_interval";

       /**
        * The interval in milliseconds at which to check packet counts on the
        * mobile data interface when screen is on, to detect possible data
        * connection problems.
        * @hide
        */
       public static final String PDP_WATCHDOG_POLL_INTERVAL_MS =
               "pdp_watchdog_poll_interval_ms";

       /**
        * The interval in milliseconds at which to check packet counts on the
        * mobile data interface when screen is off, to detect possible data
        * connection problems.
        * @hide
        */
       public static final String PDP_WATCHDOG_LONG_POLL_INTERVAL_MS =
               "pdp_watchdog_long_poll_interval_ms";

       /**
        * The interval in milliseconds at which to check packet counts on the
        * mobile data interface after {@link #PDP_WATCHDOG_TRIGGER_PACKET_COUNT}
        * outgoing packets has been reached without incoming packets.
        * @hide
        */
       public static final String PDP_WATCHDOG_ERROR_POLL_INTERVAL_MS =
               "pdp_watchdog_error_poll_interval_ms";

       /**
        * The number of outgoing packets sent without seeing an incoming packet
        * that triggers a countdown (of {@link #PDP_WATCHDOG_ERROR_POLL_COUNT}
        * device is logged to the event log
        * @hide
        */
       public static final String PDP_WATCHDOG_TRIGGER_PACKET_COUNT =
               "pdp_watchdog_trigger_packet_count";

       /**
        * The number of polls to perform (at {@link #PDP_WATCHDOG_ERROR_POLL_INTERVAL_MS})
        * after hitting {@link #PDP_WATCHDOG_TRIGGER_PACKET_COUNT} before
        * attempting data connection recovery.
        * @hide
        */
       public static final String PDP_WATCHDOG_ERROR_POLL_COUNT =
               "pdp_watchdog_error_poll_count";

       /**
        * The number of failed PDP reset attempts before moving to something more
        * drastic: re-registering to the network.
        * @hide
        */
       public static final String PDP_WATCHDOG_MAX_PDP_RESET_FAIL_COUNT =
               "pdp_watchdog_max_pdp_reset_fail_count";

       /**
        * A positive value indicates how often the SamplingProfiler
        * should take snapshots. Zero value means SamplingProfiler
        * is disabled.
        *
        * @hide
        */
       public static final String SAMPLING_PROFILER_MS = "sampling_profiler_ms";

       /**
        * URL to open browser on to allow user to manage a prepay account
        * @hide
        */
       public static final String SETUP_PREPAID_DATA_SERVICE_URL =
               "setup_prepaid_data_service_url";

       /**
        * URL to attempt a GET on to see if this is a prepay device
        * @hide
        */
       public static final String SETUP_PREPAID_DETECTION_TARGET_URL =
               "setup_prepaid_detection_target_url";

       /**
        * Host to check for a redirect to after an attempt to GET
        * SETUP_PREPAID_DETECTION_TARGET_URL. (If we redirected there,
        * this is a prepaid device with zero balance.)
        * @hide
        */
       public static final String SETUP_PREPAID_DETECTION_REDIR_HOST =
               "setup_prepaid_detection_redir_host";

       /**
        * The interval in milliseconds at which to check the number of SMS sent out without asking
        * for use permit, to limit the un-authorized SMS usage.
        *
        * @hide
        */
       public static final String SMS_OUTGOING_CHECK_INTERVAL_MS =
               "sms_outgoing_check_interval_ms";

       /**
        * The number of outgoing SMS sent without asking for user permit (of {@link
        * #SMS_OUTGOING_CHECK_INTERVAL_MS}
        *
        * @hide
        */
       public static final String SMS_OUTGOING_CHECK_MAX_COUNT =
               "sms_outgoing_check_max_count";

       /**
        * Used to disable SMS short code confirmation - defaults to true.
        * True indcates we will do the check, etc.  Set to false to disable.
        * @see com.android.internal.telephony.SmsUsageMonitor
        * @hide
        */
       public static final String SMS_SHORT_CODE_CONFIRMATION = "sms_short_code_confirmation";

        /**
         * Used to select which country we use to determine premium sms codes.
         * One of com.android.internal.telephony.SMSDispatcher.PREMIUM_RULE_USE_SIM,
         * com.android.internal.telephony.SMSDispatcher.PREMIUM_RULE_USE_NETWORK,
         * or com.android.internal.telephony.SMSDispatcher.PREMIUM_RULE_USE_BOTH.
         * @hide
         */
        public static final String SMS_SHORT_CODE_RULE = "sms_short_code_rule";

       /**
        * Used to select TCP's default initial receiver window size in segments - defaults to a build config value
        * @hide
        */
       public static final String TCP_DEFAULT_INIT_RWND = "tcp_default_init_rwnd";

       /**
        * Used to disable Tethering on a device - defaults to true
        * @hide
        */
       public static final String TETHER_SUPPORTED = "tether_supported";

       /**
        * Used to require DUN APN on the device or not - defaults to a build config value
        * which defaults to false
        * @hide
        */
       public static final String TETHER_DUN_REQUIRED = "tether_dun_required";

       /**
        * Used to hold a gservices-provisioned apn value for DUN.  If set, or the
        * corresponding build config values are set it will override the APN DB
        * values.
        * Consists of a comma seperated list of strings:
        * "name,apn,proxy,port,username,password,server,mmsc,mmsproxy,mmsport,mcc,mnc,auth,type"
        * note that empty fields can be ommitted: "name,apn,,,,,,,,,310,260,,DUN"
        * @hide
        */
       public static final String TETHER_DUN_APN = "tether_dun_apn";

       /**
        * USB Mass Storage Enabled
        */
       public static final String USB_MASS_STORAGE_ENABLED = "usb_mass_storage_enabled";

       /**
        * If this setting is set (to anything), then all references
        * to Gmail on the device must change to Google Mail.
        */
       public static final String USE_GOOGLE_MAIL = "use_google_mail";

        /**
         * Webview Data reduction proxy key.
         * @hide
         */
        public static final String WEBVIEW_DATA_REDUCTION_PROXY_KEY =
                "webview_data_reduction_proxy_key";

       /**
        * Whether Wifi display is enabled/disabled
        * 0=disabled. 1=enabled.
        * @hide
        */
       public static final String WIFI_DISPLAY_ON = "wifi_display_on";

       /**
        * Whether Wifi display certification mode is enabled/disabled
        * 0=disabled. 1=enabled.
        * @hide
        */
       public static final String WIFI_DISPLAY_CERTIFICATION_ON =
               "wifi_display_certification_on";

       /**
        * WPS Configuration method used by Wifi display, this setting only
        * takes effect when WIFI_DISPLAY_CERTIFICATION_ON is 1 (enabled).
        *
        * Possible values are:
        *
        * WpsInfo.INVALID: use default WPS method chosen by framework
        * WpsInfo.PBC    : use Push button
        * WpsInfo.KEYPAD : use Keypad
        * WpsInfo.DISPLAY: use Display
        * @hide
        */
       public static final String WIFI_DISPLAY_WPS_CONFIG =
           "wifi_display_wps_config";

       /**
        * Whether to notify the user of open networks.
        * <p>
        * If not connected and the scan results have an open network, we will
        * put this notification up. If we attempt to connect to a network or
        * the open network(s) disappear, we remove the notification. When we
        * show the notification, we will not show it again for
        * {@link android.provider.Settings.Secure#WIFI_NETWORKS_AVAILABLE_REPEAT_DELAY} time.
        */
       public static final String WIFI_NETWORKS_AVAILABLE_NOTIFICATION_ON =
               "wifi_networks_available_notification_on";
       /**
        * {@hide}
        */
       public static final String WIMAX_NETWORKS_AVAILABLE_NOTIFICATION_ON =
               "wimax_networks_available_notification_on";

       /**
        * Delay (in seconds) before repeating the Wi-Fi networks available notification.
        * Connecting to a network will reset the timer.
        */
       public static final String WIFI_NETWORKS_AVAILABLE_REPEAT_DELAY =
               "wifi_networks_available_repeat_delay";

       /**
        * 802.11 country code in ISO 3166 format
        * @hide
        */
       public static final String WIFI_COUNTRY_CODE = "wifi_country_code";

       /**
        * The interval in milliseconds to issue wake up scans when wifi needs
        * to connect. This is necessary to connect to an access point when
        * device is on the move and the screen is off.
        * @hide
        */
       public static final String WIFI_FRAMEWORK_SCAN_INTERVAL_MS =
               "wifi_framework_scan_interval_ms";

       /**
        * The interval in milliseconds after which Wi-Fi is considered idle.
        * When idle, it is possible for the device to be switched from Wi-Fi to
        * the mobile data network.
        * @hide
        */
       public static final String WIFI_IDLE_MS = "wifi_idle_ms";

       /**
        * When the number of open networks exceeds this number, the
        * least-recently-used excess networks will be removed.
        */
       public static final String WIFI_NUM_OPEN_NETWORKS_KEPT = "wifi_num_open_networks_kept";

       /**
        * Whether the Wi-Fi should be on.  Only the Wi-Fi service should touch this.
        */
       public static final String WIFI_ON = "wifi_on";

       /**
        * Setting to allow scans to be enabled even wifi is turned off for connectivity.
        * @hide
        */
       public static final String WIFI_SCAN_ALWAYS_AVAILABLE =
                "wifi_scan_always_enabled";

       /**
        * Settings to allow BLE scans to be enabled even when Bluetooth is turned off for
        * connectivity.
        * @hide
        */
       public static final String BLE_SCAN_ALWAYS_AVAILABLE =
               "ble_scan_always_enabled";

       /**
        * Used to save the Wifi_ON state prior to tethering.
        * This state will be checked to restore Wifi after
        * the user turns off tethering.
        *
        * @hide
        */
       public static final String WIFI_SAVED_STATE = "wifi_saved_state";

       /**
        * The interval in milliseconds to scan as used by the wifi supplicant
        * @hide
        */
       public static final String WIFI_SUPPLICANT_SCAN_INTERVAL_MS =
               "wifi_supplicant_scan_interval_ms";

        /**
         * whether frameworks handles wifi auto-join
         * @hide
         */
       public static final String WIFI_ENHANCED_AUTO_JOIN =
                "wifi_enhanced_auto_join";

        /**
         * whether settings show RSSI
         * @hide
         */
        public static final String WIFI_NETWORK_SHOW_RSSI =
                "wifi_network_show_rssi";

        /**
        * The interval in milliseconds to scan at supplicant when p2p is connected
        * @hide
        */
       public static final String WIFI_SCAN_INTERVAL_WHEN_P2P_CONNECTED_MS =
               "wifi_scan_interval_p2p_connected_ms";

       /**
        * Whether the Wi-Fi watchdog is enabled.
        */
       public static final String WIFI_WATCHDOG_ON = "wifi_watchdog_on";

       /**
        * Setting to turn off poor network avoidance on Wi-Fi. Feature is enabled by default and
        * the setting needs to be set to 0 to disable it.
        * @hide
        */
       public static final String WIFI_WATCHDOG_POOR_NETWORK_TEST_ENABLED =
               "wifi_watchdog_poor_network_test_enabled";

       /**
        * Setting to turn on suspend optimizations at screen off on Wi-Fi. Enabled by default and
        * needs to be set to 0 to disable it.
        * @hide
        */
       public static final String WIFI_SUSPEND_OPTIMIZATIONS_ENABLED =
               "wifi_suspend_optimizations_enabled";

       /**
        * The maximum number of times we will retry a connection to an access
        * point for which we have failed in acquiring an IP address from DHCP.
        * A value of N means that we will make N+1 connection attempts in all.
        */
       public static final String WIFI_MAX_DHCP_RETRY_COUNT = "wifi_max_dhcp_retry_count";

       /**
        * Maximum amount of time in milliseconds to hold a wakelock while waiting for mobile
        * data connectivity to be established after a disconnect from Wi-Fi.
        */
       public static final String WIFI_MOBILE_DATA_TRANSITION_WAKELOCK_TIMEOUT_MS =
           "wifi_mobile_data_transition_wakelock_timeout_ms";

       /**
        * This setting controls whether WiFi configurations created by a Device Owner app
        * should be locked down (that is, be editable or removable only by the Device Owner App,
        * not even by Settings app).
        * This setting takes integer values. Non-zero values mean DO created configurations
        * are locked down. Value of zero means they are not. Default value in the absence of
        * actual value to this setting is 0.
        */
       public static final String WIFI_DEVICE_OWNER_CONFIGS_LOCKDOWN =
               "wifi_device_owner_configs_lockdown";

       /**
        * The operational wifi frequency band
        * Set to one of {@link WifiManager#WIFI_FREQUENCY_BAND_AUTO},
        * {@link WifiManager#WIFI_FREQUENCY_BAND_5GHZ} or
        * {@link WifiManager#WIFI_FREQUENCY_BAND_2GHZ}
        *
        * @hide
        */
       public static final String WIFI_FREQUENCY_BAND = "wifi_frequency_band";

       /**
        * The Wi-Fi peer-to-peer device name
        * @hide
        */
       public static final String WIFI_P2P_DEVICE_NAME = "wifi_p2p_device_name";

       /**
        * The min time between wifi disable and wifi enable
        * @hide
        */
       public static final String WIFI_REENABLE_DELAY_MS = "wifi_reenable_delay";

       /**
        * Timeout for ephemeral networks when all known BSSIDs go out of range. We will disconnect
        * from an ephemeral network if there is no BSSID for that network with a non-null score that
        * has been seen in this time period.
        *
        * If this is less than or equal to zero, we use a more conservative behavior and only check
        * for a non-null score from the currently connected or target BSSID.
        * @hide
        */
       public static final String WIFI_EPHEMERAL_OUT_OF_RANGE_TIMEOUT_MS =
               "wifi_ephemeral_out_of_range_timeout_ms";

       /**
        * The number of milliseconds to delay when checking for data stalls during
        * non-aggressive detection. (screen is turned off.)
        * @hide
        */
       public static final String DATA_STALL_ALARM_NON_AGGRESSIVE_DELAY_IN_MS =
               "data_stall_alarm_non_aggressive_delay_in_ms";

       /**
        * The number of milliseconds to delay when checking for data stalls during
        * aggressive detection. (screen on or suspected data stall)
        * @hide
        */
       public static final String DATA_STALL_ALARM_AGGRESSIVE_DELAY_IN_MS =
               "data_stall_alarm_aggressive_delay_in_ms";

       /**
        * The number of milliseconds to allow the provisioning apn to remain active
        * @hide
        */
       public static final String PROVISIONING_APN_ALARM_DELAY_IN_MS =
               "provisioning_apn_alarm_delay_in_ms";

       /**
        * The interval in milliseconds at which to check gprs registration
        * after the first registration mismatch of gprs and voice service,
        * to detect possible data network registration problems.
        *
        * @hide
        */
       public static final String GPRS_REGISTER_CHECK_PERIOD_MS =
               "gprs_register_check_period_ms";

       /**
        * Nonzero causes Log.wtf() to crash.
        * @hide
        */
       public static final String WTF_IS_FATAL = "wtf_is_fatal";

       /**
        * Ringer mode. This is used internally, changing this value will not
        * change the ringer mode. See AudioManager.
        */
       public static final String MODE_RINGER = "mode_ringer";

       /**
        * Overlay display devices setting.
        * The associated value is a specially formatted string that describes the
        * size and density of simulated secondary display devices.
        * <p>
        * Format: {width}x{height}/{dpi};...
        * </p><p>
        * Example:
        * <ul>
        * <li><code>1280x720/213</code>: make one overlay that is 1280x720 at 213dpi.</li>
        * <li><code>1920x1080/320;1280x720/213</code>: make two overlays, the first
        * at 1080p and the second at 720p.</li>
        * <li>If the value is empty, then no overlay display devices are created.</li>
        * </ul></p>
        *
        * @hide
        */
       public static final String OVERLAY_DISPLAY_DEVICES = "overlay_display_devices";

        /**
         * Threshold values for the duration and level of a discharge cycle,
         * under which we log discharge cycle info.
         *
         * @hide
         */
        public static final String
                BATTERY_DISCHARGE_DURATION_THRESHOLD = "battery_discharge_duration_threshold";

        /** @hide */
        public static final String BATTERY_DISCHARGE_THRESHOLD = "battery_discharge_threshold";

        /**
         * Flag for allowing ActivityManagerService to send ACTION_APP_ERROR
         * intents on application crashes and ANRs. If this is disabled, the
         * crash/ANR dialog will never display the "Report" button.
         * <p>
         * Type: int (0 = disallow, 1 = allow)
         *
         * @hide
         */
        public static final String SEND_ACTION_APP_ERROR = "send_action_app_error";

        /**
         * Maximum age of entries kept by {@link DropBoxManager}.
         *
         * @hide
         */
        public static final String DROPBOX_AGE_SECONDS = "dropbox_age_seconds";

        /**
         * Maximum number of entry files which {@link DropBoxManager} will keep
         * around.
         *
         * @hide
         */
        public static final String DROPBOX_MAX_FILES = "dropbox_max_files";

        /**
         * Maximum amount of disk space used by {@link DropBoxManager} no matter
         * what.
         *
         * @hide
         */
        public static final String DROPBOX_QUOTA_KB = "dropbox_quota_kb";

        /**
         * Percent of free disk (excluding reserve) which {@link DropBoxManager}
         * will use.
         *
         * @hide
         */
        public static final String DROPBOX_QUOTA_PERCENT = "dropbox_quota_percent";

        /**
         * Percent of total disk which {@link DropBoxManager} will never dip
         * into.
         *
         * @hide
         */
        public static final String DROPBOX_RESERVE_PERCENT = "dropbox_reserve_percent";

        /**
         * Prefix for per-tag dropbox disable/enable settings.
         *
         * @hide
         */
        public static final String DROPBOX_TAG_PREFIX = "dropbox:";

        /**
         * Lines of logcat to include with system crash/ANR/etc. reports, as a
         * prefix of the dropbox tag of the report type. For example,
         * "logcat_for_system_server_anr" controls the lines of logcat captured
         * with system server ANR reports. 0 to disable.
         *
         * @hide
         */
        public static final String ERROR_LOGCAT_PREFIX = "logcat_for_";

        /**
         * The interval in minutes after which the amount of free storage left
         * on the device is logged to the event log
         *
         * @hide
         */
        public static final String SYS_FREE_STORAGE_LOG_INTERVAL = "sys_free_storage_log_interval";

        /**
         * Threshold for the amount of change in disk free space required to
         * report the amount of free space. Used to prevent spamming the logs
         * when the disk free space isn't changing frequently.
         *
         * @hide
         */
        public static final String
                DISK_FREE_CHANGE_REPORTING_THRESHOLD = "disk_free_change_reporting_threshold";

        /**
         * Minimum percentage of free storage on the device that is used to
         * determine if the device is running low on storage. The default is 10.
         * <p>
         * Say this value is set to 10, the device is considered running low on
         * storage if 90% or more of the device storage is filled up.
         *
         * @hide
         */
        public static final String
                SYS_STORAGE_THRESHOLD_PERCENTAGE = "sys_storage_threshold_percentage";

        /**
         * Maximum byte size of the low storage threshold. This is to ensure
         * that {@link #SYS_STORAGE_THRESHOLD_PERCENTAGE} does not result in an
         * overly large threshold for large storage devices. Currently this must
         * be less than 2GB. This default is 500MB.
         *
         * @hide
         */
        public static final String
                SYS_STORAGE_THRESHOLD_MAX_BYTES = "sys_storage_threshold_max_bytes";

        /**
         * Minimum bytes of free storage on the device before the data partition
         * is considered full. By default, 1 MB is reserved to avoid system-wide
         * SQLite disk full exceptions.
         *
         * @hide
         */
        public static final String
                SYS_STORAGE_FULL_THRESHOLD_BYTES = "sys_storage_full_threshold_bytes";

        /**
         * The maximum reconnect delay for short network outages or when the
         * network is suspended due to phone use.
         *
         * @hide
         */
        public static final String
                SYNC_MAX_RETRY_DELAY_IN_SECONDS = "sync_max_retry_delay_in_seconds";

        /**
         * The number of milliseconds to delay before sending out
         * {@link ConnectivityManager#CONNECTIVITY_ACTION} broadcasts. Ignored.
         *
         * @hide
         */
        public static final String CONNECTIVITY_CHANGE_DELAY = "connectivity_change_delay";


        /**
         * Network sampling interval, in seconds. We'll generate link information
         * about bytes/packets sent and error rates based on data sampled in this interval
         *
         * @hide
         */

        public static final String CONNECTIVITY_SAMPLING_INTERVAL_IN_SECONDS =
                "connectivity_sampling_interval_in_seconds";

        /**
         * The series of successively longer delays used in retrying to download PAC file.
         * Last delay is used between successful PAC downloads.
         *
         * @hide
         */
        public static final String PAC_CHANGE_DELAY = "pac_change_delay";

        /**
         * Setting to turn off captive portal detection. Feature is enabled by
         * default and the setting needs to be set to 0 to disable it.
         *
         * @hide
         */
        public static final String
                CAPTIVE_PORTAL_DETECTION_ENABLED = "captive_portal_detection_enabled";

        /**
         * The server used for captive portal detection upon a new conection. A
         * 204 response code from the server is used for validation.
         *
         * @hide
         */
        public static final String CAPTIVE_PORTAL_SERVER = "captive_portal_server";

        /**
         * Whether network service discovery is enabled.
         *
         * @hide
         */
        public static final String NSD_ON = "nsd_on";

        /**
         * Let user pick default install location.
         *
         * @hide
         */
        public static final String SET_INSTALL_LOCATION = "set_install_location";

        /**
         * Default install location value.
         * 0 = auto, let system decide
         * 1 = internal
         * 2 = sdcard
         * @hide
         */
        public static final String DEFAULT_INSTALL_LOCATION = "default_install_location";

        /**
         * ms during which to consume extra events related to Inet connection
         * condition after a transtion to fully-connected
         *
         * @hide
         */
        public static final String
                INET_CONDITION_DEBOUNCE_UP_DELAY = "inet_condition_debounce_up_delay";

        /**
         * ms during which to consume extra events related to Inet connection
         * condtion after a transtion to partly-connected
         *
         * @hide
         */
        public static final String
                INET_CONDITION_DEBOUNCE_DOWN_DELAY = "inet_condition_debounce_down_delay";

        /** {@hide} */
        public static final String
                READ_EXTERNAL_STORAGE_ENFORCED_DEFAULT = "read_external_storage_enforced_default";

        /**
         * Host name and port for global http proxy. Uses ':' seperator for
         * between host and port.
         */
        public static final String HTTP_PROXY = "http_proxy";

        /**
         * Host name for global http proxy. Set via ConnectivityManager.
         *
         * @hide
         */
        public static final String GLOBAL_HTTP_PROXY_HOST = "global_http_proxy_host";

        /**
         * Integer host port for global http proxy. Set via ConnectivityManager.
         *
         * @hide
         */
        public static final String GLOBAL_HTTP_PROXY_PORT = "global_http_proxy_port";

        /**
         * Exclusion list for global proxy. This string contains a list of
         * comma-separated domains where the global proxy does not apply.
         * Domains should be listed in a comma- separated list. Example of
         * acceptable formats: ".domain1.com,my.domain2.com" Use
         * ConnectivityManager to set/get.
         *
         * @hide
         */
        public static final String
                GLOBAL_HTTP_PROXY_EXCLUSION_LIST = "global_http_proxy_exclusion_list";

        /**
         * The location PAC File for the proxy.
         * @hide
         */
        public static final String
                GLOBAL_HTTP_PROXY_PAC = "global_proxy_pac_url";

        /**
         * Enables the UI setting to allow the user to specify the global HTTP
         * proxy and associated exclusion list.
         *
         * @hide
         */
        public static final String SET_GLOBAL_HTTP_PROXY = "set_global_http_proxy";

        /**
         * Setting for default DNS in case nobody suggests one
         *
         * @hide
         */
        public static final String DEFAULT_DNS_SERVER = "default_dns_server";

        /** {@hide} */
        public static final String
                BLUETOOTH_HEADSET_PRIORITY_PREFIX = "bluetooth_headset_priority_";
        /** {@hide} */
        public static final String
                BLUETOOTH_A2DP_SINK_PRIORITY_PREFIX = "bluetooth_a2dp_sink_priority_";
        /** {@hide} */
        public static final String
                BLUETOOTH_INPUT_DEVICE_PRIORITY_PREFIX = "bluetooth_input_device_priority_";
        /** {@hide} */
        public static final String
                BLUETOOTH_MAP_PRIORITY_PREFIX = "bluetooth_map_priority_";
        /** {@hide} */
        public static final String
                BLUETOOTH_SAP_PRIORITY_PREFIX = "bluetooth_sap_priority_";

        /**
         * Device Idle (Doze) specific settings.
         * This is encoded as a key=value list, separated by commas. Ex:
         *
         * "inactive_timeout=60000,sensing_timeout=400000"
         *
         * The following keys are supported:
         *
         * <pre>
         * inactive_to                      (long)
         * sensing_to                       (long)
         * motion_inactive_to               (long)
         * idle_after_inactive_to           (long)
         * idle_pending_to                  (long)
         * max_idle_pending_to              (long)
         * idle_pending_factor              (float)
         * idle_to                          (long)
         * max_idle_to                      (long)
         * idle_factor                      (float)
         * min_time_to_alarm                (long)
         * max_temp_app_whitelist_duration  (long)
         * </pre>
         *
         * <p>
         * Type: string
         * @hide
         * @see com.android.server.DeviceIdleController.Constants
         */
        public static final String DEVICE_IDLE_CONSTANTS = "device_idle_constants";

        /**
         * App standby (app idle) specific settings.
         * This is encoded as a key=value list, separated by commas. Ex:
         *
         * "idle_duration=5000,parole_interval=4500"
         *
         * The following keys are supported:
         *
         * <pre>
         * idle_duration        (long)
         * wallclock_threshold  (long)
         * parole_interval      (long)
         * parole_duration      (long)
         * </pre>
         *
         * <p>
         * Type: string
         * @hide
         * @see com.android.server.usage.UsageStatsService.SettingsObserver
         */
        public static final String APP_IDLE_CONSTANTS = "app_idle_constants";

        /**
         * Alarm manager specific settings.
         * This is encoded as a key=value list, separated by commas. Ex:
         *
         * "min_futurity=5000,allow_while_idle_short_time=4500"
         *
         * The following keys are supported:
         *
         * <pre>
         * min_futurity                         (long)
         * min_interval                         (long)
         * allow_while_idle_short_time          (long)
         * allow_while_idle_long_time           (long)
         * allow_while_idle_whitelist_duration  (long)
         * </pre>
         *
         * <p>
         * Type: string
         * @hide
         * @see com.android.server.AlarmManagerService.Constants
         */
        public static final String ALARM_MANAGER_CONSTANTS = "alarm_manager_constants";

        /**
         * Get the key that retrieves a bluetooth headset's priority.
         * @hide
         */
        public static final String getBluetoothHeadsetPriorityKey(String address) {
            return BLUETOOTH_HEADSET_PRIORITY_PREFIX + address.toUpperCase(Locale.ROOT);
        }

        /**
         * Get the key that retrieves a bluetooth a2dp sink's priority.
         * @hide
         */
        public static final String getBluetoothA2dpSinkPriorityKey(String address) {
            return BLUETOOTH_A2DP_SINK_PRIORITY_PREFIX + address.toUpperCase(Locale.ROOT);
        }

        /**
         * Get the key that retrieves a bluetooth Input Device's priority.
         * @hide
         */
        public static final String getBluetoothInputDevicePriorityKey(String address) {
            return BLUETOOTH_INPUT_DEVICE_PRIORITY_PREFIX + address.toUpperCase(Locale.ROOT);
        }

        /**
         * Get the key that retrieves a bluetooth map priority.
         * @hide
         */
        public static final String getBluetoothMapPriorityKey(String address) {
            return BLUETOOTH_MAP_PRIORITY_PREFIX + address.toUpperCase(Locale.ROOT);
        }

        /**
         * Get the key that retrieves a bluetooth map priority.
         * @hide
         */
        public static final String getBluetoothSapPriorityKey(String address) {
            return BLUETOOTH_SAP_PRIORITY_PREFIX + address.toUpperCase(Locale.ROOT);
        }

        /**
         * Scaling factor for normal window animations. Setting to 0 will
         * disable window animations.
         */
        public static final String WINDOW_ANIMATION_SCALE = "window_animation_scale";

        /**
         * Scaling factor for activity transition animations. Setting to 0 will
         * disable window animations.
         */
        public static final String TRANSITION_ANIMATION_SCALE = "transition_animation_scale";

        /**
         * Scaling factor for Animator-based animations. This affects both the
         * start delay and duration of all such animations. Setting to 0 will
         * cause animations to end immediately. The default value is 1.
         */
        public static final String ANIMATOR_DURATION_SCALE = "animator_duration_scale";

        /**
         * Scaling factor for normal window animations. Setting to 0 will
         * disable window animations.
         *
         * @hide
         */
        public static final String FANCY_IME_ANIMATIONS = "fancy_ime_animations";

        /**
         * If 0, the compatibility mode is off for all applications.
         * If 1, older applications run under compatibility mode.
         * TODO: remove this settings before code freeze (bug/1907571)
         * @hide
         */
        public static final String COMPATIBILITY_MODE = "compatibility_mode";

        /**
         * CDMA only settings
         * Emergency Tone  0 = Off
         *                 1 = Alert
         *                 2 = Vibrate
         * @hide
         */
        public static final String EMERGENCY_TONE = "emergency_tone";

        /**
         * CDMA only settings
         * Whether the auto retry is enabled. The value is
         * boolean (1 or 0).
         * @hide
         */
        public static final String CALL_AUTO_RETRY = "call_auto_retry";

        /**
         * See RIL_PreferredNetworkType in ril.h
         * @hide
         */
        public static final String PREFERRED_NETWORK_MODE =
                "preferred_network_mode";

        /**
         * Name of an application package to be debugged.
         */
        public static final String DEBUG_APP = "debug_app";

        /**
         * If 1, when launching DEBUG_APP it will wait for the debugger before
         * starting user code.  If 0, it will run normally.
         */
        public static final String WAIT_FOR_DEBUGGER = "wait_for_debugger";

        /**
         * Control whether the process CPU usage meter should be shown.
         */
        public static final String SHOW_PROCESSES = "show_processes";

        /**
         * If 1 low power mode is enabled.
         * @hide
         */
        public static final String LOW_POWER_MODE = "low_power";

        /**
         * Battery level [1-99] at which low power mode automatically turns on.
         * If 0, it will not automatically turn on.
         * @hide
         */
        public static final String LOW_POWER_MODE_TRIGGER_LEVEL = "low_power_trigger_level";

         /**
         * If 1, the activity manager will aggressively finish activities and
         * processes as soon as they are no longer needed.  If 0, the normal
         * extended lifetime is used.
         */
        public static final String ALWAYS_FINISH_ACTIVITIES = "always_finish_activities";

        /**
         * Use Dock audio output for media:
         *      0 = disabled
         *      1 = enabled
         * @hide
         */
        public static final String DOCK_AUDIO_MEDIA_ENABLED = "dock_audio_media_enabled";

        /**
         * Persisted safe headphone volume management state by AudioService
         * @hide
         */
        public static final String AUDIO_SAFE_VOLUME_STATE = "audio_safe_volume_state";

        /**
         * URL for tzinfo (time zone) updates
         * @hide
         */
        public static final String TZINFO_UPDATE_CONTENT_URL = "tzinfo_content_url";

        /**
         * URL for tzinfo (time zone) update metadata
         * @hide
         */
        public static final String TZINFO_UPDATE_METADATA_URL = "tzinfo_metadata_url";

        /**
         * URL for selinux (mandatory access control) updates
         * @hide
         */
        public static final String SELINUX_UPDATE_CONTENT_URL = "selinux_content_url";

        /**
         * URL for selinux (mandatory access control) update metadata
         * @hide
         */
        public static final String SELINUX_UPDATE_METADATA_URL = "selinux_metadata_url";

        /**
         * URL for sms short code updates
         * @hide
         */
        public static final String SMS_SHORT_CODES_UPDATE_CONTENT_URL =
                "sms_short_codes_content_url";

        /**
         * URL for sms short code update metadata
         * @hide
         */
        public static final String SMS_SHORT_CODES_UPDATE_METADATA_URL =
                "sms_short_codes_metadata_url";

        /**
         * URL for cert pinlist updates
         * @hide
         */
        public static final String CERT_PIN_UPDATE_CONTENT_URL = "cert_pin_content_url";

        /**
         * URL for cert pinlist updates
         * @hide
         */
        public static final String CERT_PIN_UPDATE_METADATA_URL = "cert_pin_metadata_url";

        /**
         * URL for intent firewall updates
         * @hide
         */
        public static final String INTENT_FIREWALL_UPDATE_CONTENT_URL =
                "intent_firewall_content_url";

        /**
         * URL for intent firewall update metadata
         * @hide
         */
        public static final String INTENT_FIREWALL_UPDATE_METADATA_URL =
                "intent_firewall_metadata_url";

        /**
         * SELinux enforcement status. If 0, permissive; if 1, enforcing.
         * @hide
         */
        public static final String SELINUX_STATUS = "selinux_status";

        /**
         * Developer setting to force RTL layout.
         * @hide
         */
        public static final String DEVELOPMENT_FORCE_RTL = "debug.force_rtl";

        /**
         * Milliseconds after screen-off after which low battery sounds will be silenced.
         *
         * If zero, battery sounds will always play.
         * Defaults to @integer/def_low_battery_sound_timeout in SettingsProvider.
         *
         * @hide
         */
        public static final String LOW_BATTERY_SOUND_TIMEOUT = "low_battery_sound_timeout";

        /**
         * Milliseconds to wait before bouncing Wi-Fi after settings is restored. Note that after
         * the caller is done with this, they should call {@link ContentResolver#delete} to
         * clean up any value that they may have written.
         *
         * @hide
         */
        public static final String WIFI_BOUNCE_DELAY_OVERRIDE_MS = "wifi_bounce_delay_override_ms";

        /**
         * Defines global runtime overrides to window policy.
         *
         * See {@link com.android.server.policy.PolicyControl} for value format.
         *
         * @hide
         */
        public static final String POLICY_CONTROL = "policy_control";

        /**
         * Defines global zen mode.  ZEN_MODE_OFF, ZEN_MODE_IMPORTANT_INTERRUPTIONS,
         * or ZEN_MODE_NO_INTERRUPTIONS.
         *
         * @hide
         */
        public static final String ZEN_MODE = "zen_mode";

        /** @hide */ public static final int ZEN_MODE_OFF = 0;
        /** @hide */ public static final int ZEN_MODE_IMPORTANT_INTERRUPTIONS = 1;
        /** @hide */ public static final int ZEN_MODE_NO_INTERRUPTIONS = 2;
        /** @hide */ public static final int ZEN_MODE_ALARMS = 3;

        /** @hide */ public static String zenModeToString(int mode) {
            if (mode == ZEN_MODE_IMPORTANT_INTERRUPTIONS) return "ZEN_MODE_IMPORTANT_INTERRUPTIONS";
            if (mode == ZEN_MODE_ALARMS) return "ZEN_MODE_ALARMS";
            if (mode == ZEN_MODE_NO_INTERRUPTIONS) return "ZEN_MODE_NO_INTERRUPTIONS";
            return "ZEN_MODE_OFF";
        }

        /** @hide */ public static boolean isValidZenMode(int value) {
            switch (value) {
                case Global.ZEN_MODE_OFF:
                case Global.ZEN_MODE_IMPORTANT_INTERRUPTIONS:
                case Global.ZEN_MODE_ALARMS:
                case Global.ZEN_MODE_NO_INTERRUPTIONS:
                    return true;
                default:
                    return false;
            }
        }

        /**
         * Value of the ringer before entering zen mode.
         *
         * @hide
         */
        public static final String ZEN_MODE_RINGER_LEVEL = "zen_mode_ringer_level";

        /**
         * Opaque value, changes when persisted zen mode configuration changes.
         *
         * @hide
         */
        public static final String ZEN_MODE_CONFIG_ETAG = "zen_mode_config_etag";

        /**
         * Defines global heads up toggle.  One of HEADS_UP_OFF, HEADS_UP_ON.
         *
         * @hide
         */
        public static final String HEADS_UP_NOTIFICATIONS_ENABLED =
                "heads_up_notifications_enabled";

        /** @hide */ public static final int HEADS_UP_OFF = 0;
        /** @hide */ public static final int HEADS_UP_ON = 1;

        /**
         * The name of the device
         *
         * @hide
         */
        public static final String DEVICE_NAME = "device_name";

        /**
         * Whether it should be possible to create a guest user on the device.
         * <p>
         * Type: int (0 for disabled, 1 for enabled)
         * @hide
         */
        public static final String GUEST_USER_ENABLED = "guest_user_enabled";

        /**
         * Whether the NetworkScoringService has been first initialized.
         * <p>
         * Type: int (0 for false, 1 for true)
         * @hide
         */
        public static final String NETWORK_SCORING_PROVISIONED = "network_scoring_provisioned";

        /**
         * Whether the user wants to be prompted for password to decrypt the device on boot.
         * This only matters if the storage is encrypted.
         * <p>
         * Type: int (0 for false, 1 for true)
         * @hide
         */
        public static final String REQUIRE_PASSWORD_TO_DECRYPT = "require_password_to_decrypt";

        /**
         * Whether the Volte/VT is enabled
         * <p>
         * Type: int (0 for false, 1 for true)
         * @hide
         */
        public static final String ENHANCED_4G_MODE_ENABLED = "volte_vt_enabled";

        /**
         * Whether WFC is enabled
         * <p>
         * Type: int (0 for false, 1 for true)
         *
         * @hide
         */
        public static final String WFC_IMS_ENABLED = "wfc_ims_enabled";

        /**
         * WFC Mode.
         * <p>
         * Type: int - 2=Wi-Fi preferred, 1=Cellular preferred, 0=Wi-Fi only
         *
         * @hide
         */
        public static final String WFC_IMS_MODE = "wfc_ims_mode";

        /**
         * Whether WFC roaming is enabled
         * <p>
         * Type: int (0 for false, 1 for true)
         *
         * @hide
         */
        public static final String WFC_IMS_ROAMING_ENABLED = "wfc_ims_roaming_enabled";

        /**
         * Whether user can enable/disable LTE as a preferred network. A carrier might control
         * this via gservices, OMA-DM, carrier app, etc.
         * <p>
         * Type: int (0 for false, 1 for true)
         * @hide
         */
        public static final String LTE_SERVICE_FORCED = "lte_service_forced";

        /**
         * Settings to backup. This is here so that it's in the same place as the settings
         * keys and easy to update.
         *
         * These keys may be mentioned in the SETTINGS_TO_BACKUP arrays in System
         * and Secure as well.  This is because those tables drive both backup and
         * restore, and restore needs to properly whitelist keys that used to live
         * in those namespaces.  The keys will only actually be backed up / restored
         * if they are also mentioned in this table (Global.SETTINGS_TO_BACKUP).
         *
         * NOTE: Settings are backed up and restored in the order they appear
         *       in this array. If you have one setting depending on another,
         *       make sure that they are ordered appropriately.
         *
         * @hide
         */
        public static final String[] SETTINGS_TO_BACKUP = {
            BUGREPORT_IN_POWER_MENU,
            STAY_ON_WHILE_PLUGGED_IN,
            AUTO_TIME,
            AUTO_TIME_ZONE,
            POWER_SOUNDS_ENABLED,
            DOCK_SOUNDS_ENABLED,
            USB_MASS_STORAGE_ENABLED,
            ENABLE_ACCESSIBILITY_GLOBAL_GESTURE_ENABLED,
            WIFI_NETWORKS_AVAILABLE_NOTIFICATION_ON,
            WIFI_NETWORKS_AVAILABLE_REPEAT_DELAY,
            WIFI_WATCHDOG_POOR_NETWORK_TEST_ENABLED,
            WIFI_NUM_OPEN_NETWORKS_KEPT,
            EMERGENCY_TONE,
            CALL_AUTO_RETRY,
            DOCK_AUDIO_MEDIA_ENABLED,
            LOW_POWER_MODE_TRIGGER_LEVEL
        };

        // Populated lazily, guarded by class object:
        private static NameValueCache sNameValueCache = new NameValueCache(
                    SYS_PROP_SETTING_VERSION,
                    CONTENT_URI,
                    CALL_METHOD_GET_GLOBAL,
                    CALL_METHOD_PUT_GLOBAL);

        // Certain settings have been moved from global to the per-user secure namespace
        private static final HashSet<String> MOVED_TO_SECURE;
        static {
            MOVED_TO_SECURE = new HashSet<String>(1);
            MOVED_TO_SECURE.add(Settings.Global.INSTALL_NON_MARKET_APPS);
        }

        /** @hide */
        public static void getMovedToSecureSettings(Set<String> outKeySet) {
            outKeySet.addAll(MOVED_TO_SECURE);
        }

        /**
         * Look up a name in the database.
         * @param resolver to access the database with
         * @param name to look up in the table
         * @return the corresponding value, or null if not present
         */
        public static String getString(ContentResolver resolver, String name) {
            return getStringForUser(resolver, name, UserHandle.myUserId());
        }

        /** @hide */
        public static String getStringForUser(ContentResolver resolver, String name,
                int userHandle) {
            if (MOVED_TO_SECURE.contains(name)) {
                Log.w(TAG, "Setting " + name + " has moved from android.provider.Settings.Global"
                        + " to android.provider.Settings.Secure, returning read-only value.");
                return Secure.getStringForUser(resolver, name, userHandle);
            }
            return sNameValueCache.getStringForUser(resolver, name, userHandle);
        }

        /**
         * Store a name/value pair into the database.
         * @param resolver to access the database with
         * @param name to store
         * @param value to associate with the name
         * @return true if the value was set, false on database errors
         */
        public static boolean putString(ContentResolver resolver,
                String name, String value) {
            return putStringForUser(resolver, name, value, UserHandle.myUserId());
        }

        /** @hide */
        public static boolean putStringForUser(ContentResolver resolver,
                String name, String value, int userHandle) {
            if (LOCAL_LOGV) {
                Log.v(TAG, "Global.putString(name=" + name + ", value=" + value
                        + " for " + userHandle);
            }
            // Global and Secure have the same access policy so we can forward writes
            if (MOVED_TO_SECURE.contains(name)) {
                Log.w(TAG, "Setting " + name + " has moved from android.provider.Settings.Global"
                        + " to android.provider.Settings.Secure, value is unchanged.");
                return Secure.putStringForUser(resolver, name, value, userHandle);
            }
            return sNameValueCache.putStringForUser(resolver, name, value, userHandle);
        }

        /**
         * Construct the content URI for a particular name/value pair,
         * useful for monitoring changes with a ContentObserver.
         * @param name to look up in the table
         * @return the corresponding content URI, or null if not present
         */
        public static Uri getUriFor(String name) {
            return getUriFor(CONTENT_URI, name);
        }

        /**
         * Convenience function for retrieving a single secure settings value
         * as an integer.  Note that internally setting values are always
         * stored as strings; this function converts the string to an integer
         * for you.  The default value will be returned if the setting is
         * not defined or not an integer.
         *
         * @param cr The ContentResolver to access.
         * @param name The name of the setting to retrieve.
         * @param def Value to return if the setting is not defined.
         *
         * @return The setting's current value, or 'def' if it is not defined
         * or not a valid integer.
         */
        public static int getInt(ContentResolver cr, String name, int def) {
            String v = getString(cr, name);
            try {
                return v != null ? Integer.parseInt(v) : def;
            } catch (NumberFormatException e) {
                return def;
            }
        }

        /**
         * Convenience function for retrieving a single secure settings value
         * as an integer.  Note that internally setting values are always
         * stored as strings; this function converts the string to an integer
         * for you.
         * <p>
         * This version does not take a default value.  If the setting has not
         * been set, or the string value is not a number,
         * it throws {@link SettingNotFoundException}.
         *
         * @param cr The ContentResolver to access.
         * @param name The name of the setting to retrieve.
         *
         * @throws SettingNotFoundException Thrown if a setting by the given
         * name can't be found or the setting value is not an integer.
         *
         * @return The setting's current value.
         */
        public static int getInt(ContentResolver cr, String name)
                throws SettingNotFoundException {
            String v = getString(cr, name);
            try {
                return Integer.parseInt(v);
            } catch (NumberFormatException e) {
                throw new SettingNotFoundException(name);
            }
        }

        /**
         * Convenience function for updating a single settings value as an
         * integer. This will either create a new entry in the table if the
         * given name does not exist, or modify the value of the existing row
         * with that name.  Note that internally setting values are always
         * stored as strings, so this function converts the given value to a
         * string before storing it.
         *
         * @param cr The ContentResolver to access.
         * @param name The name of the setting to modify.
         * @param value The new value for the setting.
         * @return true if the value was set, false on database errors
         */
        public static boolean putInt(ContentResolver cr, String name, int value) {
            return putString(cr, name, Integer.toString(value));
        }

        /**
         * Convenience function for retrieving a single secure settings value
         * as a {@code long}.  Note that internally setting values are always
         * stored as strings; this function converts the string to a {@code long}
         * for you.  The default value will be returned if the setting is
         * not defined or not a {@code long}.
         *
         * @param cr The ContentResolver to access.
         * @param name The name of the setting to retrieve.
         * @param def Value to return if the setting is not defined.
         *
         * @return The setting's current value, or 'def' if it is not defined
         * or not a valid {@code long}.
         */
        public static long getLong(ContentResolver cr, String name, long def) {
            String valString = getString(cr, name);
            long value;
            try {
                value = valString != null ? Long.parseLong(valString) : def;
            } catch (NumberFormatException e) {
                value = def;
            }
            return value;
        }

        /**
         * Convenience function for retrieving a single secure settings value
         * as a {@code long}.  Note that internally setting values are always
         * stored as strings; this function converts the string to a {@code long}
         * for you.
         * <p>
         * This version does not take a default value.  If the setting has not
         * been set, or the string value is not a number,
         * it throws {@link SettingNotFoundException}.
         *
         * @param cr The ContentResolver to access.
         * @param name The name of the setting to retrieve.
         *
         * @return The setting's current value.
         * @throws SettingNotFoundException Thrown if a setting by the given
         * name can't be found or the setting value is not an integer.
         */
        public static long getLong(ContentResolver cr, String name)
                throws SettingNotFoundException {
            String valString = getString(cr, name);
            try {
                return Long.parseLong(valString);
            } catch (NumberFormatException e) {
                throw new SettingNotFoundException(name);
            }
        }

        /**
         * Convenience function for updating a secure settings value as a long
         * integer. This will either create a new entry in the table if the
         * given name does not exist, or modify the value of the existing row
         * with that name.  Note that internally setting values are always
         * stored as strings, so this function converts the given value to a
         * string before storing it.
         *
         * @param cr The ContentResolver to access.
         * @param name The name of the setting to modify.
         * @param value The new value for the setting.
         * @return true if the value was set, false on database errors
         */
        public static boolean putLong(ContentResolver cr, String name, long value) {
            return putString(cr, name, Long.toString(value));
        }

        /**
         * Convenience function for retrieving a single secure settings value
         * as a floating point number.  Note that internally setting values are
         * always stored as strings; this function converts the string to an
         * float for you. The default value will be returned if the setting
         * is not defined or not a valid float.
         *
         * @param cr The ContentResolver to access.
         * @param name The name of the setting to retrieve.
         * @param def Value to return if the setting is not defined.
         *
         * @return The setting's current value, or 'def' if it is not defined
         * or not a valid float.
         */
        public static float getFloat(ContentResolver cr, String name, float def) {
            String v = getString(cr, name);
            try {
                return v != null ? Float.parseFloat(v) : def;
            } catch (NumberFormatException e) {
                return def;
            }
        }

        /**
         * Convenience function for retrieving a single secure settings value
         * as a float.  Note that internally setting values are always
         * stored as strings; this function converts the string to a float
         * for you.
         * <p>
         * This version does not take a default value.  If the setting has not
         * been set, or the string value is not a number,
         * it throws {@link SettingNotFoundException}.
         *
         * @param cr The ContentResolver to access.
         * @param name The name of the setting to retrieve.
         *
         * @throws SettingNotFoundException Thrown if a setting by the given
         * name can't be found or the setting value is not a float.
         *
         * @return The setting's current value.
         */
        public static float getFloat(ContentResolver cr, String name)
                throws SettingNotFoundException {
            String v = getString(cr, name);
            if (v == null) {
                throw new SettingNotFoundException(name);
            }
            try {
                return Float.parseFloat(v);
            } catch (NumberFormatException e) {
                throw new SettingNotFoundException(name);
            }
        }

        /**
         * Convenience function for updating a single settings value as a
         * floating point number. This will either create a new entry in the
         * table if the given name does not exist, or modify the value of the
         * existing row with that name.  Note that internally setting values
         * are always stored as strings, so this function converts the given
         * value to a string before storing it.
         *
         * @param cr The ContentResolver to access.
         * @param name The name of the setting to modify.
         * @param value The new value for the setting.
         * @return true if the value was set, false on database errors
         */
        public static boolean putFloat(ContentResolver cr, String name, float value) {
            return putString(cr, name, Float.toString(value));
        }


        /**
          * Subscription to be used for voice call on a multi sim device. The supported values
          * are 0 = SUB1, 1 = SUB2 and etc.
          * @hide
          */
        public static final String MULTI_SIM_VOICE_CALL_SUBSCRIPTION = "multi_sim_voice_call";

        /**
          * Used to provide option to user to select subscription during dial.
          * The supported values are 0 = disable or 1 = enable prompt.
          * @hide
          */
        public static final String MULTI_SIM_VOICE_PROMPT = "multi_sim_voice_prompt";

        /**
          * Subscription to be used for data call on a multi sim device. The supported values
          * are 0 = SUB1, 1 = SUB2 and etc.
          * @hide
          */
        public static final String MULTI_SIM_DATA_CALL_SUBSCRIPTION = "multi_sim_data_call";

        /**
          * Subscription to be used for SMS on a multi sim device. The supported values
          * are 0 = SUB1, 1 = SUB2 and etc.
          * @hide
          */
        public static final String MULTI_SIM_SMS_SUBSCRIPTION = "multi_sim_sms";

       /**
          * Used to provide option to user to select subscription during send SMS.
          * The value 1 - enable, 0 - disable
          * @hide
          */
        public static final String MULTI_SIM_SMS_PROMPT = "multi_sim_sms_prompt";



        /** User preferred subscriptions setting.
          * This holds the details of the user selected subscription from the card and
          * the activation status. Each settings string have the coma separated values
          * iccId,appType,appId,activationStatus,3gppIndex,3gpp2Index
          * @hide
         */
        public static final String[] MULTI_SIM_USER_PREFERRED_SUBS = {"user_preferred_sub1",
                "user_preferred_sub2","user_preferred_sub3"};

        /**
         * Whether to enable new contacts aggregator or not.
         * The value 1 - enable, 0 - disable
         * @hide
         */
        public static final String NEW_CONTACT_AGGREGATOR = "new_contact_aggregator";

        /**
         * Whether to enable contacts metadata syncing or not
         * The value 1 - enable, 0 - disable
         * @hide
         */
        public static final String CONTACT_METADATA_SYNC = "contact_metadata_sync";
    }

    /**
     * User-defined bookmarks and shortcuts.  The target of each bookmark is an
     * Intent URL, allowing it to be either a web page or a particular
     * application activity.
     *
     * @hide
     */
    public static final class Bookmarks implements BaseColumns
    {
        private static final String TAG = "Bookmarks";

        /**
         * The content:// style URL for this table
         */
        public static final Uri CONTENT_URI =
            Uri.parse("content://" + AUTHORITY + "/bookmarks");

        /**
         * The row ID.
         * <p>Type: INTEGER</p>
         */
        public static final String ID = "_id";

        /**
         * Descriptive name of the bookmark that can be displayed to the user.
         * If this is empty, the title should be resolved at display time (use
         * {@link #getTitle(Context, Cursor)} any time you want to display the
         * title of a bookmark.)
         * <P>
         * Type: TEXT
         * </P>
         */
        public static final String TITLE = "title";

        /**
         * Arbitrary string (displayed to the user) that allows bookmarks to be
         * organized into categories.  There are some special names for
         * standard folders, which all start with '@'.  The label displayed for
         * the folder changes with the locale (via {@link #getLabelForFolder}) but
         * the folder name does not change so you can consistently query for
         * the folder regardless of the current locale.
         *
         * <P>Type: TEXT</P>
         *
         */
        public static final String FOLDER = "folder";

        /**
         * The Intent URL of the bookmark, describing what it points to.  This
         * value is given to {@link android.content.Intent#getIntent} to create
         * an Intent that can be launched.
         * <P>Type: TEXT</P>
         */
        public static final String INTENT = "intent";

        /**
         * Optional shortcut character associated with this bookmark.
         * <P>Type: INTEGER</P>
         */
        public static final String SHORTCUT = "shortcut";

        /**
         * The order in which the bookmark should be displayed
         * <P>Type: INTEGER</P>
         */
        public static final String ORDERING = "ordering";

        private static final String[] sIntentProjection = { INTENT };
        private static final String[] sShortcutProjection = { ID, SHORTCUT };
        private static final String sShortcutSelection = SHORTCUT + "=?";

        /**
         * Convenience function to retrieve the bookmarked Intent for a
         * particular shortcut key.
         *
         * @param cr The ContentResolver to query.
         * @param shortcut The shortcut key.
         *
         * @return Intent The bookmarked URL, or null if there is no bookmark
         *         matching the given shortcut.
         */
        public static Intent getIntentForShortcut(ContentResolver cr, char shortcut)
        {
            Intent intent = null;

            Cursor c = cr.query(CONTENT_URI,
                    sIntentProjection, sShortcutSelection,
                    new String[] { String.valueOf((int) shortcut) }, ORDERING);
            // Keep trying until we find a valid shortcut
            try {
                while (intent == null && c.moveToNext()) {
                    try {
                        String intentURI = c.getString(c.getColumnIndexOrThrow(INTENT));
                        intent = Intent.parseUri(intentURI, 0);
                    } catch (java.net.URISyntaxException e) {
                        // The stored URL is bad...  ignore it.
                    } catch (IllegalArgumentException e) {
                        // Column not found
                        Log.w(TAG, "Intent column not found", e);
                    }
                }
            } finally {
                if (c != null) c.close();
            }

            return intent;
        }

        /**
         * Add a new bookmark to the system.
         *
         * @param cr The ContentResolver to query.
         * @param intent The desired target of the bookmark.
         * @param title Bookmark title that is shown to the user; null if none
         *            or it should be resolved to the intent's title.
         * @param folder Folder in which to place the bookmark; null if none.
         * @param shortcut Shortcut that will invoke the bookmark; 0 if none. If
         *            this is non-zero and there is an existing bookmark entry
         *            with this same shortcut, then that existing shortcut is
         *            cleared (the bookmark is not removed).
         * @return The unique content URL for the new bookmark entry.
         */
        public static Uri add(ContentResolver cr,
                                           Intent intent,
                                           String title,
                                           String folder,
                                           char shortcut,
                                           int ordering)
        {
            // If a shortcut is supplied, and it is already defined for
            // another bookmark, then remove the old definition.
            if (shortcut != 0) {
                cr.delete(CONTENT_URI, sShortcutSelection,
                        new String[] { String.valueOf((int) shortcut) });
            }

            ContentValues values = new ContentValues();
            if (title != null) values.put(TITLE, title);
            if (folder != null) values.put(FOLDER, folder);
            values.put(INTENT, intent.toUri(0));
            if (shortcut != 0) values.put(SHORTCUT, (int) shortcut);
            values.put(ORDERING, ordering);
            return cr.insert(CONTENT_URI, values);
        }

        /**
         * Return the folder name as it should be displayed to the user.  This
         * takes care of localizing special folders.
         *
         * @param r Resources object for current locale; only need access to
         *          system resources.
         * @param folder The value found in the {@link #FOLDER} column.
         *
         * @return CharSequence The label for this folder that should be shown
         *         to the user.
         */
        public static CharSequence getLabelForFolder(Resources r, String folder) {
            return folder;
        }

        /**
         * Return the title as it should be displayed to the user. This takes
         * care of localizing bookmarks that point to activities.
         *
         * @param context A context.
         * @param cursor A cursor pointing to the row whose title should be
         *        returned. The cursor must contain at least the {@link #TITLE}
         *        and {@link #INTENT} columns.
         * @return A title that is localized and can be displayed to the user,
         *         or the empty string if one could not be found.
         */
        public static CharSequence getTitle(Context context, Cursor cursor) {
            int titleColumn = cursor.getColumnIndex(TITLE);
            int intentColumn = cursor.getColumnIndex(INTENT);
            if (titleColumn == -1 || intentColumn == -1) {
                throw new IllegalArgumentException(
                        "The cursor must contain the TITLE and INTENT columns.");
            }

            String title = cursor.getString(titleColumn);
            if (!TextUtils.isEmpty(title)) {
                return title;
            }

            String intentUri = cursor.getString(intentColumn);
            if (TextUtils.isEmpty(intentUri)) {
                return "";
            }

            Intent intent;
            try {
                intent = Intent.parseUri(intentUri, 0);
            } catch (URISyntaxException e) {
                return "";
            }

            PackageManager packageManager = context.getPackageManager();
            ResolveInfo info = packageManager.resolveActivity(intent, 0);
            return info != null ? info.loadLabel(packageManager) : "";
        }
    }

    /**
     * Returns the device ID that we should use when connecting to the mobile gtalk server.
     * This is a string like "android-0x1242", where the hex string is the Android ID obtained
     * from the GoogleLoginService.
     *
     * @param androidId The Android ID for this device.
     * @return The device ID that should be used when connecting to the mobile gtalk server.
     * @hide
     */
    public static String getGTalkDeviceId(long androidId) {
        return "android-" + Long.toHexString(androidId);
    }

    private static final String[] PM_WRITE_SETTINGS = {
        android.Manifest.permission.WRITE_SETTINGS
    };
    private static final String[] PM_CHANGE_NETWORK_STATE = {
        android.Manifest.permission.CHANGE_NETWORK_STATE,
        android.Manifest.permission.WRITE_SETTINGS
    };
    private static final String[] PM_SYSTEM_ALERT_WINDOW = {
        android.Manifest.permission.SYSTEM_ALERT_WINDOW
    };

    /**
     * Performs a strict and comprehensive check of whether a calling package is allowed to
     * write/modify system settings, as the condition differs for pre-M, M+, and
     * privileged/preinstalled apps. If the provided uid does not match the
     * callingPackage, a negative result will be returned.
     * @hide
     */
    public static boolean isCallingPackageAllowedToWriteSettings(Context context, int uid,
            String callingPackage, boolean throwException) {
        return isCallingPackageAllowedToPerformAppOpsProtectedOperation(context, uid,
                callingPackage, throwException, AppOpsManager.OP_WRITE_SETTINGS,
                PM_WRITE_SETTINGS, false);
    }

    /**
     * Performs a strict and comprehensive check of whether a calling package is allowed to
     * write/modify system settings, as the condition differs for pre-M, M+, and
     * privileged/preinstalled apps. If the provided uid does not match the
     * callingPackage, a negative result will be returned. The caller is expected to have
     * either WRITE_SETTINGS or CHANGE_NETWORK_STATE permission declared.
     *
     * Note: if the check is successful, the operation of this app will be updated to the
     * current time.
     * @hide
     */
    public static boolean checkAndNoteWriteSettingsOperation(Context context, int uid,
            String callingPackage, boolean throwException) {
        return isCallingPackageAllowedToPerformAppOpsProtectedOperation(context, uid,
                callingPackage, throwException, AppOpsManager.OP_WRITE_SETTINGS,
                PM_WRITE_SETTINGS, true);
    }

    /**
     * Performs a strict and comprehensive check of whether a calling package is allowed to
     * change the state of network, as the condition differs for pre-M, M+, and
     * privileged/preinstalled apps. If the provided uid does not match the
     * callingPackage, a negative result will be returned. The caller is expected to have
     * either of CHANGE_NETWORK_STATE or WRITE_SETTINGS permission declared.
     * @hide
     */
    public static boolean isCallingPackageAllowedToChangeNetworkState(Context context, int uid,
            String callingPackage, boolean throwException) {
        return isCallingPackageAllowedToPerformAppOpsProtectedOperation(context, uid,
                callingPackage, throwException, AppOpsManager.OP_WRITE_SETTINGS,
                PM_CHANGE_NETWORK_STATE, false);
    }

    /**
     * Performs a strict and comprehensive check of whether a calling package is allowed to
     * change the state of network, as the condition differs for pre-M, M+, and
     * privileged/preinstalled apps. If the provided uid does not match the
     * callingPackage, a negative result will be returned. The caller is expected to have
     * either CHANGE_NETWORK_STATE or WRITE_SETTINGS permission declared.
     *
     * Note: if the check is successful, the operation of this app will be updated to the
     * current time.
     * @hide
     */
    public static boolean checkAndNoteChangeNetworkStateOperation(Context context, int uid,
            String callingPackage, boolean throwException) {
        return isCallingPackageAllowedToPerformAppOpsProtectedOperation(context, uid,
                callingPackage, throwException, AppOpsManager.OP_WRITE_SETTINGS,
                PM_CHANGE_NETWORK_STATE, true);
    }

    /**
     * Performs a strict and comprehensive check of whether a calling package is allowed to
     * draw on top of other apps, as the conditions differs for pre-M, M+, and
     * privileged/preinstalled apps. If the provided uid does not match the callingPackage,
     * a negative result will be returned.
     * @hide
     */
    public static boolean isCallingPackageAllowedToDrawOverlays(Context context, int uid,
            String callingPackage, boolean throwException) {
        return isCallingPackageAllowedToPerformAppOpsProtectedOperation(context, uid,
                callingPackage, throwException, AppOpsManager.OP_SYSTEM_ALERT_WINDOW,
                PM_SYSTEM_ALERT_WINDOW, false);
    }

    /**
     * Performs a strict and comprehensive check of whether a calling package is allowed to
     * draw on top of other apps, as the conditions differs for pre-M, M+, and
     * privileged/preinstalled apps. If the provided uid does not match the callingPackage,
     * a negative result will be returned.
     *
     * Note: if the check is successful, the operation of this app will be updated to the
     * current time.
     * @hide
     */
    public static boolean checkAndNoteDrawOverlaysOperation(Context context, int uid, String
            callingPackage, boolean throwException) {
        return isCallingPackageAllowedToPerformAppOpsProtectedOperation(context, uid,
                callingPackage, throwException, AppOpsManager.OP_SYSTEM_ALERT_WINDOW,
                PM_SYSTEM_ALERT_WINDOW, true);
    }

    /**
     * Helper method to perform a general and comprehensive check of whether an operation that is
     * protected by appops can be performed by a caller or not. e.g. OP_SYSTEM_ALERT_WINDOW and
     * OP_WRITE_SETTINGS
     * @hide
     */
    public static boolean isCallingPackageAllowedToPerformAppOpsProtectedOperation(Context context,
            int uid, String callingPackage, boolean throwException, int appOpsOpCode, String[]
            permissions, boolean makeNote) {
        if (callingPackage == null) {
            return false;
        }

        AppOpsManager appOpsMgr = (AppOpsManager)context.getSystemService(Context.APP_OPS_SERVICE);
        int mode = AppOpsManager.MODE_DEFAULT;
        if (makeNote) {
            mode = appOpsMgr.noteOpNoThrow(appOpsOpCode, uid, callingPackage);
        } else {
            mode = appOpsMgr.checkOpNoThrow(appOpsOpCode, uid, callingPackage);
        }

        switch (mode) {
            case AppOpsManager.MODE_ALLOWED:
                return true;

            case AppOpsManager.MODE_DEFAULT:
                // this is the default operating mode after an app's installation
                // In this case we will check all associated static permission to see
                // if it is granted during install time.
                for (String permission : permissions) {
                    if (context.checkCallingOrSelfPermission(permission) == PackageManager
                            .PERMISSION_GRANTED) {
                        // if either of the permissions are granted, we will allow it
                        return true;
                    }
                }

            default:
                // this is for all other cases trickled down here...
                if (!throwException) {
                    return false;
                }
        }

        // prepare string to throw SecurityException
        StringBuilder exceptionMessage = new StringBuilder();
        exceptionMessage.append(callingPackage);
        exceptionMessage.append(" was not granted ");
        if (permissions.length > 1) {
            exceptionMessage.append(" either of these permissions: ");
        } else {
            exceptionMessage.append(" this permission: ");
        }
        for (int i = 0; i < permissions.length; i++) {
            exceptionMessage.append(permissions[i]);
            exceptionMessage.append((i == permissions.length - 1) ? "." : ", ");
        }

        throw new SecurityException(exceptionMessage.toString());
    }

    /**
     * Retrieves a correponding package name for a given uid. It will query all
     * packages that are associated with the given uid, but it will return only
     * the zeroth result.
     * Note: If package could not be found, a null is returned.
     * @hide
     */
    public static String getPackageNameForUid(Context context, int uid) {
        String[] packages = context.getPackageManager().getPackagesForUid(uid);
        if (packages == null) {
            return null;
        }
        return packages[0];
    }
}<|MERGE_RESOLUTION|>--- conflicted
+++ resolved
@@ -5743,12 +5743,12 @@
         public static final String ASSISTANT = "assistant";
 
         /**
-<<<<<<< HEAD
          * Whether to include options in power menu for rebooting into recovery and bootloader
          * @hide
          */
         public static final String ADVANCED_REBOOT = "advanced_reboot";
-=======
+
+        /** 
          * Whether the camera launch gesture should be disabled.
          *
          * @hide
@@ -5763,7 +5763,6 @@
          */
         public static final String CAMERA_DOUBLE_TAP_POWER_GESTURE_DISABLED =
                 "camera_double_tap_power_gesture_disabled";
->>>>>>> 25b5096f
 
         /**
          * This are the settings to be backed up.
@@ -5821,11 +5820,8 @@
             MOUNT_UMS_NOTIFY_ENABLED,
             SLEEP_TIMEOUT,
             DOUBLE_TAP_TO_WAKE,
-<<<<<<< HEAD
-            ADVANCED_REBOOT
-=======
+            ADVANCED_REBOOT,
             CAMERA_GESTURE_DISABLED,
->>>>>>> 25b5096f
         };
 
         /**
