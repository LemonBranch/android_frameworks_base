--- conflicted
+++ resolved
@@ -5722,7 +5722,6 @@
                 "camera_double_tap_power_gesture_disabled";
 
         /**
-<<<<<<< HEAD
          * Setting to record how the look and feel of the system should be tweaked. This
          * should be used in combination with magic.
          *
@@ -5748,8 +5747,6 @@
                 "quick_settings_quick_pull_down";
 
         /**
-=======
->>>>>>> 1d676d30
          * Whether to include options in power menu for rebooting into recovery and bootloader
          * @hide
          */
@@ -5761,12 +5758,9 @@
          * @hide
          */
         public static final String[] SETTINGS_TO_RESET = {
-<<<<<<< HEAD
             SYSTEM_DESIGN_FLAGS,
             LAST_SYSTEM_DESIGN_FLAGS,
             QUICK_SETTINGS_QUICK_PULL_DOWN
-=======
->>>>>>> 1d676d30
         };
 
         /**
@@ -5825,13 +5819,8 @@
             MOUNT_UMS_NOTIFY_ENABLED,
             SLEEP_TIMEOUT,
             DOUBLE_TAP_TO_WAKE,
-<<<<<<< HEAD
-            ADVANCED_REBOOT,
-            CAMERA_GESTURE_DISABLED,
-=======
             CAMERA_GESTURE_DISABLED,
             ADVANCED_REBOOT
->>>>>>> 1d676d30
         };
 
         /**
