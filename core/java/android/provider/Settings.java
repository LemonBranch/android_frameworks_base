/*
 * Copyright (C) 2006 The Android Open Source Project
 *
 * Licensed under the Apache License, Version 2.0 (the "License");
 * you may not use this file except in compliance with the License.
 * You may obtain a copy of the License at
 *
 *      http://www.apache.org/licenses/LICENSE-2.0
 *
 * Unless required by applicable law or agreed to in writing, software
 * distributed under the License is distributed on an "AS IS" BASIS,
 * WITHOUT WARRANTIES OR CONDITIONS OF ANY KIND, either express or implied.
 * See the License for the specific language governing permissions and
 * limitations under the License.
 */

package android.provider;

import android.annotation.SdkConstant;
import android.annotation.SdkConstant.SdkConstantType;
import android.annotation.SystemApi;
import android.app.ActivityThread;
import android.app.AppOpsManager;
import android.app.Application;
import android.app.SearchManager;
import android.app.WallpaperManager;
import android.content.ComponentName;
import android.content.ContentResolver;
import android.content.ContentValues;
import android.content.Context;
import android.content.IContentProvider;
import android.content.Intent;
import android.content.pm.ActivityInfo;
import android.content.pm.PackageManager;
import android.content.pm.ResolveInfo;
import android.content.res.Configuration;
import android.content.res.Resources;
import android.database.Cursor;
import android.database.SQLException;
import android.location.LocationManager;
import android.net.ConnectivityManager;
import android.net.Uri;
import android.net.wifi.WifiManager;
import android.os.BatteryManager;
import android.os.Binder;
import android.os.Bundle;
import android.os.DropBoxManager;
import android.os.IBinder;
import android.os.Process;
import android.os.RemoteException;
import android.os.ServiceManager;
import android.os.SystemProperties;
import android.os.UserHandle;
import android.os.Build.VERSION_CODES;
import android.speech.tts.TextToSpeech;
import android.text.TextUtils;
import android.util.AndroidException;
import android.util.ArrayMap;
import android.util.ArraySet;
import android.util.Log;

import com.android.internal.util.ArrayUtils;
import com.android.internal.widget.ILockSettings;

import java.net.URISyntaxException;
import java.text.SimpleDateFormat;
import java.util.HashMap;
import java.util.HashSet;
import java.util.Locale;
import java.util.Map;
import java.util.Set;

/**
 * The Settings provider contains global system-level device preferences.
 */
public final class Settings {

    // Intent actions for Settings

    /**
     * Activity Action: Show system settings.
     * <p>
     * Input: Nothing.
     * <p>
     * Output: Nothing.
     */
    @SdkConstant(SdkConstantType.ACTIVITY_INTENT_ACTION)
    public static final String ACTION_SETTINGS = "android.settings.SETTINGS";

    /**
     * Activity Action: Show settings to allow configuration of APNs.
     * <p>
     * Input: Nothing.
     * <p>
     * Output: Nothing.
     */
    @SdkConstant(SdkConstantType.ACTIVITY_INTENT_ACTION)
    public static final String ACTION_APN_SETTINGS = "android.settings.APN_SETTINGS";

    /**
     * Activity Action: Show settings to allow configuration of current location
     * sources.
     * <p>
     * In some cases, a matching Activity may not exist, so ensure you
     * safeguard against this.
     * <p>
     * Input: Nothing.
     * <p>
     * Output: Nothing.
     */
    @SdkConstant(SdkConstantType.ACTIVITY_INTENT_ACTION)
    public static final String ACTION_LOCATION_SOURCE_SETTINGS =
            "android.settings.LOCATION_SOURCE_SETTINGS";

    /**
     * Activity Action: Show settings to allow configuration of wireless controls
     * such as Wi-Fi, Bluetooth and Mobile networks.
     * <p>
     * In some cases, a matching Activity may not exist, so ensure you
     * safeguard against this.
     * <p>
     * Input: Nothing.
     * <p>
     * Output: Nothing.
     */
    @SdkConstant(SdkConstantType.ACTIVITY_INTENT_ACTION)
    public static final String ACTION_WIRELESS_SETTINGS =
            "android.settings.WIRELESS_SETTINGS";

    /**
     * Activity Action: Show settings to allow entering/exiting airplane mode.
     * <p>
     * In some cases, a matching Activity may not exist, so ensure you
     * safeguard against this.
     * <p>
     * Input: Nothing.
     * <p>
     * Output: Nothing.
     */
    @SdkConstant(SdkConstantType.ACTIVITY_INTENT_ACTION)
    public static final String ACTION_AIRPLANE_MODE_SETTINGS =
            "android.settings.AIRPLANE_MODE_SETTINGS";

    /**
     * Activity Action: Modify Airplane mode settings using a voice command.
     * <p>
     * In some cases, a matching Activity may not exist, so ensure you safeguard against this.
     * <p>
     * This intent MUST be started using
     * {@link android.service.voice.VoiceInteractionSession#startVoiceActivity
     * startVoiceActivity}.
     * <p>
     * Note: The activity implementing this intent MUST verify that
     * {@link android.app.Activity#isVoiceInteraction isVoiceInteraction} returns true before
     * modifying the setting.
     * <p>
     * Input: To tell which state airplane mode should be set to, add the
     * {@link #EXTRA_AIRPLANE_MODE_ENABLED} extra to this Intent with the state specified.
     * If the extra is not included, no changes will be made.
     * <p>
     * Output: Nothing.
     */
    @SdkConstant(SdkConstantType.ACTIVITY_INTENT_ACTION)
    public static final String ACTION_VOICE_CONTROL_AIRPLANE_MODE =
            "android.settings.VOICE_CONTROL_AIRPLANE_MODE";

    /**
     * Activity Action: Show settings for accessibility modules.
     * <p>
     * In some cases, a matching Activity may not exist, so ensure you
     * safeguard against this.
     * <p>
     * Input: Nothing.
     * <p>
     * Output: Nothing.
     */
    @SdkConstant(SdkConstantType.ACTIVITY_INTENT_ACTION)
    public static final String ACTION_ACCESSIBILITY_SETTINGS =
            "android.settings.ACCESSIBILITY_SETTINGS";

    /**
     * Activity Action: Show settings to control access to usage information.
     * <p>
     * In some cases, a matching Activity may not exist, so ensure you
     * safeguard against this.
     * <p>
     * Input: Nothing.
     * <p>
     * Output: Nothing.
     */
    @SdkConstant(SdkConstantType.ACTIVITY_INTENT_ACTION)
    public static final String ACTION_USAGE_ACCESS_SETTINGS =
            "android.settings.USAGE_ACCESS_SETTINGS";

    /**
     * Activity Category: Show application settings related to usage access.
     * <p>
     * An activity that provides a user interface for adjusting usage access related
     * preferences for its containing application. Optional but recommended for apps that
     * use {@link android.Manifest.permission#PACKAGE_USAGE_STATS}.
     * <p>
     * The activity may define meta-data to describe what usage access is
     * used for within their app with {@link #METADATA_USAGE_ACCESS_REASON}, which
     * will be displayed in Settings.
     * <p>
     * Input: Nothing.
     * <p>
     * Output: Nothing.
     */
    @SdkConstant(SdkConstantType.INTENT_CATEGORY)
    public static final String INTENT_CATEGORY_USAGE_ACCESS_CONFIG =
            "android.intent.category.USAGE_ACCESS_CONFIG";

    /**
     * Metadata key: Reason for needing usage access.
     * <p>
     * A key for metadata attached to an activity that receives action
     * {@link #INTENT_CATEGORY_USAGE_ACCESS_CONFIG}, shown to the
     * user as description of how the app uses usage access.
     * <p>
     */
    public static final String METADATA_USAGE_ACCESS_REASON =
            "android.settings.metadata.USAGE_ACCESS_REASON";

    /**
     * Activity Action: Show settings to allow configuration of security and
     * location privacy.
     * <p>
     * In some cases, a matching Activity may not exist, so ensure you
     * safeguard against this.
     * <p>
     * Input: Nothing.
     * <p>
     * Output: Nothing.
     */
    @SdkConstant(SdkConstantType.ACTIVITY_INTENT_ACTION)
    public static final String ACTION_SECURITY_SETTINGS =
            "android.settings.SECURITY_SETTINGS";

    /**
     * Activity Action: Show trusted credentials settings, opening to the user tab,
     * to allow management of installed credentials.
     * <p>
     * In some cases, a matching Activity may not exist, so ensure you
     * safeguard against this.
     * <p>
     * Input: Nothing.
     * <p>
     * Output: Nothing.
     * @hide
     */
    @SdkConstant(SdkConstantType.ACTIVITY_INTENT_ACTION)
    public static final String ACTION_TRUSTED_CREDENTIALS_USER =
            "com.android.settings.TRUSTED_CREDENTIALS_USER";

    /**
     * Activity Action: Show dialog explaining that an installed CA cert may enable
     * monitoring of encrypted network traffic.
     * <p>
     * In some cases, a matching Activity may not exist, so ensure you
     * safeguard against this.
     * <p>
     * Input: Nothing.
     * <p>
     * Output: Nothing.
     * @hide
     */
    @SdkConstant(SdkConstantType.ACTIVITY_INTENT_ACTION)
    public static final String ACTION_MONITORING_CERT_INFO =
            "com.android.settings.MONITORING_CERT_INFO";

    /**
     * Activity Action: Show settings to allow configuration of privacy options.
     * <p>
     * In some cases, a matching Activity may not exist, so ensure you
     * safeguard against this.
     * <p>
     * Input: Nothing.
     * <p>
     * Output: Nothing.
     */
    @SdkConstant(SdkConstantType.ACTIVITY_INTENT_ACTION)
    public static final String ACTION_PRIVACY_SETTINGS =
            "android.settings.PRIVACY_SETTINGS";

    /**
     * Activity Action: Show settings to allow configuration of Wi-Fi.
     * <p>
     * In some cases, a matching Activity may not exist, so ensure you
     * safeguard against this.
     * <p>
     * Input: Nothing.
     * <p>
     * Output: Nothing.

     */
    @SdkConstant(SdkConstantType.ACTIVITY_INTENT_ACTION)
    public static final String ACTION_WIFI_SETTINGS =
            "android.settings.WIFI_SETTINGS";

    /**
     * Activity Action: Show settings to allow configuration of a static IP
     * address for Wi-Fi.
     * <p>
     * In some cases, a matching Activity may not exist, so ensure you safeguard
     * against this.
     * <p>
     * Input: Nothing.
     * <p>
     * Output: Nothing.
     */
    @SdkConstant(SdkConstantType.ACTIVITY_INTENT_ACTION)
    public static final String ACTION_WIFI_IP_SETTINGS =
            "android.settings.WIFI_IP_SETTINGS";

    /**
     * Activity Action: Show settings to allow configuration of Bluetooth.
     * <p>
     * In some cases, a matching Activity may not exist, so ensure you
     * safeguard against this.
     * <p>
     * Input: Nothing.
     * <p>
     * Output: Nothing.
     */
    @SdkConstant(SdkConstantType.ACTIVITY_INTENT_ACTION)
    public static final String ACTION_BLUETOOTH_SETTINGS =
            "android.settings.BLUETOOTH_SETTINGS";

    /**
     * Activity Action: Show settings to allow configuration of cast endpoints.
     * <p>
     * In some cases, a matching Activity may not exist, so ensure you
     * safeguard against this.
     * <p>
     * Input: Nothing.
     * <p>
     * Output: Nothing.
     */
    @SdkConstant(SdkConstantType.ACTIVITY_INTENT_ACTION)
    public static final String ACTION_CAST_SETTINGS =
            "android.settings.CAST_SETTINGS";

    /**
     * Activity Action: Show settings to allow configuration of date and time.
     * <p>
     * In some cases, a matching Activity may not exist, so ensure you
     * safeguard against this.
     * <p>
     * Input: Nothing.
     * <p>
     * Output: Nothing.
     */
    @SdkConstant(SdkConstantType.ACTIVITY_INTENT_ACTION)
    public static final String ACTION_DATE_SETTINGS =
            "android.settings.DATE_SETTINGS";

    /**
     * Activity Action: Show settings to allow configuration of sound and volume.
     * <p>
     * In some cases, a matching Activity may not exist, so ensure you
     * safeguard against this.
     * <p>
     * Input: Nothing.
     * <p>
     * Output: Nothing.
     */
    @SdkConstant(SdkConstantType.ACTIVITY_INTENT_ACTION)
    public static final String ACTION_SOUND_SETTINGS =
            "android.settings.SOUND_SETTINGS";

    /**
     * Activity Action: Show settings to allow configuration of display.
     * <p>
     * In some cases, a matching Activity may not exist, so ensure you
     * safeguard against this.
     * <p>
     * Input: Nothing.
     * <p>
     * Output: Nothing.
     */
    @SdkConstant(SdkConstantType.ACTIVITY_INTENT_ACTION)
    public static final String ACTION_DISPLAY_SETTINGS =
            "android.settings.DISPLAY_SETTINGS";

    /**
     * Activity Action: Show settings to allow configuration of locale.
     * <p>
     * In some cases, a matching Activity may not exist, so ensure you
     * safeguard against this.
     * <p>
     * Input: Nothing.
     * <p>
     * Output: Nothing.
     */
    @SdkConstant(SdkConstantType.ACTIVITY_INTENT_ACTION)
    public static final String ACTION_LOCALE_SETTINGS =
            "android.settings.LOCALE_SETTINGS";

    /**
     * Activity Action: Show settings to configure input methods, in particular
     * allowing the user to enable input methods.
     * <p>
     * In some cases, a matching Activity may not exist, so ensure you
     * safeguard against this.
     * <p>
     * Input: Nothing.
     * <p>
     * Output: Nothing.
     */
    @SdkConstant(SdkConstantType.ACTIVITY_INTENT_ACTION)
    public static final String ACTION_VOICE_INPUT_SETTINGS =
            "android.settings.VOICE_INPUT_SETTINGS";

    /**
     * Activity Action: Show settings to configure input methods, in particular
     * allowing the user to enable input methods.
     * <p>
     * In some cases, a matching Activity may not exist, so ensure you
     * safeguard against this.
     * <p>
     * Input: Nothing.
     * <p>
     * Output: Nothing.
     */
    @SdkConstant(SdkConstantType.ACTIVITY_INTENT_ACTION)
    public static final String ACTION_INPUT_METHOD_SETTINGS =
            "android.settings.INPUT_METHOD_SETTINGS";

    /**
     * Activity Action: Show settings to enable/disable input method subtypes.
     * <p>
     * In some cases, a matching Activity may not exist, so ensure you
     * safeguard against this.
     * <p>
     * To tell which input method's subtypes are displayed in the settings, add
     * {@link #EXTRA_INPUT_METHOD_ID} extra to this Intent with the input method id.
     * If there is no extra in this Intent, subtypes from all installed input methods
     * will be displayed in the settings.
     *
     * @see android.view.inputmethod.InputMethodInfo#getId
     * <p>
     * Input: Nothing.
     * <p>
     * Output: Nothing.
     */
    @SdkConstant(SdkConstantType.ACTIVITY_INTENT_ACTION)
    public static final String ACTION_INPUT_METHOD_SUBTYPE_SETTINGS =
            "android.settings.INPUT_METHOD_SUBTYPE_SETTINGS";

    /**
     * Activity Action: Show a dialog to select input method.
     * <p>
     * In some cases, a matching Activity may not exist, so ensure you
     * safeguard against this.
     * <p>
     * Input: Nothing.
     * <p>
     * Output: Nothing.
     * @hide
     */
    @SdkConstant(SdkConstantType.ACTIVITY_INTENT_ACTION)
    public static final String ACTION_SHOW_INPUT_METHOD_PICKER =
            "android.settings.SHOW_INPUT_METHOD_PICKER";

    /**
     * Activity Action: Show settings to manage the user input dictionary.
     * <p>
     * Starting with {@link android.os.Build.VERSION_CODES#KITKAT},
     * it is guaranteed there will always be an appropriate implementation for this Intent action.
     * In prior releases of the platform this was optional, so ensure you safeguard against it.
     * <p>
     * Input: Nothing.
     * <p>
     * Output: Nothing.
     */
    @SdkConstant(SdkConstantType.ACTIVITY_INTENT_ACTION)
    public static final String ACTION_USER_DICTIONARY_SETTINGS =
            "android.settings.USER_DICTIONARY_SETTINGS";

    /**
     * Activity Action: Adds a word to the user dictionary.
     * <p>
     * In some cases, a matching Activity may not exist, so ensure you
     * safeguard against this.
     * <p>
     * Input: An extra with key <code>word</code> that contains the word
     * that should be added to the dictionary.
     * <p>
     * Output: Nothing.
     *
     * @hide
     */
    @SdkConstant(SdkConstantType.ACTIVITY_INTENT_ACTION)
    public static final String ACTION_USER_DICTIONARY_INSERT =
            "com.android.settings.USER_DICTIONARY_INSERT";

    /**
     * Activity Action: Show settings to allow configuration of application-related settings.
     * <p>
     * In some cases, a matching Activity may not exist, so ensure you
     * safeguard against this.
     * <p>
     * Input: Nothing.
     * <p>
     * Output: Nothing.
     */
    @SdkConstant(SdkConstantType.ACTIVITY_INTENT_ACTION)
    public static final String ACTION_APPLICATION_SETTINGS =
            "android.settings.APPLICATION_SETTINGS";

    /**
     * Activity Action: Show settings to allow configuration of application
     * development-related settings.  As of
     * {@link android.os.Build.VERSION_CODES#JELLY_BEAN_MR1} this action is
     * a required part of the platform.
     * <p>
     * Input: Nothing.
     * <p>
     * Output: Nothing.
     */
    @SdkConstant(SdkConstantType.ACTIVITY_INTENT_ACTION)
    public static final String ACTION_APPLICATION_DEVELOPMENT_SETTINGS =
            "android.settings.APPLICATION_DEVELOPMENT_SETTINGS";

    /**
     * Activity Action: Show settings to allow configuration of quick launch shortcuts.
     * <p>
     * In some cases, a matching Activity may not exist, so ensure you
     * safeguard against this.
     * <p>
     * Input: Nothing.
     * <p>
     * Output: Nothing.
     */
    @SdkConstant(SdkConstantType.ACTIVITY_INTENT_ACTION)
    public static final String ACTION_QUICK_LAUNCH_SETTINGS =
            "android.settings.QUICK_LAUNCH_SETTINGS";

    /**
     * Activity Action: Show settings to manage installed applications.
     * <p>
     * In some cases, a matching Activity may not exist, so ensure you
     * safeguard against this.
     * <p>
     * Input: Nothing.
     * <p>
     * Output: Nothing.
     */
    @SdkConstant(SdkConstantType.ACTIVITY_INTENT_ACTION)
    public static final String ACTION_MANAGE_APPLICATIONS_SETTINGS =
            "android.settings.MANAGE_APPLICATIONS_SETTINGS";

    /**
     * Activity Action: Show settings to manage all applications.
     * <p>
     * In some cases, a matching Activity may not exist, so ensure you
     * safeguard against this.
     * <p>
     * Input: Nothing.
     * <p>
     * Output: Nothing.
     */
    @SdkConstant(SdkConstantType.ACTIVITY_INTENT_ACTION)
    public static final String ACTION_MANAGE_ALL_APPLICATIONS_SETTINGS =
            "android.settings.MANAGE_ALL_APPLICATIONS_SETTINGS";

    /**
     * Activity Action: Show screen for controlling which apps can draw on top of other apps.
     * <p>
     * In some cases, a matching Activity may not exist, so ensure you
     * safeguard against this.
     * <p>
     * Input: Optionally, the Intent's data URI can specify the application package name to
     * directly invoke the management GUI specific to the package name. For example
     * "package:com.my.app".
     * <p>
     * Output: Nothing.
     */
    @SdkConstant(SdkConstantType.ACTIVITY_INTENT_ACTION)
    public static final String ACTION_MANAGE_OVERLAY_PERMISSION =
            "android.settings.action.MANAGE_OVERLAY_PERMISSION";

    /**
     * Activity Action: Show screen for controlling which apps are allowed to write/modify
     * system settings.
     * <p>
     * In some cases, a matching Activity may not exist, so ensure you
     * safeguard against this.
     * <p>
     * Input: Optionally, the Intent's data URI can specify the application package name to
     * directly invoke the management GUI specific to the package name. For example
     * "package:com.my.app".
     * <p>
     * Output: Nothing.
     */
    @SdkConstant(SdkConstantType.ACTIVITY_INTENT_ACTION)
    public static final String ACTION_MANAGE_WRITE_SETTINGS =
            "android.settings.action.MANAGE_WRITE_SETTINGS";

    /**
     * Activity Action: Show screen of details about a particular application.
     * <p>
     * In some cases, a matching Activity may not exist, so ensure you
     * safeguard against this.
     * <p>
     * Input: The Intent's data URI specifies the application package name
     * to be shown, with the "package" scheme.  That is "package:com.my.app".
     * <p>
     * Output: Nothing.
     */
    @SdkConstant(SdkConstantType.ACTIVITY_INTENT_ACTION)
    public static final String ACTION_APPLICATION_DETAILS_SETTINGS =
            "android.settings.APPLICATION_DETAILS_SETTINGS";

    /**
     * Activity Action: Show screen for controlling which apps can ignore battery optimizations.
     * <p>
     * Input: Nothing.
     * <p>
     * Output: Nothing.
     * <p>
     * You can use {@link android.os.PowerManager#isIgnoringBatteryOptimizations
     * PowerManager.isIgnoringBatteryOptimizations()} to determine if an application is
     * already ignoring optimizations.  You can use
     * {@link #ACTION_REQUEST_IGNORE_BATTERY_OPTIMIZATIONS} to ask the user to put you
     * on this list.
     */
    @SdkConstant(SdkConstantType.ACTIVITY_INTENT_ACTION)
    public static final String ACTION_IGNORE_BATTERY_OPTIMIZATION_SETTINGS =
            "android.settings.IGNORE_BATTERY_OPTIMIZATION_SETTINGS";

    /**
     * Activity Action: Ask the user to allow an to ignore battery optimizations (that is,
     * put them on the whitelist of apps shown by
     * {@link #ACTION_IGNORE_BATTERY_OPTIMIZATION_SETTINGS}).  For an app to use this, it also
     * must hold the {@link android.Manifest.permission#REQUEST_IGNORE_BATTERY_OPTIMIZATIONS}
     * permission.
     * <p><b>Note:</b> most applications should <em>not</em> use this; there are many facilities
     * provided by the platform for applications to operate correctly in the various power
     * saving mode.  This is only for unusual applications that need to deeply control their own
     * execution, at the potential expense of the user's battery life.  Note that these applications
     * greatly run the risk of showing to the user has how power consumers on their device.</p>
     * <p>
     * Input: The Intent's data URI must specify the application package name
     * to be shown, with the "package" scheme.  That is "package:com.my.app".
     * <p>
     * Output: Nothing.
     * <p>
     * You can use {@link android.os.PowerManager#isIgnoringBatteryOptimizations
     * PowerManager.isIgnoringBatteryOptimizations()} to determine if an application is
     * already ignoring optimizations.
     */
    @SdkConstant(SdkConstantType.ACTIVITY_INTENT_ACTION)
    public static final String ACTION_REQUEST_IGNORE_BATTERY_OPTIMIZATIONS =
            "android.settings.REQUEST_IGNORE_BATTERY_OPTIMIZATIONS";

    /**
     * @hide
     * Activity Action: Show the "app ops" settings screen.
     * <p>
     * Input: Nothing.
     * <p>
     * Output: Nothing.
     */
    @SdkConstant(SdkConstantType.ACTIVITY_INTENT_ACTION)
    public static final String ACTION_APP_OPS_SETTINGS =
            "android.settings.APP_OPS_SETTINGS";

    /**
     * Activity Action: Show settings for system update functionality.
     * <p>
     * In some cases, a matching Activity may not exist, so ensure you
     * safeguard against this.
     * <p>
     * Input: Nothing.
     * <p>
     * Output: Nothing.
     *
     * @hide
     */
    @SdkConstant(SdkConstantType.ACTIVITY_INTENT_ACTION)
    public static final String ACTION_SYSTEM_UPDATE_SETTINGS =
            "android.settings.SYSTEM_UPDATE_SETTINGS";

    /**
     * Activity Action: Show settings to allow configuration of sync settings.
     * <p>
     * In some cases, a matching Activity may not exist, so ensure you
     * safeguard against this.
     * <p>
     * The account types available to add via the add account button may be restricted by adding an
     * {@link #EXTRA_AUTHORITIES} extra to this Intent with one or more syncable content provider's
     * authorities. Only account types which can sync with that content provider will be offered to
     * the user.
     * <p>
     * Input: Nothing.
     * <p>
     * Output: Nothing.
     */
    @SdkConstant(SdkConstantType.ACTIVITY_INTENT_ACTION)
    public static final String ACTION_SYNC_SETTINGS =
            "android.settings.SYNC_SETTINGS";

    /**
     * Activity Action: Show add account screen for creating a new account.
     * <p>
     * In some cases, a matching Activity may not exist, so ensure you
     * safeguard against this.
     * <p>
     * The account types available to add may be restricted by adding an {@link #EXTRA_AUTHORITIES}
     * extra to the Intent with one or more syncable content provider's authorities.  Only account
     * types which can sync with that content provider will be offered to the user.
     * <p>
     * Account types can also be filtered by adding an {@link #EXTRA_ACCOUNT_TYPES} extra to the
     * Intent with one or more account types.
     * <p>
     * Input: Nothing.
     * <p>
     * Output: Nothing.
     */
    @SdkConstant(SdkConstantType.ACTIVITY_INTENT_ACTION)
    public static final String ACTION_ADD_ACCOUNT =
            "android.settings.ADD_ACCOUNT_SETTINGS";

    /**
     * Activity Action: Show settings for selecting the network operator.
     * <p>
     * In some cases, a matching Activity may not exist, so ensure you
     * safeguard against this.
     * <p>
     * Input: Nothing.
     * <p>
     * Output: Nothing.
     */
    @SdkConstant(SdkConstantType.ACTIVITY_INTENT_ACTION)
    public static final String ACTION_NETWORK_OPERATOR_SETTINGS =
            "android.settings.NETWORK_OPERATOR_SETTINGS";

    /**
     * Activity Action: Show settings for selection of 2G/3G.
     * <p>
     * In some cases, a matching Activity may not exist, so ensure you
     * safeguard against this.
     * <p>
     * Input: Nothing.
     * <p>
     * Output: Nothing.
     */
    @SdkConstant(SdkConstantType.ACTIVITY_INTENT_ACTION)
    public static final String ACTION_DATA_ROAMING_SETTINGS =
            "android.settings.DATA_ROAMING_SETTINGS";

    /**
     * Activity Action: Show settings for internal storage.
     * <p>
     * In some cases, a matching Activity may not exist, so ensure you
     * safeguard against this.
     * <p>
     * Input: Nothing.
     * <p>
     * Output: Nothing.
     */
    @SdkConstant(SdkConstantType.ACTIVITY_INTENT_ACTION)
    public static final String ACTION_INTERNAL_STORAGE_SETTINGS =
            "android.settings.INTERNAL_STORAGE_SETTINGS";
    /**
     * Activity Action: Show settings for memory card storage.
     * <p>
     * In some cases, a matching Activity may not exist, so ensure you
     * safeguard against this.
     * <p>
     * Input: Nothing.
     * <p>
     * Output: Nothing.
     */
    @SdkConstant(SdkConstantType.ACTIVITY_INTENT_ACTION)
    public static final String ACTION_MEMORY_CARD_SETTINGS =
            "android.settings.MEMORY_CARD_SETTINGS";

    /**
     * Activity Action: Show settings for global search.
     * <p>
     * In some cases, a matching Activity may not exist, so ensure you
     * safeguard against this.
     * <p>
     * Input: Nothing.
     * <p>
     * Output: Nothing
     */
    @SdkConstant(SdkConstantType.ACTIVITY_INTENT_ACTION)
    public static final String ACTION_SEARCH_SETTINGS =
        "android.search.action.SEARCH_SETTINGS";

    /**
     * Activity Action: Show general device information settings (serial
     * number, software version, phone number, etc.).
     * <p>
     * In some cases, a matching Activity may not exist, so ensure you
     * safeguard against this.
     * <p>
     * Input: Nothing.
     * <p>
     * Output: Nothing
     */
    @SdkConstant(SdkConstantType.ACTIVITY_INTENT_ACTION)
    public static final String ACTION_DEVICE_INFO_SETTINGS =
        "android.settings.DEVICE_INFO_SETTINGS";

    /**
     * Activity Action: Show NFC settings.
     * <p>
     * This shows UI that allows NFC to be turned on or off.
     * <p>
     * In some cases, a matching Activity may not exist, so ensure you
     * safeguard against this.
     * <p>
     * Input: Nothing.
     * <p>
     * Output: Nothing
     * @see android.nfc.NfcAdapter#isEnabled()
     */
    @SdkConstant(SdkConstantType.ACTIVITY_INTENT_ACTION)
    public static final String ACTION_NFC_SETTINGS = "android.settings.NFC_SETTINGS";

    /**
     * Activity Action: Show NFC Sharing settings.
     * <p>
     * This shows UI that allows NDEF Push (Android Beam) to be turned on or
     * off.
     * <p>
     * In some cases, a matching Activity may not exist, so ensure you
     * safeguard against this.
     * <p>
     * Input: Nothing.
     * <p>
     * Output: Nothing
     * @see android.nfc.NfcAdapter#isNdefPushEnabled()
     */
    @SdkConstant(SdkConstantType.ACTIVITY_INTENT_ACTION)
    public static final String ACTION_NFCSHARING_SETTINGS =
        "android.settings.NFCSHARING_SETTINGS";

    /**
     * Activity Action: Show NFC Tap & Pay settings
     * <p>
     * This shows UI that allows the user to configure Tap&Pay
     * settings.
     * <p>
     * In some cases, a matching Activity may not exist, so ensure you
     * safeguard against this.
     * <p>
     * Input: Nothing.
     * <p>
     * Output: Nothing
     */
    @SdkConstant(SdkConstantType.ACTIVITY_INTENT_ACTION)
    public static final String ACTION_NFC_PAYMENT_SETTINGS =
        "android.settings.NFC_PAYMENT_SETTINGS";

    /**
     * Activity Action: Show Daydream settings.
     * <p>
     * In some cases, a matching Activity may not exist, so ensure you
     * safeguard against this.
     * <p>
     * Input: Nothing.
     * <p>
     * Output: Nothing.
     * @see android.service.dreams.DreamService
     */
    @SdkConstant(SdkConstantType.ACTIVITY_INTENT_ACTION)
    public static final String ACTION_DREAM_SETTINGS = "android.settings.DREAM_SETTINGS";

    /**
     * Activity Action: Show Notification listener settings.
     * <p>
     * In some cases, a matching Activity may not exist, so ensure you
     * safeguard against this.
     * <p>
     * Input: Nothing.
     * <p>
     * Output: Nothing.
     * @see android.service.notification.NotificationListenerService
     */
    @SdkConstant(SdkConstantType.ACTIVITY_INTENT_ACTION)
    public static final String ACTION_NOTIFICATION_LISTENER_SETTINGS
            = "android.settings.ACTION_NOTIFICATION_LISTENER_SETTINGS";

    /**
     * Activity Action: Show Do Not Disturb access settings.
     * <p>
     * Users can grant and deny access to Do Not Disturb configuration from here.
     * See {@link android.app.NotificationManager#isNotificationPolicyAccessGranted()} for more
     * details.
     * <p>
     * Input: Nothing.
     * <p>
     * Output: Nothing.
     */
    @SdkConstant(SdkConstantType.ACTIVITY_INTENT_ACTION)
    public static final String ACTION_NOTIFICATION_POLICY_ACCESS_SETTINGS
            = "android.settings.NOTIFICATION_POLICY_ACCESS_SETTINGS";

    /**
     * @hide
     */
    @SdkConstant(SdkConstantType.ACTIVITY_INTENT_ACTION)
    public static final String ACTION_CONDITION_PROVIDER_SETTINGS
            = "android.settings.ACTION_CONDITION_PROVIDER_SETTINGS";

    /**
     * Activity Action: Show settings for video captioning.
     * <p>
     * In some cases, a matching Activity may not exist, so ensure you safeguard
     * against this.
     * <p>
     * Input: Nothing.
     * <p>
     * Output: Nothing.
     */
    @SdkConstant(SdkConstantType.ACTIVITY_INTENT_ACTION)
    public static final String ACTION_CAPTIONING_SETTINGS = "android.settings.CAPTIONING_SETTINGS";

    /**
     * Activity Action: Show the top level print settings.
     * <p>
     * In some cases, a matching Activity may not exist, so ensure you
     * safeguard against this.
     * <p>
     * Input: Nothing.
     * <p>
     * Output: Nothing.
     */
    @SdkConstant(SdkConstantType.ACTIVITY_INTENT_ACTION)
    public static final String ACTION_PRINT_SETTINGS =
            "android.settings.ACTION_PRINT_SETTINGS";

    /**
     * Activity Action: Show Zen Mode configuration settings.
     *
     * @hide
     */
    @SdkConstant(SdkConstantType.ACTIVITY_INTENT_ACTION)
    public static final String ACTION_ZEN_MODE_SETTINGS = "android.settings.ZEN_MODE_SETTINGS";

    /**
     * Activity Action: Show Zen Mode priority configuration settings.
     *
     * @hide
     */
    @SdkConstant(SdkConstantType.ACTIVITY_INTENT_ACTION)
    public static final String ACTION_ZEN_MODE_PRIORITY_SETTINGS
            = "android.settings.ZEN_MODE_PRIORITY_SETTINGS";

    /**
     * Activity Action: Show Zen Mode automation configuration settings.
     *
     * @hide
     */
    @SdkConstant(SdkConstantType.ACTIVITY_INTENT_ACTION)
    public static final String ACTION_ZEN_MODE_AUTOMATION_SETTINGS
            = "android.settings.ZEN_MODE_AUTOMATION_SETTINGS";

    /**
     * Activity Action: Modify do not disturb mode settings.
     * <p>
     * In some cases, a matching Activity may not exist, so ensure you safeguard against this.
     * <p>
     * This intent MUST be started using
     * {@link android.service.voice.VoiceInteractionSession#startVoiceActivity
     * startVoiceActivity}.
     * <p>
     * Note: The Activity implementing this intent MUST verify that
     * {@link android.app.Activity#isVoiceInteraction isVoiceInteraction}.
     * returns true before modifying the setting.
     * <p>
     * Input: The optional {@link #EXTRA_DO_NOT_DISTURB_MODE_MINUTES} extra can be used to indicate
     * how long the user wishes to avoid interruptions for. The optional
     * {@link #EXTRA_DO_NOT_DISTURB_MODE_ENABLED} extra can be to indicate if the user is
     * enabling or disabling do not disturb mode. If either extra is not included, the
     * user maybe asked to provide the value.
     * <p>
     * Output: Nothing.
     */
    @SdkConstant(SdkConstantType.ACTIVITY_INTENT_ACTION)
    public static final String ACTION_VOICE_CONTROL_DO_NOT_DISTURB_MODE =
            "android.settings.VOICE_CONTROL_DO_NOT_DISTURB_MODE";

    /**
     * Activity Action: Show Zen Mode schedule rule configuration settings.
     *
     * @hide
     */
    @SdkConstant(SdkConstantType.ACTIVITY_INTENT_ACTION)
    public static final String ACTION_ZEN_MODE_SCHEDULE_RULE_SETTINGS
            = "android.settings.ZEN_MODE_SCHEDULE_RULE_SETTINGS";

    /**
     * Activity Action: Show Zen Mode event rule configuration settings.
     *
     * @hide
     */
    @SdkConstant(SdkConstantType.ACTIVITY_INTENT_ACTION)
    public static final String ACTION_ZEN_MODE_EVENT_RULE_SETTINGS
            = "android.settings.ZEN_MODE_EVENT_RULE_SETTINGS";

    /**
     * Activity Action: Show Zen Mode external rule configuration settings.
     *
     * @hide
     */
    @SdkConstant(SdkConstantType.ACTIVITY_INTENT_ACTION)
    public static final String ACTION_ZEN_MODE_EXTERNAL_RULE_SETTINGS
            = "android.settings.ZEN_MODE_EXTERNAL_RULE_SETTINGS";

    /**
     * Activity Action: Show the regulatory information screen for the device.
     * <p>
     * In some cases, a matching Activity may not exist, so ensure you safeguard
     * against this.
     * <p>
     * Input: Nothing.
     * <p>
     * Output: Nothing.
     */
    @SdkConstant(SdkConstantType.ACTIVITY_INTENT_ACTION)
    public static final String
            ACTION_SHOW_REGULATORY_INFO = "android.settings.SHOW_REGULATORY_INFO";

    /**
     * Activity Action: Show Device Name Settings.
     * <p>
     * In some cases, a matching Activity may not exist, so ensure you safeguard
     * against this.
     *
     * @hide
     */
    @SdkConstant(SdkConstantType.ACTIVITY_INTENT_ACTION)
    public static final String DEVICE_NAME_SETTINGS = "android.settings.DEVICE_NAME";

    /**
     * Activity Action: Show pairing settings.
     * <p>
     * In some cases, a matching Activity may not exist, so ensure you safeguard
     * against this.
     *
     * @hide
     */
    @SdkConstant(SdkConstantType.ACTIVITY_INTENT_ACTION)
    public static final String ACTION_PAIRING_SETTINGS = "android.settings.PAIRING_SETTINGS";

    /**
     * Activity Action: Show battery saver settings.
     * <p>
     * In some cases, a matching Activity may not exist, so ensure you safeguard
     * against this.
     */
    @SdkConstant(SdkConstantType.ACTIVITY_INTENT_ACTION)
    public static final String ACTION_BATTERY_SAVER_SETTINGS
            = "android.settings.BATTERY_SAVER_SETTINGS";

    /**
     * Activity Action: Modify Battery Saver mode setting using a voice command.
     * <p>
     * In some cases, a matching Activity may not exist, so ensure you safeguard against this.
     * <p>
     * This intent MUST be started using
     * {@link android.service.voice.VoiceInteractionSession#startVoiceActivity
     * startVoiceActivity}.
     * <p>
     * Note: The activity implementing this intent MUST verify that
     * {@link android.app.Activity#isVoiceInteraction isVoiceInteraction} returns true before
     * modifying the setting.
     * <p>
     * Input: To tell which state batter saver mode should be set to, add the
     * {@link #EXTRA_BATTERY_SAVER_MODE_ENABLED} extra to this Intent with the state specified.
     * If the extra is not included, no changes will be made.
     * <p>
     * Output: Nothing.
     */
    @SdkConstant(SdkConstantType.ACTIVITY_INTENT_ACTION)
    public static final String ACTION_VOICE_CONTROL_BATTERY_SAVER_MODE =
            "android.settings.VOICE_CONTROL_BATTERY_SAVER_MODE";

    /**
     * Activity Action: Show Home selection settings. If there are multiple activities
     * that can satisfy the {@link Intent#CATEGORY_HOME} intent, this screen allows you
     * to pick your preferred activity.
     */
    @SdkConstant(SdkConstantType.ACTIVITY_INTENT_ACTION)
    public static final String ACTION_HOME_SETTINGS
            = "android.settings.HOME_SETTINGS";

    /**
     * Activity Action: Show notification settings.
     *
     * @hide
     */
    @SdkConstant(SdkConstantType.ACTIVITY_INTENT_ACTION)
    public static final String ACTION_NOTIFICATION_SETTINGS
            = "android.settings.NOTIFICATION_SETTINGS";

    /**
     * Activity Action: Show notification settings for a single app.
     *
     * @hide
     */
    @SdkConstant(SdkConstantType.ACTIVITY_INTENT_ACTION)
    public static final String ACTION_APP_NOTIFICATION_SETTINGS
            = "android.settings.APP_NOTIFICATION_SETTINGS";

    /**
     * Activity Action: Show notification redaction settings.
     *
     * @hide
     */
    @SdkConstant(SdkConstantType.ACTIVITY_INTENT_ACTION)
    public static final String ACTION_APP_NOTIFICATION_REDACTION
            = "android.settings.ACTION_APP_NOTIFICATION_REDACTION";

    /** @hide */ public static final String EXTRA_APP_UID = "app_uid";
    /** @hide */ public static final String EXTRA_APP_PACKAGE = "app_package";

    // End of Intent actions for Settings

    /**
     * @hide - Private call() method on SettingsProvider to read from 'system' table.
     */
    public static final String CALL_METHOD_GET_SYSTEM = "GET_system";

    /**
     * @hide - Private call() method on SettingsProvider to read from 'secure' table.
     */
    public static final String CALL_METHOD_GET_SECURE = "GET_secure";

    /**
     * @hide - Private call() method on SettingsProvider to read from 'global' table.
     */
    public static final String CALL_METHOD_GET_GLOBAL = "GET_global";

    /**
     * @hide - User handle argument extra to the fast-path call()-based requests
     */
    public static final String CALL_METHOD_USER_KEY = "_user";

    /** @hide - Private call() method to write to 'system' table */
    public static final String CALL_METHOD_PUT_SYSTEM = "PUT_system";

    /** @hide - Private call() method to write to 'secure' table */
    public static final String CALL_METHOD_PUT_SECURE = "PUT_secure";

    /** @hide - Private call() method to write to 'global' table */
    public static final String CALL_METHOD_PUT_GLOBAL= "PUT_global";

    /**
     * Activity Extra: Limit available options in launched activity based on the given authority.
     * <p>
     * This can be passed as an extra field in an Activity Intent with one or more syncable content
     * provider's authorities as a String[]. This field is used by some intents to alter the
     * behavior of the called activity.
     * <p>
     * Example: The {@link #ACTION_ADD_ACCOUNT} intent restricts the account types available based
     * on the authority given.
     */
    public static final String EXTRA_AUTHORITIES = "authorities";

    /**
     * Activity Extra: Limit available options in launched activity based on the given account
     * types.
     * <p>
     * This can be passed as an extra field in an Activity Intent with one or more account types
     * as a String[]. This field is used by some intents to alter the behavior of the called
     * activity.
     * <p>
     * Example: The {@link #ACTION_ADD_ACCOUNT} intent restricts the account types to the specified
     * list.
     */
    public static final String EXTRA_ACCOUNT_TYPES = "account_types";

    public static final String EXTRA_INPUT_METHOD_ID = "input_method_id";

    /**
     * Activity Extra: The device identifier to act upon.
     * <p>
     * This can be passed as an extra field in an Activity Intent with a single
     * InputDeviceIdentifier. This field is used by some activities to jump straight into the
     * settings for the given device.
     * <p>
     * Example: The {@link #ACTION_INPUT_METHOD_SETTINGS} intent opens the keyboard layout
     * dialog for the given device.
     * @hide
     */
    public static final String EXTRA_INPUT_DEVICE_IDENTIFIER = "input_device_identifier";

    /**
     * Activity Extra: Enable or disable Airplane Mode.
     * <p>
     * This can be passed as an extra field to the {@link #ACTION_VOICE_CONTROL_AIRPLANE_MODE}
     * intent as a boolean to indicate if it should be enabled.
     */
    public static final String EXTRA_AIRPLANE_MODE_ENABLED = "airplane_mode_enabled";

    /**
     * Activity Extra: Enable or disable Battery saver mode.
     * <p>
     * This can be passed as an extra field to the {@link #ACTION_VOICE_CONTROL_BATTERY_SAVER_MODE}
     * intent as a boolean to indicate if it should be enabled.
     */
    public static final String EXTRA_BATTERY_SAVER_MODE_ENABLED =
            "android.settings.extra.battery_saver_mode_enabled";

    /**
     * Activity Extra: Enable or disable Do Not Disturb mode.
     * <p>
     * This can be passed as an extra field to the {@link #ACTION_VOICE_CONTROL_DO_NOT_DISTURB_MODE}
     * intent as a boolean to indicate if it should be enabled.
     */
    public static final String EXTRA_DO_NOT_DISTURB_MODE_ENABLED =
            "android.settings.extra.do_not_disturb_mode_enabled";

    /**
     * Activity Extra: How many minutes to enable do not disturb mode for.
     * <p>
     * This can be passed as an extra field to the {@link #ACTION_VOICE_CONTROL_DO_NOT_DISTURB_MODE}
     * intent to indicate how long do not disturb mode should be enabled for.
     */
    public static final String EXTRA_DO_NOT_DISTURB_MODE_MINUTES =
            "android.settings.extra.do_not_disturb_mode_minutes";

    private static final String JID_RESOURCE_PREFIX = "android";

    public static final String AUTHORITY = "settings";

    private static final String TAG = "Settings";
    private static final boolean LOCAL_LOGV = false;

    // Lock ensures that when enabling/disabling the master location switch, we don't end up
    // with a partial enable/disable state in multi-threaded situations.
    private static final Object mLocationSettingsLock = new Object();

    public static class SettingNotFoundException extends AndroidException {
        public SettingNotFoundException(String msg) {
            super(msg);
        }
    }

    /**
     * Common base for tables of name/value settings.
     */
    public static class NameValueTable implements BaseColumns {
        public static final String NAME = "name";
        public static final String VALUE = "value";

        protected static boolean putString(ContentResolver resolver, Uri uri,
                String name, String value) {
            // The database will take care of replacing duplicates.
            try {
                ContentValues values = new ContentValues();
                values.put(NAME, name);
                values.put(VALUE, value);
                resolver.insert(uri, values);
                return true;
            } catch (SQLException e) {
                Log.w(TAG, "Can't set key " + name + " in " + uri, e);
                return false;
            }
        }

        public static Uri getUriFor(Uri uri, String name) {
            return Uri.withAppendedPath(uri, name);
        }
    }

    // Thread-safe.
    private static class NameValueCache {
        private final String mVersionSystemProperty;
        private final Uri mUri;

        private static final String[] SELECT_VALUE =
            new String[] { Settings.NameValueTable.VALUE };
        private static final String NAME_EQ_PLACEHOLDER = "name=?";

        // Must synchronize on 'this' to access mValues and mValuesVersion.
        private final HashMap<String, String> mValues = new HashMap<String, String>();
        private long mValuesVersion = 0;

        // Initially null; set lazily and held forever.  Synchronized on 'this'.
        private IContentProvider mContentProvider = null;

        // The method we'll call (or null, to not use) on the provider
        // for the fast path of retrieving settings.
        private final String mCallGetCommand;
        private final String mCallSetCommand;

        public NameValueCache(String versionSystemProperty, Uri uri,
                String getCommand, String setCommand) {
            mVersionSystemProperty = versionSystemProperty;
            mUri = uri;
            mCallGetCommand = getCommand;
            mCallSetCommand = setCommand;
        }

        private IContentProvider lazyGetProvider(ContentResolver cr) {
            IContentProvider cp = null;
            synchronized (this) {
                cp = mContentProvider;
                if (cp == null) {
                    cp = mContentProvider = cr.acquireProvider(mUri.getAuthority());
                }
            }
            return cp;
        }

        public boolean putStringForUser(ContentResolver cr, String name, String value,
                final int userHandle) {
            try {
                Bundle arg = new Bundle();
                arg.putString(Settings.NameValueTable.VALUE, value);
                arg.putInt(CALL_METHOD_USER_KEY, userHandle);
                IContentProvider cp = lazyGetProvider(cr);
                cp.call(cr.getPackageName(), mCallSetCommand, name, arg);
            } catch (RemoteException e) {
                Log.w(TAG, "Can't set key " + name + " in " + mUri, e);
                return false;
            }
            return true;
        }

        public String getStringForUser(ContentResolver cr, String name, final int userHandle) {
            final boolean isSelf = (userHandle == UserHandle.myUserId());
            if (isSelf) {
                long newValuesVersion = SystemProperties.getLong(mVersionSystemProperty, 0);

                // Our own user's settings data uses a client-side cache
                synchronized (this) {
                    if (mValuesVersion != newValuesVersion) {
                        if (LOCAL_LOGV || false) {
                            Log.v(TAG, "invalidate [" + mUri.getLastPathSegment() + "]: current "
                                    + newValuesVersion + " != cached " + mValuesVersion);
                        }

                        mValues.clear();
                        mValuesVersion = newValuesVersion;
                    }

                    if (mValues.containsKey(name)) {
                        return mValues.get(name);  // Could be null, that's OK -- negative caching
                    }
                }
            } else {
                if (LOCAL_LOGV) Log.v(TAG, "get setting for user " + userHandle
                        + " by user " + UserHandle.myUserId() + " so skipping cache");
            }

            IContentProvider cp = lazyGetProvider(cr);

            // Try the fast path first, not using query().  If this
            // fails (alternate Settings provider that doesn't support
            // this interface?) then we fall back to the query/table
            // interface.
            if (mCallGetCommand != null) {
                try {
                    Bundle args = null;
                    if (!isSelf) {
                        args = new Bundle();
                        args.putInt(CALL_METHOD_USER_KEY, userHandle);
                    }
                    Bundle b = cp.call(cr.getPackageName(), mCallGetCommand, name, args);
                    if (b != null) {
                        String value = b.getPairValue();
                        // Don't update our cache for reads of other users' data
                        if (isSelf) {
                            synchronized (this) {
                                mValues.put(name, value);
                            }
                        } else {
                            if (LOCAL_LOGV) Log.i(TAG, "call-query of user " + userHandle
                                    + " by " + UserHandle.myUserId()
                                    + " so not updating cache");
                        }
                        return value;
                    }
                    // If the response Bundle is null, we fall through
                    // to the query interface below.
                } catch (RemoteException e) {
                    // Not supported by the remote side?  Fall through
                    // to query().
                }
            }

            Cursor c = null;
            try {
                c = cp.query(cr.getPackageName(), mUri, SELECT_VALUE, NAME_EQ_PLACEHOLDER,
                             new String[]{name}, null, null);
                if (c == null) {
                    Log.w(TAG, "Can't get key " + name + " from " + mUri);
                    return null;
                }

                String value = c.moveToNext() ? c.getString(0) : null;
                synchronized (this) {
                    mValues.put(name, value);
                }
                if (LOCAL_LOGV) {
                    Log.v(TAG, "cache miss [" + mUri.getLastPathSegment() + "]: " +
                            name + " = " + (value == null ? "(null)" : value));
                }
                return value;
            } catch (RemoteException e) {
                Log.w(TAG, "Can't get key " + name + " from " + mUri, e);
                return null;  // Return null, but don't cache it.
            } finally {
                if (c != null) c.close();
            }
        }
    }

    /**
     * An app can use this method to check if it is currently allowed to draw on top of other
     * apps. In order to be allowed to do so, an app must first declare the
     * {@link android.Manifest.permission#SYSTEM_ALERT_WINDOW} permission in its manifest. If it
     * is currently disallowed, it can prompt the user to grant it this capability through a
     * management UI by sending an Intent with action
     * {@link android.provider.Settings#ACTION_MANAGE_OVERLAY_PERMISSION}.
     *
     * @param context A context
     * @return true if the calling app can draw on top of other apps, false otherwise.
     */
    public static boolean canDrawOverlays(Context context) {
        int uid = Binder.getCallingUid();
        return Settings.isCallingPackageAllowedToDrawOverlays(context, uid, Settings
                .getPackageNameForUid(context, uid), false);
    }

    /**
     * An app can use this method to check if it is currently allowed to change the network
     * state. In order to be allowed to do so, an app must first declare either the
     * {@link android.Manifest.permission#CHANGE_NETWORK_STATE} or
     * {@link android.Manifest.permission#WRITE_SETTINGS} permission in its manifest. If it
     * is currently disallowed, it can prompt the user to grant it this capability through a
     * management UI by sending an Intent with action
     * {@link android.provider.Settings#ACTION_MANAGE_WRITE_SETTINGS}.
     *
     * @param context A context
     * @return true if the calling app can change the state of network, false otherwise.
     * @hide
     */
    public static boolean canChangeNetworkState(Context context) {
        int uid = Binder.getCallingUid();
        return Settings.isCallingPackageAllowedToChangeNetworkState(context, uid, Settings
                .getPackageNameForUid(context, uid), false);
    }

    /**
     * System settings, containing miscellaneous system preferences.  This
     * table holds simple name/value pairs.  There are convenience
     * functions for accessing individual settings entries.
     */
    public static final class System extends NameValueTable {
        public static final String SYS_PROP_SETTING_VERSION = "sys.settings_system_version";

        /** @hide */
        public static interface Validator {
            public boolean validate(String value);
        }

        /**
         * The content:// style URL for this table
         */
        public static final Uri CONTENT_URI =
            Uri.parse("content://" + AUTHORITY + "/system");

        private static final NameValueCache sNameValueCache = new NameValueCache(
                SYS_PROP_SETTING_VERSION,
                CONTENT_URI,
                CALL_METHOD_GET_SYSTEM,
                CALL_METHOD_PUT_SYSTEM);

        private static final HashSet<String> MOVED_TO_SECURE;
        static {
            MOVED_TO_SECURE = new HashSet<String>(30);
            MOVED_TO_SECURE.add(Secure.ANDROID_ID);
            MOVED_TO_SECURE.add(Secure.HTTP_PROXY);
            MOVED_TO_SECURE.add(Secure.LOCATION_PROVIDERS_ALLOWED);
            MOVED_TO_SECURE.add(Secure.LOCK_BIOMETRIC_WEAK_FLAGS);
            MOVED_TO_SECURE.add(Secure.LOCK_PATTERN_ENABLED);
            MOVED_TO_SECURE.add(Secure.LOCK_PATTERN_VISIBLE);
            MOVED_TO_SECURE.add(Secure.LOCK_PATTERN_TACTILE_FEEDBACK_ENABLED);
            MOVED_TO_SECURE.add(Secure.LOGGING_ID);
            MOVED_TO_SECURE.add(Secure.PARENTAL_CONTROL_ENABLED);
            MOVED_TO_SECURE.add(Secure.PARENTAL_CONTROL_LAST_UPDATE);
            MOVED_TO_SECURE.add(Secure.PARENTAL_CONTROL_REDIRECT_URL);
            MOVED_TO_SECURE.add(Secure.SETTINGS_CLASSNAME);
            MOVED_TO_SECURE.add(Secure.USE_GOOGLE_MAIL);
            MOVED_TO_SECURE.add(Secure.WIFI_NETWORKS_AVAILABLE_NOTIFICATION_ON);
            MOVED_TO_SECURE.add(Secure.WIFI_NETWORKS_AVAILABLE_REPEAT_DELAY);
            MOVED_TO_SECURE.add(Secure.WIFI_NUM_OPEN_NETWORKS_KEPT);
            MOVED_TO_SECURE.add(Secure.WIFI_ON);
            MOVED_TO_SECURE.add(Secure.WIFI_WATCHDOG_ACCEPTABLE_PACKET_LOSS_PERCENTAGE);
            MOVED_TO_SECURE.add(Secure.WIFI_WATCHDOG_AP_COUNT);
            MOVED_TO_SECURE.add(Secure.WIFI_WATCHDOG_BACKGROUND_CHECK_DELAY_MS);
            MOVED_TO_SECURE.add(Secure.WIFI_WATCHDOG_BACKGROUND_CHECK_ENABLED);
            MOVED_TO_SECURE.add(Secure.WIFI_WATCHDOG_BACKGROUND_CHECK_TIMEOUT_MS);
            MOVED_TO_SECURE.add(Secure.WIFI_WATCHDOG_INITIAL_IGNORED_PING_COUNT);
            MOVED_TO_SECURE.add(Secure.WIFI_WATCHDOG_MAX_AP_CHECKS);
            MOVED_TO_SECURE.add(Secure.WIFI_WATCHDOG_ON);
            MOVED_TO_SECURE.add(Secure.WIFI_WATCHDOG_PING_COUNT);
            MOVED_TO_SECURE.add(Secure.WIFI_WATCHDOG_PING_DELAY_MS);
            MOVED_TO_SECURE.add(Secure.WIFI_WATCHDOG_PING_TIMEOUT_MS);

            // At one time in System, then Global, but now back in Secure
            MOVED_TO_SECURE.add(Secure.INSTALL_NON_MARKET_APPS);
        }

        private static final HashSet<String> MOVED_TO_GLOBAL;
        private static final HashSet<String> MOVED_TO_SECURE_THEN_GLOBAL;
        static {
            MOVED_TO_GLOBAL = new HashSet<String>();
            MOVED_TO_SECURE_THEN_GLOBAL = new HashSet<String>();

            // these were originally in system but migrated to secure in the past,
            // so are duplicated in the Secure.* namespace
            MOVED_TO_SECURE_THEN_GLOBAL.add(Global.ADB_ENABLED);
            MOVED_TO_SECURE_THEN_GLOBAL.add(Global.BLUETOOTH_ON);
            MOVED_TO_SECURE_THEN_GLOBAL.add(Global.DATA_ROAMING);
            MOVED_TO_SECURE_THEN_GLOBAL.add(Global.DEVICE_PROVISIONED);
            MOVED_TO_SECURE_THEN_GLOBAL.add(Global.USB_MASS_STORAGE_ENABLED);
            MOVED_TO_SECURE_THEN_GLOBAL.add(Global.HTTP_PROXY);

            // these are moving directly from system to global
            MOVED_TO_GLOBAL.add(Settings.Global.AIRPLANE_MODE_ON);
            MOVED_TO_GLOBAL.add(Settings.Global.AIRPLANE_MODE_RADIOS);
            MOVED_TO_GLOBAL.add(Settings.Global.AIRPLANE_MODE_TOGGLEABLE_RADIOS);
            MOVED_TO_GLOBAL.add(Settings.Global.AUTO_TIME);
            MOVED_TO_GLOBAL.add(Settings.Global.AUTO_TIME_ZONE);
            MOVED_TO_GLOBAL.add(Settings.Global.CAR_DOCK_SOUND);
            MOVED_TO_GLOBAL.add(Settings.Global.CAR_UNDOCK_SOUND);
            MOVED_TO_GLOBAL.add(Settings.Global.DESK_DOCK_SOUND);
            MOVED_TO_GLOBAL.add(Settings.Global.DESK_UNDOCK_SOUND);
            MOVED_TO_GLOBAL.add(Settings.Global.DOCK_SOUNDS_ENABLED);
            MOVED_TO_GLOBAL.add(Settings.Global.LOCK_SOUND);
            MOVED_TO_GLOBAL.add(Settings.Global.UNLOCK_SOUND);
            MOVED_TO_GLOBAL.add(Settings.Global.LOW_BATTERY_SOUND);
            MOVED_TO_GLOBAL.add(Settings.Global.POWER_SOUNDS_ENABLED);
            MOVED_TO_GLOBAL.add(Settings.Global.STAY_ON_WHILE_PLUGGED_IN);
            MOVED_TO_GLOBAL.add(Settings.Global.WIFI_SLEEP_POLICY);
            MOVED_TO_GLOBAL.add(Settings.Global.MODE_RINGER);
            MOVED_TO_GLOBAL.add(Settings.Global.WINDOW_ANIMATION_SCALE);
            MOVED_TO_GLOBAL.add(Settings.Global.TRANSITION_ANIMATION_SCALE);
            MOVED_TO_GLOBAL.add(Settings.Global.ANIMATOR_DURATION_SCALE);
            MOVED_TO_GLOBAL.add(Settings.Global.FANCY_IME_ANIMATIONS);
            MOVED_TO_GLOBAL.add(Settings.Global.COMPATIBILITY_MODE);
            MOVED_TO_GLOBAL.add(Settings.Global.EMERGENCY_TONE);
            MOVED_TO_GLOBAL.add(Settings.Global.CALL_AUTO_RETRY);
            MOVED_TO_GLOBAL.add(Settings.Global.DEBUG_APP);
            MOVED_TO_GLOBAL.add(Settings.Global.WAIT_FOR_DEBUGGER);
            MOVED_TO_GLOBAL.add(Settings.Global.SHOW_PROCESSES);
            MOVED_TO_GLOBAL.add(Settings.Global.ALWAYS_FINISH_ACTIVITIES);
            MOVED_TO_GLOBAL.add(Settings.Global.TZINFO_UPDATE_CONTENT_URL);
            MOVED_TO_GLOBAL.add(Settings.Global.TZINFO_UPDATE_METADATA_URL);
            MOVED_TO_GLOBAL.add(Settings.Global.SELINUX_UPDATE_CONTENT_URL);
            MOVED_TO_GLOBAL.add(Settings.Global.SELINUX_UPDATE_METADATA_URL);
            MOVED_TO_GLOBAL.add(Settings.Global.SMS_SHORT_CODES_UPDATE_CONTENT_URL);
            MOVED_TO_GLOBAL.add(Settings.Global.SMS_SHORT_CODES_UPDATE_METADATA_URL);
            MOVED_TO_GLOBAL.add(Settings.Global.CERT_PIN_UPDATE_CONTENT_URL);
            MOVED_TO_GLOBAL.add(Settings.Global.CERT_PIN_UPDATE_METADATA_URL);
        }

        private static final Validator sBooleanValidator =
                new DiscreteValueValidator(new String[] {"0", "1"});

        private static final Validator sNonNegativeIntegerValidator = new Validator() {
            @Override
            public boolean validate(String value) {
                try {
                    return Integer.parseInt(value) >= 0;
                } catch (NumberFormatException e) {
                    return false;
                }
            }
        };

        private static final Validator sUriValidator = new Validator() {
            @Override
            public boolean validate(String value) {
                try {
                    Uri.decode(value);
                    return true;
                } catch (IllegalArgumentException e) {
                    return false;
                }
            }
        };

        private static final Validator sLenientIpAddressValidator = new Validator() {
            private static final int MAX_IPV6_LENGTH = 45;

            @Override
            public boolean validate(String value) {
                return value.length() <= MAX_IPV6_LENGTH;
            }
        };

        /** @hide */
        public static void getMovedToGlobalSettings(Set<String> outKeySet) {
            outKeySet.addAll(MOVED_TO_GLOBAL);
            outKeySet.addAll(MOVED_TO_SECURE_THEN_GLOBAL);
        }

        /** @hide */
        public static void getMovedToSecureSettings(Set<String> outKeySet) {
            outKeySet.addAll(MOVED_TO_SECURE);
        }

        /** @hide */
        public static void getNonLegacyMovedKeys(HashSet<String> outKeySet) {
            outKeySet.addAll(MOVED_TO_GLOBAL);
        }

        /**
         * Look up a name in the database.
         * @param resolver to access the database with
         * @param name to look up in the table
         * @return the corresponding value, or null if not present
         */
        public static String getString(ContentResolver resolver, String name) {
            return getStringForUser(resolver, name, UserHandle.myUserId());
        }

        /** @hide */
        public static String getStringForUser(ContentResolver resolver, String name,
                int userHandle) {
            if (MOVED_TO_SECURE.contains(name)) {
                Log.w(TAG, "Setting " + name + " has moved from android.provider.Settings.System"
                        + " to android.provider.Settings.Secure, returning read-only value.");
                return Secure.getStringForUser(resolver, name, userHandle);
            }
            if (MOVED_TO_GLOBAL.contains(name) || MOVED_TO_SECURE_THEN_GLOBAL.contains(name)) {
                Log.w(TAG, "Setting " + name + " has moved from android.provider.Settings.System"
                        + " to android.provider.Settings.Global, returning read-only value.");
                return Global.getStringForUser(resolver, name, userHandle);
            }
            return sNameValueCache.getStringForUser(resolver, name, userHandle);
        }

        /**
         * Store a name/value pair into the database.
         * @param resolver to access the database with
         * @param name to store
         * @param value to associate with the name
         * @return true if the value was set, false on database errors
         */
        public static boolean putString(ContentResolver resolver, String name, String value) {
            return putStringForUser(resolver, name, value, UserHandle.myUserId());
        }

        /** @hide */
        public static boolean putStringForUser(ContentResolver resolver, String name, String value,
                int userHandle) {
            if (MOVED_TO_SECURE.contains(name)) {
                Log.w(TAG, "Setting " + name + " has moved from android.provider.Settings.System"
                        + " to android.provider.Settings.Secure, value is unchanged.");
                return false;
            }
            if (MOVED_TO_GLOBAL.contains(name) || MOVED_TO_SECURE_THEN_GLOBAL.contains(name)) {
                Log.w(TAG, "Setting " + name + " has moved from android.provider.Settings.System"
                        + " to android.provider.Settings.Global, value is unchanged.");
                return false;
            }
            return sNameValueCache.putStringForUser(resolver, name, value, userHandle);
        }

        /**
         * Construct the content URI for a particular name/value pair,
         * useful for monitoring changes with a ContentObserver.
         * @param name to look up in the table
         * @return the corresponding content URI, or null if not present
         */
        public static Uri getUriFor(String name) {
            if (MOVED_TO_SECURE.contains(name)) {
                Log.w(TAG, "Setting " + name + " has moved from android.provider.Settings.System"
                    + " to android.provider.Settings.Secure, returning Secure URI.");
                return Secure.getUriFor(Secure.CONTENT_URI, name);
            }
            if (MOVED_TO_GLOBAL.contains(name) || MOVED_TO_SECURE_THEN_GLOBAL.contains(name)) {
                Log.w(TAG, "Setting " + name + " has moved from android.provider.Settings.System"
                        + " to android.provider.Settings.Global, returning read-only global URI.");
                return Global.getUriFor(Global.CONTENT_URI, name);
            }
            return getUriFor(CONTENT_URI, name);
        }

        /**
         * Convenience function for retrieving a single system settings value
         * as an integer.  Note that internally setting values are always
         * stored as strings; this function converts the string to an integer
         * for you.  The default value will be returned if the setting is
         * not defined or not an integer.
         *
         * @param cr The ContentResolver to access.
         * @param name The name of the setting to retrieve.
         * @param def Value to return if the setting is not defined.
         *
         * @return The setting's current value, or 'def' if it is not defined
         * or not a valid integer.
         */
        public static int getInt(ContentResolver cr, String name, int def) {
            return getIntForUser(cr, name, def, UserHandle.myUserId());
        }

        /** @hide */
        public static int getIntForUser(ContentResolver cr, String name, int def, int userHandle) {
            String v = getStringForUser(cr, name, userHandle);
            try {
                return v != null ? Integer.parseInt(v) : def;
            } catch (NumberFormatException e) {
                return def;
            }
        }

        /**
         * Convenience function for retrieving a single system settings value
         * as an integer.  Note that internally setting values are always
         * stored as strings; this function converts the string to an integer
         * for you.
         * <p>
         * This version does not take a default value.  If the setting has not
         * been set, or the string value is not a number,
         * it throws {@link SettingNotFoundException}.
         *
         * @param cr The ContentResolver to access.
         * @param name The name of the setting to retrieve.
         *
         * @throws SettingNotFoundException Thrown if a setting by the given
         * name can't be found or the setting value is not an integer.
         *
         * @return The setting's current value.
         */
        public static int getInt(ContentResolver cr, String name)
                throws SettingNotFoundException {
            return getIntForUser(cr, name, UserHandle.myUserId());
        }

        /** @hide */
        public static int getIntForUser(ContentResolver cr, String name, int userHandle)
                throws SettingNotFoundException {
            String v = getStringForUser(cr, name, userHandle);
            try {
                return Integer.parseInt(v);
            } catch (NumberFormatException e) {
                throw new SettingNotFoundException(name);
            }
        }

        /**
         * Convenience function for updating a single settings value as an
         * integer. This will either create a new entry in the table if the
         * given name does not exist, or modify the value of the existing row
         * with that name.  Note that internally setting values are always
         * stored as strings, so this function converts the given value to a
         * string before storing it.
         *
         * @param cr The ContentResolver to access.
         * @param name The name of the setting to modify.
         * @param value The new value for the setting.
         * @return true if the value was set, false on database errors
         */
        public static boolean putInt(ContentResolver cr, String name, int value) {
            return putIntForUser(cr, name, value, UserHandle.myUserId());
        }

        /** @hide */
        public static boolean putIntForUser(ContentResolver cr, String name, int value,
                int userHandle) {
            return putStringForUser(cr, name, Integer.toString(value), userHandle);
        }

        /**
         * Convenience function for retrieving a single system settings value
         * as a {@code long}.  Note that internally setting values are always
         * stored as strings; this function converts the string to a {@code long}
         * for you.  The default value will be returned if the setting is
         * not defined or not a {@code long}.
         *
         * @param cr The ContentResolver to access.
         * @param name The name of the setting to retrieve.
         * @param def Value to return if the setting is not defined.
         *
         * @return The setting's current value, or 'def' if it is not defined
         * or not a valid {@code long}.
         */
        public static long getLong(ContentResolver cr, String name, long def) {
            return getLongForUser(cr, name, def, UserHandle.myUserId());
        }

        /** @hide */
        public static long getLongForUser(ContentResolver cr, String name, long def,
                int userHandle) {
            String valString = getStringForUser(cr, name, userHandle);
            long value;
            try {
                value = valString != null ? Long.parseLong(valString) : def;
            } catch (NumberFormatException e) {
                value = def;
            }
            return value;
        }

        /**
         * Convenience function for retrieving a single system settings value
         * as a {@code long}.  Note that internally setting values are always
         * stored as strings; this function converts the string to a {@code long}
         * for you.
         * <p>
         * This version does not take a default value.  If the setting has not
         * been set, or the string value is not a number,
         * it throws {@link SettingNotFoundException}.
         *
         * @param cr The ContentResolver to access.
         * @param name The name of the setting to retrieve.
         *
         * @return The setting's current value.
         * @throws SettingNotFoundException Thrown if a setting by the given
         * name can't be found or the setting value is not an integer.
         */
        public static long getLong(ContentResolver cr, String name)
                throws SettingNotFoundException {
            return getLongForUser(cr, name, UserHandle.myUserId());
        }

        /** @hide */
        public static long getLongForUser(ContentResolver cr, String name, int userHandle)
                throws SettingNotFoundException {
            String valString = getStringForUser(cr, name, userHandle);
            try {
                return Long.parseLong(valString);
            } catch (NumberFormatException e) {
                throw new SettingNotFoundException(name);
            }
        }

        /**
         * Convenience function for updating a single settings value as a long
         * integer. This will either create a new entry in the table if the
         * given name does not exist, or modify the value of the existing row
         * with that name.  Note that internally setting values are always
         * stored as strings, so this function converts the given value to a
         * string before storing it.
         *
         * @param cr The ContentResolver to access.
         * @param name The name of the setting to modify.
         * @param value The new value for the setting.
         * @return true if the value was set, false on database errors
         */
        public static boolean putLong(ContentResolver cr, String name, long value) {
            return putLongForUser(cr, name, value, UserHandle.myUserId());
        }

        /** @hide */
        public static boolean putLongForUser(ContentResolver cr, String name, long value,
                int userHandle) {
            return putStringForUser(cr, name, Long.toString(value), userHandle);
        }

        /**
         * Convenience function for retrieving a single system settings value
         * as a floating point number.  Note that internally setting values are
         * always stored as strings; this function converts the string to an
         * float for you. The default value will be returned if the setting
         * is not defined or not a valid float.
         *
         * @param cr The ContentResolver to access.
         * @param name The name of the setting to retrieve.
         * @param def Value to return if the setting is not defined.
         *
         * @return The setting's current value, or 'def' if it is not defined
         * or not a valid float.
         */
        public static float getFloat(ContentResolver cr, String name, float def) {
            return getFloatForUser(cr, name, def, UserHandle.myUserId());
        }

        /** @hide */
        public static float getFloatForUser(ContentResolver cr, String name, float def,
                int userHandle) {
            String v = getStringForUser(cr, name, userHandle);
            try {
                return v != null ? Float.parseFloat(v) : def;
            } catch (NumberFormatException e) {
                return def;
            }
        }

        /**
         * Convenience function for retrieving a single system settings value
         * as a float.  Note that internally setting values are always
         * stored as strings; this function converts the string to a float
         * for you.
         * <p>
         * This version does not take a default value.  If the setting has not
         * been set, or the string value is not a number,
         * it throws {@link SettingNotFoundException}.
         *
         * @param cr The ContentResolver to access.
         * @param name The name of the setting to retrieve.
         *
         * @throws SettingNotFoundException Thrown if a setting by the given
         * name can't be found or the setting value is not a float.
         *
         * @return The setting's current value.
         */
        public static float getFloat(ContentResolver cr, String name)
                throws SettingNotFoundException {
            return getFloatForUser(cr, name, UserHandle.myUserId());
        }

        /** @hide */
        public static float getFloatForUser(ContentResolver cr, String name, int userHandle)
                throws SettingNotFoundException {
            String v = getStringForUser(cr, name, userHandle);
            if (v == null) {
                throw new SettingNotFoundException(name);
            }
            try {
                return Float.parseFloat(v);
            } catch (NumberFormatException e) {
                throw new SettingNotFoundException(name);
            }
        }

        /**
         * Convenience function for updating a single settings value as a
         * floating point number. This will either create a new entry in the
         * table if the given name does not exist, or modify the value of the
         * existing row with that name.  Note that internally setting values
         * are always stored as strings, so this function converts the given
         * value to a string before storing it.
         *
         * @param cr The ContentResolver to access.
         * @param name The name of the setting to modify.
         * @param value The new value for the setting.
         * @return true if the value was set, false on database errors
         */
        public static boolean putFloat(ContentResolver cr, String name, float value) {
            return putFloatForUser(cr, name, value, UserHandle.myUserId());
        }

        /** @hide */
        public static boolean putFloatForUser(ContentResolver cr, String name, float value,
                int userHandle) {
            return putStringForUser(cr, name, Float.toString(value), userHandle);
        }

        /**
         * Convenience function to read all of the current
         * configuration-related settings into a
         * {@link Configuration} object.
         *
         * @param cr The ContentResolver to access.
         * @param outConfig Where to place the configuration settings.
         */
        public static void getConfiguration(ContentResolver cr, Configuration outConfig) {
            getConfigurationForUser(cr, outConfig, UserHandle.myUserId());
        }

        /** @hide */
        public static void getConfigurationForUser(ContentResolver cr, Configuration outConfig,
                int userHandle) {
            outConfig.fontScale = Settings.System.getFloatForUser(
                cr, FONT_SCALE, outConfig.fontScale, userHandle);
            if (outConfig.fontScale < 0) {
                outConfig.fontScale = 1;
            }
        }

        /**
         * @hide Erase the fields in the Configuration that should be applied
         * by the settings.
         */
        public static void clearConfiguration(Configuration inoutConfig) {
            inoutConfig.fontScale = 0;
        }

        /**
         * Convenience function to write a batch of configuration-related
         * settings from a {@link Configuration} object.
         *
         * @param cr The ContentResolver to access.
         * @param config The settings to write.
         * @return true if the values were set, false on database errors
         */
        public static boolean putConfiguration(ContentResolver cr, Configuration config) {
            return putConfigurationForUser(cr, config, UserHandle.myUserId());
        }

        /** @hide */
        public static boolean putConfigurationForUser(ContentResolver cr, Configuration config,
                int userHandle) {
            return Settings.System.putFloatForUser(cr, FONT_SCALE, config.fontScale, userHandle);
        }

        /** @hide */
        public static boolean hasInterestingConfigurationChanges(int changes) {
            return (changes&ActivityInfo.CONFIG_FONT_SCALE) != 0;
        }

        /** @deprecated - Do not use */
        @Deprecated
        public static boolean getShowGTalkServiceStatus(ContentResolver cr) {
            return getShowGTalkServiceStatusForUser(cr, UserHandle.myUserId());
        }

        /**
         * @hide
         * @deprecated - Do not use
         */
        public static boolean getShowGTalkServiceStatusForUser(ContentResolver cr,
                int userHandle) {
            return getIntForUser(cr, SHOW_GTALK_SERVICE_STATUS, 0, userHandle) != 0;
        }

        /** @deprecated - Do not use */
        @Deprecated
        public static void setShowGTalkServiceStatus(ContentResolver cr, boolean flag) {
            setShowGTalkServiceStatusForUser(cr, flag, UserHandle.myUserId());
        }

        /**
         * @hide
         * @deprecated - Do not use
         */
        @Deprecated
        public static void setShowGTalkServiceStatusForUser(ContentResolver cr, boolean flag,
                int userHandle) {
            putIntForUser(cr, SHOW_GTALK_SERVICE_STATUS, flag ? 1 : 0, userHandle);
        }

        private static final class DiscreteValueValidator implements Validator {
            private final String[] mValues;

            public DiscreteValueValidator(String[] values) {
                mValues = values;
            }

            @Override
            public boolean validate(String value) {
                return ArrayUtils.contains(mValues, value);
            }
        }

        private static final class InclusiveIntegerRangeValidator implements Validator {
            private final int mMin;
            private final int mMax;

            public InclusiveIntegerRangeValidator(int min, int max) {
                mMin = min;
                mMax = max;
            }

            @Override
            public boolean validate(String value) {
                try {
                    final int intValue = Integer.parseInt(value);
                    return intValue >= mMin && intValue <= mMax;
                } catch (NumberFormatException e) {
                    return false;
                }
            }
        }

        private static final class InclusiveFloatRangeValidator implements Validator {
            private final float mMin;
            private final float mMax;

            public InclusiveFloatRangeValidator(float min, float max) {
                mMin = min;
                mMax = max;
            }

            @Override
            public boolean validate(String value) {
                try {
                    final float floatValue = Float.parseFloat(value);
                    return floatValue >= mMin && floatValue <= mMax;
                } catch (NumberFormatException e) {
                    return false;
                }
            }
        }

        /**
         * @deprecated Use {@link android.provider.Settings.Global#STAY_ON_WHILE_PLUGGED_IN} instead
         */
        @Deprecated
        public static final String STAY_ON_WHILE_PLUGGED_IN = Global.STAY_ON_WHILE_PLUGGED_IN;

        /**
         * What happens when the user presses the end call button if they're not
         * on a call.<br/>
         * <b>Values:</b><br/>
         * 0 - The end button does nothing.<br/>
         * 1 - The end button goes to the home screen.<br/>
         * 2 - The end button puts the device to sleep and locks the keyguard.<br/>
         * 3 - The end button goes to the home screen.  If the user is already on the
         * home screen, it puts the device to sleep.
         */
        public static final String END_BUTTON_BEHAVIOR = "end_button_behavior";

        private static final Validator END_BUTTON_BEHAVIOR_VALIDATOR =
                new InclusiveIntegerRangeValidator(0, 3);

        /**
         * END_BUTTON_BEHAVIOR value for "go home".
         * @hide
         */
        public static final int END_BUTTON_BEHAVIOR_HOME = 0x1;

        /**
         * END_BUTTON_BEHAVIOR value for "go to sleep".
         * @hide
         */
        public static final int END_BUTTON_BEHAVIOR_SLEEP = 0x2;

        /**
         * END_BUTTON_BEHAVIOR default value.
         * @hide
         */
        public static final int END_BUTTON_BEHAVIOR_DEFAULT = END_BUTTON_BEHAVIOR_SLEEP;

        /**
         * Is advanced settings mode turned on. 0 == no, 1 == yes
         * @hide
         */
        public static final String ADVANCED_SETTINGS = "advanced_settings";

        private static final Validator ADVANCED_SETTINGS_VALIDATOR = sBooleanValidator;

        /**
         * ADVANCED_SETTINGS default value.
         * @hide
         */
        public static final int ADVANCED_SETTINGS_DEFAULT = 0;

        /**
         * @deprecated Use {@link android.provider.Settings.Global#AIRPLANE_MODE_ON} instead
         */
        @Deprecated
        public static final String AIRPLANE_MODE_ON = Global.AIRPLANE_MODE_ON;

        /**
         * @deprecated Use {@link android.provider.Settings.Global#RADIO_BLUETOOTH} instead
         */
        @Deprecated
        public static final String RADIO_BLUETOOTH = Global.RADIO_BLUETOOTH;

        /**
         * @deprecated Use {@link android.provider.Settings.Global#RADIO_WIFI} instead
         */
        @Deprecated
        public static final String RADIO_WIFI = Global.RADIO_WIFI;

        /**
         * @deprecated Use {@link android.provider.Settings.Global#RADIO_WIMAX} instead
         * {@hide}
         */
        @Deprecated
        public static final String RADIO_WIMAX = Global.RADIO_WIMAX;

        /**
         * @deprecated Use {@link android.provider.Settings.Global#RADIO_CELL} instead
         */
        @Deprecated
        public static final String RADIO_CELL = Global.RADIO_CELL;

        /**
         * @deprecated Use {@link android.provider.Settings.Global#RADIO_NFC} instead
         */
        @Deprecated
        public static final String RADIO_NFC = Global.RADIO_NFC;

        /**
         * @deprecated Use {@link android.provider.Settings.Global#AIRPLANE_MODE_RADIOS} instead
         */
        @Deprecated
        public static final String AIRPLANE_MODE_RADIOS = Global.AIRPLANE_MODE_RADIOS;

        /**
         * @deprecated Use {@link android.provider.Settings.Global#AIRPLANE_MODE_TOGGLEABLE_RADIOS} instead
         *
         * {@hide}
         */
        @Deprecated
        public static final String AIRPLANE_MODE_TOGGLEABLE_RADIOS =
                Global.AIRPLANE_MODE_TOGGLEABLE_RADIOS;

        /**
         * @deprecated Use {@link android.provider.Settings.Global#WIFI_SLEEP_POLICY} instead
         */
        @Deprecated
        public static final String WIFI_SLEEP_POLICY = Global.WIFI_SLEEP_POLICY;

        /**
         * @deprecated Use {@link android.provider.Settings.Global#WIFI_SLEEP_POLICY_DEFAULT} instead
         */
        @Deprecated
        public static final int WIFI_SLEEP_POLICY_DEFAULT = Global.WIFI_SLEEP_POLICY_DEFAULT;

        /**
         * @deprecated Use {@link android.provider.Settings.Global#WIFI_SLEEP_POLICY_NEVER_WHILE_PLUGGED} instead
         */
        @Deprecated
        public static final int WIFI_SLEEP_POLICY_NEVER_WHILE_PLUGGED =
                Global.WIFI_SLEEP_POLICY_NEVER_WHILE_PLUGGED;

        /**
         * @deprecated Use {@link android.provider.Settings.Global#WIFI_SLEEP_POLICY_NEVER} instead
         */
        @Deprecated
        public static final int WIFI_SLEEP_POLICY_NEVER = Global.WIFI_SLEEP_POLICY_NEVER;

        /**
         * @deprecated Use {@link android.provider.Settings.Global#MODE_RINGER} instead
         */
        @Deprecated
        public static final String MODE_RINGER = Global.MODE_RINGER;

        /**
         * Whether to use static IP and other static network attributes.
         * <p>
         * Set to 1 for true and 0 for false.
         *
         * @deprecated Use {@link WifiManager} instead
         */
        @Deprecated
        public static final String WIFI_USE_STATIC_IP = "wifi_use_static_ip";

        private static final Validator WIFI_USE_STATIC_IP_VALIDATOR = sBooleanValidator;

        /**
         * The static IP address.
         * <p>
         * Example: "192.168.1.51"
         *
         * @deprecated Use {@link WifiManager} instead
         */
        @Deprecated
        public static final String WIFI_STATIC_IP = "wifi_static_ip";

        private static final Validator WIFI_STATIC_IP_VALIDATOR = sLenientIpAddressValidator;

        /**
         * If using static IP, the gateway's IP address.
         * <p>
         * Example: "192.168.1.1"
         *
         * @deprecated Use {@link WifiManager} instead
         */
        @Deprecated
        public static final String WIFI_STATIC_GATEWAY = "wifi_static_gateway";

        private static final Validator WIFI_STATIC_GATEWAY_VALIDATOR = sLenientIpAddressValidator;

        /**
         * If using static IP, the net mask.
         * <p>
         * Example: "255.255.255.0"
         *
         * @deprecated Use {@link WifiManager} instead
         */
        @Deprecated
        public static final String WIFI_STATIC_NETMASK = "wifi_static_netmask";

        private static final Validator WIFI_STATIC_NETMASK_VALIDATOR = sLenientIpAddressValidator;

        /**
         * If using static IP, the primary DNS's IP address.
         * <p>
         * Example: "192.168.1.1"
         *
         * @deprecated Use {@link WifiManager} instead
         */
        @Deprecated
        public static final String WIFI_STATIC_DNS1 = "wifi_static_dns1";

        private static final Validator WIFI_STATIC_DNS1_VALIDATOR = sLenientIpAddressValidator;

        /**
         * If using static IP, the secondary DNS's IP address.
         * <p>
         * Example: "192.168.1.2"
         *
         * @deprecated Use {@link WifiManager} instead
         */
        @Deprecated
        public static final String WIFI_STATIC_DNS2 = "wifi_static_dns2";

        private static final Validator WIFI_STATIC_DNS2_VALIDATOR = sLenientIpAddressValidator;

        /**
         * Determines whether remote devices may discover and/or connect to
         * this device.
         * <P>Type: INT</P>
         * 2 -- discoverable and connectable
         * 1 -- connectable but not discoverable
         * 0 -- neither connectable nor discoverable
         */
        public static final String BLUETOOTH_DISCOVERABILITY =
            "bluetooth_discoverability";

        private static final Validator BLUETOOTH_DISCOVERABILITY_VALIDATOR =
                new InclusiveIntegerRangeValidator(0, 2);

        /**
         * Bluetooth discoverability timeout.  If this value is nonzero, then
         * Bluetooth becomes discoverable for a certain number of seconds,
         * after which is becomes simply connectable.  The value is in seconds.
         */
        public static final String BLUETOOTH_DISCOVERABILITY_TIMEOUT =
            "bluetooth_discoverability_timeout";

        private static final Validator BLUETOOTH_DISCOVERABILITY_TIMEOUT_VALIDATOR =
                sNonNegativeIntegerValidator;

        /**
         * @deprecated Use {@link android.provider.Settings.Secure#LOCK_PATTERN_ENABLED}
         * instead
         */
        @Deprecated
        public static final String LOCK_PATTERN_ENABLED = Secure.LOCK_PATTERN_ENABLED;

        /**
         * @deprecated Use {@link android.provider.Settings.Secure#LOCK_PATTERN_VISIBLE}
         * instead
         */
        @Deprecated
        public static final String LOCK_PATTERN_VISIBLE = "lock_pattern_visible_pattern";

        /**
         * @deprecated Use
         * {@link android.provider.Settings.Secure#LOCK_PATTERN_TACTILE_FEEDBACK_ENABLED}
         * instead
         */
        @Deprecated
        public static final String LOCK_PATTERN_TACTILE_FEEDBACK_ENABLED =
            "lock_pattern_tactile_feedback_enabled";

        /**
         * A formatted string of the next alarm that is set, or the empty string
         * if there is no alarm set.
         *
         * @deprecated Use {@link android.app.AlarmManager#getNextAlarmClock()}.
         */
        @Deprecated
        public static final String NEXT_ALARM_FORMATTED = "next_alarm_formatted";

        private static final Validator NEXT_ALARM_FORMATTED_VALIDATOR = new Validator() {
            private static final int MAX_LENGTH = 1000;

            @Override
            public boolean validate(String value) {
                // TODO: No idea what the correct format is.
                return value == null || value.length() < MAX_LENGTH;
            }
        };

        /**
         * Scaling factor for fonts, float.
         */
        public static final String FONT_SCALE = "font_scale";

        private static final Validator FONT_SCALE_VALIDATOR = new Validator() {
            @Override
            public boolean validate(String value) {
                try {
                    return Float.parseFloat(value) >= 0;
                } catch (NumberFormatException e) {
                    return false;
                }
            }
        };

        /**
         * Name of an application package to be debugged.
         *
         * @deprecated Use {@link Global#DEBUG_APP} instead
         */
        @Deprecated
        public static final String DEBUG_APP = Global.DEBUG_APP;

        /**
         * If 1, when launching DEBUG_APP it will wait for the debugger before
         * starting user code.  If 0, it will run normally.
         *
         * @deprecated Use {@link Global#WAIT_FOR_DEBUGGER} instead
         */
        @Deprecated
        public static final String WAIT_FOR_DEBUGGER = Global.WAIT_FOR_DEBUGGER;

        /**
         * Whether or not to dim the screen. 0=no  1=yes
         * @deprecated This setting is no longer used.
         */
        @Deprecated
        public static final String DIM_SCREEN = "dim_screen";

        private static final Validator DIM_SCREEN_VALIDATOR = sBooleanValidator;

        /**
         * The amount of time in milliseconds before the device goes to sleep or begins
         * to dream after a period of inactivity.  This value is also known as the
         * user activity timeout period since the screen isn't necessarily turned off
         * when it expires.
         */
        public static final String SCREEN_OFF_TIMEOUT = "screen_off_timeout";

        private static final Validator SCREEN_OFF_TIMEOUT_VALIDATOR = sNonNegativeIntegerValidator;

        /**
         * The screen backlight brightness between 0 and 255.
         */
        public static final String SCREEN_BRIGHTNESS = "screen_brightness";

        private static final Validator SCREEN_BRIGHTNESS_VALIDATOR =
                new InclusiveIntegerRangeValidator(0, 255);

        /**
         * Control whether to enable automatic brightness mode.
         */
        public static final String SCREEN_BRIGHTNESS_MODE = "screen_brightness_mode";

        private static final Validator SCREEN_BRIGHTNESS_MODE_VALIDATOR = sBooleanValidator;

        /**
         * Adjustment to auto-brightness to make it generally more (>0.0 <1.0)
         * or less (<0.0 >-1.0) bright.
         * @hide
         */
        public static final String SCREEN_AUTO_BRIGHTNESS_ADJ = "screen_auto_brightness_adj";

        private static final Validator SCREEN_AUTO_BRIGHTNESS_ADJ_VALIDATOR =
                new InclusiveFloatRangeValidator(-1, 1);

        /**
         * SCREEN_BRIGHTNESS_MODE value for manual mode.
         */
        public static final int SCREEN_BRIGHTNESS_MODE_MANUAL = 0;

        /**
         * SCREEN_BRIGHTNESS_MODE value for automatic mode.
         */
        public static final int SCREEN_BRIGHTNESS_MODE_AUTOMATIC = 1;

        /**
         * Control whether the process CPU usage meter should be shown.
         *
         * @deprecated Use {@link Global#SHOW_PROCESSES} instead
         */
        @Deprecated
        public static final String SHOW_PROCESSES = Global.SHOW_PROCESSES;

        /**
         * If 1, the activity manager will aggressively finish activities and
         * processes as soon as they are no longer needed.  If 0, the normal
         * extended lifetime is used.
         *
         * @deprecated Use {@link Global#ALWAYS_FINISH_ACTIVITIES} instead
         */
        @Deprecated
        public static final String ALWAYS_FINISH_ACTIVITIES = Global.ALWAYS_FINISH_ACTIVITIES;

        /**
         * Determines which streams are affected by ringer mode changes. The
         * stream type's bit should be set to 1 if it should be muted when going
         * into an inaudible ringer mode.
         */
        public static final String MODE_RINGER_STREAMS_AFFECTED = "mode_ringer_streams_affected";

        private static final Validator MODE_RINGER_STREAMS_AFFECTED_VALIDATOR =
                sNonNegativeIntegerValidator;

        /**
          * Determines which streams are affected by mute. The
          * stream type's bit should be set to 1 if it should be muted when a mute request
          * is received.
          */
        public static final String MUTE_STREAMS_AFFECTED = "mute_streams_affected";

        private static final Validator MUTE_STREAMS_AFFECTED_VALIDATOR =
                sNonNegativeIntegerValidator;

        /**
         * Whether vibrate is on for different events. This is used internally,
         * changing this value will not change the vibrate. See AudioManager.
         */
        public static final String VIBRATE_ON = "vibrate_on";

        private static final Validator VIBRATE_ON_VALIDATOR = sBooleanValidator;

        /**
         * If 1, redirects the system vibrator to all currently attached input devices
         * that support vibration.  If there are no such input devices, then the system
         * vibrator is used instead.
         * If 0, does not register the system vibrator.
         *
         * This setting is mainly intended to provide a compatibility mechanism for
         * applications that only know about the system vibrator and do not use the
         * input device vibrator API.
         *
         * @hide
         */
        public static final String VIBRATE_INPUT_DEVICES = "vibrate_input_devices";

        private static final Validator VIBRATE_INPUT_DEVICES_VALIDATOR = sBooleanValidator;

        /**
         * Ringer volume. This is used internally, changing this value will not
         * change the volume. See AudioManager.
         *
         * @removed Not used by anything since API 2.
         */
        public static final String VOLUME_RING = "volume_ring";

        /**
         * System/notifications volume. This is used internally, changing this
         * value will not change the volume. See AudioManager.
         *
         * @removed Not used by anything since API 2.
         */
        public static final String VOLUME_SYSTEM = "volume_system";

        /**
         * Voice call volume. This is used internally, changing this value will
         * not change the volume. See AudioManager.
         *
         * @removed Not used by anything since API 2.
         */
        public static final String VOLUME_VOICE = "volume_voice";

        /**
         * Music/media/gaming volume. This is used internally, changing this
         * value will not change the volume. See AudioManager.
         *
         * @removed Not used by anything since API 2.
         */
        public static final String VOLUME_MUSIC = "volume_music";

        /**
         * Alarm volume. This is used internally, changing this
         * value will not change the volume. See AudioManager.
         *
         * @removed Not used by anything since API 2.
         */
        public static final String VOLUME_ALARM = "volume_alarm";

        /**
         * Notification volume. This is used internally, changing this
         * value will not change the volume. See AudioManager.
         *
         * @removed Not used by anything since API 2.
         */
        public static final String VOLUME_NOTIFICATION = "volume_notification";

        /**
         * Bluetooth Headset volume. This is used internally, changing this value will
         * not change the volume. See AudioManager.
         *
         * @removed Not used by anything since API 2.
         */
        public static final String VOLUME_BLUETOOTH_SCO = "volume_bluetooth_sco";

        /**
         * Master volume (float in the range 0.0f to 1.0f).
         *
         * @hide
         */
        public static final String VOLUME_MASTER = "volume_master";

        /**
         * Master volume mute (int 1 = mute, 0 = not muted).
         *
         * @hide
         */
        public static final String VOLUME_MASTER_MUTE = "volume_master_mute";

        private static final Validator VOLUME_MASTER_MUTE_VALIDATOR = sBooleanValidator;

        /**
         * Microphone mute (int 1 = mute, 0 = not muted).
         *
         * @hide
         */
        public static final String MICROPHONE_MUTE = "microphone_mute";

        private static final Validator MICROPHONE_MUTE_VALIDATOR = sBooleanValidator;

        /**
         * Whether the notifications should use the ring volume (value of 1) or
         * a separate notification volume (value of 0). In most cases, users
         * will have this enabled so the notification and ringer volumes will be
         * the same. However, power users can disable this and use the separate
         * notification volume control.
         * <p>
         * Note: This is a one-off setting that will be removed in the future
         * when there is profile support. For this reason, it is kept hidden
         * from the public APIs.
         *
         * @hide
         * @deprecated
         */
        @Deprecated
        public static final String NOTIFICATIONS_USE_RING_VOLUME =
            "notifications_use_ring_volume";

        private static final Validator NOTIFICATIONS_USE_RING_VOLUME_VALIDATOR = sBooleanValidator;

        /**
         * Whether silent mode should allow vibration feedback. This is used
         * internally in AudioService and the Sound settings activity to
         * coordinate decoupling of vibrate and silent modes. This setting
         * will likely be removed in a future release with support for
         * audio/vibe feedback profiles.
         *
         * Not used anymore. On devices with vibrator, the user explicitly selects
         * silent or vibrate mode.
         * Kept for use by legacy database upgrade code in DatabaseHelper.
         * @hide
         */
        public static final String VIBRATE_IN_SILENT = "vibrate_in_silent";

        private static final Validator VIBRATE_IN_SILENT_VALIDATOR = sBooleanValidator;

        /**
         * The mapping of stream type (integer) to its setting.
         *
         * @removed  Not used by anything since API 2.
         */
        public static final String[] VOLUME_SETTINGS = {
            VOLUME_VOICE, VOLUME_SYSTEM, VOLUME_RING, VOLUME_MUSIC,
            VOLUME_ALARM, VOLUME_NOTIFICATION, VOLUME_BLUETOOTH_SCO
        };

        /**
         * Appended to various volume related settings to record the previous
         * values before they the settings were affected by a silent/vibrate
         * ringer mode change.
         *
         * @removed  Not used by anything since API 2.
         */
        public static final String APPEND_FOR_LAST_AUDIBLE = "_last_audible";

        /**
         * Persistent store for the system-wide default ringtone URI.
         * <p>
         * If you need to play the default ringtone at any given time, it is recommended
         * you give {@link #DEFAULT_RINGTONE_URI} to the media player.  It will resolve
         * to the set default ringtone at the time of playing.
         *
         * @see #DEFAULT_RINGTONE_URI
         */
        public static final String RINGTONE = "ringtone";

        private static final Validator RINGTONE_VALIDATOR = sUriValidator;

        /**
         * A {@link Uri} that will point to the current default ringtone at any
         * given time.
         * <p>
         * If the current default ringtone is in the DRM provider and the caller
         * does not have permission, the exception will be a
         * FileNotFoundException.
         */
        public static final Uri DEFAULT_RINGTONE_URI = getUriFor(RINGTONE);

        /**
         * Persistent store for the system-wide default notification sound.
         *
         * @see #RINGTONE
         * @see #DEFAULT_NOTIFICATION_URI
         */
        public static final String NOTIFICATION_SOUND = "notification_sound";

        private static final Validator NOTIFICATION_SOUND_VALIDATOR = sUriValidator;

        /**
         * A {@link Uri} that will point to the current default notification
         * sound at any given time.
         *
         * @see #DEFAULT_RINGTONE_URI
         */
        public static final Uri DEFAULT_NOTIFICATION_URI = getUriFor(NOTIFICATION_SOUND);

        /**
         * Persistent store for the system-wide default alarm alert.
         *
         * @see #RINGTONE
         * @see #DEFAULT_ALARM_ALERT_URI
         */
        public static final String ALARM_ALERT = "alarm_alert";

        private static final Validator ALARM_ALERT_VALIDATOR = sUriValidator;

        /**
         * A {@link Uri} that will point to the current default alarm alert at
         * any given time.
         *
         * @see #DEFAULT_ALARM_ALERT_URI
         */
        public static final Uri DEFAULT_ALARM_ALERT_URI = getUriFor(ALARM_ALERT);

        /**
         * Persistent store for the system default media button event receiver.
         *
         * @hide
         */
        public static final String MEDIA_BUTTON_RECEIVER = "media_button_receiver";

        private static final Validator MEDIA_BUTTON_RECEIVER_VALIDATOR = new Validator() {
            @Override
            public boolean validate(String value) {
                try {
                    ComponentName.unflattenFromString(value);
                    return true;
                } catch (NullPointerException e) {
                    return false;
                }
            }
        };

        /**
         * Setting to enable Auto Replace (AutoText) in text editors. 1 = On, 0 = Off
         */
        public static final String TEXT_AUTO_REPLACE = "auto_replace";

        private static final Validator TEXT_AUTO_REPLACE_VALIDATOR = sBooleanValidator;

        /**
         * Setting to enable Auto Caps in text editors. 1 = On, 0 = Off
         */
        public static final String TEXT_AUTO_CAPS = "auto_caps";

        private static final Validator TEXT_AUTO_CAPS_VALIDATOR = sBooleanValidator;

        /**
         * Setting to enable Auto Punctuate in text editors. 1 = On, 0 = Off. This
         * feature converts two spaces to a "." and space.
         */
        public static final String TEXT_AUTO_PUNCTUATE = "auto_punctuate";

        private static final Validator TEXT_AUTO_PUNCTUATE_VALIDATOR = sBooleanValidator;

        /**
         * Setting to showing password characters in text editors. 1 = On, 0 = Off
         */
        public static final String TEXT_SHOW_PASSWORD = "show_password";

        private static final Validator TEXT_SHOW_PASSWORD_VALIDATOR = sBooleanValidator;

        public static final String SHOW_GTALK_SERVICE_STATUS =
                "SHOW_GTALK_SERVICE_STATUS";

        private static final Validator SHOW_GTALK_SERVICE_STATUS_VALIDATOR = sBooleanValidator;

        /**
         * Name of activity to use for wallpaper on the home screen.
         *
         * @deprecated Use {@link WallpaperManager} instead.
         */
        @Deprecated
        public static final String WALLPAPER_ACTIVITY = "wallpaper_activity";

        private static final Validator WALLPAPER_ACTIVITY_VALIDATOR = new Validator() {
            private static final int MAX_LENGTH = 1000;

            @Override
            public boolean validate(String value) {
                if (value != null && value.length() > MAX_LENGTH) {
                    return false;
                }
                return ComponentName.unflattenFromString(value) != null;
            }
        };

        /**
         * @deprecated Use {@link android.provider.Settings.Global#AUTO_TIME}
         * instead
         */
        @Deprecated
        public static final String AUTO_TIME = Global.AUTO_TIME;

        /**
         * @deprecated Use {@link android.provider.Settings.Global#AUTO_TIME_ZONE}
         * instead
         */
        @Deprecated
        public static final String AUTO_TIME_ZONE = Global.AUTO_TIME_ZONE;

        /**
         * Display times as 12 or 24 hours
         *   12
         *   24
         */
        public static final String TIME_12_24 = "time_12_24";

        /** @hide */
        public static final Validator TIME_12_24_VALIDATOR =
                new DiscreteValueValidator(new String[] {"12", "24"});

        /**
         * Date format string
         *   mm/dd/yyyy
         *   dd/mm/yyyy
         *   yyyy/mm/dd
         */
        public static final String DATE_FORMAT = "date_format";

        /** @hide */
        public static final Validator DATE_FORMAT_VALIDATOR = new Validator() {
            @Override
            public boolean validate(String value) {
                try {
                    new SimpleDateFormat(value);
                    return true;
                } catch (IllegalArgumentException e) {
                    return false;
                }
            }
        };

        /**
         * Whether the setup wizard has been run before (on first boot), or if
         * it still needs to be run.
         *
         * nonzero = it has been run in the past
         * 0 = it has not been run in the past
         */
        public static final String SETUP_WIZARD_HAS_RUN = "setup_wizard_has_run";

        /** @hide */
        public static final Validator SETUP_WIZARD_HAS_RUN_VALIDATOR = sBooleanValidator;

        /**
         * Scaling factor for normal window animations. Setting to 0 will disable window
         * animations.
         *
         * @deprecated Use {@link Global#WINDOW_ANIMATION_SCALE} instead
         */
        @Deprecated
        public static final String WINDOW_ANIMATION_SCALE = Global.WINDOW_ANIMATION_SCALE;

        /**
         * Scaling factor for activity transition animations. Setting to 0 will disable window
         * animations.
         *
         * @deprecated Use {@link Global#TRANSITION_ANIMATION_SCALE} instead
         */
        @Deprecated
        public static final String TRANSITION_ANIMATION_SCALE = Global.TRANSITION_ANIMATION_SCALE;

        /**
         * Scaling factor for Animator-based animations. This affects both the start delay and
         * duration of all such animations. Setting to 0 will cause animations to end immediately.
         * The default value is 1.
         *
         * @deprecated Use {@link Global#ANIMATOR_DURATION_SCALE} instead
         */
        @Deprecated
        public static final String ANIMATOR_DURATION_SCALE = Global.ANIMATOR_DURATION_SCALE;

        /**
         * Use EdgeGesture Service for system gestures in PhoneWindowManager
         * @hide
         */
        public static final String USE_EDGE_SERVICE_FOR_GESTURES = "edge_service_for_gestures";

        /**
         * Control whether the accelerometer will be used to change screen
         * orientation.  If 0, it will not be used unless explicitly requested
         * by the application; if 1, it will be used by default unless explicitly
         * disabled by the application.
         */
        public static final String ACCELEROMETER_ROTATION = "accelerometer_rotation";

        /** @hide */
        public static final Validator ACCELEROMETER_ROTATION_VALIDATOR = sBooleanValidator;

        /**
         * Default screen rotation when no other policy applies.
         * When {@link #ACCELEROMETER_ROTATION} is zero and no on-screen Activity expresses a
         * preference, this rotation value will be used. Must be one of the
         * {@link android.view.Surface#ROTATION_0 Surface rotation constants}.
         *
         * @see android.view.Display#getRotation
         */
        public static final String USER_ROTATION = "user_rotation";

        /** @hide */
        public static final Validator USER_ROTATION_VALIDATOR =
                new InclusiveIntegerRangeValidator(0, 3);

        /**
         * Control whether the rotation lock toggle in the System UI should be hidden.
         * Typically this is done for accessibility purposes to make it harder for
         * the user to accidentally toggle the rotation lock while the display rotation
         * has been locked for accessibility.
         *
         * If 0, then rotation lock toggle is not hidden for accessibility (although it may be
         * unavailable for other reasons).  If 1, then the rotation lock toggle is hidden.
         *
         * @hide
         */
        public static final String HIDE_ROTATION_LOCK_TOGGLE_FOR_ACCESSIBILITY =
                "hide_rotation_lock_toggle_for_accessibility";

        /** @hide */
        public static final Validator HIDE_ROTATION_LOCK_TOGGLE_FOR_ACCESSIBILITY_VALIDATOR =
                sBooleanValidator;

        /**
         * Whether the phone vibrates when it is ringing due to an incoming call. This will
         * be used by Phone and Setting apps; it shouldn't affect other apps.
         * The value is boolean (1 or 0).
         *
         * Note: this is not same as "vibrate on ring", which had been available until ICS.
         * It was about AudioManager's setting and thus affected all the applications which
         * relied on the setting, while this is purely about the vibration setting for incoming
         * calls.
         */
        public static final String VIBRATE_WHEN_RINGING = "vibrate_when_ringing";

        /** @hide */
        public static final Validator VIBRATE_WHEN_RINGING_VALIDATOR = sBooleanValidator;

        /**
         * Whether the audible DTMF tones are played by the dialer when dialing. The value is
         * boolean (1 or 0).
         */
        public static final String DTMF_TONE_WHEN_DIALING = "dtmf_tone";

        /** @hide */
        public static final Validator DTMF_TONE_WHEN_DIALING_VALIDATOR = sBooleanValidator;

        /**
         * CDMA only settings
         * DTMF tone type played by the dialer when dialing.
         *                 0 = Normal
         *                 1 = Long
         */
        public static final String DTMF_TONE_TYPE_WHEN_DIALING = "dtmf_tone_type";

        /** @hide */
        public static final Validator DTMF_TONE_TYPE_WHEN_DIALING_VALIDATOR = sBooleanValidator;

        /**
         * Whether the hearing aid is enabled. The value is
         * boolean (1 or 0).
         * @hide
         */
        public static final String HEARING_AID = "hearing_aid";

        /** @hide */
        public static final Validator HEARING_AID_VALIDATOR = sBooleanValidator;

        /**
         * CDMA only settings
         * TTY Mode
         * 0 = OFF
         * 1 = FULL
         * 2 = VCO
         * 3 = HCO
         * @hide
         */
        public static final String TTY_MODE = "tty_mode";

        /** @hide */
        public static final Validator TTY_MODE_VALIDATOR = new InclusiveIntegerRangeValidator(0, 3);

        /**
         * Whether the sounds effects (key clicks, lid open ...) are enabled. The value is
         * boolean (1 or 0).
         */
        public static final String SOUND_EFFECTS_ENABLED = "sound_effects_enabled";

        /** @hide */
        public static final Validator SOUND_EFFECTS_ENABLED_VALIDATOR = sBooleanValidator;

        /**
         * Whether the haptic feedback (long presses, ...) are enabled. The value is
         * boolean (1 or 0).
         */
        public static final String HAPTIC_FEEDBACK_ENABLED = "haptic_feedback_enabled";

        /** @hide */
        public static final Validator HAPTIC_FEEDBACK_ENABLED_VALIDATOR = sBooleanValidator;

        /**
         * @deprecated Each application that shows web suggestions should have its own
         * setting for this.
         */
        @Deprecated
        public static final String SHOW_WEB_SUGGESTIONS = "show_web_suggestions";

        /** @hide */
        public static final Validator SHOW_WEB_SUGGESTIONS_VALIDATOR = sBooleanValidator;

        /**
         * Whether the notification LED should repeatedly flash when a notification is
         * pending. The value is boolean (1 or 0).
         * @hide
         */
        public static final String NOTIFICATION_LIGHT_PULSE = "notification_light_pulse";

        /** @hide */
        public static final Validator NOTIFICATION_LIGHT_PULSE_VALIDATOR = sBooleanValidator;

        /**
         * Show pointer location on screen?
         * 0 = no
         * 1 = yes
         * @hide
         */
        public static final String POINTER_LOCATION = "pointer_location";

        /** @hide */
        public static final Validator POINTER_LOCATION_VALIDATOR = sBooleanValidator;

        /**
         * Show touch positions on screen?
         * 0 = no
         * 1 = yes
         * @hide
         */
        public static final String SHOW_TOUCHES = "show_touches";

        /** @hide */
        public static final Validator SHOW_TOUCHES_VALIDATOR = sBooleanValidator;

        /**
         * Log raw orientation data from
         * {@link com.android.server.policy.WindowOrientationListener} for use with the
         * orientationplot.py tool.
         * 0 = no
         * 1 = yes
         * @hide
         */
        public static final String WINDOW_ORIENTATION_LISTENER_LOG =
                "window_orientation_listener_log";

        /** @hide */
        public static final Validator WINDOW_ORIENTATION_LISTENER_LOG_VALIDATOR = sBooleanValidator;

        /**
         * @deprecated Use {@link android.provider.Settings.Global#POWER_SOUNDS_ENABLED}
         * instead
         * @hide
         */
        @Deprecated
        public static final String POWER_SOUNDS_ENABLED = Global.POWER_SOUNDS_ENABLED;

        /**
         * @deprecated Use {@link android.provider.Settings.Global#DOCK_SOUNDS_ENABLED}
         * instead
         * @hide
         */
        @Deprecated
        public static final String DOCK_SOUNDS_ENABLED = Global.DOCK_SOUNDS_ENABLED;

        /**
         * Whether to play sounds when the keyguard is shown and dismissed.
         * @hide
         */
        public static final String LOCKSCREEN_SOUNDS_ENABLED = "lockscreen_sounds_enabled";

        /** @hide */
        public static final Validator LOCKSCREEN_SOUNDS_ENABLED_VALIDATOR = sBooleanValidator;

        /**
         * Whether the lockscreen should be completely disabled.
         * @hide
         */
        public static final String LOCKSCREEN_DISABLED = "lockscreen.disabled";

        /** @hide */
        public static final Validator LOCKSCREEN_DISABLED_VALIDATOR = sBooleanValidator;

        /**
         * @deprecated Use {@link android.provider.Settings.Global#LOW_BATTERY_SOUND}
         * instead
         * @hide
         */
        @Deprecated
        public static final String LOW_BATTERY_SOUND = Global.LOW_BATTERY_SOUND;

        /**
         * @deprecated Use {@link android.provider.Settings.Global#DESK_DOCK_SOUND}
         * instead
         * @hide
         */
        @Deprecated
        public static final String DESK_DOCK_SOUND = Global.DESK_DOCK_SOUND;

        /**
         * @deprecated Use {@link android.provider.Settings.Global#DESK_UNDOCK_SOUND}
         * instead
         * @hide
         */
        @Deprecated
        public static final String DESK_UNDOCK_SOUND = Global.DESK_UNDOCK_SOUND;

        /**
         * @deprecated Use {@link android.provider.Settings.Global#CAR_DOCK_SOUND}
         * instead
         * @hide
         */
        @Deprecated
        public static final String CAR_DOCK_SOUND = Global.CAR_DOCK_SOUND;

        /**
         * @deprecated Use {@link android.provider.Settings.Global#CAR_UNDOCK_SOUND}
         * instead
         * @hide
         */
        @Deprecated
        public static final String CAR_UNDOCK_SOUND = Global.CAR_UNDOCK_SOUND;

        /**
         * @deprecated Use {@link android.provider.Settings.Global#LOCK_SOUND}
         * instead
         * @hide
         */
        @Deprecated
        public static final String LOCK_SOUND = Global.LOCK_SOUND;

        /**
         * @deprecated Use {@link android.provider.Settings.Global#UNLOCK_SOUND}
         * instead
         * @hide
         */
        @Deprecated
        public static final String UNLOCK_SOUND = Global.UNLOCK_SOUND;

        /**
         * Receive incoming SIP calls?
         * 0 = no
         * 1 = yes
         * @hide
         */
        public static final String SIP_RECEIVE_CALLS = "sip_receive_calls";

        /** @hide */
        public static final Validator SIP_RECEIVE_CALLS_VALIDATOR = sBooleanValidator;

        /**
         * Call Preference String.
         * "SIP_ALWAYS" : Always use SIP with network access
         * "SIP_ADDRESS_ONLY" : Only if destination is a SIP address
         * @hide
         */
        public static final String SIP_CALL_OPTIONS = "sip_call_options";

        /** @hide */
        public static final Validator SIP_CALL_OPTIONS_VALIDATOR = new DiscreteValueValidator(
                new String[] {"SIP_ALWAYS", "SIP_ADDRESS_ONLY"});

        /**
         * One of the sip call options: Always use SIP with network access.
         * @hide
         */
        public static final String SIP_ALWAYS = "SIP_ALWAYS";

        /** @hide */
        public static final Validator SIP_ALWAYS_VALIDATOR = sBooleanValidator;

        /**
         * One of the sip call options: Only if destination is a SIP address.
         * @hide
         */
        public static final String SIP_ADDRESS_ONLY = "SIP_ADDRESS_ONLY";

        /** @hide */
        public static final Validator SIP_ADDRESS_ONLY_VALIDATOR = sBooleanValidator;

        /**
         * @deprecated Use SIP_ALWAYS or SIP_ADDRESS_ONLY instead.  Formerly used to indicate that
         * the user should be prompted each time a call is made whether it should be placed using
         * SIP.  The {@link com.android.providers.settings.DatabaseHelper} replaces this with
         * SIP_ADDRESS_ONLY.
         * @hide
         */
        @Deprecated
        public static final String SIP_ASK_ME_EACH_TIME = "SIP_ASK_ME_EACH_TIME";

        /** @hide */
        public static final Validator SIP_ASK_ME_EACH_TIME_VALIDATOR = sBooleanValidator;

        /**
         * Pointer speed setting.
         * This is an integer value in a range between -7 and +7, so there are 15 possible values.
         *   -7 = slowest
         *    0 = default speed
         *   +7 = fastest
         * @hide
         */
        public static final String POINTER_SPEED = "pointer_speed";

        /** @hide */
        public static final Validator POINTER_SPEED_VALIDATOR =
                new InclusiveFloatRangeValidator(-7, 7);

        /**
         * Whether lock-to-app will be triggered by long-press on recents.
         * @hide
         */
        public static final String LOCK_TO_APP_ENABLED = "lock_to_app_enabled";

        /** @hide */
        public static final Validator LOCK_TO_APP_ENABLED_VALIDATOR = sBooleanValidator;

        /**
         * I am the lolrus.
         * <p>
         * Nonzero values indicate that the user has a bukkit.
         * Backward-compatible with <code>PrefGetPreference(prefAllowEasterEggs)</code>.
         * @hide
         */
        public static final String EGG_MODE = "egg_mode";

        /** @hide */
        public static final Validator EGG_MODE_VALIDATOR = new Validator() {
            @Override
            public boolean validate(String value) {
                try {
                    return Long.parseLong(value) >= 0;
                } catch (NumberFormatException e) {
                    return false;
                }
            }
        };

        /**
         * IMPORTANT: If you add a new public settings you also have to add it to
         * PUBLIC_SETTINGS below. If the new setting is hidden you have to add
         * it to PRIVATE_SETTINGS below. Also add a validator that can validate
         * the setting value. See an example above.
         */

        /**
         * Settings to backup. This is here so that it's in the same place as the settings
         * keys and easy to update.
         *
         * NOTE: Settings are backed up and restored in the order they appear
         *       in this array. If you have one setting depending on another,
         *       make sure that they are ordered appropriately.
         *
         * @hide
         */
        public static final String[] SETTINGS_TO_BACKUP = {
            STAY_ON_WHILE_PLUGGED_IN,   // moved to global
            WIFI_USE_STATIC_IP,
            WIFI_STATIC_IP,
            WIFI_STATIC_GATEWAY,
            WIFI_STATIC_NETMASK,
            WIFI_STATIC_DNS1,
            WIFI_STATIC_DNS2,
            BLUETOOTH_DISCOVERABILITY,
            BLUETOOTH_DISCOVERABILITY_TIMEOUT,
            DIM_SCREEN,
            SCREEN_OFF_TIMEOUT,
            SCREEN_BRIGHTNESS,
            SCREEN_BRIGHTNESS_MODE,
            SCREEN_AUTO_BRIGHTNESS_ADJ,
            VIBRATE_INPUT_DEVICES,
            MODE_RINGER_STREAMS_AFFECTED,
            TEXT_AUTO_REPLACE,
            TEXT_AUTO_CAPS,
            TEXT_AUTO_PUNCTUATE,
            TEXT_SHOW_PASSWORD,
            AUTO_TIME,                  // moved to global
            AUTO_TIME_ZONE,             // moved to global
            TIME_12_24,
            DATE_FORMAT,
            DTMF_TONE_WHEN_DIALING,
            DTMF_TONE_TYPE_WHEN_DIALING,
            HEARING_AID,
            TTY_MODE,
            SOUND_EFFECTS_ENABLED,
            HAPTIC_FEEDBACK_ENABLED,
            POWER_SOUNDS_ENABLED,       // moved to global
            DOCK_SOUNDS_ENABLED,        // moved to global
            LOCKSCREEN_SOUNDS_ENABLED,
            SHOW_WEB_SUGGESTIONS,
            NOTIFICATION_LIGHT_PULSE,
            SIP_CALL_OPTIONS,
            SIP_RECEIVE_CALLS,
            POINTER_SPEED,
            VIBRATE_WHEN_RINGING,
            RINGTONE,
            LOCK_TO_APP_ENABLED,
            NOTIFICATION_SOUND
        };

        /**
         * These are all public system settings
         *
         * @hide
         */
        public static final Set<String> PUBLIC_SETTINGS = new ArraySet<>();
        static {
            PUBLIC_SETTINGS.add(END_BUTTON_BEHAVIOR);
            PUBLIC_SETTINGS.add(WIFI_USE_STATIC_IP);
            PUBLIC_SETTINGS.add(WIFI_STATIC_IP);
            PUBLIC_SETTINGS.add(WIFI_STATIC_GATEWAY);
            PUBLIC_SETTINGS.add(WIFI_STATIC_NETMASK);
            PUBLIC_SETTINGS.add(WIFI_STATIC_DNS1);
            PUBLIC_SETTINGS.add(WIFI_STATIC_DNS2);
            PUBLIC_SETTINGS.add(BLUETOOTH_DISCOVERABILITY);
            PUBLIC_SETTINGS.add(BLUETOOTH_DISCOVERABILITY_TIMEOUT);
            PUBLIC_SETTINGS.add(NEXT_ALARM_FORMATTED);
            PUBLIC_SETTINGS.add(FONT_SCALE);
            PUBLIC_SETTINGS.add(DIM_SCREEN);
            PUBLIC_SETTINGS.add(SCREEN_OFF_TIMEOUT);
            PUBLIC_SETTINGS.add(SCREEN_BRIGHTNESS);
            PUBLIC_SETTINGS.add(SCREEN_BRIGHTNESS_MODE);
            PUBLIC_SETTINGS.add(MODE_RINGER_STREAMS_AFFECTED);
            PUBLIC_SETTINGS.add(MUTE_STREAMS_AFFECTED);
            PUBLIC_SETTINGS.add(VIBRATE_ON);
            PUBLIC_SETTINGS.add(VOLUME_RING);
            PUBLIC_SETTINGS.add(VOLUME_SYSTEM);
            PUBLIC_SETTINGS.add(VOLUME_VOICE);
            PUBLIC_SETTINGS.add(VOLUME_MUSIC);
            PUBLIC_SETTINGS.add(VOLUME_ALARM);
            PUBLIC_SETTINGS.add(VOLUME_NOTIFICATION);
            PUBLIC_SETTINGS.add(VOLUME_BLUETOOTH_SCO);
            PUBLIC_SETTINGS.add(RINGTONE);
            PUBLIC_SETTINGS.add(NOTIFICATION_SOUND);
            PUBLIC_SETTINGS.add(ALARM_ALERT);
            PUBLIC_SETTINGS.add(TEXT_AUTO_REPLACE);
            PUBLIC_SETTINGS.add(TEXT_AUTO_CAPS);
            PUBLIC_SETTINGS.add(TEXT_AUTO_PUNCTUATE);
            PUBLIC_SETTINGS.add(TEXT_SHOW_PASSWORD);
            PUBLIC_SETTINGS.add(SHOW_GTALK_SERVICE_STATUS);
            PUBLIC_SETTINGS.add(WALLPAPER_ACTIVITY);
            PUBLIC_SETTINGS.add(TIME_12_24);
            PUBLIC_SETTINGS.add(DATE_FORMAT);
            PUBLIC_SETTINGS.add(SETUP_WIZARD_HAS_RUN);
            PUBLIC_SETTINGS.add(ACCELEROMETER_ROTATION);
            PUBLIC_SETTINGS.add(USER_ROTATION);
            PUBLIC_SETTINGS.add(DTMF_TONE_WHEN_DIALING);
            PUBLIC_SETTINGS.add(SOUND_EFFECTS_ENABLED);
            PUBLIC_SETTINGS.add(HAPTIC_FEEDBACK_ENABLED);
            PUBLIC_SETTINGS.add(SHOW_WEB_SUGGESTIONS);
        }

        /**
         * These are all hidden system settings.
         *
         * @hide
         */
        public static final Set<String> PRIVATE_SETTINGS = new ArraySet<>();
        static {
            PRIVATE_SETTINGS.add(WIFI_USE_STATIC_IP);
            PRIVATE_SETTINGS.add(END_BUTTON_BEHAVIOR);
            PRIVATE_SETTINGS.add(ADVANCED_SETTINGS);
            PRIVATE_SETTINGS.add(SCREEN_AUTO_BRIGHTNESS_ADJ);
            PRIVATE_SETTINGS.add(VIBRATE_INPUT_DEVICES);
            PRIVATE_SETTINGS.add(VOLUME_MASTER);
            PRIVATE_SETTINGS.add(VOLUME_MASTER_MUTE);
            PRIVATE_SETTINGS.add(MICROPHONE_MUTE);
            PRIVATE_SETTINGS.add(NOTIFICATIONS_USE_RING_VOLUME);
            PRIVATE_SETTINGS.add(VIBRATE_IN_SILENT);
            PRIVATE_SETTINGS.add(MEDIA_BUTTON_RECEIVER);
            PRIVATE_SETTINGS.add(HIDE_ROTATION_LOCK_TOGGLE_FOR_ACCESSIBILITY);
            PRIVATE_SETTINGS.add(VIBRATE_WHEN_RINGING);
            PRIVATE_SETTINGS.add(DTMF_TONE_TYPE_WHEN_DIALING);
            PRIVATE_SETTINGS.add(HEARING_AID);
            PRIVATE_SETTINGS.add(TTY_MODE);
            PRIVATE_SETTINGS.add(NOTIFICATION_LIGHT_PULSE);
            PRIVATE_SETTINGS.add(POINTER_LOCATION);
            PRIVATE_SETTINGS.add(SHOW_TOUCHES);
            PRIVATE_SETTINGS.add(WINDOW_ORIENTATION_LISTENER_LOG);
            PRIVATE_SETTINGS.add(POWER_SOUNDS_ENABLED);
            PRIVATE_SETTINGS.add(DOCK_SOUNDS_ENABLED);
            PRIVATE_SETTINGS.add(LOCKSCREEN_SOUNDS_ENABLED);
            PRIVATE_SETTINGS.add(LOCKSCREEN_DISABLED);
            PRIVATE_SETTINGS.add(LOW_BATTERY_SOUND);
            PRIVATE_SETTINGS.add(DESK_DOCK_SOUND);
            PRIVATE_SETTINGS.add(DESK_UNDOCK_SOUND);
            PRIVATE_SETTINGS.add(CAR_DOCK_SOUND);
            PRIVATE_SETTINGS.add(CAR_UNDOCK_SOUND);
            PRIVATE_SETTINGS.add(LOCK_SOUND);
            PRIVATE_SETTINGS.add(UNLOCK_SOUND);
            PRIVATE_SETTINGS.add(SIP_RECEIVE_CALLS);
            PRIVATE_SETTINGS.add(SIP_CALL_OPTIONS);
            PRIVATE_SETTINGS.add(SIP_ALWAYS);
            PRIVATE_SETTINGS.add(SIP_ADDRESS_ONLY);
            PRIVATE_SETTINGS.add(SIP_ASK_ME_EACH_TIME);
            PRIVATE_SETTINGS.add(POINTER_SPEED);
            PRIVATE_SETTINGS.add(LOCK_TO_APP_ENABLED);
            PRIVATE_SETTINGS.add(EGG_MODE);
        }

        /**
         * These are all public system settings
         *
         * @hide
         */
        public static final Map<String, Validator> VALIDATORS = new ArrayMap<>();
        static {
            VALIDATORS.put(END_BUTTON_BEHAVIOR,END_BUTTON_BEHAVIOR_VALIDATOR);
            VALIDATORS.put(WIFI_USE_STATIC_IP, WIFI_USE_STATIC_IP_VALIDATOR);
            VALIDATORS.put(BLUETOOTH_DISCOVERABILITY, BLUETOOTH_DISCOVERABILITY_VALIDATOR);
            VALIDATORS.put(BLUETOOTH_DISCOVERABILITY_TIMEOUT,
                    BLUETOOTH_DISCOVERABILITY_TIMEOUT_VALIDATOR);
            VALIDATORS.put(NEXT_ALARM_FORMATTED, NEXT_ALARM_FORMATTED_VALIDATOR);
            VALIDATORS.put(FONT_SCALE, FONT_SCALE_VALIDATOR);
            VALIDATORS.put(DIM_SCREEN, DIM_SCREEN_VALIDATOR);
            VALIDATORS.put(SCREEN_OFF_TIMEOUT, SCREEN_OFF_TIMEOUT_VALIDATOR);
            VALIDATORS.put(SCREEN_BRIGHTNESS, SCREEN_BRIGHTNESS_VALIDATOR);
            VALIDATORS.put(SCREEN_BRIGHTNESS_MODE, SCREEN_BRIGHTNESS_MODE_VALIDATOR);
            VALIDATORS.put(MODE_RINGER_STREAMS_AFFECTED, MODE_RINGER_STREAMS_AFFECTED_VALIDATOR);
            VALIDATORS.put(MUTE_STREAMS_AFFECTED, MUTE_STREAMS_AFFECTED_VALIDATOR);
            VALIDATORS.put(VIBRATE_ON, VIBRATE_ON_VALIDATOR);
            VALIDATORS.put(RINGTONE, RINGTONE_VALIDATOR);
            VALIDATORS.put(NOTIFICATION_SOUND, NOTIFICATION_SOUND_VALIDATOR);
            VALIDATORS.put(ALARM_ALERT, ALARM_ALERT_VALIDATOR);
            VALIDATORS.put(TEXT_AUTO_REPLACE, TEXT_AUTO_REPLACE_VALIDATOR);
            VALIDATORS.put(TEXT_AUTO_CAPS, TEXT_AUTO_CAPS_VALIDATOR);
            VALIDATORS.put(TEXT_AUTO_PUNCTUATE, TEXT_AUTO_PUNCTUATE_VALIDATOR);
            VALIDATORS.put(TEXT_SHOW_PASSWORD, TEXT_SHOW_PASSWORD_VALIDATOR);
            VALIDATORS.put(SHOW_GTALK_SERVICE_STATUS, SHOW_GTALK_SERVICE_STATUS_VALIDATOR);
            VALIDATORS.put(WALLPAPER_ACTIVITY, WALLPAPER_ACTIVITY_VALIDATOR);
            VALIDATORS.put(TIME_12_24, TIME_12_24_VALIDATOR);
            VALIDATORS.put(DATE_FORMAT, DATE_FORMAT_VALIDATOR);
            VALIDATORS.put(SETUP_WIZARD_HAS_RUN, SETUP_WIZARD_HAS_RUN_VALIDATOR);
            VALIDATORS.put(ACCELEROMETER_ROTATION, ACCELEROMETER_ROTATION_VALIDATOR);
            VALIDATORS.put(USER_ROTATION, USER_ROTATION_VALIDATOR);
            VALIDATORS.put(DTMF_TONE_WHEN_DIALING, DTMF_TONE_WHEN_DIALING_VALIDATOR);
            VALIDATORS.put(SOUND_EFFECTS_ENABLED, SOUND_EFFECTS_ENABLED_VALIDATOR);
            VALIDATORS.put(HAPTIC_FEEDBACK_ENABLED, HAPTIC_FEEDBACK_ENABLED_VALIDATOR);
            VALIDATORS.put(SHOW_WEB_SUGGESTIONS, SHOW_WEB_SUGGESTIONS_VALIDATOR);
            VALIDATORS.put(WIFI_USE_STATIC_IP, WIFI_USE_STATIC_IP_VALIDATOR);
            VALIDATORS.put(END_BUTTON_BEHAVIOR, END_BUTTON_BEHAVIOR_VALIDATOR);
            VALIDATORS.put(ADVANCED_SETTINGS, ADVANCED_SETTINGS_VALIDATOR);
            VALIDATORS.put(SCREEN_AUTO_BRIGHTNESS_ADJ, SCREEN_AUTO_BRIGHTNESS_ADJ_VALIDATOR);
            VALIDATORS.put(VIBRATE_INPUT_DEVICES, VIBRATE_INPUT_DEVICES_VALIDATOR);
            VALIDATORS.put(VOLUME_MASTER_MUTE, VOLUME_MASTER_MUTE_VALIDATOR);
            VALIDATORS.put(MICROPHONE_MUTE, MICROPHONE_MUTE_VALIDATOR);
            VALIDATORS.put(NOTIFICATIONS_USE_RING_VOLUME, NOTIFICATIONS_USE_RING_VOLUME_VALIDATOR);
            VALIDATORS.put(VIBRATE_IN_SILENT, VIBRATE_IN_SILENT_VALIDATOR);
            VALIDATORS.put(MEDIA_BUTTON_RECEIVER, MEDIA_BUTTON_RECEIVER_VALIDATOR);
            VALIDATORS.put(HIDE_ROTATION_LOCK_TOGGLE_FOR_ACCESSIBILITY,
                    HIDE_ROTATION_LOCK_TOGGLE_FOR_ACCESSIBILITY_VALIDATOR);
            VALIDATORS.put(VIBRATE_WHEN_RINGING, VIBRATE_WHEN_RINGING_VALIDATOR);
            VALIDATORS.put(DTMF_TONE_TYPE_WHEN_DIALING, DTMF_TONE_TYPE_WHEN_DIALING_VALIDATOR);
            VALIDATORS.put(HEARING_AID, HEARING_AID_VALIDATOR);
            VALIDATORS.put(TTY_MODE, TTY_MODE_VALIDATOR);
            VALIDATORS.put(NOTIFICATION_LIGHT_PULSE, NOTIFICATION_LIGHT_PULSE_VALIDATOR);
            VALIDATORS.put(POINTER_LOCATION, POINTER_LOCATION_VALIDATOR);
            VALIDATORS.put(SHOW_TOUCHES, SHOW_TOUCHES_VALIDATOR);
            VALIDATORS.put(WINDOW_ORIENTATION_LISTENER_LOG,
                    WINDOW_ORIENTATION_LISTENER_LOG_VALIDATOR);
            VALIDATORS.put(LOCKSCREEN_SOUNDS_ENABLED, LOCKSCREEN_SOUNDS_ENABLED_VALIDATOR);
            VALIDATORS.put(LOCKSCREEN_DISABLED, LOCKSCREEN_DISABLED_VALIDATOR);
            VALIDATORS.put(SIP_RECEIVE_CALLS, SIP_RECEIVE_CALLS_VALIDATOR);
            VALIDATORS.put(SIP_CALL_OPTIONS, SIP_CALL_OPTIONS_VALIDATOR);
            VALIDATORS.put(SIP_ALWAYS, SIP_ALWAYS_VALIDATOR);
            VALIDATORS.put(SIP_ADDRESS_ONLY, SIP_ADDRESS_ONLY_VALIDATOR);
            VALIDATORS.put(SIP_ASK_ME_EACH_TIME, SIP_ASK_ME_EACH_TIME_VALIDATOR);
            VALIDATORS.put(POINTER_SPEED, POINTER_SPEED_VALIDATOR);
            VALIDATORS.put(LOCK_TO_APP_ENABLED, LOCK_TO_APP_ENABLED_VALIDATOR);
            VALIDATORS.put(EGG_MODE, EGG_MODE_VALIDATOR);
            VALIDATORS.put(WIFI_STATIC_IP, WIFI_STATIC_IP_VALIDATOR);
            VALIDATORS.put(WIFI_STATIC_GATEWAY, WIFI_STATIC_GATEWAY_VALIDATOR);
            VALIDATORS.put(WIFI_STATIC_NETMASK, WIFI_STATIC_NETMASK_VALIDATOR);
            VALIDATORS.put(WIFI_STATIC_DNS1, WIFI_STATIC_DNS1_VALIDATOR);
            VALIDATORS.put(WIFI_STATIC_DNS2, WIFI_STATIC_DNS2_VALIDATOR);
        }

        /**
         * These entries are considered common between the personal and the managed profile,
         * since the managed profile doesn't get to change them.
         */
        private static final Set<String> CLONE_TO_MANAGED_PROFILE = new ArraySet<>();
        static {
            CLONE_TO_MANAGED_PROFILE.add(DATE_FORMAT);
            CLONE_TO_MANAGED_PROFILE.add(HAPTIC_FEEDBACK_ENABLED);
            CLONE_TO_MANAGED_PROFILE.add(SOUND_EFFECTS_ENABLED);
            CLONE_TO_MANAGED_PROFILE.add(TEXT_SHOW_PASSWORD);
            CLONE_TO_MANAGED_PROFILE.add(TIME_12_24);
        }

        /** @hide */
        public static void getCloneToManagedProfileSettings(Set<String> outKeySet) {
            outKeySet.addAll(CLONE_TO_MANAGED_PROFILE);
        }

        /**
         * When to use Wi-Fi calling
         *
         * @see android.telephony.TelephonyManager.WifiCallingChoices
         * @hide
         */
        public static final String WHEN_TO_MAKE_WIFI_CALLS = "when_to_make_wifi_calls";

<<<<<<< HEAD
        /**
         * Setting to record whether to allow quickly expanding the Quick Settings screen
         * with simplified gestures. To be used with the OTS framework.
         *
         * @hide
         */
        public static final String QUICK_SETTINGS_QUICK_PULL_DOWN =
                "quick_settings_quick_pull_down";

        /**
         * Settings to reset on user request. They will fall back to their default value (0).
         *
         * @hide
         */
        public static final String[] SETTINGS_TO_RESET = {
            QUICK_SETTINGS_QUICK_PULL_DOWN,
        };

=======
>>>>>>> a564b82a
        // Settings moved to Settings.Secure

        /**
         * @deprecated Use {@link android.provider.Settings.Global#ADB_ENABLED}
         * instead
         */
        @Deprecated
        public static final String ADB_ENABLED = Global.ADB_ENABLED;

        /**
         * @deprecated Use {@link android.provider.Settings.Secure#ANDROID_ID} instead
         */
        @Deprecated
        public static final String ANDROID_ID = Secure.ANDROID_ID;

        /**
         * @deprecated Use {@link android.provider.Settings.Global#BLUETOOTH_ON} instead
         */
        @Deprecated
        public static final String BLUETOOTH_ON = Global.BLUETOOTH_ON;

        /**
         * @deprecated Use {@link android.provider.Settings.Global#DATA_ROAMING} instead
         */
        @Deprecated
        public static final String DATA_ROAMING = Global.DATA_ROAMING;

        /**
         * @deprecated Use {@link android.provider.Settings.Global#DEVICE_PROVISIONED} instead
         */
        @Deprecated
        public static final String DEVICE_PROVISIONED = Global.DEVICE_PROVISIONED;

        /**
         * @deprecated Use {@link android.provider.Settings.Global#HTTP_PROXY} instead
         */
        @Deprecated
        public static final String HTTP_PROXY = Global.HTTP_PROXY;

        /**
         * @deprecated Use {@link android.provider.Settings.Secure#INSTALL_NON_MARKET_APPS} instead
         */
        @Deprecated
        public static final String INSTALL_NON_MARKET_APPS = Secure.INSTALL_NON_MARKET_APPS;

        /**
         * @deprecated Use {@link android.provider.Settings.Secure#LOCATION_PROVIDERS_ALLOWED}
         * instead
         */
        @Deprecated
        public static final String LOCATION_PROVIDERS_ALLOWED = Secure.LOCATION_PROVIDERS_ALLOWED;

        /**
         * @deprecated Use {@link android.provider.Settings.Secure#LOGGING_ID} instead
         */
        @Deprecated
        public static final String LOGGING_ID = Secure.LOGGING_ID;

        /**
         * @deprecated Use {@link android.provider.Settings.Global#NETWORK_PREFERENCE} instead
         */
        @Deprecated
        public static final String NETWORK_PREFERENCE = Global.NETWORK_PREFERENCE;

        /**
         * @deprecated Use {@link android.provider.Settings.Secure#PARENTAL_CONTROL_ENABLED}
         * instead
         */
        @Deprecated
        public static final String PARENTAL_CONTROL_ENABLED = Secure.PARENTAL_CONTROL_ENABLED;

        /**
         * @deprecated Use {@link android.provider.Settings.Secure#PARENTAL_CONTROL_LAST_UPDATE}
         * instead
         */
        @Deprecated
        public static final String PARENTAL_CONTROL_LAST_UPDATE = Secure.PARENTAL_CONTROL_LAST_UPDATE;

        /**
         * @deprecated Use {@link android.provider.Settings.Secure#PARENTAL_CONTROL_REDIRECT_URL}
         * instead
         */
        @Deprecated
        public static final String PARENTAL_CONTROL_REDIRECT_URL =
            Secure.PARENTAL_CONTROL_REDIRECT_URL;

        /**
         * @deprecated Use {@link android.provider.Settings.Secure#SETTINGS_CLASSNAME} instead
         */
        @Deprecated
        public static final String SETTINGS_CLASSNAME = Secure.SETTINGS_CLASSNAME;

        /**
         * @deprecated Use {@link android.provider.Settings.Global#USB_MASS_STORAGE_ENABLED} instead
         */
        @Deprecated
        public static final String USB_MASS_STORAGE_ENABLED = Global.USB_MASS_STORAGE_ENABLED;

        /**
         * @deprecated Use {@link android.provider.Settings.Global#USE_GOOGLE_MAIL} instead
         */
        @Deprecated
        public static final String USE_GOOGLE_MAIL = Global.USE_GOOGLE_MAIL;

       /**
         * @deprecated Use
         * {@link android.provider.Settings.Global#WIFI_MAX_DHCP_RETRY_COUNT} instead
         */
        @Deprecated
        public static final String WIFI_MAX_DHCP_RETRY_COUNT = Global.WIFI_MAX_DHCP_RETRY_COUNT;

        /**
         * @deprecated Use
         * {@link android.provider.Settings.Global#WIFI_MOBILE_DATA_TRANSITION_WAKELOCK_TIMEOUT_MS} instead
         */
        @Deprecated
        public static final String WIFI_MOBILE_DATA_TRANSITION_WAKELOCK_TIMEOUT_MS =
                Global.WIFI_MOBILE_DATA_TRANSITION_WAKELOCK_TIMEOUT_MS;

        /**
         * @deprecated Use
         * {@link android.provider.Settings.Global#WIFI_NETWORKS_AVAILABLE_NOTIFICATION_ON} instead
         */
        @Deprecated
        public static final String WIFI_NETWORKS_AVAILABLE_NOTIFICATION_ON =
                Global.WIFI_NETWORKS_AVAILABLE_NOTIFICATION_ON;

        /**
         * @deprecated Use
         * {@link android.provider.Settings.Global#WIFI_NETWORKS_AVAILABLE_REPEAT_DELAY} instead
         */
        @Deprecated
        public static final String WIFI_NETWORKS_AVAILABLE_REPEAT_DELAY =
                Global.WIFI_NETWORKS_AVAILABLE_REPEAT_DELAY;

        /**
         * @deprecated Use {@link android.provider.Settings.Global#WIFI_NUM_OPEN_NETWORKS_KEPT}
         * instead
         */
        @Deprecated
        public static final String WIFI_NUM_OPEN_NETWORKS_KEPT = Global.WIFI_NUM_OPEN_NETWORKS_KEPT;

        /**
         * @deprecated Use {@link android.provider.Settings.Global#WIFI_ON} instead
         */
        @Deprecated
        public static final String WIFI_ON = Global.WIFI_ON;

        /**
         * @deprecated Use
         * {@link android.provider.Settings.Secure#WIFI_WATCHDOG_ACCEPTABLE_PACKET_LOSS_PERCENTAGE}
         * instead
         */
        @Deprecated
        public static final String WIFI_WATCHDOG_ACCEPTABLE_PACKET_LOSS_PERCENTAGE =
                Secure.WIFI_WATCHDOG_ACCEPTABLE_PACKET_LOSS_PERCENTAGE;

        /**
         * @deprecated Use {@link android.provider.Settings.Secure#WIFI_WATCHDOG_AP_COUNT} instead
         */
        @Deprecated
        public static final String WIFI_WATCHDOG_AP_COUNT = Secure.WIFI_WATCHDOG_AP_COUNT;

        /**
         * @deprecated Use
         * {@link android.provider.Settings.Secure#WIFI_WATCHDOG_BACKGROUND_CHECK_DELAY_MS} instead
         */
        @Deprecated
        public static final String WIFI_WATCHDOG_BACKGROUND_CHECK_DELAY_MS =
                Secure.WIFI_WATCHDOG_BACKGROUND_CHECK_DELAY_MS;

        /**
         * @deprecated Use
         * {@link android.provider.Settings.Secure#WIFI_WATCHDOG_BACKGROUND_CHECK_ENABLED} instead
         */
        @Deprecated
        public static final String WIFI_WATCHDOG_BACKGROUND_CHECK_ENABLED =
                Secure.WIFI_WATCHDOG_BACKGROUND_CHECK_ENABLED;

        /**
         * @deprecated Use
         * {@link android.provider.Settings.Secure#WIFI_WATCHDOG_BACKGROUND_CHECK_TIMEOUT_MS}
         * instead
         */
        @Deprecated
        public static final String WIFI_WATCHDOG_BACKGROUND_CHECK_TIMEOUT_MS =
                Secure.WIFI_WATCHDOG_BACKGROUND_CHECK_TIMEOUT_MS;

        /**
         * @deprecated Use
         * {@link android.provider.Settings.Secure#WIFI_WATCHDOG_INITIAL_IGNORED_PING_COUNT} instead
         */
        @Deprecated
        public static final String WIFI_WATCHDOG_INITIAL_IGNORED_PING_COUNT =
            Secure.WIFI_WATCHDOG_INITIAL_IGNORED_PING_COUNT;

        /**
         * @deprecated Use {@link android.provider.Settings.Secure#WIFI_WATCHDOG_MAX_AP_CHECKS}
         * instead
         */
        @Deprecated
        public static final String WIFI_WATCHDOG_MAX_AP_CHECKS = Secure.WIFI_WATCHDOG_MAX_AP_CHECKS;

        /**
         * @deprecated Use {@link android.provider.Settings.Global#WIFI_WATCHDOG_ON} instead
         */
        @Deprecated
        public static final String WIFI_WATCHDOG_ON = Global.WIFI_WATCHDOG_ON;

        /**
         * @deprecated Use {@link android.provider.Settings.Secure#WIFI_WATCHDOG_PING_COUNT} instead
         */
        @Deprecated
        public static final String WIFI_WATCHDOG_PING_COUNT = Secure.WIFI_WATCHDOG_PING_COUNT;

        /**
         * @deprecated Use {@link android.provider.Settings.Secure#WIFI_WATCHDOG_PING_DELAY_MS}
         * instead
         */
        @Deprecated
        public static final String WIFI_WATCHDOG_PING_DELAY_MS = Secure.WIFI_WATCHDOG_PING_DELAY_MS;

        /**
         * @deprecated Use {@link android.provider.Settings.Secure#WIFI_WATCHDOG_PING_TIMEOUT_MS}
         * instead
         */
        @Deprecated
        public static final String WIFI_WATCHDOG_PING_TIMEOUT_MS =
            Secure.WIFI_WATCHDOG_PING_TIMEOUT_MS;

        /**
         * An app can use this method to check if it is currently allowed to write or modify system
         * settings. In order to gain write access to the system settings, an app must declare the
         * {@link android.Manifest.permission#WRITE_SETTINGS} permission in its manifest. If it is
         * currently disallowed, it can prompt the user to grant it this capability through a
         * management UI by sending an Intent with action
         * {@link android.provider.Settings#ACTION_MANAGE_WRITE_SETTINGS}.
         *
         * @param context A context
         * @return true if the calling app can write to system settings, false otherwise
         */
        public static boolean canWrite(Context context) {
            int uid = Binder.getCallingUid();
            return isCallingPackageAllowedToWriteSettings(context, uid, getPackageNameForUid(
                    context, uid), false);
        }
    }

    /**
     * Secure system settings, containing system preferences that applications
     * can read but are not allowed to write.  These are for preferences that
     * the user must explicitly modify through the system UI or specialized
     * APIs for those values, not modified directly by applications.
     */
    public static final class Secure extends NameValueTable {
        public static final String SYS_PROP_SETTING_VERSION = "sys.settings_secure_version";

        /**
         * The content:// style URL for this table
         */
        public static final Uri CONTENT_URI =
            Uri.parse("content://" + AUTHORITY + "/secure");

        // Populated lazily, guarded by class object:
        private static final NameValueCache sNameValueCache = new NameValueCache(
                SYS_PROP_SETTING_VERSION,
                CONTENT_URI,
                CALL_METHOD_GET_SECURE,
                CALL_METHOD_PUT_SECURE);

        private static ILockSettings sLockSettings = null;

        private static boolean sIsSystemProcess;
        private static final HashSet<String> MOVED_TO_LOCK_SETTINGS;
        private static final HashSet<String> MOVED_TO_GLOBAL;
        static {
            MOVED_TO_LOCK_SETTINGS = new HashSet<String>(3);
            MOVED_TO_LOCK_SETTINGS.add(Secure.LOCK_PATTERN_ENABLED);
            MOVED_TO_LOCK_SETTINGS.add(Secure.LOCK_PATTERN_VISIBLE);
            MOVED_TO_LOCK_SETTINGS.add(Secure.LOCK_PATTERN_TACTILE_FEEDBACK_ENABLED);

            MOVED_TO_GLOBAL = new HashSet<String>();
            MOVED_TO_GLOBAL.add(Settings.Global.ADB_ENABLED);
            MOVED_TO_GLOBAL.add(Settings.Global.ASSISTED_GPS_ENABLED);
            MOVED_TO_GLOBAL.add(Settings.Global.BLUETOOTH_ON);
            MOVED_TO_GLOBAL.add(Settings.Global.BUGREPORT_IN_POWER_MENU);
            MOVED_TO_GLOBAL.add(Settings.Global.CDMA_CELL_BROADCAST_SMS);
            MOVED_TO_GLOBAL.add(Settings.Global.CDMA_ROAMING_MODE);
            MOVED_TO_GLOBAL.add(Settings.Global.CDMA_SUBSCRIPTION_MODE);
            MOVED_TO_GLOBAL.add(Settings.Global.DATA_ACTIVITY_TIMEOUT_MOBILE);
            MOVED_TO_GLOBAL.add(Settings.Global.DATA_ACTIVITY_TIMEOUT_WIFI);
            MOVED_TO_GLOBAL.add(Settings.Global.DATA_ROAMING);
            MOVED_TO_GLOBAL.add(Settings.Global.DEVELOPMENT_SETTINGS_ENABLED);
            MOVED_TO_GLOBAL.add(Settings.Global.DEVICE_PROVISIONED);
            MOVED_TO_GLOBAL.add(Settings.Global.DISPLAY_DENSITY_FORCED);
            MOVED_TO_GLOBAL.add(Settings.Global.DISPLAY_SIZE_FORCED);
            MOVED_TO_GLOBAL.add(Settings.Global.DOWNLOAD_MAX_BYTES_OVER_MOBILE);
            MOVED_TO_GLOBAL.add(Settings.Global.DOWNLOAD_RECOMMENDED_MAX_BYTES_OVER_MOBILE);
            MOVED_TO_GLOBAL.add(Settings.Global.MOBILE_DATA);
            MOVED_TO_GLOBAL.add(Settings.Global.NETSTATS_DEV_BUCKET_DURATION);
            MOVED_TO_GLOBAL.add(Settings.Global.NETSTATS_DEV_DELETE_AGE);
            MOVED_TO_GLOBAL.add(Settings.Global.NETSTATS_DEV_PERSIST_BYTES);
            MOVED_TO_GLOBAL.add(Settings.Global.NETSTATS_DEV_ROTATE_AGE);
            MOVED_TO_GLOBAL.add(Settings.Global.NETSTATS_ENABLED);
            MOVED_TO_GLOBAL.add(Settings.Global.NETSTATS_GLOBAL_ALERT_BYTES);
            MOVED_TO_GLOBAL.add(Settings.Global.NETSTATS_POLL_INTERVAL);
            MOVED_TO_GLOBAL.add(Settings.Global.NETSTATS_SAMPLE_ENABLED);
            MOVED_TO_GLOBAL.add(Settings.Global.NETSTATS_TIME_CACHE_MAX_AGE);
            MOVED_TO_GLOBAL.add(Settings.Global.NETSTATS_UID_BUCKET_DURATION);
            MOVED_TO_GLOBAL.add(Settings.Global.NETSTATS_UID_DELETE_AGE);
            MOVED_TO_GLOBAL.add(Settings.Global.NETSTATS_UID_PERSIST_BYTES);
            MOVED_TO_GLOBAL.add(Settings.Global.NETSTATS_UID_ROTATE_AGE);
            MOVED_TO_GLOBAL.add(Settings.Global.NETSTATS_UID_TAG_BUCKET_DURATION);
            MOVED_TO_GLOBAL.add(Settings.Global.NETSTATS_UID_TAG_DELETE_AGE);
            MOVED_TO_GLOBAL.add(Settings.Global.NETSTATS_UID_TAG_PERSIST_BYTES);
            MOVED_TO_GLOBAL.add(Settings.Global.NETSTATS_UID_TAG_ROTATE_AGE);
            MOVED_TO_GLOBAL.add(Settings.Global.NETWORK_PREFERENCE);
            MOVED_TO_GLOBAL.add(Settings.Global.NITZ_UPDATE_DIFF);
            MOVED_TO_GLOBAL.add(Settings.Global.NITZ_UPDATE_SPACING);
            MOVED_TO_GLOBAL.add(Settings.Global.NTP_SERVER);
            MOVED_TO_GLOBAL.add(Settings.Global.NTP_TIMEOUT);
            MOVED_TO_GLOBAL.add(Settings.Global.PDP_WATCHDOG_ERROR_POLL_COUNT);
            MOVED_TO_GLOBAL.add(Settings.Global.PDP_WATCHDOG_LONG_POLL_INTERVAL_MS);
            MOVED_TO_GLOBAL.add(Settings.Global.PDP_WATCHDOG_MAX_PDP_RESET_FAIL_COUNT);
            MOVED_TO_GLOBAL.add(Settings.Global.PDP_WATCHDOG_POLL_INTERVAL_MS);
            MOVED_TO_GLOBAL.add(Settings.Global.PDP_WATCHDOG_TRIGGER_PACKET_COUNT);
            MOVED_TO_GLOBAL.add(Settings.Global.SAMPLING_PROFILER_MS);
            MOVED_TO_GLOBAL.add(Settings.Global.SETUP_PREPAID_DATA_SERVICE_URL);
            MOVED_TO_GLOBAL.add(Settings.Global.SETUP_PREPAID_DETECTION_REDIR_HOST);
            MOVED_TO_GLOBAL.add(Settings.Global.SETUP_PREPAID_DETECTION_TARGET_URL);
            MOVED_TO_GLOBAL.add(Settings.Global.TETHER_DUN_APN);
            MOVED_TO_GLOBAL.add(Settings.Global.TETHER_DUN_REQUIRED);
            MOVED_TO_GLOBAL.add(Settings.Global.TETHER_SUPPORTED);
            MOVED_TO_GLOBAL.add(Settings.Global.USB_MASS_STORAGE_ENABLED);
            MOVED_TO_GLOBAL.add(Settings.Global.USE_GOOGLE_MAIL);
            MOVED_TO_GLOBAL.add(Settings.Global.WIFI_COUNTRY_CODE);
            MOVED_TO_GLOBAL.add(Settings.Global.WIFI_FRAMEWORK_SCAN_INTERVAL_MS);
            MOVED_TO_GLOBAL.add(Settings.Global.WIFI_FREQUENCY_BAND);
            MOVED_TO_GLOBAL.add(Settings.Global.WIFI_IDLE_MS);
            MOVED_TO_GLOBAL.add(Settings.Global.WIFI_MAX_DHCP_RETRY_COUNT);
            MOVED_TO_GLOBAL.add(Settings.Global.WIFI_MOBILE_DATA_TRANSITION_WAKELOCK_TIMEOUT_MS);
            MOVED_TO_GLOBAL.add(Settings.Global.WIFI_NETWORKS_AVAILABLE_NOTIFICATION_ON);
            MOVED_TO_GLOBAL.add(Settings.Global.WIFI_NETWORKS_AVAILABLE_REPEAT_DELAY);
            MOVED_TO_GLOBAL.add(Settings.Global.WIFI_NUM_OPEN_NETWORKS_KEPT);
            MOVED_TO_GLOBAL.add(Settings.Global.WIFI_ON);
            MOVED_TO_GLOBAL.add(Settings.Global.WIFI_P2P_DEVICE_NAME);
            MOVED_TO_GLOBAL.add(Settings.Global.WIFI_SAVED_STATE);
            MOVED_TO_GLOBAL.add(Settings.Global.WIFI_SUPPLICANT_SCAN_INTERVAL_MS);
            MOVED_TO_GLOBAL.add(Settings.Global.WIFI_SUSPEND_OPTIMIZATIONS_ENABLED);
            MOVED_TO_GLOBAL.add(Settings.Global.WIFI_ENHANCED_AUTO_JOIN);
            MOVED_TO_GLOBAL.add(Settings.Global.WIFI_NETWORK_SHOW_RSSI);
            MOVED_TO_GLOBAL.add(Settings.Global.WIFI_WATCHDOG_ON);
            MOVED_TO_GLOBAL.add(Settings.Global.WIFI_WATCHDOG_POOR_NETWORK_TEST_ENABLED);
            MOVED_TO_GLOBAL.add(Settings.Global.WIMAX_NETWORKS_AVAILABLE_NOTIFICATION_ON);
            MOVED_TO_GLOBAL.add(Settings.Global.PACKAGE_VERIFIER_ENABLE);
            MOVED_TO_GLOBAL.add(Settings.Global.PACKAGE_VERIFIER_TIMEOUT);
            MOVED_TO_GLOBAL.add(Settings.Global.PACKAGE_VERIFIER_DEFAULT_RESPONSE);
            MOVED_TO_GLOBAL.add(Settings.Global.DATA_STALL_ALARM_NON_AGGRESSIVE_DELAY_IN_MS);
            MOVED_TO_GLOBAL.add(Settings.Global.DATA_STALL_ALARM_AGGRESSIVE_DELAY_IN_MS);
            MOVED_TO_GLOBAL.add(Settings.Global.GPRS_REGISTER_CHECK_PERIOD_MS);
            MOVED_TO_GLOBAL.add(Settings.Global.WTF_IS_FATAL);
            MOVED_TO_GLOBAL.add(Settings.Global.BATTERY_DISCHARGE_DURATION_THRESHOLD);
            MOVED_TO_GLOBAL.add(Settings.Global.BATTERY_DISCHARGE_THRESHOLD);
            MOVED_TO_GLOBAL.add(Settings.Global.SEND_ACTION_APP_ERROR);
            MOVED_TO_GLOBAL.add(Settings.Global.DROPBOX_AGE_SECONDS);
            MOVED_TO_GLOBAL.add(Settings.Global.DROPBOX_MAX_FILES);
            MOVED_TO_GLOBAL.add(Settings.Global.DROPBOX_QUOTA_KB);
            MOVED_TO_GLOBAL.add(Settings.Global.DROPBOX_QUOTA_PERCENT);
            MOVED_TO_GLOBAL.add(Settings.Global.DROPBOX_RESERVE_PERCENT);
            MOVED_TO_GLOBAL.add(Settings.Global.DROPBOX_TAG_PREFIX);
            MOVED_TO_GLOBAL.add(Settings.Global.ERROR_LOGCAT_PREFIX);
            MOVED_TO_GLOBAL.add(Settings.Global.SYS_FREE_STORAGE_LOG_INTERVAL);
            MOVED_TO_GLOBAL.add(Settings.Global.DISK_FREE_CHANGE_REPORTING_THRESHOLD);
            MOVED_TO_GLOBAL.add(Settings.Global.SYS_STORAGE_THRESHOLD_PERCENTAGE);
            MOVED_TO_GLOBAL.add(Settings.Global.SYS_STORAGE_THRESHOLD_MAX_BYTES);
            MOVED_TO_GLOBAL.add(Settings.Global.SYS_STORAGE_FULL_THRESHOLD_BYTES);
            MOVED_TO_GLOBAL.add(Settings.Global.SYNC_MAX_RETRY_DELAY_IN_SECONDS);
            MOVED_TO_GLOBAL.add(Settings.Global.CONNECTIVITY_CHANGE_DELAY);
            MOVED_TO_GLOBAL.add(Settings.Global.CAPTIVE_PORTAL_DETECTION_ENABLED);
            MOVED_TO_GLOBAL.add(Settings.Global.CAPTIVE_PORTAL_SERVER);
            MOVED_TO_GLOBAL.add(Settings.Global.NSD_ON);
            MOVED_TO_GLOBAL.add(Settings.Global.SET_INSTALL_LOCATION);
            MOVED_TO_GLOBAL.add(Settings.Global.DEFAULT_INSTALL_LOCATION);
            MOVED_TO_GLOBAL.add(Settings.Global.INET_CONDITION_DEBOUNCE_UP_DELAY);
            MOVED_TO_GLOBAL.add(Settings.Global.INET_CONDITION_DEBOUNCE_DOWN_DELAY);
            MOVED_TO_GLOBAL.add(Settings.Global.READ_EXTERNAL_STORAGE_ENFORCED_DEFAULT);
            MOVED_TO_GLOBAL.add(Settings.Global.HTTP_PROXY);
            MOVED_TO_GLOBAL.add(Settings.Global.GLOBAL_HTTP_PROXY_HOST);
            MOVED_TO_GLOBAL.add(Settings.Global.GLOBAL_HTTP_PROXY_PORT);
            MOVED_TO_GLOBAL.add(Settings.Global.GLOBAL_HTTP_PROXY_EXCLUSION_LIST);
            MOVED_TO_GLOBAL.add(Settings.Global.SET_GLOBAL_HTTP_PROXY);
            MOVED_TO_GLOBAL.add(Settings.Global.DEFAULT_DNS_SERVER);
            MOVED_TO_GLOBAL.add(Settings.Global.PREFERRED_NETWORK_MODE);
            MOVED_TO_GLOBAL.add(Settings.Global.WEBVIEW_DATA_REDUCTION_PROXY_KEY);
        }

        /** @hide */
        public static void getMovedToGlobalSettings(Set<String> outKeySet) {
            outKeySet.addAll(MOVED_TO_GLOBAL);
        }

        /**
         * Look up a name in the database.
         * @param resolver to access the database with
         * @param name to look up in the table
         * @return the corresponding value, or null if not present
         */
        public static String getString(ContentResolver resolver, String name) {
            return getStringForUser(resolver, name, UserHandle.myUserId());
        }

        /** @hide */
        public static String getStringForUser(ContentResolver resolver, String name,
                int userHandle) {
            if (MOVED_TO_GLOBAL.contains(name)) {
                Log.w(TAG, "Setting " + name + " has moved from android.provider.Settings.Secure"
                        + " to android.provider.Settings.Global.");
                return Global.getStringForUser(resolver, name, userHandle);
            }

            if (MOVED_TO_LOCK_SETTINGS.contains(name)) {
                synchronized (Secure.class) {
                    if (sLockSettings == null) {
                        sLockSettings = ILockSettings.Stub.asInterface(
                                (IBinder) ServiceManager.getService("lock_settings"));
                        sIsSystemProcess = Process.myUid() == Process.SYSTEM_UID;
                    }
                }
                if (sLockSettings != null && !sIsSystemProcess) {
                    // No context; use the ActivityThread's context as an approximation for
                    // determining the target API level.
                    Application application = ActivityThread.currentApplication();

                    boolean isPreMnc = application != null
                            && application.getApplicationInfo() != null
                            && application.getApplicationInfo().targetSdkVersion
                            <= VERSION_CODES.LOLLIPOP_MR1;
                    if (isPreMnc) {
                        try {
                            return sLockSettings.getString(name, "0", userHandle);
                        } catch (RemoteException re) {
                            // Fall through
                        }
                    } else {
                        throw new SecurityException("Settings.Secure." + name
                                + " is deprecated and no longer accessible."
                                + " See API documentation for potential replacements.");
                    }
                }
            }

            return sNameValueCache.getStringForUser(resolver, name, userHandle);
        }

        /**
         * Store a name/value pair into the database.
         * @param resolver to access the database with
         * @param name to store
         * @param value to associate with the name
         * @return true if the value was set, false on database errors
         */
        public static boolean putString(ContentResolver resolver, String name, String value) {
            return putStringForUser(resolver, name, value, UserHandle.myUserId());
        }

        /** @hide */
        public static boolean putStringForUser(ContentResolver resolver, String name, String value,
                int userHandle) {
            if (LOCATION_MODE.equals(name)) {
                // HACK ALERT: temporary hack to work around b/10491283.
                // TODO: once b/10491283 fixed, remove this hack
                return setLocationModeForUser(resolver, Integer.parseInt(value), userHandle);
            }
            if (MOVED_TO_GLOBAL.contains(name)) {
                Log.w(TAG, "Setting " + name + " has moved from android.provider.Settings.System"
                        + " to android.provider.Settings.Global");
                return Global.putStringForUser(resolver, name, value, userHandle);
            }
            return sNameValueCache.putStringForUser(resolver, name, value, userHandle);
        }

        /**
         * Construct the content URI for a particular name/value pair,
         * useful for monitoring changes with a ContentObserver.
         * @param name to look up in the table
         * @return the corresponding content URI, or null if not present
         */
        public static Uri getUriFor(String name) {
            if (MOVED_TO_GLOBAL.contains(name)) {
                Log.w(TAG, "Setting " + name + " has moved from android.provider.Settings.Secure"
                        + " to android.provider.Settings.Global, returning global URI.");
                return Global.getUriFor(Global.CONTENT_URI, name);
            }
            return getUriFor(CONTENT_URI, name);
        }

        /**
         * Convenience function for retrieving a single secure settings value
         * as an integer.  Note that internally setting values are always
         * stored as strings; this function converts the string to an integer
         * for you.  The default value will be returned if the setting is
         * not defined or not an integer.
         *
         * @param cr The ContentResolver to access.
         * @param name The name of the setting to retrieve.
         * @param def Value to return if the setting is not defined.
         *
         * @return The setting's current value, or 'def' if it is not defined
         * or not a valid integer.
         */
        public static int getInt(ContentResolver cr, String name, int def) {
            return getIntForUser(cr, name, def, UserHandle.myUserId());
        }

        /** @hide */
        public static int getIntForUser(ContentResolver cr, String name, int def, int userHandle) {
            if (LOCATION_MODE.equals(name)) {
                // HACK ALERT: temporary hack to work around b/10491283.
                // TODO: once b/10491283 fixed, remove this hack
                return getLocationModeForUser(cr, userHandle);
            }
            String v = getStringForUser(cr, name, userHandle);
            try {
                return v != null ? Integer.parseInt(v) : def;
            } catch (NumberFormatException e) {
                return def;
            }
        }

        /**
         * Convenience function for retrieving a single secure settings value
         * as an integer.  Note that internally setting values are always
         * stored as strings; this function converts the string to an integer
         * for you.
         * <p>
         * This version does not take a default value.  If the setting has not
         * been set, or the string value is not a number,
         * it throws {@link SettingNotFoundException}.
         *
         * @param cr The ContentResolver to access.
         * @param name The name of the setting to retrieve.
         *
         * @throws SettingNotFoundException Thrown if a setting by the given
         * name can't be found or the setting value is not an integer.
         *
         * @return The setting's current value.
         */
        public static int getInt(ContentResolver cr, String name)
                throws SettingNotFoundException {
            return getIntForUser(cr, name, UserHandle.myUserId());
        }

        /** @hide */
        public static int getIntForUser(ContentResolver cr, String name, int userHandle)
                throws SettingNotFoundException {
            if (LOCATION_MODE.equals(name)) {
                // HACK ALERT: temporary hack to work around b/10491283.
                // TODO: once b/10491283 fixed, remove this hack
                return getLocationModeForUser(cr, userHandle);
            }
            String v = getStringForUser(cr, name, userHandle);
            try {
                return Integer.parseInt(v);
            } catch (NumberFormatException e) {
                throw new SettingNotFoundException(name);
            }
        }

        /**
         * Convenience function for updating a single settings value as an
         * integer. This will either create a new entry in the table if the
         * given name does not exist, or modify the value of the existing row
         * with that name.  Note that internally setting values are always
         * stored as strings, so this function converts the given value to a
         * string before storing it.
         *
         * @param cr The ContentResolver to access.
         * @param name The name of the setting to modify.
         * @param value The new value for the setting.
         * @return true if the value was set, false on database errors
         */
        public static boolean putInt(ContentResolver cr, String name, int value) {
            return putIntForUser(cr, name, value, UserHandle.myUserId());
        }

        /** @hide */
        public static boolean putIntForUser(ContentResolver cr, String name, int value,
                int userHandle) {
            return putStringForUser(cr, name, Integer.toString(value), userHandle);
        }

        /**
         * Convenience function for retrieving a single secure settings value
         * as a {@code long}.  Note that internally setting values are always
         * stored as strings; this function converts the string to a {@code long}
         * for you.  The default value will be returned if the setting is
         * not defined or not a {@code long}.
         *
         * @param cr The ContentResolver to access.
         * @param name The name of the setting to retrieve.
         * @param def Value to return if the setting is not defined.
         *
         * @return The setting's current value, or 'def' if it is not defined
         * or not a valid {@code long}.
         */
        public static long getLong(ContentResolver cr, String name, long def) {
            return getLongForUser(cr, name, def, UserHandle.myUserId());
        }

        /** @hide */
        public static long getLongForUser(ContentResolver cr, String name, long def,
                int userHandle) {
            String valString = getStringForUser(cr, name, userHandle);
            long value;
            try {
                value = valString != null ? Long.parseLong(valString) : def;
            } catch (NumberFormatException e) {
                value = def;
            }
            return value;
        }

        /**
         * Convenience function for retrieving a single secure settings value
         * as a {@code long}.  Note that internally setting values are always
         * stored as strings; this function converts the string to a {@code long}
         * for you.
         * <p>
         * This version does not take a default value.  If the setting has not
         * been set, or the string value is not a number,
         * it throws {@link SettingNotFoundException}.
         *
         * @param cr The ContentResolver to access.
         * @param name The name of the setting to retrieve.
         *
         * @return The setting's current value.
         * @throws SettingNotFoundException Thrown if a setting by the given
         * name can't be found or the setting value is not an integer.
         */
        public static long getLong(ContentResolver cr, String name)
                throws SettingNotFoundException {
            return getLongForUser(cr, name, UserHandle.myUserId());
        }

        /** @hide */
        public static long getLongForUser(ContentResolver cr, String name, int userHandle)
                throws SettingNotFoundException {
            String valString = getStringForUser(cr, name, userHandle);
            try {
                return Long.parseLong(valString);
            } catch (NumberFormatException e) {
                throw new SettingNotFoundException(name);
            }
        }

        /**
         * Convenience function for updating a secure settings value as a long
         * integer. This will either create a new entry in the table if the
         * given name does not exist, or modify the value of the existing row
         * with that name.  Note that internally setting values are always
         * stored as strings, so this function converts the given value to a
         * string before storing it.
         *
         * @param cr The ContentResolver to access.
         * @param name The name of the setting to modify.
         * @param value The new value for the setting.
         * @return true if the value was set, false on database errors
         */
        public static boolean putLong(ContentResolver cr, String name, long value) {
            return putLongForUser(cr, name, value, UserHandle.myUserId());
        }

        /** @hide */
        public static boolean putLongForUser(ContentResolver cr, String name, long value,
                int userHandle) {
            return putStringForUser(cr, name, Long.toString(value), userHandle);
        }

        /**
         * Convenience function for retrieving a single secure settings value
         * as a floating point number.  Note that internally setting values are
         * always stored as strings; this function converts the string to an
         * float for you. The default value will be returned if the setting
         * is not defined or not a valid float.
         *
         * @param cr The ContentResolver to access.
         * @param name The name of the setting to retrieve.
         * @param def Value to return if the setting is not defined.
         *
         * @return The setting's current value, or 'def' if it is not defined
         * or not a valid float.
         */
        public static float getFloat(ContentResolver cr, String name, float def) {
            return getFloatForUser(cr, name, def, UserHandle.myUserId());
        }

        /** @hide */
        public static float getFloatForUser(ContentResolver cr, String name, float def,
                int userHandle) {
            String v = getStringForUser(cr, name, userHandle);
            try {
                return v != null ? Float.parseFloat(v) : def;
            } catch (NumberFormatException e) {
                return def;
            }
        }

        /**
         * Convenience function for retrieving a single secure settings value
         * as a float.  Note that internally setting values are always
         * stored as strings; this function converts the string to a float
         * for you.
         * <p>
         * This version does not take a default value.  If the setting has not
         * been set, or the string value is not a number,
         * it throws {@link SettingNotFoundException}.
         *
         * @param cr The ContentResolver to access.
         * @param name The name of the setting to retrieve.
         *
         * @throws SettingNotFoundException Thrown if a setting by the given
         * name can't be found or the setting value is not a float.
         *
         * @return The setting's current value.
         */
        public static float getFloat(ContentResolver cr, String name)
                throws SettingNotFoundException {
            return getFloatForUser(cr, name, UserHandle.myUserId());
        }

        /** @hide */
        public static float getFloatForUser(ContentResolver cr, String name, int userHandle)
                throws SettingNotFoundException {
            String v = getStringForUser(cr, name, userHandle);
            if (v == null) {
                throw new SettingNotFoundException(name);
            }
            try {
                return Float.parseFloat(v);
            } catch (NumberFormatException e) {
                throw new SettingNotFoundException(name);
            }
        }

        /**
         * Convenience function for updating a single settings value as a
         * floating point number. This will either create a new entry in the
         * table if the given name does not exist, or modify the value of the
         * existing row with that name.  Note that internally setting values
         * are always stored as strings, so this function converts the given
         * value to a string before storing it.
         *
         * @param cr The ContentResolver to access.
         * @param name The name of the setting to modify.
         * @param value The new value for the setting.
         * @return true if the value was set, false on database errors
         */
        public static boolean putFloat(ContentResolver cr, String name, float value) {
            return putFloatForUser(cr, name, value, UserHandle.myUserId());
        }

        /** @hide */
        public static boolean putFloatForUser(ContentResolver cr, String name, float value,
                int userHandle) {
            return putStringForUser(cr, name, Float.toString(value), userHandle);
        }

        /**
         * @deprecated Use {@link android.provider.Settings.Global#DEVELOPMENT_SETTINGS_ENABLED}
         * instead
         */
        @Deprecated
        public static final String DEVELOPMENT_SETTINGS_ENABLED =
                Global.DEVELOPMENT_SETTINGS_ENABLED;

        /**
         * When the user has enable the option to have a "bug report" command
         * in the power menu.
         * @deprecated Use {@link android.provider.Settings.Global#BUGREPORT_IN_POWER_MENU} instead
         * @hide
         */
        @Deprecated
        public static final String BUGREPORT_IN_POWER_MENU = "bugreport_in_power_menu";

        /**
         * @deprecated Use {@link android.provider.Settings.Global#ADB_ENABLED} instead
         */
        @Deprecated
        public static final String ADB_ENABLED = Global.ADB_ENABLED;

        /**
         * Setting to allow mock locations and location provider status to be injected into the
         * LocationManager service for testing purposes during application development.  These
         * locations and status values  override actual location and status information generated
         * by network, gps, or other location providers.
         *
         * @deprecated This settings is not used anymore.
         */
        @Deprecated
        public static final String ALLOW_MOCK_LOCATION = "mock_location";

        /**
         * A 64-bit number (as a hex string) that is randomly
         * generated when the user first sets up the device and should remain
         * constant for the lifetime of the user's device. The value may
         * change if a factory reset is performed on the device.
         * <p class="note"><strong>Note:</strong> When a device has <a
         * href="{@docRoot}about/versions/android-4.2.html#MultipleUsers">multiple users</a>
         * (available on certain devices running Android 4.2 or higher), each user appears as a
         * completely separate device, so the {@code ANDROID_ID} value is unique to each
         * user.</p>
         */
        public static final String ANDROID_ID = "android_id";

        /**
         * @deprecated Use {@link android.provider.Settings.Global#BLUETOOTH_ON} instead
         */
        @Deprecated
        public static final String BLUETOOTH_ON = Global.BLUETOOTH_ON;

        /**
         * @deprecated Use {@link android.provider.Settings.Global#DATA_ROAMING} instead
         */
        @Deprecated
        public static final String DATA_ROAMING = Global.DATA_ROAMING;

        /**
         * Setting to record the input method used by default, holding the ID
         * of the desired method.
         */
        public static final String DEFAULT_INPUT_METHOD = "default_input_method";

        /**
         * Setting to record the input method subtype used by default, holding the ID
         * of the desired method.
         */
        public static final String SELECTED_INPUT_METHOD_SUBTYPE =
                "selected_input_method_subtype";

        /**
         * Setting to record the history of input method subtype, holding the pair of ID of IME
         * and its last used subtype.
         * @hide
         */
        public static final String INPUT_METHODS_SUBTYPE_HISTORY =
                "input_methods_subtype_history";

        /**
         * Setting to record the visibility of input method selector
         */
        public static final String INPUT_METHOD_SELECTOR_VISIBILITY =
                "input_method_selector_visibility";

        /**
         * The currently selected voice interaction service flattened ComponentName.
         * @hide
         */
        public static final String VOICE_INTERACTION_SERVICE = "voice_interaction_service";

        /**
         * bluetooth HCI snoop log configuration
         * @hide
         */
        public static final String BLUETOOTH_HCI_LOG =
                "bluetooth_hci_log";

        /**
         * @deprecated Use {@link android.provider.Settings.Global#DEVICE_PROVISIONED} instead
         */
        @Deprecated
        public static final String DEVICE_PROVISIONED = Global.DEVICE_PROVISIONED;

        /**
         * Whether the current user has been set up via setup wizard (0 = false, 1 = true)
         * @hide
         */
        public static final String USER_SETUP_COMPLETE = "user_setup_complete";

        /**
         * List of input methods that are currently enabled.  This is a string
         * containing the IDs of all enabled input methods, each ID separated
         * by ':'.
         */
        public static final String ENABLED_INPUT_METHODS = "enabled_input_methods";

        /**
         * List of system input methods that are currently disabled.  This is a string
         * containing the IDs of all disabled input methods, each ID separated
         * by ':'.
         * @hide
         */
        public static final String DISABLED_SYSTEM_INPUT_METHODS = "disabled_system_input_methods";

        /**
         * Whether to show the IME when a hard keyboard is connected. This is a boolean that
         * determines if the IME should be shown when a hard keyboard is attached.
         * @hide
         */
        public static final String SHOW_IME_WITH_HARD_KEYBOARD = "show_ime_with_hard_keyboard";

        /**
         * Host name and port for global http proxy. Uses ':' seperator for
         * between host and port.
         *
         * @deprecated Use {@link Global#HTTP_PROXY}
         */
        @Deprecated
        public static final String HTTP_PROXY = Global.HTTP_PROXY;

        /**
         * Whether applications can be installed for this user via the system's
         * {@link Intent#ACTION_INSTALL_PACKAGE} mechanism.
         *
         * <p>1 = permit app installation via the system package installer intent
         * <p>0 = do not allow use of the package installer
         */
        public static final String INSTALL_NON_MARKET_APPS = "install_non_market_apps";

        /**
         * Comma-separated list of location providers that activities may access. Do not rely on
         * this value being present in settings.db or on ContentObserver notifications on the
         * corresponding Uri.
         *
         * @deprecated use {@link #LOCATION_MODE} and
         * {@link LocationManager#MODE_CHANGED_ACTION} (or
         * {@link LocationManager#PROVIDERS_CHANGED_ACTION})
         */
        @Deprecated
        public static final String LOCATION_PROVIDERS_ALLOWED = "location_providers_allowed";

        /**
         * The degree of location access enabled by the user.
         * <p>
         * When used with {@link #putInt(ContentResolver, String, int)}, must be one of {@link
         * #LOCATION_MODE_HIGH_ACCURACY}, {@link #LOCATION_MODE_SENSORS_ONLY}, {@link
         * #LOCATION_MODE_BATTERY_SAVING}, or {@link #LOCATION_MODE_OFF}. When used with {@link
         * #getInt(ContentResolver, String)}, the caller must gracefully handle additional location
         * modes that might be added in the future.
         * <p>
         * Note: do not rely on this value being present in settings.db or on ContentObserver
         * notifications for the corresponding Uri. Use {@link LocationManager#MODE_CHANGED_ACTION}
         * to receive changes in this value.
         */
        public static final String LOCATION_MODE = "location_mode";

        /**
         * Location access disabled.
         */
        public static final int LOCATION_MODE_OFF = 0;
        /**
         * Network Location Provider disabled, but GPS and other sensors enabled.
         */
        public static final int LOCATION_MODE_SENSORS_ONLY = 1;
        /**
         * Reduced power usage, such as limiting the number of GPS updates per hour. Requests
         * with {@link android.location.Criteria#POWER_HIGH} may be downgraded to
         * {@link android.location.Criteria#POWER_MEDIUM}.
         */
        public static final int LOCATION_MODE_BATTERY_SAVING = 2;
        /**
         * Best-effort location computation allowed.
         */
        public static final int LOCATION_MODE_HIGH_ACCURACY = 3;

        /**
         * A flag containing settings used for biometric weak
         * @hide
         */
        @Deprecated
        public static final String LOCK_BIOMETRIC_WEAK_FLAGS =
                "lock_biometric_weak_flags";

        /**
         * Whether lock-to-app will lock the keyguard when exiting.
         * @hide
         */
        public static final String LOCK_TO_APP_EXIT_LOCKED = "lock_to_app_exit_locked";

        /**
         * Whether autolock is enabled (0 = false, 1 = true)
         *
         * @deprecated Use {@link android.app.KeyguardManager} to determine the state and security
         *             level of the keyguard. Accessing this setting from an app that is targeting
         *             {@link VERSION_CODES#M} or later throws a {@code SecurityException}.
         */
        @Deprecated
        public static final String LOCK_PATTERN_ENABLED = "lock_pattern_autolock";

        /**
         * Whether lock pattern is visible as user enters (0 = false, 1 = true)
         *
         * @deprecated Accessing this setting from an app that is targeting
         *             {@link VERSION_CODES#M} or later throws a {@code SecurityException}.
         */
        @Deprecated
        public static final String LOCK_PATTERN_VISIBLE = "lock_pattern_visible_pattern";

        /**
         * Whether lock pattern will vibrate as user enters (0 = false, 1 =
         * true)
         *
         * @deprecated Starting in {@link VERSION_CODES#JELLY_BEAN_MR1} the
         *             lockscreen uses
         *             {@link Settings.System#HAPTIC_FEEDBACK_ENABLED}.
         *             Accessing this setting from an app that is targeting
         *             {@link VERSION_CODES#M} or later throws a {@code SecurityException}.
         */
        @Deprecated
        public static final String
                LOCK_PATTERN_TACTILE_FEEDBACK_ENABLED = "lock_pattern_tactile_feedback_enabled";

        /**
         * This preference allows the device to be locked given time after screen goes off,
         * subject to current DeviceAdmin policy limits.
         * @hide
         */
        public static final String LOCK_SCREEN_LOCK_AFTER_TIMEOUT = "lock_screen_lock_after_timeout";


        /**
         * This preference contains the string that shows for owner info on LockScreen.
         * @hide
         * @deprecated
         */
        public static final String LOCK_SCREEN_OWNER_INFO = "lock_screen_owner_info";

        /**
         * Ids of the user-selected appwidgets on the lockscreen (comma-delimited).
         * @hide
         */
        @Deprecated
        public static final String LOCK_SCREEN_APPWIDGET_IDS =
            "lock_screen_appwidget_ids";

        /**
         * Id of the appwidget shown on the lock screen when appwidgets are disabled.
         * @hide
         */
        @Deprecated
        public static final String LOCK_SCREEN_FALLBACK_APPWIDGET_ID =
            "lock_screen_fallback_appwidget_id";

        /**
         * Index of the lockscreen appwidget to restore, -1 if none.
         * @hide
         */
        @Deprecated
        public static final String LOCK_SCREEN_STICKY_APPWIDGET =
            "lock_screen_sticky_appwidget";

        /**
         * This preference enables showing the owner info on LockScreen.
         * @hide
         * @deprecated
         */
        public static final String LOCK_SCREEN_OWNER_INFO_ENABLED =
            "lock_screen_owner_info_enabled";

        /**
         * When set by a user, allows notifications to be shown atop a securely locked screen
         * in their full "private" form (same as when the device is unlocked).
         * @hide
         */
        public static final String LOCK_SCREEN_ALLOW_PRIVATE_NOTIFICATIONS =
                "lock_screen_allow_private_notifications";

        /**
         * Set by the system to track if the user needs to see the call to action for
         * the lockscreen notification policy.
         * @hide
         */
        public static final String SHOW_NOTE_ABOUT_NOTIFICATION_HIDING =
                "show_note_about_notification_hiding";

        /**
         * Set to 1 by the system after trust agents have been initialized.
         * @hide
         */
        public static final String TRUST_AGENTS_INITIALIZED =
                "trust_agents_initialized";

        /**
         * The Logging ID (a unique 64-bit value) as a hex string.
         * Used as a pseudonymous identifier for logging.
         * @deprecated This identifier is poorly initialized and has
         * many collisions.  It should not be used.
         */
        @Deprecated
        public static final String LOGGING_ID = "logging_id";

        /**
         * @deprecated Use {@link android.provider.Settings.Global#NETWORK_PREFERENCE} instead
         */
        @Deprecated
        public static final String NETWORK_PREFERENCE = Global.NETWORK_PREFERENCE;

        /**
         * No longer supported.
         */
        public static final String PARENTAL_CONTROL_ENABLED = "parental_control_enabled";

        /**
         * No longer supported.
         */
        public static final String PARENTAL_CONTROL_LAST_UPDATE = "parental_control_last_update";

        /**
         * No longer supported.
         */
        public static final String PARENTAL_CONTROL_REDIRECT_URL = "parental_control_redirect_url";

        /**
         * Settings classname to launch when Settings is clicked from All
         * Applications.  Needed because of user testing between the old
         * and new Settings apps.
         */
        // TODO: 881807
        public static final String SETTINGS_CLASSNAME = "settings_classname";

        /**
         * @deprecated Use {@link android.provider.Settings.Global#USB_MASS_STORAGE_ENABLED} instead
         */
        @Deprecated
        public static final String USB_MASS_STORAGE_ENABLED = Global.USB_MASS_STORAGE_ENABLED;

        /**
         * @deprecated Use {@link android.provider.Settings.Global#USE_GOOGLE_MAIL} instead
         */
        @Deprecated
        public static final String USE_GOOGLE_MAIL = Global.USE_GOOGLE_MAIL;

        /**
         * If accessibility is enabled.
         */
        public static final String ACCESSIBILITY_ENABLED = "accessibility_enabled";

        /**
         * If touch exploration is enabled.
         */
        public static final String TOUCH_EXPLORATION_ENABLED = "touch_exploration_enabled";

        /**
         * List of the enabled accessibility providers.
         */
        public static final String ENABLED_ACCESSIBILITY_SERVICES =
            "enabled_accessibility_services";

        /**
         * List of the accessibility services to which the user has granted
         * permission to put the device into touch exploration mode.
         *
         * @hide
         */
        public static final String TOUCH_EXPLORATION_GRANTED_ACCESSIBILITY_SERVICES =
            "touch_exploration_granted_accessibility_services";

        /**
         * Whether to speak passwords while in accessibility mode.
         */
        public static final String ACCESSIBILITY_SPEAK_PASSWORD = "speak_password";

        /**
         * Whether to draw text with high contrast while in accessibility mode.
         *
         * @hide
         */
        public static final String ACCESSIBILITY_HIGH_TEXT_CONTRAST_ENABLED =
                "high_text_contrast_enabled";

        /**
         * If injection of accessibility enhancing JavaScript screen-reader
         * is enabled.
         * <p>
         *   Note: The JavaScript based screen-reader is served by the
         *   Google infrastructure and enable users with disabilities to
         *   efficiently navigate in and explore web content.
         * </p>
         * <p>
         *   This property represents a boolean value.
         * </p>
         * @hide
         */
        public static final String ACCESSIBILITY_SCRIPT_INJECTION =
            "accessibility_script_injection";

        /**
         * The URL for the injected JavaScript based screen-reader used
         * for providing accessibility of content in WebView.
         * <p>
         *   Note: The JavaScript based screen-reader is served by the
         *   Google infrastructure and enable users with disabilities to
         *   efficiently navigate in and explore web content.
         * </p>
         * <p>
         *   This property represents a string value.
         * </p>
         * @hide
         */
        public static final String ACCESSIBILITY_SCREEN_READER_URL =
            "accessibility_script_injection_url";

        /**
         * Key bindings for navigation in built-in accessibility support for web content.
         * <p>
         *   Note: These key bindings are for the built-in accessibility navigation for
         *   web content which is used as a fall back solution if JavaScript in a WebView
         *   is not enabled or the user has not opted-in script injection from Google.
         * </p>
         * <p>
         *   The bindings are separated by semi-colon. A binding is a mapping from
         *   a key to a sequence of actions (for more details look at
         *   android.webkit.AccessibilityInjector). A key is represented as the hexademical
         *   string representation of an integer obtained from a meta state (optional) shifted
         *   sixteen times left and bitwise ored with a key code. An action is represented
         *   as a hexademical string representation of an integer where the first two digits
         *   are navigation action index, the second, the third, and the fourth digit pairs
         *   represent the action arguments. The separate actions in a binding are colon
         *   separated. The key and the action sequence it maps to are separated by equals.
         * </p>
         * <p>
         *   For example, the binding below maps the DPAD right button to traverse the
         *   current navigation axis once without firing an accessibility event and to
         *   perform the same traversal again but to fire an event:
         *   <code>
         *     0x16=0x01000100:0x01000101;
         *   </code>
         * </p>
         * <p>
         *   The goal of this binding is to enable dynamic rebinding of keys to
         *   navigation actions for web content without requiring a framework change.
         * </p>
         * <p>
         *   This property represents a string value.
         * </p>
         * @hide
         */
        public static final String ACCESSIBILITY_WEB_CONTENT_KEY_BINDINGS =
            "accessibility_web_content_key_bindings";

        /**
         * Setting that specifies whether the display magnification is enabled.
         * Display magnifications allows the user to zoom in the display content
         * and is targeted to low vision users. The current magnification scale
         * is controlled by {@link #ACCESSIBILITY_DISPLAY_MAGNIFICATION_SCALE}.
         *
         * @hide
         */
        public static final String ACCESSIBILITY_DISPLAY_MAGNIFICATION_ENABLED =
                "accessibility_display_magnification_enabled";

        /**
         * Setting that specifies what the display magnification scale is.
         * Display magnifications allows the user to zoom in the display
         * content and is targeted to low vision users. Whether a display
         * magnification is performed is controlled by
         * {@link #ACCESSIBILITY_DISPLAY_MAGNIFICATION_ENABLED}
         *
         * @hide
         */
        public static final String ACCESSIBILITY_DISPLAY_MAGNIFICATION_SCALE =
                "accessibility_display_magnification_scale";

        /**
         * Setting that specifies whether the display magnification should be
         * automatically updated. If this fearture is enabled the system will
         * exit magnification mode or pan the viewport when a context change
         * occurs. For example, on staring a new activity or rotating the screen,
         * the system may zoom out so the user can see the new context he is in.
         * Another example is on showing a window that is not visible in the
         * magnified viewport the system may pan the viewport to make the window
         * the has popped up so the user knows that the context has changed.
         * Whether a screen magnification is performed is controlled by
         * {@link #ACCESSIBILITY_DISPLAY_MAGNIFICATION_ENABLED}
         *
         * @hide
         */
        public static final String ACCESSIBILITY_DISPLAY_MAGNIFICATION_AUTO_UPDATE =
                "accessibility_display_magnification_auto_update";

        /**
         * Setting that specifies whether timed text (captions) should be
         * displayed in video content. Text display properties are controlled by
         * the following settings:
         * <ul>
         * <li>{@link #ACCESSIBILITY_CAPTIONING_LOCALE}
         * <li>{@link #ACCESSIBILITY_CAPTIONING_BACKGROUND_COLOR}
         * <li>{@link #ACCESSIBILITY_CAPTIONING_FOREGROUND_COLOR}
         * <li>{@link #ACCESSIBILITY_CAPTIONING_EDGE_COLOR}
         * <li>{@link #ACCESSIBILITY_CAPTIONING_EDGE_TYPE}
         * <li>{@link #ACCESSIBILITY_CAPTIONING_TYPEFACE}
         * <li>{@link #ACCESSIBILITY_CAPTIONING_FONT_SCALE}
         * </ul>
         *
         * @hide
         */
        public static final String ACCESSIBILITY_CAPTIONING_ENABLED =
                "accessibility_captioning_enabled";

        /**
         * Setting that specifies the language for captions as a locale string,
         * e.g. en_US.
         *
         * @see java.util.Locale#toString
         * @hide
         */
        public static final String ACCESSIBILITY_CAPTIONING_LOCALE =
                "accessibility_captioning_locale";

        /**
         * Integer property that specifies the preset style for captions, one
         * of:
         * <ul>
         * <li>{@link android.view.accessibility.CaptioningManager.CaptionStyle#PRESET_CUSTOM}
         * <li>a valid index of {@link android.view.accessibility.CaptioningManager.CaptionStyle#PRESETS}
         * </ul>
         *
         * @see java.util.Locale#toString
         * @hide
         */
        public static final String ACCESSIBILITY_CAPTIONING_PRESET =
                "accessibility_captioning_preset";

        /**
         * Integer property that specifes the background color for captions as a
         * packed 32-bit color.
         *
         * @see android.graphics.Color#argb
         * @hide
         */
        public static final String ACCESSIBILITY_CAPTIONING_BACKGROUND_COLOR =
                "accessibility_captioning_background_color";

        /**
         * Integer property that specifes the foreground color for captions as a
         * packed 32-bit color.
         *
         * @see android.graphics.Color#argb
         * @hide
         */
        public static final String ACCESSIBILITY_CAPTIONING_FOREGROUND_COLOR =
                "accessibility_captioning_foreground_color";

        /**
         * Integer property that specifes the edge type for captions, one of:
         * <ul>
         * <li>{@link android.view.accessibility.CaptioningManager.CaptionStyle#EDGE_TYPE_NONE}
         * <li>{@link android.view.accessibility.CaptioningManager.CaptionStyle#EDGE_TYPE_OUTLINE}
         * <li>{@link android.view.accessibility.CaptioningManager.CaptionStyle#EDGE_TYPE_DROP_SHADOW}
         * </ul>
         *
         * @see #ACCESSIBILITY_CAPTIONING_EDGE_COLOR
         * @hide
         */
        public static final String ACCESSIBILITY_CAPTIONING_EDGE_TYPE =
                "accessibility_captioning_edge_type";

        /**
         * Integer property that specifes the edge color for captions as a
         * packed 32-bit color.
         *
         * @see #ACCESSIBILITY_CAPTIONING_EDGE_TYPE
         * @see android.graphics.Color#argb
         * @hide
         */
        public static final String ACCESSIBILITY_CAPTIONING_EDGE_COLOR =
                "accessibility_captioning_edge_color";

        /**
         * Integer property that specifes the window color for captions as a
         * packed 32-bit color.
         *
         * @see android.graphics.Color#argb
         * @hide
         */
        public static final String ACCESSIBILITY_CAPTIONING_WINDOW_COLOR =
                "accessibility_captioning_window_color";

        /**
         * String property that specifies the typeface for captions, one of:
         * <ul>
         * <li>DEFAULT
         * <li>MONOSPACE
         * <li>SANS_SERIF
         * <li>SERIF
         * </ul>
         *
         * @see android.graphics.Typeface
         * @hide
         */
        public static final String ACCESSIBILITY_CAPTIONING_TYPEFACE =
                "accessibility_captioning_typeface";

        /**
         * Floating point property that specifies font scaling for captions.
         *
         * @hide
         */
        public static final String ACCESSIBILITY_CAPTIONING_FONT_SCALE =
                "accessibility_captioning_font_scale";

        /**
         * Setting that specifies whether display color inversion is enabled.
         */
        public static final String ACCESSIBILITY_DISPLAY_INVERSION_ENABLED =
                "accessibility_display_inversion_enabled";

        /**
         * Setting that specifies whether display color space adjustment is
         * enabled.
         *
         * @hide
         */
        public static final String ACCESSIBILITY_DISPLAY_DALTONIZER_ENABLED =
                "accessibility_display_daltonizer_enabled";

        /**
         * Integer property that specifies the type of color space adjustment to
         * perform. Valid values are defined in AccessibilityManager.
         *
         * @hide
         */
        public static final String ACCESSIBILITY_DISPLAY_DALTONIZER =
                "accessibility_display_daltonizer";

        /**
         * The timout for considering a press to be a long press in milliseconds.
         * @hide
         */
        public static final String LONG_PRESS_TIMEOUT = "long_press_timeout";

        /**
         * List of the enabled print services.
         * @hide
         */
        public static final String ENABLED_PRINT_SERVICES =
            "enabled_print_services";

        /**
         * List of the system print services we enabled on first boot. On
         * first boot we enable all system, i.e. bundled print services,
         * once, so they work out-of-the-box.
         * @hide
         */
        public static final String ENABLED_ON_FIRST_BOOT_SYSTEM_PRINT_SERVICES =
            "enabled_on_first_boot_system_print_services";

        /**
         * Setting to always use the default text-to-speech settings regardless
         * of the application settings.
         * 1 = override application settings,
         * 0 = use application settings (if specified).
         *
         * @deprecated  The value of this setting is no longer respected by
         * the framework text to speech APIs as of the Ice Cream Sandwich release.
         */
        @Deprecated
        public static final String TTS_USE_DEFAULTS = "tts_use_defaults";

        /**
         * Default text-to-speech engine speech rate. 100 = 1x
         */
        public static final String TTS_DEFAULT_RATE = "tts_default_rate";

        /**
         * Default text-to-speech engine pitch. 100 = 1x
         */
        public static final String TTS_DEFAULT_PITCH = "tts_default_pitch";

        /**
         * Default text-to-speech engine.
         */
        public static final String TTS_DEFAULT_SYNTH = "tts_default_synth";

        /**
         * Default text-to-speech language.
         *
         * @deprecated this setting is no longer in use, as of the Ice Cream
         * Sandwich release. Apps should never need to read this setting directly,
         * instead can query the TextToSpeech framework classes for the default
         * locale. {@link TextToSpeech#getLanguage()}.
         */
        @Deprecated
        public static final String TTS_DEFAULT_LANG = "tts_default_lang";

        /**
         * Default text-to-speech country.
         *
         * @deprecated this setting is no longer in use, as of the Ice Cream
         * Sandwich release. Apps should never need to read this setting directly,
         * instead can query the TextToSpeech framework classes for the default
         * locale. {@link TextToSpeech#getLanguage()}.
         */
        @Deprecated
        public static final String TTS_DEFAULT_COUNTRY = "tts_default_country";

        /**
         * Default text-to-speech locale variant.
         *
         * @deprecated this setting is no longer in use, as of the Ice Cream
         * Sandwich release. Apps should never need to read this setting directly,
         * instead can query the TextToSpeech framework classes for the
         * locale that is in use {@link TextToSpeech#getLanguage()}.
         */
        @Deprecated
        public static final String TTS_DEFAULT_VARIANT = "tts_default_variant";

        /**
         * Stores the default tts locales on a per engine basis. Stored as
         * a comma seperated list of values, each value being of the form
         * {@code engine_name:locale} for example,
         * {@code com.foo.ttsengine:eng-USA,com.bar.ttsengine:esp-ESP}. This
         * supersedes {@link #TTS_DEFAULT_LANG}, {@link #TTS_DEFAULT_COUNTRY} and
         * {@link #TTS_DEFAULT_VARIANT}. Apps should never need to read this
         * setting directly, and can query the TextToSpeech framework classes
         * for the locale that is in use.
         *
         * @hide
         */
        public static final String TTS_DEFAULT_LOCALE = "tts_default_locale";

        /**
         * Space delimited list of plugin packages that are enabled.
         */
        public static final String TTS_ENABLED_PLUGINS = "tts_enabled_plugins";

        /**
         * @deprecated Use {@link android.provider.Settings.Global#WIFI_NETWORKS_AVAILABLE_NOTIFICATION_ON}
         * instead.
         */
        @Deprecated
        public static final String WIFI_NETWORKS_AVAILABLE_NOTIFICATION_ON =
                Global.WIFI_NETWORKS_AVAILABLE_NOTIFICATION_ON;

        /**
         * @deprecated Use {@link android.provider.Settings.Global#WIFI_NETWORKS_AVAILABLE_REPEAT_DELAY}
         * instead.
         */
        @Deprecated
        public static final String WIFI_NETWORKS_AVAILABLE_REPEAT_DELAY =
                Global.WIFI_NETWORKS_AVAILABLE_REPEAT_DELAY;

        /**
         * @deprecated Use {@link android.provider.Settings.Global#WIFI_NUM_OPEN_NETWORKS_KEPT}
         * instead.
         */
        @Deprecated
        public static final String WIFI_NUM_OPEN_NETWORKS_KEPT =
                Global.WIFI_NUM_OPEN_NETWORKS_KEPT;

        /**
         * @deprecated Use {@link android.provider.Settings.Global#WIFI_ON}
         * instead.
         */
        @Deprecated
        public static final String WIFI_ON = Global.WIFI_ON;

        /**
         * The acceptable packet loss percentage (range 0 - 100) before trying
         * another AP on the same network.
         * @deprecated This setting is not used.
         */
        @Deprecated
        public static final String WIFI_WATCHDOG_ACCEPTABLE_PACKET_LOSS_PERCENTAGE =
                "wifi_watchdog_acceptable_packet_loss_percentage";

        /**
         * The number of access points required for a network in order for the
         * watchdog to monitor it.
         * @deprecated This setting is not used.
         */
        @Deprecated
        public static final String WIFI_WATCHDOG_AP_COUNT = "wifi_watchdog_ap_count";

        /**
         * The delay between background checks.
         * @deprecated This setting is not used.
         */
        @Deprecated
        public static final String WIFI_WATCHDOG_BACKGROUND_CHECK_DELAY_MS =
                "wifi_watchdog_background_check_delay_ms";

        /**
         * Whether the Wi-Fi watchdog is enabled for background checking even
         * after it thinks the user has connected to a good access point.
         * @deprecated This setting is not used.
         */
        @Deprecated
        public static final String WIFI_WATCHDOG_BACKGROUND_CHECK_ENABLED =
                "wifi_watchdog_background_check_enabled";

        /**
         * The timeout for a background ping
         * @deprecated This setting is not used.
         */
        @Deprecated
        public static final String WIFI_WATCHDOG_BACKGROUND_CHECK_TIMEOUT_MS =
                "wifi_watchdog_background_check_timeout_ms";

        /**
         * The number of initial pings to perform that *may* be ignored if they
         * fail. Again, if these fail, they will *not* be used in packet loss
         * calculation. For example, one network always seemed to time out for
         * the first couple pings, so this is set to 3 by default.
         * @deprecated This setting is not used.
         */
        @Deprecated
        public static final String WIFI_WATCHDOG_INITIAL_IGNORED_PING_COUNT =
            "wifi_watchdog_initial_ignored_ping_count";

        /**
         * The maximum number of access points (per network) to attempt to test.
         * If this number is reached, the watchdog will no longer monitor the
         * initial connection state for the network. This is a safeguard for
         * networks containing multiple APs whose DNS does not respond to pings.
         * @deprecated This setting is not used.
         */
        @Deprecated
        public static final String WIFI_WATCHDOG_MAX_AP_CHECKS = "wifi_watchdog_max_ap_checks";

        /**
         * @deprecated Use {@link android.provider.Settings.Global#WIFI_WATCHDOG_ON} instead
         */
        @Deprecated
        public static final String WIFI_WATCHDOG_ON = "wifi_watchdog_on";

        /**
         * A comma-separated list of SSIDs for which the Wi-Fi watchdog should be enabled.
         * @deprecated This setting is not used.
         */
        @Deprecated
        public static final String WIFI_WATCHDOG_WATCH_LIST = "wifi_watchdog_watch_list";

        /**
         * The number of pings to test if an access point is a good connection.
         * @deprecated This setting is not used.
         */
        @Deprecated
        public static final String WIFI_WATCHDOG_PING_COUNT = "wifi_watchdog_ping_count";

        /**
         * The delay between pings.
         * @deprecated This setting is not used.
         */
        @Deprecated
        public static final String WIFI_WATCHDOG_PING_DELAY_MS = "wifi_watchdog_ping_delay_ms";

        /**
         * The timeout per ping.
         * @deprecated This setting is not used.
         */
        @Deprecated
        public static final String WIFI_WATCHDOG_PING_TIMEOUT_MS = "wifi_watchdog_ping_timeout_ms";

        /**
         * @deprecated Use
         * {@link android.provider.Settings.Global#WIFI_MAX_DHCP_RETRY_COUNT} instead
         */
        @Deprecated
        public static final String WIFI_MAX_DHCP_RETRY_COUNT = Global.WIFI_MAX_DHCP_RETRY_COUNT;

        /**
         * @deprecated Use
         * {@link android.provider.Settings.Global#WIFI_MOBILE_DATA_TRANSITION_WAKELOCK_TIMEOUT_MS} instead
         */
        @Deprecated
        public static final String WIFI_MOBILE_DATA_TRANSITION_WAKELOCK_TIMEOUT_MS =
                Global.WIFI_MOBILE_DATA_TRANSITION_WAKELOCK_TIMEOUT_MS;

        /**
         * The number of milliseconds to hold on to a PendingIntent based request. This delay gives
         * the receivers of the PendingIntent an opportunity to make a new network request before
         * the Network satisfying the request is potentially removed.
         *
         * @hide
         */
        public static final String CONNECTIVITY_RELEASE_PENDING_INTENT_DELAY_MS =
                "connectivity_release_pending_intent_delay_ms";

        /**
         * Whether background data usage is allowed.
         *
         * @deprecated As of {@link VERSION_CODES#ICE_CREAM_SANDWICH},
         *             availability of background data depends on several
         *             combined factors. When background data is unavailable,
         *             {@link ConnectivityManager#getActiveNetworkInfo()} will
         *             now appear disconnected.
         */
        @Deprecated
        public static final String BACKGROUND_DATA = "background_data";

        /**
         * Origins for which browsers should allow geolocation by default.
         * The value is a space-separated list of origins.
         */
        public static final String ALLOWED_GEOLOCATION_ORIGINS
                = "allowed_geolocation_origins";

        /**
         * The preferred TTY mode     0 = TTy Off, CDMA default
         *                            1 = TTY Full
         *                            2 = TTY HCO
         *                            3 = TTY VCO
         * @hide
         */
        public static final String PREFERRED_TTY_MODE =
                "preferred_tty_mode";

        /**
         * Whether the enhanced voice privacy mode is enabled.
         * 0 = normal voice privacy
         * 1 = enhanced voice privacy
         * @hide
         */
        public static final String ENHANCED_VOICE_PRIVACY_ENABLED = "enhanced_voice_privacy_enabled";

        /**
         * Whether the TTY mode mode is enabled.
         * 0 = disabled
         * 1 = enabled
         * @hide
         */
        public static final String TTY_MODE_ENABLED = "tty_mode_enabled";

        /**
         * Controls whether settings backup is enabled.
         * Type: int ( 0 = disabled, 1 = enabled )
         * @hide
         */
        public static final String BACKUP_ENABLED = "backup_enabled";

        /**
         * Controls whether application data is automatically restored from backup
         * at install time.
         * Type: int ( 0 = disabled, 1 = enabled )
         * @hide
         */
        public static final String BACKUP_AUTO_RESTORE = "backup_auto_restore";

        /**
         * Indicates whether settings backup has been fully provisioned.
         * Type: int ( 0 = unprovisioned, 1 = fully provisioned )
         * @hide
         */
        public static final String BACKUP_PROVISIONED = "backup_provisioned";

        /**
         * Component of the transport to use for backup/restore.
         * @hide
         */
        public static final String BACKUP_TRANSPORT = "backup_transport";

        /**
         * Version for which the setup wizard was last shown.  Bumped for
         * each release when there is new setup information to show.
         * @hide
         */
        public static final String LAST_SETUP_SHOWN = "last_setup_shown";

        /**
         * The interval in milliseconds after which Wi-Fi is considered idle.
         * When idle, it is possible for the device to be switched from Wi-Fi to
         * the mobile data network.
         * @hide
         * @deprecated Use {@link android.provider.Settings.Global#WIFI_IDLE_MS}
         * instead.
         */
        @Deprecated
        public static final String WIFI_IDLE_MS = Global.WIFI_IDLE_MS;

        /**
         * The global search provider chosen by the user (if multiple global
         * search providers are installed). This will be the provider returned
         * by {@link SearchManager#getGlobalSearchActivity()} if it's still
         * installed. This setting is stored as a flattened component name as
         * per {@link ComponentName#flattenToString()}.
         *
         * @hide
         */
        public static final String SEARCH_GLOBAL_SEARCH_ACTIVITY =
                "search_global_search_activity";

        /**
         * The number of promoted sources in GlobalSearch.
         * @hide
         */
        public static final String SEARCH_NUM_PROMOTED_SOURCES = "search_num_promoted_sources";
        /**
         * The maximum number of suggestions returned by GlobalSearch.
         * @hide
         */
        public static final String SEARCH_MAX_RESULTS_TO_DISPLAY = "search_max_results_to_display";
        /**
         * The number of suggestions GlobalSearch will ask each non-web search source for.
         * @hide
         */
        public static final String SEARCH_MAX_RESULTS_PER_SOURCE = "search_max_results_per_source";
        /**
         * The number of suggestions the GlobalSearch will ask the web search source for.
         * @hide
         */
        public static final String SEARCH_WEB_RESULTS_OVERRIDE_LIMIT =
                "search_web_results_override_limit";
        /**
         * The number of milliseconds that GlobalSearch will wait for suggestions from
         * promoted sources before continuing with all other sources.
         * @hide
         */
        public static final String SEARCH_PROMOTED_SOURCE_DEADLINE_MILLIS =
                "search_promoted_source_deadline_millis";
        /**
         * The number of milliseconds before GlobalSearch aborts search suggesiton queries.
         * @hide
         */
        public static final String SEARCH_SOURCE_TIMEOUT_MILLIS = "search_source_timeout_millis";
        /**
         * The maximum number of milliseconds that GlobalSearch shows the previous results
         * after receiving a new query.
         * @hide
         */
        public static final String SEARCH_PREFILL_MILLIS = "search_prefill_millis";
        /**
         * The maximum age of log data used for shortcuts in GlobalSearch.
         * @hide
         */
        public static final String SEARCH_MAX_STAT_AGE_MILLIS = "search_max_stat_age_millis";
        /**
         * The maximum age of log data used for source ranking in GlobalSearch.
         * @hide
         */
        public static final String SEARCH_MAX_SOURCE_EVENT_AGE_MILLIS =
                "search_max_source_event_age_millis";
        /**
         * The minimum number of impressions needed to rank a source in GlobalSearch.
         * @hide
         */
        public static final String SEARCH_MIN_IMPRESSIONS_FOR_SOURCE_RANKING =
                "search_min_impressions_for_source_ranking";
        /**
         * The minimum number of clicks needed to rank a source in GlobalSearch.
         * @hide
         */
        public static final String SEARCH_MIN_CLICKS_FOR_SOURCE_RANKING =
                "search_min_clicks_for_source_ranking";
        /**
         * The maximum number of shortcuts shown by GlobalSearch.
         * @hide
         */
        public static final String SEARCH_MAX_SHORTCUTS_RETURNED = "search_max_shortcuts_returned";
        /**
         * The size of the core thread pool for suggestion queries in GlobalSearch.
         * @hide
         */
        public static final String SEARCH_QUERY_THREAD_CORE_POOL_SIZE =
                "search_query_thread_core_pool_size";
        /**
         * The maximum size of the thread pool for suggestion queries in GlobalSearch.
         * @hide
         */
        public static final String SEARCH_QUERY_THREAD_MAX_POOL_SIZE =
                "search_query_thread_max_pool_size";
        /**
         * The size of the core thread pool for shortcut refreshing in GlobalSearch.
         * @hide
         */
        public static final String SEARCH_SHORTCUT_REFRESH_CORE_POOL_SIZE =
                "search_shortcut_refresh_core_pool_size";
        /**
         * The maximum size of the thread pool for shortcut refreshing in GlobalSearch.
         * @hide
         */
        public static final String SEARCH_SHORTCUT_REFRESH_MAX_POOL_SIZE =
                "search_shortcut_refresh_max_pool_size";
        /**
         * The maximun time that excess threads in the GlobalSeach thread pools will
         * wait before terminating.
         * @hide
         */
        public static final String SEARCH_THREAD_KEEPALIVE_SECONDS =
                "search_thread_keepalive_seconds";
        /**
         * The maximum number of concurrent suggestion queries to each source.
         * @hide
         */
        public static final String SEARCH_PER_SOURCE_CONCURRENT_QUERY_LIMIT =
                "search_per_source_concurrent_query_limit";

        /**
         * Whether or not alert sounds are played on MountService events. (0 = false, 1 = true)
         * @hide
         */
        public static final String MOUNT_PLAY_NOTIFICATION_SND = "mount_play_not_snd";

        /**
         * Whether or not UMS auto-starts on UMS host detection. (0 = false, 1 = true)
         * @hide
         */
        public static final String MOUNT_UMS_AUTOSTART = "mount_ums_autostart";

        /**
         * Whether or not a notification is displayed on UMS host detection. (0 = false, 1 = true)
         * @hide
         */
        public static final String MOUNT_UMS_PROMPT = "mount_ums_prompt";

        /**
         * Whether or not a notification is displayed while UMS is enabled. (0 = false, 1 = true)
         * @hide
         */
        public static final String MOUNT_UMS_NOTIFY_ENABLED = "mount_ums_notify_enabled";

        /**
         * If nonzero, ANRs in invisible background processes bring up a dialog.
         * Otherwise, the process will be silently killed.
         * @hide
         */
        public static final String ANR_SHOW_BACKGROUND = "anr_show_background";

        /**
         * The {@link ComponentName} string of the service to be used as the voice recognition
         * service.
         *
         * @hide
         */
        public static final String VOICE_RECOGNITION_SERVICE = "voice_recognition_service";

        /**
         * Stores whether an user has consented to have apps verified through PAM.
         * The value is boolean (1 or 0).
         *
         * @hide
         */
        public static final String PACKAGE_VERIFIER_USER_CONSENT =
            "package_verifier_user_consent";

        /**
         * The {@link ComponentName} string of the selected spell checker service which is
         * one of the services managed by the text service manager.
         *
         * @hide
         */
        public static final String SELECTED_SPELL_CHECKER = "selected_spell_checker";

        /**
         * The {@link ComponentName} string of the selected subtype of the selected spell checker
         * service which is one of the services managed by the text service manager.
         *
         * @hide
         */
        public static final String SELECTED_SPELL_CHECKER_SUBTYPE =
                "selected_spell_checker_subtype";

        /**
         * The {@link ComponentName} string whether spell checker is enabled or not.
         *
         * @hide
         */
        public static final String SPELL_CHECKER_ENABLED = "spell_checker_enabled";

        /**
         * What happens when the user presses the Power button while in-call
         * and the screen is on.<br/>
         * <b>Values:</b><br/>
         * 1 - The Power button turns off the screen and locks the device. (Default behavior)<br/>
         * 2 - The Power button hangs up the current call.<br/>
         *
         * @hide
         */
        public static final String INCALL_POWER_BUTTON_BEHAVIOR = "incall_power_button_behavior";

        /**
         * INCALL_POWER_BUTTON_BEHAVIOR value for "turn off screen".
         * @hide
         */
        public static final int INCALL_POWER_BUTTON_BEHAVIOR_SCREEN_OFF = 0x1;

        /**
         * INCALL_POWER_BUTTON_BEHAVIOR value for "hang up".
         * @hide
         */
        public static final int INCALL_POWER_BUTTON_BEHAVIOR_HANGUP = 0x2;

        /**
         * INCALL_POWER_BUTTON_BEHAVIOR default value.
         * @hide
         */
        public static final int INCALL_POWER_BUTTON_BEHAVIOR_DEFAULT =
                INCALL_POWER_BUTTON_BEHAVIOR_SCREEN_OFF;

        /**
         * Whether the device should wake when the wake gesture sensor detects motion.
         * @hide
         */
        public static final String WAKE_GESTURE_ENABLED = "wake_gesture_enabled";

        /**
         * Whether the device should doze if configured.
         * @hide
         */
        public static final String DOZE_ENABLED = "doze_enabled";

        /**
         * The current night mode that has been selected by the user.  Owned
         * and controlled by UiModeManagerService.  Constants are as per
         * UiModeManager.
         * @hide
         */
        public static final String UI_NIGHT_MODE = "ui_night_mode";

        /**
         * Whether screensavers are enabled.
         * @hide
         */
        public static final String SCREENSAVER_ENABLED = "screensaver_enabled";

        /**
         * The user's chosen screensaver components.
         *
         * These will be launched by the PhoneWindowManager after a timeout when not on
         * battery, or upon dock insertion (if SCREENSAVER_ACTIVATE_ON_DOCK is set to 1).
         * @hide
         */
        public static final String SCREENSAVER_COMPONENTS = "screensaver_components";

        /**
         * If screensavers are enabled, whether the screensaver should be automatically launched
         * when the device is inserted into a (desk) dock.
         * @hide
         */
        public static final String SCREENSAVER_ACTIVATE_ON_DOCK = "screensaver_activate_on_dock";

        /**
         * If screensavers are enabled, whether the screensaver should be automatically launched
         * when the screen times out when not on battery.
         * @hide
         */
        public static final String SCREENSAVER_ACTIVATE_ON_SLEEP = "screensaver_activate_on_sleep";

        /**
         * If screensavers are enabled, the default screensaver component.
         * @hide
         */
        public static final String SCREENSAVER_DEFAULT_COMPONENT = "screensaver_default_component";

        /**
         * The default NFC payment component
         * @hide
         */
        public static final String NFC_PAYMENT_DEFAULT_COMPONENT = "nfc_payment_default_component";

        /**
         * Whether NFC payment is handled by the foreground application or a default.
         * @hide
         */
        public static final String NFC_PAYMENT_FOREGROUND = "nfc_payment_foreground";

        /**
         * Specifies the package name currently configured to be the primary sms application
         * @hide
         */
        public static final String SMS_DEFAULT_APPLICATION = "sms_default_application";

        /**
         * Specifies the package name currently configured to be the default dialer application
         * @hide
         */
        public static final String DIALER_DEFAULT_APPLICATION = "dialer_default_application";

        /**
         * Specifies the package name currently configured to be the emergency assistance application
         *
         * @see android.telephony.TelephonyManager#ACTION_EMERGENCY_ASSISTANCE
         *
         * @hide
         */
        public static final String EMERGENCY_ASSISTANCE_APPLICATION = "emergency_assistance_application";

        /**
         * Specifies whether the current app context on scren (assist data) will be sent to the
         * assist application (active voice interaction service).
         *
         * @hide
         */
        public static final String ASSIST_STRUCTURE_ENABLED = "assist_structure_enabled";

        /**
         * Specifies whether a screenshot of the screen contents will be sent to the assist
         * application (active voice interaction service).
         *
         * @hide
         */
        public static final String ASSIST_SCREENSHOT_ENABLED = "assist_screenshot_enabled";

        /**
         * Names of the service components that the current user has explicitly allowed to
         * see all of the user's notifications, separated by ':'.
         *
         * @hide
         */
        public static final String ENABLED_NOTIFICATION_LISTENERS = "enabled_notification_listeners";

        /**
         * Names of the packages that the current user has explicitly allowed to
         * manage notification policy configuration, separated by ':'.
         *
         * @hide
         */
        public static final String ENABLED_NOTIFICATION_POLICY_ACCESS_PACKAGES =
                "enabled_notification_policy_access_packages";

        /**
         * @hide
         */
        public static final String ENABLED_CONDITION_PROVIDERS = "enabled_condition_providers";

        /** @hide */
        public static final String BAR_SERVICE_COMPONENT = "bar_service_component";

        /** @hide */
        public static final String VOLUME_CONTROLLER_SERVICE_COMPONENT
                = "volume_controller_service_component";

        /** @hide */
        public static final String IMMERSIVE_MODE_CONFIRMATIONS = "immersive_mode_confirmations";

        /**
         * This is the query URI for finding a print service to install.
         *
         * @hide
         */
        public static final String PRINT_SERVICE_SEARCH_URI = "print_service_search_uri";

        /**
         * This is the query URI for finding a NFC payment service to install.
         *
         * @hide
         */
        public static final String PAYMENT_SERVICE_SEARCH_URI = "payment_service_search_uri";

        /**
         * If enabled, apps should try to skip any introductory hints on first launch. This might
         * apply to users that are already familiar with the environment or temporary users.
         * <p>
         * Type : int (0 to show hints, 1 to skip showing hints)
         */
        public static final String SKIP_FIRST_USE_HINTS = "skip_first_use_hints";

        /**
         * Persisted playback time after a user confirmation of an unsafe volume level.
         *
         * @hide
         */
        public static final String UNSAFE_VOLUME_MUSIC_ACTIVE_MS = "unsafe_volume_music_active_ms";

        /**
         * This preference enables notification display on the lockscreen.
         * @hide
         */
        public static final String LOCK_SCREEN_SHOW_NOTIFICATIONS =
                "lock_screen_show_notifications";

        /**
         * List of TV inputs that are currently hidden. This is a string
         * containing the IDs of all hidden TV inputs. Each ID is encoded by
         * {@link android.net.Uri#encode(String)} and separated by ':'.
         * @hide
         */
        public static final String TV_INPUT_HIDDEN_INPUTS = "tv_input_hidden_inputs";

        /**
         * List of custom TV input labels. This is a string containing <TV input id, custom name>
         * pairs. TV input id and custom name are encoded by {@link android.net.Uri#encode(String)}
         * and separated by ','. Each pair is separated by ':'.
         * @hide
         */
        public static final String TV_INPUT_CUSTOM_LABELS = "tv_input_custom_labels";

        /**
         * Whether automatic routing of system audio to USB audio peripheral is disabled.
         * The value is boolean (1 or 0), where 1 means automatic routing is disabled,
         * and 0 means automatic routing is enabled.
         *
         * @hide
         */
        public static final String USB_AUDIO_AUTOMATIC_ROUTING_DISABLED =
                "usb_audio_automatic_routing_disabled";

        /**
         * The timeout in milliseconds before the device fully goes to sleep after
         * a period of inactivity.  This value sets an upper bound on how long the device
         * will stay awake or dreaming without user activity.  It should generally
         * be longer than {@link Settings.System#SCREEN_OFF_TIMEOUT} as otherwise the device
         * will sleep before it ever has a chance to dream.
         * <p>
         * Use -1 to disable this timeout.
         * </p>
         *
         * @hide
         */
        public static final String SLEEP_TIMEOUT = "sleep_timeout";

        /**
         * Controls whether double tap to wake is enabled.
         * @hide
         */
        public static final String DOUBLE_TAP_TO_WAKE = "double_tap_to_wake";

        /**
         * The current assistant component. It could be a voice interaction service,
         * or an activity that handles ACTION_ASSIST, or empty which means using the default
         * handling.
         *
         * @hide
         */
        public static final String ASSISTANT = "assistant";

        /**
         * Settings to reset on user request. They will fall back to their default value (0).
         *
         * @hide
         */
        public static final String[] SETTINGS_TO_RESET = {
        };

        /**
         * This are the settings to be backed up.
         *
         * NOTE: Settings are backed up and restored in the order they appear
         *       in this array. If you have one setting depending on another,
         *       make sure that they are ordered appropriately.
         *
         * @hide
         */
        public static final String[] SETTINGS_TO_BACKUP = {
            BUGREPORT_IN_POWER_MENU,                            // moved to global
            ALLOW_MOCK_LOCATION,
            PARENTAL_CONTROL_ENABLED,
            PARENTAL_CONTROL_REDIRECT_URL,
            USB_MASS_STORAGE_ENABLED,                           // moved to global
            ACCESSIBILITY_DISPLAY_MAGNIFICATION_ENABLED,
            ACCESSIBILITY_DISPLAY_MAGNIFICATION_SCALE,
            ACCESSIBILITY_DISPLAY_MAGNIFICATION_AUTO_UPDATE,
            ACCESSIBILITY_SCRIPT_INJECTION,
            BACKUP_AUTO_RESTORE,
            ENABLED_ACCESSIBILITY_SERVICES,
            ENABLED_NOTIFICATION_LISTENERS,
            ENABLED_INPUT_METHODS,
            TOUCH_EXPLORATION_GRANTED_ACCESSIBILITY_SERVICES,
            TOUCH_EXPLORATION_ENABLED,
            ACCESSIBILITY_ENABLED,
            ACCESSIBILITY_SPEAK_PASSWORD,
            ACCESSIBILITY_HIGH_TEXT_CONTRAST_ENABLED,
            ACCESSIBILITY_CAPTIONING_ENABLED,
            ACCESSIBILITY_CAPTIONING_LOCALE,
            ACCESSIBILITY_CAPTIONING_BACKGROUND_COLOR,
            ACCESSIBILITY_CAPTIONING_FOREGROUND_COLOR,
            ACCESSIBILITY_CAPTIONING_EDGE_TYPE,
            ACCESSIBILITY_CAPTIONING_EDGE_COLOR,
            ACCESSIBILITY_CAPTIONING_TYPEFACE,
            ACCESSIBILITY_CAPTIONING_FONT_SCALE,
            TTS_USE_DEFAULTS,
            TTS_DEFAULT_RATE,
            TTS_DEFAULT_PITCH,
            TTS_DEFAULT_SYNTH,
            TTS_DEFAULT_LANG,
            TTS_DEFAULT_COUNTRY,
            TTS_ENABLED_PLUGINS,
            TTS_DEFAULT_LOCALE,
            WIFI_NETWORKS_AVAILABLE_NOTIFICATION_ON,            // moved to global
            WIFI_NETWORKS_AVAILABLE_REPEAT_DELAY,               // moved to global
            WIFI_NUM_OPEN_NETWORKS_KEPT,                        // moved to global
            SELECTED_SPELL_CHECKER,
            SELECTED_SPELL_CHECKER_SUBTYPE,
            SPELL_CHECKER_ENABLED,
            MOUNT_PLAY_NOTIFICATION_SND,
            MOUNT_UMS_AUTOSTART,
            MOUNT_UMS_PROMPT,
            MOUNT_UMS_NOTIFY_ENABLED,
            SLEEP_TIMEOUT,
            DOUBLE_TAP_TO_WAKE,
        };

        /**
         * These entries are considered common between the personal and the managed profile,
         * since the managed profile doesn't get to change them.
         */
        private static final Set<String> CLONE_TO_MANAGED_PROFILE = new ArraySet<>();

        static {
            CLONE_TO_MANAGED_PROFILE.add(ACCESSIBILITY_ENABLED);
            CLONE_TO_MANAGED_PROFILE.add(ALLOW_MOCK_LOCATION);
            CLONE_TO_MANAGED_PROFILE.add(ALLOWED_GEOLOCATION_ORIGINS);
            CLONE_TO_MANAGED_PROFILE.add(DEFAULT_INPUT_METHOD);
            CLONE_TO_MANAGED_PROFILE.add(ENABLED_ACCESSIBILITY_SERVICES);
            CLONE_TO_MANAGED_PROFILE.add(ENABLED_INPUT_METHODS);
            CLONE_TO_MANAGED_PROFILE.add(LOCATION_MODE);
            CLONE_TO_MANAGED_PROFILE.add(LOCATION_PROVIDERS_ALLOWED);
            CLONE_TO_MANAGED_PROFILE.add(LOCK_SCREEN_ALLOW_PRIVATE_NOTIFICATIONS);
            CLONE_TO_MANAGED_PROFILE.add(SELECTED_INPUT_METHOD_SUBTYPE);
            CLONE_TO_MANAGED_PROFILE.add(SELECTED_SPELL_CHECKER);
            CLONE_TO_MANAGED_PROFILE.add(SELECTED_SPELL_CHECKER_SUBTYPE);
        }

        /** @hide */
        public static void getCloneToManagedProfileSettings(Set<String> outKeySet) {
            outKeySet.addAll(CLONE_TO_MANAGED_PROFILE);
        }

        /**
         * Helper method for determining if a location provider is enabled.
         *
         * @param cr the content resolver to use
         * @param provider the location provider to query
         * @return true if the provider is enabled
         *
         * @deprecated use {@link #LOCATION_MODE} or
         *             {@link LocationManager#isProviderEnabled(String)}
         */
        @Deprecated
        public static final boolean isLocationProviderEnabled(ContentResolver cr, String provider) {
            return isLocationProviderEnabledForUser(cr, provider, UserHandle.myUserId());
        }

        /**
         * Helper method for determining if a location provider is enabled.
         * @param cr the content resolver to use
         * @param provider the location provider to query
         * @param userId the userId to query
         * @return true if the provider is enabled
         * @deprecated use {@link #LOCATION_MODE} or
         *             {@link LocationManager#isProviderEnabled(String)}
         * @hide
         */
        @Deprecated
        public static final boolean isLocationProviderEnabledForUser(ContentResolver cr, String provider, int userId) {
            String allowedProviders = Settings.Secure.getStringForUser(cr,
                    LOCATION_PROVIDERS_ALLOWED, userId);
            return TextUtils.delimitedStringContains(allowedProviders, ',', provider);
        }

        /**
         * Thread-safe method for enabling or disabling a single location provider.
         * @param cr the content resolver to use
         * @param provider the location provider to enable or disable
         * @param enabled true if the provider should be enabled
         * @deprecated use {@link #putInt(ContentResolver, String, int)} and {@link #LOCATION_MODE}
         */
        @Deprecated
        public static final void setLocationProviderEnabled(ContentResolver cr,
                String provider, boolean enabled) {
            setLocationProviderEnabledForUser(cr, provider, enabled, UserHandle.myUserId());
        }

        /**
         * Thread-safe method for enabling or disabling a single location provider.
         *
         * @param cr the content resolver to use
         * @param provider the location provider to enable or disable
         * @param enabled true if the provider should be enabled
         * @param userId the userId for which to enable/disable providers
         * @return true if the value was set, false on database errors
         * @deprecated use {@link #putIntForUser(ContentResolver, String, int, int)} and
         *             {@link #LOCATION_MODE}
         * @hide
         */
        @Deprecated
        public static final boolean setLocationProviderEnabledForUser(ContentResolver cr,
                String provider, boolean enabled, int userId) {
            synchronized (mLocationSettingsLock) {
                // to ensure thread safety, we write the provider name with a '+' or '-'
                // and let the SettingsProvider handle it rather than reading and modifying
                // the list of enabled providers.
                if (enabled) {
                    provider = "+" + provider;
                } else {
                    provider = "-" + provider;
                }
                return putStringForUser(cr, Settings.Secure.LOCATION_PROVIDERS_ALLOWED, provider,
                        userId);
            }
        }

        /**
         * Thread-safe method for setting the location mode to one of
         * {@link #LOCATION_MODE_HIGH_ACCURACY}, {@link #LOCATION_MODE_SENSORS_ONLY},
         * {@link #LOCATION_MODE_BATTERY_SAVING}, or {@link #LOCATION_MODE_OFF}.
         *
         * @param cr the content resolver to use
         * @param mode such as {@link #LOCATION_MODE_HIGH_ACCURACY}
         * @param userId the userId for which to change mode
         * @return true if the value was set, false on database errors
         *
         * @throws IllegalArgumentException if mode is not one of the supported values
         */
        private static final boolean setLocationModeForUser(ContentResolver cr, int mode,
                int userId) {
            synchronized (mLocationSettingsLock) {
                boolean gps = false;
                boolean network = false;
                switch (mode) {
                    case LOCATION_MODE_OFF:
                        break;
                    case LOCATION_MODE_SENSORS_ONLY:
                        gps = true;
                        break;
                    case LOCATION_MODE_BATTERY_SAVING:
                        network = true;
                        break;
                    case LOCATION_MODE_HIGH_ACCURACY:
                        gps = true;
                        network = true;
                        break;
                    default:
                        throw new IllegalArgumentException("Invalid location mode: " + mode);
                }
                // Note it's important that we set the NLP mode first. The Google implementation
                // of NLP clears its NLP consent setting any time it receives a
                // LocationManager.PROVIDERS_CHANGED_ACTION broadcast and NLP is disabled. Also,
                // it shows an NLP consent dialog any time it receives the broadcast, NLP is
                // enabled, and the NLP consent is not set. If 1) we were to enable GPS first,
                // 2) a setup wizard has its own NLP consent UI that sets the NLP consent setting,
                // and 3) the receiver happened to complete before we enabled NLP, then the Google
                // NLP would detect the attempt to enable NLP and show a redundant NLP consent
                // dialog. Then the people who wrote the setup wizard would be sad.
                boolean nlpSuccess = Settings.Secure.setLocationProviderEnabledForUser(
                        cr, LocationManager.NETWORK_PROVIDER, network, userId);
                boolean gpsSuccess = Settings.Secure.setLocationProviderEnabledForUser(
                        cr, LocationManager.GPS_PROVIDER, gps, userId);
                return gpsSuccess && nlpSuccess;
            }
        }

        /**
         * Thread-safe method for reading the location mode, returns one of
         * {@link #LOCATION_MODE_HIGH_ACCURACY}, {@link #LOCATION_MODE_SENSORS_ONLY},
         * {@link #LOCATION_MODE_BATTERY_SAVING}, or {@link #LOCATION_MODE_OFF}.
         *
         * @param cr the content resolver to use
         * @param userId the userId for which to read the mode
         * @return the location mode
         */
        private static final int getLocationModeForUser(ContentResolver cr, int userId) {
            synchronized (mLocationSettingsLock) {
                boolean gpsEnabled = Settings.Secure.isLocationProviderEnabledForUser(
                        cr, LocationManager.GPS_PROVIDER, userId);
                boolean networkEnabled = Settings.Secure.isLocationProviderEnabledForUser(
                        cr, LocationManager.NETWORK_PROVIDER, userId);
                if (gpsEnabled && networkEnabled) {
                    return LOCATION_MODE_HIGH_ACCURACY;
                } else if (gpsEnabled) {
                    return LOCATION_MODE_SENSORS_ONLY;
                } else if (networkEnabled) {
                    return LOCATION_MODE_BATTERY_SAVING;
                } else {
                    return LOCATION_MODE_OFF;
                }
            }
        }
    }

    /**
     * Global system settings, containing preferences that always apply identically
     * to all defined users.  Applications can read these but are not allowed to write;
     * like the "Secure" settings, these are for preferences that the user must
     * explicitly modify through the system UI or specialized APIs for those values.
     */
    public static final class Global extends NameValueTable {
        public static final String SYS_PROP_SETTING_VERSION = "sys.settings_global_version";

        /**
         * The content:// style URL for global secure settings items.  Not public.
         */
        public static final Uri CONTENT_URI = Uri.parse("content://" + AUTHORITY + "/global");

        /**
         * Whether users are allowed to add more users or guest from lockscreen.
         * <p>
         * Type: int
         * @hide
         */
        public static final String ADD_USERS_WHEN_LOCKED = "add_users_when_locked";

        /**
         * Setting whether the global gesture for enabling accessibility is enabled.
         * If this gesture is enabled the user will be able to perfrom it to enable
         * the accessibility state without visiting the settings app.
         * @hide
         */
        public static final String ENABLE_ACCESSIBILITY_GLOBAL_GESTURE_ENABLED =
                "enable_accessibility_global_gesture_enabled";

        /**
         * Whether Airplane Mode is on.
         */
        public static final String AIRPLANE_MODE_ON = "airplane_mode_on";

        /**
         * Whether Theater Mode is on.
         * {@hide}
         */
        @SystemApi
        public static final String THEATER_MODE_ON = "theater_mode_on";

        /**
         * Constant for use in AIRPLANE_MODE_RADIOS to specify Bluetooth radio.
         */
        public static final String RADIO_BLUETOOTH = "bluetooth";

        /**
         * Constant for use in AIRPLANE_MODE_RADIOS to specify Wi-Fi radio.
         */
        public static final String RADIO_WIFI = "wifi";

        /**
         * {@hide}
         */
        public static final String RADIO_WIMAX = "wimax";
        /**
         * Constant for use in AIRPLANE_MODE_RADIOS to specify Cellular radio.
         */
        public static final String RADIO_CELL = "cell";

        /**
         * Constant for use in AIRPLANE_MODE_RADIOS to specify NFC radio.
         */
        public static final String RADIO_NFC = "nfc";

        /**
         * A comma separated list of radios that need to be disabled when airplane mode
         * is on. This overrides WIFI_ON and BLUETOOTH_ON, if Wi-Fi and bluetooth are
         * included in the comma separated list.
         */
        public static final String AIRPLANE_MODE_RADIOS = "airplane_mode_radios";

        /**
         * A comma separated list of radios that should to be disabled when airplane mode
         * is on, but can be manually reenabled by the user.  For example, if RADIO_WIFI is
         * added to both AIRPLANE_MODE_RADIOS and AIRPLANE_MODE_TOGGLEABLE_RADIOS, then Wifi
         * will be turned off when entering airplane mode, but the user will be able to reenable
         * Wifi in the Settings app.
         *
         * {@hide}
         */
        public static final String AIRPLANE_MODE_TOGGLEABLE_RADIOS = "airplane_mode_toggleable_radios";

        /**
         * The policy for deciding when Wi-Fi should go to sleep (which will in
         * turn switch to using the mobile data as an Internet connection).
         * <p>
         * Set to one of {@link #WIFI_SLEEP_POLICY_DEFAULT},
         * {@link #WIFI_SLEEP_POLICY_NEVER_WHILE_PLUGGED}, or
         * {@link #WIFI_SLEEP_POLICY_NEVER}.
         */
        public static final String WIFI_SLEEP_POLICY = "wifi_sleep_policy";

        /**
         * Value for {@link #WIFI_SLEEP_POLICY} to use the default Wi-Fi sleep
         * policy, which is to sleep shortly after the turning off
         * according to the {@link #STAY_ON_WHILE_PLUGGED_IN} setting.
         */
        public static final int WIFI_SLEEP_POLICY_DEFAULT = 0;

        /**
         * Value for {@link #WIFI_SLEEP_POLICY} to use the default policy when
         * the device is on battery, and never go to sleep when the device is
         * plugged in.
         */
        public static final int WIFI_SLEEP_POLICY_NEVER_WHILE_PLUGGED = 1;

        /**
         * Value for {@link #WIFI_SLEEP_POLICY} to never go to sleep.
         */
        public static final int WIFI_SLEEP_POLICY_NEVER = 2;

        /**
         * Value to specify if the user prefers the date, time and time zone
         * to be automatically fetched from the network (NITZ). 1=yes, 0=no
         */
        public static final String AUTO_TIME = "auto_time";

        /**
         * Value to specify if the user prefers the time zone
         * to be automatically fetched from the network (NITZ). 1=yes, 0=no
         */
        public static final String AUTO_TIME_ZONE = "auto_time_zone";

        /**
         * URI for the car dock "in" event sound.
         * @hide
         */
        public static final String CAR_DOCK_SOUND = "car_dock_sound";

        /**
         * URI for the car dock "out" event sound.
         * @hide
         */
        public static final String CAR_UNDOCK_SOUND = "car_undock_sound";

        /**
         * URI for the desk dock "in" event sound.
         * @hide
         */
        public static final String DESK_DOCK_SOUND = "desk_dock_sound";

        /**
         * URI for the desk dock "out" event sound.
         * @hide
         */
        public static final String DESK_UNDOCK_SOUND = "desk_undock_sound";

        /**
         * Whether to play a sound for dock events.
         * @hide
         */
        public static final String DOCK_SOUNDS_ENABLED = "dock_sounds_enabled";

        /**
         * URI for the "device locked" (keyguard shown) sound.
         * @hide
         */
        public static final String LOCK_SOUND = "lock_sound";

        /**
         * URI for the "device unlocked" sound.
         * @hide
         */
        public static final String UNLOCK_SOUND = "unlock_sound";

        /**
         * URI for the "device is trusted" sound, which is played when the device enters the trusted
         * state without unlocking.
         * @hide
         */
        public static final String TRUSTED_SOUND = "trusted_sound";

        /**
         * URI for the low battery sound file.
         * @hide
         */
        public static final String LOW_BATTERY_SOUND = "low_battery_sound";

        /**
         * Whether to play a sound for low-battery alerts.
         * @hide
         */
        public static final String POWER_SOUNDS_ENABLED = "power_sounds_enabled";

        /**
         * URI for the "wireless charging started" sound.
         * @hide
         */
        public static final String WIRELESS_CHARGING_STARTED_SOUND =
                "wireless_charging_started_sound";

        /**
         * Whether to play a sound for charging events.
         * @hide
         */
        public static final String CHARGING_SOUNDS_ENABLED = "charging_sounds_enabled";

        /**
         * Whether we keep the device on while the device is plugged in.
         * Supported values are:
         * <ul>
         * <li>{@code 0} to never stay on while plugged in</li>
         * <li>{@link BatteryManager#BATTERY_PLUGGED_AC} to stay on for AC charger</li>
         * <li>{@link BatteryManager#BATTERY_PLUGGED_USB} to stay on for USB charger</li>
         * <li>{@link BatteryManager#BATTERY_PLUGGED_WIRELESS} to stay on for wireless charger</li>
         * </ul>
         * These values can be OR-ed together.
         */
        public static final String STAY_ON_WHILE_PLUGGED_IN = "stay_on_while_plugged_in";

        /**
         * When the user has enable the option to have a "bug report" command
         * in the power menu.
         * @hide
         */
        public static final String BUGREPORT_IN_POWER_MENU = "bugreport_in_power_menu";

        /**
         * Whether ADB is enabled.
         */
        public static final String ADB_ENABLED = "adb_enabled";

        /**
         * Whether Views are allowed to save their attribute data.
         * @hide
         */
        public static final String DEBUG_VIEW_ATTRIBUTES = "debug_view_attributes";

        /**
         * Whether assisted GPS should be enabled or not.
         * @hide
         */
        public static final String ASSISTED_GPS_ENABLED = "assisted_gps_enabled";

        /**
         * Whether bluetooth is enabled/disabled
         * 0=disabled. 1=enabled.
         */
        public static final String BLUETOOTH_ON = "bluetooth_on";

        /**
         * CDMA Cell Broadcast SMS
         *                            0 = CDMA Cell Broadcast SMS disabled
         *                            1 = CDMA Cell Broadcast SMS enabled
         * @hide
         */
        public static final String CDMA_CELL_BROADCAST_SMS =
                "cdma_cell_broadcast_sms";

        /**
         * The CDMA roaming mode 0 = Home Networks, CDMA default
         *                       1 = Roaming on Affiliated networks
         *                       2 = Roaming on any networks
         * @hide
         */
        public static final String CDMA_ROAMING_MODE = "roaming_settings";

        /**
         * The CDMA subscription mode 0 = RUIM/SIM (default)
         *                                1 = NV
         * @hide
         */
        public static final String CDMA_SUBSCRIPTION_MODE = "subscription_mode";

        /** Inactivity timeout to track mobile data activity.
        *
        * If set to a positive integer, it indicates the inactivity timeout value in seconds to
        * infer the data activity of mobile network. After a period of no activity on mobile
        * networks with length specified by the timeout, an {@code ACTION_DATA_ACTIVITY_CHANGE}
        * intent is fired to indicate a transition of network status from "active" to "idle". Any
        * subsequent activity on mobile networks triggers the firing of {@code
        * ACTION_DATA_ACTIVITY_CHANGE} intent indicating transition from "idle" to "active".
        *
        * Network activity refers to transmitting or receiving data on the network interfaces.
        *
        * Tracking is disabled if set to zero or negative value.
        *
        * @hide
        */
       public static final String DATA_ACTIVITY_TIMEOUT_MOBILE = "data_activity_timeout_mobile";

       /** Timeout to tracking Wifi data activity. Same as {@code DATA_ACTIVITY_TIMEOUT_MOBILE}
        * but for Wifi network.
        * @hide
        */
       public static final String DATA_ACTIVITY_TIMEOUT_WIFI = "data_activity_timeout_wifi";

       /**
        * Whether or not data roaming is enabled. (0 = false, 1 = true)
        */
       public static final String DATA_ROAMING = "data_roaming";

       /**
        * The value passed to a Mobile DataConnection via bringUp which defines the
        * number of retries to preform when setting up the initial connection. The default
        * value defined in DataConnectionTrackerBase#DEFAULT_MDC_INITIAL_RETRY is currently 1.
        * @hide
        */
       public static final String MDC_INITIAL_MAX_RETRY = "mdc_initial_max_retry";

       /**
        * Whether user has enabled development settings.
        */
       public static final String DEVELOPMENT_SETTINGS_ENABLED = "development_settings_enabled";

       /**
        * Whether the device has been provisioned (0 = false, 1 = true)
        */
       public static final String DEVICE_PROVISIONED = "device_provisioned";

       /**
        * The saved value for WindowManagerService.setForcedDisplayDensity().
        * One integer in dpi.  If unset, then use the real display density.
        * @hide
        */
       public static final String DISPLAY_DENSITY_FORCED = "display_density_forced";

       /**
        * The saved value for WindowManagerService.setForcedDisplaySize().
        * Two integers separated by a comma.  If unset, then use the real display size.
        * @hide
        */
       public static final String DISPLAY_SIZE_FORCED = "display_size_forced";

       /**
        * The saved value for WindowManagerService.setForcedDisplayScalingMode().
        * 0 or unset if scaling is automatic, 1 if scaling is disabled.
        * @hide
        */
       public static final String DISPLAY_SCALING_FORCE = "display_scaling_force";

       /**
        * The maximum size, in bytes, of a download that the download manager will transfer over
        * a non-wifi connection.
        * @hide
        */
       public static final String DOWNLOAD_MAX_BYTES_OVER_MOBILE =
               "download_manager_max_bytes_over_mobile";

       /**
        * The recommended maximum size, in bytes, of a download that the download manager should
        * transfer over a non-wifi connection. Over this size, the use will be warned, but will
        * have the option to start the download over the mobile connection anyway.
        * @hide
        */
       public static final String DOWNLOAD_RECOMMENDED_MAX_BYTES_OVER_MOBILE =
               "download_manager_recommended_max_bytes_over_mobile";

       /**
        * @deprecated Use {@link android.provider.Settings.Secure#INSTALL_NON_MARKET_APPS} instead
        */
       @Deprecated
       public static final String INSTALL_NON_MARKET_APPS = Secure.INSTALL_NON_MARKET_APPS;

       /**
        * Whether HDMI control shall be enabled. If disabled, no CEC/MHL command will be
        * sent or processed. (0 = false, 1 = true)
        * @hide
        */
       public static final String HDMI_CONTROL_ENABLED = "hdmi_control_enabled";

       /**
        * Whether HDMI system audio is enabled. If enabled, TV internal speaker is muted,
        * and the output is redirected to AV Receiver connected via
        * {@Global#HDMI_SYSTEM_AUDIO_OUTPUT}.
        * @hide
        */
       public static final String HDMI_SYSTEM_AUDIO_ENABLED = "hdmi_system_audio_enabled";

       /**
        * Whether TV will automatically turn on upon reception of the CEC command
        * &lt;Text View On&gt; or &lt;Image View On&gt;. (0 = false, 1 = true)
        * @hide
        */
       public static final String HDMI_CONTROL_AUTO_WAKEUP_ENABLED =
               "hdmi_control_auto_wakeup_enabled";

       /**
        * Whether TV will also turn off other CEC devices when it goes to standby mode.
        * (0 = false, 1 = true)
        * @hide
        */
       public static final String HDMI_CONTROL_AUTO_DEVICE_OFF_ENABLED =
               "hdmi_control_auto_device_off_enabled";

       /**
        * Whether to use the DHCP client from Lollipop and earlier instead of the newer Android DHCP
        * client.
        * (0 = false, 1 = true)
        * @hide
        */
       public static final String LEGACY_DHCP_CLIENT = "legacy_dhcp_client";

       /**
        * Whether TV will switch to MHL port when a mobile device is plugged in.
        * (0 = false, 1 = true)
        * @hide
        */
       public static final String MHL_INPUT_SWITCHING_ENABLED = "mhl_input_switching_enabled";

       /**
        * Whether TV will charge the mobile device connected at MHL port. (0 = false, 1 = true)
        * @hide
        */
       public static final String MHL_POWER_CHARGE_ENABLED = "mhl_power_charge_enabled";

       /**
        * Whether mobile data connections are allowed by the user.  See
        * ConnectivityManager for more info.
        * @hide
        */
       public static final String MOBILE_DATA = "mobile_data";

       /**
        * Whether the mobile data connection should remain active even when higher
        * priority networks like WiFi are active, to help make network switching faster.
        *
        * See ConnectivityService for more info.
        *
        * (0 = disabled, 1 = enabled)
        * @hide
        */
       public static final String MOBILE_DATA_ALWAYS_ON = "mobile_data_always_on";

       /** {@hide} */
       public static final String NETSTATS_ENABLED = "netstats_enabled";
       /** {@hide} */
       public static final String NETSTATS_POLL_INTERVAL = "netstats_poll_interval";
       /** {@hide} */
       public static final String NETSTATS_TIME_CACHE_MAX_AGE = "netstats_time_cache_max_age";
       /** {@hide} */
       public static final String NETSTATS_GLOBAL_ALERT_BYTES = "netstats_global_alert_bytes";
       /** {@hide} */
       public static final String NETSTATS_SAMPLE_ENABLED = "netstats_sample_enabled";

       /** {@hide} */
       public static final String NETSTATS_DEV_BUCKET_DURATION = "netstats_dev_bucket_duration";
       /** {@hide} */
       public static final String NETSTATS_DEV_PERSIST_BYTES = "netstats_dev_persist_bytes";
       /** {@hide} */
       public static final String NETSTATS_DEV_ROTATE_AGE = "netstats_dev_rotate_age";
       /** {@hide} */
       public static final String NETSTATS_DEV_DELETE_AGE = "netstats_dev_delete_age";

       /** {@hide} */
       public static final String NETSTATS_UID_BUCKET_DURATION = "netstats_uid_bucket_duration";
       /** {@hide} */
       public static final String NETSTATS_UID_PERSIST_BYTES = "netstats_uid_persist_bytes";
       /** {@hide} */
       public static final String NETSTATS_UID_ROTATE_AGE = "netstats_uid_rotate_age";
       /** {@hide} */
       public static final String NETSTATS_UID_DELETE_AGE = "netstats_uid_delete_age";

       /** {@hide} */
       public static final String NETSTATS_UID_TAG_BUCKET_DURATION = "netstats_uid_tag_bucket_duration";
       /** {@hide} */
       public static final String NETSTATS_UID_TAG_PERSIST_BYTES = "netstats_uid_tag_persist_bytes";
       /** {@hide} */
       public static final String NETSTATS_UID_TAG_ROTATE_AGE = "netstats_uid_tag_rotate_age";
       /** {@hide} */
       public static final String NETSTATS_UID_TAG_DELETE_AGE = "netstats_uid_tag_delete_age";

       /**
        * User preference for which network(s) should be used. Only the
        * connectivity service should touch this.
        */
       public static final String NETWORK_PREFERENCE = "network_preference";

       /**
        * Which package name to use for network scoring. If null, or if the package is not a valid
        * scorer app, external network scores will neither be requested nor accepted.
        * @hide
        */
       public static final String NETWORK_SCORER_APP = "network_scorer_app";

       /**
        * If the NITZ_UPDATE_DIFF time is exceeded then an automatic adjustment
        * to SystemClock will be allowed even if NITZ_UPDATE_SPACING has not been
        * exceeded.
        * @hide
        */
       public static final String NITZ_UPDATE_DIFF = "nitz_update_diff";

       /**
        * The length of time in milli-seconds that automatic small adjustments to
        * SystemClock are ignored if NITZ_UPDATE_DIFF is not exceeded.
        * @hide
        */
       public static final String NITZ_UPDATE_SPACING = "nitz_update_spacing";

       /** Preferred NTP server. {@hide} */
       public static final String NTP_SERVER = "ntp_server";
       /** Timeout in milliseconds to wait for NTP server. {@hide} */
       public static final String NTP_TIMEOUT = "ntp_timeout";

       /** {@hide} */
       public static final String STORAGE_BENCHMARK_INTERVAL = "storage_benchmark_interval";

       /**
        * Whether the package manager should send package verification broadcasts for verifiers to
        * review apps prior to installation.
        * 1 = request apps to be verified prior to installation, if a verifier exists.
        * 0 = do not verify apps before installation
        * @hide
        */
       public static final String PACKAGE_VERIFIER_ENABLE = "package_verifier_enable";

       /** Timeout for package verification.
        * @hide */
       public static final String PACKAGE_VERIFIER_TIMEOUT = "verifier_timeout";

       /** Default response code for package verification.
        * @hide */
       public static final String PACKAGE_VERIFIER_DEFAULT_RESPONSE = "verifier_default_response";

       /**
        * Show package verification setting in the Settings app.
        * 1 = show (default)
        * 0 = hide
        * @hide
        */
       public static final String PACKAGE_VERIFIER_SETTING_VISIBLE = "verifier_setting_visible";

       /**
        * Run package verification on apps installed through ADB/ADT/USB
        * 1 = perform package verification on ADB installs (default)
        * 0 = bypass package verification on ADB installs
        * @hide
        */
       public static final String PACKAGE_VERIFIER_INCLUDE_ADB = "verifier_verify_adb_installs";

       /**
        * Time since last fstrim (milliseconds) after which we force one to happen
        * during device startup.  If unset, the default is 3 days.
        * @hide
        */
       public static final String FSTRIM_MANDATORY_INTERVAL = "fstrim_mandatory_interval";

       /**
        * The interval in milliseconds at which to check packet counts on the
        * mobile data interface when screen is on, to detect possible data
        * connection problems.
        * @hide
        */
       public static final String PDP_WATCHDOG_POLL_INTERVAL_MS =
               "pdp_watchdog_poll_interval_ms";

       /**
        * The interval in milliseconds at which to check packet counts on the
        * mobile data interface when screen is off, to detect possible data
        * connection problems.
        * @hide
        */
       public static final String PDP_WATCHDOG_LONG_POLL_INTERVAL_MS =
               "pdp_watchdog_long_poll_interval_ms";

       /**
        * The interval in milliseconds at which to check packet counts on the
        * mobile data interface after {@link #PDP_WATCHDOG_TRIGGER_PACKET_COUNT}
        * outgoing packets has been reached without incoming packets.
        * @hide
        */
       public static final String PDP_WATCHDOG_ERROR_POLL_INTERVAL_MS =
               "pdp_watchdog_error_poll_interval_ms";

       /**
        * The number of outgoing packets sent without seeing an incoming packet
        * that triggers a countdown (of {@link #PDP_WATCHDOG_ERROR_POLL_COUNT}
        * device is logged to the event log
        * @hide
        */
       public static final String PDP_WATCHDOG_TRIGGER_PACKET_COUNT =
               "pdp_watchdog_trigger_packet_count";

       /**
        * The number of polls to perform (at {@link #PDP_WATCHDOG_ERROR_POLL_INTERVAL_MS})
        * after hitting {@link #PDP_WATCHDOG_TRIGGER_PACKET_COUNT} before
        * attempting data connection recovery.
        * @hide
        */
       public static final String PDP_WATCHDOG_ERROR_POLL_COUNT =
               "pdp_watchdog_error_poll_count";

       /**
        * The number of failed PDP reset attempts before moving to something more
        * drastic: re-registering to the network.
        * @hide
        */
       public static final String PDP_WATCHDOG_MAX_PDP_RESET_FAIL_COUNT =
               "pdp_watchdog_max_pdp_reset_fail_count";

       /**
        * A positive value indicates how often the SamplingProfiler
        * should take snapshots. Zero value means SamplingProfiler
        * is disabled.
        *
        * @hide
        */
       public static final String SAMPLING_PROFILER_MS = "sampling_profiler_ms";

       /**
        * URL to open browser on to allow user to manage a prepay account
        * @hide
        */
       public static final String SETUP_PREPAID_DATA_SERVICE_URL =
               "setup_prepaid_data_service_url";

       /**
        * URL to attempt a GET on to see if this is a prepay device
        * @hide
        */
       public static final String SETUP_PREPAID_DETECTION_TARGET_URL =
               "setup_prepaid_detection_target_url";

       /**
        * Host to check for a redirect to after an attempt to GET
        * SETUP_PREPAID_DETECTION_TARGET_URL. (If we redirected there,
        * this is a prepaid device with zero balance.)
        * @hide
        */
       public static final String SETUP_PREPAID_DETECTION_REDIR_HOST =
               "setup_prepaid_detection_redir_host";

       /**
        * The interval in milliseconds at which to check the number of SMS sent out without asking
        * for use permit, to limit the un-authorized SMS usage.
        *
        * @hide
        */
       public static final String SMS_OUTGOING_CHECK_INTERVAL_MS =
               "sms_outgoing_check_interval_ms";

       /**
        * The number of outgoing SMS sent without asking for user permit (of {@link
        * #SMS_OUTGOING_CHECK_INTERVAL_MS}
        *
        * @hide
        */
       public static final String SMS_OUTGOING_CHECK_MAX_COUNT =
               "sms_outgoing_check_max_count";

       /**
        * Used to disable SMS short code confirmation - defaults to true.
        * True indcates we will do the check, etc.  Set to false to disable.
        * @see com.android.internal.telephony.SmsUsageMonitor
        * @hide
        */
       public static final String SMS_SHORT_CODE_CONFIRMATION = "sms_short_code_confirmation";

        /**
         * Used to select which country we use to determine premium sms codes.
         * One of com.android.internal.telephony.SMSDispatcher.PREMIUM_RULE_USE_SIM,
         * com.android.internal.telephony.SMSDispatcher.PREMIUM_RULE_USE_NETWORK,
         * or com.android.internal.telephony.SMSDispatcher.PREMIUM_RULE_USE_BOTH.
         * @hide
         */
        public static final String SMS_SHORT_CODE_RULE = "sms_short_code_rule";

       /**
        * Used to select TCP's default initial receiver window size in segments - defaults to a build config value
        * @hide
        */
       public static final String TCP_DEFAULT_INIT_RWND = "tcp_default_init_rwnd";

       /**
        * Used to disable Tethering on a device - defaults to true
        * @hide
        */
       public static final String TETHER_SUPPORTED = "tether_supported";

       /**
        * Used to require DUN APN on the device or not - defaults to a build config value
        * which defaults to false
        * @hide
        */
       public static final String TETHER_DUN_REQUIRED = "tether_dun_required";

       /**
        * Used to hold a gservices-provisioned apn value for DUN.  If set, or the
        * corresponding build config values are set it will override the APN DB
        * values.
        * Consists of a comma seperated list of strings:
        * "name,apn,proxy,port,username,password,server,mmsc,mmsproxy,mmsport,mcc,mnc,auth,type"
        * note that empty fields can be ommitted: "name,apn,,,,,,,,,310,260,,DUN"
        * @hide
        */
       public static final String TETHER_DUN_APN = "tether_dun_apn";

       /**
        * USB Mass Storage Enabled
        */
       public static final String USB_MASS_STORAGE_ENABLED = "usb_mass_storage_enabled";

       /**
        * If this setting is set (to anything), then all references
        * to Gmail on the device must change to Google Mail.
        */
       public static final String USE_GOOGLE_MAIL = "use_google_mail";

        /**
         * Webview Data reduction proxy key.
         * @hide
         */
        public static final String WEBVIEW_DATA_REDUCTION_PROXY_KEY =
                "webview_data_reduction_proxy_key";

       /**
        * Whether Wifi display is enabled/disabled
        * 0=disabled. 1=enabled.
        * @hide
        */
       public static final String WIFI_DISPLAY_ON = "wifi_display_on";

       /**
        * Whether Wifi display certification mode is enabled/disabled
        * 0=disabled. 1=enabled.
        * @hide
        */
       public static final String WIFI_DISPLAY_CERTIFICATION_ON =
               "wifi_display_certification_on";

       /**
        * WPS Configuration method used by Wifi display, this setting only
        * takes effect when WIFI_DISPLAY_CERTIFICATION_ON is 1 (enabled).
        *
        * Possible values are:
        *
        * WpsInfo.INVALID: use default WPS method chosen by framework
        * WpsInfo.PBC    : use Push button
        * WpsInfo.KEYPAD : use Keypad
        * WpsInfo.DISPLAY: use Display
        * @hide
        */
       public static final String WIFI_DISPLAY_WPS_CONFIG =
           "wifi_display_wps_config";

       /**
        * Whether to notify the user of open networks.
        * <p>
        * If not connected and the scan results have an open network, we will
        * put this notification up. If we attempt to connect to a network or
        * the open network(s) disappear, we remove the notification. When we
        * show the notification, we will not show it again for
        * {@link android.provider.Settings.Secure#WIFI_NETWORKS_AVAILABLE_REPEAT_DELAY} time.
        */
       public static final String WIFI_NETWORKS_AVAILABLE_NOTIFICATION_ON =
               "wifi_networks_available_notification_on";
       /**
        * {@hide}
        */
       public static final String WIMAX_NETWORKS_AVAILABLE_NOTIFICATION_ON =
               "wimax_networks_available_notification_on";

       /**
        * Delay (in seconds) before repeating the Wi-Fi networks available notification.
        * Connecting to a network will reset the timer.
        */
       public static final String WIFI_NETWORKS_AVAILABLE_REPEAT_DELAY =
               "wifi_networks_available_repeat_delay";

       /**
        * 802.11 country code in ISO 3166 format
        * @hide
        */
       public static final String WIFI_COUNTRY_CODE = "wifi_country_code";

       /**
        * The interval in milliseconds to issue wake up scans when wifi needs
        * to connect. This is necessary to connect to an access point when
        * device is on the move and the screen is off.
        * @hide
        */
       public static final String WIFI_FRAMEWORK_SCAN_INTERVAL_MS =
               "wifi_framework_scan_interval_ms";

       /**
        * The interval in milliseconds after which Wi-Fi is considered idle.
        * When idle, it is possible for the device to be switched from Wi-Fi to
        * the mobile data network.
        * @hide
        */
       public static final String WIFI_IDLE_MS = "wifi_idle_ms";

       /**
        * When the number of open networks exceeds this number, the
        * least-recently-used excess networks will be removed.
        */
       public static final String WIFI_NUM_OPEN_NETWORKS_KEPT = "wifi_num_open_networks_kept";

       /**
        * Whether the Wi-Fi should be on.  Only the Wi-Fi service should touch this.
        */
       public static final String WIFI_ON = "wifi_on";

       /**
        * Setting to allow scans to be enabled even wifi is turned off for connectivity.
        * @hide
        */
       public static final String WIFI_SCAN_ALWAYS_AVAILABLE =
                "wifi_scan_always_enabled";

       /**
        * Settings to allow BLE scans to be enabled even when Bluetooth is turned off for
        * connectivity.
        * @hide
        */
       public static final String BLE_SCAN_ALWAYS_AVAILABLE =
               "ble_scan_always_enabled";

       /**
        * Used to save the Wifi_ON state prior to tethering.
        * This state will be checked to restore Wifi after
        * the user turns off tethering.
        *
        * @hide
        */
       public static final String WIFI_SAVED_STATE = "wifi_saved_state";

       /**
        * The interval in milliseconds to scan as used by the wifi supplicant
        * @hide
        */
       public static final String WIFI_SUPPLICANT_SCAN_INTERVAL_MS =
               "wifi_supplicant_scan_interval_ms";

        /**
         * whether frameworks handles wifi auto-join
         * @hide
         */
       public static final String WIFI_ENHANCED_AUTO_JOIN =
                "wifi_enhanced_auto_join";

        /**
         * whether settings show RSSI
         * @hide
         */
        public static final String WIFI_NETWORK_SHOW_RSSI =
                "wifi_network_show_rssi";

        /**
        * The interval in milliseconds to scan at supplicant when p2p is connected
        * @hide
        */
       public static final String WIFI_SCAN_INTERVAL_WHEN_P2P_CONNECTED_MS =
               "wifi_scan_interval_p2p_connected_ms";

       /**
        * Whether the Wi-Fi watchdog is enabled.
        */
       public static final String WIFI_WATCHDOG_ON = "wifi_watchdog_on";

       /**
        * Setting to turn off poor network avoidance on Wi-Fi. Feature is enabled by default and
        * the setting needs to be set to 0 to disable it.
        * @hide
        */
       public static final String WIFI_WATCHDOG_POOR_NETWORK_TEST_ENABLED =
               "wifi_watchdog_poor_network_test_enabled";

       /**
        * Setting to turn on suspend optimizations at screen off on Wi-Fi. Enabled by default and
        * needs to be set to 0 to disable it.
        * @hide
        */
       public static final String WIFI_SUSPEND_OPTIMIZATIONS_ENABLED =
               "wifi_suspend_optimizations_enabled";

       /**
        * The maximum number of times we will retry a connection to an access
        * point for which we have failed in acquiring an IP address from DHCP.
        * A value of N means that we will make N+1 connection attempts in all.
        */
       public static final String WIFI_MAX_DHCP_RETRY_COUNT = "wifi_max_dhcp_retry_count";

       /**
        * Maximum amount of time in milliseconds to hold a wakelock while waiting for mobile
        * data connectivity to be established after a disconnect from Wi-Fi.
        */
       public static final String WIFI_MOBILE_DATA_TRANSITION_WAKELOCK_TIMEOUT_MS =
           "wifi_mobile_data_transition_wakelock_timeout_ms";

       /**
        * This setting controls whether WiFi configurations created by a Device Owner app
        * should be locked down (that is, be editable or removable only by the Device Owner App,
        * not even by Settings app).
        * This setting takes integer values. Non-zero values mean DO created configurations
        * are locked down. Value of zero means they are not. Default value in the absence of
        * actual value to this setting is 0.
        */
       public static final String WIFI_DEVICE_OWNER_CONFIGS_LOCKDOWN =
               "wifi_device_owner_configs_lockdown";

       /**
        * The operational wifi frequency band
        * Set to one of {@link WifiManager#WIFI_FREQUENCY_BAND_AUTO},
        * {@link WifiManager#WIFI_FREQUENCY_BAND_5GHZ} or
        * {@link WifiManager#WIFI_FREQUENCY_BAND_2GHZ}
        *
        * @hide
        */
       public static final String WIFI_FREQUENCY_BAND = "wifi_frequency_band";

       /**
        * The Wi-Fi peer-to-peer device name
        * @hide
        */
       public static final String WIFI_P2P_DEVICE_NAME = "wifi_p2p_device_name";

       /**
        * The min time between wifi disable and wifi enable
        * @hide
        */
       public static final String WIFI_REENABLE_DELAY_MS = "wifi_reenable_delay";

       /**
        * Timeout for ephemeral networks when all known BSSIDs go out of range. We will disconnect
        * from an ephemeral network if there is no BSSID for that network with a non-null score that
        * has been seen in this time period.
        *
        * If this is less than or equal to zero, we use a more conservative behavior and only check
        * for a non-null score from the currently connected or target BSSID.
        * @hide
        */
       public static final String WIFI_EPHEMERAL_OUT_OF_RANGE_TIMEOUT_MS =
               "wifi_ephemeral_out_of_range_timeout_ms";

       /**
        * The number of milliseconds to delay when checking for data stalls during
        * non-aggressive detection. (screen is turned off.)
        * @hide
        */
       public static final String DATA_STALL_ALARM_NON_AGGRESSIVE_DELAY_IN_MS =
               "data_stall_alarm_non_aggressive_delay_in_ms";

       /**
        * The number of milliseconds to delay when checking for data stalls during
        * aggressive detection. (screen on or suspected data stall)
        * @hide
        */
       public static final String DATA_STALL_ALARM_AGGRESSIVE_DELAY_IN_MS =
               "data_stall_alarm_aggressive_delay_in_ms";

       /**
        * The number of milliseconds to allow the provisioning apn to remain active
        * @hide
        */
       public static final String PROVISIONING_APN_ALARM_DELAY_IN_MS =
               "provisioning_apn_alarm_delay_in_ms";

       /**
        * The interval in milliseconds at which to check gprs registration
        * after the first registration mismatch of gprs and voice service,
        * to detect possible data network registration problems.
        *
        * @hide
        */
       public static final String GPRS_REGISTER_CHECK_PERIOD_MS =
               "gprs_register_check_period_ms";

       /**
        * Nonzero causes Log.wtf() to crash.
        * @hide
        */
       public static final String WTF_IS_FATAL = "wtf_is_fatal";

       /**
        * Ringer mode. This is used internally, changing this value will not
        * change the ringer mode. See AudioManager.
        */
       public static final String MODE_RINGER = "mode_ringer";

       /**
        * Overlay display devices setting.
        * The associated value is a specially formatted string that describes the
        * size and density of simulated secondary display devices.
        * <p>
        * Format: {width}x{height}/{dpi};...
        * </p><p>
        * Example:
        * <ul>
        * <li><code>1280x720/213</code>: make one overlay that is 1280x720 at 213dpi.</li>
        * <li><code>1920x1080/320;1280x720/213</code>: make two overlays, the first
        * at 1080p and the second at 720p.</li>
        * <li>If the value is empty, then no overlay display devices are created.</li>
        * </ul></p>
        *
        * @hide
        */
       public static final String OVERLAY_DISPLAY_DEVICES = "overlay_display_devices";

        /**
         * Threshold values for the duration and level of a discharge cycle,
         * under which we log discharge cycle info.
         *
         * @hide
         */
        public static final String
                BATTERY_DISCHARGE_DURATION_THRESHOLD = "battery_discharge_duration_threshold";

        /** @hide */
        public static final String BATTERY_DISCHARGE_THRESHOLD = "battery_discharge_threshold";

        /**
         * Flag for allowing ActivityManagerService to send ACTION_APP_ERROR
         * intents on application crashes and ANRs. If this is disabled, the
         * crash/ANR dialog will never display the "Report" button.
         * <p>
         * Type: int (0 = disallow, 1 = allow)
         *
         * @hide
         */
        public static final String SEND_ACTION_APP_ERROR = "send_action_app_error";

        /**
         * Maximum age of entries kept by {@link DropBoxManager}.
         *
         * @hide
         */
        public static final String DROPBOX_AGE_SECONDS = "dropbox_age_seconds";

        /**
         * Maximum number of entry files which {@link DropBoxManager} will keep
         * around.
         *
         * @hide
         */
        public static final String DROPBOX_MAX_FILES = "dropbox_max_files";

        /**
         * Maximum amount of disk space used by {@link DropBoxManager} no matter
         * what.
         *
         * @hide
         */
        public static final String DROPBOX_QUOTA_KB = "dropbox_quota_kb";

        /**
         * Percent of free disk (excluding reserve) which {@link DropBoxManager}
         * will use.
         *
         * @hide
         */
        public static final String DROPBOX_QUOTA_PERCENT = "dropbox_quota_percent";

        /**
         * Percent of total disk which {@link DropBoxManager} will never dip
         * into.
         *
         * @hide
         */
        public static final String DROPBOX_RESERVE_PERCENT = "dropbox_reserve_percent";

        /**
         * Prefix for per-tag dropbox disable/enable settings.
         *
         * @hide
         */
        public static final String DROPBOX_TAG_PREFIX = "dropbox:";

        /**
         * Lines of logcat to include with system crash/ANR/etc. reports, as a
         * prefix of the dropbox tag of the report type. For example,
         * "logcat_for_system_server_anr" controls the lines of logcat captured
         * with system server ANR reports. 0 to disable.
         *
         * @hide
         */
        public static final String ERROR_LOGCAT_PREFIX = "logcat_for_";

        /**
         * The interval in minutes after which the amount of free storage left
         * on the device is logged to the event log
         *
         * @hide
         */
        public static final String SYS_FREE_STORAGE_LOG_INTERVAL = "sys_free_storage_log_interval";

        /**
         * Threshold for the amount of change in disk free space required to
         * report the amount of free space. Used to prevent spamming the logs
         * when the disk free space isn't changing frequently.
         *
         * @hide
         */
        public static final String
                DISK_FREE_CHANGE_REPORTING_THRESHOLD = "disk_free_change_reporting_threshold";

        /**
         * Minimum percentage of free storage on the device that is used to
         * determine if the device is running low on storage. The default is 10.
         * <p>
         * Say this value is set to 10, the device is considered running low on
         * storage if 90% or more of the device storage is filled up.
         *
         * @hide
         */
        public static final String
                SYS_STORAGE_THRESHOLD_PERCENTAGE = "sys_storage_threshold_percentage";

        /**
         * Maximum byte size of the low storage threshold. This is to ensure
         * that {@link #SYS_STORAGE_THRESHOLD_PERCENTAGE} does not result in an
         * overly large threshold for large storage devices. Currently this must
         * be less than 2GB. This default is 500MB.
         *
         * @hide
         */
        public static final String
                SYS_STORAGE_THRESHOLD_MAX_BYTES = "sys_storage_threshold_max_bytes";

        /**
         * Minimum bytes of free storage on the device before the data partition
         * is considered full. By default, 1 MB is reserved to avoid system-wide
         * SQLite disk full exceptions.
         *
         * @hide
         */
        public static final String
                SYS_STORAGE_FULL_THRESHOLD_BYTES = "sys_storage_full_threshold_bytes";

        /**
         * The maximum reconnect delay for short network outages or when the
         * network is suspended due to phone use.
         *
         * @hide
         */
        public static final String
                SYNC_MAX_RETRY_DELAY_IN_SECONDS = "sync_max_retry_delay_in_seconds";

        /**
         * The number of milliseconds to delay before sending out
         * {@link ConnectivityManager#CONNECTIVITY_ACTION} broadcasts. Ignored.
         *
         * @hide
         */
        public static final String CONNECTIVITY_CHANGE_DELAY = "connectivity_change_delay";


        /**
         * Network sampling interval, in seconds. We'll generate link information
         * about bytes/packets sent and error rates based on data sampled in this interval
         *
         * @hide
         */

        public static final String CONNECTIVITY_SAMPLING_INTERVAL_IN_SECONDS =
                "connectivity_sampling_interval_in_seconds";

        /**
         * The series of successively longer delays used in retrying to download PAC file.
         * Last delay is used between successful PAC downloads.
         *
         * @hide
         */
        public static final String PAC_CHANGE_DELAY = "pac_change_delay";

        /**
         * Setting to turn off captive portal detection. Feature is enabled by
         * default and the setting needs to be set to 0 to disable it.
         *
         * @hide
         */
        public static final String
                CAPTIVE_PORTAL_DETECTION_ENABLED = "captive_portal_detection_enabled";

        /**
         * The server used for captive portal detection upon a new conection. A
         * 204 response code from the server is used for validation.
         *
         * @hide
         */
        public static final String CAPTIVE_PORTAL_SERVER = "captive_portal_server";

        /**
         * Whether network service discovery is enabled.
         *
         * @hide
         */
        public static final String NSD_ON = "nsd_on";

        /**
         * Let user pick default install location.
         *
         * @hide
         */
        public static final String SET_INSTALL_LOCATION = "set_install_location";

        /**
         * Default install location value.
         * 0 = auto, let system decide
         * 1 = internal
         * 2 = sdcard
         * @hide
         */
        public static final String DEFAULT_INSTALL_LOCATION = "default_install_location";

        /**
         * ms during which to consume extra events related to Inet connection
         * condition after a transtion to fully-connected
         *
         * @hide
         */
        public static final String
                INET_CONDITION_DEBOUNCE_UP_DELAY = "inet_condition_debounce_up_delay";

        /**
         * ms during which to consume extra events related to Inet connection
         * condtion after a transtion to partly-connected
         *
         * @hide
         */
        public static final String
                INET_CONDITION_DEBOUNCE_DOWN_DELAY = "inet_condition_debounce_down_delay";

        /** {@hide} */
        public static final String
                READ_EXTERNAL_STORAGE_ENFORCED_DEFAULT = "read_external_storage_enforced_default";

        /**
         * Host name and port for global http proxy. Uses ':' seperator for
         * between host and port.
         */
        public static final String HTTP_PROXY = "http_proxy";

        /**
         * Host name for global http proxy. Set via ConnectivityManager.
         *
         * @hide
         */
        public static final String GLOBAL_HTTP_PROXY_HOST = "global_http_proxy_host";

        /**
         * Integer host port for global http proxy. Set via ConnectivityManager.
         *
         * @hide
         */
        public static final String GLOBAL_HTTP_PROXY_PORT = "global_http_proxy_port";

        /**
         * Exclusion list for global proxy. This string contains a list of
         * comma-separated domains where the global proxy does not apply.
         * Domains should be listed in a comma- separated list. Example of
         * acceptable formats: ".domain1.com,my.domain2.com" Use
         * ConnectivityManager to set/get.
         *
         * @hide
         */
        public static final String
                GLOBAL_HTTP_PROXY_EXCLUSION_LIST = "global_http_proxy_exclusion_list";

        /**
         * The location PAC File for the proxy.
         * @hide
         */
        public static final String
                GLOBAL_HTTP_PROXY_PAC = "global_proxy_pac_url";

        /**
         * Enables the UI setting to allow the user to specify the global HTTP
         * proxy and associated exclusion list.
         *
         * @hide
         */
        public static final String SET_GLOBAL_HTTP_PROXY = "set_global_http_proxy";

        /**
         * Setting for default DNS in case nobody suggests one
         *
         * @hide
         */
        public static final String DEFAULT_DNS_SERVER = "default_dns_server";

        /** {@hide} */
        public static final String
                BLUETOOTH_HEADSET_PRIORITY_PREFIX = "bluetooth_headset_priority_";
        /** {@hide} */
        public static final String
                BLUETOOTH_A2DP_SINK_PRIORITY_PREFIX = "bluetooth_a2dp_sink_priority_";
        /** {@hide} */
        public static final String
                BLUETOOTH_INPUT_DEVICE_PRIORITY_PREFIX = "bluetooth_input_device_priority_";
        /** {@hide} */
        public static final String
                BLUETOOTH_MAP_PRIORITY_PREFIX = "bluetooth_map_priority_";
        /** {@hide} */
        public static final String
                BLUETOOTH_SAP_PRIORITY_PREFIX = "bluetooth_sap_priority_";

        /**
         * Device Idle (Doze) specific settings.
         * This is encoded as a key=value list, separated by commas. Ex:
         *
         * "inactive_timeout=60000,sensing_timeout=400000"
         *
         * The following keys are supported:
         *
         * <pre>
         * inactive_to                      (long)
         * sensing_to                       (long)
         * motion_inactive_to               (long)
         * idle_after_inactive_to           (long)
         * idle_pending_to                  (long)
         * max_idle_pending_to              (long)
         * idle_pending_factor              (float)
         * idle_to                          (long)
         * max_idle_to                      (long)
         * idle_factor                      (float)
         * min_time_to_alarm                (long)
         * max_temp_app_whitelist_duration  (long)
         * </pre>
         *
         * <p>
         * Type: string
         * @hide
         * @see com.android.server.DeviceIdleController.Constants
         */
        public static final String DEVICE_IDLE_CONSTANTS = "device_idle_constants";

        /**
         * App standby (app idle) specific settings.
         * This is encoded as a key=value list, separated by commas. Ex:
         *
         * "idle_duration=5000,parole_interval=4500"
         *
         * The following keys are supported:
         *
         * <pre>
         * idle_duration        (long)
         * wallclock_threshold  (long)
         * parole_interval      (long)
         * parole_duration      (long)
         * </pre>
         *
         * <p>
         * Type: string
         * @hide
         * @see com.android.server.usage.UsageStatsService.SettingsObserver
         */
        public static final String APP_IDLE_CONSTANTS = "app_idle_constants";

        /**
         * Alarm manager specific settings.
         * This is encoded as a key=value list, separated by commas. Ex:
         *
         * "min_futurity=5000,allow_while_idle_short_time=4500"
         *
         * The following keys are supported:
         *
         * <pre>
         * min_futurity                         (long)
         * min_interval                         (long)
         * allow_while_idle_short_time          (long)
         * allow_while_idle_long_time           (long)
         * allow_while_idle_whitelist_duration  (long)
         * </pre>
         *
         * <p>
         * Type: string
         * @hide
         * @see com.android.server.AlarmManagerService.Constants
         */
        public static final String ALARM_MANAGER_CONSTANTS = "alarm_manager_constants";

        /**
         * Get the key that retrieves a bluetooth headset's priority.
         * @hide
         */
        public static final String getBluetoothHeadsetPriorityKey(String address) {
            return BLUETOOTH_HEADSET_PRIORITY_PREFIX + address.toUpperCase(Locale.ROOT);
        }

        /**
         * Get the key that retrieves a bluetooth a2dp sink's priority.
         * @hide
         */
        public static final String getBluetoothA2dpSinkPriorityKey(String address) {
            return BLUETOOTH_A2DP_SINK_PRIORITY_PREFIX + address.toUpperCase(Locale.ROOT);
        }

        /**
         * Get the key that retrieves a bluetooth Input Device's priority.
         * @hide
         */
        public static final String getBluetoothInputDevicePriorityKey(String address) {
            return BLUETOOTH_INPUT_DEVICE_PRIORITY_PREFIX + address.toUpperCase(Locale.ROOT);
        }

        /**
         * Get the key that retrieves a bluetooth map priority.
         * @hide
         */
        public static final String getBluetoothMapPriorityKey(String address) {
            return BLUETOOTH_MAP_PRIORITY_PREFIX + address.toUpperCase(Locale.ROOT);
        }

        /**
         * Get the key that retrieves a bluetooth map priority.
         * @hide
         */
        public static final String getBluetoothSapPriorityKey(String address) {
            return BLUETOOTH_SAP_PRIORITY_PREFIX + address.toUpperCase(Locale.ROOT);
        }

        /**
         * Scaling factor for normal window animations. Setting to 0 will
         * disable window animations.
         */
        public static final String WINDOW_ANIMATION_SCALE = "window_animation_scale";

        /**
         * Scaling factor for activity transition animations. Setting to 0 will
         * disable window animations.
         */
        public static final String TRANSITION_ANIMATION_SCALE = "transition_animation_scale";

        /**
         * Scaling factor for Animator-based animations. This affects both the
         * start delay and duration of all such animations. Setting to 0 will
         * cause animations to end immediately. The default value is 1.
         */
        public static final String ANIMATOR_DURATION_SCALE = "animator_duration_scale";

        /**
         * Scaling factor for normal window animations. Setting to 0 will
         * disable window animations.
         *
         * @hide
         */
        public static final String FANCY_IME_ANIMATIONS = "fancy_ime_animations";

        /**
         * If 0, the compatibility mode is off for all applications.
         * If 1, older applications run under compatibility mode.
         * TODO: remove this settings before code freeze (bug/1907571)
         * @hide
         */
        public static final String COMPATIBILITY_MODE = "compatibility_mode";

        /**
         * CDMA only settings
         * Emergency Tone  0 = Off
         *                 1 = Alert
         *                 2 = Vibrate
         * @hide
         */
        public static final String EMERGENCY_TONE = "emergency_tone";

        /**
         * CDMA only settings
         * Whether the auto retry is enabled. The value is
         * boolean (1 or 0).
         * @hide
         */
        public static final String CALL_AUTO_RETRY = "call_auto_retry";

        /**
         * See RIL_PreferredNetworkType in ril.h
         * @hide
         */
        public static final String PREFERRED_NETWORK_MODE =
                "preferred_network_mode";

        /**
         * Name of an application package to be debugged.
         */
        public static final String DEBUG_APP = "debug_app";

        /**
         * If 1, when launching DEBUG_APP it will wait for the debugger before
         * starting user code.  If 0, it will run normally.
         */
        public static final String WAIT_FOR_DEBUGGER = "wait_for_debugger";

        /**
         * Control whether the process CPU usage meter should be shown.
         */
        public static final String SHOW_PROCESSES = "show_processes";

        /**
         * If 1 low power mode is enabled.
         * @hide
         */
        public static final String LOW_POWER_MODE = "low_power";

        /**
         * Battery level [1-99] at which low power mode automatically turns on.
         * If 0, it will not automatically turn on.
         * @hide
         */
        public static final String LOW_POWER_MODE_TRIGGER_LEVEL = "low_power_trigger_level";

         /**
         * If 1, the activity manager will aggressively finish activities and
         * processes as soon as they are no longer needed.  If 0, the normal
         * extended lifetime is used.
         */
        public static final String ALWAYS_FINISH_ACTIVITIES = "always_finish_activities";

        /**
         * Use Dock audio output for media:
         *      0 = disabled
         *      1 = enabled
         * @hide
         */
        public static final String DOCK_AUDIO_MEDIA_ENABLED = "dock_audio_media_enabled";

        /**
         * Persisted safe headphone volume management state by AudioService
         * @hide
         */
        public static final String AUDIO_SAFE_VOLUME_STATE = "audio_safe_volume_state";

        /**
         * URL for tzinfo (time zone) updates
         * @hide
         */
        public static final String TZINFO_UPDATE_CONTENT_URL = "tzinfo_content_url";

        /**
         * URL for tzinfo (time zone) update metadata
         * @hide
         */
        public static final String TZINFO_UPDATE_METADATA_URL = "tzinfo_metadata_url";

        /**
         * URL for selinux (mandatory access control) updates
         * @hide
         */
        public static final String SELINUX_UPDATE_CONTENT_URL = "selinux_content_url";

        /**
         * URL for selinux (mandatory access control) update metadata
         * @hide
         */
        public static final String SELINUX_UPDATE_METADATA_URL = "selinux_metadata_url";

        /**
         * URL for sms short code updates
         * @hide
         */
        public static final String SMS_SHORT_CODES_UPDATE_CONTENT_URL =
                "sms_short_codes_content_url";

        /**
         * URL for sms short code update metadata
         * @hide
         */
        public static final String SMS_SHORT_CODES_UPDATE_METADATA_URL =
                "sms_short_codes_metadata_url";

        /**
         * URL for cert pinlist updates
         * @hide
         */
        public static final String CERT_PIN_UPDATE_CONTENT_URL = "cert_pin_content_url";

        /**
         * URL for cert pinlist updates
         * @hide
         */
        public static final String CERT_PIN_UPDATE_METADATA_URL = "cert_pin_metadata_url";

        /**
         * URL for intent firewall updates
         * @hide
         */
        public static final String INTENT_FIREWALL_UPDATE_CONTENT_URL =
                "intent_firewall_content_url";

        /**
         * URL for intent firewall update metadata
         * @hide
         */
        public static final String INTENT_FIREWALL_UPDATE_METADATA_URL =
                "intent_firewall_metadata_url";

        /**
         * SELinux enforcement status. If 0, permissive; if 1, enforcing.
         * @hide
         */
        public static final String SELINUX_STATUS = "selinux_status";

        /**
         * Developer setting to force RTL layout.
         * @hide
         */
        public static final String DEVELOPMENT_FORCE_RTL = "debug.force_rtl";

        /**
         * Milliseconds after screen-off after which low battery sounds will be silenced.
         *
         * If zero, battery sounds will always play.
         * Defaults to @integer/def_low_battery_sound_timeout in SettingsProvider.
         *
         * @hide
         */
        public static final String LOW_BATTERY_SOUND_TIMEOUT = "low_battery_sound_timeout";

        /**
         * Milliseconds to wait before bouncing Wi-Fi after settings is restored. Note that after
         * the caller is done with this, they should call {@link ContentResolver#delete} to
         * clean up any value that they may have written.
         *
         * @hide
         */
        public static final String WIFI_BOUNCE_DELAY_OVERRIDE_MS = "wifi_bounce_delay_override_ms";

        /**
         * Defines global runtime overrides to window policy.
         *
         * See {@link com.android.server.policy.PolicyControl} for value format.
         *
         * @hide
         */
        public static final String POLICY_CONTROL = "policy_control";

        /**
         * Defines global zen mode.  ZEN_MODE_OFF, ZEN_MODE_IMPORTANT_INTERRUPTIONS,
         * or ZEN_MODE_NO_INTERRUPTIONS.
         *
         * @hide
         */
        public static final String ZEN_MODE = "zen_mode";

        /** @hide */ public static final int ZEN_MODE_OFF = 0;
        /** @hide */ public static final int ZEN_MODE_IMPORTANT_INTERRUPTIONS = 1;
        /** @hide */ public static final int ZEN_MODE_NO_INTERRUPTIONS = 2;
        /** @hide */ public static final int ZEN_MODE_ALARMS = 3;

        /** @hide */ public static String zenModeToString(int mode) {
            if (mode == ZEN_MODE_IMPORTANT_INTERRUPTIONS) return "ZEN_MODE_IMPORTANT_INTERRUPTIONS";
            if (mode == ZEN_MODE_ALARMS) return "ZEN_MODE_ALARMS";
            if (mode == ZEN_MODE_NO_INTERRUPTIONS) return "ZEN_MODE_NO_INTERRUPTIONS";
            return "ZEN_MODE_OFF";
        }

        /** @hide */ public static boolean isValidZenMode(int value) {
            switch (value) {
                case Global.ZEN_MODE_OFF:
                case Global.ZEN_MODE_IMPORTANT_INTERRUPTIONS:
                case Global.ZEN_MODE_ALARMS:
                case Global.ZEN_MODE_NO_INTERRUPTIONS:
                    return true;
                default:
                    return false;
            }
        }

        /**
         * Value of the ringer before entering zen mode.
         *
         * @hide
         */
        public static final String ZEN_MODE_RINGER_LEVEL = "zen_mode_ringer_level";

        /**
         * Opaque value, changes when persisted zen mode configuration changes.
         *
         * @hide
         */
        public static final String ZEN_MODE_CONFIG_ETAG = "zen_mode_config_etag";

        /**
         * Defines global heads up toggle.  One of HEADS_UP_OFF, HEADS_UP_ON.
         *
         * @hide
         */
        public static final String HEADS_UP_NOTIFICATIONS_ENABLED =
                "heads_up_notifications_enabled";

        /** @hide */ public static final int HEADS_UP_OFF = 0;
        /** @hide */ public static final int HEADS_UP_ON = 1;

        /**
         * The name of the device
         *
         * @hide
         */
        public static final String DEVICE_NAME = "device_name";

        /**
         * Whether it should be possible to create a guest user on the device.
         * <p>
         * Type: int (0 for disabled, 1 for enabled)
         * @hide
         */
        public static final String GUEST_USER_ENABLED = "guest_user_enabled";

        /**
         * Whether the NetworkScoringService has been first initialized.
         * <p>
         * Type: int (0 for false, 1 for true)
         * @hide
         */
        public static final String NETWORK_SCORING_PROVISIONED = "network_scoring_provisioned";

        /**
         * Whether the user wants to be prompted for password to decrypt the device on boot.
         * This only matters if the storage is encrypted.
         * <p>
         * Type: int (0 for false, 1 for true)
         * @hide
         */
        public static final String REQUIRE_PASSWORD_TO_DECRYPT = "require_password_to_decrypt";

        /**
         * Whether the Volte/VT is enabled
         * <p>
         * Type: int (0 for false, 1 for true)
         * @hide
         */
        public static final String ENHANCED_4G_MODE_ENABLED = "volte_vt_enabled";

        /**
         * Whether WFC is enabled
         * <p>
         * Type: int (0 for false, 1 for true)
         *
         * @hide
         */
        public static final String WFC_IMS_ENABLED = "wfc_ims_enabled";

        /**
         * WFC Mode.
         * <p>
         * Type: int - 2=Wi-Fi preferred, 1=Cellular preferred, 0=Wi-Fi only
         *
         * @hide
         */
        public static final String WFC_IMS_MODE = "wfc_ims_mode";

        /**
         * Whether WFC roaming is enabled
         * <p>
         * Type: int (0 for false, 1 for true)
         *
         * @hide
         */
        public static final String WFC_IMS_ROAMING_ENABLED = "wfc_ims_roaming_enabled";

        /**
         * Whether user can enable/disable LTE as a preferred network. A carrier might control
         * this via gservices, OMA-DM, carrier app, etc.
         * <p>
         * Type: int (0 for false, 1 for true)
         * @hide
         */
        public static final String LTE_SERVICE_FORCED = "lte_service_forced";

        /**
         * Settings to backup. This is here so that it's in the same place as the settings
         * keys and easy to update.
         *
         * These keys may be mentioned in the SETTINGS_TO_BACKUP arrays in System
         * and Secure as well.  This is because those tables drive both backup and
         * restore, and restore needs to properly whitelist keys that used to live
         * in those namespaces.  The keys will only actually be backed up / restored
         * if they are also mentioned in this table (Global.SETTINGS_TO_BACKUP).
         *
         * NOTE: Settings are backed up and restored in the order they appear
         *       in this array. If you have one setting depending on another,
         *       make sure that they are ordered appropriately.
         *
         * @hide
         */
        public static final String[] SETTINGS_TO_BACKUP = {
            BUGREPORT_IN_POWER_MENU,
            STAY_ON_WHILE_PLUGGED_IN,
            AUTO_TIME,
            AUTO_TIME_ZONE,
            POWER_SOUNDS_ENABLED,
            DOCK_SOUNDS_ENABLED,
            USB_MASS_STORAGE_ENABLED,
            ENABLE_ACCESSIBILITY_GLOBAL_GESTURE_ENABLED,
            WIFI_NETWORKS_AVAILABLE_NOTIFICATION_ON,
            WIFI_NETWORKS_AVAILABLE_REPEAT_DELAY,
            WIFI_WATCHDOG_POOR_NETWORK_TEST_ENABLED,
            WIFI_NUM_OPEN_NETWORKS_KEPT,
            EMERGENCY_TONE,
            CALL_AUTO_RETRY,
            DOCK_AUDIO_MEDIA_ENABLED,
            LOW_POWER_MODE_TRIGGER_LEVEL
        };

        // Populated lazily, guarded by class object:
        private static NameValueCache sNameValueCache = new NameValueCache(
                    SYS_PROP_SETTING_VERSION,
                    CONTENT_URI,
                    CALL_METHOD_GET_GLOBAL,
                    CALL_METHOD_PUT_GLOBAL);

        // Certain settings have been moved from global to the per-user secure namespace
        private static final HashSet<String> MOVED_TO_SECURE;
        static {
            MOVED_TO_SECURE = new HashSet<String>(1);
            MOVED_TO_SECURE.add(Settings.Global.INSTALL_NON_MARKET_APPS);
        }

        /** @hide */
        public static void getMovedToSecureSettings(Set<String> outKeySet) {
            outKeySet.addAll(MOVED_TO_SECURE);
        }

        /**
         * Look up a name in the database.
         * @param resolver to access the database with
         * @param name to look up in the table
         * @return the corresponding value, or null if not present
         */
        public static String getString(ContentResolver resolver, String name) {
            return getStringForUser(resolver, name, UserHandle.myUserId());
        }

        /** @hide */
        public static String getStringForUser(ContentResolver resolver, String name,
                int userHandle) {
            if (MOVED_TO_SECURE.contains(name)) {
                Log.w(TAG, "Setting " + name + " has moved from android.provider.Settings.Global"
                        + " to android.provider.Settings.Secure, returning read-only value.");
                return Secure.getStringForUser(resolver, name, userHandle);
            }
            return sNameValueCache.getStringForUser(resolver, name, userHandle);
        }

        /**
         * Store a name/value pair into the database.
         * @param resolver to access the database with
         * @param name to store
         * @param value to associate with the name
         * @return true if the value was set, false on database errors
         */
        public static boolean putString(ContentResolver resolver,
                String name, String value) {
            return putStringForUser(resolver, name, value, UserHandle.myUserId());
        }

        /** @hide */
        public static boolean putStringForUser(ContentResolver resolver,
                String name, String value, int userHandle) {
            if (LOCAL_LOGV) {
                Log.v(TAG, "Global.putString(name=" + name + ", value=" + value
                        + " for " + userHandle);
            }
            // Global and Secure have the same access policy so we can forward writes
            if (MOVED_TO_SECURE.contains(name)) {
                Log.w(TAG, "Setting " + name + " has moved from android.provider.Settings.Global"
                        + " to android.provider.Settings.Secure, value is unchanged.");
                return Secure.putStringForUser(resolver, name, value, userHandle);
            }
            return sNameValueCache.putStringForUser(resolver, name, value, userHandle);
        }

        /**
         * Construct the content URI for a particular name/value pair,
         * useful for monitoring changes with a ContentObserver.
         * @param name to look up in the table
         * @return the corresponding content URI, or null if not present
         */
        public static Uri getUriFor(String name) {
            return getUriFor(CONTENT_URI, name);
        }

        /**
         * Convenience function for retrieving a single secure settings value
         * as an integer.  Note that internally setting values are always
         * stored as strings; this function converts the string to an integer
         * for you.  The default value will be returned if the setting is
         * not defined or not an integer.
         *
         * @param cr The ContentResolver to access.
         * @param name The name of the setting to retrieve.
         * @param def Value to return if the setting is not defined.
         *
         * @return The setting's current value, or 'def' if it is not defined
         * or not a valid integer.
         */
        public static int getInt(ContentResolver cr, String name, int def) {
            String v = getString(cr, name);
            try {
                return v != null ? Integer.parseInt(v) : def;
            } catch (NumberFormatException e) {
                return def;
            }
        }

        /**
         * Convenience function for retrieving a single secure settings value
         * as an integer.  Note that internally setting values are always
         * stored as strings; this function converts the string to an integer
         * for you.
         * <p>
         * This version does not take a default value.  If the setting has not
         * been set, or the string value is not a number,
         * it throws {@link SettingNotFoundException}.
         *
         * @param cr The ContentResolver to access.
         * @param name The name of the setting to retrieve.
         *
         * @throws SettingNotFoundException Thrown if a setting by the given
         * name can't be found or the setting value is not an integer.
         *
         * @return The setting's current value.
         */
        public static int getInt(ContentResolver cr, String name)
                throws SettingNotFoundException {
            String v = getString(cr, name);
            try {
                return Integer.parseInt(v);
            } catch (NumberFormatException e) {
                throw new SettingNotFoundException(name);
            }
        }

        /**
         * Convenience function for updating a single settings value as an
         * integer. This will either create a new entry in the table if the
         * given name does not exist, or modify the value of the existing row
         * with that name.  Note that internally setting values are always
         * stored as strings, so this function converts the given value to a
         * string before storing it.
         *
         * @param cr The ContentResolver to access.
         * @param name The name of the setting to modify.
         * @param value The new value for the setting.
         * @return true if the value was set, false on database errors
         */
        public static boolean putInt(ContentResolver cr, String name, int value) {
            return putString(cr, name, Integer.toString(value));
        }

        /**
         * Convenience function for retrieving a single secure settings value
         * as a {@code long}.  Note that internally setting values are always
         * stored as strings; this function converts the string to a {@code long}
         * for you.  The default value will be returned if the setting is
         * not defined or not a {@code long}.
         *
         * @param cr The ContentResolver to access.
         * @param name The name of the setting to retrieve.
         * @param def Value to return if the setting is not defined.
         *
         * @return The setting's current value, or 'def' if it is not defined
         * or not a valid {@code long}.
         */
        public static long getLong(ContentResolver cr, String name, long def) {
            String valString = getString(cr, name);
            long value;
            try {
                value = valString != null ? Long.parseLong(valString) : def;
            } catch (NumberFormatException e) {
                value = def;
            }
            return value;
        }

        /**
         * Convenience function for retrieving a single secure settings value
         * as a {@code long}.  Note that internally setting values are always
         * stored as strings; this function converts the string to a {@code long}
         * for you.
         * <p>
         * This version does not take a default value.  If the setting has not
         * been set, or the string value is not a number,
         * it throws {@link SettingNotFoundException}.
         *
         * @param cr The ContentResolver to access.
         * @param name The name of the setting to retrieve.
         *
         * @return The setting's current value.
         * @throws SettingNotFoundException Thrown if a setting by the given
         * name can't be found or the setting value is not an integer.
         */
        public static long getLong(ContentResolver cr, String name)
                throws SettingNotFoundException {
            String valString = getString(cr, name);
            try {
                return Long.parseLong(valString);
            } catch (NumberFormatException e) {
                throw new SettingNotFoundException(name);
            }
        }

        /**
         * Convenience function for updating a secure settings value as a long
         * integer. This will either create a new entry in the table if the
         * given name does not exist, or modify the value of the existing row
         * with that name.  Note that internally setting values are always
         * stored as strings, so this function converts the given value to a
         * string before storing it.
         *
         * @param cr The ContentResolver to access.
         * @param name The name of the setting to modify.
         * @param value The new value for the setting.
         * @return true if the value was set, false on database errors
         */
        public static boolean putLong(ContentResolver cr, String name, long value) {
            return putString(cr, name, Long.toString(value));
        }

        /**
         * Convenience function for retrieving a single secure settings value
         * as a floating point number.  Note that internally setting values are
         * always stored as strings; this function converts the string to an
         * float for you. The default value will be returned if the setting
         * is not defined or not a valid float.
         *
         * @param cr The ContentResolver to access.
         * @param name The name of the setting to retrieve.
         * @param def Value to return if the setting is not defined.
         *
         * @return The setting's current value, or 'def' if it is not defined
         * or not a valid float.
         */
        public static float getFloat(ContentResolver cr, String name, float def) {
            String v = getString(cr, name);
            try {
                return v != null ? Float.parseFloat(v) : def;
            } catch (NumberFormatException e) {
                return def;
            }
        }

        /**
         * Convenience function for retrieving a single secure settings value
         * as a float.  Note that internally setting values are always
         * stored as strings; this function converts the string to a float
         * for you.
         * <p>
         * This version does not take a default value.  If the setting has not
         * been set, or the string value is not a number,
         * it throws {@link SettingNotFoundException}.
         *
         * @param cr The ContentResolver to access.
         * @param name The name of the setting to retrieve.
         *
         * @throws SettingNotFoundException Thrown if a setting by the given
         * name can't be found or the setting value is not a float.
         *
         * @return The setting's current value.
         */
        public static float getFloat(ContentResolver cr, String name)
                throws SettingNotFoundException {
            String v = getString(cr, name);
            if (v == null) {
                throw new SettingNotFoundException(name);
            }
            try {
                return Float.parseFloat(v);
            } catch (NumberFormatException e) {
                throw new SettingNotFoundException(name);
            }
        }

        /**
         * Convenience function for updating a single settings value as a
         * floating point number. This will either create a new entry in the
         * table if the given name does not exist, or modify the value of the
         * existing row with that name.  Note that internally setting values
         * are always stored as strings, so this function converts the given
         * value to a string before storing it.
         *
         * @param cr The ContentResolver to access.
         * @param name The name of the setting to modify.
         * @param value The new value for the setting.
         * @return true if the value was set, false on database errors
         */
        public static boolean putFloat(ContentResolver cr, String name, float value) {
            return putString(cr, name, Float.toString(value));
        }


        /**
          * Subscription to be used for voice call on a multi sim device. The supported values
          * are 0 = SUB1, 1 = SUB2 and etc.
          * @hide
          */
        public static final String MULTI_SIM_VOICE_CALL_SUBSCRIPTION = "multi_sim_voice_call";

        /**
          * Used to provide option to user to select subscription during dial.
          * The supported values are 0 = disable or 1 = enable prompt.
          * @hide
          */
        public static final String MULTI_SIM_VOICE_PROMPT = "multi_sim_voice_prompt";

        /**
          * Subscription to be used for data call on a multi sim device. The supported values
          * are 0 = SUB1, 1 = SUB2 and etc.
          * @hide
          */
        public static final String MULTI_SIM_DATA_CALL_SUBSCRIPTION = "multi_sim_data_call";

        /**
          * Subscription to be used for SMS on a multi sim device. The supported values
          * are 0 = SUB1, 1 = SUB2 and etc.
          * @hide
          */
        public static final String MULTI_SIM_SMS_SUBSCRIPTION = "multi_sim_sms";

       /**
          * Used to provide option to user to select subscription during send SMS.
          * The value 1 - enable, 0 - disable
          * @hide
          */
        public static final String MULTI_SIM_SMS_PROMPT = "multi_sim_sms_prompt";



        /** User preferred subscriptions setting.
          * This holds the details of the user selected subscription from the card and
          * the activation status. Each settings string have the coma separated values
          * iccId,appType,appId,activationStatus,3gppIndex,3gpp2Index
          * @hide
         */
        public static final String[] MULTI_SIM_USER_PREFERRED_SUBS = {"user_preferred_sub1",
                "user_preferred_sub2","user_preferred_sub3"};

        /**
         * Whether to enable new contacts aggregator or not.
         * The value 1 - enable, 0 - disable
         * @hide
         */
        public static final String NEW_CONTACT_AGGREGATOR = "new_contact_aggregator";

        /**
         * Whether to enable contacts metadata syncing or not
         * The value 1 - enable, 0 - disable
         * @hide
         */
        public static final String CONTACT_METADATA_SYNC = "contact_metadata_sync";
    }

    /**
     * User-defined bookmarks and shortcuts.  The target of each bookmark is an
     * Intent URL, allowing it to be either a web page or a particular
     * application activity.
     *
     * @hide
     */
    public static final class Bookmarks implements BaseColumns
    {
        private static final String TAG = "Bookmarks";

        /**
         * The content:// style URL for this table
         */
        public static final Uri CONTENT_URI =
            Uri.parse("content://" + AUTHORITY + "/bookmarks");

        /**
         * The row ID.
         * <p>Type: INTEGER</p>
         */
        public static final String ID = "_id";

        /**
         * Descriptive name of the bookmark that can be displayed to the user.
         * If this is empty, the title should be resolved at display time (use
         * {@link #getTitle(Context, Cursor)} any time you want to display the
         * title of a bookmark.)
         * <P>
         * Type: TEXT
         * </P>
         */
        public static final String TITLE = "title";

        /**
         * Arbitrary string (displayed to the user) that allows bookmarks to be
         * organized into categories.  There are some special names for
         * standard folders, which all start with '@'.  The label displayed for
         * the folder changes with the locale (via {@link #getLabelForFolder}) but
         * the folder name does not change so you can consistently query for
         * the folder regardless of the current locale.
         *
         * <P>Type: TEXT</P>
         *
         */
        public static final String FOLDER = "folder";

        /**
         * The Intent URL of the bookmark, describing what it points to.  This
         * value is given to {@link android.content.Intent#getIntent} to create
         * an Intent that can be launched.
         * <P>Type: TEXT</P>
         */
        public static final String INTENT = "intent";

        /**
         * Optional shortcut character associated with this bookmark.
         * <P>Type: INTEGER</P>
         */
        public static final String SHORTCUT = "shortcut";

        /**
         * The order in which the bookmark should be displayed
         * <P>Type: INTEGER</P>
         */
        public static final String ORDERING = "ordering";

        private static final String[] sIntentProjection = { INTENT };
        private static final String[] sShortcutProjection = { ID, SHORTCUT };
        private static final String sShortcutSelection = SHORTCUT + "=?";

        /**
         * Convenience function to retrieve the bookmarked Intent for a
         * particular shortcut key.
         *
         * @param cr The ContentResolver to query.
         * @param shortcut The shortcut key.
         *
         * @return Intent The bookmarked URL, or null if there is no bookmark
         *         matching the given shortcut.
         */
        public static Intent getIntentForShortcut(ContentResolver cr, char shortcut)
        {
            Intent intent = null;

            Cursor c = cr.query(CONTENT_URI,
                    sIntentProjection, sShortcutSelection,
                    new String[] { String.valueOf((int) shortcut) }, ORDERING);
            // Keep trying until we find a valid shortcut
            try {
                while (intent == null && c.moveToNext()) {
                    try {
                        String intentURI = c.getString(c.getColumnIndexOrThrow(INTENT));
                        intent = Intent.parseUri(intentURI, 0);
                    } catch (java.net.URISyntaxException e) {
                        // The stored URL is bad...  ignore it.
                    } catch (IllegalArgumentException e) {
                        // Column not found
                        Log.w(TAG, "Intent column not found", e);
                    }
                }
            } finally {
                if (c != null) c.close();
            }

            return intent;
        }

        /**
         * Add a new bookmark to the system.
         *
         * @param cr The ContentResolver to query.
         * @param intent The desired target of the bookmark.
         * @param title Bookmark title that is shown to the user; null if none
         *            or it should be resolved to the intent's title.
         * @param folder Folder in which to place the bookmark; null if none.
         * @param shortcut Shortcut that will invoke the bookmark; 0 if none. If
         *            this is non-zero and there is an existing bookmark entry
         *            with this same shortcut, then that existing shortcut is
         *            cleared (the bookmark is not removed).
         * @return The unique content URL for the new bookmark entry.
         */
        public static Uri add(ContentResolver cr,
                                           Intent intent,
                                           String title,
                                           String folder,
                                           char shortcut,
                                           int ordering)
        {
            // If a shortcut is supplied, and it is already defined for
            // another bookmark, then remove the old definition.
            if (shortcut != 0) {
                cr.delete(CONTENT_URI, sShortcutSelection,
                        new String[] { String.valueOf((int) shortcut) });
            }

            ContentValues values = new ContentValues();
            if (title != null) values.put(TITLE, title);
            if (folder != null) values.put(FOLDER, folder);
            values.put(INTENT, intent.toUri(0));
            if (shortcut != 0) values.put(SHORTCUT, (int) shortcut);
            values.put(ORDERING, ordering);
            return cr.insert(CONTENT_URI, values);
        }

        /**
         * Return the folder name as it should be displayed to the user.  This
         * takes care of localizing special folders.
         *
         * @param r Resources object for current locale; only need access to
         *          system resources.
         * @param folder The value found in the {@link #FOLDER} column.
         *
         * @return CharSequence The label for this folder that should be shown
         *         to the user.
         */
        public static CharSequence getLabelForFolder(Resources r, String folder) {
            return folder;
        }

        /**
         * Return the title as it should be displayed to the user. This takes
         * care of localizing bookmarks that point to activities.
         *
         * @param context A context.
         * @param cursor A cursor pointing to the row whose title should be
         *        returned. The cursor must contain at least the {@link #TITLE}
         *        and {@link #INTENT} columns.
         * @return A title that is localized and can be displayed to the user,
         *         or the empty string if one could not be found.
         */
        public static CharSequence getTitle(Context context, Cursor cursor) {
            int titleColumn = cursor.getColumnIndex(TITLE);
            int intentColumn = cursor.getColumnIndex(INTENT);
            if (titleColumn == -1 || intentColumn == -1) {
                throw new IllegalArgumentException(
                        "The cursor must contain the TITLE and INTENT columns.");
            }

            String title = cursor.getString(titleColumn);
            if (!TextUtils.isEmpty(title)) {
                return title;
            }

            String intentUri = cursor.getString(intentColumn);
            if (TextUtils.isEmpty(intentUri)) {
                return "";
            }

            Intent intent;
            try {
                intent = Intent.parseUri(intentUri, 0);
            } catch (URISyntaxException e) {
                return "";
            }

            PackageManager packageManager = context.getPackageManager();
            ResolveInfo info = packageManager.resolveActivity(intent, 0);
            return info != null ? info.loadLabel(packageManager) : "";
        }
    }

    /**
     * Returns the device ID that we should use when connecting to the mobile gtalk server.
     * This is a string like "android-0x1242", where the hex string is the Android ID obtained
     * from the GoogleLoginService.
     *
     * @param androidId The Android ID for this device.
     * @return The device ID that should be used when connecting to the mobile gtalk server.
     * @hide
     */
    public static String getGTalkDeviceId(long androidId) {
        return "android-" + Long.toHexString(androidId);
    }

    private static final String[] PM_WRITE_SETTINGS = {
        android.Manifest.permission.WRITE_SETTINGS
    };
    private static final String[] PM_CHANGE_NETWORK_STATE = {
        android.Manifest.permission.CHANGE_NETWORK_STATE,
        android.Manifest.permission.WRITE_SETTINGS
    };
    private static final String[] PM_SYSTEM_ALERT_WINDOW = {
        android.Manifest.permission.SYSTEM_ALERT_WINDOW
    };

    /**
     * Performs a strict and comprehensive check of whether a calling package is allowed to
     * write/modify system settings, as the condition differs for pre-M, M+, and
     * privileged/preinstalled apps. If the provided uid does not match the
     * callingPackage, a negative result will be returned.
     * @hide
     */
    public static boolean isCallingPackageAllowedToWriteSettings(Context context, int uid,
            String callingPackage, boolean throwException) {
        return isCallingPackageAllowedToPerformAppOpsProtectedOperation(context, uid,
                callingPackage, throwException, AppOpsManager.OP_WRITE_SETTINGS,
                PM_WRITE_SETTINGS, false);
    }

    /**
     * Performs a strict and comprehensive check of whether a calling package is allowed to
     * write/modify system settings, as the condition differs for pre-M, M+, and
     * privileged/preinstalled apps. If the provided uid does not match the
     * callingPackage, a negative result will be returned. The caller is expected to have
     * either WRITE_SETTINGS or CHANGE_NETWORK_STATE permission declared.
     *
     * Note: if the check is successful, the operation of this app will be updated to the
     * current time.
     * @hide
     */
    public static boolean checkAndNoteWriteSettingsOperation(Context context, int uid,
            String callingPackage, boolean throwException) {
        return isCallingPackageAllowedToPerformAppOpsProtectedOperation(context, uid,
                callingPackage, throwException, AppOpsManager.OP_WRITE_SETTINGS,
                PM_WRITE_SETTINGS, true);
    }

    /**
     * Performs a strict and comprehensive check of whether a calling package is allowed to
     * change the state of network, as the condition differs for pre-M, M+, and
     * privileged/preinstalled apps. If the provided uid does not match the
     * callingPackage, a negative result will be returned. The caller is expected to have
     * either of CHANGE_NETWORK_STATE or WRITE_SETTINGS permission declared.
     * @hide
     */
    public static boolean isCallingPackageAllowedToChangeNetworkState(Context context, int uid,
            String callingPackage, boolean throwException) {
        return isCallingPackageAllowedToPerformAppOpsProtectedOperation(context, uid,
                callingPackage, throwException, AppOpsManager.OP_WRITE_SETTINGS,
                PM_CHANGE_NETWORK_STATE, false);
    }

    /**
     * Performs a strict and comprehensive check of whether a calling package is allowed to
     * change the state of network, as the condition differs for pre-M, M+, and
     * privileged/preinstalled apps. If the provided uid does not match the
     * callingPackage, a negative result will be returned. The caller is expected to have
     * either CHANGE_NETWORK_STATE or WRITE_SETTINGS permission declared.
     *
     * Note: if the check is successful, the operation of this app will be updated to the
     * current time.
     * @hide
     */
    public static boolean checkAndNoteChangeNetworkStateOperation(Context context, int uid,
            String callingPackage, boolean throwException) {
        return isCallingPackageAllowedToPerformAppOpsProtectedOperation(context, uid,
                callingPackage, throwException, AppOpsManager.OP_WRITE_SETTINGS,
                PM_CHANGE_NETWORK_STATE, true);
    }

    /**
     * Performs a strict and comprehensive check of whether a calling package is allowed to
     * draw on top of other apps, as the conditions differs for pre-M, M+, and
     * privileged/preinstalled apps. If the provided uid does not match the callingPackage,
     * a negative result will be returned.
     * @hide
     */
    public static boolean isCallingPackageAllowedToDrawOverlays(Context context, int uid,
            String callingPackage, boolean throwException) {
        return isCallingPackageAllowedToPerformAppOpsProtectedOperation(context, uid,
                callingPackage, throwException, AppOpsManager.OP_SYSTEM_ALERT_WINDOW,
                PM_SYSTEM_ALERT_WINDOW, false);
    }

    /**
     * Performs a strict and comprehensive check of whether a calling package is allowed to
     * draw on top of other apps, as the conditions differs for pre-M, M+, and
     * privileged/preinstalled apps. If the provided uid does not match the callingPackage,
     * a negative result will be returned.
     *
     * Note: if the check is successful, the operation of this app will be updated to the
     * current time.
     * @hide
     */
    public static boolean checkAndNoteDrawOverlaysOperation(Context context, int uid, String
            callingPackage, boolean throwException) {
        return isCallingPackageAllowedToPerformAppOpsProtectedOperation(context, uid,
                callingPackage, throwException, AppOpsManager.OP_SYSTEM_ALERT_WINDOW,
                PM_SYSTEM_ALERT_WINDOW, true);
    }

    /**
     * Helper method to perform a general and comprehensive check of whether an operation that is
     * protected by appops can be performed by a caller or not. e.g. OP_SYSTEM_ALERT_WINDOW and
     * OP_WRITE_SETTINGS
     * @hide
     */
    public static boolean isCallingPackageAllowedToPerformAppOpsProtectedOperation(Context context,
            int uid, String callingPackage, boolean throwException, int appOpsOpCode, String[]
            permissions, boolean makeNote) {
        if (callingPackage == null) {
            return false;
        }

        AppOpsManager appOpsMgr = (AppOpsManager)context.getSystemService(Context.APP_OPS_SERVICE);
        int mode = AppOpsManager.MODE_DEFAULT;
        if (makeNote) {
            mode = appOpsMgr.noteOpNoThrow(appOpsOpCode, uid, callingPackage);
        } else {
            mode = appOpsMgr.checkOpNoThrow(appOpsOpCode, uid, callingPackage);
        }

        switch (mode) {
            case AppOpsManager.MODE_ALLOWED:
                return true;

            case AppOpsManager.MODE_DEFAULT:
                // this is the default operating mode after an app's installation
                // In this case we will check all associated static permission to see
                // if it is granted during install time.
                for (String permission : permissions) {
                    if (context.checkCallingOrSelfPermission(permission) == PackageManager
                            .PERMISSION_GRANTED) {
                        // if either of the permissions are granted, we will allow it
                        return true;
                    }
                }

            default:
                // this is for all other cases trickled down here...
                if (!throwException) {
                    return false;
                }
        }

        // prepare string to throw SecurityException
        StringBuilder exceptionMessage = new StringBuilder();
        exceptionMessage.append(callingPackage);
        exceptionMessage.append(" was not granted ");
        if (permissions.length > 1) {
            exceptionMessage.append(" either of these permissions: ");
        } else {
            exceptionMessage.append(" this permission: ");
        }
        for (int i = 0; i < permissions.length; i++) {
            exceptionMessage.append(permissions[i]);
            exceptionMessage.append((i == permissions.length - 1) ? "." : ", ");
        }

        throw new SecurityException(exceptionMessage.toString());
    }

    /**
     * Retrieves a correponding package name for a given uid. It will query all
     * packages that are associated with the given uid, but it will return only
     * the zeroth result.
     * Note: If package could not be found, a null is returned.
     * @hide
     */
    public static String getPackageNameForUid(Context context, int uid) {
        String[] packages = context.getPackageManager().getPackagesForUid(uid);
        if (packages == null) {
            return null;
        }
        return packages[0];
    }
}<|MERGE_RESOLUTION|>--- conflicted
+++ resolved
@@ -3502,27 +3502,6 @@
          */
         public static final String WHEN_TO_MAKE_WIFI_CALLS = "when_to_make_wifi_calls";
 
-<<<<<<< HEAD
-        /**
-         * Setting to record whether to allow quickly expanding the Quick Settings screen
-         * with simplified gestures. To be used with the OTS framework.
-         *
-         * @hide
-         */
-        public static final String QUICK_SETTINGS_QUICK_PULL_DOWN =
-                "quick_settings_quick_pull_down";
-
-        /**
-         * Settings to reset on user request. They will fall back to their default value (0).
-         *
-         * @hide
-         */
-        public static final String[] SETTINGS_TO_RESET = {
-            QUICK_SETTINGS_QUICK_PULL_DOWN,
-        };
-
-=======
->>>>>>> a564b82a
         // Settings moved to Settings.Secure
 
         /**
@@ -5738,12 +5717,22 @@
          */
         public static final String ASSISTANT = "assistant";
 
+         /**
+         * Setting to record whether to allow quickly expanding the Quick Settings screen
+         * with simplified gestures. To be used with the OTS framework.
+         *
+         * @hide
+         */
+        public static final String QUICK_SETTINGS_QUICK_PULL_DOWN =
+                "quick_settings_quick_pull_down";
+
         /**
          * Settings to reset on user request. They will fall back to their default value (0).
          *
          * @hide
          */
         public static final String[] SETTINGS_TO_RESET = {
+            QUICK_SETTINGS_QUICK_PULL_DOWN
         };
 
         /**
