--- conflicted
+++ resolved
@@ -2632,13 +2632,6 @@
         public static final String LOCK_TO_APP_ENABLED = "lock_to_app_enabled";
 
         /**
-<<<<<<< HEAD
-         * Whether lock-to-app will lock the keyguard when exiting.
-         * @hide
-         */
-        public static final String LOCK_TO_APP_EXIT_LOCKED = "lock_to_app_exit_locked";
-
-        /**
          * Enable looking up of phone numbers of nearby places
          *
          * @hide
@@ -2695,8 +2688,6 @@
         public static final String DIALER_OPENCNAM_AUTH_TOKEN = "dialer_opencnam_auth_token";
 
         /**
-=======
->>>>>>> d0f748a7
          * I am the lolrus.
          * <p>
          * Nonzero values indicate that the user has a bukkit.
