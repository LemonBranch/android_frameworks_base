/*
 * Copyright (C) 2006 The Android Open Source Project
 *
 * Licensed under the Apache License, Version 2.0 (the "License");
 * you may not use this file except in compliance with the License.
 * You may obtain a copy of the License at
 *
 *      http://www.apache.org/licenses/LICENSE-2.0
 *
 * Unless required by applicable law or agreed to in writing, software
 * distributed under the License is distributed on an "AS IS" BASIS,
 * WITHOUT WARRANTIES OR CONDITIONS OF ANY KIND, either express or implied.
 * See the License for the specific language governing permissions and
 * limitations under the License.
 */

package android.provider;

import android.annotation.SdkConstant;
import android.annotation.SdkConstant.SdkConstantType;
import android.annotation.SystemApi;
import android.app.ActivityThread;
import android.app.AppOpsManager;
import android.app.Application;
import android.app.SearchManager;
import android.app.WallpaperManager;
import android.content.ComponentName;
import android.content.ContentResolver;
import android.content.ContentValues;
import android.content.Context;
import android.content.IContentProvider;
import android.content.Intent;
import android.content.pm.ActivityInfo;
import android.content.pm.PackageManager;
import android.content.pm.ResolveInfo;
import android.content.res.Configuration;
import android.content.res.Resources;
import android.database.Cursor;
import android.database.SQLException;
import android.location.LocationManager;
import android.net.ConnectivityManager;
import android.net.Uri;
import android.net.wifi.WifiManager;
import android.os.BatteryManager;
import android.os.Binder;
import android.os.Bundle;
import android.os.DropBoxManager;
import android.os.IBinder;
import android.os.Process;
import android.os.RemoteException;
import android.os.ServiceManager;
import android.os.SystemProperties;
import android.os.UserHandle;
import android.os.Build.VERSION_CODES;
import android.speech.tts.TextToSpeech;
import android.text.TextUtils;
import android.util.AndroidException;
import android.util.ArrayMap;
import android.util.ArraySet;
import android.util.Log;

import com.android.internal.util.ArrayUtils;
import com.android.internal.widget.ILockSettings;

import java.net.URISyntaxException;
import java.text.SimpleDateFormat;
import java.util.HashMap;
import java.util.HashSet;
import java.util.Locale;
import java.util.Map;
import java.util.Set;

/**
 * The Settings provider contains global system-level device preferences.
 */
public final class Settings {

    // Intent actions for Settings

    /**
     * Activity Action: Show system settings.
     * <p>
     * Input: Nothing.
     * <p>
     * Output: Nothing.
     */
    @SdkConstant(SdkConstantType.ACTIVITY_INTENT_ACTION)
    public static final String ACTION_SETTINGS = "android.settings.SETTINGS";

    /**
     * Activity Action: Show settings to allow configuration of APNs.
     * <p>
     * Input: Nothing.
     * <p>
     * Output: Nothing.
     */
    @SdkConstant(SdkConstantType.ACTIVITY_INTENT_ACTION)
    public static final String ACTION_APN_SETTINGS = "android.settings.APN_SETTINGS";

    /**
     * Activity Action: Show settings to allow configuration of current location
     * sources.
     * <p>
     * In some cases, a matching Activity may not exist, so ensure you
     * safeguard against this.
     * <p>
     * Input: Nothing.
     * <p>
     * Output: Nothing.
     */
    @SdkConstant(SdkConstantType.ACTIVITY_INTENT_ACTION)
    public static final String ACTION_LOCATION_SOURCE_SETTINGS =
            "android.settings.LOCATION_SOURCE_SETTINGS";

    /**
     * Activity Action: Show settings to allow configuration of wireless controls
     * such as Wi-Fi, Bluetooth and Mobile networks.
     * <p>
     * In some cases, a matching Activity may not exist, so ensure you
     * safeguard against this.
     * <p>
     * Input: Nothing.
     * <p>
     * Output: Nothing.
     */
    @SdkConstant(SdkConstantType.ACTIVITY_INTENT_ACTION)
    public static final String ACTION_WIRELESS_SETTINGS =
            "android.settings.WIRELESS_SETTINGS";

    /**
     * Activity Action: Show settings to allow entering/exiting airplane mode.
     * <p>
     * In some cases, a matching Activity may not exist, so ensure you
     * safeguard against this.
     * <p>
     * Input: Nothing.
     * <p>
     * Output: Nothing.
     */
    @SdkConstant(SdkConstantType.ACTIVITY_INTENT_ACTION)
    public static final String ACTION_AIRPLANE_MODE_SETTINGS =
            "android.settings.AIRPLANE_MODE_SETTINGS";

    /**
     * Activity Action: Modify Airplane mode settings using a voice command.
     * <p>
     * In some cases, a matching Activity may not exist, so ensure you safeguard against this.
     * <p>
     * This intent MUST be started using
     * {@link android.service.voice.VoiceInteractionSession#startVoiceActivity
     * startVoiceActivity}.
     * <p>
     * Note: The activity implementing this intent MUST verify that
     * {@link android.app.Activity#isVoiceInteraction isVoiceInteraction} returns true before
     * modifying the setting.
     * <p>
     * Input: To tell which state airplane mode should be set to, add the
     * {@link #EXTRA_AIRPLANE_MODE_ENABLED} extra to this Intent with the state specified.
     * If the extra is not included, no changes will be made.
     * <p>
     * Output: Nothing.
     */
    @SdkConstant(SdkConstantType.ACTIVITY_INTENT_ACTION)
    public static final String ACTION_VOICE_CONTROL_AIRPLANE_MODE =
            "android.settings.VOICE_CONTROL_AIRPLANE_MODE";

    /**
     * Activity Action: Show settings for accessibility modules.
     * <p>
     * In some cases, a matching Activity may not exist, so ensure you
     * safeguard against this.
     * <p>
     * Input: Nothing.
     * <p>
     * Output: Nothing.
     */
    @SdkConstant(SdkConstantType.ACTIVITY_INTENT_ACTION)
    public static final String ACTION_ACCESSIBILITY_SETTINGS =
            "android.settings.ACCESSIBILITY_SETTINGS";

    /**
     * Activity Action: Show settings to control access to usage information.
     * <p>
     * In some cases, a matching Activity may not exist, so ensure you
     * safeguard against this.
     * <p>
     * Input: Nothing.
     * <p>
     * Output: Nothing.
     */
    @SdkConstant(SdkConstantType.ACTIVITY_INTENT_ACTION)
    public static final String ACTION_USAGE_ACCESS_SETTINGS =
            "android.settings.USAGE_ACCESS_SETTINGS";

    /**
     * Activity Category: Show application settings related to usage access.
     * <p>
     * An activity that provides a user interface for adjusting usage access related
     * preferences for its containing application. Optional but recommended for apps that
     * use {@link android.Manifest.permission#PACKAGE_USAGE_STATS}.
     * <p>
     * The activity may define meta-data to describe what usage access is
     * used for within their app with {@link #METADATA_USAGE_ACCESS_REASON}, which
     * will be displayed in Settings.
     * <p>
     * Input: Nothing.
     * <p>
     * Output: Nothing.
     */
    @SdkConstant(SdkConstantType.INTENT_CATEGORY)
    public static final String INTENT_CATEGORY_USAGE_ACCESS_CONFIG =
            "android.intent.category.USAGE_ACCESS_CONFIG";

    /**
     * Metadata key: Reason for needing usage access.
     * <p>
     * A key for metadata attached to an activity that receives action
     * {@link #INTENT_CATEGORY_USAGE_ACCESS_CONFIG}, shown to the
     * user as description of how the app uses usage access.
     * <p>
     */
    public static final String METADATA_USAGE_ACCESS_REASON =
            "android.settings.metadata.USAGE_ACCESS_REASON";

    /**
     * Activity Action: Show settings to allow configuration of security and
     * location privacy.
     * <p>
     * In some cases, a matching Activity may not exist, so ensure you
     * safeguard against this.
     * <p>
     * Input: Nothing.
     * <p>
     * Output: Nothing.
     */
    @SdkConstant(SdkConstantType.ACTIVITY_INTENT_ACTION)
    public static final String ACTION_SECURITY_SETTINGS =
            "android.settings.SECURITY_SETTINGS";

    /**
     * Activity Action: Show trusted credentials settings, opening to the user tab,
     * to allow management of installed credentials.
     * <p>
     * In some cases, a matching Activity may not exist, so ensure you
     * safeguard against this.
     * <p>
     * Input: Nothing.
     * <p>
     * Output: Nothing.
     * @hide
     */
    @SdkConstant(SdkConstantType.ACTIVITY_INTENT_ACTION)
    public static final String ACTION_TRUSTED_CREDENTIALS_USER =
            "com.android.settings.TRUSTED_CREDENTIALS_USER";

    /**
     * Activity Action: Show dialog explaining that an installed CA cert may enable
     * monitoring of encrypted network traffic.
     * <p>
     * In some cases, a matching Activity may not exist, so ensure you
     * safeguard against this.
     * <p>
     * Input: Nothing.
     * <p>
     * Output: Nothing.
     * @hide
     */
    @SdkConstant(SdkConstantType.ACTIVITY_INTENT_ACTION)
    public static final String ACTION_MONITORING_CERT_INFO =
            "com.android.settings.MONITORING_CERT_INFO";

    /**
     * Activity Action: Show settings to allow configuration of privacy options.
     * <p>
     * In some cases, a matching Activity may not exist, so ensure you
     * safeguard against this.
     * <p>
     * Input: Nothing.
     * <p>
     * Output: Nothing.
     */
    @SdkConstant(SdkConstantType.ACTIVITY_INTENT_ACTION)
    public static final String ACTION_PRIVACY_SETTINGS =
            "android.settings.PRIVACY_SETTINGS";

    /**
     * Activity Action: Show settings to allow configuration of Wi-Fi.
     * <p>
     * In some cases, a matching Activity may not exist, so ensure you
     * safeguard against this.
     * <p>
     * Input: Nothing.
     * <p>
     * Output: Nothing.

     */
    @SdkConstant(SdkConstantType.ACTIVITY_INTENT_ACTION)
    public static final String ACTION_WIFI_SETTINGS =
            "android.settings.WIFI_SETTINGS";

    /**
     * Activity Action: Show settings to allow configuration of a static IP
     * address for Wi-Fi.
     * <p>
     * In some cases, a matching Activity may not exist, so ensure you safeguard
     * against this.
     * <p>
     * Input: Nothing.
     * <p>
     * Output: Nothing.
     */
    @SdkConstant(SdkConstantType.ACTIVITY_INTENT_ACTION)
    public static final String ACTION_WIFI_IP_SETTINGS =
            "android.settings.WIFI_IP_SETTINGS";

    /**
     * Activity Action: Show settings to allow configuration of Bluetooth.
     * <p>
     * In some cases, a matching Activity may not exist, so ensure you
     * safeguard against this.
     * <p>
     * Input: Nothing.
     * <p>
     * Output: Nothing.
     */
    @SdkConstant(SdkConstantType.ACTIVITY_INTENT_ACTION)
    public static final String ACTION_BLUETOOTH_SETTINGS =
            "android.settings.BLUETOOTH_SETTINGS";

    /**
     * Activity Action: Show settings to allow configuration of cast endpoints.
     * <p>
     * In some cases, a matching Activity may not exist, so ensure you
     * safeguard against this.
     * <p>
     * Input: Nothing.
     * <p>
     * Output: Nothing.
     */
    @SdkConstant(SdkConstantType.ACTIVITY_INTENT_ACTION)
    public static final String ACTION_CAST_SETTINGS =
            "android.settings.CAST_SETTINGS";

    /**
     * Activity Action: Show settings to allow configuration of date and time.
     * <p>
     * In some cases, a matching Activity may not exist, so ensure you
     * safeguard against this.
     * <p>
     * Input: Nothing.
     * <p>
     * Output: Nothing.
     */
    @SdkConstant(SdkConstantType.ACTIVITY_INTENT_ACTION)
    public static final String ACTION_DATE_SETTINGS =
            "android.settings.DATE_SETTINGS";

    /**
     * Activity Action: Show settings to allow configuration of sound and volume.
     * <p>
     * In some cases, a matching Activity may not exist, so ensure you
     * safeguard against this.
     * <p>
     * Input: Nothing.
     * <p>
     * Output: Nothing.
     */
    @SdkConstant(SdkConstantType.ACTIVITY_INTENT_ACTION)
    public static final String ACTION_SOUND_SETTINGS =
            "android.settings.SOUND_SETTINGS";

    /**
     * Activity Action: Show settings to allow configuration of display.
     * <p>
     * In some cases, a matching Activity may not exist, so ensure you
     * safeguard against this.
     * <p>
     * Input: Nothing.
     * <p>
     * Output: Nothing.
     */
    @SdkConstant(SdkConstantType.ACTIVITY_INTENT_ACTION)
    public static final String ACTION_DISPLAY_SETTINGS =
            "android.settings.DISPLAY_SETTINGS";

    /**
     * Activity Action: Show settings to allow configuration of locale.
     * <p>
     * In some cases, a matching Activity may not exist, so ensure you
     * safeguard against this.
     * <p>
     * Input: Nothing.
     * <p>
     * Output: Nothing.
     */
    @SdkConstant(SdkConstantType.ACTIVITY_INTENT_ACTION)
    public static final String ACTION_LOCALE_SETTINGS =
            "android.settings.LOCALE_SETTINGS";

    /**
     * Activity Action: Show settings to configure input methods, in particular
     * allowing the user to enable input methods.
     * <p>
     * In some cases, a matching Activity may not exist, so ensure you
     * safeguard against this.
     * <p>
     * Input: Nothing.
     * <p>
     * Output: Nothing.
     */
    @SdkConstant(SdkConstantType.ACTIVITY_INTENT_ACTION)
    public static final String ACTION_VOICE_INPUT_SETTINGS =
            "android.settings.VOICE_INPUT_SETTINGS";

    /**
     * Activity Action: Show settings to configure input methods, in particular
     * allowing the user to enable input methods.
     * <p>
     * In some cases, a matching Activity may not exist, so ensure you
     * safeguard against this.
     * <p>
     * Input: Nothing.
     * <p>
     * Output: Nothing.
     */
    @SdkConstant(SdkConstantType.ACTIVITY_INTENT_ACTION)
    public static final String ACTION_INPUT_METHOD_SETTINGS =
            "android.settings.INPUT_METHOD_SETTINGS";

    /**
     * Activity Action: Show settings to enable/disable input method subtypes.
     * <p>
     * In some cases, a matching Activity may not exist, so ensure you
     * safeguard against this.
     * <p>
     * To tell which input method's subtypes are displayed in the settings, add
     * {@link #EXTRA_INPUT_METHOD_ID} extra to this Intent with the input method id.
     * If there is no extra in this Intent, subtypes from all installed input methods
     * will be displayed in the settings.
     *
     * @see android.view.inputmethod.InputMethodInfo#getId
     * <p>
     * Input: Nothing.
     * <p>
     * Output: Nothing.
     */
    @SdkConstant(SdkConstantType.ACTIVITY_INTENT_ACTION)
    public static final String ACTION_INPUT_METHOD_SUBTYPE_SETTINGS =
            "android.settings.INPUT_METHOD_SUBTYPE_SETTINGS";

    /**
     * Activity Action: Show a dialog to select input method.
     * <p>
     * In some cases, a matching Activity may not exist, so ensure you
     * safeguard against this.
     * <p>
     * Input: Nothing.
     * <p>
     * Output: Nothing.
     * @hide
     */
    @SdkConstant(SdkConstantType.ACTIVITY_INTENT_ACTION)
    public static final String ACTION_SHOW_INPUT_METHOD_PICKER =
            "android.settings.SHOW_INPUT_METHOD_PICKER";

    /**
     * Activity Action: Show settings to manage the user input dictionary.
     * <p>
     * Starting with {@link android.os.Build.VERSION_CODES#KITKAT},
     * it is guaranteed there will always be an appropriate implementation for this Intent action.
     * In prior releases of the platform this was optional, so ensure you safeguard against it.
     * <p>
     * Input: Nothing.
     * <p>
     * Output: Nothing.
     */
    @SdkConstant(SdkConstantType.ACTIVITY_INTENT_ACTION)
    public static final String ACTION_USER_DICTIONARY_SETTINGS =
            "android.settings.USER_DICTIONARY_SETTINGS";

    /**
     * Activity Action: Adds a word to the user dictionary.
     * <p>
     * In some cases, a matching Activity may not exist, so ensure you
     * safeguard against this.
     * <p>
     * Input: An extra with key <code>word</code> that contains the word
     * that should be added to the dictionary.
     * <p>
     * Output: Nothing.
     *
     * @hide
     */
    @SdkConstant(SdkConstantType.ACTIVITY_INTENT_ACTION)
    public static final String ACTION_USER_DICTIONARY_INSERT =
            "com.android.settings.USER_DICTIONARY_INSERT";

    /**
     * Activity Action: Show settings to allow configuration of application-related settings.
     * <p>
     * In some cases, a matching Activity may not exist, so ensure you
     * safeguard against this.
     * <p>
     * Input: Nothing.
     * <p>
     * Output: Nothing.
     */
    @SdkConstant(SdkConstantType.ACTIVITY_INTENT_ACTION)
    public static final String ACTION_APPLICATION_SETTINGS =
            "android.settings.APPLICATION_SETTINGS";

    /**
     * Activity Action: Show settings to allow configuration of application
     * development-related settings.  As of
     * {@link android.os.Build.VERSION_CODES#JELLY_BEAN_MR1} this action is
     * a required part of the platform.
     * <p>
     * Input: Nothing.
     * <p>
     * Output: Nothing.
     */
    @SdkConstant(SdkConstantType.ACTIVITY_INTENT_ACTION)
    public static final String ACTION_APPLICATION_DEVELOPMENT_SETTINGS =
            "android.settings.APPLICATION_DEVELOPMENT_SETTINGS";

    /**
     * Activity Action: Show settings to allow configuration of quick launch shortcuts.
     * <p>
     * In some cases, a matching Activity may not exist, so ensure you
     * safeguard against this.
     * <p>
     * Input: Nothing.
     * <p>
     * Output: Nothing.
     */
    @SdkConstant(SdkConstantType.ACTIVITY_INTENT_ACTION)
    public static final String ACTION_QUICK_LAUNCH_SETTINGS =
            "android.settings.QUICK_LAUNCH_SETTINGS";

    /**
     * Activity Action: Show settings to manage installed applications.
     * <p>
     * In some cases, a matching Activity may not exist, so ensure you
     * safeguard against this.
     * <p>
     * Input: Nothing.
     * <p>
     * Output: Nothing.
     */
    @SdkConstant(SdkConstantType.ACTIVITY_INTENT_ACTION)
    public static final String ACTION_MANAGE_APPLICATIONS_SETTINGS =
            "android.settings.MANAGE_APPLICATIONS_SETTINGS";

    /**
     * Activity Action: Show settings to manage all applications.
     * <p>
     * In some cases, a matching Activity may not exist, so ensure you
     * safeguard against this.
     * <p>
     * Input: Nothing.
     * <p>
     * Output: Nothing.
     */
    @SdkConstant(SdkConstantType.ACTIVITY_INTENT_ACTION)
    public static final String ACTION_MANAGE_ALL_APPLICATIONS_SETTINGS =
            "android.settings.MANAGE_ALL_APPLICATIONS_SETTINGS";

    /**
     * Activity Action: Show screen for controlling which apps can draw on top of other apps.
     * <p>
     * In some cases, a matching Activity may not exist, so ensure you
     * safeguard against this.
     * <p>
     * Input: Optionally, the Intent's data URI can specify the application package name to
     * directly invoke the management GUI specific to the package name. For example
     * "package:com.my.app".
     * <p>
     * Output: Nothing.
     */
    @SdkConstant(SdkConstantType.ACTIVITY_INTENT_ACTION)
    public static final String ACTION_MANAGE_OVERLAY_PERMISSION =
            "android.settings.action.MANAGE_OVERLAY_PERMISSION";

    /**
     * Activity Action: Show screen for controlling which apps are allowed to write/modify
     * system settings.
     * <p>
     * In some cases, a matching Activity may not exist, so ensure you
     * safeguard against this.
     * <p>
     * Input: Optionally, the Intent's data URI can specify the application package name to
     * directly invoke the management GUI specific to the package name. For example
     * "package:com.my.app".
     * <p>
     * Output: Nothing.
     */
    @SdkConstant(SdkConstantType.ACTIVITY_INTENT_ACTION)
    public static final String ACTION_MANAGE_WRITE_SETTINGS =
            "android.settings.action.MANAGE_WRITE_SETTINGS";

    /**
     * Activity Action: Show screen of details about a particular application.
     * <p>
     * In some cases, a matching Activity may not exist, so ensure you
     * safeguard against this.
     * <p>
     * Input: The Intent's data URI specifies the application package name
     * to be shown, with the "package" scheme.  That is "package:com.my.app".
     * <p>
     * Output: Nothing.
     */
    @SdkConstant(SdkConstantType.ACTIVITY_INTENT_ACTION)
    public static final String ACTION_APPLICATION_DETAILS_SETTINGS =
            "android.settings.APPLICATION_DETAILS_SETTINGS";

    /**
     * Activity Action: Show screen for controlling which apps can ignore battery optimizations.
     * <p>
     * Input: Nothing.
     * <p>
     * Output: Nothing.
     * <p>
     * You can use {@link android.os.PowerManager#isIgnoringBatteryOptimizations
     * PowerManager.isIgnoringBatteryOptimizations()} to determine if an application is
     * already ignoring optimizations.  You can use
     * {@link #ACTION_REQUEST_IGNORE_BATTERY_OPTIMIZATIONS} to ask the user to put you
     * on this list.
     */
    @SdkConstant(SdkConstantType.ACTIVITY_INTENT_ACTION)
    public static final String ACTION_IGNORE_BATTERY_OPTIMIZATION_SETTINGS =
            "android.settings.IGNORE_BATTERY_OPTIMIZATION_SETTINGS";

    /**
     * Activity Action: Ask the user to allow an to ignore battery optimizations (that is,
     * put them on the whitelist of apps shown by
     * {@link #ACTION_IGNORE_BATTERY_OPTIMIZATION_SETTINGS}).  For an app to use this, it also
     * must hold the {@link android.Manifest.permission#REQUEST_IGNORE_BATTERY_OPTIMIZATIONS}
     * permission.
     * <p><b>Note:</b> most applications should <em>not</em> use this; there are many facilities
     * provided by the platform for applications to operate correctly in the various power
     * saving mode.  This is only for unusual applications that need to deeply control their own
     * execution, at the potential expense of the user's battery life.  Note that these applications
     * greatly run the risk of showing to the user has how power consumers on their device.</p>
     * <p>
     * Input: The Intent's data URI must specify the application package name
     * to be shown, with the "package" scheme.  That is "package:com.my.app".
     * <p>
     * Output: Nothing.
     * <p>
     * You can use {@link android.os.PowerManager#isIgnoringBatteryOptimizations
     * PowerManager.isIgnoringBatteryOptimizations()} to determine if an application is
     * already ignoring optimizations.
     */
    @SdkConstant(SdkConstantType.ACTIVITY_INTENT_ACTION)
    public static final String ACTION_REQUEST_IGNORE_BATTERY_OPTIMIZATIONS =
            "android.settings.REQUEST_IGNORE_BATTERY_OPTIMIZATIONS";

    /**
     * @hide
     * Activity Action: Show the "app ops" settings screen.
     * <p>
     * Input: Nothing.
     * <p>
     * Output: Nothing.
     */
    @SdkConstant(SdkConstantType.ACTIVITY_INTENT_ACTION)
    public static final String ACTION_APP_OPS_SETTINGS =
            "android.settings.APP_OPS_SETTINGS";

    /**
     * Activity Action: Show settings for system update functionality.
     * <p>
     * In some cases, a matching Activity may not exist, so ensure you
     * safeguard against this.
     * <p>
     * Input: Nothing.
     * <p>
     * Output: Nothing.
     *
     * @hide
     */
    @SdkConstant(SdkConstantType.ACTIVITY_INTENT_ACTION)
    public static final String ACTION_SYSTEM_UPDATE_SETTINGS =
            "android.settings.SYSTEM_UPDATE_SETTINGS";

    /**
     * Activity Action: Show settings to allow configuration of sync settings.
     * <p>
     * In some cases, a matching Activity may not exist, so ensure you
     * safeguard against this.
     * <p>
     * The account types available to add via the add account button may be restricted by adding an
     * {@link #EXTRA_AUTHORITIES} extra to this Intent with one or more syncable content provider's
     * authorities. Only account types which can sync with that content provider will be offered to
     * the user.
     * <p>
     * Input: Nothing.
     * <p>
     * Output: Nothing.
     */
    @SdkConstant(SdkConstantType.ACTIVITY_INTENT_ACTION)
    public static final String ACTION_SYNC_SETTINGS =
            "android.settings.SYNC_SETTINGS";

    /**
     * Activity Action: Show add account screen for creating a new account.
     * <p>
     * In some cases, a matching Activity may not exist, so ensure you
     * safeguard against this.
     * <p>
     * The account types available to add may be restricted by adding an {@link #EXTRA_AUTHORITIES}
     * extra to the Intent with one or more syncable content provider's authorities.  Only account
     * types which can sync with that content provider will be offered to the user.
     * <p>
     * Account types can also be filtered by adding an {@link #EXTRA_ACCOUNT_TYPES} extra to the
     * Intent with one or more account types.
     * <p>
     * Input: Nothing.
     * <p>
     * Output: Nothing.
     */
    @SdkConstant(SdkConstantType.ACTIVITY_INTENT_ACTION)
    public static final String ACTION_ADD_ACCOUNT =
            "android.settings.ADD_ACCOUNT_SETTINGS";

    /**
     * Activity Action: Show settings for selecting the network operator.
     * <p>
     * In some cases, a matching Activity may not exist, so ensure you
     * safeguard against this.
     * <p>
     * Input: Nothing.
     * <p>
     * Output: Nothing.
     */
    @SdkConstant(SdkConstantType.ACTIVITY_INTENT_ACTION)
    public static final String ACTION_NETWORK_OPERATOR_SETTINGS =
            "android.settings.NETWORK_OPERATOR_SETTINGS";

    /**
     * Activity Action: Show settings for selection of 2G/3G.
     * <p>
     * In some cases, a matching Activity may not exist, so ensure you
     * safeguard against this.
     * <p>
     * Input: Nothing.
     * <p>
     * Output: Nothing.
     */
    @SdkConstant(SdkConstantType.ACTIVITY_INTENT_ACTION)
    public static final String ACTION_DATA_ROAMING_SETTINGS =
            "android.settings.DATA_ROAMING_SETTINGS";

    /**
     * Activity Action: Show settings for internal storage.
     * <p>
     * In some cases, a matching Activity may not exist, so ensure you
     * safeguard against this.
     * <p>
     * Input: Nothing.
     * <p>
     * Output: Nothing.
     */
    @SdkConstant(SdkConstantType.ACTIVITY_INTENT_ACTION)
    public static final String ACTION_INTERNAL_STORAGE_SETTINGS =
            "android.settings.INTERNAL_STORAGE_SETTINGS";
    /**
     * Activity Action: Show settings for memory card storage.
     * <p>
     * In some cases, a matching Activity may not exist, so ensure you
     * safeguard against this.
     * <p>
     * Input: Nothing.
     * <p>
     * Output: Nothing.
     */
    @SdkConstant(SdkConstantType.ACTIVITY_INTENT_ACTION)
    public static final String ACTION_MEMORY_CARD_SETTINGS =
            "android.settings.MEMORY_CARD_SETTINGS";

    /**
     * Activity Action: Show settings for global search.
     * <p>
     * In some cases, a matching Activity may not exist, so ensure you
     * safeguard against this.
     * <p>
     * Input: Nothing.
     * <p>
     * Output: Nothing
     */
    @SdkConstant(SdkConstantType.ACTIVITY_INTENT_ACTION)
    public static final String ACTION_SEARCH_SETTINGS =
        "android.search.action.SEARCH_SETTINGS";

    /**
     * Activity Action: Show general device information settings (serial
     * number, software version, phone number, etc.).
     * <p>
     * In some cases, a matching Activity may not exist, so ensure you
     * safeguard against this.
     * <p>
     * Input: Nothing.
     * <p>
     * Output: Nothing
     */
    @SdkConstant(SdkConstantType.ACTIVITY_INTENT_ACTION)
    public static final String ACTION_DEVICE_INFO_SETTINGS =
        "android.settings.DEVICE_INFO_SETTINGS";

    /**
     * Activity Action: Show NFC settings.
     * <p>
     * This shows UI that allows NFC to be turned on or off.
     * <p>
     * In some cases, a matching Activity may not exist, so ensure you
     * safeguard against this.
     * <p>
     * Input: Nothing.
     * <p>
     * Output: Nothing
     * @see android.nfc.NfcAdapter#isEnabled()
     */
    @SdkConstant(SdkConstantType.ACTIVITY_INTENT_ACTION)
    public static final String ACTION_NFC_SETTINGS = "android.settings.NFC_SETTINGS";

    /**
     * Activity Action: Show NFC Sharing settings.
     * <p>
     * This shows UI that allows NDEF Push (Android Beam) to be turned on or
     * off.
     * <p>
     * In some cases, a matching Activity may not exist, so ensure you
     * safeguard against this.
     * <p>
     * Input: Nothing.
     * <p>
     * Output: Nothing
     * @see android.nfc.NfcAdapter#isNdefPushEnabled()
     */
    @SdkConstant(SdkConstantType.ACTIVITY_INTENT_ACTION)
    public static final String ACTION_NFCSHARING_SETTINGS =
        "android.settings.NFCSHARING_SETTINGS";

    /**
     * Activity Action: Show NFC Tap & Pay settings
     * <p>
     * This shows UI that allows the user to configure Tap&Pay
     * settings.
     * <p>
     * In some cases, a matching Activity may not exist, so ensure you
     * safeguard against this.
     * <p>
     * Input: Nothing.
     * <p>
     * Output: Nothing
     */
    @SdkConstant(SdkConstantType.ACTIVITY_INTENT_ACTION)
    public static final String ACTION_NFC_PAYMENT_SETTINGS =
        "android.settings.NFC_PAYMENT_SETTINGS";

    /**
     * Activity Action: Show Daydream settings.
     * <p>
     * In some cases, a matching Activity may not exist, so ensure you
     * safeguard against this.
     * <p>
     * Input: Nothing.
     * <p>
     * Output: Nothing.
     * @see android.service.dreams.DreamService
     */
    @SdkConstant(SdkConstantType.ACTIVITY_INTENT_ACTION)
    public static final String ACTION_DREAM_SETTINGS = "android.settings.DREAM_SETTINGS";

    /**
     * Activity Action: Show Notification listener settings.
     * <p>
     * In some cases, a matching Activity may not exist, so ensure you
     * safeguard against this.
     * <p>
     * Input: Nothing.
     * <p>
     * Output: Nothing.
     * @see android.service.notification.NotificationListenerService
     */
    @SdkConstant(SdkConstantType.ACTIVITY_INTENT_ACTION)
    public static final String ACTION_NOTIFICATION_LISTENER_SETTINGS
            = "android.settings.ACTION_NOTIFICATION_LISTENER_SETTINGS";

    /**
     * Activity Action: Show Do Not Disturb access settings.
     * <p>
     * Users can grant and deny access to Do Not Disturb configuration from here.
     * See {@link android.app.NotificationManager#isNotificationPolicyAccessGranted()} for more
     * details.
     * <p>
     * Input: Nothing.
     * <p>
     * Output: Nothing.
     */
    @SdkConstant(SdkConstantType.ACTIVITY_INTENT_ACTION)
    public static final String ACTION_NOTIFICATION_POLICY_ACCESS_SETTINGS
            = "android.settings.NOTIFICATION_POLICY_ACCESS_SETTINGS";

    /**
     * @hide
     */
    @SdkConstant(SdkConstantType.ACTIVITY_INTENT_ACTION)
    public static final String ACTION_CONDITION_PROVIDER_SETTINGS
            = "android.settings.ACTION_CONDITION_PROVIDER_SETTINGS";

    /**
     * Activity Action: Show settings for video captioning.
     * <p>
     * In some cases, a matching Activity may not exist, so ensure you safeguard
     * against this.
     * <p>
     * Input: Nothing.
     * <p>
     * Output: Nothing.
     */
    @SdkConstant(SdkConstantType.ACTIVITY_INTENT_ACTION)
    public static final String ACTION_CAPTIONING_SETTINGS = "android.settings.CAPTIONING_SETTINGS";

    /**
     * Activity Action: Show the top level print settings.
     * <p>
     * In some cases, a matching Activity may not exist, so ensure you
     * safeguard against this.
     * <p>
     * Input: Nothing.
     * <p>
     * Output: Nothing.
     */
    @SdkConstant(SdkConstantType.ACTIVITY_INTENT_ACTION)
    public static final String ACTION_PRINT_SETTINGS =
            "android.settings.ACTION_PRINT_SETTINGS";

    /**
     * Activity Action: Show Zen Mode configuration settings.
     *
     * @hide
     */
    @SdkConstant(SdkConstantType.ACTIVITY_INTENT_ACTION)
    public static final String ACTION_ZEN_MODE_SETTINGS = "android.settings.ZEN_MODE_SETTINGS";

    /**
     * Activity Action: Show Zen Mode priority configuration settings.
     *
     * @hide
     */
    @SdkConstant(SdkConstantType.ACTIVITY_INTENT_ACTION)
    public static final String ACTION_ZEN_MODE_PRIORITY_SETTINGS
            = "android.settings.ZEN_MODE_PRIORITY_SETTINGS";

    /**
     * Activity Action: Show Zen Mode automation configuration settings.
     *
     * @hide
     */
    @SdkConstant(SdkConstantType.ACTIVITY_INTENT_ACTION)
    public static final String ACTION_ZEN_MODE_AUTOMATION_SETTINGS
            = "android.settings.ZEN_MODE_AUTOMATION_SETTINGS";

    /**
     * Activity Action: Modify do not disturb mode settings.
     * <p>
     * In some cases, a matching Activity may not exist, so ensure you safeguard against this.
     * <p>
     * This intent MUST be started using
     * {@link android.service.voice.VoiceInteractionSession#startVoiceActivity
     * startVoiceActivity}.
     * <p>
     * Note: The Activity implementing this intent MUST verify that
     * {@link android.app.Activity#isVoiceInteraction isVoiceInteraction}.
     * returns true before modifying the setting.
     * <p>
     * Input: The optional {@link #EXTRA_DO_NOT_DISTURB_MODE_MINUTES} extra can be used to indicate
     * how long the user wishes to avoid interruptions for. The optional
     * {@link #EXTRA_DO_NOT_DISTURB_MODE_ENABLED} extra can be to indicate if the user is
     * enabling or disabling do not disturb mode. If either extra is not included, the
     * user maybe asked to provide the value.
     * <p>
     * Output: Nothing.
     */
    @SdkConstant(SdkConstantType.ACTIVITY_INTENT_ACTION)
    public static final String ACTION_VOICE_CONTROL_DO_NOT_DISTURB_MODE =
            "android.settings.VOICE_CONTROL_DO_NOT_DISTURB_MODE";

    /**
     * Activity Action: Show Zen Mode schedule rule configuration settings.
     *
     * @hide
     */
    @SdkConstant(SdkConstantType.ACTIVITY_INTENT_ACTION)
    public static final String ACTION_ZEN_MODE_SCHEDULE_RULE_SETTINGS
            = "android.settings.ZEN_MODE_SCHEDULE_RULE_SETTINGS";

    /**
     * Activity Action: Show Zen Mode event rule configuration settings.
     *
     * @hide
     */
    @SdkConstant(SdkConstantType.ACTIVITY_INTENT_ACTION)
    public static final String ACTION_ZEN_MODE_EVENT_RULE_SETTINGS
            = "android.settings.ZEN_MODE_EVENT_RULE_SETTINGS";

    /**
     * Activity Action: Show Zen Mode external rule configuration settings.
     *
     * @hide
     */
    @SdkConstant(SdkConstantType.ACTIVITY_INTENT_ACTION)
    public static final String ACTION_ZEN_MODE_EXTERNAL_RULE_SETTINGS
            = "android.settings.ZEN_MODE_EXTERNAL_RULE_SETTINGS";

    /**
     * Activity Action: Show the regulatory information screen for the device.
     * <p>
     * In some cases, a matching Activity may not exist, so ensure you safeguard
     * against this.
     * <p>
     * Input: Nothing.
     * <p>
     * Output: Nothing.
     */
    @SdkConstant(SdkConstantType.ACTIVITY_INTENT_ACTION)
    public static final String
            ACTION_SHOW_REGULATORY_INFO = "android.settings.SHOW_REGULATORY_INFO";

    /**
     * Activity Action: Show Device Name Settings.
     * <p>
     * In some cases, a matching Activity may not exist, so ensure you safeguard
     * against this.
     *
     * @hide
     */
    @SdkConstant(SdkConstantType.ACTIVITY_INTENT_ACTION)
    public static final String DEVICE_NAME_SETTINGS = "android.settings.DEVICE_NAME";

    /**
     * Activity Action: Show pairing settings.
     * <p>
     * In some cases, a matching Activity may not exist, so ensure you safeguard
     * against this.
     *
     * @hide
     */
    @SdkConstant(SdkConstantType.ACTIVITY_INTENT_ACTION)
    public static final String ACTION_PAIRING_SETTINGS = "android.settings.PAIRING_SETTINGS";

    /**
     * Activity Action: Show battery saver settings.
     * <p>
     * In some cases, a matching Activity may not exist, so ensure you safeguard
     * against this.
     */
    @SdkConstant(SdkConstantType.ACTIVITY_INTENT_ACTION)
    public static final String ACTION_BATTERY_SAVER_SETTINGS
            = "android.settings.BATTERY_SAVER_SETTINGS";

    /**
     * Activity Action: Modify Battery Saver mode setting using a voice command.
     * <p>
     * In some cases, a matching Activity may not exist, so ensure you safeguard against this.
     * <p>
     * This intent MUST be started using
     * {@link android.service.voice.VoiceInteractionSession#startVoiceActivity
     * startVoiceActivity}.
     * <p>
     * Note: The activity implementing this intent MUST verify that
     * {@link android.app.Activity#isVoiceInteraction isVoiceInteraction} returns true before
     * modifying the setting.
     * <p>
     * Input: To tell which state batter saver mode should be set to, add the
     * {@link #EXTRA_BATTERY_SAVER_MODE_ENABLED} extra to this Intent with the state specified.
     * If the extra is not included, no changes will be made.
     * <p>
     * Output: Nothing.
     */
    @SdkConstant(SdkConstantType.ACTIVITY_INTENT_ACTION)
    public static final String ACTION_VOICE_CONTROL_BATTERY_SAVER_MODE =
            "android.settings.VOICE_CONTROL_BATTERY_SAVER_MODE";

    /**
     * Activity Action: Show Home selection settings. If there are multiple activities
     * that can satisfy the {@link Intent#CATEGORY_HOME} intent, this screen allows you
     * to pick your preferred activity.
     */
    @SdkConstant(SdkConstantType.ACTIVITY_INTENT_ACTION)
    public static final String ACTION_HOME_SETTINGS
            = "android.settings.HOME_SETTINGS";

    /**
     * Activity Action: Show notification settings.
     *
     * @hide
     */
    @SdkConstant(SdkConstantType.ACTIVITY_INTENT_ACTION)
    public static final String ACTION_NOTIFICATION_SETTINGS
            = "android.settings.NOTIFICATION_SETTINGS";

    /**
     * Activity Action: Show notification settings for a single app.
     *
     * @hide
     */
    @SdkConstant(SdkConstantType.ACTIVITY_INTENT_ACTION)
    public static final String ACTION_APP_NOTIFICATION_SETTINGS
            = "android.settings.APP_NOTIFICATION_SETTINGS";

    /**
     * Activity Action: Show notification redaction settings.
     *
     * @hide
     */
    @SdkConstant(SdkConstantType.ACTIVITY_INTENT_ACTION)
    public static final String ACTION_APP_NOTIFICATION_REDACTION
            = "android.settings.ACTION_APP_NOTIFICATION_REDACTION";

    /** @hide */ public static final String EXTRA_APP_UID = "app_uid";
    /** @hide */ public static final String EXTRA_APP_PACKAGE = "app_package";

    // End of Intent actions for Settings

    /**
     * @hide - Private call() method on SettingsProvider to read from 'system' table.
     */
    public static final String CALL_METHOD_GET_SYSTEM = "GET_system";

    /**
     * @hide - Private call() method on SettingsProvider to read from 'secure' table.
     */
    public static final String CALL_METHOD_GET_SECURE = "GET_secure";

    /**
     * @hide - Private call() method on SettingsProvider to read from 'global' table.
     */
    public static final String CALL_METHOD_GET_GLOBAL = "GET_global";

    /**
     * @hide - User handle argument extra to the fast-path call()-based requests
     */
    public static final String CALL_METHOD_USER_KEY = "_user";

    /** @hide - Private call() method to write to 'system' table */
    public static final String CALL_METHOD_PUT_SYSTEM = "PUT_system";

    /** @hide - Private call() method to write to 'secure' table */
    public static final String CALL_METHOD_PUT_SECURE = "PUT_secure";

    /** @hide - Private call() method to write to 'global' table */
    public static final String CALL_METHOD_PUT_GLOBAL= "PUT_global";

    /**
     * Activity Extra: Limit available options in launched activity based on the given authority.
     * <p>
     * This can be passed as an extra field in an Activity Intent with one or more syncable content
     * provider's authorities as a String[]. This field is used by some intents to alter the
     * behavior of the called activity.
     * <p>
     * Example: The {@link #ACTION_ADD_ACCOUNT} intent restricts the account types available based
     * on the authority given.
     */
    public static final String EXTRA_AUTHORITIES = "authorities";

    /**
     * Activity Extra: Limit available options in launched activity based on the given account
     * types.
     * <p>
     * This can be passed as an extra field in an Activity Intent with one or more account types
     * as a String[]. This field is used by some intents to alter the behavior of the called
     * activity.
     * <p>
     * Example: The {@link #ACTION_ADD_ACCOUNT} intent restricts the account types to the specified
     * list.
     */
    public static final String EXTRA_ACCOUNT_TYPES = "account_types";

    public static final String EXTRA_INPUT_METHOD_ID = "input_method_id";

    /**
     * Activity Extra: The device identifier to act upon.
     * <p>
     * This can be passed as an extra field in an Activity Intent with a single
     * InputDeviceIdentifier. This field is used by some activities to jump straight into the
     * settings for the given device.
     * <p>
     * Example: The {@link #ACTION_INPUT_METHOD_SETTINGS} intent opens the keyboard layout
     * dialog for the given device.
     * @hide
     */
    public static final String EXTRA_INPUT_DEVICE_IDENTIFIER = "input_device_identifier";

    /**
     * Activity Extra: Enable or disable Airplane Mode.
     * <p>
     * This can be passed as an extra field to the {@link #ACTION_VOICE_CONTROL_AIRPLANE_MODE}
     * intent as a boolean to indicate if it should be enabled.
     */
    public static final String EXTRA_AIRPLANE_MODE_ENABLED = "airplane_mode_enabled";

    /**
     * Activity Extra: Enable or disable Battery saver mode.
     * <p>
     * This can be passed as an extra field to the {@link #ACTION_VOICE_CONTROL_BATTERY_SAVER_MODE}
     * intent as a boolean to indicate if it should be enabled.
     */
    public static final String EXTRA_BATTERY_SAVER_MODE_ENABLED =
            "android.settings.extra.battery_saver_mode_enabled";

    /**
     * Activity Extra: Enable or disable Do Not Disturb mode.
     * <p>
     * This can be passed as an extra field to the {@link #ACTION_VOICE_CONTROL_DO_NOT_DISTURB_MODE}
     * intent as a boolean to indicate if it should be enabled.
     */
    public static final String EXTRA_DO_NOT_DISTURB_MODE_ENABLED =
            "android.settings.extra.do_not_disturb_mode_enabled";

    /**
     * Activity Extra: How many minutes to enable do not disturb mode for.
     * <p>
     * This can be passed as an extra field to the {@link #ACTION_VOICE_CONTROL_DO_NOT_DISTURB_MODE}
     * intent to indicate how long do not disturb mode should be enabled for.
     */
    public static final String EXTRA_DO_NOT_DISTURB_MODE_MINUTES =
            "android.settings.extra.do_not_disturb_mode_minutes";

    private static final String JID_RESOURCE_PREFIX = "android";

    public static final String AUTHORITY = "settings";

    private static final String TAG = "Settings";
    private static final boolean LOCAL_LOGV = false;

    // Lock ensures that when enabling/disabling the master location switch, we don't end up
    // with a partial enable/disable state in multi-threaded situations.
    private static final Object mLocationSettingsLock = new Object();

    public static class SettingNotFoundException extends AndroidException {
        public SettingNotFoundException(String msg) {
            super(msg);
        }
    }

    /**
     * Common base for tables of name/value settings.
     */
    public static class NameValueTable implements BaseColumns {
        public static final String NAME = "name";
        public static final String VALUE = "value";

        protected static boolean putString(ContentResolver resolver, Uri uri,
                String name, String value) {
            // The database will take care of replacing duplicates.
            try {
                ContentValues values = new ContentValues();
                values.put(NAME, name);
                values.put(VALUE, value);
                resolver.insert(uri, values);
                return true;
            } catch (SQLException e) {
                Log.w(TAG, "Can't set key " + name + " in " + uri, e);
                return false;
            }
        }

        public static Uri getUriFor(Uri uri, String name) {
            return Uri.withAppendedPath(uri, name);
        }
    }

    // Thread-safe.
    private static class NameValueCache {
        private final String mVersionSystemProperty;
        private final Uri mUri;

        private static final String[] SELECT_VALUE =
            new String[] { Settings.NameValueTable.VALUE };
        private static final String NAME_EQ_PLACEHOLDER = "name=?";

        // Must synchronize on 'this' to access mValues and mValuesVersion.
        private final HashMap<String, String> mValues = new HashMap<String, String>();
        private long mValuesVersion = 0;

        // Initially null; set lazily and held forever.  Synchronized on 'this'.
        private IContentProvider mContentProvider = null;

        // The method we'll call (or null, to not use) on the provider
        // for the fast path of retrieving settings.
        private final String mCallGetCommand;
        private final String mCallSetCommand;

        public NameValueCache(String versionSystemProperty, Uri uri,
                String getCommand, String setCommand) {
            mVersionSystemProperty = versionSystemProperty;
            mUri = uri;
            mCallGetCommand = getCommand;
            mCallSetCommand = setCommand;
        }

        private IContentProvider lazyGetProvider(ContentResolver cr) {
            IContentProvider cp = null;
            synchronized (this) {
                cp = mContentProvider;
                if (cp == null) {
                    cp = mContentProvider = cr.acquireProvider(mUri.getAuthority());
                }
            }
            return cp;
        }

        public boolean putStringForUser(ContentResolver cr, String name, String value,
                final int userHandle) {
            try {
                Bundle arg = new Bundle();
                arg.putString(Settings.NameValueTable.VALUE, value);
                arg.putInt(CALL_METHOD_USER_KEY, userHandle);
                IContentProvider cp = lazyGetProvider(cr);
                cp.call(cr.getPackageName(), mCallSetCommand, name, arg);
            } catch (RemoteException e) {
                Log.w(TAG, "Can't set key " + name + " in " + mUri, e);
                return false;
            }
            return true;
        }

        public String getStringForUser(ContentResolver cr, String name, final int userHandle) {
            final boolean isSelf = (userHandle == UserHandle.myUserId());
            if (isSelf) {
                long newValuesVersion = SystemProperties.getLong(mVersionSystemProperty, 0);

                // Our own user's settings data uses a client-side cache
                synchronized (this) {
                    if (mValuesVersion != newValuesVersion) {
                        if (LOCAL_LOGV || false) {
                            Log.v(TAG, "invalidate [" + mUri.getLastPathSegment() + "]: current "
                                    + newValuesVersion + " != cached " + mValuesVersion);
                        }

                        mValues.clear();
                        mValuesVersion = newValuesVersion;
                    }

                    if (mValues.containsKey(name)) {
                        return mValues.get(name);  // Could be null, that's OK -- negative caching
                    }
                }
            } else {
                if (LOCAL_LOGV) Log.v(TAG, "get setting for user " + userHandle
                        + " by user " + UserHandle.myUserId() + " so skipping cache");
            }

            IContentProvider cp = lazyGetProvider(cr);

            // Try the fast path first, not using query().  If this
            // fails (alternate Settings provider that doesn't support
            // this interface?) then we fall back to the query/table
            // interface.
            if (mCallGetCommand != null) {
                try {
                    Bundle args = null;
                    if (!isSelf) {
                        args = new Bundle();
                        args.putInt(CALL_METHOD_USER_KEY, userHandle);
                    }
                    Bundle b = cp.call(cr.getPackageName(), mCallGetCommand, name, args);
                    if (b != null) {
                        String value = b.getPairValue();
                        // Don't update our cache for reads of other users' data
                        if (isSelf) {
                            synchronized (this) {
                                mValues.put(name, value);
                            }
                        } else {
                            if (LOCAL_LOGV) Log.i(TAG, "call-query of user " + userHandle
                                    + " by " + UserHandle.myUserId()
                                    + " so not updating cache");
                        }
                        return value;
                    }
                    // If the response Bundle is null, we fall through
                    // to the query interface below.
                } catch (RemoteException e) {
                    // Not supported by the remote side?  Fall through
                    // to query().
                }
            }

            Cursor c = null;
            try {
                c = cp.query(cr.getPackageName(), mUri, SELECT_VALUE, NAME_EQ_PLACEHOLDER,
                             new String[]{name}, null, null);
                if (c == null) {
                    Log.w(TAG, "Can't get key " + name + " from " + mUri);
                    return null;
                }

                String value = c.moveToNext() ? c.getString(0) : null;
                synchronized (this) {
                    mValues.put(name, value);
                }
                if (LOCAL_LOGV) {
                    Log.v(TAG, "cache miss [" + mUri.getLastPathSegment() + "]: " +
                            name + " = " + (value == null ? "(null)" : value));
                }
                return value;
            } catch (RemoteException e) {
                Log.w(TAG, "Can't get key " + name + " from " + mUri, e);
                return null;  // Return null, but don't cache it.
            } finally {
                if (c != null) c.close();
            }
        }
    }

    /**
     * An app can use this method to check if it is currently allowed to draw on top of other
     * apps. In order to be allowed to do so, an app must first declare the
     * {@link android.Manifest.permission#SYSTEM_ALERT_WINDOW} permission in its manifest. If it
     * is currently disallowed, it can prompt the user to grant it this capability through a
     * management UI by sending an Intent with action
     * {@link android.provider.Settings#ACTION_MANAGE_OVERLAY_PERMISSION}.
     *
     * @param context A context
     * @return true if the calling app can draw on top of other apps, false otherwise.
     */
    public static boolean canDrawOverlays(Context context) {
        int uid = Binder.getCallingUid();
        return Settings.isCallingPackageAllowedToDrawOverlays(context, uid, Settings
                .getPackageNameForUid(context, uid), false);
    }

    /**
     * System settings, containing miscellaneous system preferences.  This
     * table holds simple name/value pairs.  There are convenience
     * functions for accessing individual settings entries.
     */
    public static final class System extends NameValueTable {
        public static final String SYS_PROP_SETTING_VERSION = "sys.settings_system_version";

        /** @hide */
        public static interface Validator {
            public boolean validate(String value);
        }

        /**
         * The content:// style URL for this table
         */
        public static final Uri CONTENT_URI =
            Uri.parse("content://" + AUTHORITY + "/system");

        private static final NameValueCache sNameValueCache = new NameValueCache(
                SYS_PROP_SETTING_VERSION,
                CONTENT_URI,
                CALL_METHOD_GET_SYSTEM,
                CALL_METHOD_PUT_SYSTEM);

        private static final HashSet<String> MOVED_TO_SECURE;
        static {
            MOVED_TO_SECURE = new HashSet<String>(30);
            MOVED_TO_SECURE.add(Secure.ANDROID_ID);
            MOVED_TO_SECURE.add(Secure.HTTP_PROXY);
            MOVED_TO_SECURE.add(Secure.LOCATION_PROVIDERS_ALLOWED);
            MOVED_TO_SECURE.add(Secure.LOCK_BIOMETRIC_WEAK_FLAGS);
            MOVED_TO_SECURE.add(Secure.LOCK_PATTERN_ENABLED);
            MOVED_TO_SECURE.add(Secure.LOCK_PATTERN_VISIBLE);
            MOVED_TO_SECURE.add(Secure.LOCK_PATTERN_TACTILE_FEEDBACK_ENABLED);
            MOVED_TO_SECURE.add(Secure.LOGGING_ID);
            MOVED_TO_SECURE.add(Secure.PARENTAL_CONTROL_ENABLED);
            MOVED_TO_SECURE.add(Secure.PARENTAL_CONTROL_LAST_UPDATE);
            MOVED_TO_SECURE.add(Secure.PARENTAL_CONTROL_REDIRECT_URL);
            MOVED_TO_SECURE.add(Secure.SETTINGS_CLASSNAME);
            MOVED_TO_SECURE.add(Secure.USE_GOOGLE_MAIL);
            MOVED_TO_SECURE.add(Secure.WIFI_NETWORKS_AVAILABLE_NOTIFICATION_ON);
            MOVED_TO_SECURE.add(Secure.WIFI_NETWORKS_AVAILABLE_REPEAT_DELAY);
            MOVED_TO_SECURE.add(Secure.WIFI_NUM_OPEN_NETWORKS_KEPT);
            MOVED_TO_SECURE.add(Secure.WIFI_ON);
            MOVED_TO_SECURE.add(Secure.WIFI_WATCHDOG_ACCEPTABLE_PACKET_LOSS_PERCENTAGE);
            MOVED_TO_SECURE.add(Secure.WIFI_WATCHDOG_AP_COUNT);
            MOVED_TO_SECURE.add(Secure.WIFI_WATCHDOG_BACKGROUND_CHECK_DELAY_MS);
            MOVED_TO_SECURE.add(Secure.WIFI_WATCHDOG_BACKGROUND_CHECK_ENABLED);
            MOVED_TO_SECURE.add(Secure.WIFI_WATCHDOG_BACKGROUND_CHECK_TIMEOUT_MS);
            MOVED_TO_SECURE.add(Secure.WIFI_WATCHDOG_INITIAL_IGNORED_PING_COUNT);
            MOVED_TO_SECURE.add(Secure.WIFI_WATCHDOG_MAX_AP_CHECKS);
            MOVED_TO_SECURE.add(Secure.WIFI_WATCHDOG_ON);
            MOVED_TO_SECURE.add(Secure.WIFI_WATCHDOG_PING_COUNT);
            MOVED_TO_SECURE.add(Secure.WIFI_WATCHDOG_PING_DELAY_MS);
            MOVED_TO_SECURE.add(Secure.WIFI_WATCHDOG_PING_TIMEOUT_MS);

            // At one time in System, then Global, but now back in Secure
            MOVED_TO_SECURE.add(Secure.INSTALL_NON_MARKET_APPS);
        }

        private static final HashSet<String> MOVED_TO_GLOBAL;
        private static final HashSet<String> MOVED_TO_SECURE_THEN_GLOBAL;
        static {
            MOVED_TO_GLOBAL = new HashSet<String>();
            MOVED_TO_SECURE_THEN_GLOBAL = new HashSet<String>();

            // these were originally in system but migrated to secure in the past,
            // so are duplicated in the Secure.* namespace
            MOVED_TO_SECURE_THEN_GLOBAL.add(Global.ADB_ENABLED);
            MOVED_TO_SECURE_THEN_GLOBAL.add(Global.BLUETOOTH_ON);
            MOVED_TO_SECURE_THEN_GLOBAL.add(Global.DATA_ROAMING);
            MOVED_TO_SECURE_THEN_GLOBAL.add(Global.DEVICE_PROVISIONED);
            MOVED_TO_SECURE_THEN_GLOBAL.add(Global.USB_MASS_STORAGE_ENABLED);
            MOVED_TO_SECURE_THEN_GLOBAL.add(Global.HTTP_PROXY);

            // these are moving directly from system to global
            MOVED_TO_GLOBAL.add(Settings.Global.AIRPLANE_MODE_ON);
            MOVED_TO_GLOBAL.add(Settings.Global.AIRPLANE_MODE_RADIOS);
            MOVED_TO_GLOBAL.add(Settings.Global.AIRPLANE_MODE_TOGGLEABLE_RADIOS);
            MOVED_TO_GLOBAL.add(Settings.Global.AUTO_TIME);
            MOVED_TO_GLOBAL.add(Settings.Global.AUTO_TIME_ZONE);
            MOVED_TO_GLOBAL.add(Settings.Global.CAR_DOCK_SOUND);
            MOVED_TO_GLOBAL.add(Settings.Global.CAR_UNDOCK_SOUND);
            MOVED_TO_GLOBAL.add(Settings.Global.DESK_DOCK_SOUND);
            MOVED_TO_GLOBAL.add(Settings.Global.DESK_UNDOCK_SOUND);
            MOVED_TO_GLOBAL.add(Settings.Global.DOCK_SOUNDS_ENABLED);
            MOVED_TO_GLOBAL.add(Settings.Global.LOCK_SOUND);
            MOVED_TO_GLOBAL.add(Settings.Global.UNLOCK_SOUND);
            MOVED_TO_GLOBAL.add(Settings.Global.LOW_BATTERY_SOUND);
            MOVED_TO_GLOBAL.add(Settings.Global.POWER_SOUNDS_ENABLED);
            MOVED_TO_GLOBAL.add(Settings.Global.STAY_ON_WHILE_PLUGGED_IN);
            MOVED_TO_GLOBAL.add(Settings.Global.WIFI_SLEEP_POLICY);
            MOVED_TO_GLOBAL.add(Settings.Global.MODE_RINGER);
            MOVED_TO_GLOBAL.add(Settings.Global.WINDOW_ANIMATION_SCALE);
            MOVED_TO_GLOBAL.add(Settings.Global.TRANSITION_ANIMATION_SCALE);
            MOVED_TO_GLOBAL.add(Settings.Global.ANIMATOR_DURATION_SCALE);
            MOVED_TO_GLOBAL.add(Settings.Global.FANCY_IME_ANIMATIONS);
            MOVED_TO_GLOBAL.add(Settings.Global.COMPATIBILITY_MODE);
            MOVED_TO_GLOBAL.add(Settings.Global.EMERGENCY_TONE);
            MOVED_TO_GLOBAL.add(Settings.Global.CALL_AUTO_RETRY);
            MOVED_TO_GLOBAL.add(Settings.Global.DEBUG_APP);
            MOVED_TO_GLOBAL.add(Settings.Global.WAIT_FOR_DEBUGGER);
            MOVED_TO_GLOBAL.add(Settings.Global.SHOW_PROCESSES);
            MOVED_TO_GLOBAL.add(Settings.Global.ALWAYS_FINISH_ACTIVITIES);
            MOVED_TO_GLOBAL.add(Settings.Global.TZINFO_UPDATE_CONTENT_URL);
            MOVED_TO_GLOBAL.add(Settings.Global.TZINFO_UPDATE_METADATA_URL);
            MOVED_TO_GLOBAL.add(Settings.Global.SELINUX_UPDATE_CONTENT_URL);
            MOVED_TO_GLOBAL.add(Settings.Global.SELINUX_UPDATE_METADATA_URL);
            MOVED_TO_GLOBAL.add(Settings.Global.SMS_SHORT_CODES_UPDATE_CONTENT_URL);
            MOVED_TO_GLOBAL.add(Settings.Global.SMS_SHORT_CODES_UPDATE_METADATA_URL);
            MOVED_TO_GLOBAL.add(Settings.Global.CERT_PIN_UPDATE_CONTENT_URL);
            MOVED_TO_GLOBAL.add(Settings.Global.CERT_PIN_UPDATE_METADATA_URL);
        }

        private static final Validator sBooleanValidator =
                new DiscreteValueValidator(new String[] {"0", "1"});

        private static final Validator sNonNegativeIntegerValidator = new Validator() {
            @Override
            public boolean validate(String value) {
                try {
                    return Integer.parseInt(value) >= 0;
                } catch (NumberFormatException e) {
                    return false;
                }
            }
        };

        private static final Validator sUriValidator = new Validator() {
            @Override
            public boolean validate(String value) {
                try {
                    Uri.decode(value);
                    return true;
                } catch (IllegalArgumentException e) {
                    return false;
                }
            }
        };

        private static final Validator sLenientIpAddressValidator = new Validator() {
            private static final int MAX_IPV6_LENGTH = 45;

            @Override
            public boolean validate(String value) {
                return value.length() <= MAX_IPV6_LENGTH;
            }
        };

        /** @hide */
        public static void getMovedToGlobalSettings(Set<String> outKeySet) {
            outKeySet.addAll(MOVED_TO_GLOBAL);
            outKeySet.addAll(MOVED_TO_SECURE_THEN_GLOBAL);
        }

        /** @hide */
        public static void getMovedToSecureSettings(Set<String> outKeySet) {
            outKeySet.addAll(MOVED_TO_SECURE);
        }

        /** @hide */
        public static void getNonLegacyMovedKeys(HashSet<String> outKeySet) {
            outKeySet.addAll(MOVED_TO_GLOBAL);
        }

        /**
         * Look up a name in the database.
         * @param resolver to access the database with
         * @param name to look up in the table
         * @return the corresponding value, or null if not present
         */
        public static String getString(ContentResolver resolver, String name) {
            return getStringForUser(resolver, name, UserHandle.myUserId());
        }

        /** @hide */
        public static String getStringForUser(ContentResolver resolver, String name,
                int userHandle) {
            if (MOVED_TO_SECURE.contains(name)) {
                Log.w(TAG, "Setting " + name + " has moved from android.provider.Settings.System"
                        + " to android.provider.Settings.Secure, returning read-only value.");
                return Secure.getStringForUser(resolver, name, userHandle);
            }
            if (MOVED_TO_GLOBAL.contains(name) || MOVED_TO_SECURE_THEN_GLOBAL.contains(name)) {
                Log.w(TAG, "Setting " + name + " has moved from android.provider.Settings.System"
                        + " to android.provider.Settings.Global, returning read-only value.");
                return Global.getStringForUser(resolver, name, userHandle);
            }
            return sNameValueCache.getStringForUser(resolver, name, userHandle);
        }

        /**
         * Store a name/value pair into the database.
         * @param resolver to access the database with
         * @param name to store
         * @param value to associate with the name
         * @return true if the value was set, false on database errors
         */
        public static boolean putString(ContentResolver resolver, String name, String value) {
            return putStringForUser(resolver, name, value, UserHandle.myUserId());
        }

        /** @hide */
        public static boolean putStringForUser(ContentResolver resolver, String name, String value,
                int userHandle) {
            if (MOVED_TO_SECURE.contains(name)) {
                Log.w(TAG, "Setting " + name + " has moved from android.provider.Settings.System"
                        + " to android.provider.Settings.Secure, value is unchanged.");
                return false;
            }
            if (MOVED_TO_GLOBAL.contains(name) || MOVED_TO_SECURE_THEN_GLOBAL.contains(name)) {
                Log.w(TAG, "Setting " + name + " has moved from android.provider.Settings.System"
                        + " to android.provider.Settings.Global, value is unchanged.");
                return false;
            }
            return sNameValueCache.putStringForUser(resolver, name, value, userHandle);
        }

        /**
         * Construct the content URI for a particular name/value pair,
         * useful for monitoring changes with a ContentObserver.
         * @param name to look up in the table
         * @return the corresponding content URI, or null if not present
         */
        public static Uri getUriFor(String name) {
            if (MOVED_TO_SECURE.contains(name)) {
                Log.w(TAG, "Setting " + name + " has moved from android.provider.Settings.System"
                    + " to android.provider.Settings.Secure, returning Secure URI.");
                return Secure.getUriFor(Secure.CONTENT_URI, name);
            }
            if (MOVED_TO_GLOBAL.contains(name) || MOVED_TO_SECURE_THEN_GLOBAL.contains(name)) {
                Log.w(TAG, "Setting " + name + " has moved from android.provider.Settings.System"
                        + " to android.provider.Settings.Global, returning read-only global URI.");
                return Global.getUriFor(Global.CONTENT_URI, name);
            }
            return getUriFor(CONTENT_URI, name);
        }

        /**
         * Convenience function for retrieving a single system settings value
         * as an integer.  Note that internally setting values are always
         * stored as strings; this function converts the string to an integer
         * for you.  The default value will be returned if the setting is
         * not defined or not an integer.
         *
         * @param cr The ContentResolver to access.
         * @param name The name of the setting to retrieve.
         * @param def Value to return if the setting is not defined.
         *
         * @return The setting's current value, or 'def' if it is not defined
         * or not a valid integer.
         */
        public static int getInt(ContentResolver cr, String name, int def) {
            return getIntForUser(cr, name, def, UserHandle.myUserId());
        }

        /** @hide */
        public static int getIntForUser(ContentResolver cr, String name, int def, int userHandle) {
            String v = getStringForUser(cr, name, userHandle);
            try {
                return v != null ? Integer.parseInt(v) : def;
            } catch (NumberFormatException e) {
                return def;
            }
        }

        /**
         * Convenience function for retrieving a single system settings value
         * as an integer.  Note that internally setting values are always
         * stored as strings; this function converts the string to an integer
         * for you.
         * <p>
         * This version does not take a default value.  If the setting has not
         * been set, or the string value is not a number,
         * it throws {@link SettingNotFoundException}.
         *
         * @param cr The ContentResolver to access.
         * @param name The name of the setting to retrieve.
         *
         * @throws SettingNotFoundException Thrown if a setting by the given
         * name can't be found or the setting value is not an integer.
         *
         * @return The setting's current value.
         */
        public static int getInt(ContentResolver cr, String name)
                throws SettingNotFoundException {
            return getIntForUser(cr, name, UserHandle.myUserId());
        }

        /** @hide */
        public static int getIntForUser(ContentResolver cr, String name, int userHandle)
                throws SettingNotFoundException {
            String v = getStringForUser(cr, name, userHandle);
            try {
                return Integer.parseInt(v);
            } catch (NumberFormatException e) {
                throw new SettingNotFoundException(name);
            }
        }

        /**
         * Convenience function for updating a single settings value as an
         * integer. This will either create a new entry in the table if the
         * given name does not exist, or modify the value of the existing row
         * with that name.  Note that internally setting values are always
         * stored as strings, so this function converts the given value to a
         * string before storing it.
         *
         * @param cr The ContentResolver to access.
         * @param name The name of the setting to modify.
         * @param value The new value for the setting.
         * @return true if the value was set, false on database errors
         */
        public static boolean putInt(ContentResolver cr, String name, int value) {
            return putIntForUser(cr, name, value, UserHandle.myUserId());
        }

        /** @hide */
        public static boolean putIntForUser(ContentResolver cr, String name, int value,
                int userHandle) {
            return putStringForUser(cr, name, Integer.toString(value), userHandle);
        }

        /**
         * Convenience function for retrieving a single system settings value
         * as a {@code long}.  Note that internally setting values are always
         * stored as strings; this function converts the string to a {@code long}
         * for you.  The default value will be returned if the setting is
         * not defined or not a {@code long}.
         *
         * @param cr The ContentResolver to access.
         * @param name The name of the setting to retrieve.
         * @param def Value to return if the setting is not defined.
         *
         * @return The setting's current value, or 'def' if it is not defined
         * or not a valid {@code long}.
         */
        public static long getLong(ContentResolver cr, String name, long def) {
            return getLongForUser(cr, name, def, UserHandle.myUserId());
        }

        /** @hide */
        public static long getLongForUser(ContentResolver cr, String name, long def,
                int userHandle) {
            String valString = getStringForUser(cr, name, userHandle);
            long value;
            try {
                value = valString != null ? Long.parseLong(valString) : def;
            } catch (NumberFormatException e) {
                value = def;
            }
            return value;
        }

        /**
         * Convenience function for retrieving a single system settings value
         * as a {@code long}.  Note that internally setting values are always
         * stored as strings; this function converts the string to a {@code long}
         * for you.
         * <p>
         * This version does not take a default value.  If the setting has not
         * been set, or the string value is not a number,
         * it throws {@link SettingNotFoundException}.
         *
         * @param cr The ContentResolver to access.
         * @param name The name of the setting to retrieve.
         *
         * @return The setting's current value.
         * @throws SettingNotFoundException Thrown if a setting by the given
         * name can't be found or the setting value is not an integer.
         */
        public static long getLong(ContentResolver cr, String name)
                throws SettingNotFoundException {
            return getLongForUser(cr, name, UserHandle.myUserId());
        }

        /** @hide */
        public static long getLongForUser(ContentResolver cr, String name, int userHandle)
                throws SettingNotFoundException {
            String valString = getStringForUser(cr, name, userHandle);
            try {
                return Long.parseLong(valString);
            } catch (NumberFormatException e) {
                throw new SettingNotFoundException(name);
            }
        }

        /**
         * Convenience function for updating a single settings value as a long
         * integer. This will either create a new entry in the table if the
         * given name does not exist, or modify the value of the existing row
         * with that name.  Note that internally setting values are always
         * stored as strings, so this function converts the given value to a
         * string before storing it.
         *
         * @param cr The ContentResolver to access.
         * @param name The name of the setting to modify.
         * @param value The new value for the setting.
         * @return true if the value was set, false on database errors
         */
        public static boolean putLong(ContentResolver cr, String name, long value) {
            return putLongForUser(cr, name, value, UserHandle.myUserId());
        }

        /** @hide */
        public static boolean putLongForUser(ContentResolver cr, String name, long value,
                int userHandle) {
            return putStringForUser(cr, name, Long.toString(value), userHandle);
        }

        /**
         * Convenience function for retrieving a single system settings value
         * as a floating point number.  Note that internally setting values are
         * always stored as strings; this function converts the string to an
         * float for you. The default value will be returned if the setting
         * is not defined or not a valid float.
         *
         * @param cr The ContentResolver to access.
         * @param name The name of the setting to retrieve.
         * @param def Value to return if the setting is not defined.
         *
         * @return The setting's current value, or 'def' if it is not defined
         * or not a valid float.
         */
        public static float getFloat(ContentResolver cr, String name, float def) {
            return getFloatForUser(cr, name, def, UserHandle.myUserId());
        }

        /** @hide */
        public static float getFloatForUser(ContentResolver cr, String name, float def,
                int userHandle) {
            String v = getStringForUser(cr, name, userHandle);
            try {
                return v != null ? Float.parseFloat(v) : def;
            } catch (NumberFormatException e) {
                return def;
            }
        }

        /**
         * Convenience function for retrieving a single system settings value
         * as a float.  Note that internally setting values are always
         * stored as strings; this function converts the string to a float
         * for you.
         * <p>
         * This version does not take a default value.  If the setting has not
         * been set, or the string value is not a number,
         * it throws {@link SettingNotFoundException}.
         *
         * @param cr The ContentResolver to access.
         * @param name The name of the setting to retrieve.
         *
         * @throws SettingNotFoundException Thrown if a setting by the given
         * name can't be found or the setting value is not a float.
         *
         * @return The setting's current value.
         */
        public static float getFloat(ContentResolver cr, String name)
                throws SettingNotFoundException {
            return getFloatForUser(cr, name, UserHandle.myUserId());
        }

        /** @hide */
        public static float getFloatForUser(ContentResolver cr, String name, int userHandle)
                throws SettingNotFoundException {
            String v = getStringForUser(cr, name, userHandle);
            if (v == null) {
                throw new SettingNotFoundException(name);
            }
            try {
                return Float.parseFloat(v);
            } catch (NumberFormatException e) {
                throw new SettingNotFoundException(name);
            }
        }

        /**
         * Convenience function for updating a single settings value as a
         * floating point number. This will either create a new entry in the
         * table if the given name does not exist, or modify the value of the
         * existing row with that name.  Note that internally setting values
         * are always stored as strings, so this function converts the given
         * value to a string before storing it.
         *
         * @param cr The ContentResolver to access.
         * @param name The name of the setting to modify.
         * @param value The new value for the setting.
         * @return true if the value was set, false on database errors
         */
        public static boolean putFloat(ContentResolver cr, String name, float value) {
            return putFloatForUser(cr, name, value, UserHandle.myUserId());
        }

        /** @hide */
        public static boolean putFloatForUser(ContentResolver cr, String name, float value,
                int userHandle) {
            return putStringForUser(cr, name, Float.toString(value), userHandle);
        }

        /**
         * Convenience function to read all of the current
         * configuration-related settings into a
         * {@link Configuration} object.
         *
         * @param cr The ContentResolver to access.
         * @param outConfig Where to place the configuration settings.
         */
        public static void getConfiguration(ContentResolver cr, Configuration outConfig) {
            getConfigurationForUser(cr, outConfig, UserHandle.myUserId());
        }

        /** @hide */
        public static void getConfigurationForUser(ContentResolver cr, Configuration outConfig,
                int userHandle) {
            outConfig.fontScale = Settings.System.getFloatForUser(
                cr, FONT_SCALE, outConfig.fontScale, userHandle);
            if (outConfig.fontScale < 0) {
                outConfig.fontScale = 1;
            }
        }

        /**
         * @hide Erase the fields in the Configuration that should be applied
         * by the settings.
         */
        public static void clearConfiguration(Configuration inoutConfig) {
            inoutConfig.fontScale = 0;
        }

        /**
         * Convenience function to write a batch of configuration-related
         * settings from a {@link Configuration} object.
         *
         * @param cr The ContentResolver to access.
         * @param config The settings to write.
         * @return true if the values were set, false on database errors
         */
        public static boolean putConfiguration(ContentResolver cr, Configuration config) {
            return putConfigurationForUser(cr, config, UserHandle.myUserId());
        }

        /** @hide */
        public static boolean putConfigurationForUser(ContentResolver cr, Configuration config,
                int userHandle) {
            return Settings.System.putFloatForUser(cr, FONT_SCALE, config.fontScale, userHandle);
        }

        /** @hide */
        public static boolean hasInterestingConfigurationChanges(int changes) {
            return (changes&ActivityInfo.CONFIG_FONT_SCALE) != 0;
        }

        /** @deprecated - Do not use */
        @Deprecated
        public static boolean getShowGTalkServiceStatus(ContentResolver cr) {
            return getShowGTalkServiceStatusForUser(cr, UserHandle.myUserId());
        }

        /**
         * @hide
         * @deprecated - Do not use
         */
        public static boolean getShowGTalkServiceStatusForUser(ContentResolver cr,
                int userHandle) {
            return getIntForUser(cr, SHOW_GTALK_SERVICE_STATUS, 0, userHandle) != 0;
        }

        /** @deprecated - Do not use */
        @Deprecated
        public static void setShowGTalkServiceStatus(ContentResolver cr, boolean flag) {
            setShowGTalkServiceStatusForUser(cr, flag, UserHandle.myUserId());
        }

        /**
         * @hide
         * @deprecated - Do not use
         */
        @Deprecated
        public static void setShowGTalkServiceStatusForUser(ContentResolver cr, boolean flag,
                int userHandle) {
            putIntForUser(cr, SHOW_GTALK_SERVICE_STATUS, flag ? 1 : 0, userHandle);
        }

        private static final class DiscreteValueValidator implements Validator {
            private final String[] mValues;

            public DiscreteValueValidator(String[] values) {
                mValues = values;
            }

            @Override
            public boolean validate(String value) {
                return ArrayUtils.contains(mValues, value);
            }
        }

        private static final class InclusiveIntegerRangeValidator implements Validator {
            private final int mMin;
            private final int mMax;

            public InclusiveIntegerRangeValidator(int min, int max) {
                mMin = min;
                mMax = max;
            }

            @Override
            public boolean validate(String value) {
                try {
                    final int intValue = Integer.parseInt(value);
                    return intValue >= mMin && intValue <= mMax;
                } catch (NumberFormatException e) {
                    return false;
                }
            }
        }

        private static final class InclusiveFloatRangeValidator implements Validator {
            private final float mMin;
            private final float mMax;

            public InclusiveFloatRangeValidator(float min, float max) {
                mMin = min;
                mMax = max;
            }

            @Override
            public boolean validate(String value) {
                try {
                    final float floatValue = Float.parseFloat(value);
                    return floatValue >= mMin && floatValue <= mMax;
                } catch (NumberFormatException e) {
                    return false;
                }
            }
        }

        /**
         * @deprecated Use {@link android.provider.Settings.Global#STAY_ON_WHILE_PLUGGED_IN} instead
         */
        @Deprecated
        public static final String STAY_ON_WHILE_PLUGGED_IN = Global.STAY_ON_WHILE_PLUGGED_IN;

        /**
         * What happens when the user presses the end call button if they're not
         * on a call.<br/>
         * <b>Values:</b><br/>
         * 0 - The end button does nothing.<br/>
         * 1 - The end button goes to the home screen.<br/>
         * 2 - The end button puts the device to sleep and locks the keyguard.<br/>
         * 3 - The end button goes to the home screen.  If the user is already on the
         * home screen, it puts the device to sleep.
         */
        public static final String END_BUTTON_BEHAVIOR = "end_button_behavior";

        private static final Validator END_BUTTON_BEHAVIOR_VALIDATOR =
                new InclusiveIntegerRangeValidator(0, 3);

        /**
         * END_BUTTON_BEHAVIOR value for "go home".
         * @hide
         */
        public static final int END_BUTTON_BEHAVIOR_HOME = 0x1;

        /**
         * END_BUTTON_BEHAVIOR value for "go to sleep".
         * @hide
         */
        public static final int END_BUTTON_BEHAVIOR_SLEEP = 0x2;

        /**
         * END_BUTTON_BEHAVIOR default value.
         * @hide
         */
        public static final int END_BUTTON_BEHAVIOR_DEFAULT = END_BUTTON_BEHAVIOR_SLEEP;

        /**
         * Is advanced settings mode turned on. 0 == no, 1 == yes
         * @hide
         */
        public static final String ADVANCED_SETTINGS = "advanced_settings";

        private static final Validator ADVANCED_SETTINGS_VALIDATOR = sBooleanValidator;

        /**
         * ADVANCED_SETTINGS default value.
         * @hide
         */
        public static final int ADVANCED_SETTINGS_DEFAULT = 0;

        /**
         * @deprecated Use {@link android.provider.Settings.Global#AIRPLANE_MODE_ON} instead
         */
        @Deprecated
        public static final String AIRPLANE_MODE_ON = Global.AIRPLANE_MODE_ON;

        /**
         * @deprecated Use {@link android.provider.Settings.Global#RADIO_BLUETOOTH} instead
         */
        @Deprecated
        public static final String RADIO_BLUETOOTH = Global.RADIO_BLUETOOTH;

        /**
         * @deprecated Use {@link android.provider.Settings.Global#RADIO_WIFI} instead
         */
        @Deprecated
        public static final String RADIO_WIFI = Global.RADIO_WIFI;

        /**
         * @deprecated Use {@link android.provider.Settings.Global#RADIO_WIMAX} instead
         * {@hide}
         */
        @Deprecated
        public static final String RADIO_WIMAX = Global.RADIO_WIMAX;

        /**
         * @deprecated Use {@link android.provider.Settings.Global#RADIO_CELL} instead
         */
        @Deprecated
        public static final String RADIO_CELL = Global.RADIO_CELL;

        /**
         * @deprecated Use {@link android.provider.Settings.Global#RADIO_NFC} instead
         */
        @Deprecated
        public static final String RADIO_NFC = Global.RADIO_NFC;

        /**
         * @deprecated Use {@link android.provider.Settings.Global#AIRPLANE_MODE_RADIOS} instead
         */
        @Deprecated
        public static final String AIRPLANE_MODE_RADIOS = Global.AIRPLANE_MODE_RADIOS;

        /**
         * @deprecated Use {@link android.provider.Settings.Global#AIRPLANE_MODE_TOGGLEABLE_RADIOS} instead
         *
         * {@hide}
         */
        @Deprecated
        public static final String AIRPLANE_MODE_TOGGLEABLE_RADIOS =
                Global.AIRPLANE_MODE_TOGGLEABLE_RADIOS;

        /**
         * @deprecated Use {@link android.provider.Settings.Global#WIFI_SLEEP_POLICY} instead
         */
        @Deprecated
        public static final String WIFI_SLEEP_POLICY = Global.WIFI_SLEEP_POLICY;

        /**
         * @deprecated Use {@link android.provider.Settings.Global#WIFI_SLEEP_POLICY_DEFAULT} instead
         */
        @Deprecated
        public static final int WIFI_SLEEP_POLICY_DEFAULT = Global.WIFI_SLEEP_POLICY_DEFAULT;

        /**
         * @deprecated Use {@link android.provider.Settings.Global#WIFI_SLEEP_POLICY_NEVER_WHILE_PLUGGED} instead
         */
        @Deprecated
        public static final int WIFI_SLEEP_POLICY_NEVER_WHILE_PLUGGED =
                Global.WIFI_SLEEP_POLICY_NEVER_WHILE_PLUGGED;

        /**
         * @deprecated Use {@link android.provider.Settings.Global#WIFI_SLEEP_POLICY_NEVER} instead
         */
        @Deprecated
        public static final int WIFI_SLEEP_POLICY_NEVER = Global.WIFI_SLEEP_POLICY_NEVER;

        /**
         * @deprecated Use {@link android.provider.Settings.Global#MODE_RINGER} instead
         */
        @Deprecated
        public static final String MODE_RINGER = Global.MODE_RINGER;

        /**
         * Whether to use static IP and other static network attributes.
         * <p>
         * Set to 1 for true and 0 for false.
         *
         * @deprecated Use {@link WifiManager} instead
         */
        @Deprecated
        public static final String WIFI_USE_STATIC_IP = "wifi_use_static_ip";

        private static final Validator WIFI_USE_STATIC_IP_VALIDATOR = sBooleanValidator;

        /**
         * The static IP address.
         * <p>
         * Example: "192.168.1.51"
         *
         * @deprecated Use {@link WifiManager} instead
         */
        @Deprecated
        public static final String WIFI_STATIC_IP = "wifi_static_ip";

        private static final Validator WIFI_STATIC_IP_VALIDATOR = sLenientIpAddressValidator;

        /**
         * If using static IP, the gateway's IP address.
         * <p>
         * Example: "192.168.1.1"
         *
         * @deprecated Use {@link WifiManager} instead
         */
        @Deprecated
        public static final String WIFI_STATIC_GATEWAY = "wifi_static_gateway";

        private static final Validator WIFI_STATIC_GATEWAY_VALIDATOR = sLenientIpAddressValidator;

        /**
         * If using static IP, the net mask.
         * <p>
         * Example: "255.255.255.0"
         *
         * @deprecated Use {@link WifiManager} instead
         */
        @Deprecated
        public static final String WIFI_STATIC_NETMASK = "wifi_static_netmask";

        private static final Validator WIFI_STATIC_NETMASK_VALIDATOR = sLenientIpAddressValidator;

        /**
         * If using static IP, the primary DNS's IP address.
         * <p>
         * Example: "192.168.1.1"
         *
         * @deprecated Use {@link WifiManager} instead
         */
        @Deprecated
        public static final String WIFI_STATIC_DNS1 = "wifi_static_dns1";

        private static final Validator WIFI_STATIC_DNS1_VALIDATOR = sLenientIpAddressValidator;

        /**
         * If using static IP, the secondary DNS's IP address.
         * <p>
         * Example: "192.168.1.2"
         *
         * @deprecated Use {@link WifiManager} instead
         */
        @Deprecated
        public static final String WIFI_STATIC_DNS2 = "wifi_static_dns2";

        private static final Validator WIFI_STATIC_DNS2_VALIDATOR = sLenientIpAddressValidator;

        /**
         * Determines whether remote devices may discover and/or connect to
         * this device.
         * <P>Type: INT</P>
         * 2 -- discoverable and connectable
         * 1 -- connectable but not discoverable
         * 0 -- neither connectable nor discoverable
         */
        public static final String BLUETOOTH_DISCOVERABILITY =
            "bluetooth_discoverability";

        private static final Validator BLUETOOTH_DISCOVERABILITY_VALIDATOR =
                new InclusiveIntegerRangeValidator(0, 2);

        /**
         * Bluetooth discoverability timeout.  If this value is nonzero, then
         * Bluetooth becomes discoverable for a certain number of seconds,
         * after which is becomes simply connectable.  The value is in seconds.
         */
        public static final String BLUETOOTH_DISCOVERABILITY_TIMEOUT =
            "bluetooth_discoverability_timeout";

        private static final Validator BLUETOOTH_DISCOVERABILITY_TIMEOUT_VALIDATOR =
                sNonNegativeIntegerValidator;

        /**
         * @deprecated Use {@link android.provider.Settings.Secure#LOCK_PATTERN_ENABLED}
         * instead
         */
        @Deprecated
        public static final String LOCK_PATTERN_ENABLED = Secure.LOCK_PATTERN_ENABLED;

        /**
         * @deprecated Use {@link android.provider.Settings.Secure#LOCK_PATTERN_VISIBLE}
         * instead
         */
        @Deprecated
        public static final String LOCK_PATTERN_VISIBLE = "lock_pattern_visible_pattern";

        /**
         * @deprecated Use
         * {@link android.provider.Settings.Secure#LOCK_PATTERN_TACTILE_FEEDBACK_ENABLED}
         * instead
         */
        @Deprecated
        public static final String LOCK_PATTERN_TACTILE_FEEDBACK_ENABLED =
            "lock_pattern_tactile_feedback_enabled";

        /**
         * A formatted string of the next alarm that is set, or the empty string
         * if there is no alarm set.
         *
         * @deprecated Use {@link android.app.AlarmManager#getNextAlarmClock()}.
         */
        @Deprecated
        public static final String NEXT_ALARM_FORMATTED = "next_alarm_formatted";

        private static final Validator NEXT_ALARM_FORMATTED_VALIDATOR = new Validator() {
            private static final int MAX_LENGTH = 1000;

            @Override
            public boolean validate(String value) {
                // TODO: No idea what the correct format is.
                return value == null || value.length() < MAX_LENGTH;
            }
        };

        /**
         * Scaling factor for fonts, float.
         */
        public static final String FONT_SCALE = "font_scale";

        private static final Validator FONT_SCALE_VALIDATOR = new Validator() {
            @Override
            public boolean validate(String value) {
                try {
                    return Float.parseFloat(value) >= 0;
                } catch (NumberFormatException e) {
                    return false;
                }
            }
        };

        /**
         * Name of an application package to be debugged.
         *
         * @deprecated Use {@link Global#DEBUG_APP} instead
         */
        @Deprecated
        public static final String DEBUG_APP = Global.DEBUG_APP;

        /**
         * If 1, when launching DEBUG_APP it will wait for the debugger before
         * starting user code.  If 0, it will run normally.
         *
         * @deprecated Use {@link Global#WAIT_FOR_DEBUGGER} instead
         */
        @Deprecated
        public static final String WAIT_FOR_DEBUGGER = Global.WAIT_FOR_DEBUGGER;

        /**
         * Whether or not to dim the screen. 0=no  1=yes
         * @deprecated This setting is no longer used.
         */
        @Deprecated
        public static final String DIM_SCREEN = "dim_screen";

        private static final Validator DIM_SCREEN_VALIDATOR = sBooleanValidator;

        /**
         * The amount of time in milliseconds before the device goes to sleep or begins
         * to dream after a period of inactivity.  This value is also known as the
         * user activity timeout period since the screen isn't necessarily turned off
         * when it expires.
         */
        public static final String SCREEN_OFF_TIMEOUT = "screen_off_timeout";

        private static final Validator SCREEN_OFF_TIMEOUT_VALIDATOR = sNonNegativeIntegerValidator;

        /**
         * The screen backlight brightness between 0 and 255.
         */
        public static final String SCREEN_BRIGHTNESS = "screen_brightness";

        private static final Validator SCREEN_BRIGHTNESS_VALIDATOR =
                new InclusiveIntegerRangeValidator(0, 255);

        /**
         * Control whether to enable automatic brightness mode.
         */
        public static final String SCREEN_BRIGHTNESS_MODE = "screen_brightness_mode";

        private static final Validator SCREEN_BRIGHTNESS_MODE_VALIDATOR = sBooleanValidator;

        /**
         * Adjustment to auto-brightness to make it generally more (>0.0 <1.0)
         * or less (<0.0 >-1.0) bright.
         * @hide
         */
        public static final String SCREEN_AUTO_BRIGHTNESS_ADJ = "screen_auto_brightness_adj";

        private static final Validator SCREEN_AUTO_BRIGHTNESS_ADJ_VALIDATOR =
                new InclusiveFloatRangeValidator(-1, 1);

        /**
         * SCREEN_BRIGHTNESS_MODE value for manual mode.
         */
        public static final int SCREEN_BRIGHTNESS_MODE_MANUAL = 0;

        /**
         * SCREEN_BRIGHTNESS_MODE value for automatic mode.
         */
        public static final int SCREEN_BRIGHTNESS_MODE_AUTOMATIC = 1;

        /**
         * Control whether the process CPU usage meter should be shown.
         *
         * @deprecated Use {@link Global#SHOW_PROCESSES} instead
         */
        @Deprecated
        public static final String SHOW_PROCESSES = Global.SHOW_PROCESSES;

        /**
         * If 1, the activity manager will aggressively finish activities and
         * processes as soon as they are no longer needed.  If 0, the normal
         * extended lifetime is used.
         *
         * @deprecated Use {@link Global#ALWAYS_FINISH_ACTIVITIES} instead
         */
        @Deprecated
        public static final String ALWAYS_FINISH_ACTIVITIES = Global.ALWAYS_FINISH_ACTIVITIES;

        /**
         * Determines which streams are affected by ringer mode changes. The
         * stream type's bit should be set to 1 if it should be muted when going
         * into an inaudible ringer mode.
         */
        public static final String MODE_RINGER_STREAMS_AFFECTED = "mode_ringer_streams_affected";

        private static final Validator MODE_RINGER_STREAMS_AFFECTED_VALIDATOR =
                sNonNegativeIntegerValidator;

        /**
          * Determines which streams are affected by mute. The
          * stream type's bit should be set to 1 if it should be muted when a mute request
          * is received.
          */
        public static final String MUTE_STREAMS_AFFECTED = "mute_streams_affected";

        private static final Validator MUTE_STREAMS_AFFECTED_VALIDATOR =
                sNonNegativeIntegerValidator;

        /**
         * Whether vibrate is on for different events. This is used internally,
         * changing this value will not change the vibrate. See AudioManager.
         */
        public static final String VIBRATE_ON = "vibrate_on";

        private static final Validator VIBRATE_ON_VALIDATOR = sBooleanValidator;

        /**
         * If 1, redirects the system vibrator to all currently attached input devices
         * that support vibration.  If there are no such input devices, then the system
         * vibrator is used instead.
         * If 0, does not register the system vibrator.
         *
         * This setting is mainly intended to provide a compatibility mechanism for
         * applications that only know about the system vibrator and do not use the
         * input device vibrator API.
         *
         * @hide
         */
        public static final String VIBRATE_INPUT_DEVICES = "vibrate_input_devices";

        private static final Validator VIBRATE_INPUT_DEVICES_VALIDATOR = sBooleanValidator;

        /**
         * Ringer volume. This is used internally, changing this value will not
         * change the volume. See AudioManager.
         *
         * @removed Not used by anything since API 2.
         */
        public static final String VOLUME_RING = "volume_ring";

        /**
         * System/notifications volume. This is used internally, changing this
         * value will not change the volume. See AudioManager.
         *
         * @removed Not used by anything since API 2.
         */
        public static final String VOLUME_SYSTEM = "volume_system";

        /**
         * Voice call volume. This is used internally, changing this value will
         * not change the volume. See AudioManager.
         *
         * @removed Not used by anything since API 2.
         */
        public static final String VOLUME_VOICE = "volume_voice";

        /**
         * Music/media/gaming volume. This is used internally, changing this
         * value will not change the volume. See AudioManager.
         *
         * @removed Not used by anything since API 2.
         */
        public static final String VOLUME_MUSIC = "volume_music";

        /**
         * Alarm volume. This is used internally, changing this
         * value will not change the volume. See AudioManager.
         *
         * @removed Not used by anything since API 2.
         */
        public static final String VOLUME_ALARM = "volume_alarm";

        /**
         * Notification volume. This is used internally, changing this
         * value will not change the volume. See AudioManager.
         *
         * @removed Not used by anything since API 2.
         */
        public static final String VOLUME_NOTIFICATION = "volume_notification";

        /**
         * Bluetooth Headset volume. This is used internally, changing this value will
         * not change the volume. See AudioManager.
         *
         * @removed Not used by anything since API 2.
         */
        public static final String VOLUME_BLUETOOTH_SCO = "volume_bluetooth_sco";

        /**
         * Master volume (float in the range 0.0f to 1.0f).
         *
         * @hide
         */
        public static final String VOLUME_MASTER = "volume_master";

        /**
         * Master volume mute (int 1 = mute, 0 = not muted).
         *
         * @hide
         */
        public static final String VOLUME_MASTER_MUTE = "volume_master_mute";

        private static final Validator VOLUME_MASTER_MUTE_VALIDATOR = sBooleanValidator;

        /**
         * Microphone mute (int 1 = mute, 0 = not muted).
         *
         * @hide
         */
        public static final String MICROPHONE_MUTE = "microphone_mute";

        private static final Validator MICROPHONE_MUTE_VALIDATOR = sBooleanValidator;

        /**
         * Whether the notifications should use the ring volume (value of 1) or
         * a separate notification volume (value of 0). In most cases, users
         * will have this enabled so the notification and ringer volumes will be
         * the same. However, power users can disable this and use the separate
         * notification volume control.
         * <p>
         * Note: This is a one-off setting that will be removed in the future
         * when there is profile support. For this reason, it is kept hidden
         * from the public APIs.
         *
         * @hide
         * @deprecated
         */
        @Deprecated
        public static final String NOTIFICATIONS_USE_RING_VOLUME =
            "notifications_use_ring_volume";

        private static final Validator NOTIFICATIONS_USE_RING_VOLUME_VALIDATOR = sBooleanValidator;

        /**
         * Whether silent mode should allow vibration feedback. This is used
         * internally in AudioService and the Sound settings activity to
         * coordinate decoupling of vibrate and silent modes. This setting
         * will likely be removed in a future release with support for
         * audio/vibe feedback profiles.
         *
         * Not used anymore. On devices with vibrator, the user explicitly selects
         * silent or vibrate mode.
         * Kept for use by legacy database upgrade code in DatabaseHelper.
         * @hide
         */
        public static final String VIBRATE_IN_SILENT = "vibrate_in_silent";

        private static final Validator VIBRATE_IN_SILENT_VALIDATOR = sBooleanValidator;

        /**
         * The mapping of stream type (integer) to its setting.
         *
         * @removed  Not used by anything since API 2.
         */
        public static final String[] VOLUME_SETTINGS = {
            VOLUME_VOICE, VOLUME_SYSTEM, VOLUME_RING, VOLUME_MUSIC,
            VOLUME_ALARM, VOLUME_NOTIFICATION, VOLUME_BLUETOOTH_SCO
        };

        /**
         * Appended to various volume related settings to record the previous
         * values before they the settings were affected by a silent/vibrate
         * ringer mode change.
         *
         * @removed  Not used by anything since API 2.
         */
        public static final String APPEND_FOR_LAST_AUDIBLE = "_last_audible";

        /**
         * Persistent store for the system-wide default ringtone URI.
         * <p>
         * If you need to play the default ringtone at any given time, it is recommended
         * you give {@link #DEFAULT_RINGTONE_URI} to the media player.  It will resolve
         * to the set default ringtone at the time of playing.
         *
         * @see #DEFAULT_RINGTONE_URI
         */
        public static final String RINGTONE = "ringtone";

        private static final Validator RINGTONE_VALIDATOR = sUriValidator;

        /**
         * A {@link Uri} that will point to the current default ringtone at any
         * given time.
         * <p>
         * If the current default ringtone is in the DRM provider and the caller
         * does not have permission, the exception will be a
         * FileNotFoundException.
         */
        public static final Uri DEFAULT_RINGTONE_URI = getUriFor(RINGTONE);

        /**
         * Persistent store for the system-wide default notification sound.
         *
         * @see #RINGTONE
         * @see #DEFAULT_NOTIFICATION_URI
         */
        public static final String NOTIFICATION_SOUND = "notification_sound";

        private static final Validator NOTIFICATION_SOUND_VALIDATOR = sUriValidator;

        /**
         * A {@link Uri} that will point to the current default notification
         * sound at any given time.
         *
         * @see #DEFAULT_RINGTONE_URI
         */
        public static final Uri DEFAULT_NOTIFICATION_URI = getUriFor(NOTIFICATION_SOUND);

        /**
         * Persistent store for the system-wide default alarm alert.
         *
         * @see #RINGTONE
         * @see #DEFAULT_ALARM_ALERT_URI
         */
        public static final String ALARM_ALERT = "alarm_alert";

        private static final Validator ALARM_ALERT_VALIDATOR = sUriValidator;

        /**
         * A {@link Uri} that will point to the current default alarm alert at
         * any given time.
         *
         * @see #DEFAULT_ALARM_ALERT_URI
         */
        public static final Uri DEFAULT_ALARM_ALERT_URI = getUriFor(ALARM_ALERT);

        /**
         * Persistent store for the system default media button event receiver.
         *
         * @hide
         */
        public static final String MEDIA_BUTTON_RECEIVER = "media_button_receiver";

        private static final Validator MEDIA_BUTTON_RECEIVER_VALIDATOR = new Validator() {
            @Override
            public boolean validate(String value) {
                try {
                    ComponentName.unflattenFromString(value);
                    return true;
                } catch (NullPointerException e) {
                    return false;
                }
            }
        };

        /**
         * Setting to enable Auto Replace (AutoText) in text editors. 1 = On, 0 = Off
         */
        public static final String TEXT_AUTO_REPLACE = "auto_replace";

        private static final Validator TEXT_AUTO_REPLACE_VALIDATOR = sBooleanValidator;

        /**
         * Setting to enable Auto Caps in text editors. 1 = On, 0 = Off
         */
        public static final String TEXT_AUTO_CAPS = "auto_caps";

        private static final Validator TEXT_AUTO_CAPS_VALIDATOR = sBooleanValidator;

        /**
         * Setting to enable Auto Punctuate in text editors. 1 = On, 0 = Off. This
         * feature converts two spaces to a "." and space.
         */
        public static final String TEXT_AUTO_PUNCTUATE = "auto_punctuate";

        private static final Validator TEXT_AUTO_PUNCTUATE_VALIDATOR = sBooleanValidator;

        /**
         * Setting to showing password characters in text editors. 1 = On, 0 = Off
         */
        public static final String TEXT_SHOW_PASSWORD = "show_password";

        private static final Validator TEXT_SHOW_PASSWORD_VALIDATOR = sBooleanValidator;

        public static final String SHOW_GTALK_SERVICE_STATUS =
                "SHOW_GTALK_SERVICE_STATUS";

        private static final Validator SHOW_GTALK_SERVICE_STATUS_VALIDATOR = sBooleanValidator;

        /**
         * Name of activity to use for wallpaper on the home screen.
         *
         * @deprecated Use {@link WallpaperManager} instead.
         */
        @Deprecated
        public static final String WALLPAPER_ACTIVITY = "wallpaper_activity";

        private static final Validator WALLPAPER_ACTIVITY_VALIDATOR = new Validator() {
            private static final int MAX_LENGTH = 1000;

            @Override
            public boolean validate(String value) {
                if (value != null && value.length() > MAX_LENGTH) {
                    return false;
                }
                return ComponentName.unflattenFromString(value) != null;
            }
        };

        /**
         * @deprecated Use {@link android.provider.Settings.Global#AUTO_TIME}
         * instead
         */
        @Deprecated
        public static final String AUTO_TIME = Global.AUTO_TIME;

        /**
         * @deprecated Use {@link android.provider.Settings.Global#AUTO_TIME_ZONE}
         * instead
         */
        @Deprecated
        public static final String AUTO_TIME_ZONE = Global.AUTO_TIME_ZONE;

        /**
         * Display times as 12 or 24 hours
         *   12
         *   24
         */
        public static final String TIME_12_24 = "time_12_24";

        /** @hide */
        public static final Validator TIME_12_24_VALIDATOR =
                new DiscreteValueValidator(new String[] {"12", "24"});

        /**
         * Date format string
         *   mm/dd/yyyy
         *   dd/mm/yyyy
         *   yyyy/mm/dd
         */
        public static final String DATE_FORMAT = "date_format";

        /** @hide */
        public static final Validator DATE_FORMAT_VALIDATOR = new Validator() {
            @Override
            public boolean validate(String value) {
                try {
                    new SimpleDateFormat(value);
                    return true;
                } catch (IllegalArgumentException e) {
                    return false;
                }
            }
        };

        /**
         * Whether the setup wizard has been run before (on first boot), or if
         * it still needs to be run.
         *
         * nonzero = it has been run in the past
         * 0 = it has not been run in the past
         */
        public static final String SETUP_WIZARD_HAS_RUN = "setup_wizard_has_run";

        /** @hide */
        public static final Validator SETUP_WIZARD_HAS_RUN_VALIDATOR = sBooleanValidator;

        /**
         * Scaling factor for normal window animations. Setting to 0 will disable window
         * animations.
         *
         * @deprecated Use {@link Global#WINDOW_ANIMATION_SCALE} instead
         */
        @Deprecated
        public static final String WINDOW_ANIMATION_SCALE = Global.WINDOW_ANIMATION_SCALE;

        /**
         * Scaling factor for activity transition animations. Setting to 0 will disable window
         * animations.
         *
         * @deprecated Use {@link Global#TRANSITION_ANIMATION_SCALE} instead
         */
        @Deprecated
        public static final String TRANSITION_ANIMATION_SCALE = Global.TRANSITION_ANIMATION_SCALE;

        /**
         * Scaling factor for Animator-based animations. This affects both the start delay and
         * duration of all such animations. Setting to 0 will cause animations to end immediately.
         * The default value is 1.
         *
         * @deprecated Use {@link Global#ANIMATOR_DURATION_SCALE} instead
         */
        @Deprecated
        public static final String ANIMATOR_DURATION_SCALE = Global.ANIMATOR_DURATION_SCALE;

        /**
         * Use EdgeGesture Service for system gestures in PhoneWindowManager
         * @hide
         */
        public static final String USE_EDGE_SERVICE_FOR_GESTURES = "edge_service_for_gestures";

        /**
         * Control whether the accelerometer will be used to change screen
         * orientation.  If 0, it will not be used unless explicitly requested
         * by the application; if 1, it will be used by default unless explicitly
         * disabled by the application.
         */
        public static final String ACCELEROMETER_ROTATION = "accelerometer_rotation";

        /** @hide */
        public static final Validator ACCELEROMETER_ROTATION_VALIDATOR = sBooleanValidator;

        /**
         * Default screen rotation when no other policy applies.
         * When {@link #ACCELEROMETER_ROTATION} is zero and no on-screen Activity expresses a
         * preference, this rotation value will be used. Must be one of the
         * {@link android.view.Surface#ROTATION_0 Surface rotation constants}.
         *
         * @see android.view.Display#getRotation
         */
        public static final String USER_ROTATION = "user_rotation";

        /** @hide */
        public static final Validator USER_ROTATION_VALIDATOR =
                new InclusiveIntegerRangeValidator(0, 3);

        /**
         * Control whether the rotation lock toggle in the System UI should be hidden.
         * Typically this is done for accessibility purposes to make it harder for
         * the user to accidentally toggle the rotation lock while the display rotation
         * has been locked for accessibility.
         *
         * If 0, then rotation lock toggle is not hidden for accessibility (although it may be
         * unavailable for other reasons).  If 1, then the rotation lock toggle is hidden.
         *
         * @hide
         */
        public static final String HIDE_ROTATION_LOCK_TOGGLE_FOR_ACCESSIBILITY =
                "hide_rotation_lock_toggle_for_accessibility";

        /** @hide */
        public static final Validator HIDE_ROTATION_LOCK_TOGGLE_FOR_ACCESSIBILITY_VALIDATOR =
                sBooleanValidator;

        /**
         * Whether the phone vibrates when it is ringing due to an incoming call. This will
         * be used by Phone and Setting apps; it shouldn't affect other apps.
         * The value is boolean (1 or 0).
         *
         * Note: this is not same as "vibrate on ring", which had been available until ICS.
         * It was about AudioManager's setting and thus affected all the applications which
         * relied on the setting, while this is purely about the vibration setting for incoming
         * calls.
         */
        public static final String VIBRATE_WHEN_RINGING = "vibrate_when_ringing";

        /** @hide */
        public static final Validator VIBRATE_WHEN_RINGING_VALIDATOR = sBooleanValidator;

        /**
         * Whether the audible DTMF tones are played by the dialer when dialing. The value is
         * boolean (1 or 0).
         */
        public static final String DTMF_TONE_WHEN_DIALING = "dtmf_tone";

        /** @hide */
        public static final Validator DTMF_TONE_WHEN_DIALING_VALIDATOR = sBooleanValidator;

        /**
         * CDMA only settings
         * DTMF tone type played by the dialer when dialing.
         *                 0 = Normal
         *                 1 = Long
         */
        public static final String DTMF_TONE_TYPE_WHEN_DIALING = "dtmf_tone_type";

        /** @hide */
        public static final Validator DTMF_TONE_TYPE_WHEN_DIALING_VALIDATOR = sBooleanValidator;

        /**
         * Whether the hearing aid is enabled. The value is
         * boolean (1 or 0).
         * @hide
         */
        public static final String HEARING_AID = "hearing_aid";

        /** @hide */
        public static final Validator HEARING_AID_VALIDATOR = sBooleanValidator;

        /**
         * CDMA only settings
         * TTY Mode
         * 0 = OFF
         * 1 = FULL
         * 2 = VCO
         * 3 = HCO
         * @hide
         */
        public static final String TTY_MODE = "tty_mode";

        /** @hide */
        public static final Validator TTY_MODE_VALIDATOR = new InclusiveIntegerRangeValidator(0, 3);

        /**
         * Whether the sounds effects (key clicks, lid open ...) are enabled. The value is
         * boolean (1 or 0).
         */
        public static final String SOUND_EFFECTS_ENABLED = "sound_effects_enabled";

        /** @hide */
        public static final Validator SOUND_EFFECTS_ENABLED_VALIDATOR = sBooleanValidator;

        /**
         * Whether the haptic feedback (long presses, ...) are enabled. The value is
         * boolean (1 or 0).
         */
        public static final String HAPTIC_FEEDBACK_ENABLED = "haptic_feedback_enabled";

        /** @hide */
        public static final Validator HAPTIC_FEEDBACK_ENABLED_VALIDATOR = sBooleanValidator;

        /**
         * @deprecated Each application that shows web suggestions should have its own
         * setting for this.
         */
        @Deprecated
        public static final String SHOW_WEB_SUGGESTIONS = "show_web_suggestions";

        /** @hide */
        public static final Validator SHOW_WEB_SUGGESTIONS_VALIDATOR = sBooleanValidator;

        /**
         * Whether the notification LED should repeatedly flash when a notification is
         * pending. The value is boolean (1 or 0).
         * @hide
         */
        public static final String NOTIFICATION_LIGHT_PULSE = "notification_light_pulse";

        /** @hide */
        public static final Validator NOTIFICATION_LIGHT_PULSE_VALIDATOR = sBooleanValidator;

        /**
         * Show pointer location on screen?
         * 0 = no
         * 1 = yes
         * @hide
         */
        public static final String POINTER_LOCATION = "pointer_location";

        /** @hide */
        public static final Validator POINTER_LOCATION_VALIDATOR = sBooleanValidator;

        /**
         * Show touch positions on screen?
         * 0 = no
         * 1 = yes
         * @hide
         */
        public static final String SHOW_TOUCHES = "show_touches";

        /** @hide */
        public static final Validator SHOW_TOUCHES_VALIDATOR = sBooleanValidator;

        /**
         * Log raw orientation data from
         * {@link com.android.server.policy.WindowOrientationListener} for use with the
         * orientationplot.py tool.
         * 0 = no
         * 1 = yes
         * @hide
         */
        public static final String WINDOW_ORIENTATION_LISTENER_LOG =
                "window_orientation_listener_log";

        /** @hide */
        public static final Validator WINDOW_ORIENTATION_LISTENER_LOG_VALIDATOR = sBooleanValidator;

        /**
         * @deprecated Use {@link android.provider.Settings.Global#POWER_SOUNDS_ENABLED}
         * instead
         * @hide
         */
        @Deprecated
        public static final String POWER_SOUNDS_ENABLED = Global.POWER_SOUNDS_ENABLED;

        /**
         * @deprecated Use {@link android.provider.Settings.Global#DOCK_SOUNDS_ENABLED}
         * instead
         * @hide
         */
        @Deprecated
        public static final String DOCK_SOUNDS_ENABLED = Global.DOCK_SOUNDS_ENABLED;

        /**
         * Whether to play sounds when the keyguard is shown and dismissed.
         * @hide
         */
        public static final String LOCKSCREEN_SOUNDS_ENABLED = "lockscreen_sounds_enabled";

        /** @hide */
        public static final Validator LOCKSCREEN_SOUNDS_ENABLED_VALIDATOR = sBooleanValidator;

        /**
         * Whether the lockscreen should be completely disabled.
         * @hide
         */
        public static final String LOCKSCREEN_DISABLED = "lockscreen.disabled";

        /** @hide */
        public static final Validator LOCKSCREEN_DISABLED_VALIDATOR = sBooleanValidator;

        /**
         * @deprecated Use {@link android.provider.Settings.Global#LOW_BATTERY_SOUND}
         * instead
         * @hide
         */
        @Deprecated
        public static final String LOW_BATTERY_SOUND = Global.LOW_BATTERY_SOUND;

        /**
         * @deprecated Use {@link android.provider.Settings.Global#DESK_DOCK_SOUND}
         * instead
         * @hide
         */
        @Deprecated
        public static final String DESK_DOCK_SOUND = Global.DESK_DOCK_SOUND;

        /**
         * @deprecated Use {@link android.provider.Settings.Global#DESK_UNDOCK_SOUND}
         * instead
         * @hide
         */
        @Deprecated
        public static final String DESK_UNDOCK_SOUND = Global.DESK_UNDOCK_SOUND;

        /**
         * @deprecated Use {@link android.provider.Settings.Global#CAR_DOCK_SOUND}
         * instead
         * @hide
         */
        @Deprecated
        public static final String CAR_DOCK_SOUND = Global.CAR_DOCK_SOUND;

        /**
         * @deprecated Use {@link android.provider.Settings.Global#CAR_UNDOCK_SOUND}
         * instead
         * @hide
         */
        @Deprecated
        public static final String CAR_UNDOCK_SOUND = Global.CAR_UNDOCK_SOUND;

        /**
         * @deprecated Use {@link android.provider.Settings.Global#LOCK_SOUND}
         * instead
         * @hide
         */
        @Deprecated
        public static final String LOCK_SOUND = Global.LOCK_SOUND;

        /**
         * @deprecated Use {@link android.provider.Settings.Global#UNLOCK_SOUND}
         * instead
         * @hide
         */
        @Deprecated
        public static final String UNLOCK_SOUND = Global.UNLOCK_SOUND;

        /**
         * Receive incoming SIP calls?
         * 0 = no
         * 1 = yes
         * @hide
         */
        public static final String SIP_RECEIVE_CALLS = "sip_receive_calls";

        /** @hide */
        public static final Validator SIP_RECEIVE_CALLS_VALIDATOR = sBooleanValidator;

        /**
         * Call Preference String.
         * "SIP_ALWAYS" : Always use SIP with network access
         * "SIP_ADDRESS_ONLY" : Only if destination is a SIP address
         * @hide
         */
        public static final String SIP_CALL_OPTIONS = "sip_call_options";

        /** @hide */
        public static final Validator SIP_CALL_OPTIONS_VALIDATOR = new DiscreteValueValidator(
                new String[] {"SIP_ALWAYS", "SIP_ADDRESS_ONLY"});

        /**
         * One of the sip call options: Always use SIP with network access.
         * @hide
         */
        public static final String SIP_ALWAYS = "SIP_ALWAYS";

        /** @hide */
        public static final Validator SIP_ALWAYS_VALIDATOR = sBooleanValidator;

        /**
         * One of the sip call options: Only if destination is a SIP address.
         * @hide
         */
        public static final String SIP_ADDRESS_ONLY = "SIP_ADDRESS_ONLY";

        /** @hide */
        public static final Validator SIP_ADDRESS_ONLY_VALIDATOR = sBooleanValidator;

        /**
         * @deprecated Use SIP_ALWAYS or SIP_ADDRESS_ONLY instead.  Formerly used to indicate that
         * the user should be prompted each time a call is made whether it should be placed using
         * SIP.  The {@link com.android.providers.settings.DatabaseHelper} replaces this with
         * SIP_ADDRESS_ONLY.
         * @hide
         */
        @Deprecated
        public static final String SIP_ASK_ME_EACH_TIME = "SIP_ASK_ME_EACH_TIME";

        /** @hide */
        public static final Validator SIP_ASK_ME_EACH_TIME_VALIDATOR = sBooleanValidator;

        /**
         * Pointer speed setting.
         * This is an integer value in a range between -7 and +7, so there are 15 possible values.
         *   -7 = slowest
         *    0 = default speed
         *   +7 = fastest
         * @hide
         */
        public static final String POINTER_SPEED = "pointer_speed";

        /** @hide */
        public static final Validator POINTER_SPEED_VALIDATOR =
                new InclusiveFloatRangeValidator(-7, 7);

        /**
         * Whether lock-to-app will be triggered by long-press on recents.
         * @hide
         */
        public static final String LOCK_TO_APP_ENABLED = "lock_to_app_enabled";

        /** @hide */
        public static final Validator LOCK_TO_APP_ENABLED_VALIDATOR = sBooleanValidator;

        /**
         * I am the lolrus.
         * <p>
         * Nonzero values indicate that the user has a bukkit.
         * Backward-compatible with <code>PrefGetPreference(prefAllowEasterEggs)</code>.
         * @hide
         */
        public static final String EGG_MODE = "egg_mode";

        /** @hide */
        public static final Validator EGG_MODE_VALIDATOR = new Validator() {
            @Override
            public boolean validate(String value) {
                try {
                    return Long.parseLong(value) >= 0;
                } catch (NumberFormatException e) {
                    return false;
                }
            }
        };

        /**
         * IMPORTANT: If you add a new public settings you also have to add it to
         * PUBLIC_SETTINGS below. If the new setting is hidden you have to add
         * it to PRIVATE_SETTINGS below. Also add a validator that can validate
         * the setting value. See an example above.
         */

        /**
         * Settings to backup. This is here so that it's in the same place as the settings
         * keys and easy to update.
         *
         * NOTE: Settings are backed up and restored in the order they appear
         *       in this array. If you have one setting depending on another,
         *       make sure that they are ordered appropriately.
         *
         * @hide
         */
        public static final String[] SETTINGS_TO_BACKUP = {
            STAY_ON_WHILE_PLUGGED_IN,   // moved to global
            WIFI_USE_STATIC_IP,
            WIFI_STATIC_IP,
            WIFI_STATIC_GATEWAY,
            WIFI_STATIC_NETMASK,
            WIFI_STATIC_DNS1,
            WIFI_STATIC_DNS2,
            BLUETOOTH_DISCOVERABILITY,
            BLUETOOTH_DISCOVERABILITY_TIMEOUT,
            DIM_SCREEN,
            SCREEN_OFF_TIMEOUT,
            SCREEN_BRIGHTNESS,
            SCREEN_BRIGHTNESS_MODE,
            SCREEN_AUTO_BRIGHTNESS_ADJ,
            VIBRATE_INPUT_DEVICES,
            MODE_RINGER_STREAMS_AFFECTED,
            TEXT_AUTO_REPLACE,
            TEXT_AUTO_CAPS,
            TEXT_AUTO_PUNCTUATE,
            TEXT_SHOW_PASSWORD,
            AUTO_TIME,                  // moved to global
            AUTO_TIME_ZONE,             // moved to global
            TIME_12_24,
            DATE_FORMAT,
            DTMF_TONE_WHEN_DIALING,
            DTMF_TONE_TYPE_WHEN_DIALING,
            HEARING_AID,
            TTY_MODE,
            SOUND_EFFECTS_ENABLED,
            HAPTIC_FEEDBACK_ENABLED,
            POWER_SOUNDS_ENABLED,       // moved to global
            DOCK_SOUNDS_ENABLED,        // moved to global
            LOCKSCREEN_SOUNDS_ENABLED,
            SHOW_WEB_SUGGESTIONS,
            SIP_CALL_OPTIONS,
            SIP_RECEIVE_CALLS,
            POINTER_SPEED,
            VIBRATE_WHEN_RINGING,
            RINGTONE,
            LOCK_TO_APP_ENABLED,
            NOTIFICATION_SOUND
        };

        /**
         * These are all public system settings
         *
         * @hide
         */
        public static final Set<String> PUBLIC_SETTINGS = new ArraySet<>();
        static {
            PUBLIC_SETTINGS.add(END_BUTTON_BEHAVIOR);
            PUBLIC_SETTINGS.add(WIFI_USE_STATIC_IP);
            PUBLIC_SETTINGS.add(WIFI_STATIC_IP);
            PUBLIC_SETTINGS.add(WIFI_STATIC_GATEWAY);
            PUBLIC_SETTINGS.add(WIFI_STATIC_NETMASK);
            PUBLIC_SETTINGS.add(WIFI_STATIC_DNS1);
            PUBLIC_SETTINGS.add(WIFI_STATIC_DNS2);
            PUBLIC_SETTINGS.add(BLUETOOTH_DISCOVERABILITY);
            PUBLIC_SETTINGS.add(BLUETOOTH_DISCOVERABILITY_TIMEOUT);
            PUBLIC_SETTINGS.add(NEXT_ALARM_FORMATTED);
            PUBLIC_SETTINGS.add(FONT_SCALE);
            PUBLIC_SETTINGS.add(DIM_SCREEN);
            PUBLIC_SETTINGS.add(SCREEN_OFF_TIMEOUT);
            PUBLIC_SETTINGS.add(SCREEN_BRIGHTNESS);
            PUBLIC_SETTINGS.add(SCREEN_BRIGHTNESS_MODE);
            PUBLIC_SETTINGS.add(MODE_RINGER_STREAMS_AFFECTED);
            PUBLIC_SETTINGS.add(MUTE_STREAMS_AFFECTED);
            PUBLIC_SETTINGS.add(VIBRATE_ON);
            PUBLIC_SETTINGS.add(VOLUME_RING);
            PUBLIC_SETTINGS.add(VOLUME_SYSTEM);
            PUBLIC_SETTINGS.add(VOLUME_VOICE);
            PUBLIC_SETTINGS.add(VOLUME_MUSIC);
            PUBLIC_SETTINGS.add(VOLUME_ALARM);
            PUBLIC_SETTINGS.add(VOLUME_NOTIFICATION);
            PUBLIC_SETTINGS.add(VOLUME_BLUETOOTH_SCO);
            PUBLIC_SETTINGS.add(RINGTONE);
            PUBLIC_SETTINGS.add(NOTIFICATION_SOUND);
            PUBLIC_SETTINGS.add(ALARM_ALERT);
            PUBLIC_SETTINGS.add(TEXT_AUTO_REPLACE);
            PUBLIC_SETTINGS.add(TEXT_AUTO_CAPS);
            PUBLIC_SETTINGS.add(TEXT_AUTO_PUNCTUATE);
            PUBLIC_SETTINGS.add(TEXT_SHOW_PASSWORD);
            PUBLIC_SETTINGS.add(SHOW_GTALK_SERVICE_STATUS);
            PUBLIC_SETTINGS.add(WALLPAPER_ACTIVITY);
            PUBLIC_SETTINGS.add(TIME_12_24);
            PUBLIC_SETTINGS.add(DATE_FORMAT);
            PUBLIC_SETTINGS.add(SETUP_WIZARD_HAS_RUN);
            PUBLIC_SETTINGS.add(ACCELEROMETER_ROTATION);
            PUBLIC_SETTINGS.add(USER_ROTATION);
            PUBLIC_SETTINGS.add(DTMF_TONE_WHEN_DIALING);
            PUBLIC_SETTINGS.add(SOUND_EFFECTS_ENABLED);
            PUBLIC_SETTINGS.add(HAPTIC_FEEDBACK_ENABLED);
            PUBLIC_SETTINGS.add(SHOW_WEB_SUGGESTIONS);
        }

        /**
         * These are all hidden system settings.
         *
         * @hide
         */
        public static final Set<String> PRIVATE_SETTINGS = new ArraySet<>();
        static {
            PRIVATE_SETTINGS.add(WIFI_USE_STATIC_IP);
            PRIVATE_SETTINGS.add(END_BUTTON_BEHAVIOR);
            PRIVATE_SETTINGS.add(ADVANCED_SETTINGS);
            PRIVATE_SETTINGS.add(SCREEN_AUTO_BRIGHTNESS_ADJ);
            PRIVATE_SETTINGS.add(VIBRATE_INPUT_DEVICES);
            PRIVATE_SETTINGS.add(VOLUME_MASTER);
            PRIVATE_SETTINGS.add(VOLUME_MASTER_MUTE);
            PRIVATE_SETTINGS.add(MICROPHONE_MUTE);
            PRIVATE_SETTINGS.add(NOTIFICATIONS_USE_RING_VOLUME);
            PRIVATE_SETTINGS.add(VIBRATE_IN_SILENT);
            PRIVATE_SETTINGS.add(MEDIA_BUTTON_RECEIVER);
            PRIVATE_SETTINGS.add(HIDE_ROTATION_LOCK_TOGGLE_FOR_ACCESSIBILITY);
            PRIVATE_SETTINGS.add(VIBRATE_WHEN_RINGING);
            PRIVATE_SETTINGS.add(DTMF_TONE_TYPE_WHEN_DIALING);
            PRIVATE_SETTINGS.add(HEARING_AID);
            PRIVATE_SETTINGS.add(TTY_MODE);
            PRIVATE_SETTINGS.add(NOTIFICATION_LIGHT_PULSE);
            PRIVATE_SETTINGS.add(POINTER_LOCATION);
            PRIVATE_SETTINGS.add(SHOW_TOUCHES);
            PRIVATE_SETTINGS.add(WINDOW_ORIENTATION_LISTENER_LOG);
            PRIVATE_SETTINGS.add(POWER_SOUNDS_ENABLED);
            PRIVATE_SETTINGS.add(DOCK_SOUNDS_ENABLED);
            PRIVATE_SETTINGS.add(LOCKSCREEN_SOUNDS_ENABLED);
            PRIVATE_SETTINGS.add(LOCKSCREEN_DISABLED);
            PRIVATE_SETTINGS.add(LOW_BATTERY_SOUND);
            PRIVATE_SETTINGS.add(DESK_DOCK_SOUND);
            PRIVATE_SETTINGS.add(DESK_UNDOCK_SOUND);
            PRIVATE_SETTINGS.add(CAR_DOCK_SOUND);
            PRIVATE_SETTINGS.add(CAR_UNDOCK_SOUND);
            PRIVATE_SETTINGS.add(LOCK_SOUND);
            PRIVATE_SETTINGS.add(UNLOCK_SOUND);
            PRIVATE_SETTINGS.add(SIP_RECEIVE_CALLS);
            PRIVATE_SETTINGS.add(SIP_CALL_OPTIONS);
            PRIVATE_SETTINGS.add(SIP_ALWAYS);
            PRIVATE_SETTINGS.add(SIP_ADDRESS_ONLY);
            PRIVATE_SETTINGS.add(SIP_ASK_ME_EACH_TIME);
            PRIVATE_SETTINGS.add(POINTER_SPEED);
            PRIVATE_SETTINGS.add(LOCK_TO_APP_ENABLED);
            PRIVATE_SETTINGS.add(EGG_MODE);
        }

        /**
         * These are all public system settings
         *
         * @hide
         */
        public static final Map<String, Validator> VALIDATORS = new ArrayMap<>();
        static {
            VALIDATORS.put(END_BUTTON_BEHAVIOR,END_BUTTON_BEHAVIOR_VALIDATOR);
            VALIDATORS.put(WIFI_USE_STATIC_IP, WIFI_USE_STATIC_IP_VALIDATOR);
            VALIDATORS.put(BLUETOOTH_DISCOVERABILITY, BLUETOOTH_DISCOVERABILITY_VALIDATOR);
            VALIDATORS.put(BLUETOOTH_DISCOVERABILITY_TIMEOUT,
                    BLUETOOTH_DISCOVERABILITY_TIMEOUT_VALIDATOR);
            VALIDATORS.put(NEXT_ALARM_FORMATTED, NEXT_ALARM_FORMATTED_VALIDATOR);
            VALIDATORS.put(FONT_SCALE, FONT_SCALE_VALIDATOR);
            VALIDATORS.put(DIM_SCREEN, DIM_SCREEN_VALIDATOR);
            VALIDATORS.put(SCREEN_OFF_TIMEOUT, SCREEN_OFF_TIMEOUT_VALIDATOR);
            VALIDATORS.put(SCREEN_BRIGHTNESS, SCREEN_BRIGHTNESS_VALIDATOR);
            VALIDATORS.put(SCREEN_BRIGHTNESS_MODE, SCREEN_BRIGHTNESS_MODE_VALIDATOR);
            VALIDATORS.put(MODE_RINGER_STREAMS_AFFECTED, MODE_RINGER_STREAMS_AFFECTED_VALIDATOR);
            VALIDATORS.put(MUTE_STREAMS_AFFECTED, MUTE_STREAMS_AFFECTED_VALIDATOR);
            VALIDATORS.put(VIBRATE_ON, VIBRATE_ON_VALIDATOR);
            VALIDATORS.put(RINGTONE, RINGTONE_VALIDATOR);
            VALIDATORS.put(NOTIFICATION_SOUND, NOTIFICATION_SOUND_VALIDATOR);
            VALIDATORS.put(ALARM_ALERT, ALARM_ALERT_VALIDATOR);
            VALIDATORS.put(TEXT_AUTO_REPLACE, TEXT_AUTO_REPLACE_VALIDATOR);
            VALIDATORS.put(TEXT_AUTO_CAPS, TEXT_AUTO_CAPS_VALIDATOR);
            VALIDATORS.put(TEXT_AUTO_PUNCTUATE, TEXT_AUTO_PUNCTUATE_VALIDATOR);
            VALIDATORS.put(TEXT_SHOW_PASSWORD, TEXT_SHOW_PASSWORD_VALIDATOR);
            VALIDATORS.put(SHOW_GTALK_SERVICE_STATUS, SHOW_GTALK_SERVICE_STATUS_VALIDATOR);
            VALIDATORS.put(WALLPAPER_ACTIVITY, WALLPAPER_ACTIVITY_VALIDATOR);
            VALIDATORS.put(TIME_12_24, TIME_12_24_VALIDATOR);
            VALIDATORS.put(DATE_FORMAT, DATE_FORMAT_VALIDATOR);
            VALIDATORS.put(SETUP_WIZARD_HAS_RUN, SETUP_WIZARD_HAS_RUN_VALIDATOR);
            VALIDATORS.put(ACCELEROMETER_ROTATION, ACCELEROMETER_ROTATION_VALIDATOR);
            VALIDATORS.put(USER_ROTATION, USER_ROTATION_VALIDATOR);
            VALIDATORS.put(DTMF_TONE_WHEN_DIALING, DTMF_TONE_WHEN_DIALING_VALIDATOR);
            VALIDATORS.put(SOUND_EFFECTS_ENABLED, SOUND_EFFECTS_ENABLED_VALIDATOR);
            VALIDATORS.put(HAPTIC_FEEDBACK_ENABLED, HAPTIC_FEEDBACK_ENABLED_VALIDATOR);
            VALIDATORS.put(SHOW_WEB_SUGGESTIONS, SHOW_WEB_SUGGESTIONS_VALIDATOR);
            VALIDATORS.put(WIFI_USE_STATIC_IP, WIFI_USE_STATIC_IP_VALIDATOR);
            VALIDATORS.put(END_BUTTON_BEHAVIOR, END_BUTTON_BEHAVIOR_VALIDATOR);
            VALIDATORS.put(ADVANCED_SETTINGS, ADVANCED_SETTINGS_VALIDATOR);
            VALIDATORS.put(SCREEN_AUTO_BRIGHTNESS_ADJ, SCREEN_AUTO_BRIGHTNESS_ADJ_VALIDATOR);
            VALIDATORS.put(VIBRATE_INPUT_DEVICES, VIBRATE_INPUT_DEVICES_VALIDATOR);
            VALIDATORS.put(VOLUME_MASTER_MUTE, VOLUME_MASTER_MUTE_VALIDATOR);
            VALIDATORS.put(MICROPHONE_MUTE, MICROPHONE_MUTE_VALIDATOR);
            VALIDATORS.put(NOTIFICATIONS_USE_RING_VOLUME, NOTIFICATIONS_USE_RING_VOLUME_VALIDATOR);
            VALIDATORS.put(VIBRATE_IN_SILENT, VIBRATE_IN_SILENT_VALIDATOR);
            VALIDATORS.put(MEDIA_BUTTON_RECEIVER, MEDIA_BUTTON_RECEIVER_VALIDATOR);
            VALIDATORS.put(HIDE_ROTATION_LOCK_TOGGLE_FOR_ACCESSIBILITY,
                    HIDE_ROTATION_LOCK_TOGGLE_FOR_ACCESSIBILITY_VALIDATOR);
            VALIDATORS.put(VIBRATE_WHEN_RINGING, VIBRATE_WHEN_RINGING_VALIDATOR);
            VALIDATORS.put(DTMF_TONE_TYPE_WHEN_DIALING, DTMF_TONE_TYPE_WHEN_DIALING_VALIDATOR);
            VALIDATORS.put(HEARING_AID, HEARING_AID_VALIDATOR);
            VALIDATORS.put(TTY_MODE, TTY_MODE_VALIDATOR);
            VALIDATORS.put(NOTIFICATION_LIGHT_PULSE, NOTIFICATION_LIGHT_PULSE_VALIDATOR);
            VALIDATORS.put(POINTER_LOCATION, POINTER_LOCATION_VALIDATOR);
            VALIDATORS.put(SHOW_TOUCHES, SHOW_TOUCHES_VALIDATOR);
            VALIDATORS.put(WINDOW_ORIENTATION_LISTENER_LOG,
                    WINDOW_ORIENTATION_LISTENER_LOG_VALIDATOR);
            VALIDATORS.put(LOCKSCREEN_SOUNDS_ENABLED, LOCKSCREEN_SOUNDS_ENABLED_VALIDATOR);
            VALIDATORS.put(LOCKSCREEN_DISABLED, LOCKSCREEN_DISABLED_VALIDATOR);
            VALIDATORS.put(SIP_RECEIVE_CALLS, SIP_RECEIVE_CALLS_VALIDATOR);
            VALIDATORS.put(SIP_CALL_OPTIONS, SIP_CALL_OPTIONS_VALIDATOR);
            VALIDATORS.put(SIP_ALWAYS, SIP_ALWAYS_VALIDATOR);
            VALIDATORS.put(SIP_ADDRESS_ONLY, SIP_ADDRESS_ONLY_VALIDATOR);
            VALIDATORS.put(SIP_ASK_ME_EACH_TIME, SIP_ASK_ME_EACH_TIME_VALIDATOR);
            VALIDATORS.put(POINTER_SPEED, POINTER_SPEED_VALIDATOR);
            VALIDATORS.put(LOCK_TO_APP_ENABLED, LOCK_TO_APP_ENABLED_VALIDATOR);
            VALIDATORS.put(EGG_MODE, EGG_MODE_VALIDATOR);
            VALIDATORS.put(WIFI_STATIC_IP, WIFI_STATIC_IP_VALIDATOR);
            VALIDATORS.put(WIFI_STATIC_GATEWAY, WIFI_STATIC_GATEWAY_VALIDATOR);
            VALIDATORS.put(WIFI_STATIC_NETMASK, WIFI_STATIC_NETMASK_VALIDATOR);
            VALIDATORS.put(WIFI_STATIC_DNS1, WIFI_STATIC_DNS1_VALIDATOR);
            VALIDATORS.put(WIFI_STATIC_DNS2, WIFI_STATIC_DNS2_VALIDATOR);
        }

        /**
         * These entries are considered common between the personal and the managed profile,
         * since the managed profile doesn't get to change them.
         */
        private static final Set<String> CLONE_TO_MANAGED_PROFILE = new ArraySet<>();
        static {
            CLONE_TO_MANAGED_PROFILE.add(DATE_FORMAT);
            CLONE_TO_MANAGED_PROFILE.add(HAPTIC_FEEDBACK_ENABLED);
            CLONE_TO_MANAGED_PROFILE.add(SOUND_EFFECTS_ENABLED);
            CLONE_TO_MANAGED_PROFILE.add(TEXT_SHOW_PASSWORD);
            CLONE_TO_MANAGED_PROFILE.add(TIME_12_24);
        }

        /** @hide */
        public static void getCloneToManagedProfileSettings(Set<String> outKeySet) {
            outKeySet.addAll(CLONE_TO_MANAGED_PROFILE);
        }

        /**
         * When to use Wi-Fi calling
         *
         * @see android.telephony.TelephonyManager.WifiCallingChoices
         * @hide
         */
        public static final String WHEN_TO_MAKE_WIFI_CALLS = "when_to_make_wifi_calls";

        // Settings moved to Settings.Secure

        /**
         * @deprecated Use {@link android.provider.Settings.Global#ADB_ENABLED}
         * instead
         */
        @Deprecated
        public static final String ADB_ENABLED = Global.ADB_ENABLED;

        /**
         * @deprecated Use {@link android.provider.Settings.Secure#ANDROID_ID} instead
         */
        @Deprecated
        public static final String ANDROID_ID = Secure.ANDROID_ID;

        /**
         * @deprecated Use {@link android.provider.Settings.Global#BLUETOOTH_ON} instead
         */
        @Deprecated
        public static final String BLUETOOTH_ON = Global.BLUETOOTH_ON;

        /**
         * @deprecated Use {@link android.provider.Settings.Global#DATA_ROAMING} instead
         */
        @Deprecated
        public static final String DATA_ROAMING = Global.DATA_ROAMING;

        /**
         * @deprecated Use {@link android.provider.Settings.Global#DEVICE_PROVISIONED} instead
         */
        @Deprecated
        public static final String DEVICE_PROVISIONED = Global.DEVICE_PROVISIONED;

        /**
         * @deprecated Use {@link android.provider.Settings.Global#HTTP_PROXY} instead
         */
        @Deprecated
        public static final String HTTP_PROXY = Global.HTTP_PROXY;

        /**
         * @deprecated Use {@link android.provider.Settings.Secure#INSTALL_NON_MARKET_APPS} instead
         */
        @Deprecated
        public static final String INSTALL_NON_MARKET_APPS = Secure.INSTALL_NON_MARKET_APPS;

        /**
         * @deprecated Use {@link android.provider.Settings.Secure#LOCATION_PROVIDERS_ALLOWED}
         * instead
         */
        @Deprecated
        public static final String LOCATION_PROVIDERS_ALLOWED = Secure.LOCATION_PROVIDERS_ALLOWED;

        /**
         * @deprecated Use {@link android.provider.Settings.Secure#LOGGING_ID} instead
         */
        @Deprecated
        public static final String LOGGING_ID = Secure.LOGGING_ID;

        /**
         * @deprecated Use {@link android.provider.Settings.Global#NETWORK_PREFERENCE} instead
         */
        @Deprecated
        public static final String NETWORK_PREFERENCE = Global.NETWORK_PREFERENCE;

        /**
         * @deprecated Use {@link android.provider.Settings.Secure#PARENTAL_CONTROL_ENABLED}
         * instead
         */
        @Deprecated
        public static final String PARENTAL_CONTROL_ENABLED = Secure.PARENTAL_CONTROL_ENABLED;

        /**
         * @deprecated Use {@link android.provider.Settings.Secure#PARENTAL_CONTROL_LAST_UPDATE}
         * instead
         */
        @Deprecated
        public static final String PARENTAL_CONTROL_LAST_UPDATE = Secure.PARENTAL_CONTROL_LAST_UPDATE;

        /**
         * @deprecated Use {@link android.provider.Settings.Secure#PARENTAL_CONTROL_REDIRECT_URL}
         * instead
         */
        @Deprecated
        public static final String PARENTAL_CONTROL_REDIRECT_URL =
            Secure.PARENTAL_CONTROL_REDIRECT_URL;

        /**
         * @deprecated Use {@link android.provider.Settings.Secure#SETTINGS_CLASSNAME} instead
         */
        @Deprecated
        public static final String SETTINGS_CLASSNAME = Secure.SETTINGS_CLASSNAME;

        /**
         * @deprecated Use {@link android.provider.Settings.Global#USB_MASS_STORAGE_ENABLED} instead
         */
        @Deprecated
        public static final String USB_MASS_STORAGE_ENABLED = Global.USB_MASS_STORAGE_ENABLED;

        /**
         * @deprecated Use {@link android.provider.Settings.Global#USE_GOOGLE_MAIL} instead
         */
        @Deprecated
        public static final String USE_GOOGLE_MAIL = Global.USE_GOOGLE_MAIL;

       /**
         * @deprecated Use
         * {@link android.provider.Settings.Global#WIFI_MAX_DHCP_RETRY_COUNT} instead
         */
        @Deprecated
        public static final String WIFI_MAX_DHCP_RETRY_COUNT = Global.WIFI_MAX_DHCP_RETRY_COUNT;

        /**
         * @deprecated Use
         * {@link android.provider.Settings.Global#WIFI_MOBILE_DATA_TRANSITION_WAKELOCK_TIMEOUT_MS} instead
         */
        @Deprecated
        public static final String WIFI_MOBILE_DATA_TRANSITION_WAKELOCK_TIMEOUT_MS =
                Global.WIFI_MOBILE_DATA_TRANSITION_WAKELOCK_TIMEOUT_MS;

        /**
         * @deprecated Use
         * {@link android.provider.Settings.Global#WIFI_NETWORKS_AVAILABLE_NOTIFICATION_ON} instead
         */
        @Deprecated
        public static final String WIFI_NETWORKS_AVAILABLE_NOTIFICATION_ON =
                Global.WIFI_NETWORKS_AVAILABLE_NOTIFICATION_ON;

        /**
         * @deprecated Use
         * {@link android.provider.Settings.Global#WIFI_NETWORKS_AVAILABLE_REPEAT_DELAY} instead
         */
        @Deprecated
        public static final String WIFI_NETWORKS_AVAILABLE_REPEAT_DELAY =
                Global.WIFI_NETWORKS_AVAILABLE_REPEAT_DELAY;

        /**
         * @deprecated Use {@link android.provider.Settings.Global#WIFI_NUM_OPEN_NETWORKS_KEPT}
         * instead
         */
        @Deprecated
        public static final String WIFI_NUM_OPEN_NETWORKS_KEPT = Global.WIFI_NUM_OPEN_NETWORKS_KEPT;

        /**
         * @deprecated Use {@link android.provider.Settings.Global#WIFI_ON} instead
         */
        @Deprecated
        public static final String WIFI_ON = Global.WIFI_ON;

        /**
         * @deprecated Use
         * {@link android.provider.Settings.Secure#WIFI_WATCHDOG_ACCEPTABLE_PACKET_LOSS_PERCENTAGE}
         * instead
         */
        @Deprecated
        public static final String WIFI_WATCHDOG_ACCEPTABLE_PACKET_LOSS_PERCENTAGE =
                Secure.WIFI_WATCHDOG_ACCEPTABLE_PACKET_LOSS_PERCENTAGE;

        /**
         * @deprecated Use {@link android.provider.Settings.Secure#WIFI_WATCHDOG_AP_COUNT} instead
         */
        @Deprecated
        public static final String WIFI_WATCHDOG_AP_COUNT = Secure.WIFI_WATCHDOG_AP_COUNT;

        /**
         * @deprecated Use
         * {@link android.provider.Settings.Secure#WIFI_WATCHDOG_BACKGROUND_CHECK_DELAY_MS} instead
         */
        @Deprecated
        public static final String WIFI_WATCHDOG_BACKGROUND_CHECK_DELAY_MS =
                Secure.WIFI_WATCHDOG_BACKGROUND_CHECK_DELAY_MS;

        /**
         * @deprecated Use
         * {@link android.provider.Settings.Secure#WIFI_WATCHDOG_BACKGROUND_CHECK_ENABLED} instead
         */
        @Deprecated
        public static final String WIFI_WATCHDOG_BACKGROUND_CHECK_ENABLED =
                Secure.WIFI_WATCHDOG_BACKGROUND_CHECK_ENABLED;

        /**
         * @deprecated Use
         * {@link android.provider.Settings.Secure#WIFI_WATCHDOG_BACKGROUND_CHECK_TIMEOUT_MS}
         * instead
         */
        @Deprecated
        public static final String WIFI_WATCHDOG_BACKGROUND_CHECK_TIMEOUT_MS =
                Secure.WIFI_WATCHDOG_BACKGROUND_CHECK_TIMEOUT_MS;

        /**
         * @deprecated Use
         * {@link android.provider.Settings.Secure#WIFI_WATCHDOG_INITIAL_IGNORED_PING_COUNT} instead
         */
        @Deprecated
        public static final String WIFI_WATCHDOG_INITIAL_IGNORED_PING_COUNT =
            Secure.WIFI_WATCHDOG_INITIAL_IGNORED_PING_COUNT;

        /**
         * @deprecated Use {@link android.provider.Settings.Secure#WIFI_WATCHDOG_MAX_AP_CHECKS}
         * instead
         */
        @Deprecated
        public static final String WIFI_WATCHDOG_MAX_AP_CHECKS = Secure.WIFI_WATCHDOG_MAX_AP_CHECKS;

        /**
         * @deprecated Use {@link android.provider.Settings.Global#WIFI_WATCHDOG_ON} instead
         */
        @Deprecated
        public static final String WIFI_WATCHDOG_ON = Global.WIFI_WATCHDOG_ON;

        /**
         * @deprecated Use {@link android.provider.Settings.Secure#WIFI_WATCHDOG_PING_COUNT} instead
         */
        @Deprecated
        public static final String WIFI_WATCHDOG_PING_COUNT = Secure.WIFI_WATCHDOG_PING_COUNT;

        /**
         * @deprecated Use {@link android.provider.Settings.Secure#WIFI_WATCHDOG_PING_DELAY_MS}
         * instead
         */
        @Deprecated
        public static final String WIFI_WATCHDOG_PING_DELAY_MS = Secure.WIFI_WATCHDOG_PING_DELAY_MS;

        /**
         * @deprecated Use {@link android.provider.Settings.Secure#WIFI_WATCHDOG_PING_TIMEOUT_MS}
         * instead
         */
        @Deprecated
        public static final String WIFI_WATCHDOG_PING_TIMEOUT_MS =
            Secure.WIFI_WATCHDOG_PING_TIMEOUT_MS;

        /**
         * An app can use this method to check if it is currently allowed to write or modify system
         * settings. In order to gain write access to the system settings, an app must declare the
         * {@link android.Manifest.permission#WRITE_SETTINGS} permission in its manifest. If it is
         * currently disallowed, it can prompt the user to grant it this capability through a
         * management UI by sending an Intent with action
         * {@link android.provider.Settings#ACTION_MANAGE_WRITE_SETTINGS}.
         *
         * @param context A context
         * @return true if the calling app can write to system settings, false otherwise
         */
        public static boolean canWrite(Context context) {
            int uid = Binder.getCallingUid();
            return isCallingPackageAllowedToWriteSettings(context, uid, getPackageNameForUid(
                    context, uid), false);
        }
    }

    /**
     * Secure system settings, containing system preferences that applications
     * can read but are not allowed to write.  These are for preferences that
     * the user must explicitly modify through the system UI or specialized
     * APIs for those values, not modified directly by applications.
     */
    public static final class Secure extends NameValueTable {
        public static final String SYS_PROP_SETTING_VERSION = "sys.settings_secure_version";

        /**
         * The content:// style URL for this table
         */
        public static final Uri CONTENT_URI =
            Uri.parse("content://" + AUTHORITY + "/secure");

        // Populated lazily, guarded by class object:
        private static final NameValueCache sNameValueCache = new NameValueCache(
                SYS_PROP_SETTING_VERSION,
                CONTENT_URI,
                CALL_METHOD_GET_SECURE,
                CALL_METHOD_PUT_SECURE);

        private static ILockSettings sLockSettings = null;

        private static boolean sIsSystemProcess;
        private static final HashSet<String> MOVED_TO_LOCK_SETTINGS;
        private static final HashSet<String> MOVED_TO_GLOBAL;
        static {
            MOVED_TO_LOCK_SETTINGS = new HashSet<String>(3);
            MOVED_TO_LOCK_SETTINGS.add(Secure.LOCK_PATTERN_ENABLED);
            MOVED_TO_LOCK_SETTINGS.add(Secure.LOCK_PATTERN_VISIBLE);
            MOVED_TO_LOCK_SETTINGS.add(Secure.LOCK_PATTERN_TACTILE_FEEDBACK_ENABLED);

            MOVED_TO_GLOBAL = new HashSet<String>();
            MOVED_TO_GLOBAL.add(Settings.Global.ADB_ENABLED);
            MOVED_TO_GLOBAL.add(Settings.Global.ASSISTED_GPS_ENABLED);
            MOVED_TO_GLOBAL.add(Settings.Global.BLUETOOTH_ON);
            MOVED_TO_GLOBAL.add(Settings.Global.BUGREPORT_IN_POWER_MENU);
            MOVED_TO_GLOBAL.add(Settings.Global.CDMA_CELL_BROADCAST_SMS);
            MOVED_TO_GLOBAL.add(Settings.Global.CDMA_ROAMING_MODE);
            MOVED_TO_GLOBAL.add(Settings.Global.CDMA_SUBSCRIPTION_MODE);
            MOVED_TO_GLOBAL.add(Settings.Global.DATA_ACTIVITY_TIMEOUT_MOBILE);
            MOVED_TO_GLOBAL.add(Settings.Global.DATA_ACTIVITY_TIMEOUT_WIFI);
            MOVED_TO_GLOBAL.add(Settings.Global.DATA_ROAMING);
            MOVED_TO_GLOBAL.add(Settings.Global.DEVELOPMENT_SETTINGS_ENABLED);
            MOVED_TO_GLOBAL.add(Settings.Global.DEVICE_PROVISIONED);
            MOVED_TO_GLOBAL.add(Settings.Global.DISPLAY_DENSITY_FORCED);
            MOVED_TO_GLOBAL.add(Settings.Global.DISPLAY_SIZE_FORCED);
            MOVED_TO_GLOBAL.add(Settings.Global.DOWNLOAD_MAX_BYTES_OVER_MOBILE);
            MOVED_TO_GLOBAL.add(Settings.Global.DOWNLOAD_RECOMMENDED_MAX_BYTES_OVER_MOBILE);
            MOVED_TO_GLOBAL.add(Settings.Global.MOBILE_DATA);
            MOVED_TO_GLOBAL.add(Settings.Global.NETSTATS_DEV_BUCKET_DURATION);
            MOVED_TO_GLOBAL.add(Settings.Global.NETSTATS_DEV_DELETE_AGE);
            MOVED_TO_GLOBAL.add(Settings.Global.NETSTATS_DEV_PERSIST_BYTES);
            MOVED_TO_GLOBAL.add(Settings.Global.NETSTATS_DEV_ROTATE_AGE);
            MOVED_TO_GLOBAL.add(Settings.Global.NETSTATS_ENABLED);
            MOVED_TO_GLOBAL.add(Settings.Global.NETSTATS_GLOBAL_ALERT_BYTES);
            MOVED_TO_GLOBAL.add(Settings.Global.NETSTATS_POLL_INTERVAL);
            MOVED_TO_GLOBAL.add(Settings.Global.NETSTATS_SAMPLE_ENABLED);
            MOVED_TO_GLOBAL.add(Settings.Global.NETSTATS_TIME_CACHE_MAX_AGE);
            MOVED_TO_GLOBAL.add(Settings.Global.NETSTATS_UID_BUCKET_DURATION);
            MOVED_TO_GLOBAL.add(Settings.Global.NETSTATS_UID_DELETE_AGE);
            MOVED_TO_GLOBAL.add(Settings.Global.NETSTATS_UID_PERSIST_BYTES);
            MOVED_TO_GLOBAL.add(Settings.Global.NETSTATS_UID_ROTATE_AGE);
            MOVED_TO_GLOBAL.add(Settings.Global.NETSTATS_UID_TAG_BUCKET_DURATION);
            MOVED_TO_GLOBAL.add(Settings.Global.NETSTATS_UID_TAG_DELETE_AGE);
            MOVED_TO_GLOBAL.add(Settings.Global.NETSTATS_UID_TAG_PERSIST_BYTES);
            MOVED_TO_GLOBAL.add(Settings.Global.NETSTATS_UID_TAG_ROTATE_AGE);
            MOVED_TO_GLOBAL.add(Settings.Global.NETWORK_PREFERENCE);
            MOVED_TO_GLOBAL.add(Settings.Global.NITZ_UPDATE_DIFF);
            MOVED_TO_GLOBAL.add(Settings.Global.NITZ_UPDATE_SPACING);
            MOVED_TO_GLOBAL.add(Settings.Global.NTP_SERVER);
            MOVED_TO_GLOBAL.add(Settings.Global.NTP_TIMEOUT);
            MOVED_TO_GLOBAL.add(Settings.Global.PDP_WATCHDOG_ERROR_POLL_COUNT);
            MOVED_TO_GLOBAL.add(Settings.Global.PDP_WATCHDOG_LONG_POLL_INTERVAL_MS);
            MOVED_TO_GLOBAL.add(Settings.Global.PDP_WATCHDOG_MAX_PDP_RESET_FAIL_COUNT);
            MOVED_TO_GLOBAL.add(Settings.Global.PDP_WATCHDOG_POLL_INTERVAL_MS);
            MOVED_TO_GLOBAL.add(Settings.Global.PDP_WATCHDOG_TRIGGER_PACKET_COUNT);
            MOVED_TO_GLOBAL.add(Settings.Global.SAMPLING_PROFILER_MS);
            MOVED_TO_GLOBAL.add(Settings.Global.SETUP_PREPAID_DATA_SERVICE_URL);
            MOVED_TO_GLOBAL.add(Settings.Global.SETUP_PREPAID_DETECTION_REDIR_HOST);
            MOVED_TO_GLOBAL.add(Settings.Global.SETUP_PREPAID_DETECTION_TARGET_URL);
            MOVED_TO_GLOBAL.add(Settings.Global.TETHER_DUN_APN);
            MOVED_TO_GLOBAL.add(Settings.Global.TETHER_DUN_REQUIRED);
            MOVED_TO_GLOBAL.add(Settings.Global.TETHER_SUPPORTED);
            MOVED_TO_GLOBAL.add(Settings.Global.USB_MASS_STORAGE_ENABLED);
            MOVED_TO_GLOBAL.add(Settings.Global.USE_GOOGLE_MAIL);
            MOVED_TO_GLOBAL.add(Settings.Global.WIFI_COUNTRY_CODE);
            MOVED_TO_GLOBAL.add(Settings.Global.WIFI_FRAMEWORK_SCAN_INTERVAL_MS);
            MOVED_TO_GLOBAL.add(Settings.Global.WIFI_FREQUENCY_BAND);
            MOVED_TO_GLOBAL.add(Settings.Global.WIFI_IDLE_MS);
            MOVED_TO_GLOBAL.add(Settings.Global.WIFI_MAX_DHCP_RETRY_COUNT);
            MOVED_TO_GLOBAL.add(Settings.Global.WIFI_MOBILE_DATA_TRANSITION_WAKELOCK_TIMEOUT_MS);
            MOVED_TO_GLOBAL.add(Settings.Global.WIFI_NETWORKS_AVAILABLE_NOTIFICATION_ON);
            MOVED_TO_GLOBAL.add(Settings.Global.WIFI_NETWORKS_AVAILABLE_REPEAT_DELAY);
            MOVED_TO_GLOBAL.add(Settings.Global.WIFI_NUM_OPEN_NETWORKS_KEPT);
            MOVED_TO_GLOBAL.add(Settings.Global.WIFI_ON);
            MOVED_TO_GLOBAL.add(Settings.Global.WIFI_P2P_DEVICE_NAME);
            MOVED_TO_GLOBAL.add(Settings.Global.WIFI_SAVED_STATE);
            MOVED_TO_GLOBAL.add(Settings.Global.WIFI_SUPPLICANT_SCAN_INTERVAL_MS);
            MOVED_TO_GLOBAL.add(Settings.Global.WIFI_SUSPEND_OPTIMIZATIONS_ENABLED);
            MOVED_TO_GLOBAL.add(Settings.Global.WIFI_ENHANCED_AUTO_JOIN);
            MOVED_TO_GLOBAL.add(Settings.Global.WIFI_NETWORK_SHOW_RSSI);
            MOVED_TO_GLOBAL.add(Settings.Global.WIFI_WATCHDOG_ON);
            MOVED_TO_GLOBAL.add(Settings.Global.WIFI_WATCHDOG_POOR_NETWORK_TEST_ENABLED);
            MOVED_TO_GLOBAL.add(Settings.Global.WIMAX_NETWORKS_AVAILABLE_NOTIFICATION_ON);
            MOVED_TO_GLOBAL.add(Settings.Global.PACKAGE_VERIFIER_ENABLE);
            MOVED_TO_GLOBAL.add(Settings.Global.PACKAGE_VERIFIER_TIMEOUT);
            MOVED_TO_GLOBAL.add(Settings.Global.PACKAGE_VERIFIER_DEFAULT_RESPONSE);
            MOVED_TO_GLOBAL.add(Settings.Global.DATA_STALL_ALARM_NON_AGGRESSIVE_DELAY_IN_MS);
            MOVED_TO_GLOBAL.add(Settings.Global.DATA_STALL_ALARM_AGGRESSIVE_DELAY_IN_MS);
            MOVED_TO_GLOBAL.add(Settings.Global.GPRS_REGISTER_CHECK_PERIOD_MS);
            MOVED_TO_GLOBAL.add(Settings.Global.WTF_IS_FATAL);
            MOVED_TO_GLOBAL.add(Settings.Global.BATTERY_DISCHARGE_DURATION_THRESHOLD);
            MOVED_TO_GLOBAL.add(Settings.Global.BATTERY_DISCHARGE_THRESHOLD);
            MOVED_TO_GLOBAL.add(Settings.Global.SEND_ACTION_APP_ERROR);
            MOVED_TO_GLOBAL.add(Settings.Global.DROPBOX_AGE_SECONDS);
            MOVED_TO_GLOBAL.add(Settings.Global.DROPBOX_MAX_FILES);
            MOVED_TO_GLOBAL.add(Settings.Global.DROPBOX_QUOTA_KB);
            MOVED_TO_GLOBAL.add(Settings.Global.DROPBOX_QUOTA_PERCENT);
            MOVED_TO_GLOBAL.add(Settings.Global.DROPBOX_RESERVE_PERCENT);
            MOVED_TO_GLOBAL.add(Settings.Global.DROPBOX_TAG_PREFIX);
            MOVED_TO_GLOBAL.add(Settings.Global.ERROR_LOGCAT_PREFIX);
            MOVED_TO_GLOBAL.add(Settings.Global.SYS_FREE_STORAGE_LOG_INTERVAL);
            MOVED_TO_GLOBAL.add(Settings.Global.DISK_FREE_CHANGE_REPORTING_THRESHOLD);
            MOVED_TO_GLOBAL.add(Settings.Global.SYS_STORAGE_THRESHOLD_PERCENTAGE);
            MOVED_TO_GLOBAL.add(Settings.Global.SYS_STORAGE_THRESHOLD_MAX_BYTES);
            MOVED_TO_GLOBAL.add(Settings.Global.SYS_STORAGE_FULL_THRESHOLD_BYTES);
            MOVED_TO_GLOBAL.add(Settings.Global.SYNC_MAX_RETRY_DELAY_IN_SECONDS);
            MOVED_TO_GLOBAL.add(Settings.Global.CONNECTIVITY_CHANGE_DELAY);
            MOVED_TO_GLOBAL.add(Settings.Global.CAPTIVE_PORTAL_DETECTION_ENABLED);
            MOVED_TO_GLOBAL.add(Settings.Global.CAPTIVE_PORTAL_SERVER);
            MOVED_TO_GLOBAL.add(Settings.Global.NSD_ON);
            MOVED_TO_GLOBAL.add(Settings.Global.SET_INSTALL_LOCATION);
            MOVED_TO_GLOBAL.add(Settings.Global.DEFAULT_INSTALL_LOCATION);
            MOVED_TO_GLOBAL.add(Settings.Global.INET_CONDITION_DEBOUNCE_UP_DELAY);
            MOVED_TO_GLOBAL.add(Settings.Global.INET_CONDITION_DEBOUNCE_DOWN_DELAY);
            MOVED_TO_GLOBAL.add(Settings.Global.READ_EXTERNAL_STORAGE_ENFORCED_DEFAULT);
            MOVED_TO_GLOBAL.add(Settings.Global.HTTP_PROXY);
            MOVED_TO_GLOBAL.add(Settings.Global.GLOBAL_HTTP_PROXY_HOST);
            MOVED_TO_GLOBAL.add(Settings.Global.GLOBAL_HTTP_PROXY_PORT);
            MOVED_TO_GLOBAL.add(Settings.Global.GLOBAL_HTTP_PROXY_EXCLUSION_LIST);
            MOVED_TO_GLOBAL.add(Settings.Global.SET_GLOBAL_HTTP_PROXY);
            MOVED_TO_GLOBAL.add(Settings.Global.DEFAULT_DNS_SERVER);
            MOVED_TO_GLOBAL.add(Settings.Global.PREFERRED_NETWORK_MODE);
            MOVED_TO_GLOBAL.add(Settings.Global.WEBVIEW_DATA_REDUCTION_PROXY_KEY);
        }

        /** @hide */
        public static void getMovedToGlobalSettings(Set<String> outKeySet) {
            outKeySet.addAll(MOVED_TO_GLOBAL);
        }

        /**
         * Look up a name in the database.
         * @param resolver to access the database with
         * @param name to look up in the table
         * @return the corresponding value, or null if not present
         */
        public static String getString(ContentResolver resolver, String name) {
            return getStringForUser(resolver, name, UserHandle.myUserId());
        }

        /** @hide */
        public static String getStringForUser(ContentResolver resolver, String name,
                int userHandle) {
            if (MOVED_TO_GLOBAL.contains(name)) {
                Log.w(TAG, "Setting " + name + " has moved from android.provider.Settings.Secure"
                        + " to android.provider.Settings.Global.");
                return Global.getStringForUser(resolver, name, userHandle);
            }

            if (MOVED_TO_LOCK_SETTINGS.contains(name)) {
                synchronized (Secure.class) {
                    if (sLockSettings == null) {
                        sLockSettings = ILockSettings.Stub.asInterface(
                                (IBinder) ServiceManager.getService("lock_settings"));
                        sIsSystemProcess = Process.myUid() == Process.SYSTEM_UID;
                    }
                }
                if (sLockSettings != null && !sIsSystemProcess) {
                    // No context; use the ActivityThread's context as an approximation for
                    // determining the target API level.
                    Application application = ActivityThread.currentApplication();

                    boolean isPreMnc = application != null
                            && application.getApplicationInfo() != null
                            && application.getApplicationInfo().targetSdkVersion
                            <= VERSION_CODES.LOLLIPOP_MR1;
                    if (isPreMnc) {
                        try {
                            return sLockSettings.getString(name, "0", userHandle);
                        } catch (RemoteException re) {
                            // Fall through
                        }
                    } else {
                        throw new SecurityException("Settings.Secure." + name
                                + " is deprecated and no longer accessible."
                                + " See API documentation for potential replacements.");
                    }
                }
            }

            return sNameValueCache.getStringForUser(resolver, name, userHandle);
        }

        /**
         * Store a name/value pair into the database.
         * @param resolver to access the database with
         * @param name to store
         * @param value to associate with the name
         * @return true if the value was set, false on database errors
         */
        public static boolean putString(ContentResolver resolver, String name, String value) {
            return putStringForUser(resolver, name, value, UserHandle.myUserId());
        }

        /** @hide */
        public static boolean putStringForUser(ContentResolver resolver, String name, String value,
                int userHandle) {
            if (LOCATION_MODE.equals(name)) {
                // HACK ALERT: temporary hack to work around b/10491283.
                // TODO: once b/10491283 fixed, remove this hack
                return setLocationModeForUser(resolver, Integer.parseInt(value), userHandle);
            }
            if (MOVED_TO_GLOBAL.contains(name)) {
                Log.w(TAG, "Setting " + name + " has moved from android.provider.Settings.System"
                        + " to android.provider.Settings.Global");
                return Global.putStringForUser(resolver, name, value, userHandle);
            }
            return sNameValueCache.putStringForUser(resolver, name, value, userHandle);
        }

        /**
         * Construct the content URI for a particular name/value pair,
         * useful for monitoring changes with a ContentObserver.
         * @param name to look up in the table
         * @return the corresponding content URI, or null if not present
         */
        public static Uri getUriFor(String name) {
            if (MOVED_TO_GLOBAL.contains(name)) {
                Log.w(TAG, "Setting " + name + " has moved from android.provider.Settings.Secure"
                        + " to android.provider.Settings.Global, returning global URI.");
                return Global.getUriFor(Global.CONTENT_URI, name);
            }
            return getUriFor(CONTENT_URI, name);
        }

        /**
         * Convenience function for retrieving a single secure settings value
         * as an integer.  Note that internally setting values are always
         * stored as strings; this function converts the string to an integer
         * for you.  The default value will be returned if the setting is
         * not defined or not an integer.
         *
         * @param cr The ContentResolver to access.
         * @param name The name of the setting to retrieve.
         * @param def Value to return if the setting is not defined.
         *
         * @return The setting's current value, or 'def' if it is not defined
         * or not a valid integer.
         */
        public static int getInt(ContentResolver cr, String name, int def) {
            return getIntForUser(cr, name, def, UserHandle.myUserId());
        }

        /** @hide */
        public static int getIntForUser(ContentResolver cr, String name, int def, int userHandle) {
            if (LOCATION_MODE.equals(name)) {
                // HACK ALERT: temporary hack to work around b/10491283.
                // TODO: once b/10491283 fixed, remove this hack
                return getLocationModeForUser(cr, userHandle);
            }
            String v = getStringForUser(cr, name, userHandle);
            try {
                return v != null ? Integer.parseInt(v) : def;
            } catch (NumberFormatException e) {
                return def;
            }
        }

        /**
         * Convenience function for retrieving a single secure settings value
         * as an integer.  Note that internally setting values are always
         * stored as strings; this function converts the string to an integer
         * for you.
         * <p>
         * This version does not take a default value.  If the setting has not
         * been set, or the string value is not a number,
         * it throws {@link SettingNotFoundException}.
         *
         * @param cr The ContentResolver to access.
         * @param name The name of the setting to retrieve.
         *
         * @throws SettingNotFoundException Thrown if a setting by the given
         * name can't be found or the setting value is not an integer.
         *
         * @return The setting's current value.
         */
        public static int getInt(ContentResolver cr, String name)
                throws SettingNotFoundException {
            return getIntForUser(cr, name, UserHandle.myUserId());
        }

        /** @hide */
        public static int getIntForUser(ContentResolver cr, String name, int userHandle)
                throws SettingNotFoundException {
            if (LOCATION_MODE.equals(name)) {
                // HACK ALERT: temporary hack to work around b/10491283.
                // TODO: once b/10491283 fixed, remove this hack
                return getLocationModeForUser(cr, userHandle);
            }
            String v = getStringForUser(cr, name, userHandle);
            try {
                return Integer.parseInt(v);
            } catch (NumberFormatException e) {
                throw new SettingNotFoundException(name);
            }
        }

        /**
         * Convenience function for updating a single settings value as an
         * integer. This will either create a new entry in the table if the
         * given name does not exist, or modify the value of the existing row
         * with that name.  Note that internally setting values are always
         * stored as strings, so this function converts the given value to a
         * string before storing it.
         *
         * @param cr The ContentResolver to access.
         * @param name The name of the setting to modify.
         * @param value The new value for the setting.
         * @return true if the value was set, false on database errors
         */
        public static boolean putInt(ContentResolver cr, String name, int value) {
            return putIntForUser(cr, name, value, UserHandle.myUserId());
        }

        /** @hide */
        public static boolean putIntForUser(ContentResolver cr, String name, int value,
                int userHandle) {
            return putStringForUser(cr, name, Integer.toString(value), userHandle);
        }

        /**
         * Convenience function for retrieving a single secure settings value
         * as a {@code long}.  Note that internally setting values are always
         * stored as strings; this function converts the string to a {@code long}
         * for you.  The default value will be returned if the setting is
         * not defined or not a {@code long}.
         *
         * @param cr The ContentResolver to access.
         * @param name The name of the setting to retrieve.
         * @param def Value to return if the setting is not defined.
         *
         * @return The setting's current value, or 'def' if it is not defined
         * or not a valid {@code long}.
         */
        public static long getLong(ContentResolver cr, String name, long def) {
            return getLongForUser(cr, name, def, UserHandle.myUserId());
        }

        /** @hide */
        public static long getLongForUser(ContentResolver cr, String name, long def,
                int userHandle) {
            String valString = getStringForUser(cr, name, userHandle);
            long value;
            try {
                value = valString != null ? Long.parseLong(valString) : def;
            } catch (NumberFormatException e) {
                value = def;
            }
            return value;
        }

        /**
         * Convenience function for retrieving a single secure settings value
         * as a {@code long}.  Note that internally setting values are always
         * stored as strings; this function converts the string to a {@code long}
         * for you.
         * <p>
         * This version does not take a default value.  If the setting has not
         * been set, or the string value is not a number,
         * it throws {@link SettingNotFoundException}.
         *
         * @param cr The ContentResolver to access.
         * @param name The name of the setting to retrieve.
         *
         * @return The setting's current value.
         * @throws SettingNotFoundException Thrown if a setting by the given
         * name can't be found or the setting value is not an integer.
         */
        public static long getLong(ContentResolver cr, String name)
                throws SettingNotFoundException {
            return getLongForUser(cr, name, UserHandle.myUserId());
        }

        /** @hide */
        public static long getLongForUser(ContentResolver cr, String name, int userHandle)
                throws SettingNotFoundException {
            String valString = getStringForUser(cr, name, userHandle);
            try {
                return Long.parseLong(valString);
            } catch (NumberFormatException e) {
                throw new SettingNotFoundException(name);
            }
        }

        /**
         * Convenience function for updating a secure settings value as a long
         * integer. This will either create a new entry in the table if the
         * given name does not exist, or modify the value of the existing row
         * with that name.  Note that internally setting values are always
         * stored as strings, so this function converts the given value to a
         * string before storing it.
         *
         * @param cr The ContentResolver to access.
         * @param name The name of the setting to modify.
         * @param value The new value for the setting.
         * @return true if the value was set, false on database errors
         */
        public static boolean putLong(ContentResolver cr, String name, long value) {
            return putLongForUser(cr, name, value, UserHandle.myUserId());
        }

        /** @hide */
        public static boolean putLongForUser(ContentResolver cr, String name, long value,
                int userHandle) {
            return putStringForUser(cr, name, Long.toString(value), userHandle);
        }

        /**
         * Convenience function for retrieving a single secure settings value
         * as a floating point number.  Note that internally setting values are
         * always stored as strings; this function converts the string to an
         * float for you. The default value will be returned if the setting
         * is not defined or not a valid float.
         *
         * @param cr The ContentResolver to access.
         * @param name The name of the setting to retrieve.
         * @param def Value to return if the setting is not defined.
         *
         * @return The setting's current value, or 'def' if it is not defined
         * or not a valid float.
         */
        public static float getFloat(ContentResolver cr, String name, float def) {
            return getFloatForUser(cr, name, def, UserHandle.myUserId());
        }

        /** @hide */
        public static float getFloatForUser(ContentResolver cr, String name, float def,
                int userHandle) {
            String v = getStringForUser(cr, name, userHandle);
            try {
                return v != null ? Float.parseFloat(v) : def;
            } catch (NumberFormatException e) {
                return def;
            }
        }

        /**
         * Convenience function for retrieving a single secure settings value
         * as a float.  Note that internally setting values are always
         * stored as strings; this function converts the string to a float
         * for you.
         * <p>
         * This version does not take a default value.  If the setting has not
         * been set, or the string value is not a number,
         * it throws {@link SettingNotFoundException}.
         *
         * @param cr The ContentResolver to access.
         * @param name The name of the setting to retrieve.
         *
         * @throws SettingNotFoundException Thrown if a setting by the given
         * name can't be found or the setting value is not a float.
         *
         * @return The setting's current value.
         */
        public static float getFloat(ContentResolver cr, String name)
                throws SettingNotFoundException {
            return getFloatForUser(cr, name, UserHandle.myUserId());
        }

        /** @hide */
        public static float getFloatForUser(ContentResolver cr, String name, int userHandle)
                throws SettingNotFoundException {
            String v = getStringForUser(cr, name, userHandle);
            if (v == null) {
                throw new SettingNotFoundException(name);
            }
            try {
                return Float.parseFloat(v);
            } catch (NumberFormatException e) {
                throw new SettingNotFoundException(name);
            }
        }

        /**
         * Convenience function for updating a single settings value as a
         * floating point number. This will either create a new entry in the
         * table if the given name does not exist, or modify the value of the
         * existing row with that name.  Note that internally setting values
         * are always stored as strings, so this function converts the given
         * value to a string before storing it.
         *
         * @param cr The ContentResolver to access.
         * @param name The name of the setting to modify.
         * @param value The new value for the setting.
         * @return true if the value was set, false on database errors
         */
        public static boolean putFloat(ContentResolver cr, String name, float value) {
            return putFloatForUser(cr, name, value, UserHandle.myUserId());
        }

        /** @hide */
        public static boolean putFloatForUser(ContentResolver cr, String name, float value,
                int userHandle) {
            return putStringForUser(cr, name, Float.toString(value), userHandle);
        }

        /**
         * @deprecated Use {@link android.provider.Settings.Global#DEVELOPMENT_SETTINGS_ENABLED}
         * instead
         */
        @Deprecated
        public static final String DEVELOPMENT_SETTINGS_ENABLED =
                Global.DEVELOPMENT_SETTINGS_ENABLED;

        /**
         * When the user has enable the option to have a "bug report" command
         * in the power menu.
         * @deprecated Use {@link android.provider.Settings.Global#BUGREPORT_IN_POWER_MENU} instead
         * @hide
         */
        @Deprecated
        public static final String BUGREPORT_IN_POWER_MENU = "bugreport_in_power_menu";

        /**
         * @deprecated Use {@link android.provider.Settings.Global#ADB_ENABLED} instead
         */
        @Deprecated
        public static final String ADB_ENABLED = Global.ADB_ENABLED;

        /**
         * Setting to allow mock locations and location provider status to be injected into the
         * LocationManager service for testing purposes during application development.  These
         * locations and status values  override actual location and status information generated
         * by network, gps, or other location providers.
         *
         * @deprecated This settings is not used anymore.
         */
        @Deprecated
        public static final String ALLOW_MOCK_LOCATION = "mock_location";

        /**
         * A 64-bit number (as a hex string) that is randomly
         * generated when the user first sets up the device and should remain
         * constant for the lifetime of the user's device. The value may
         * change if a factory reset is performed on the device.
         * <p class="note"><strong>Note:</strong> When a device has <a
         * href="{@docRoot}about/versions/android-4.2.html#MultipleUsers">multiple users</a>
         * (available on certain devices running Android 4.2 or higher), each user appears as a
         * completely separate device, so the {@code ANDROID_ID} value is unique to each
         * user.</p>
         */
        public static final String ANDROID_ID = "android_id";

        /**
         * @deprecated Use {@link android.provider.Settings.Global#BLUETOOTH_ON} instead
         */
        @Deprecated
        public static final String BLUETOOTH_ON = Global.BLUETOOTH_ON;

        /**
         * @deprecated Use {@link android.provider.Settings.Global#DATA_ROAMING} instead
         */
        @Deprecated
        public static final String DATA_ROAMING = Global.DATA_ROAMING;

        /**
         * Setting to record the input method used by default, holding the ID
         * of the desired method.
         */
        public static final String DEFAULT_INPUT_METHOD = "default_input_method";

        /**
         * Setting to record the input method subtype used by default, holding the ID
         * of the desired method.
         */
        public static final String SELECTED_INPUT_METHOD_SUBTYPE =
                "selected_input_method_subtype";

        /**
         * Setting to record the history of input method subtype, holding the pair of ID of IME
         * and its last used subtype.
         * @hide
         */
        public static final String INPUT_METHODS_SUBTYPE_HISTORY =
                "input_methods_subtype_history";

        /**
         * Setting to record the visibility of input method selector
         */
        public static final String INPUT_METHOD_SELECTOR_VISIBILITY =
                "input_method_selector_visibility";

        /**
         * The currently selected voice interaction service flattened ComponentName.
         * @hide
         */
        public static final String VOICE_INTERACTION_SERVICE = "voice_interaction_service";

        /**
         * bluetooth HCI snoop log configuration
         * @hide
         */
        public static final String BLUETOOTH_HCI_LOG =
                "bluetooth_hci_log";

        /**
         * @deprecated Use {@link android.provider.Settings.Global#DEVICE_PROVISIONED} instead
         */
        @Deprecated
        public static final String DEVICE_PROVISIONED = Global.DEVICE_PROVISIONED;

        /**
         * Whether the current user has been set up via setup wizard (0 = false, 1 = true)
         * @hide
         */
        public static final String USER_SETUP_COMPLETE = "user_setup_complete";

        /**
         * List of input methods that are currently enabled.  This is a string
         * containing the IDs of all enabled input methods, each ID separated
         * by ':'.
         */
        public static final String ENABLED_INPUT_METHODS = "enabled_input_methods";

        /**
         * List of system input methods that are currently disabled.  This is a string
         * containing the IDs of all disabled input methods, each ID separated
         * by ':'.
         * @hide
         */
        public static final String DISABLED_SYSTEM_INPUT_METHODS = "disabled_system_input_methods";

        /**
         * Whether to show the IME when a hard keyboard is connected. This is a boolean that
         * determines if the IME should be shown when a hard keyboard is attached.
         * @hide
         */
        public static final String SHOW_IME_WITH_HARD_KEYBOARD = "show_ime_with_hard_keyboard";

        /**
         * Host name and port for global http proxy. Uses ':' seperator for
         * between host and port.
         *
         * @deprecated Use {@link Global#HTTP_PROXY}
         */
        @Deprecated
        public static final String HTTP_PROXY = Global.HTTP_PROXY;

        /**
         * Whether applications can be installed for this user via the system's
         * {@link Intent#ACTION_INSTALL_PACKAGE} mechanism.
         *
         * <p>1 = permit app installation via the system package installer intent
         * <p>0 = do not allow use of the package installer
         */
        public static final String INSTALL_NON_MARKET_APPS = "install_non_market_apps";

        /**
         * Comma-separated list of location providers that activities may access. Do not rely on
         * this value being present in settings.db or on ContentObserver notifications on the
         * corresponding Uri.
         *
         * @deprecated use {@link #LOCATION_MODE} and
         * {@link LocationManager#MODE_CHANGED_ACTION} (or
         * {@link LocationManager#PROVIDERS_CHANGED_ACTION})
         */
        @Deprecated
        public static final String LOCATION_PROVIDERS_ALLOWED = "location_providers_allowed";

        /**
         * The degree of location access enabled by the user.
         * <p>
         * When used with {@link #putInt(ContentResolver, String, int)}, must be one of {@link
         * #LOCATION_MODE_HIGH_ACCURACY}, {@link #LOCATION_MODE_SENSORS_ONLY}, {@link
         * #LOCATION_MODE_BATTERY_SAVING}, or {@link #LOCATION_MODE_OFF}. When used with {@link
         * #getInt(ContentResolver, String)}, the caller must gracefully handle additional location
         * modes that might be added in the future.
         * <p>
         * Note: do not rely on this value being present in settings.db or on ContentObserver
         * notifications for the corresponding Uri. Use {@link LocationManager#MODE_CHANGED_ACTION}
         * to receive changes in this value.
         */
        public static final String LOCATION_MODE = "location_mode";

        /**
         * Location access disabled.
         */
        public static final int LOCATION_MODE_OFF = 0;
        /**
         * Network Location Provider disabled, but GPS and other sensors enabled.
         */
        public static final int LOCATION_MODE_SENSORS_ONLY = 1;
        /**
         * Reduced power usage, such as limiting the number of GPS updates per hour. Requests
         * with {@link android.location.Criteria#POWER_HIGH} may be downgraded to
         * {@link android.location.Criteria#POWER_MEDIUM}.
         */
        public static final int LOCATION_MODE_BATTERY_SAVING = 2;
        /**
         * Best-effort location computation allowed.
         */
        public static final int LOCATION_MODE_HIGH_ACCURACY = 3;

        /**
         * A flag containing settings used for biometric weak
         * @hide
         */
        @Deprecated
        public static final String LOCK_BIOMETRIC_WEAK_FLAGS =
                "lock_biometric_weak_flags";

        /**
         * Whether lock-to-app will lock the keyguard when exiting.
         * @hide
         */
        public static final String LOCK_TO_APP_EXIT_LOCKED = "lock_to_app_exit_locked";

        /**
         * Whether autolock is enabled (0 = false, 1 = true)
         *
         * @deprecated Use {@link android.app.KeyguardManager} to determine the state and security
         *             level of the keyguard. Accessing this setting from an app that is targeting
         *             {@link VERSION_CODES#M} or later throws a {@code SecurityException}.
         */
        @Deprecated
        public static final String LOCK_PATTERN_ENABLED = "lock_pattern_autolock";

        /**
         * Whether lock pattern is visible as user enters (0 = false, 1 = true)
         *
         * @deprecated Accessing this setting from an app that is targeting
         *             {@link VERSION_CODES#M} or later throws a {@code SecurityException}.
         */
        @Deprecated
        public static final String LOCK_PATTERN_VISIBLE = "lock_pattern_visible_pattern";

        /**
         * Whether lock pattern will vibrate as user enters (0 = false, 1 =
         * true)
         *
         * @deprecated Starting in {@link VERSION_CODES#JELLY_BEAN_MR1} the
         *             lockscreen uses
         *             {@link Settings.System#HAPTIC_FEEDBACK_ENABLED}.
         *             Accessing this setting from an app that is targeting
         *             {@link VERSION_CODES#M} or later throws a {@code SecurityException}.
         */
        @Deprecated
        public static final String
                LOCK_PATTERN_TACTILE_FEEDBACK_ENABLED = "lock_pattern_tactile_feedback_enabled";

        /**
         * This preference allows the device to be locked given time after screen goes off,
         * subject to current DeviceAdmin policy limits.
         * @hide
         */
        public static final String LOCK_SCREEN_LOCK_AFTER_TIMEOUT = "lock_screen_lock_after_timeout";


        /**
         * This preference contains the string that shows for owner info on LockScreen.
         * @hide
         * @deprecated
         */
        public static final String LOCK_SCREEN_OWNER_INFO = "lock_screen_owner_info";

        /**
         * Ids of the user-selected appwidgets on the lockscreen (comma-delimited).
         * @hide
         */
        @Deprecated
        public static final String LOCK_SCREEN_APPWIDGET_IDS =
            "lock_screen_appwidget_ids";

        /**
         * Id of the appwidget shown on the lock screen when appwidgets are disabled.
         * @hide
         */
        @Deprecated
        public static final String LOCK_SCREEN_FALLBACK_APPWIDGET_ID =
            "lock_screen_fallback_appwidget_id";

        /**
         * Index of the lockscreen appwidget to restore, -1 if none.
         * @hide
         */
        @Deprecated
        public static final String LOCK_SCREEN_STICKY_APPWIDGET =
            "lock_screen_sticky_appwidget";

        /**
         * This preference enables showing the owner info on LockScreen.
         * @hide
         * @deprecated
         */
        public static final String LOCK_SCREEN_OWNER_INFO_ENABLED =
            "lock_screen_owner_info_enabled";

        /**
         * When set by a user, allows notifications to be shown atop a securely locked screen
         * in their full "private" form (same as when the device is unlocked).
         * @hide
         */
        public static final String LOCK_SCREEN_ALLOW_PRIVATE_NOTIFICATIONS =
                "lock_screen_allow_private_notifications";

        /**
         * Set by the system to track if the user needs to see the call to action for
         * the lockscreen notification policy.
         * @hide
         */
        public static final String SHOW_NOTE_ABOUT_NOTIFICATION_HIDING =
                "show_note_about_notification_hiding";

        /**
         * Set to 1 by the system after trust agents have been initialized.
         * @hide
         */
        public static final String TRUST_AGENTS_INITIALIZED =
                "trust_agents_initialized";

        /**
         * The Logging ID (a unique 64-bit value) as a hex string.
         * Used as a pseudonymous identifier for logging.
         * @deprecated This identifier is poorly initialized and has
         * many collisions.  It should not be used.
         */
        @Deprecated
        public static final String LOGGING_ID = "logging_id";

        /**
         * @deprecated Use {@link android.provider.Settings.Global#NETWORK_PREFERENCE} instead
         */
        @Deprecated
        public static final String NETWORK_PREFERENCE = Global.NETWORK_PREFERENCE;

        /**
         * No longer supported.
         */
        public static final String PARENTAL_CONTROL_ENABLED = "parental_control_enabled";

        /**
         * No longer supported.
         */
        public static final String PARENTAL_CONTROL_LAST_UPDATE = "parental_control_last_update";

        /**
         * No longer supported.
         */
        public static final String PARENTAL_CONTROL_REDIRECT_URL = "parental_control_redirect_url";

        /**
         * Settings classname to launch when Settings is clicked from All
         * Applications.  Needed because of user testing between the old
         * and new Settings apps.
         */
        // TODO: 881807
        public static final String SETTINGS_CLASSNAME = "settings_classname";

        /**
         * @deprecated Use {@link android.provider.Settings.Global#USB_MASS_STORAGE_ENABLED} instead
         */
        @Deprecated
        public static final String USB_MASS_STORAGE_ENABLED = Global.USB_MASS_STORAGE_ENABLED;

        /**
         * @deprecated Use {@link android.provider.Settings.Global#USE_GOOGLE_MAIL} instead
         */
        @Deprecated
        public static final String USE_GOOGLE_MAIL = Global.USE_GOOGLE_MAIL;

        /**
         * If accessibility is enabled.
         */
        public static final String ACCESSIBILITY_ENABLED = "accessibility_enabled";

        /**
         * If touch exploration is enabled.
         */
        public static final String TOUCH_EXPLORATION_ENABLED = "touch_exploration_enabled";

        /**
         * List of the enabled accessibility providers.
         */
        public static final String ENABLED_ACCESSIBILITY_SERVICES =
            "enabled_accessibility_services";

        /**
         * List of the accessibility services to which the user has granted
         * permission to put the device into touch exploration mode.
         *
         * @hide
         */
        public static final String TOUCH_EXPLORATION_GRANTED_ACCESSIBILITY_SERVICES =
            "touch_exploration_granted_accessibility_services";

        /**
         * Whether to speak passwords while in accessibility mode.
         */
        public static final String ACCESSIBILITY_SPEAK_PASSWORD = "speak_password";

        /**
         * Whether to draw text with high contrast while in accessibility mode.
         *
         * @hide
         */
        public static final String ACCESSIBILITY_HIGH_TEXT_CONTRAST_ENABLED =
                "high_text_contrast_enabled";

        /**
         * If injection of accessibility enhancing JavaScript screen-reader
         * is enabled.
         * <p>
         *   Note: The JavaScript based screen-reader is served by the
         *   Google infrastructure and enable users with disabilities to
         *   efficiently navigate in and explore web content.
         * </p>
         * <p>
         *   This property represents a boolean value.
         * </p>
         * @hide
         */
        public static final String ACCESSIBILITY_SCRIPT_INJECTION =
            "accessibility_script_injection";

        /**
         * The URL for the injected JavaScript based screen-reader used
         * for providing accessibility of content in WebView.
         * <p>
         *   Note: The JavaScript based screen-reader is served by the
         *   Google infrastructure and enable users with disabilities to
         *   efficiently navigate in and explore web content.
         * </p>
         * <p>
         *   This property represents a string value.
         * </p>
         * @hide
         */
        public static final String ACCESSIBILITY_SCREEN_READER_URL =
            "accessibility_script_injection_url";

        /**
         * Key bindings for navigation in built-in accessibility support for web content.
         * <p>
         *   Note: These key bindings are for the built-in accessibility navigation for
         *   web content which is used as a fall back solution if JavaScript in a WebView
         *   is not enabled or the user has not opted-in script injection from Google.
         * </p>
         * <p>
         *   The bindings are separated by semi-colon. A binding is a mapping from
         *   a key to a sequence of actions (for more details look at
         *   android.webkit.AccessibilityInjector). A key is represented as the hexademical
         *   string representation of an integer obtained from a meta state (optional) shifted
         *   sixteen times left and bitwise ored with a key code. An action is represented
         *   as a hexademical string representation of an integer where the first two digits
         *   are navigation action index, the second, the third, and the fourth digit pairs
         *   represent the action arguments. The separate actions in a binding are colon
         *   separated. The key and the action sequence it maps to are separated by equals.
         * </p>
         * <p>
         *   For example, the binding below maps the DPAD right button to traverse the
         *   current navigation axis once without firing an accessibility event and to
         *   perform the same traversal again but to fire an event:
         *   <code>
         *     0x16=0x01000100:0x01000101;
         *   </code>
         * </p>
         * <p>
         *   The goal of this binding is to enable dynamic rebinding of keys to
         *   navigation actions for web content without requiring a framework change.
         * </p>
         * <p>
         *   This property represents a string value.
         * </p>
         * @hide
         */
        public static final String ACCESSIBILITY_WEB_CONTENT_KEY_BINDINGS =
            "accessibility_web_content_key_bindings";

        /**
         * Setting that specifies whether the display magnification is enabled.
         * Display magnifications allows the user to zoom in the display content
         * and is targeted to low vision users. The current magnification scale
         * is controlled by {@link #ACCESSIBILITY_DISPLAY_MAGNIFICATION_SCALE}.
         *
         * @hide
         */
        public static final String ACCESSIBILITY_DISPLAY_MAGNIFICATION_ENABLED =
                "accessibility_display_magnification_enabled";

        /**
         * Setting that specifies what the display magnification scale is.
         * Display magnifications allows the user to zoom in the display
         * content and is targeted to low vision users. Whether a display
         * magnification is performed is controlled by
         * {@link #ACCESSIBILITY_DISPLAY_MAGNIFICATION_ENABLED}
         *
         * @hide
         */
        public static final String ACCESSIBILITY_DISPLAY_MAGNIFICATION_SCALE =
                "accessibility_display_magnification_scale";

        /**
         * Setting that specifies whether the display magnification should be
         * automatically updated. If this fearture is enabled the system will
         * exit magnification mode or pan the viewport when a context change
         * occurs. For example, on staring a new activity or rotating the screen,
         * the system may zoom out so the user can see the new context he is in.
         * Another example is on showing a window that is not visible in the
         * magnified viewport the system may pan the viewport to make the window
         * the has popped up so the user knows that the context has changed.
         * Whether a screen magnification is performed is controlled by
         * {@link #ACCESSIBILITY_DISPLAY_MAGNIFICATION_ENABLED}
         *
         * @hide
         */
        public static final String ACCESSIBILITY_DISPLAY_MAGNIFICATION_AUTO_UPDATE =
                "accessibility_display_magnification_auto_update";

        /**
         * Setting that specifies whether timed text (captions) should be
         * displayed in video content. Text display properties are controlled by
         * the following settings:
         * <ul>
         * <li>{@link #ACCESSIBILITY_CAPTIONING_LOCALE}
         * <li>{@link #ACCESSIBILITY_CAPTIONING_BACKGROUND_COLOR}
         * <li>{@link #ACCESSIBILITY_CAPTIONING_FOREGROUND_COLOR}
         * <li>{@link #ACCESSIBILITY_CAPTIONING_EDGE_COLOR}
         * <li>{@link #ACCESSIBILITY_CAPTIONING_EDGE_TYPE}
         * <li>{@link #ACCESSIBILITY_CAPTIONING_TYPEFACE}
         * <li>{@link #ACCESSIBILITY_CAPTIONING_FONT_SCALE}
         * </ul>
         *
         * @hide
         */
        public static final String ACCESSIBILITY_CAPTIONING_ENABLED =
                "accessibility_captioning_enabled";

        /**
         * Setting that specifies the language for captions as a locale string,
         * e.g. en_US.
         *
         * @see java.util.Locale#toString
         * @hide
         */
        public static final String ACCESSIBILITY_CAPTIONING_LOCALE =
                "accessibility_captioning_locale";

        /**
         * Integer property that specifies the preset style for captions, one
         * of:
         * <ul>
         * <li>{@link android.view.accessibility.CaptioningManager.CaptionStyle#PRESET_CUSTOM}
         * <li>a valid index of {@link android.view.accessibility.CaptioningManager.CaptionStyle#PRESETS}
         * </ul>
         *
         * @see java.util.Locale#toString
         * @hide
         */
        public static final String ACCESSIBILITY_CAPTIONING_PRESET =
                "accessibility_captioning_preset";

        /**
         * Integer property that specifes the background color for captions as a
         * packed 32-bit color.
         *
         * @see android.graphics.Color#argb
         * @hide
         */
        public static final String ACCESSIBILITY_CAPTIONING_BACKGROUND_COLOR =
                "accessibility_captioning_background_color";

        /**
         * Integer property that specifes the foreground color for captions as a
         * packed 32-bit color.
         *
         * @see android.graphics.Color#argb
         * @hide
         */
        public static final String ACCESSIBILITY_CAPTIONING_FOREGROUND_COLOR =
                "accessibility_captioning_foreground_color";

        /**
         * Integer property that specifes the edge type for captions, one of:
         * <ul>
         * <li>{@link android.view.accessibility.CaptioningManager.CaptionStyle#EDGE_TYPE_NONE}
         * <li>{@link android.view.accessibility.CaptioningManager.CaptionStyle#EDGE_TYPE_OUTLINE}
         * <li>{@link android.view.accessibility.CaptioningManager.CaptionStyle#EDGE_TYPE_DROP_SHADOW}
         * </ul>
         *
         * @see #ACCESSIBILITY_CAPTIONING_EDGE_COLOR
         * @hide
         */
        public static final String ACCESSIBILITY_CAPTIONING_EDGE_TYPE =
                "accessibility_captioning_edge_type";

        /**
         * Integer property that specifes the edge color for captions as a
         * packed 32-bit color.
         *
         * @see #ACCESSIBILITY_CAPTIONING_EDGE_TYPE
         * @see android.graphics.Color#argb
         * @hide
         */
        public static final String ACCESSIBILITY_CAPTIONING_EDGE_COLOR =
                "accessibility_captioning_edge_color";

        /**
         * Integer property that specifes the window color for captions as a
         * packed 32-bit color.
         *
         * @see android.graphics.Color#argb
         * @hide
         */
        public static final String ACCESSIBILITY_CAPTIONING_WINDOW_COLOR =
                "accessibility_captioning_window_color";

        /**
         * String property that specifies the typeface for captions, one of:
         * <ul>
         * <li>DEFAULT
         * <li>MONOSPACE
         * <li>SANS_SERIF
         * <li>SERIF
         * </ul>
         *
         * @see android.graphics.Typeface
         * @hide
         */
        public static final String ACCESSIBILITY_CAPTIONING_TYPEFACE =
                "accessibility_captioning_typeface";

        /**
         * Floating point property that specifies font scaling for captions.
         *
         * @hide
         */
        public static final String ACCESSIBILITY_CAPTIONING_FONT_SCALE =
                "accessibility_captioning_font_scale";

        /**
         * Setting that specifies whether display color inversion is enabled.
         */
        public static final String ACCESSIBILITY_DISPLAY_INVERSION_ENABLED =
                "accessibility_display_inversion_enabled";

        /**
         * Setting that specifies whether display color space adjustment is
         * enabled.
         *
         * @hide
         */
        public static final String ACCESSIBILITY_DISPLAY_DALTONIZER_ENABLED =
                "accessibility_display_daltonizer_enabled";

        /**
         * Integer property that specifies the type of color space adjustment to
         * perform. Valid values are defined in AccessibilityManager.
         *
         * @hide
         */
        public static final String ACCESSIBILITY_DISPLAY_DALTONIZER =
                "accessibility_display_daltonizer";

        /**
         * The timout for considering a press to be a long press in milliseconds.
         * @hide
         */
        public static final String LONG_PRESS_TIMEOUT = "long_press_timeout";

        /**
         * List of the enabled print services.
         * @hide
         */
        public static final String ENABLED_PRINT_SERVICES =
            "enabled_print_services";

        /**
         * List of the system print services we enabled on first boot. On
         * first boot we enable all system, i.e. bundled print services,
         * once, so they work out-of-the-box.
         * @hide
         */
        public static final String ENABLED_ON_FIRST_BOOT_SYSTEM_PRINT_SERVICES =
            "enabled_on_first_boot_system_print_services";

        /**
         * Setting to always use the default text-to-speech settings regardless
         * of the application settings.
         * 1 = override application settings,
         * 0 = use application settings (if specified).
         *
         * @deprecated  The value of this setting is no longer respected by
         * the framework text to speech APIs as of the Ice Cream Sandwich release.
         */
        @Deprecated
        public static final String TTS_USE_DEFAULTS = "tts_use_defaults";

        /**
         * Default text-to-speech engine speech rate. 100 = 1x
         */
        public static final String TTS_DEFAULT_RATE = "tts_default_rate";

        /**
         * Default text-to-speech engine pitch. 100 = 1x
         */
        public static final String TTS_DEFAULT_PITCH = "tts_default_pitch";

        /**
         * Default text-to-speech engine.
         */
        public static final String TTS_DEFAULT_SYNTH = "tts_default_synth";

        /**
         * Default text-to-speech language.
         *
         * @deprecated this setting is no longer in use, as of the Ice Cream
         * Sandwich release. Apps should never need to read this setting directly,
         * instead can query the TextToSpeech framework classes for the default
         * locale. {@link TextToSpeech#getLanguage()}.
         */
        @Deprecated
        public static final String TTS_DEFAULT_LANG = "tts_default_lang";

        /**
         * Default text-to-speech country.
         *
         * @deprecated this setting is no longer in use, as of the Ice Cream
         * Sandwich release. Apps should never need to read this setting directly,
         * instead can query the TextToSpeech framework classes for the default
         * locale. {@link TextToSpeech#getLanguage()}.
         */
        @Deprecated
        public static final String TTS_DEFAULT_COUNTRY = "tts_default_country";

        /**
         * Default text-to-speech locale variant.
         *
         * @deprecated this setting is no longer in use, as of the Ice Cream
         * Sandwich release. Apps should never need to read this setting directly,
         * instead can query the TextToSpeech framework classes for the
         * locale that is in use {@link TextToSpeech#getLanguage()}.
         */
        @Deprecated
        public static final String TTS_DEFAULT_VARIANT = "tts_default_variant";

        /**
         * Stores the default tts locales on a per engine basis. Stored as
         * a comma seperated list of values, each value being of the form
         * {@code engine_name:locale} for example,
         * {@code com.foo.ttsengine:eng-USA,com.bar.ttsengine:esp-ESP}. This
         * supersedes {@link #TTS_DEFAULT_LANG}, {@link #TTS_DEFAULT_COUNTRY} and
         * {@link #TTS_DEFAULT_VARIANT}. Apps should never need to read this
         * setting directly, and can query the TextToSpeech framework classes
         * for the locale that is in use.
         *
         * @hide
         */
        public static final String TTS_DEFAULT_LOCALE = "tts_default_locale";

        /**
         * Space delimited list of plugin packages that are enabled.
         */
        public static final String TTS_ENABLED_PLUGINS = "tts_enabled_plugins";

        /**
         * @deprecated Use {@link android.provider.Settings.Global#WIFI_NETWORKS_AVAILABLE_NOTIFICATION_ON}
         * instead.
         */
        @Deprecated
        public static final String WIFI_NETWORKS_AVAILABLE_NOTIFICATION_ON =
                Global.WIFI_NETWORKS_AVAILABLE_NOTIFICATION_ON;

        /**
         * @deprecated Use {@link android.provider.Settings.Global#WIFI_NETWORKS_AVAILABLE_REPEAT_DELAY}
         * instead.
         */
        @Deprecated
        public static final String WIFI_NETWORKS_AVAILABLE_REPEAT_DELAY =
                Global.WIFI_NETWORKS_AVAILABLE_REPEAT_DELAY;

        /**
         * @deprecated Use {@link android.provider.Settings.Global#WIFI_NUM_OPEN_NETWORKS_KEPT}
         * instead.
         */
        @Deprecated
        public static final String WIFI_NUM_OPEN_NETWORKS_KEPT =
                Global.WIFI_NUM_OPEN_NETWORKS_KEPT;

        /**
         * @deprecated Use {@link android.provider.Settings.Global#WIFI_ON}
         * instead.
         */
        @Deprecated
        public static final String WIFI_ON = Global.WIFI_ON;

        /**
         * The acceptable packet loss percentage (range 0 - 100) before trying
         * another AP on the same network.
         * @deprecated This setting is not used.
         */
        @Deprecated
        public static final String WIFI_WATCHDOG_ACCEPTABLE_PACKET_LOSS_PERCENTAGE =
                "wifi_watchdog_acceptable_packet_loss_percentage";

        /**
         * The number of access points required for a network in order for the
         * watchdog to monitor it.
         * @deprecated This setting is not used.
         */
        @Deprecated
        public static final String WIFI_WATCHDOG_AP_COUNT = "wifi_watchdog_ap_count";

        /**
         * The delay between background checks.
         * @deprecated This setting is not used.
         */
        @Deprecated
        public static final String WIFI_WATCHDOG_BACKGROUND_CHECK_DELAY_MS =
                "wifi_watchdog_background_check_delay_ms";

        /**
         * Whether the Wi-Fi watchdog is enabled for background checking even
         * after it thinks the user has connected to a good access point.
         * @deprecated This setting is not used.
         */
        @Deprecated
        public static final String WIFI_WATCHDOG_BACKGROUND_CHECK_ENABLED =
                "wifi_watchdog_background_check_enabled";

        /**
         * The timeout for a background ping
         * @deprecated This setting is not used.
         */
        @Deprecated
        public static final String WIFI_WATCHDOG_BACKGROUND_CHECK_TIMEOUT_MS =
                "wifi_watchdog_background_check_timeout_ms";

        /**
         * The number of initial pings to perform that *may* be ignored if they
         * fail. Again, if these fail, they will *not* be used in packet loss
         * calculation. For example, one network always seemed to time out for
         * the first couple pings, so this is set to 3 by default.
         * @deprecated This setting is not used.
         */
        @Deprecated
        public static final String WIFI_WATCHDOG_INITIAL_IGNORED_PING_COUNT =
            "wifi_watchdog_initial_ignored_ping_count";

        /**
         * The maximum number of access points (per network) to attempt to test.
         * If this number is reached, the watchdog will no longer monitor the
         * initial connection state for the network. This is a safeguard for
         * networks containing multiple APs whose DNS does not respond to pings.
         * @deprecated This setting is not used.
         */
        @Deprecated
        public static final String WIFI_WATCHDOG_MAX_AP_CHECKS = "wifi_watchdog_max_ap_checks";

        /**
         * @deprecated Use {@link android.provider.Settings.Global#WIFI_WATCHDOG_ON} instead
         */
        @Deprecated
        public static final String WIFI_WATCHDOG_ON = "wifi_watchdog_on";

        /**
         * A comma-separated list of SSIDs for which the Wi-Fi watchdog should be enabled.
         * @deprecated This setting is not used.
         */
        @Deprecated
        public static final String WIFI_WATCHDOG_WATCH_LIST = "wifi_watchdog_watch_list";

        /**
         * The number of pings to test if an access point is a good connection.
         * @deprecated This setting is not used.
         */
        @Deprecated
        public static final String WIFI_WATCHDOG_PING_COUNT = "wifi_watchdog_ping_count";

        /**
         * The delay between pings.
         * @deprecated This setting is not used.
         */
        @Deprecated
        public static final String WIFI_WATCHDOG_PING_DELAY_MS = "wifi_watchdog_ping_delay_ms";

        /**
         * The timeout per ping.
         * @deprecated This setting is not used.
         */
        @Deprecated
        public static final String WIFI_WATCHDOG_PING_TIMEOUT_MS = "wifi_watchdog_ping_timeout_ms";

        /**
         * @deprecated Use
         * {@link android.provider.Settings.Global#WIFI_MAX_DHCP_RETRY_COUNT} instead
         */
        @Deprecated
        public static final String WIFI_MAX_DHCP_RETRY_COUNT = Global.WIFI_MAX_DHCP_RETRY_COUNT;

        /**
         * @deprecated Use
         * {@link android.provider.Settings.Global#WIFI_MOBILE_DATA_TRANSITION_WAKELOCK_TIMEOUT_MS} instead
         */
        @Deprecated
        public static final String WIFI_MOBILE_DATA_TRANSITION_WAKELOCK_TIMEOUT_MS =
                Global.WIFI_MOBILE_DATA_TRANSITION_WAKELOCK_TIMEOUT_MS;

        /**
         * The number of milliseconds to hold on to a PendingIntent based request. This delay gives
         * the receivers of the PendingIntent an opportunity to make a new network request before
         * the Network satisfying the request is potentially removed.
         *
         * @hide
         */
        public static final String CONNECTIVITY_RELEASE_PENDING_INTENT_DELAY_MS =
                "connectivity_release_pending_intent_delay_ms";

        /**
         * Whether background data usage is allowed.
         *
         * @deprecated As of {@link VERSION_CODES#ICE_CREAM_SANDWICH},
         *             availability of background data depends on several
         *             combined factors. When background data is unavailable,
         *             {@link ConnectivityManager#getActiveNetworkInfo()} will
         *             now appear disconnected.
         */
        @Deprecated
        public static final String BACKGROUND_DATA = "background_data";

        /**
         * Origins for which browsers should allow geolocation by default.
         * The value is a space-separated list of origins.
         */
        public static final String ALLOWED_GEOLOCATION_ORIGINS
                = "allowed_geolocation_origins";

        /**
         * The preferred TTY mode     0 = TTy Off, CDMA default
         *                            1 = TTY Full
         *                            2 = TTY HCO
         *                            3 = TTY VCO
         * @hide
         */
        public static final String PREFERRED_TTY_MODE =
                "preferred_tty_mode";

        /**
         * Whether the enhanced voice privacy mode is enabled.
         * 0 = normal voice privacy
         * 1 = enhanced voice privacy
         * @hide
         */
        public static final String ENHANCED_VOICE_PRIVACY_ENABLED = "enhanced_voice_privacy_enabled";

        /**
         * Whether the TTY mode mode is enabled.
         * 0 = disabled
         * 1 = enabled
         * @hide
         */
        public static final String TTY_MODE_ENABLED = "tty_mode_enabled";

        /**
         * Controls whether settings backup is enabled.
         * Type: int ( 0 = disabled, 1 = enabled )
         * @hide
         */
        public static final String BACKUP_ENABLED = "backup_enabled";

        /**
         * Controls whether application data is automatically restored from backup
         * at install time.
         * Type: int ( 0 = disabled, 1 = enabled )
         * @hide
         */
        public static final String BACKUP_AUTO_RESTORE = "backup_auto_restore";

        /**
         * Indicates whether settings backup has been fully provisioned.
         * Type: int ( 0 = unprovisioned, 1 = fully provisioned )
         * @hide
         */
        public static final String BACKUP_PROVISIONED = "backup_provisioned";

        /**
         * Component of the transport to use for backup/restore.
         * @hide
         */
        public static final String BACKUP_TRANSPORT = "backup_transport";

        /**
         * Version for which the setup wizard was last shown.  Bumped for
         * each release when there is new setup information to show.
         * @hide
         */
        public static final String LAST_SETUP_SHOWN = "last_setup_shown";

        /**
         * The interval in milliseconds after which Wi-Fi is considered idle.
         * When idle, it is possible for the device to be switched from Wi-Fi to
         * the mobile data network.
         * @hide
         * @deprecated Use {@link android.provider.Settings.Global#WIFI_IDLE_MS}
         * instead.
         */
        @Deprecated
        public static final String WIFI_IDLE_MS = Global.WIFI_IDLE_MS;

        /**
         * The global search provider chosen by the user (if multiple global
         * search providers are installed). This will be the provider returned
         * by {@link SearchManager#getGlobalSearchActivity()} if it's still
         * installed. This setting is stored as a flattened component name as
         * per {@link ComponentName#flattenToString()}.
         *
         * @hide
         */
        public static final String SEARCH_GLOBAL_SEARCH_ACTIVITY =
                "search_global_search_activity";

        /**
         * The number of promoted sources in GlobalSearch.
         * @hide
         */
        public static final String SEARCH_NUM_PROMOTED_SOURCES = "search_num_promoted_sources";
        /**
         * The maximum number of suggestions returned by GlobalSearch.
         * @hide
         */
        public static final String SEARCH_MAX_RESULTS_TO_DISPLAY = "search_max_results_to_display";
        /**
         * The number of suggestions GlobalSearch will ask each non-web search source for.
         * @hide
         */
        public static final String SEARCH_MAX_RESULTS_PER_SOURCE = "search_max_results_per_source";
        /**
         * The number of suggestions the GlobalSearch will ask the web search source for.
         * @hide
         */
        public static final String SEARCH_WEB_RESULTS_OVERRIDE_LIMIT =
                "search_web_results_override_limit";
        /**
         * The number of milliseconds that GlobalSearch will wait for suggestions from
         * promoted sources before continuing with all other sources.
         * @hide
         */
        public static final String SEARCH_PROMOTED_SOURCE_DEADLINE_MILLIS =
                "search_promoted_source_deadline_millis";
        /**
         * The number of milliseconds before GlobalSearch aborts search suggesiton queries.
         * @hide
         */
        public static final String SEARCH_SOURCE_TIMEOUT_MILLIS = "search_source_timeout_millis";
        /**
         * The maximum number of milliseconds that GlobalSearch shows the previous results
         * after receiving a new query.
         * @hide
         */
        public static final String SEARCH_PREFILL_MILLIS = "search_prefill_millis";
        /**
         * The maximum age of log data used for shortcuts in GlobalSearch.
         * @hide
         */
        public static final String SEARCH_MAX_STAT_AGE_MILLIS = "search_max_stat_age_millis";
        /**
         * The maximum age of log data used for source ranking in GlobalSearch.
         * @hide
         */
        public static final String SEARCH_MAX_SOURCE_EVENT_AGE_MILLIS =
                "search_max_source_event_age_millis";
        /**
         * The minimum number of impressions needed to rank a source in GlobalSearch.
         * @hide
         */
        public static final String SEARCH_MIN_IMPRESSIONS_FOR_SOURCE_RANKING =
                "search_min_impressions_for_source_ranking";
        /**
         * The minimum number of clicks needed to rank a source in GlobalSearch.
         * @hide
         */
        public static final String SEARCH_MIN_CLICKS_FOR_SOURCE_RANKING =
                "search_min_clicks_for_source_ranking";
        /**
         * The maximum number of shortcuts shown by GlobalSearch.
         * @hide
         */
        public static final String SEARCH_MAX_SHORTCUTS_RETURNED = "search_max_shortcuts_returned";
        /**
         * The size of the core thread pool for suggestion queries in GlobalSearch.
         * @hide
         */
        public static final String SEARCH_QUERY_THREAD_CORE_POOL_SIZE =
                "search_query_thread_core_pool_size";
        /**
         * The maximum size of the thread pool for suggestion queries in GlobalSearch.
         * @hide
         */
        public static final String SEARCH_QUERY_THREAD_MAX_POOL_SIZE =
                "search_query_thread_max_pool_size";
        /**
         * The size of the core thread pool for shortcut refreshing in GlobalSearch.
         * @hide
         */
        public static final String SEARCH_SHORTCUT_REFRESH_CORE_POOL_SIZE =
                "search_shortcut_refresh_core_pool_size";
        /**
         * The maximum size of the thread pool for shortcut refreshing in GlobalSearch.
         * @hide
         */
        public static final String SEARCH_SHORTCUT_REFRESH_MAX_POOL_SIZE =
                "search_shortcut_refresh_max_pool_size";
        /**
         * The maximun time that excess threads in the GlobalSeach thread pools will
         * wait before terminating.
         * @hide
         */
        public static final String SEARCH_THREAD_KEEPALIVE_SECONDS =
                "search_thread_keepalive_seconds";
        /**
         * The maximum number of concurrent suggestion queries to each source.
         * @hide
         */
        public static final String SEARCH_PER_SOURCE_CONCURRENT_QUERY_LIMIT =
                "search_per_source_concurrent_query_limit";

        /**
         * Whether or not alert sounds are played on MountService events. (0 = false, 1 = true)
         * @hide
         */
        public static final String MOUNT_PLAY_NOTIFICATION_SND = "mount_play_not_snd";

        /**
         * Whether or not UMS auto-starts on UMS host detection. (0 = false, 1 = true)
         * @hide
         */
        public static final String MOUNT_UMS_AUTOSTART = "mount_ums_autostart";

        /**
         * Whether or not a notification is displayed on UMS host detection. (0 = false, 1 = true)
         * @hide
         */
        public static final String MOUNT_UMS_PROMPT = "mount_ums_prompt";

        /**
         * Whether or not a notification is displayed while UMS is enabled. (0 = false, 1 = true)
         * @hide
         */
        public static final String MOUNT_UMS_NOTIFY_ENABLED = "mount_ums_notify_enabled";

        /**
         * If nonzero, ANRs in invisible background processes bring up a dialog.
         * Otherwise, the process will be silently killed.
         * @hide
         */
        public static final String ANR_SHOW_BACKGROUND = "anr_show_background";

        /**
         * The {@link ComponentName} string of the service to be used as the voice recognition
         * service.
         *
         * @hide
         */
        public static final String VOICE_RECOGNITION_SERVICE = "voice_recognition_service";

        /**
         * Stores whether an user has consented to have apps verified through PAM.
         * The value is boolean (1 or 0).
         *
         * @hide
         */
        public static final String PACKAGE_VERIFIER_USER_CONSENT =
            "package_verifier_user_consent";

        /**
         * The {@link ComponentName} string of the selected spell checker service which is
         * one of the services managed by the text service manager.
         *
         * @hide
         */
        public static final String SELECTED_SPELL_CHECKER = "selected_spell_checker";

        /**
         * The {@link ComponentName} string of the selected subtype of the selected spell checker
         * service which is one of the services managed by the text service manager.
         *
         * @hide
         */
        public static final String SELECTED_SPELL_CHECKER_SUBTYPE =
                "selected_spell_checker_subtype";

        /**
         * The {@link ComponentName} string whether spell checker is enabled or not.
         *
         * @hide
         */
        public static final String SPELL_CHECKER_ENABLED = "spell_checker_enabled";

        /**
         * What happens when the user presses the Power button while in-call
         * and the screen is on.<br/>
         * <b>Values:</b><br/>
         * 1 - The Power button turns off the screen and locks the device. (Default behavior)<br/>
         * 2 - The Power button hangs up the current call.<br/>
         *
         * @hide
         */
        public static final String INCALL_POWER_BUTTON_BEHAVIOR = "incall_power_button_behavior";

        /**
         * INCALL_POWER_BUTTON_BEHAVIOR value for "turn off screen".
         * @hide
         */
        public static final int INCALL_POWER_BUTTON_BEHAVIOR_SCREEN_OFF = 0x1;

        /**
         * INCALL_POWER_BUTTON_BEHAVIOR value for "hang up".
         * @hide
         */
        public static final int INCALL_POWER_BUTTON_BEHAVIOR_HANGUP = 0x2;

        /**
         * INCALL_POWER_BUTTON_BEHAVIOR default value.
         * @hide
         */
        public static final int INCALL_POWER_BUTTON_BEHAVIOR_DEFAULT =
                INCALL_POWER_BUTTON_BEHAVIOR_SCREEN_OFF;

        /**
         * Whether the device should wake when the wake gesture sensor detects motion.
         * @hide
         */
        public static final String WAKE_GESTURE_ENABLED = "wake_gesture_enabled";

        /**
         * Whether the device should doze if configured.
         * @hide
         */
        public static final String DOZE_ENABLED = "doze_enabled";

        /**
         * The current night mode that has been selected by the user.  Owned
         * and controlled by UiModeManagerService.  Constants are as per
         * UiModeManager.
         * @hide
         */
        public static final String UI_NIGHT_MODE = "ui_night_mode";

        /**
         * Whether screensavers are enabled.
         * @hide
         */
        public static final String SCREENSAVER_ENABLED = "screensaver_enabled";

        /**
         * The user's chosen screensaver components.
         *
         * These will be launched by the PhoneWindowManager after a timeout when not on
         * battery, or upon dock insertion (if SCREENSAVER_ACTIVATE_ON_DOCK is set to 1).
         * @hide
         */
        public static final String SCREENSAVER_COMPONENTS = "screensaver_components";

        /**
         * If screensavers are enabled, whether the screensaver should be automatically launched
         * when the device is inserted into a (desk) dock.
         * @hide
         */
        public static final String SCREENSAVER_ACTIVATE_ON_DOCK = "screensaver_activate_on_dock";

        /**
         * If screensavers are enabled, whether the screensaver should be automatically launched
         * when the screen times out when not on battery.
         * @hide
         */
        public static final String SCREENSAVER_ACTIVATE_ON_SLEEP = "screensaver_activate_on_sleep";

        /**
         * If screensavers are enabled, the default screensaver component.
         * @hide
         */
        public static final String SCREENSAVER_DEFAULT_COMPONENT = "screensaver_default_component";

        /**
         * The default NFC payment component
         * @hide
         */
        public static final String NFC_PAYMENT_DEFAULT_COMPONENT = "nfc_payment_default_component";

        /**
         * Whether NFC payment is handled by the foreground application or a default.
         * @hide
         */
        public static final String NFC_PAYMENT_FOREGROUND = "nfc_payment_foreground";

        /**
         * Specifies the package name currently configured to be the primary sms application
         * @hide
         */
        public static final String SMS_DEFAULT_APPLICATION = "sms_default_application";

        /**
         * Specifies the package name currently configured to be the default dialer application
         * @hide
         */
        public static final String DIALER_DEFAULT_APPLICATION = "dialer_default_application";

        /**
         * Specifies the package name currently configured to be the emergency assistance application
         *
         * @see android.telephony.TelephonyManager#ACTION_EMERGENCY_ASSISTANCE
         *
         * @hide
         */
        public static final String EMERGENCY_ASSISTANCE_APPLICATION = "emergency_assistance_application";

        /**
         * Specifies whether the current app context on scren (assist data) will be sent to the
         * assist application (active voice interaction service).
         *
         * @hide
         */
        public static final String ASSIST_STRUCTURE_ENABLED = "assist_structure_enabled";

        /**
         * Specifies whether a screenshot of the screen contents will be sent to the assist
         * application (active voice interaction service).
         *
         * @hide
         */
        public static final String ASSIST_SCREENSHOT_ENABLED = "assist_screenshot_enabled";

        /**
         * Names of the service components that the current user has explicitly allowed to
         * see all of the user's notifications, separated by ':'.
         *
         * @hide
         */
        public static final String ENABLED_NOTIFICATION_LISTENERS = "enabled_notification_listeners";

        /**
         * Names of the packages that the current user has explicitly allowed to
         * manage notification policy configuration, separated by ':'.
         *
         * @hide
         */
        public static final String ENABLED_NOTIFICATION_POLICY_ACCESS_PACKAGES =
                "enabled_notification_policy_access_packages";

        /**
         * @hide
         */
        public static final String ENABLED_CONDITION_PROVIDERS = "enabled_condition_providers";

        /** @hide */
        public static final String BAR_SERVICE_COMPONENT = "bar_service_component";

        /** @hide */
        public static final String VOLUME_CONTROLLER_SERVICE_COMPONENT
                = "volume_controller_service_component";

        /** @hide */
        public static final String IMMERSIVE_MODE_CONFIRMATIONS = "immersive_mode_confirmations";

        /**
         * This is the query URI for finding a print service to install.
         *
         * @hide
         */
        public static final String PRINT_SERVICE_SEARCH_URI = "print_service_search_uri";

        /**
         * This is the query URI for finding a NFC payment service to install.
         *
         * @hide
         */
        public static final String PAYMENT_SERVICE_SEARCH_URI = "payment_service_search_uri";

        /**
         * If enabled, apps should try to skip any introductory hints on first launch. This might
         * apply to users that are already familiar with the environment or temporary users.
         * <p>
         * Type : int (0 to show hints, 1 to skip showing hints)
         */
        public static final String SKIP_FIRST_USE_HINTS = "skip_first_use_hints";

        /**
         * Persisted playback time after a user confirmation of an unsafe volume level.
         *
         * @hide
         */
        public static final String UNSAFE_VOLUME_MUSIC_ACTIVE_MS = "unsafe_volume_music_active_ms";

        /**
         * This preference enables notification display on the lockscreen.
         * @hide
         */
        public static final String LOCK_SCREEN_SHOW_NOTIFICATIONS =
                "lock_screen_show_notifications";

        /**
         * List of TV inputs that are currently hidden. This is a string
         * containing the IDs of all hidden TV inputs. Each ID is encoded by
         * {@link android.net.Uri#encode(String)} and separated by ':'.
         * @hide
         */
        public static final String TV_INPUT_HIDDEN_INPUTS = "tv_input_hidden_inputs";

        /**
         * List of custom TV input labels. This is a string containing <TV input id, custom name>
         * pairs. TV input id and custom name are encoded by {@link android.net.Uri#encode(String)}
         * and separated by ','. Each pair is separated by ':'.
         * @hide
         */
        public static final String TV_INPUT_CUSTOM_LABELS = "tv_input_custom_labels";

        /**
         * Whether automatic routing of system audio to USB audio peripheral is disabled.
         * The value is boolean (1 or 0), where 1 means automatic routing is disabled,
         * and 0 means automatic routing is enabled.
         *
         * @hide
         */
        public static final String USB_AUDIO_AUTOMATIC_ROUTING_DISABLED =
                "usb_audio_automatic_routing_disabled";

        /**
         * The timeout in milliseconds before the device fully goes to sleep after
         * a period of inactivity.  This value sets an upper bound on how long the device
         * will stay awake or dreaming without user activity.  It should generally
         * be longer than {@link Settings.System#SCREEN_OFF_TIMEOUT} as otherwise the device
         * will sleep before it ever has a chance to dream.
         * <p>
         * Use -1 to disable this timeout.
         * </p>
         *
         * @hide
         */
        public static final String SLEEP_TIMEOUT = "sleep_timeout";

        /**
         * Controls whether double tap to wake is enabled.
         * @hide
         */
        public static final String DOUBLE_TAP_TO_WAKE = "double_tap_to_wake";

        /**
         * The current assistant component. It could be a voice interaction service,
         * or an activity that handles ACTION_ASSIST, or empty which means using the default
         * handling.
         *
         * @hide
         */
        public static final String ASSISTANT = "assistant";

        /**
<<<<<<< HEAD
         * Setting to record whether to allow quickly expanding the Quick Settings screen
         * with simplified gestures. To be used with the OTS framework.
         *
         * @hide
         */
        public static final String QUICK_SETTINGS_QUICK_PULL_DOWN =
                "quick_settings_quick_pull_down";
=======
         * Whether the camera launch gesture should be disabled.
         *
         * @hide
         */
        public static final String CAMERA_GESTURE_DISABLED = "camera_gesture_disabled";

        /**
         * Whether the camera launch gesture to double tap the power button when the screen is off
         * should be disabled.
         *
         * @hide
         */
        public static final String CAMERA_DOUBLE_TAP_POWER_GESTURE_DISABLED =
                "camera_double_tap_power_gesture_disabled";
>>>>>>> 1451891f

        /**
         * Settings to reset on user request. They will fall back to their default value (0).
         *
         * @hide
         */
        public static final String[] SETTINGS_TO_RESET = {
            QUICK_SETTINGS_QUICK_PULL_DOWN
        };

        /**
         * This are the settings to be backed up.
         *
         * NOTE: Settings are backed up and restored in the order they appear
         *       in this array. If you have one setting depending on another,
         *       make sure that they are ordered appropriately.
         *
         * @hide
         */
        public static final String[] SETTINGS_TO_BACKUP = {
            BUGREPORT_IN_POWER_MENU,                            // moved to global
            ALLOW_MOCK_LOCATION,
            PARENTAL_CONTROL_ENABLED,
            PARENTAL_CONTROL_REDIRECT_URL,
            USB_MASS_STORAGE_ENABLED,                           // moved to global
            ACCESSIBILITY_DISPLAY_MAGNIFICATION_ENABLED,
            ACCESSIBILITY_DISPLAY_MAGNIFICATION_SCALE,
            ACCESSIBILITY_DISPLAY_MAGNIFICATION_AUTO_UPDATE,
            ACCESSIBILITY_SCRIPT_INJECTION,
            BACKUP_AUTO_RESTORE,
            ENABLED_ACCESSIBILITY_SERVICES,
            ENABLED_NOTIFICATION_LISTENERS,
            ENABLED_INPUT_METHODS,
            TOUCH_EXPLORATION_GRANTED_ACCESSIBILITY_SERVICES,
            TOUCH_EXPLORATION_ENABLED,
            ACCESSIBILITY_ENABLED,
            ACCESSIBILITY_SPEAK_PASSWORD,
            ACCESSIBILITY_HIGH_TEXT_CONTRAST_ENABLED,
            ACCESSIBILITY_CAPTIONING_ENABLED,
            ACCESSIBILITY_CAPTIONING_LOCALE,
            ACCESSIBILITY_CAPTIONING_BACKGROUND_COLOR,
            ACCESSIBILITY_CAPTIONING_FOREGROUND_COLOR,
            ACCESSIBILITY_CAPTIONING_EDGE_TYPE,
            ACCESSIBILITY_CAPTIONING_EDGE_COLOR,
            ACCESSIBILITY_CAPTIONING_TYPEFACE,
            ACCESSIBILITY_CAPTIONING_FONT_SCALE,
            TTS_USE_DEFAULTS,
            TTS_DEFAULT_RATE,
            TTS_DEFAULT_PITCH,
            TTS_DEFAULT_SYNTH,
            TTS_DEFAULT_LANG,
            TTS_DEFAULT_COUNTRY,
            TTS_ENABLED_PLUGINS,
            TTS_DEFAULT_LOCALE,
            WIFI_NETWORKS_AVAILABLE_NOTIFICATION_ON,            // moved to global
            WIFI_NETWORKS_AVAILABLE_REPEAT_DELAY,               // moved to global
            WIFI_NUM_OPEN_NETWORKS_KEPT,                        // moved to global
            SELECTED_SPELL_CHECKER,
            SELECTED_SPELL_CHECKER_SUBTYPE,
            SPELL_CHECKER_ENABLED,
            MOUNT_PLAY_NOTIFICATION_SND,
            MOUNT_UMS_AUTOSTART,
            MOUNT_UMS_PROMPT,
            MOUNT_UMS_NOTIFY_ENABLED,
            SLEEP_TIMEOUT,
            DOUBLE_TAP_TO_WAKE,
            CAMERA_GESTURE_DISABLED,
        };

        /**
         * These entries are considered common between the personal and the managed profile,
         * since the managed profile doesn't get to change them.
         */
        private static final Set<String> CLONE_TO_MANAGED_PROFILE = new ArraySet<>();

        static {
            CLONE_TO_MANAGED_PROFILE.add(ACCESSIBILITY_ENABLED);
            CLONE_TO_MANAGED_PROFILE.add(ALLOW_MOCK_LOCATION);
            CLONE_TO_MANAGED_PROFILE.add(ALLOWED_GEOLOCATION_ORIGINS);
            CLONE_TO_MANAGED_PROFILE.add(DEFAULT_INPUT_METHOD);
            CLONE_TO_MANAGED_PROFILE.add(ENABLED_ACCESSIBILITY_SERVICES);
            CLONE_TO_MANAGED_PROFILE.add(ENABLED_INPUT_METHODS);
            CLONE_TO_MANAGED_PROFILE.add(LOCATION_MODE);
            CLONE_TO_MANAGED_PROFILE.add(LOCATION_PROVIDERS_ALLOWED);
            CLONE_TO_MANAGED_PROFILE.add(LOCK_SCREEN_ALLOW_PRIVATE_NOTIFICATIONS);
            CLONE_TO_MANAGED_PROFILE.add(SELECTED_INPUT_METHOD_SUBTYPE);
            CLONE_TO_MANAGED_PROFILE.add(SELECTED_SPELL_CHECKER);
            CLONE_TO_MANAGED_PROFILE.add(SELECTED_SPELL_CHECKER_SUBTYPE);
        }

        /** @hide */
        public static void getCloneToManagedProfileSettings(Set<String> outKeySet) {
            outKeySet.addAll(CLONE_TO_MANAGED_PROFILE);
        }

        /**
         * Helper method for determining if a location provider is enabled.
         *
         * @param cr the content resolver to use
         * @param provider the location provider to query
         * @return true if the provider is enabled
         *
         * @deprecated use {@link #LOCATION_MODE} or
         *             {@link LocationManager#isProviderEnabled(String)}
         */
        @Deprecated
        public static final boolean isLocationProviderEnabled(ContentResolver cr, String provider) {
            return isLocationProviderEnabledForUser(cr, provider, UserHandle.myUserId());
        }

        /**
         * Helper method for determining if a location provider is enabled.
         * @param cr the content resolver to use
         * @param provider the location provider to query
         * @param userId the userId to query
         * @return true if the provider is enabled
         * @deprecated use {@link #LOCATION_MODE} or
         *             {@link LocationManager#isProviderEnabled(String)}
         * @hide
         */
        @Deprecated
        public static final boolean isLocationProviderEnabledForUser(ContentResolver cr, String provider, int userId) {
            String allowedProviders = Settings.Secure.getStringForUser(cr,
                    LOCATION_PROVIDERS_ALLOWED, userId);
            return TextUtils.delimitedStringContains(allowedProviders, ',', provider);
        }

        /**
         * Thread-safe method for enabling or disabling a single location provider.
         * @param cr the content resolver to use
         * @param provider the location provider to enable or disable
         * @param enabled true if the provider should be enabled
         * @deprecated use {@link #putInt(ContentResolver, String, int)} and {@link #LOCATION_MODE}
         */
        @Deprecated
        public static final void setLocationProviderEnabled(ContentResolver cr,
                String provider, boolean enabled) {
            setLocationProviderEnabledForUser(cr, provider, enabled, UserHandle.myUserId());
        }

        /**
         * Thread-safe method for enabling or disabling a single location provider.
         *
         * @param cr the content resolver to use
         * @param provider the location provider to enable or disable
         * @param enabled true if the provider should be enabled
         * @param userId the userId for which to enable/disable providers
         * @return true if the value was set, false on database errors
         * @deprecated use {@link #putIntForUser(ContentResolver, String, int, int)} and
         *             {@link #LOCATION_MODE}
         * @hide
         */
        @Deprecated
        public static final boolean setLocationProviderEnabledForUser(ContentResolver cr,
                String provider, boolean enabled, int userId) {
            synchronized (mLocationSettingsLock) {
                // to ensure thread safety, we write the provider name with a '+' or '-'
                // and let the SettingsProvider handle it rather than reading and modifying
                // the list of enabled providers.
                if (enabled) {
                    provider = "+" + provider;
                } else {
                    provider = "-" + provider;
                }
                return putStringForUser(cr, Settings.Secure.LOCATION_PROVIDERS_ALLOWED, provider,
                        userId);
            }
        }

        /**
         * Thread-safe method for setting the location mode to one of
         * {@link #LOCATION_MODE_HIGH_ACCURACY}, {@link #LOCATION_MODE_SENSORS_ONLY},
         * {@link #LOCATION_MODE_BATTERY_SAVING}, or {@link #LOCATION_MODE_OFF}.
         *
         * @param cr the content resolver to use
         * @param mode such as {@link #LOCATION_MODE_HIGH_ACCURACY}
         * @param userId the userId for which to change mode
         * @return true if the value was set, false on database errors
         *
         * @throws IllegalArgumentException if mode is not one of the supported values
         */
        private static final boolean setLocationModeForUser(ContentResolver cr, int mode,
                int userId) {
            synchronized (mLocationSettingsLock) {
                boolean gps = false;
                boolean network = false;
                switch (mode) {
                    case LOCATION_MODE_OFF:
                        break;
                    case LOCATION_MODE_SENSORS_ONLY:
                        gps = true;
                        break;
                    case LOCATION_MODE_BATTERY_SAVING:
                        network = true;
                        break;
                    case LOCATION_MODE_HIGH_ACCURACY:
                        gps = true;
                        network = true;
                        break;
                    default:
                        throw new IllegalArgumentException("Invalid location mode: " + mode);
                }
                // Note it's important that we set the NLP mode first. The Google implementation
                // of NLP clears its NLP consent setting any time it receives a
                // LocationManager.PROVIDERS_CHANGED_ACTION broadcast and NLP is disabled. Also,
                // it shows an NLP consent dialog any time it receives the broadcast, NLP is
                // enabled, and the NLP consent is not set. If 1) we were to enable GPS first,
                // 2) a setup wizard has its own NLP consent UI that sets the NLP consent setting,
                // and 3) the receiver happened to complete before we enabled NLP, then the Google
                // NLP would detect the attempt to enable NLP and show a redundant NLP consent
                // dialog. Then the people who wrote the setup wizard would be sad.
                boolean nlpSuccess = Settings.Secure.setLocationProviderEnabledForUser(
                        cr, LocationManager.NETWORK_PROVIDER, network, userId);
                boolean gpsSuccess = Settings.Secure.setLocationProviderEnabledForUser(
                        cr, LocationManager.GPS_PROVIDER, gps, userId);
                return gpsSuccess && nlpSuccess;
            }
        }

        /**
         * Thread-safe method for reading the location mode, returns one of
         * {@link #LOCATION_MODE_HIGH_ACCURACY}, {@link #LOCATION_MODE_SENSORS_ONLY},
         * {@link #LOCATION_MODE_BATTERY_SAVING}, or {@link #LOCATION_MODE_OFF}.
         *
         * @param cr the content resolver to use
         * @param userId the userId for which to read the mode
         * @return the location mode
         */
        private static final int getLocationModeForUser(ContentResolver cr, int userId) {
            synchronized (mLocationSettingsLock) {
                boolean gpsEnabled = Settings.Secure.isLocationProviderEnabledForUser(
                        cr, LocationManager.GPS_PROVIDER, userId);
                boolean networkEnabled = Settings.Secure.isLocationProviderEnabledForUser(
                        cr, LocationManager.NETWORK_PROVIDER, userId);
                if (gpsEnabled && networkEnabled) {
                    return LOCATION_MODE_HIGH_ACCURACY;
                } else if (gpsEnabled) {
                    return LOCATION_MODE_SENSORS_ONLY;
                } else if (networkEnabled) {
                    return LOCATION_MODE_BATTERY_SAVING;
                } else {
                    return LOCATION_MODE_OFF;
                }
            }
        }
    }

    /**
     * Global system settings, containing preferences that always apply identically
     * to all defined users.  Applications can read these but are not allowed to write;
     * like the "Secure" settings, these are for preferences that the user must
     * explicitly modify through the system UI or specialized APIs for those values.
     */
    public static final class Global extends NameValueTable {
        public static final String SYS_PROP_SETTING_VERSION = "sys.settings_global_version";

        /**
         * The content:// style URL for global secure settings items.  Not public.
         */
        public static final Uri CONTENT_URI = Uri.parse("content://" + AUTHORITY + "/global");

        /**
         * Whether users are allowed to add more users or guest from lockscreen.
         * <p>
         * Type: int
         * @hide
         */
        public static final String ADD_USERS_WHEN_LOCKED = "add_users_when_locked";

        /**
         * Setting whether the global gesture for enabling accessibility is enabled.
         * If this gesture is enabled the user will be able to perfrom it to enable
         * the accessibility state without visiting the settings app.
         * @hide
         */
        public static final String ENABLE_ACCESSIBILITY_GLOBAL_GESTURE_ENABLED =
                "enable_accessibility_global_gesture_enabled";

        /**
         * Whether Airplane Mode is on.
         */
        public static final String AIRPLANE_MODE_ON = "airplane_mode_on";

        /**
         * Whether Theater Mode is on.
         * {@hide}
         */
        @SystemApi
        public static final String THEATER_MODE_ON = "theater_mode_on";

        /**
         * Constant for use in AIRPLANE_MODE_RADIOS to specify Bluetooth radio.
         */
        public static final String RADIO_BLUETOOTH = "bluetooth";

        /**
         * Constant for use in AIRPLANE_MODE_RADIOS to specify Wi-Fi radio.
         */
        public static final String RADIO_WIFI = "wifi";

        /**
         * {@hide}
         */
        public static final String RADIO_WIMAX = "wimax";
        /**
         * Constant for use in AIRPLANE_MODE_RADIOS to specify Cellular radio.
         */
        public static final String RADIO_CELL = "cell";

        /**
         * Constant for use in AIRPLANE_MODE_RADIOS to specify NFC radio.
         */
        public static final String RADIO_NFC = "nfc";

        /**
         * A comma separated list of radios that need to be disabled when airplane mode
         * is on. This overrides WIFI_ON and BLUETOOTH_ON, if Wi-Fi and bluetooth are
         * included in the comma separated list.
         */
        public static final String AIRPLANE_MODE_RADIOS = "airplane_mode_radios";

        /**
         * A comma separated list of radios that should to be disabled when airplane mode
         * is on, but can be manually reenabled by the user.  For example, if RADIO_WIFI is
         * added to both AIRPLANE_MODE_RADIOS and AIRPLANE_MODE_TOGGLEABLE_RADIOS, then Wifi
         * will be turned off when entering airplane mode, but the user will be able to reenable
         * Wifi in the Settings app.
         *
         * {@hide}
         */
        public static final String AIRPLANE_MODE_TOGGLEABLE_RADIOS = "airplane_mode_toggleable_radios";

        /**
         * The policy for deciding when Wi-Fi should go to sleep (which will in
         * turn switch to using the mobile data as an Internet connection).
         * <p>
         * Set to one of {@link #WIFI_SLEEP_POLICY_DEFAULT},
         * {@link #WIFI_SLEEP_POLICY_NEVER_WHILE_PLUGGED}, or
         * {@link #WIFI_SLEEP_POLICY_NEVER}.
         */
        public static final String WIFI_SLEEP_POLICY = "wifi_sleep_policy";

        /**
         * Value for {@link #WIFI_SLEEP_POLICY} to use the default Wi-Fi sleep
         * policy, which is to sleep shortly after the turning off
         * according to the {@link #STAY_ON_WHILE_PLUGGED_IN} setting.
         */
        public static final int WIFI_SLEEP_POLICY_DEFAULT = 0;

        /**
         * Value for {@link #WIFI_SLEEP_POLICY} to use the default policy when
         * the device is on battery, and never go to sleep when the device is
         * plugged in.
         */
        public static final int WIFI_SLEEP_POLICY_NEVER_WHILE_PLUGGED = 1;

        /**
         * Value for {@link #WIFI_SLEEP_POLICY} to never go to sleep.
         */
        public static final int WIFI_SLEEP_POLICY_NEVER = 2;

        /**
         * Value to specify if the user prefers the date, time and time zone
         * to be automatically fetched from the network (NITZ). 1=yes, 0=no
         */
        public static final String AUTO_TIME = "auto_time";

        /**
         * Value to specify if the user prefers the time zone
         * to be automatically fetched from the network (NITZ). 1=yes, 0=no
         */
        public static final String AUTO_TIME_ZONE = "auto_time_zone";

        /**
         * URI for the car dock "in" event sound.
         * @hide
         */
        public static final String CAR_DOCK_SOUND = "car_dock_sound";

        /**
         * URI for the car dock "out" event sound.
         * @hide
         */
        public static final String CAR_UNDOCK_SOUND = "car_undock_sound";

        /**
         * URI for the desk dock "in" event sound.
         * @hide
         */
        public static final String DESK_DOCK_SOUND = "desk_dock_sound";

        /**
         * URI for the desk dock "out" event sound.
         * @hide
         */
        public static final String DESK_UNDOCK_SOUND = "desk_undock_sound";

        /**
         * Whether to play a sound for dock events.
         * @hide
         */
        public static final String DOCK_SOUNDS_ENABLED = "dock_sounds_enabled";

        /**
         * URI for the "device locked" (keyguard shown) sound.
         * @hide
         */
        public static final String LOCK_SOUND = "lock_sound";

        /**
         * URI for the "device unlocked" sound.
         * @hide
         */
        public static final String UNLOCK_SOUND = "unlock_sound";

        /**
         * URI for the "device is trusted" sound, which is played when the device enters the trusted
         * state without unlocking.
         * @hide
         */
        public static final String TRUSTED_SOUND = "trusted_sound";

        /**
         * URI for the low battery sound file.
         * @hide
         */
        public static final String LOW_BATTERY_SOUND = "low_battery_sound";

        /**
         * Whether to play a sound for low-battery alerts.
         * @hide
         */
        public static final String POWER_SOUNDS_ENABLED = "power_sounds_enabled";

        /**
         * URI for the "wireless charging started" sound.
         * @hide
         */
        public static final String WIRELESS_CHARGING_STARTED_SOUND =
                "wireless_charging_started_sound";

        /**
         * Whether to play a sound for charging events.
         * @hide
         */
        public static final String CHARGING_SOUNDS_ENABLED = "charging_sounds_enabled";

        /**
         * Whether we keep the device on while the device is plugged in.
         * Supported values are:
         * <ul>
         * <li>{@code 0} to never stay on while plugged in</li>
         * <li>{@link BatteryManager#BATTERY_PLUGGED_AC} to stay on for AC charger</li>
         * <li>{@link BatteryManager#BATTERY_PLUGGED_USB} to stay on for USB charger</li>
         * <li>{@link BatteryManager#BATTERY_PLUGGED_WIRELESS} to stay on for wireless charger</li>
         * </ul>
         * These values can be OR-ed together.
         */
        public static final String STAY_ON_WHILE_PLUGGED_IN = "stay_on_while_plugged_in";

        /**
         * When the user has enable the option to have a "bug report" command
         * in the power menu.
         * @hide
         */
        public static final String BUGREPORT_IN_POWER_MENU = "bugreport_in_power_menu";

        /**
         * Whether ADB is enabled.
         */
        public static final String ADB_ENABLED = "adb_enabled";

        /**
         * Whether Views are allowed to save their attribute data.
         * @hide
         */
        public static final String DEBUG_VIEW_ATTRIBUTES = "debug_view_attributes";

        /**
         * Whether assisted GPS should be enabled or not.
         * @hide
         */
        public static final String ASSISTED_GPS_ENABLED = "assisted_gps_enabled";

        /**
         * Whether bluetooth is enabled/disabled
         * 0=disabled. 1=enabled.
         */
        public static final String BLUETOOTH_ON = "bluetooth_on";

        /**
         * CDMA Cell Broadcast SMS
         *                            0 = CDMA Cell Broadcast SMS disabled
         *                            1 = CDMA Cell Broadcast SMS enabled
         * @hide
         */
        public static final String CDMA_CELL_BROADCAST_SMS =
                "cdma_cell_broadcast_sms";

        /**
         * The CDMA roaming mode 0 = Home Networks, CDMA default
         *                       1 = Roaming on Affiliated networks
         *                       2 = Roaming on any networks
         * @hide
         */
        public static final String CDMA_ROAMING_MODE = "roaming_settings";

        /**
         * The CDMA subscription mode 0 = RUIM/SIM (default)
         *                                1 = NV
         * @hide
         */
        public static final String CDMA_SUBSCRIPTION_MODE = "subscription_mode";

        /** Inactivity timeout to track mobile data activity.
        *
        * If set to a positive integer, it indicates the inactivity timeout value in seconds to
        * infer the data activity of mobile network. After a period of no activity on mobile
        * networks with length specified by the timeout, an {@code ACTION_DATA_ACTIVITY_CHANGE}
        * intent is fired to indicate a transition of network status from "active" to "idle". Any
        * subsequent activity on mobile networks triggers the firing of {@code
        * ACTION_DATA_ACTIVITY_CHANGE} intent indicating transition from "idle" to "active".
        *
        * Network activity refers to transmitting or receiving data on the network interfaces.
        *
        * Tracking is disabled if set to zero or negative value.
        *
        * @hide
        */
       public static final String DATA_ACTIVITY_TIMEOUT_MOBILE = "data_activity_timeout_mobile";

       /** Timeout to tracking Wifi data activity. Same as {@code DATA_ACTIVITY_TIMEOUT_MOBILE}
        * but for Wifi network.
        * @hide
        */
       public static final String DATA_ACTIVITY_TIMEOUT_WIFI = "data_activity_timeout_wifi";

       /**
        * Whether or not data roaming is enabled. (0 = false, 1 = true)
        */
       public static final String DATA_ROAMING = "data_roaming";

       /**
        * The value passed to a Mobile DataConnection via bringUp which defines the
        * number of retries to preform when setting up the initial connection. The default
        * value defined in DataConnectionTrackerBase#DEFAULT_MDC_INITIAL_RETRY is currently 1.
        * @hide
        */
       public static final String MDC_INITIAL_MAX_RETRY = "mdc_initial_max_retry";

       /**
        * Whether user has enabled development settings.
        */
       public static final String DEVELOPMENT_SETTINGS_ENABLED = "development_settings_enabled";

       /**
        * Whether the device has been provisioned (0 = false, 1 = true)
        */
       public static final String DEVICE_PROVISIONED = "device_provisioned";

       /**
        * The saved value for WindowManagerService.setForcedDisplayDensity().
        * One integer in dpi.  If unset, then use the real display density.
        * @hide
        */
       public static final String DISPLAY_DENSITY_FORCED = "display_density_forced";

       /**
        * The saved value for WindowManagerService.setForcedDisplaySize().
        * Two integers separated by a comma.  If unset, then use the real display size.
        * @hide
        */
       public static final String DISPLAY_SIZE_FORCED = "display_size_forced";

       /**
        * The saved value for WindowManagerService.setForcedDisplayScalingMode().
        * 0 or unset if scaling is automatic, 1 if scaling is disabled.
        * @hide
        */
       public static final String DISPLAY_SCALING_FORCE = "display_scaling_force";

       /**
        * The maximum size, in bytes, of a download that the download manager will transfer over
        * a non-wifi connection.
        * @hide
        */
       public static final String DOWNLOAD_MAX_BYTES_OVER_MOBILE =
               "download_manager_max_bytes_over_mobile";

       /**
        * The recommended maximum size, in bytes, of a download that the download manager should
        * transfer over a non-wifi connection. Over this size, the use will be warned, but will
        * have the option to start the download over the mobile connection anyway.
        * @hide
        */
       public static final String DOWNLOAD_RECOMMENDED_MAX_BYTES_OVER_MOBILE =
               "download_manager_recommended_max_bytes_over_mobile";

       /**
        * @deprecated Use {@link android.provider.Settings.Secure#INSTALL_NON_MARKET_APPS} instead
        */
       @Deprecated
       public static final String INSTALL_NON_MARKET_APPS = Secure.INSTALL_NON_MARKET_APPS;

       /**
        * Whether HDMI control shall be enabled. If disabled, no CEC/MHL command will be
        * sent or processed. (0 = false, 1 = true)
        * @hide
        */
       public static final String HDMI_CONTROL_ENABLED = "hdmi_control_enabled";

       /**
        * Whether HDMI system audio is enabled. If enabled, TV internal speaker is muted,
        * and the output is redirected to AV Receiver connected via
        * {@Global#HDMI_SYSTEM_AUDIO_OUTPUT}.
        * @hide
        */
       public static final String HDMI_SYSTEM_AUDIO_ENABLED = "hdmi_system_audio_enabled";

       /**
        * Whether TV will automatically turn on upon reception of the CEC command
        * &lt;Text View On&gt; or &lt;Image View On&gt;. (0 = false, 1 = true)
        * @hide
        */
       public static final String HDMI_CONTROL_AUTO_WAKEUP_ENABLED =
               "hdmi_control_auto_wakeup_enabled";

       /**
        * Whether TV will also turn off other CEC devices when it goes to standby mode.
        * (0 = false, 1 = true)
        * @hide
        */
       public static final String HDMI_CONTROL_AUTO_DEVICE_OFF_ENABLED =
               "hdmi_control_auto_device_off_enabled";

       /**
        * Whether to use the DHCP client from Lollipop and earlier instead of the newer Android DHCP
        * client.
        * (0 = false, 1 = true)
        * @hide
        */
       public static final String LEGACY_DHCP_CLIENT = "legacy_dhcp_client";

       /**
        * Whether TV will switch to MHL port when a mobile device is plugged in.
        * (0 = false, 1 = true)
        * @hide
        */
       public static final String MHL_INPUT_SWITCHING_ENABLED = "mhl_input_switching_enabled";

       /**
        * Whether TV will charge the mobile device connected at MHL port. (0 = false, 1 = true)
        * @hide
        */
       public static final String MHL_POWER_CHARGE_ENABLED = "mhl_power_charge_enabled";

       /**
        * Whether mobile data connections are allowed by the user.  See
        * ConnectivityManager for more info.
        * @hide
        */
       public static final String MOBILE_DATA = "mobile_data";

       /**
        * Whether the mobile data connection should remain active even when higher
        * priority networks like WiFi are active, to help make network switching faster.
        *
        * See ConnectivityService for more info.
        *
        * (0 = disabled, 1 = enabled)
        * @hide
        */
       public static final String MOBILE_DATA_ALWAYS_ON = "mobile_data_always_on";

       /** {@hide} */
       public static final String NETSTATS_ENABLED = "netstats_enabled";
       /** {@hide} */
       public static final String NETSTATS_POLL_INTERVAL = "netstats_poll_interval";
       /** {@hide} */
       public static final String NETSTATS_TIME_CACHE_MAX_AGE = "netstats_time_cache_max_age";
       /** {@hide} */
       public static final String NETSTATS_GLOBAL_ALERT_BYTES = "netstats_global_alert_bytes";
       /** {@hide} */
       public static final String NETSTATS_SAMPLE_ENABLED = "netstats_sample_enabled";

       /** {@hide} */
       public static final String NETSTATS_DEV_BUCKET_DURATION = "netstats_dev_bucket_duration";
       /** {@hide} */
       public static final String NETSTATS_DEV_PERSIST_BYTES = "netstats_dev_persist_bytes";
       /** {@hide} */
       public static final String NETSTATS_DEV_ROTATE_AGE = "netstats_dev_rotate_age";
       /** {@hide} */
       public static final String NETSTATS_DEV_DELETE_AGE = "netstats_dev_delete_age";

       /** {@hide} */
       public static final String NETSTATS_UID_BUCKET_DURATION = "netstats_uid_bucket_duration";
       /** {@hide} */
       public static final String NETSTATS_UID_PERSIST_BYTES = "netstats_uid_persist_bytes";
       /** {@hide} */
       public static final String NETSTATS_UID_ROTATE_AGE = "netstats_uid_rotate_age";
       /** {@hide} */
       public static final String NETSTATS_UID_DELETE_AGE = "netstats_uid_delete_age";

       /** {@hide} */
       public static final String NETSTATS_UID_TAG_BUCKET_DURATION = "netstats_uid_tag_bucket_duration";
       /** {@hide} */
       public static final String NETSTATS_UID_TAG_PERSIST_BYTES = "netstats_uid_tag_persist_bytes";
       /** {@hide} */
       public static final String NETSTATS_UID_TAG_ROTATE_AGE = "netstats_uid_tag_rotate_age";
       /** {@hide} */
       public static final String NETSTATS_UID_TAG_DELETE_AGE = "netstats_uid_tag_delete_age";

       /**
        * User preference for which network(s) should be used. Only the
        * connectivity service should touch this.
        */
       public static final String NETWORK_PREFERENCE = "network_preference";

       /**
        * Which package name to use for network scoring. If null, or if the package is not a valid
        * scorer app, external network scores will neither be requested nor accepted.
        * @hide
        */
       public static final String NETWORK_SCORER_APP = "network_scorer_app";

       /**
        * If the NITZ_UPDATE_DIFF time is exceeded then an automatic adjustment
        * to SystemClock will be allowed even if NITZ_UPDATE_SPACING has not been
        * exceeded.
        * @hide
        */
       public static final String NITZ_UPDATE_DIFF = "nitz_update_diff";

       /**
        * The length of time in milli-seconds that automatic small adjustments to
        * SystemClock are ignored if NITZ_UPDATE_DIFF is not exceeded.
        * @hide
        */
       public static final String NITZ_UPDATE_SPACING = "nitz_update_spacing";

       /** Preferred NTP server. {@hide} */
       public static final String NTP_SERVER = "ntp_server";
       /** Timeout in milliseconds to wait for NTP server. {@hide} */
       public static final String NTP_TIMEOUT = "ntp_timeout";

       /** {@hide} */
       public static final String STORAGE_BENCHMARK_INTERVAL = "storage_benchmark_interval";

       /**
        * Whether the package manager should send package verification broadcasts for verifiers to
        * review apps prior to installation.
        * 1 = request apps to be verified prior to installation, if a verifier exists.
        * 0 = do not verify apps before installation
        * @hide
        */
       public static final String PACKAGE_VERIFIER_ENABLE = "package_verifier_enable";

       /** Timeout for package verification.
        * @hide */
       public static final String PACKAGE_VERIFIER_TIMEOUT = "verifier_timeout";

       /** Default response code for package verification.
        * @hide */
       public static final String PACKAGE_VERIFIER_DEFAULT_RESPONSE = "verifier_default_response";

       /**
        * Show package verification setting in the Settings app.
        * 1 = show (default)
        * 0 = hide
        * @hide
        */
       public static final String PACKAGE_VERIFIER_SETTING_VISIBLE = "verifier_setting_visible";

       /**
        * Run package verification on apps installed through ADB/ADT/USB
        * 1 = perform package verification on ADB installs (default)
        * 0 = bypass package verification on ADB installs
        * @hide
        */
       public static final String PACKAGE_VERIFIER_INCLUDE_ADB = "verifier_verify_adb_installs";

       /**
        * Time since last fstrim (milliseconds) after which we force one to happen
        * during device startup.  If unset, the default is 3 days.
        * @hide
        */
       public static final String FSTRIM_MANDATORY_INTERVAL = "fstrim_mandatory_interval";

       /**
        * The interval in milliseconds at which to check packet counts on the
        * mobile data interface when screen is on, to detect possible data
        * connection problems.
        * @hide
        */
       public static final String PDP_WATCHDOG_POLL_INTERVAL_MS =
               "pdp_watchdog_poll_interval_ms";

       /**
        * The interval in milliseconds at which to check packet counts on the
        * mobile data interface when screen is off, to detect possible data
        * connection problems.
        * @hide
        */
       public static final String PDP_WATCHDOG_LONG_POLL_INTERVAL_MS =
               "pdp_watchdog_long_poll_interval_ms";

       /**
        * The interval in milliseconds at which to check packet counts on the
        * mobile data interface after {@link #PDP_WATCHDOG_TRIGGER_PACKET_COUNT}
        * outgoing packets has been reached without incoming packets.
        * @hide
        */
       public static final String PDP_WATCHDOG_ERROR_POLL_INTERVAL_MS =
               "pdp_watchdog_error_poll_interval_ms";

       /**
        * The number of outgoing packets sent without seeing an incoming packet
        * that triggers a countdown (of {@link #PDP_WATCHDOG_ERROR_POLL_COUNT}
        * device is logged to the event log
        * @hide
        */
       public static final String PDP_WATCHDOG_TRIGGER_PACKET_COUNT =
               "pdp_watchdog_trigger_packet_count";

       /**
        * The number of polls to perform (at {@link #PDP_WATCHDOG_ERROR_POLL_INTERVAL_MS})
        * after hitting {@link #PDP_WATCHDOG_TRIGGER_PACKET_COUNT} before
        * attempting data connection recovery.
        * @hide
        */
       public static final String PDP_WATCHDOG_ERROR_POLL_COUNT =
               "pdp_watchdog_error_poll_count";

       /**
        * The number of failed PDP reset attempts before moving to something more
        * drastic: re-registering to the network.
        * @hide
        */
       public static final String PDP_WATCHDOG_MAX_PDP_RESET_FAIL_COUNT =
               "pdp_watchdog_max_pdp_reset_fail_count";

       /**
        * A positive value indicates how often the SamplingProfiler
        * should take snapshots. Zero value means SamplingProfiler
        * is disabled.
        *
        * @hide
        */
       public static final String SAMPLING_PROFILER_MS = "sampling_profiler_ms";

       /**
        * URL to open browser on to allow user to manage a prepay account
        * @hide
        */
       public static final String SETUP_PREPAID_DATA_SERVICE_URL =
               "setup_prepaid_data_service_url";

       /**
        * URL to attempt a GET on to see if this is a prepay device
        * @hide
        */
       public static final String SETUP_PREPAID_DETECTION_TARGET_URL =
               "setup_prepaid_detection_target_url";

       /**
        * Host to check for a redirect to after an attempt to GET
        * SETUP_PREPAID_DETECTION_TARGET_URL. (If we redirected there,
        * this is a prepaid device with zero balance.)
        * @hide
        */
       public static final String SETUP_PREPAID_DETECTION_REDIR_HOST =
               "setup_prepaid_detection_redir_host";

       /**
        * The interval in milliseconds at which to check the number of SMS sent out without asking
        * for use permit, to limit the un-authorized SMS usage.
        *
        * @hide
        */
       public static final String SMS_OUTGOING_CHECK_INTERVAL_MS =
               "sms_outgoing_check_interval_ms";

       /**
        * The number of outgoing SMS sent without asking for user permit (of {@link
        * #SMS_OUTGOING_CHECK_INTERVAL_MS}
        *
        * @hide
        */
       public static final String SMS_OUTGOING_CHECK_MAX_COUNT =
               "sms_outgoing_check_max_count";

       /**
        * Used to disable SMS short code confirmation - defaults to true.
        * True indcates we will do the check, etc.  Set to false to disable.
        * @see com.android.internal.telephony.SmsUsageMonitor
        * @hide
        */
       public static final String SMS_SHORT_CODE_CONFIRMATION = "sms_short_code_confirmation";

        /**
         * Used to select which country we use to determine premium sms codes.
         * One of com.android.internal.telephony.SMSDispatcher.PREMIUM_RULE_USE_SIM,
         * com.android.internal.telephony.SMSDispatcher.PREMIUM_RULE_USE_NETWORK,
         * or com.android.internal.telephony.SMSDispatcher.PREMIUM_RULE_USE_BOTH.
         * @hide
         */
        public static final String SMS_SHORT_CODE_RULE = "sms_short_code_rule";

       /**
        * Used to select TCP's default initial receiver window size in segments - defaults to a build config value
        * @hide
        */
       public static final String TCP_DEFAULT_INIT_RWND = "tcp_default_init_rwnd";

       /**
        * Used to disable Tethering on a device - defaults to true
        * @hide
        */
       public static final String TETHER_SUPPORTED = "tether_supported";

       /**
        * Used to require DUN APN on the device or not - defaults to a build config value
        * which defaults to false
        * @hide
        */
       public static final String TETHER_DUN_REQUIRED = "tether_dun_required";

       /**
        * Used to hold a gservices-provisioned apn value for DUN.  If set, or the
        * corresponding build config values are set it will override the APN DB
        * values.
        * Consists of a comma seperated list of strings:
        * "name,apn,proxy,port,username,password,server,mmsc,mmsproxy,mmsport,mcc,mnc,auth,type"
        * note that empty fields can be ommitted: "name,apn,,,,,,,,,310,260,,DUN"
        * @hide
        */
       public static final String TETHER_DUN_APN = "tether_dun_apn";

       /**
        * USB Mass Storage Enabled
        */
       public static final String USB_MASS_STORAGE_ENABLED = "usb_mass_storage_enabled";

       /**
        * If this setting is set (to anything), then all references
        * to Gmail on the device must change to Google Mail.
        */
       public static final String USE_GOOGLE_MAIL = "use_google_mail";

        /**
         * Webview Data reduction proxy key.
         * @hide
         */
        public static final String WEBVIEW_DATA_REDUCTION_PROXY_KEY =
                "webview_data_reduction_proxy_key";

       /**
        * Whether Wifi display is enabled/disabled
        * 0=disabled. 1=enabled.
        * @hide
        */
       public static final String WIFI_DISPLAY_ON = "wifi_display_on";

       /**
        * Whether Wifi display certification mode is enabled/disabled
        * 0=disabled. 1=enabled.
        * @hide
        */
       public static final String WIFI_DISPLAY_CERTIFICATION_ON =
               "wifi_display_certification_on";

       /**
        * WPS Configuration method used by Wifi display, this setting only
        * takes effect when WIFI_DISPLAY_CERTIFICATION_ON is 1 (enabled).
        *
        * Possible values are:
        *
        * WpsInfo.INVALID: use default WPS method chosen by framework
        * WpsInfo.PBC    : use Push button
        * WpsInfo.KEYPAD : use Keypad
        * WpsInfo.DISPLAY: use Display
        * @hide
        */
       public static final String WIFI_DISPLAY_WPS_CONFIG =
           "wifi_display_wps_config";

       /**
        * Whether to notify the user of open networks.
        * <p>
        * If not connected and the scan results have an open network, we will
        * put this notification up. If we attempt to connect to a network or
        * the open network(s) disappear, we remove the notification. When we
        * show the notification, we will not show it again for
        * {@link android.provider.Settings.Secure#WIFI_NETWORKS_AVAILABLE_REPEAT_DELAY} time.
        */
       public static final String WIFI_NETWORKS_AVAILABLE_NOTIFICATION_ON =
               "wifi_networks_available_notification_on";
       /**
        * {@hide}
        */
       public static final String WIMAX_NETWORKS_AVAILABLE_NOTIFICATION_ON =
               "wimax_networks_available_notification_on";

       /**
        * Delay (in seconds) before repeating the Wi-Fi networks available notification.
        * Connecting to a network will reset the timer.
        */
       public static final String WIFI_NETWORKS_AVAILABLE_REPEAT_DELAY =
               "wifi_networks_available_repeat_delay";

       /**
        * 802.11 country code in ISO 3166 format
        * @hide
        */
       public static final String WIFI_COUNTRY_CODE = "wifi_country_code";

       /**
        * The interval in milliseconds to issue wake up scans when wifi needs
        * to connect. This is necessary to connect to an access point when
        * device is on the move and the screen is off.
        * @hide
        */
       public static final String WIFI_FRAMEWORK_SCAN_INTERVAL_MS =
               "wifi_framework_scan_interval_ms";

       /**
        * The interval in milliseconds after which Wi-Fi is considered idle.
        * When idle, it is possible for the device to be switched from Wi-Fi to
        * the mobile data network.
        * @hide
        */
       public static final String WIFI_IDLE_MS = "wifi_idle_ms";

       /**
        * When the number of open networks exceeds this number, the
        * least-recently-used excess networks will be removed.
        */
       public static final String WIFI_NUM_OPEN_NETWORKS_KEPT = "wifi_num_open_networks_kept";

       /**
        * Whether the Wi-Fi should be on.  Only the Wi-Fi service should touch this.
        */
       public static final String WIFI_ON = "wifi_on";

       /**
        * Setting to allow scans to be enabled even wifi is turned off for connectivity.
        * @hide
        */
       public static final String WIFI_SCAN_ALWAYS_AVAILABLE =
                "wifi_scan_always_enabled";

       /**
        * Settings to allow BLE scans to be enabled even when Bluetooth is turned off for
        * connectivity.
        * @hide
        */
       public static final String BLE_SCAN_ALWAYS_AVAILABLE =
               "ble_scan_always_enabled";

       /**
        * Used to save the Wifi_ON state prior to tethering.
        * This state will be checked to restore Wifi after
        * the user turns off tethering.
        *
        * @hide
        */
       public static final String WIFI_SAVED_STATE = "wifi_saved_state";

       /**
        * The interval in milliseconds to scan as used by the wifi supplicant
        * @hide
        */
       public static final String WIFI_SUPPLICANT_SCAN_INTERVAL_MS =
               "wifi_supplicant_scan_interval_ms";

        /**
         * whether frameworks handles wifi auto-join
         * @hide
         */
       public static final String WIFI_ENHANCED_AUTO_JOIN =
                "wifi_enhanced_auto_join";

        /**
         * whether settings show RSSI
         * @hide
         */
        public static final String WIFI_NETWORK_SHOW_RSSI =
                "wifi_network_show_rssi";

        /**
        * The interval in milliseconds to scan at supplicant when p2p is connected
        * @hide
        */
       public static final String WIFI_SCAN_INTERVAL_WHEN_P2P_CONNECTED_MS =
               "wifi_scan_interval_p2p_connected_ms";

       /**
        * Whether the Wi-Fi watchdog is enabled.
        */
       public static final String WIFI_WATCHDOG_ON = "wifi_watchdog_on";

       /**
        * Setting to turn off poor network avoidance on Wi-Fi. Feature is enabled by default and
        * the setting needs to be set to 0 to disable it.
        * @hide
        */
       public static final String WIFI_WATCHDOG_POOR_NETWORK_TEST_ENABLED =
               "wifi_watchdog_poor_network_test_enabled";

       /**
        * Setting to turn on suspend optimizations at screen off on Wi-Fi. Enabled by default and
        * needs to be set to 0 to disable it.
        * @hide
        */
       public static final String WIFI_SUSPEND_OPTIMIZATIONS_ENABLED =
               "wifi_suspend_optimizations_enabled";

       /**
        * The maximum number of times we will retry a connection to an access
        * point for which we have failed in acquiring an IP address from DHCP.
        * A value of N means that we will make N+1 connection attempts in all.
        */
       public static final String WIFI_MAX_DHCP_RETRY_COUNT = "wifi_max_dhcp_retry_count";

       /**
        * Maximum amount of time in milliseconds to hold a wakelock while waiting for mobile
        * data connectivity to be established after a disconnect from Wi-Fi.
        */
       public static final String WIFI_MOBILE_DATA_TRANSITION_WAKELOCK_TIMEOUT_MS =
           "wifi_mobile_data_transition_wakelock_timeout_ms";

       /**
        * This setting controls whether WiFi configurations created by a Device Owner app
        * should be locked down (that is, be editable or removable only by the Device Owner App,
        * not even by Settings app).
        * This setting takes integer values. Non-zero values mean DO created configurations
        * are locked down. Value of zero means they are not. Default value in the absence of
        * actual value to this setting is 0.
        */
       public static final String WIFI_DEVICE_OWNER_CONFIGS_LOCKDOWN =
               "wifi_device_owner_configs_lockdown";

       /**
        * The operational wifi frequency band
        * Set to one of {@link WifiManager#WIFI_FREQUENCY_BAND_AUTO},
        * {@link WifiManager#WIFI_FREQUENCY_BAND_5GHZ} or
        * {@link WifiManager#WIFI_FREQUENCY_BAND_2GHZ}
        *
        * @hide
        */
       public static final String WIFI_FREQUENCY_BAND = "wifi_frequency_band";

       /**
        * The Wi-Fi peer-to-peer device name
        * @hide
        */
       public static final String WIFI_P2P_DEVICE_NAME = "wifi_p2p_device_name";

       /**
        * The min time between wifi disable and wifi enable
        * @hide
        */
       public static final String WIFI_REENABLE_DELAY_MS = "wifi_reenable_delay";

       /**
        * Timeout for ephemeral networks when all known BSSIDs go out of range. We will disconnect
        * from an ephemeral network if there is no BSSID for that network with a non-null score that
        * has been seen in this time period.
        *
        * If this is less than or equal to zero, we use a more conservative behavior and only check
        * for a non-null score from the currently connected or target BSSID.
        * @hide
        */
       public static final String WIFI_EPHEMERAL_OUT_OF_RANGE_TIMEOUT_MS =
               "wifi_ephemeral_out_of_range_timeout_ms";

       /**
        * The number of milliseconds to delay when checking for data stalls during
        * non-aggressive detection. (screen is turned off.)
        * @hide
        */
       public static final String DATA_STALL_ALARM_NON_AGGRESSIVE_DELAY_IN_MS =
               "data_stall_alarm_non_aggressive_delay_in_ms";

       /**
        * The number of milliseconds to delay when checking for data stalls during
        * aggressive detection. (screen on or suspected data stall)
        * @hide
        */
       public static final String DATA_STALL_ALARM_AGGRESSIVE_DELAY_IN_MS =
               "data_stall_alarm_aggressive_delay_in_ms";

       /**
        * The number of milliseconds to allow the provisioning apn to remain active
        * @hide
        */
       public static final String PROVISIONING_APN_ALARM_DELAY_IN_MS =
               "provisioning_apn_alarm_delay_in_ms";

       /**
        * The interval in milliseconds at which to check gprs registration
        * after the first registration mismatch of gprs and voice service,
        * to detect possible data network registration problems.
        *
        * @hide
        */
       public static final String GPRS_REGISTER_CHECK_PERIOD_MS =
               "gprs_register_check_period_ms";

       /**
        * Nonzero causes Log.wtf() to crash.
        * @hide
        */
       public static final String WTF_IS_FATAL = "wtf_is_fatal";

       /**
        * Ringer mode. This is used internally, changing this value will not
        * change the ringer mode. See AudioManager.
        */
       public static final String MODE_RINGER = "mode_ringer";

       /**
        * Overlay display devices setting.
        * The associated value is a specially formatted string that describes the
        * size and density of simulated secondary display devices.
        * <p>
        * Format: {width}x{height}/{dpi};...
        * </p><p>
        * Example:
        * <ul>
        * <li><code>1280x720/213</code>: make one overlay that is 1280x720 at 213dpi.</li>
        * <li><code>1920x1080/320;1280x720/213</code>: make two overlays, the first
        * at 1080p and the second at 720p.</li>
        * <li>If the value is empty, then no overlay display devices are created.</li>
        * </ul></p>
        *
        * @hide
        */
       public static final String OVERLAY_DISPLAY_DEVICES = "overlay_display_devices";

        /**
         * Threshold values for the duration and level of a discharge cycle,
         * under which we log discharge cycle info.
         *
         * @hide
         */
        public static final String
                BATTERY_DISCHARGE_DURATION_THRESHOLD = "battery_discharge_duration_threshold";

        /** @hide */
        public static final String BATTERY_DISCHARGE_THRESHOLD = "battery_discharge_threshold";

        /**
         * Flag for allowing ActivityManagerService to send ACTION_APP_ERROR
         * intents on application crashes and ANRs. If this is disabled, the
         * crash/ANR dialog will never display the "Report" button.
         * <p>
         * Type: int (0 = disallow, 1 = allow)
         *
         * @hide
         */
        public static final String SEND_ACTION_APP_ERROR = "send_action_app_error";

        /**
         * Maximum age of entries kept by {@link DropBoxManager}.
         *
         * @hide
         */
        public static final String DROPBOX_AGE_SECONDS = "dropbox_age_seconds";

        /**
         * Maximum number of entry files which {@link DropBoxManager} will keep
         * around.
         *
         * @hide
         */
        public static final String DROPBOX_MAX_FILES = "dropbox_max_files";

        /**
         * Maximum amount of disk space used by {@link DropBoxManager} no matter
         * what.
         *
         * @hide
         */
        public static final String DROPBOX_QUOTA_KB = "dropbox_quota_kb";

        /**
         * Percent of free disk (excluding reserve) which {@link DropBoxManager}
         * will use.
         *
         * @hide
         */
        public static final String DROPBOX_QUOTA_PERCENT = "dropbox_quota_percent";

        /**
         * Percent of total disk which {@link DropBoxManager} will never dip
         * into.
         *
         * @hide
         */
        public static final String DROPBOX_RESERVE_PERCENT = "dropbox_reserve_percent";

        /**
         * Prefix for per-tag dropbox disable/enable settings.
         *
         * @hide
         */
        public static final String DROPBOX_TAG_PREFIX = "dropbox:";

        /**
         * Lines of logcat to include with system crash/ANR/etc. reports, as a
         * prefix of the dropbox tag of the report type. For example,
         * "logcat_for_system_server_anr" controls the lines of logcat captured
         * with system server ANR reports. 0 to disable.
         *
         * @hide
         */
        public static final String ERROR_LOGCAT_PREFIX = "logcat_for_";

        /**
         * The interval in minutes after which the amount of free storage left
         * on the device is logged to the event log
         *
         * @hide
         */
        public static final String SYS_FREE_STORAGE_LOG_INTERVAL = "sys_free_storage_log_interval";

        /**
         * Threshold for the amount of change in disk free space required to
         * report the amount of free space. Used to prevent spamming the logs
         * when the disk free space isn't changing frequently.
         *
         * @hide
         */
        public static final String
                DISK_FREE_CHANGE_REPORTING_THRESHOLD = "disk_free_change_reporting_threshold";

        /**
         * Minimum percentage of free storage on the device that is used to
         * determine if the device is running low on storage. The default is 10.
         * <p>
         * Say this value is set to 10, the device is considered running low on
         * storage if 90% or more of the device storage is filled up.
         *
         * @hide
         */
        public static final String
                SYS_STORAGE_THRESHOLD_PERCENTAGE = "sys_storage_threshold_percentage";

        /**
         * Maximum byte size of the low storage threshold. This is to ensure
         * that {@link #SYS_STORAGE_THRESHOLD_PERCENTAGE} does not result in an
         * overly large threshold for large storage devices. Currently this must
         * be less than 2GB. This default is 500MB.
         *
         * @hide
         */
        public static final String
                SYS_STORAGE_THRESHOLD_MAX_BYTES = "sys_storage_threshold_max_bytes";

        /**
         * Minimum bytes of free storage on the device before the data partition
         * is considered full. By default, 1 MB is reserved to avoid system-wide
         * SQLite disk full exceptions.
         *
         * @hide
         */
        public static final String
                SYS_STORAGE_FULL_THRESHOLD_BYTES = "sys_storage_full_threshold_bytes";

        /**
         * The maximum reconnect delay for short network outages or when the
         * network is suspended due to phone use.
         *
         * @hide
         */
        public static final String
                SYNC_MAX_RETRY_DELAY_IN_SECONDS = "sync_max_retry_delay_in_seconds";

        /**
         * The number of milliseconds to delay before sending out
         * {@link ConnectivityManager#CONNECTIVITY_ACTION} broadcasts. Ignored.
         *
         * @hide
         */
        public static final String CONNECTIVITY_CHANGE_DELAY = "connectivity_change_delay";


        /**
         * Network sampling interval, in seconds. We'll generate link information
         * about bytes/packets sent and error rates based on data sampled in this interval
         *
         * @hide
         */

        public static final String CONNECTIVITY_SAMPLING_INTERVAL_IN_SECONDS =
                "connectivity_sampling_interval_in_seconds";

        /**
         * The series of successively longer delays used in retrying to download PAC file.
         * Last delay is used between successful PAC downloads.
         *
         * @hide
         */
        public static final String PAC_CHANGE_DELAY = "pac_change_delay";

        /**
         * Setting to turn off captive portal detection. Feature is enabled by
         * default and the setting needs to be set to 0 to disable it.
         *
         * @hide
         */
        public static final String
                CAPTIVE_PORTAL_DETECTION_ENABLED = "captive_portal_detection_enabled";

        /**
         * The server used for captive portal detection upon a new conection. A
         * 204 response code from the server is used for validation.
         *
         * @hide
         */
        public static final String CAPTIVE_PORTAL_SERVER = "captive_portal_server";

        /**
         * Whether network service discovery is enabled.
         *
         * @hide
         */
        public static final String NSD_ON = "nsd_on";

        /**
         * Let user pick default install location.
         *
         * @hide
         */
        public static final String SET_INSTALL_LOCATION = "set_install_location";

        /**
         * Default install location value.
         * 0 = auto, let system decide
         * 1 = internal
         * 2 = sdcard
         * @hide
         */
        public static final String DEFAULT_INSTALL_LOCATION = "default_install_location";

        /**
         * ms during which to consume extra events related to Inet connection
         * condition after a transtion to fully-connected
         *
         * @hide
         */
        public static final String
                INET_CONDITION_DEBOUNCE_UP_DELAY = "inet_condition_debounce_up_delay";

        /**
         * ms during which to consume extra events related to Inet connection
         * condtion after a transtion to partly-connected
         *
         * @hide
         */
        public static final String
                INET_CONDITION_DEBOUNCE_DOWN_DELAY = "inet_condition_debounce_down_delay";

        /** {@hide} */
        public static final String
                READ_EXTERNAL_STORAGE_ENFORCED_DEFAULT = "read_external_storage_enforced_default";

        /**
         * Host name and port for global http proxy. Uses ':' seperator for
         * between host and port.
         */
        public static final String HTTP_PROXY = "http_proxy";

        /**
         * Host name for global http proxy. Set via ConnectivityManager.
         *
         * @hide
         */
        public static final String GLOBAL_HTTP_PROXY_HOST = "global_http_proxy_host";

        /**
         * Integer host port for global http proxy. Set via ConnectivityManager.
         *
         * @hide
         */
        public static final String GLOBAL_HTTP_PROXY_PORT = "global_http_proxy_port";

        /**
         * Exclusion list for global proxy. This string contains a list of
         * comma-separated domains where the global proxy does not apply.
         * Domains should be listed in a comma- separated list. Example of
         * acceptable formats: ".domain1.com,my.domain2.com" Use
         * ConnectivityManager to set/get.
         *
         * @hide
         */
        public static final String
                GLOBAL_HTTP_PROXY_EXCLUSION_LIST = "global_http_proxy_exclusion_list";

        /**
         * The location PAC File for the proxy.
         * @hide
         */
        public static final String
                GLOBAL_HTTP_PROXY_PAC = "global_proxy_pac_url";

        /**
         * Enables the UI setting to allow the user to specify the global HTTP
         * proxy and associated exclusion list.
         *
         * @hide
         */
        public static final String SET_GLOBAL_HTTP_PROXY = "set_global_http_proxy";

        /**
         * Setting for default DNS in case nobody suggests one
         *
         * @hide
         */
        public static final String DEFAULT_DNS_SERVER = "default_dns_server";

        /** {@hide} */
        public static final String
                BLUETOOTH_HEADSET_PRIORITY_PREFIX = "bluetooth_headset_priority_";
        /** {@hide} */
        public static final String
                BLUETOOTH_A2DP_SINK_PRIORITY_PREFIX = "bluetooth_a2dp_sink_priority_";
        /** {@hide} */
        public static final String
                BLUETOOTH_INPUT_DEVICE_PRIORITY_PREFIX = "bluetooth_input_device_priority_";
        /** {@hide} */
        public static final String
                BLUETOOTH_MAP_PRIORITY_PREFIX = "bluetooth_map_priority_";
        /** {@hide} */
        public static final String
                BLUETOOTH_SAP_PRIORITY_PREFIX = "bluetooth_sap_priority_";

        /**
         * Device Idle (Doze) specific settings.
         * This is encoded as a key=value list, separated by commas. Ex:
         *
         * "inactive_timeout=60000,sensing_timeout=400000"
         *
         * The following keys are supported:
         *
         * <pre>
         * inactive_to                      (long)
         * sensing_to                       (long)
         * motion_inactive_to               (long)
         * idle_after_inactive_to           (long)
         * idle_pending_to                  (long)
         * max_idle_pending_to              (long)
         * idle_pending_factor              (float)
         * idle_to                          (long)
         * max_idle_to                      (long)
         * idle_factor                      (float)
         * min_time_to_alarm                (long)
         * max_temp_app_whitelist_duration  (long)
         * </pre>
         *
         * <p>
         * Type: string
         * @hide
         * @see com.android.server.DeviceIdleController.Constants
         */
        public static final String DEVICE_IDLE_CONSTANTS = "device_idle_constants";

        /**
         * App standby (app idle) specific settings.
         * This is encoded as a key=value list, separated by commas. Ex:
         *
         * "idle_duration=5000,parole_interval=4500"
         *
         * The following keys are supported:
         *
         * <pre>
         * idle_duration        (long)
         * wallclock_threshold  (long)
         * parole_interval      (long)
         * parole_duration      (long)
         * </pre>
         *
         * <p>
         * Type: string
         * @hide
         * @see com.android.server.usage.UsageStatsService.SettingsObserver
         */
        public static final String APP_IDLE_CONSTANTS = "app_idle_constants";

        /**
         * Alarm manager specific settings.
         * This is encoded as a key=value list, separated by commas. Ex:
         *
         * "min_futurity=5000,allow_while_idle_short_time=4500"
         *
         * The following keys are supported:
         *
         * <pre>
         * min_futurity                         (long)
         * min_interval                         (long)
         * allow_while_idle_short_time          (long)
         * allow_while_idle_long_time           (long)
         * allow_while_idle_whitelist_duration  (long)
         * </pre>
         *
         * <p>
         * Type: string
         * @hide
         * @see com.android.server.AlarmManagerService.Constants
         */
        public static final String ALARM_MANAGER_CONSTANTS = "alarm_manager_constants";

        /**
         * Get the key that retrieves a bluetooth headset's priority.
         * @hide
         */
        public static final String getBluetoothHeadsetPriorityKey(String address) {
            return BLUETOOTH_HEADSET_PRIORITY_PREFIX + address.toUpperCase(Locale.ROOT);
        }

        /**
         * Get the key that retrieves a bluetooth a2dp sink's priority.
         * @hide
         */
        public static final String getBluetoothA2dpSinkPriorityKey(String address) {
            return BLUETOOTH_A2DP_SINK_PRIORITY_PREFIX + address.toUpperCase(Locale.ROOT);
        }

        /**
         * Get the key that retrieves a bluetooth Input Device's priority.
         * @hide
         */
        public static final String getBluetoothInputDevicePriorityKey(String address) {
            return BLUETOOTH_INPUT_DEVICE_PRIORITY_PREFIX + address.toUpperCase(Locale.ROOT);
        }

        /**
         * Get the key that retrieves a bluetooth map priority.
         * @hide
         */
        public static final String getBluetoothMapPriorityKey(String address) {
            return BLUETOOTH_MAP_PRIORITY_PREFIX + address.toUpperCase(Locale.ROOT);
        }

        /**
         * Get the key that retrieves a bluetooth map priority.
         * @hide
         */
        public static final String getBluetoothSapPriorityKey(String address) {
            return BLUETOOTH_SAP_PRIORITY_PREFIX + address.toUpperCase(Locale.ROOT);
        }

        /**
         * Scaling factor for normal window animations. Setting to 0 will
         * disable window animations.
         */
        public static final String WINDOW_ANIMATION_SCALE = "window_animation_scale";

        /**
         * Scaling factor for activity transition animations. Setting to 0 will
         * disable window animations.
         */
        public static final String TRANSITION_ANIMATION_SCALE = "transition_animation_scale";

        /**
         * Scaling factor for Animator-based animations. This affects both the
         * start delay and duration of all such animations. Setting to 0 will
         * cause animations to end immediately. The default value is 1.
         */
        public static final String ANIMATOR_DURATION_SCALE = "animator_duration_scale";

        /**
         * Scaling factor for normal window animations. Setting to 0 will
         * disable window animations.
         *
         * @hide
         */
        public static final String FANCY_IME_ANIMATIONS = "fancy_ime_animations";

        /**
         * If 0, the compatibility mode is off for all applications.
         * If 1, older applications run under compatibility mode.
         * TODO: remove this settings before code freeze (bug/1907571)
         * @hide
         */
        public static final String COMPATIBILITY_MODE = "compatibility_mode";

        /**
         * CDMA only settings
         * Emergency Tone  0 = Off
         *                 1 = Alert
         *                 2 = Vibrate
         * @hide
         */
        public static final String EMERGENCY_TONE = "emergency_tone";

        /**
         * CDMA only settings
         * Whether the auto retry is enabled. The value is
         * boolean (1 or 0).
         * @hide
         */
        public static final String CALL_AUTO_RETRY = "call_auto_retry";

        /**
         * See RIL_PreferredNetworkType in ril.h
         * @hide
         */
        public static final String PREFERRED_NETWORK_MODE =
                "preferred_network_mode";

        /**
         * Name of an application package to be debugged.
         */
        public static final String DEBUG_APP = "debug_app";

        /**
         * If 1, when launching DEBUG_APP it will wait for the debugger before
         * starting user code.  If 0, it will run normally.
         */
        public static final String WAIT_FOR_DEBUGGER = "wait_for_debugger";

        /**
         * Control whether the process CPU usage meter should be shown.
         */
        public static final String SHOW_PROCESSES = "show_processes";

        /**
         * If 1 low power mode is enabled.
         * @hide
         */
        public static final String LOW_POWER_MODE = "low_power";

        /**
         * Battery level [1-99] at which low power mode automatically turns on.
         * If 0, it will not automatically turn on.
         * @hide
         */
        public static final String LOW_POWER_MODE_TRIGGER_LEVEL = "low_power_trigger_level";

         /**
         * If 1, the activity manager will aggressively finish activities and
         * processes as soon as they are no longer needed.  If 0, the normal
         * extended lifetime is used.
         */
        public static final String ALWAYS_FINISH_ACTIVITIES = "always_finish_activities";

        /**
         * Use Dock audio output for media:
         *      0 = disabled
         *      1 = enabled
         * @hide
         */
        public static final String DOCK_AUDIO_MEDIA_ENABLED = "dock_audio_media_enabled";

        /**
         * Persisted safe headphone volume management state by AudioService
         * @hide
         */
        public static final String AUDIO_SAFE_VOLUME_STATE = "audio_safe_volume_state";

        /**
         * URL for tzinfo (time zone) updates
         * @hide
         */
        public static final String TZINFO_UPDATE_CONTENT_URL = "tzinfo_content_url";

        /**
         * URL for tzinfo (time zone) update metadata
         * @hide
         */
        public static final String TZINFO_UPDATE_METADATA_URL = "tzinfo_metadata_url";

        /**
         * URL for selinux (mandatory access control) updates
         * @hide
         */
        public static final String SELINUX_UPDATE_CONTENT_URL = "selinux_content_url";

        /**
         * URL for selinux (mandatory access control) update metadata
         * @hide
         */
        public static final String SELINUX_UPDATE_METADATA_URL = "selinux_metadata_url";

        /**
         * URL for sms short code updates
         * @hide
         */
        public static final String SMS_SHORT_CODES_UPDATE_CONTENT_URL =
                "sms_short_codes_content_url";

        /**
         * URL for sms short code update metadata
         * @hide
         */
        public static final String SMS_SHORT_CODES_UPDATE_METADATA_URL =
                "sms_short_codes_metadata_url";

        /**
         * URL for cert pinlist updates
         * @hide
         */
        public static final String CERT_PIN_UPDATE_CONTENT_URL = "cert_pin_content_url";

        /**
         * URL for cert pinlist updates
         * @hide
         */
        public static final String CERT_PIN_UPDATE_METADATA_URL = "cert_pin_metadata_url";

        /**
         * URL for intent firewall updates
         * @hide
         */
        public static final String INTENT_FIREWALL_UPDATE_CONTENT_URL =
                "intent_firewall_content_url";

        /**
         * URL for intent firewall update metadata
         * @hide
         */
        public static final String INTENT_FIREWALL_UPDATE_METADATA_URL =
                "intent_firewall_metadata_url";

        /**
         * SELinux enforcement status. If 0, permissive; if 1, enforcing.
         * @hide
         */
        public static final String SELINUX_STATUS = "selinux_status";

        /**
         * Developer setting to force RTL layout.
         * @hide
         */
        public static final String DEVELOPMENT_FORCE_RTL = "debug.force_rtl";

        /**
         * Milliseconds after screen-off after which low battery sounds will be silenced.
         *
         * If zero, battery sounds will always play.
         * Defaults to @integer/def_low_battery_sound_timeout in SettingsProvider.
         *
         * @hide
         */
        public static final String LOW_BATTERY_SOUND_TIMEOUT = "low_battery_sound_timeout";

        /**
         * Milliseconds to wait before bouncing Wi-Fi after settings is restored. Note that after
         * the caller is done with this, they should call {@link ContentResolver#delete} to
         * clean up any value that they may have written.
         *
         * @hide
         */
        public static final String WIFI_BOUNCE_DELAY_OVERRIDE_MS = "wifi_bounce_delay_override_ms";

        /**
         * Defines global runtime overrides to window policy.
         *
         * See {@link com.android.server.policy.PolicyControl} for value format.
         *
         * @hide
         */
        public static final String POLICY_CONTROL = "policy_control";

        /**
         * Defines global zen mode.  ZEN_MODE_OFF, ZEN_MODE_IMPORTANT_INTERRUPTIONS,
         * or ZEN_MODE_NO_INTERRUPTIONS.
         *
         * @hide
         */
        public static final String ZEN_MODE = "zen_mode";

        /** @hide */ public static final int ZEN_MODE_OFF = 0;
        /** @hide */ public static final int ZEN_MODE_IMPORTANT_INTERRUPTIONS = 1;
        /** @hide */ public static final int ZEN_MODE_NO_INTERRUPTIONS = 2;
        /** @hide */ public static final int ZEN_MODE_ALARMS = 3;

        /** @hide */ public static String zenModeToString(int mode) {
            if (mode == ZEN_MODE_IMPORTANT_INTERRUPTIONS) return "ZEN_MODE_IMPORTANT_INTERRUPTIONS";
            if (mode == ZEN_MODE_ALARMS) return "ZEN_MODE_ALARMS";
            if (mode == ZEN_MODE_NO_INTERRUPTIONS) return "ZEN_MODE_NO_INTERRUPTIONS";
            return "ZEN_MODE_OFF";
        }

        /** @hide */ public static boolean isValidZenMode(int value) {
            switch (value) {
                case Global.ZEN_MODE_OFF:
                case Global.ZEN_MODE_IMPORTANT_INTERRUPTIONS:
                case Global.ZEN_MODE_ALARMS:
                case Global.ZEN_MODE_NO_INTERRUPTIONS:
                    return true;
                default:
                    return false;
            }
        }

        /**
         * Value of the ringer before entering zen mode.
         *
         * @hide
         */
        public static final String ZEN_MODE_RINGER_LEVEL = "zen_mode_ringer_level";

        /**
         * Opaque value, changes when persisted zen mode configuration changes.
         *
         * @hide
         */
        public static final String ZEN_MODE_CONFIG_ETAG = "zen_mode_config_etag";

        /**
         * Defines global heads up toggle.  One of HEADS_UP_OFF, HEADS_UP_ON.
         *
         * @hide
         */
        public static final String HEADS_UP_NOTIFICATIONS_ENABLED =
                "heads_up_notifications_enabled";

        /** @hide */ public static final int HEADS_UP_OFF = 0;
        /** @hide */ public static final int HEADS_UP_ON = 1;

        /**
         * The name of the device
         *
         * @hide
         */
        public static final String DEVICE_NAME = "device_name";

        /**
         * Whether it should be possible to create a guest user on the device.
         * <p>
         * Type: int (0 for disabled, 1 for enabled)
         * @hide
         */
        public static final String GUEST_USER_ENABLED = "guest_user_enabled";

        /**
         * Whether the NetworkScoringService has been first initialized.
         * <p>
         * Type: int (0 for false, 1 for true)
         * @hide
         */
        public static final String NETWORK_SCORING_PROVISIONED = "network_scoring_provisioned";

        /**
         * Whether the user wants to be prompted for password to decrypt the device on boot.
         * This only matters if the storage is encrypted.
         * <p>
         * Type: int (0 for false, 1 for true)
         * @hide
         */
        public static final String REQUIRE_PASSWORD_TO_DECRYPT = "require_password_to_decrypt";

        /**
         * Whether the Volte/VT is enabled
         * <p>
         * Type: int (0 for false, 1 for true)
         * @hide
         */
        public static final String ENHANCED_4G_MODE_ENABLED = "volte_vt_enabled";

        /**
         * Whether WFC is enabled
         * <p>
         * Type: int (0 for false, 1 for true)
         *
         * @hide
         */
        public static final String WFC_IMS_ENABLED = "wfc_ims_enabled";

        /**
         * WFC Mode.
         * <p>
         * Type: int - 2=Wi-Fi preferred, 1=Cellular preferred, 0=Wi-Fi only
         *
         * @hide
         */
        public static final String WFC_IMS_MODE = "wfc_ims_mode";

        /**
         * Whether WFC roaming is enabled
         * <p>
         * Type: int (0 for false, 1 for true)
         *
         * @hide
         */
        public static final String WFC_IMS_ROAMING_ENABLED = "wfc_ims_roaming_enabled";

        /**
         * Whether user can enable/disable LTE as a preferred network. A carrier might control
         * this via gservices, OMA-DM, carrier app, etc.
         * <p>
         * Type: int (0 for false, 1 for true)
         * @hide
         */
        public static final String LTE_SERVICE_FORCED = "lte_service_forced";

        /**
         * Settings to backup. This is here so that it's in the same place as the settings
         * keys and easy to update.
         *
         * These keys may be mentioned in the SETTINGS_TO_BACKUP arrays in System
         * and Secure as well.  This is because those tables drive both backup and
         * restore, and restore needs to properly whitelist keys that used to live
         * in those namespaces.  The keys will only actually be backed up / restored
         * if they are also mentioned in this table (Global.SETTINGS_TO_BACKUP).
         *
         * NOTE: Settings are backed up and restored in the order they appear
         *       in this array. If you have one setting depending on another,
         *       make sure that they are ordered appropriately.
         *
         * @hide
         */
        public static final String[] SETTINGS_TO_BACKUP = {
            BUGREPORT_IN_POWER_MENU,
            STAY_ON_WHILE_PLUGGED_IN,
            AUTO_TIME,
            AUTO_TIME_ZONE,
            POWER_SOUNDS_ENABLED,
            DOCK_SOUNDS_ENABLED,
            USB_MASS_STORAGE_ENABLED,
            ENABLE_ACCESSIBILITY_GLOBAL_GESTURE_ENABLED,
            WIFI_NETWORKS_AVAILABLE_NOTIFICATION_ON,
            WIFI_NETWORKS_AVAILABLE_REPEAT_DELAY,
            WIFI_WATCHDOG_POOR_NETWORK_TEST_ENABLED,
            WIFI_NUM_OPEN_NETWORKS_KEPT,
            EMERGENCY_TONE,
            CALL_AUTO_RETRY,
            DOCK_AUDIO_MEDIA_ENABLED,
            LOW_POWER_MODE_TRIGGER_LEVEL
        };

        // Populated lazily, guarded by class object:
        private static NameValueCache sNameValueCache = new NameValueCache(
                    SYS_PROP_SETTING_VERSION,
                    CONTENT_URI,
                    CALL_METHOD_GET_GLOBAL,
                    CALL_METHOD_PUT_GLOBAL);

        // Certain settings have been moved from global to the per-user secure namespace
        private static final HashSet<String> MOVED_TO_SECURE;
        static {
            MOVED_TO_SECURE = new HashSet<String>(1);
            MOVED_TO_SECURE.add(Settings.Global.INSTALL_NON_MARKET_APPS);
        }

        /** @hide */
        public static void getMovedToSecureSettings(Set<String> outKeySet) {
            outKeySet.addAll(MOVED_TO_SECURE);
        }

        /**
         * Look up a name in the database.
         * @param resolver to access the database with
         * @param name to look up in the table
         * @return the corresponding value, or null if not present
         */
        public static String getString(ContentResolver resolver, String name) {
            return getStringForUser(resolver, name, UserHandle.myUserId());
        }

        /** @hide */
        public static String getStringForUser(ContentResolver resolver, String name,
                int userHandle) {
            if (MOVED_TO_SECURE.contains(name)) {
                Log.w(TAG, "Setting " + name + " has moved from android.provider.Settings.Global"
                        + " to android.provider.Settings.Secure, returning read-only value.");
                return Secure.getStringForUser(resolver, name, userHandle);
            }
            return sNameValueCache.getStringForUser(resolver, name, userHandle);
        }

        /**
         * Store a name/value pair into the database.
         * @param resolver to access the database with
         * @param name to store
         * @param value to associate with the name
         * @return true if the value was set, false on database errors
         */
        public static boolean putString(ContentResolver resolver,
                String name, String value) {
            return putStringForUser(resolver, name, value, UserHandle.myUserId());
        }

        /** @hide */
        public static boolean putStringForUser(ContentResolver resolver,
                String name, String value, int userHandle) {
            if (LOCAL_LOGV) {
                Log.v(TAG, "Global.putString(name=" + name + ", value=" + value
                        + " for " + userHandle);
            }
            // Global and Secure have the same access policy so we can forward writes
            if (MOVED_TO_SECURE.contains(name)) {
                Log.w(TAG, "Setting " + name + " has moved from android.provider.Settings.Global"
                        + " to android.provider.Settings.Secure, value is unchanged.");
                return Secure.putStringForUser(resolver, name, value, userHandle);
            }
            return sNameValueCache.putStringForUser(resolver, name, value, userHandle);
        }

        /**
         * Construct the content URI for a particular name/value pair,
         * useful for monitoring changes with a ContentObserver.
         * @param name to look up in the table
         * @return the corresponding content URI, or null if not present
         */
        public static Uri getUriFor(String name) {
            return getUriFor(CONTENT_URI, name);
        }

        /**
         * Convenience function for retrieving a single secure settings value
         * as an integer.  Note that internally setting values are always
         * stored as strings; this function converts the string to an integer
         * for you.  The default value will be returned if the setting is
         * not defined or not an integer.
         *
         * @param cr The ContentResolver to access.
         * @param name The name of the setting to retrieve.
         * @param def Value to return if the setting is not defined.
         *
         * @return The setting's current value, or 'def' if it is not defined
         * or not a valid integer.
         */
        public static int getInt(ContentResolver cr, String name, int def) {
            String v = getString(cr, name);
            try {
                return v != null ? Integer.parseInt(v) : def;
            } catch (NumberFormatException e) {
                return def;
            }
        }

        /**
         * Convenience function for retrieving a single secure settings value
         * as an integer.  Note that internally setting values are always
         * stored as strings; this function converts the string to an integer
         * for you.
         * <p>
         * This version does not take a default value.  If the setting has not
         * been set, or the string value is not a number,
         * it throws {@link SettingNotFoundException}.
         *
         * @param cr The ContentResolver to access.
         * @param name The name of the setting to retrieve.
         *
         * @throws SettingNotFoundException Thrown if a setting by the given
         * name can't be found or the setting value is not an integer.
         *
         * @return The setting's current value.
         */
        public static int getInt(ContentResolver cr, String name)
                throws SettingNotFoundException {
            String v = getString(cr, name);
            try {
                return Integer.parseInt(v);
            } catch (NumberFormatException e) {
                throw new SettingNotFoundException(name);
            }
        }

        /**
         * Convenience function for updating a single settings value as an
         * integer. This will either create a new entry in the table if the
         * given name does not exist, or modify the value of the existing row
         * with that name.  Note that internally setting values are always
         * stored as strings, so this function converts the given value to a
         * string before storing it.
         *
         * @param cr The ContentResolver to access.
         * @param name The name of the setting to modify.
         * @param value The new value for the setting.
         * @return true if the value was set, false on database errors
         */
        public static boolean putInt(ContentResolver cr, String name, int value) {
            return putString(cr, name, Integer.toString(value));
        }

        /**
         * Convenience function for retrieving a single secure settings value
         * as a {@code long}.  Note that internally setting values are always
         * stored as strings; this function converts the string to a {@code long}
         * for you.  The default value will be returned if the setting is
         * not defined or not a {@code long}.
         *
         * @param cr The ContentResolver to access.
         * @param name The name of the setting to retrieve.
         * @param def Value to return if the setting is not defined.
         *
         * @return The setting's current value, or 'def' if it is not defined
         * or not a valid {@code long}.
         */
        public static long getLong(ContentResolver cr, String name, long def) {
            String valString = getString(cr, name);
            long value;
            try {
                value = valString != null ? Long.parseLong(valString) : def;
            } catch (NumberFormatException e) {
                value = def;
            }
            return value;
        }

        /**
         * Convenience function for retrieving a single secure settings value
         * as a {@code long}.  Note that internally setting values are always
         * stored as strings; this function converts the string to a {@code long}
         * for you.
         * <p>
         * This version does not take a default value.  If the setting has not
         * been set, or the string value is not a number,
         * it throws {@link SettingNotFoundException}.
         *
         * @param cr The ContentResolver to access.
         * @param name The name of the setting to retrieve.
         *
         * @return The setting's current value.
         * @throws SettingNotFoundException Thrown if a setting by the given
         * name can't be found or the setting value is not an integer.
         */
        public static long getLong(ContentResolver cr, String name)
                throws SettingNotFoundException {
            String valString = getString(cr, name);
            try {
                return Long.parseLong(valString);
            } catch (NumberFormatException e) {
                throw new SettingNotFoundException(name);
            }
        }

        /**
         * Convenience function for updating a secure settings value as a long
         * integer. This will either create a new entry in the table if the
         * given name does not exist, or modify the value of the existing row
         * with that name.  Note that internally setting values are always
         * stored as strings, so this function converts the given value to a
         * string before storing it.
         *
         * @param cr The ContentResolver to access.
         * @param name The name of the setting to modify.
         * @param value The new value for the setting.
         * @return true if the value was set, false on database errors
         */
        public static boolean putLong(ContentResolver cr, String name, long value) {
            return putString(cr, name, Long.toString(value));
        }

        /**
         * Convenience function for retrieving a single secure settings value
         * as a floating point number.  Note that internally setting values are
         * always stored as strings; this function converts the string to an
         * float for you. The default value will be returned if the setting
         * is not defined or not a valid float.
         *
         * @param cr The ContentResolver to access.
         * @param name The name of the setting to retrieve.
         * @param def Value to return if the setting is not defined.
         *
         * @return The setting's current value, or 'def' if it is not defined
         * or not a valid float.
         */
        public static float getFloat(ContentResolver cr, String name, float def) {
            String v = getString(cr, name);
            try {
                return v != null ? Float.parseFloat(v) : def;
            } catch (NumberFormatException e) {
                return def;
            }
        }

        /**
         * Convenience function for retrieving a single secure settings value
         * as a float.  Note that internally setting values are always
         * stored as strings; this function converts the string to a float
         * for you.
         * <p>
         * This version does not take a default value.  If the setting has not
         * been set, or the string value is not a number,
         * it throws {@link SettingNotFoundException}.
         *
         * @param cr The ContentResolver to access.
         * @param name The name of the setting to retrieve.
         *
         * @throws SettingNotFoundException Thrown if a setting by the given
         * name can't be found or the setting value is not a float.
         *
         * @return The setting's current value.
         */
        public static float getFloat(ContentResolver cr, String name)
                throws SettingNotFoundException {
            String v = getString(cr, name);
            if (v == null) {
                throw new SettingNotFoundException(name);
            }
            try {
                return Float.parseFloat(v);
            } catch (NumberFormatException e) {
                throw new SettingNotFoundException(name);
            }
        }

        /**
         * Convenience function for updating a single settings value as a
         * floating point number. This will either create a new entry in the
         * table if the given name does not exist, or modify the value of the
         * existing row with that name.  Note that internally setting values
         * are always stored as strings, so this function converts the given
         * value to a string before storing it.
         *
         * @param cr The ContentResolver to access.
         * @param name The name of the setting to modify.
         * @param value The new value for the setting.
         * @return true if the value was set, false on database errors
         */
        public static boolean putFloat(ContentResolver cr, String name, float value) {
            return putString(cr, name, Float.toString(value));
        }


        /**
          * Subscription to be used for voice call on a multi sim device. The supported values
          * are 0 = SUB1, 1 = SUB2 and etc.
          * @hide
          */
        public static final String MULTI_SIM_VOICE_CALL_SUBSCRIPTION = "multi_sim_voice_call";

        /**
          * Used to provide option to user to select subscription during dial.
          * The supported values are 0 = disable or 1 = enable prompt.
          * @hide
          */
        public static final String MULTI_SIM_VOICE_PROMPT = "multi_sim_voice_prompt";

        /**
          * Subscription to be used for data call on a multi sim device. The supported values
          * are 0 = SUB1, 1 = SUB2 and etc.
          * @hide
          */
        public static final String MULTI_SIM_DATA_CALL_SUBSCRIPTION = "multi_sim_data_call";

        /**
          * Subscription to be used for SMS on a multi sim device. The supported values
          * are 0 = SUB1, 1 = SUB2 and etc.
          * @hide
          */
        public static final String MULTI_SIM_SMS_SUBSCRIPTION = "multi_sim_sms";

       /**
          * Used to provide option to user to select subscription during send SMS.
          * The value 1 - enable, 0 - disable
          * @hide
          */
        public static final String MULTI_SIM_SMS_PROMPT = "multi_sim_sms_prompt";



        /** User preferred subscriptions setting.
          * This holds the details of the user selected subscription from the card and
          * the activation status. Each settings string have the coma separated values
          * iccId,appType,appId,activationStatus,3gppIndex,3gpp2Index
          * @hide
         */
        public static final String[] MULTI_SIM_USER_PREFERRED_SUBS = {"user_preferred_sub1",
                "user_preferred_sub2","user_preferred_sub3"};

        /**
         * Whether to enable new contacts aggregator or not.
         * The value 1 - enable, 0 - disable
         * @hide
         */
        public static final String NEW_CONTACT_AGGREGATOR = "new_contact_aggregator";

        /**
         * Whether to enable contacts metadata syncing or not
         * The value 1 - enable, 0 - disable
         * @hide
         */
        public static final String CONTACT_METADATA_SYNC = "contact_metadata_sync";
    }

    /**
     * User-defined bookmarks and shortcuts.  The target of each bookmark is an
     * Intent URL, allowing it to be either a web page or a particular
     * application activity.
     *
     * @hide
     */
    public static final class Bookmarks implements BaseColumns
    {
        private static final String TAG = "Bookmarks";

        /**
         * The content:// style URL for this table
         */
        public static final Uri CONTENT_URI =
            Uri.parse("content://" + AUTHORITY + "/bookmarks");

        /**
         * The row ID.
         * <p>Type: INTEGER</p>
         */
        public static final String ID = "_id";

        /**
         * Descriptive name of the bookmark that can be displayed to the user.
         * If this is empty, the title should be resolved at display time (use
         * {@link #getTitle(Context, Cursor)} any time you want to display the
         * title of a bookmark.)
         * <P>
         * Type: TEXT
         * </P>
         */
        public static final String TITLE = "title";

        /**
         * Arbitrary string (displayed to the user) that allows bookmarks to be
         * organized into categories.  There are some special names for
         * standard folders, which all start with '@'.  The label displayed for
         * the folder changes with the locale (via {@link #getLabelForFolder}) but
         * the folder name does not change so you can consistently query for
         * the folder regardless of the current locale.
         *
         * <P>Type: TEXT</P>
         *
         */
        public static final String FOLDER = "folder";

        /**
         * The Intent URL of the bookmark, describing what it points to.  This
         * value is given to {@link android.content.Intent#getIntent} to create
         * an Intent that can be launched.
         * <P>Type: TEXT</P>
         */
        public static final String INTENT = "intent";

        /**
         * Optional shortcut character associated with this bookmark.
         * <P>Type: INTEGER</P>
         */
        public static final String SHORTCUT = "shortcut";

        /**
         * The order in which the bookmark should be displayed
         * <P>Type: INTEGER</P>
         */
        public static final String ORDERING = "ordering";

        private static final String[] sIntentProjection = { INTENT };
        private static final String[] sShortcutProjection = { ID, SHORTCUT };
        private static final String sShortcutSelection = SHORTCUT + "=?";

        /**
         * Convenience function to retrieve the bookmarked Intent for a
         * particular shortcut key.
         *
         * @param cr The ContentResolver to query.
         * @param shortcut The shortcut key.
         *
         * @return Intent The bookmarked URL, or null if there is no bookmark
         *         matching the given shortcut.
         */
        public static Intent getIntentForShortcut(ContentResolver cr, char shortcut)
        {
            Intent intent = null;

            Cursor c = cr.query(CONTENT_URI,
                    sIntentProjection, sShortcutSelection,
                    new String[] { String.valueOf((int) shortcut) }, ORDERING);
            // Keep trying until we find a valid shortcut
            try {
                while (intent == null && c.moveToNext()) {
                    try {
                        String intentURI = c.getString(c.getColumnIndexOrThrow(INTENT));
                        intent = Intent.parseUri(intentURI, 0);
                    } catch (java.net.URISyntaxException e) {
                        // The stored URL is bad...  ignore it.
                    } catch (IllegalArgumentException e) {
                        // Column not found
                        Log.w(TAG, "Intent column not found", e);
                    }
                }
            } finally {
                if (c != null) c.close();
            }

            return intent;
        }

        /**
         * Add a new bookmark to the system.
         *
         * @param cr The ContentResolver to query.
         * @param intent The desired target of the bookmark.
         * @param title Bookmark title that is shown to the user; null if none
         *            or it should be resolved to the intent's title.
         * @param folder Folder in which to place the bookmark; null if none.
         * @param shortcut Shortcut that will invoke the bookmark; 0 if none. If
         *            this is non-zero and there is an existing bookmark entry
         *            with this same shortcut, then that existing shortcut is
         *            cleared (the bookmark is not removed).
         * @return The unique content URL for the new bookmark entry.
         */
        public static Uri add(ContentResolver cr,
                                           Intent intent,
                                           String title,
                                           String folder,
                                           char shortcut,
                                           int ordering)
        {
            // If a shortcut is supplied, and it is already defined for
            // another bookmark, then remove the old definition.
            if (shortcut != 0) {
                cr.delete(CONTENT_URI, sShortcutSelection,
                        new String[] { String.valueOf((int) shortcut) });
            }

            ContentValues values = new ContentValues();
            if (title != null) values.put(TITLE, title);
            if (folder != null) values.put(FOLDER, folder);
            values.put(INTENT, intent.toUri(0));
            if (shortcut != 0) values.put(SHORTCUT, (int) shortcut);
            values.put(ORDERING, ordering);
            return cr.insert(CONTENT_URI, values);
        }

        /**
         * Return the folder name as it should be displayed to the user.  This
         * takes care of localizing special folders.
         *
         * @param r Resources object for current locale; only need access to
         *          system resources.
         * @param folder The value found in the {@link #FOLDER} column.
         *
         * @return CharSequence The label for this folder that should be shown
         *         to the user.
         */
        public static CharSequence getLabelForFolder(Resources r, String folder) {
            return folder;
        }

        /**
         * Return the title as it should be displayed to the user. This takes
         * care of localizing bookmarks that point to activities.
         *
         * @param context A context.
         * @param cursor A cursor pointing to the row whose title should be
         *        returned. The cursor must contain at least the {@link #TITLE}
         *        and {@link #INTENT} columns.
         * @return A title that is localized and can be displayed to the user,
         *         or the empty string if one could not be found.
         */
        public static CharSequence getTitle(Context context, Cursor cursor) {
            int titleColumn = cursor.getColumnIndex(TITLE);
            int intentColumn = cursor.getColumnIndex(INTENT);
            if (titleColumn == -1 || intentColumn == -1) {
                throw new IllegalArgumentException(
                        "The cursor must contain the TITLE and INTENT columns.");
            }

            String title = cursor.getString(titleColumn);
            if (!TextUtils.isEmpty(title)) {
                return title;
            }

            String intentUri = cursor.getString(intentColumn);
            if (TextUtils.isEmpty(intentUri)) {
                return "";
            }

            Intent intent;
            try {
                intent = Intent.parseUri(intentUri, 0);
            } catch (URISyntaxException e) {
                return "";
            }

            PackageManager packageManager = context.getPackageManager();
            ResolveInfo info = packageManager.resolveActivity(intent, 0);
            return info != null ? info.loadLabel(packageManager) : "";
        }
    }

    /**
     * Returns the device ID that we should use when connecting to the mobile gtalk server.
     * This is a string like "android-0x1242", where the hex string is the Android ID obtained
     * from the GoogleLoginService.
     *
     * @param androidId The Android ID for this device.
     * @return The device ID that should be used when connecting to the mobile gtalk server.
     * @hide
     */
    public static String getGTalkDeviceId(long androidId) {
        return "android-" + Long.toHexString(androidId);
    }

    private static final String[] PM_WRITE_SETTINGS = {
        android.Manifest.permission.WRITE_SETTINGS
    };
    private static final String[] PM_CHANGE_NETWORK_STATE = {
        android.Manifest.permission.CHANGE_NETWORK_STATE,
        android.Manifest.permission.WRITE_SETTINGS
    };
    private static final String[] PM_SYSTEM_ALERT_WINDOW = {
        android.Manifest.permission.SYSTEM_ALERT_WINDOW
    };

    /**
     * Performs a strict and comprehensive check of whether a calling package is allowed to
     * write/modify system settings, as the condition differs for pre-M, M+, and
     * privileged/preinstalled apps. If the provided uid does not match the
     * callingPackage, a negative result will be returned.
     * @hide
     */
    public static boolean isCallingPackageAllowedToWriteSettings(Context context, int uid,
            String callingPackage, boolean throwException) {
        return isCallingPackageAllowedToPerformAppOpsProtectedOperation(context, uid,
                callingPackage, throwException, AppOpsManager.OP_WRITE_SETTINGS,
                PM_WRITE_SETTINGS, false);
    }

    /**
     * Performs a strict and comprehensive check of whether a calling package is allowed to
     * write/modify system settings, as the condition differs for pre-M, M+, and
     * privileged/preinstalled apps. If the provided uid does not match the
     * callingPackage, a negative result will be returned. The caller is expected to have
     * the WRITE_SETTINGS permission declared.
     *
     * Note: if the check is successful, the operation of this app will be updated to the
     * current time.
     * @hide
     */
    public static boolean checkAndNoteWriteSettingsOperation(Context context, int uid,
            String callingPackage, boolean throwException) {
        return isCallingPackageAllowedToPerformAppOpsProtectedOperation(context, uid,
                callingPackage, throwException, AppOpsManager.OP_WRITE_SETTINGS,
                PM_WRITE_SETTINGS, true);
    }

    /**
     * Performs a strict and comprehensive check of whether a calling package is allowed to
     * change the state of network, as the condition differs for pre-M, M+, and
     * privileged/preinstalled apps. The caller is expected to have either the
     * CHANGE_NETWORK_STATE or the WRITE_SETTINGS permission declared. Either of these
     * permissions allow changing network state; WRITE_SETTINGS is a runtime permission and
     * can be revoked, but (except in M, excluding M MRs), CHANGE_NETWORK_STATE is a normal
     * permission and cannot be revoked. See http://b/23597341
     *
     * Note: if the check succeeds because the application holds WRITE_SETTINGS, the operation
     * of this app will be updated to the current time.
     * @hide
     */
    public static boolean checkAndNoteChangeNetworkStateOperation(Context context, int uid,
            String callingPackage, boolean throwException) {
        if (context.checkCallingOrSelfPermission(android.Manifest.permission.CHANGE_NETWORK_STATE)
                == PackageManager.PERMISSION_GRANTED) {
            return true;
        }
        return isCallingPackageAllowedToPerformAppOpsProtectedOperation(context, uid,
                callingPackage, throwException, AppOpsManager.OP_WRITE_SETTINGS,
                PM_CHANGE_NETWORK_STATE, true);
    }

    /**
     * Performs a strict and comprehensive check of whether a calling package is allowed to
     * draw on top of other apps, as the conditions differs for pre-M, M+, and
     * privileged/preinstalled apps. If the provided uid does not match the callingPackage,
     * a negative result will be returned.
     * @hide
     */
    public static boolean isCallingPackageAllowedToDrawOverlays(Context context, int uid,
            String callingPackage, boolean throwException) {
        return isCallingPackageAllowedToPerformAppOpsProtectedOperation(context, uid,
                callingPackage, throwException, AppOpsManager.OP_SYSTEM_ALERT_WINDOW,
                PM_SYSTEM_ALERT_WINDOW, false);
    }

    /**
     * Performs a strict and comprehensive check of whether a calling package is allowed to
     * draw on top of other apps, as the conditions differs for pre-M, M+, and
     * privileged/preinstalled apps. If the provided uid does not match the callingPackage,
     * a negative result will be returned.
     *
     * Note: if the check is successful, the operation of this app will be updated to the
     * current time.
     * @hide
     */
    public static boolean checkAndNoteDrawOverlaysOperation(Context context, int uid, String
            callingPackage, boolean throwException) {
        return isCallingPackageAllowedToPerformAppOpsProtectedOperation(context, uid,
                callingPackage, throwException, AppOpsManager.OP_SYSTEM_ALERT_WINDOW,
                PM_SYSTEM_ALERT_WINDOW, true);
    }

    /**
     * Helper method to perform a general and comprehensive check of whether an operation that is
     * protected by appops can be performed by a caller or not. e.g. OP_SYSTEM_ALERT_WINDOW and
     * OP_WRITE_SETTINGS
     * @hide
     */
    public static boolean isCallingPackageAllowedToPerformAppOpsProtectedOperation(Context context,
            int uid, String callingPackage, boolean throwException, int appOpsOpCode, String[]
            permissions, boolean makeNote) {
        if (callingPackage == null) {
            return false;
        }

        AppOpsManager appOpsMgr = (AppOpsManager)context.getSystemService(Context.APP_OPS_SERVICE);
        int mode = AppOpsManager.MODE_DEFAULT;
        if (makeNote) {
            mode = appOpsMgr.noteOpNoThrow(appOpsOpCode, uid, callingPackage);
        } else {
            mode = appOpsMgr.checkOpNoThrow(appOpsOpCode, uid, callingPackage);
        }

        switch (mode) {
            case AppOpsManager.MODE_ALLOWED:
                return true;

            case AppOpsManager.MODE_DEFAULT:
                // this is the default operating mode after an app's installation
                // In this case we will check all associated static permission to see
                // if it is granted during install time.
                for (String permission : permissions) {
                    if (context.checkCallingOrSelfPermission(permission) == PackageManager
                            .PERMISSION_GRANTED) {
                        // if either of the permissions are granted, we will allow it
                        return true;
                    }
                }

            default:
                // this is for all other cases trickled down here...
                if (!throwException) {
                    return false;
                }
        }

        // prepare string to throw SecurityException
        StringBuilder exceptionMessage = new StringBuilder();
        exceptionMessage.append(callingPackage);
        exceptionMessage.append(" was not granted ");
        if (permissions.length > 1) {
            exceptionMessage.append(" either of these permissions: ");
        } else {
            exceptionMessage.append(" this permission: ");
        }
        for (int i = 0; i < permissions.length; i++) {
            exceptionMessage.append(permissions[i]);
            exceptionMessage.append((i == permissions.length - 1) ? "." : ", ");
        }

        throw new SecurityException(exceptionMessage.toString());
    }

    /**
     * Retrieves a correponding package name for a given uid. It will query all
     * packages that are associated with the given uid, but it will return only
     * the zeroth result.
     * Note: If package could not be found, a null is returned.
     * @hide
     */
    public static String getPackageNameForUid(Context context, int uid) {
        String[] packages = context.getPackageManager().getPackagesForUid(uid);
        if (packages == null) {
            return null;
        }
        return packages[0];
    }
}<|MERGE_RESOLUTION|>--- conflicted
+++ resolved
@@ -5698,7 +5698,6 @@
         public static final String ASSISTANT = "assistant";
 
         /**
-<<<<<<< HEAD
          * Setting to record whether to allow quickly expanding the Quick Settings screen
          * with simplified gestures. To be used with the OTS framework.
          *
@@ -5706,7 +5705,8 @@
          */
         public static final String QUICK_SETTINGS_QUICK_PULL_DOWN =
                 "quick_settings_quick_pull_down";
-=======
+
+        /**
          * Whether the camera launch gesture should be disabled.
          *
          * @hide
@@ -5721,7 +5721,6 @@
          */
         public static final String CAMERA_DOUBLE_TAP_POWER_GESTURE_DISABLED =
                 "camera_double_tap_power_gesture_disabled";
->>>>>>> 1451891f
 
         /**
          * Settings to reset on user request. They will fall back to their default value (0).
