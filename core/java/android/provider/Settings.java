/*
 * Copyright (C) 2006 The Android Open Source Project
 *
 * Licensed under the Apache License, Version 2.0 (the "License");
 * you may not use this file except in compliance with the License.
 * You may obtain a copy of the License at
 *
 *      http://www.apache.org/licenses/LICENSE-2.0
 *
 * Unless required by applicable law or agreed to in writing, software
 * distributed under the License is distributed on an "AS IS" BASIS,
 * WITHOUT WARRANTIES OR CONDITIONS OF ANY KIND, either express or implied.
 * See the License for the specific language governing permissions and
 * limitations under the License.
 */

package android.provider;

import android.annotation.SdkConstant;
import android.annotation.SdkConstant.SdkConstantType;
import android.annotation.SystemApi;
import android.app.ActivityThread;
import android.app.AppOpsManager;
import android.app.Application;
import android.app.SearchManager;
import android.app.WallpaperManager;
import android.content.ComponentName;
import android.content.ContentResolver;
import android.content.ContentValues;
import android.content.Context;
import android.content.IContentProvider;
import android.content.Intent;
import android.content.pm.ActivityInfo;
import android.content.pm.PackageManager;
import android.content.pm.ResolveInfo;
import android.content.res.Configuration;
import android.content.res.Resources;
import android.database.Cursor;
import android.database.SQLException;
import android.location.LocationManager;
import android.net.ConnectivityManager;
import android.net.Uri;
import android.net.wifi.WifiManager;
import android.os.BatteryManager;
import android.os.Binder;
import android.os.Bundle;
import android.os.DropBoxManager;
import android.os.IBinder;
import android.os.Process;
import android.os.RemoteException;
import android.os.ServiceManager;
import android.os.SystemProperties;
import android.os.UserHandle;
import android.os.Build.VERSION_CODES;
import android.speech.tts.TextToSpeech;
import android.text.TextUtils;
import android.util.AndroidException;
import android.util.ArrayMap;
import android.util.ArraySet;
import android.util.Log;

import com.android.internal.util.ArrayUtils;
import com.android.internal.widget.ILockSettings;

import java.net.URISyntaxException;
import java.text.SimpleDateFormat;
import java.util.HashMap;
import java.util.HashSet;
import java.util.Locale;
import java.util.Map;
import java.util.Set;

/**
 * The Settings provider contains global system-level device preferences.
 */
public final class Settings {

    // Intent actions for Settings

    /**
     * Activity Action: Show system settings.
     * <p>
     * Input: Nothing.
     * <p>
     * Output: Nothing.
     */
    @SdkConstant(SdkConstantType.ACTIVITY_INTENT_ACTION)
    public static final String ACTION_SETTINGS = "android.settings.SETTINGS";

    /**
     * Activity Action: Show settings to allow configuration of APNs.
     * <p>
     * Input: Nothing.
     * <p>
     * Output: Nothing.
     */
    @SdkConstant(SdkConstantType.ACTIVITY_INTENT_ACTION)
    public static final String ACTION_APN_SETTINGS = "android.settings.APN_SETTINGS";

    /**
     * Activity Action: Show settings to allow configuration of current location
     * sources.
     * <p>
     * In some cases, a matching Activity may not exist, so ensure you
     * safeguard against this.
     * <p>
     * Input: Nothing.
     * <p>
     * Output: Nothing.
     */
    @SdkConstant(SdkConstantType.ACTIVITY_INTENT_ACTION)
    public static final String ACTION_LOCATION_SOURCE_SETTINGS =
            "android.settings.LOCATION_SOURCE_SETTINGS";

    /**
     * Activity Action: Show settings to allow configuration of wireless controls
     * such as Wi-Fi, Bluetooth and Mobile networks.
     * <p>
     * In some cases, a matching Activity may not exist, so ensure you
     * safeguard against this.
     * <p>
     * Input: Nothing.
     * <p>
     * Output: Nothing.
     */
    @SdkConstant(SdkConstantType.ACTIVITY_INTENT_ACTION)
    public static final String ACTION_WIRELESS_SETTINGS =
            "android.settings.WIRELESS_SETTINGS";

    /**
     * Activity Action: Show settings to allow entering/exiting airplane mode.
     * <p>
     * In some cases, a matching Activity may not exist, so ensure you
     * safeguard against this.
     * <p>
     * Input: Nothing.
     * <p>
     * Output: Nothing.
     */
    @SdkConstant(SdkConstantType.ACTIVITY_INTENT_ACTION)
    public static final String ACTION_AIRPLANE_MODE_SETTINGS =
            "android.settings.AIRPLANE_MODE_SETTINGS";

    /**
     * Activity Action: Modify Airplane mode settings using a voice command.
     * <p>
     * In some cases, a matching Activity may not exist, so ensure you safeguard against this.
     * <p>
     * This intent MUST be started using
     * {@link android.service.voice.VoiceInteractionSession#startVoiceActivity
     * startVoiceActivity}.
     * <p>
     * Note: The activity implementing this intent MUST verify that
     * {@link android.app.Activity#isVoiceInteraction isVoiceInteraction} returns true before
     * modifying the setting.
     * <p>
     * Input: To tell which state airplane mode should be set to, add the
     * {@link #EXTRA_AIRPLANE_MODE_ENABLED} extra to this Intent with the state specified.
     * If the extra is not included, no changes will be made.
     * <p>
     * Output: Nothing.
     */
    @SdkConstant(SdkConstantType.ACTIVITY_INTENT_ACTION)
    public static final String ACTION_VOICE_CONTROL_AIRPLANE_MODE =
            "android.settings.VOICE_CONTROL_AIRPLANE_MODE";

    /**
     * Activity Action: Show settings for accessibility modules.
     * <p>
     * In some cases, a matching Activity may not exist, so ensure you
     * safeguard against this.
     * <p>
     * Input: Nothing.
     * <p>
     * Output: Nothing.
     */
    @SdkConstant(SdkConstantType.ACTIVITY_INTENT_ACTION)
    public static final String ACTION_ACCESSIBILITY_SETTINGS =
            "android.settings.ACCESSIBILITY_SETTINGS";

    /**
     * Activity Action: Show settings to control access to usage information.
     * <p>
     * In some cases, a matching Activity may not exist, so ensure you
     * safeguard against this.
     * <p>
     * Input: Nothing.
     * <p>
     * Output: Nothing.
     */
    @SdkConstant(SdkConstantType.ACTIVITY_INTENT_ACTION)
    public static final String ACTION_USAGE_ACCESS_SETTINGS =
            "android.settings.USAGE_ACCESS_SETTINGS";

    /**
     * Activity Category: Show application settings related to usage access.
     * <p>
     * An activity that provides a user interface for adjusting usage access related
     * preferences for its containing application. Optional but recommended for apps that
     * use {@link android.Manifest.permission#PACKAGE_USAGE_STATS}.
     * <p>
     * The activity may define meta-data to describe what usage access is
     * used for within their app with {@link #METADATA_USAGE_ACCESS_REASON}, which
     * will be displayed in Settings.
     * <p>
     * Input: Nothing.
     * <p>
     * Output: Nothing.
     */
    @SdkConstant(SdkConstantType.INTENT_CATEGORY)
    public static final String INTENT_CATEGORY_USAGE_ACCESS_CONFIG =
            "android.intent.category.USAGE_ACCESS_CONFIG";

    /**
     * Metadata key: Reason for needing usage access.
     * <p>
     * A key for metadata attached to an activity that receives action
     * {@link #INTENT_CATEGORY_USAGE_ACCESS_CONFIG}, shown to the
     * user as description of how the app uses usage access.
     * <p>
     */
    public static final String METADATA_USAGE_ACCESS_REASON =
            "android.settings.metadata.USAGE_ACCESS_REASON";

    /**
     * Activity Action: Show settings to allow configuration of security and
     * location privacy.
     * <p>
     * In some cases, a matching Activity may not exist, so ensure you
     * safeguard against this.
     * <p>
     * Input: Nothing.
     * <p>
     * Output: Nothing.
     */
    @SdkConstant(SdkConstantType.ACTIVITY_INTENT_ACTION)
    public static final String ACTION_SECURITY_SETTINGS =
            "android.settings.SECURITY_SETTINGS";

    /**
     * Activity Action: Show trusted credentials settings, opening to the user tab,
     * to allow management of installed credentials.
     * <p>
     * In some cases, a matching Activity may not exist, so ensure you
     * safeguard against this.
     * <p>
     * Input: Nothing.
     * <p>
     * Output: Nothing.
     * @hide
     */
    @SdkConstant(SdkConstantType.ACTIVITY_INTENT_ACTION)
    public static final String ACTION_TRUSTED_CREDENTIALS_USER =
            "com.android.settings.TRUSTED_CREDENTIALS_USER";

    /**
     * Activity Action: Show dialog explaining that an installed CA cert may enable
     * monitoring of encrypted network traffic.
     * <p>
     * In some cases, a matching Activity may not exist, so ensure you
     * safeguard against this.
     * <p>
     * Input: Nothing.
     * <p>
     * Output: Nothing.
     * @hide
     */
    @SdkConstant(SdkConstantType.ACTIVITY_INTENT_ACTION)
    public static final String ACTION_MONITORING_CERT_INFO =
            "com.android.settings.MONITORING_CERT_INFO";

    /**
     * Activity Action: Show settings to allow configuration of privacy options.
     * <p>
     * In some cases, a matching Activity may not exist, so ensure you
     * safeguard against this.
     * <p>
     * Input: Nothing.
     * <p>
     * Output: Nothing.
     */
    @SdkConstant(SdkConstantType.ACTIVITY_INTENT_ACTION)
    public static final String ACTION_PRIVACY_SETTINGS =
            "android.settings.PRIVACY_SETTINGS";

    /**
     * Activity Action: Show settings to allow configuration of Wi-Fi.
     * <p>
     * In some cases, a matching Activity may not exist, so ensure you
     * safeguard against this.
     * <p>
     * Input: Nothing.
     * <p>
     * Output: Nothing.

     */
    @SdkConstant(SdkConstantType.ACTIVITY_INTENT_ACTION)
    public static final String ACTION_WIFI_SETTINGS =
            "android.settings.WIFI_SETTINGS";

    /**
     * Activity Action: Show settings to allow configuration of a static IP
     * address for Wi-Fi.
     * <p>
     * In some cases, a matching Activity may not exist, so ensure you safeguard
     * against this.
     * <p>
     * Input: Nothing.
     * <p>
     * Output: Nothing.
     */
    @SdkConstant(SdkConstantType.ACTIVITY_INTENT_ACTION)
    public static final String ACTION_WIFI_IP_SETTINGS =
            "android.settings.WIFI_IP_SETTINGS";

    /**
     * Activity Action: Show settings to allow configuration of Bluetooth.
     * <p>
     * In some cases, a matching Activity may not exist, so ensure you
     * safeguard against this.
     * <p>
     * Input: Nothing.
     * <p>
     * Output: Nothing.
     */
    @SdkConstant(SdkConstantType.ACTIVITY_INTENT_ACTION)
    public static final String ACTION_BLUETOOTH_SETTINGS =
            "android.settings.BLUETOOTH_SETTINGS";

    /**
     * Activity Action: Show settings to allow configuration of cast endpoints.
     * <p>
     * In some cases, a matching Activity may not exist, so ensure you
     * safeguard against this.
     * <p>
     * Input: Nothing.
     * <p>
     * Output: Nothing.
     */
    @SdkConstant(SdkConstantType.ACTIVITY_INTENT_ACTION)
    public static final String ACTION_CAST_SETTINGS =
            "android.settings.CAST_SETTINGS";

    /**
     * Activity Action: Show settings to allow configuration of date and time.
     * <p>
     * In some cases, a matching Activity may not exist, so ensure you
     * safeguard against this.
     * <p>
     * Input: Nothing.
     * <p>
     * Output: Nothing.
     */
    @SdkConstant(SdkConstantType.ACTIVITY_INTENT_ACTION)
    public static final String ACTION_DATE_SETTINGS =
            "android.settings.DATE_SETTINGS";

    /**
     * Activity Action: Show settings to allow configuration of sound and volume.
     * <p>
     * In some cases, a matching Activity may not exist, so ensure you
     * safeguard against this.
     * <p>
     * Input: Nothing.
     * <p>
     * Output: Nothing.
     */
    @SdkConstant(SdkConstantType.ACTIVITY_INTENT_ACTION)
    public static final String ACTION_SOUND_SETTINGS =
            "android.settings.SOUND_SETTINGS";

    /**
     * Activity Action: Show settings to allow configuration of display.
     * <p>
     * In some cases, a matching Activity may not exist, so ensure you
     * safeguard against this.
     * <p>
     * Input: Nothing.
     * <p>
     * Output: Nothing.
     */
    @SdkConstant(SdkConstantType.ACTIVITY_INTENT_ACTION)
    public static final String ACTION_DISPLAY_SETTINGS =
            "android.settings.DISPLAY_SETTINGS";

    /**
     * Activity Action: Show settings to allow configuration of locale.
     * <p>
     * In some cases, a matching Activity may not exist, so ensure you
     * safeguard against this.
     * <p>
     * Input: Nothing.
     * <p>
     * Output: Nothing.
     */
    @SdkConstant(SdkConstantType.ACTIVITY_INTENT_ACTION)
    public static final String ACTION_LOCALE_SETTINGS =
            "android.settings.LOCALE_SETTINGS";

    /**
     * Activity Action: Show settings to configure input methods, in particular
     * allowing the user to enable input methods.
     * <p>
     * In some cases, a matching Activity may not exist, so ensure you
     * safeguard against this.
     * <p>
     * Input: Nothing.
     * <p>
     * Output: Nothing.
     */
    @SdkConstant(SdkConstantType.ACTIVITY_INTENT_ACTION)
    public static final String ACTION_VOICE_INPUT_SETTINGS =
            "android.settings.VOICE_INPUT_SETTINGS";

    /**
     * Activity Action: Show settings to configure input methods, in particular
     * allowing the user to enable input methods.
     * <p>
     * In some cases, a matching Activity may not exist, so ensure you
     * safeguard against this.
     * <p>
     * Input: Nothing.
     * <p>
     * Output: Nothing.
     */
    @SdkConstant(SdkConstantType.ACTIVITY_INTENT_ACTION)
    public static final String ACTION_INPUT_METHOD_SETTINGS =
            "android.settings.INPUT_METHOD_SETTINGS";

    /**
     * Activity Action: Show settings to enable/disable input method subtypes.
     * <p>
     * In some cases, a matching Activity may not exist, so ensure you
     * safeguard against this.
     * <p>
     * To tell which input method's subtypes are displayed in the settings, add
     * {@link #EXTRA_INPUT_METHOD_ID} extra to this Intent with the input method id.
     * If there is no extra in this Intent, subtypes from all installed input methods
     * will be displayed in the settings.
     *
     * @see android.view.inputmethod.InputMethodInfo#getId
     * <p>
     * Input: Nothing.
     * <p>
     * Output: Nothing.
     */
    @SdkConstant(SdkConstantType.ACTIVITY_INTENT_ACTION)
    public static final String ACTION_INPUT_METHOD_SUBTYPE_SETTINGS =
            "android.settings.INPUT_METHOD_SUBTYPE_SETTINGS";

    /**
     * Activity Action: Show a dialog to select input method.
     * <p>
     * In some cases, a matching Activity may not exist, so ensure you
     * safeguard against this.
     * <p>
     * Input: Nothing.
     * <p>
     * Output: Nothing.
     * @hide
     */
    @SdkConstant(SdkConstantType.ACTIVITY_INTENT_ACTION)
    public static final String ACTION_SHOW_INPUT_METHOD_PICKER =
            "android.settings.SHOW_INPUT_METHOD_PICKER";

    /**
     * Activity Action: Show settings to manage the user input dictionary.
     * <p>
     * Starting with {@link android.os.Build.VERSION_CODES#KITKAT},
     * it is guaranteed there will always be an appropriate implementation for this Intent action.
     * In prior releases of the platform this was optional, so ensure you safeguard against it.
     * <p>
     * Input: Nothing.
     * <p>
     * Output: Nothing.
     */
    @SdkConstant(SdkConstantType.ACTIVITY_INTENT_ACTION)
    public static final String ACTION_USER_DICTIONARY_SETTINGS =
            "android.settings.USER_DICTIONARY_SETTINGS";

    /**
     * Activity Action: Adds a word to the user dictionary.
     * <p>
     * In some cases, a matching Activity may not exist, so ensure you
     * safeguard against this.
     * <p>
     * Input: An extra with key <code>word</code> that contains the word
     * that should be added to the dictionary.
     * <p>
     * Output: Nothing.
     *
     * @hide
     */
    @SdkConstant(SdkConstantType.ACTIVITY_INTENT_ACTION)
    public static final String ACTION_USER_DICTIONARY_INSERT =
            "com.android.settings.USER_DICTIONARY_INSERT";

    /**
     * Activity Action: Show settings to allow configuration of application-related settings.
     * <p>
     * In some cases, a matching Activity may not exist, so ensure you
     * safeguard against this.
     * <p>
     * Input: Nothing.
     * <p>
     * Output: Nothing.
     */
    @SdkConstant(SdkConstantType.ACTIVITY_INTENT_ACTION)
    public static final String ACTION_APPLICATION_SETTINGS =
            "android.settings.APPLICATION_SETTINGS";

    /**
     * Activity Action: Show settings to allow configuration of application
     * development-related settings.  As of
     * {@link android.os.Build.VERSION_CODES#JELLY_BEAN_MR1} this action is
     * a required part of the platform.
     * <p>
     * Input: Nothing.
     * <p>
     * Output: Nothing.
     */
    @SdkConstant(SdkConstantType.ACTIVITY_INTENT_ACTION)
    public static final String ACTION_APPLICATION_DEVELOPMENT_SETTINGS =
            "android.settings.APPLICATION_DEVELOPMENT_SETTINGS";

    /**
     * Activity Action: Show settings to allow configuration of quick launch shortcuts.
     * <p>
     * In some cases, a matching Activity may not exist, so ensure you
     * safeguard against this.
     * <p>
     * Input: Nothing.
     * <p>
     * Output: Nothing.
     */
    @SdkConstant(SdkConstantType.ACTIVITY_INTENT_ACTION)
    public static final String ACTION_QUICK_LAUNCH_SETTINGS =
            "android.settings.QUICK_LAUNCH_SETTINGS";

    /**
     * Activity Action: Show settings to manage installed applications.
     * <p>
     * In some cases, a matching Activity may not exist, so ensure you
     * safeguard against this.
     * <p>
     * Input: Nothing.
     * <p>
     * Output: Nothing.
     */
    @SdkConstant(SdkConstantType.ACTIVITY_INTENT_ACTION)
    public static final String ACTION_MANAGE_APPLICATIONS_SETTINGS =
            "android.settings.MANAGE_APPLICATIONS_SETTINGS";

    /**
     * Activity Action: Show settings to manage all applications.
     * <p>
     * In some cases, a matching Activity may not exist, so ensure you
     * safeguard against this.
     * <p>
     * Input: Nothing.
     * <p>
     * Output: Nothing.
     */
    @SdkConstant(SdkConstantType.ACTIVITY_INTENT_ACTION)
    public static final String ACTION_MANAGE_ALL_APPLICATIONS_SETTINGS =
            "android.settings.MANAGE_ALL_APPLICATIONS_SETTINGS";

    /**
     * Activity Action: Show screen for controlling which apps can draw on top of other apps.
     * <p>
     * In some cases, a matching Activity may not exist, so ensure you
     * safeguard against this.
     * <p>
     * Input: Optionally, the Intent's data URI can specify the application package name to
     * directly invoke the management GUI specific to the package name. For example
     * "package:com.my.app".
     * <p>
     * Output: Nothing.
     */
    @SdkConstant(SdkConstantType.ACTIVITY_INTENT_ACTION)
    public static final String ACTION_MANAGE_OVERLAY_PERMISSION =
            "android.settings.action.MANAGE_OVERLAY_PERMISSION";

    /**
     * Activity Action: Show screen for controlling which apps are allowed to write/modify
     * system settings.
     * <p>
     * In some cases, a matching Activity may not exist, so ensure you
     * safeguard against this.
     * <p>
     * Input: Optionally, the Intent's data URI can specify the application package name to
     * directly invoke the management GUI specific to the package name. For example
     * "package:com.my.app".
     * <p>
     * Output: Nothing.
     */
    @SdkConstant(SdkConstantType.ACTIVITY_INTENT_ACTION)
    public static final String ACTION_MANAGE_WRITE_SETTINGS =
            "android.settings.action.MANAGE_WRITE_SETTINGS";

    /**
     * Activity Action: Show screen of details about a particular application.
     * <p>
     * In some cases, a matching Activity may not exist, so ensure you
     * safeguard against this.
     * <p>
     * Input: The Intent's data URI specifies the application package name
     * to be shown, with the "package" scheme.  That is "package:com.my.app".
     * <p>
     * Output: Nothing.
     */
    @SdkConstant(SdkConstantType.ACTIVITY_INTENT_ACTION)
    public static final String ACTION_APPLICATION_DETAILS_SETTINGS =
            "android.settings.APPLICATION_DETAILS_SETTINGS";

    /**
     * Activity Action: Show screen for controlling which apps can ignore battery optimizations.
     * <p>
     * Input: Nothing.
     * <p>
     * Output: Nothing.
     * <p>
     * You can use {@link android.os.PowerManager#isIgnoringBatteryOptimizations
     * PowerManager.isIgnoringBatteryOptimizations()} to determine if an application is
     * already ignoring optimizations.  You can use
     * {@link #ACTION_REQUEST_IGNORE_BATTERY_OPTIMIZATIONS} to ask the user to put you
     * on this list.
     */
    @SdkConstant(SdkConstantType.ACTIVITY_INTENT_ACTION)
    public static final String ACTION_IGNORE_BATTERY_OPTIMIZATION_SETTINGS =
            "android.settings.IGNORE_BATTERY_OPTIMIZATION_SETTINGS";

    /**
     * Activity Action: Ask the user to allow an to ignore battery optimizations (that is,
     * put them on the whitelist of apps shown by
     * {@link #ACTION_IGNORE_BATTERY_OPTIMIZATION_SETTINGS}).  For an app to use this, it also
     * must hold the {@link android.Manifest.permission#REQUEST_IGNORE_BATTERY_OPTIMIZATIONS}
     * permission.
     * <p><b>Note:</b> most applications should <em>not</em> use this; there are many facilities
     * provided by the platform for applications to operate correctly in the various power
     * saving mode.  This is only for unusual applications that need to deeply control their own
     * execution, at the potential expense of the user's battery life.  Note that these applications
     * greatly run the risk of showing to the user has how power consumers on their device.</p>
     * <p>
     * Input: The Intent's data URI must specify the application package name
     * to be shown, with the "package" scheme.  That is "package:com.my.app".
     * <p>
     * Output: Nothing.
     * <p>
     * You can use {@link android.os.PowerManager#isIgnoringBatteryOptimizations
     * PowerManager.isIgnoringBatteryOptimizations()} to determine if an application is
     * already ignoring optimizations.
     */
    @SdkConstant(SdkConstantType.ACTIVITY_INTENT_ACTION)
    public static final String ACTION_REQUEST_IGNORE_BATTERY_OPTIMIZATIONS =
            "android.settings.REQUEST_IGNORE_BATTERY_OPTIMIZATIONS";

    /**
     * @hide
     * Activity Action: Show the "app ops" settings screen.
     * <p>
     * Input: Nothing.
     * <p>
     * Output: Nothing.
     */
    @SdkConstant(SdkConstantType.ACTIVITY_INTENT_ACTION)
    public static final String ACTION_APP_OPS_SETTINGS =
            "android.settings.APP_OPS_SETTINGS";

    /**
     * Activity Action: Show settings for system update functionality.
     * <p>
     * In some cases, a matching Activity may not exist, so ensure you
     * safeguard against this.
     * <p>
     * Input: Nothing.
     * <p>
     * Output: Nothing.
     *
     * @hide
     */
    @SdkConstant(SdkConstantType.ACTIVITY_INTENT_ACTION)
    public static final String ACTION_SYSTEM_UPDATE_SETTINGS =
            "android.settings.SYSTEM_UPDATE_SETTINGS";

    /**
     * Activity Action: Show settings to allow configuration of sync settings.
     * <p>
     * In some cases, a matching Activity may not exist, so ensure you
     * safeguard against this.
     * <p>
     * The account types available to add via the add account button may be restricted by adding an
     * {@link #EXTRA_AUTHORITIES} extra to this Intent with one or more syncable content provider's
     * authorities. Only account types which can sync with that content provider will be offered to
     * the user.
     * <p>
     * Input: Nothing.
     * <p>
     * Output: Nothing.
     */
    @SdkConstant(SdkConstantType.ACTIVITY_INTENT_ACTION)
    public static final String ACTION_SYNC_SETTINGS =
            "android.settings.SYNC_SETTINGS";

    /**
     * Activity Action: Show add account screen for creating a new account.
     * <p>
     * In some cases, a matching Activity may not exist, so ensure you
     * safeguard against this.
     * <p>
     * The account types available to add may be restricted by adding an {@link #EXTRA_AUTHORITIES}
     * extra to the Intent with one or more syncable content provider's authorities.  Only account
     * types which can sync with that content provider will be offered to the user.
     * <p>
     * Account types can also be filtered by adding an {@link #EXTRA_ACCOUNT_TYPES} extra to the
     * Intent with one or more account types.
     * <p>
     * Input: Nothing.
     * <p>
     * Output: Nothing.
     */
    @SdkConstant(SdkConstantType.ACTIVITY_INTENT_ACTION)
    public static final String ACTION_ADD_ACCOUNT =
            "android.settings.ADD_ACCOUNT_SETTINGS";

    /**
     * Activity Action: Show settings for selecting the network operator.
     * <p>
     * In some cases, a matching Activity may not exist, so ensure you
     * safeguard against this.
     * <p>
     * Input: Nothing.
     * <p>
     * Output: Nothing.
     */
    @SdkConstant(SdkConstantType.ACTIVITY_INTENT_ACTION)
    public static final String ACTION_NETWORK_OPERATOR_SETTINGS =
            "android.settings.NETWORK_OPERATOR_SETTINGS";

    /**
     * Activity Action: Show settings for selection of 2G/3G.
     * <p>
     * In some cases, a matching Activity may not exist, so ensure you
     * safeguard against this.
     * <p>
     * Input: Nothing.
     * <p>
     * Output: Nothing.
     */
    @SdkConstant(SdkConstantType.ACTIVITY_INTENT_ACTION)
    public static final String ACTION_DATA_ROAMING_SETTINGS =
            "android.settings.DATA_ROAMING_SETTINGS";

    /**
     * Activity Action: Show settings for internal storage.
     * <p>
     * In some cases, a matching Activity may not exist, so ensure you
     * safeguard against this.
     * <p>
     * Input: Nothing.
     * <p>
     * Output: Nothing.
     */
    @SdkConstant(SdkConstantType.ACTIVITY_INTENT_ACTION)
    public static final String ACTION_INTERNAL_STORAGE_SETTINGS =
            "android.settings.INTERNAL_STORAGE_SETTINGS";
    /**
     * Activity Action: Show settings for memory card storage.
     * <p>
     * In some cases, a matching Activity may not exist, so ensure you
     * safeguard against this.
     * <p>
     * Input: Nothing.
     * <p>
     * Output: Nothing.
     */
    @SdkConstant(SdkConstantType.ACTIVITY_INTENT_ACTION)
    public static final String ACTION_MEMORY_CARD_SETTINGS =
            "android.settings.MEMORY_CARD_SETTINGS";

    /**
     * Activity Action: Show settings for global search.
     * <p>
     * In some cases, a matching Activity may not exist, so ensure you
     * safeguard against this.
     * <p>
     * Input: Nothing.
     * <p>
     * Output: Nothing
     */
    @SdkConstant(SdkConstantType.ACTIVITY_INTENT_ACTION)
    public static final String ACTION_SEARCH_SETTINGS =
        "android.search.action.SEARCH_SETTINGS";

    /**
     * Activity Action: Show general device information settings (serial
     * number, software version, phone number, etc.).
     * <p>
     * In some cases, a matching Activity may not exist, so ensure you
     * safeguard against this.
     * <p>
     * Input: Nothing.
     * <p>
     * Output: Nothing
     */
    @SdkConstant(SdkConstantType.ACTIVITY_INTENT_ACTION)
    public static final String ACTION_DEVICE_INFO_SETTINGS =
        "android.settings.DEVICE_INFO_SETTINGS";

    /**
     * Activity Action: Show NFC settings.
     * <p>
     * This shows UI that allows NFC to be turned on or off.
     * <p>
     * In some cases, a matching Activity may not exist, so ensure you
     * safeguard against this.
     * <p>
     * Input: Nothing.
     * <p>
     * Output: Nothing
     * @see android.nfc.NfcAdapter#isEnabled()
     */
    @SdkConstant(SdkConstantType.ACTIVITY_INTENT_ACTION)
    public static final String ACTION_NFC_SETTINGS = "android.settings.NFC_SETTINGS";

    /**
     * Activity Action: Show NFC Sharing settings.
     * <p>
     * This shows UI that allows NDEF Push (Android Beam) to be turned on or
     * off.
     * <p>
     * In some cases, a matching Activity may not exist, so ensure you
     * safeguard against this.
     * <p>
     * Input: Nothing.
     * <p>
     * Output: Nothing
     * @see android.nfc.NfcAdapter#isNdefPushEnabled()
     */
    @SdkConstant(SdkConstantType.ACTIVITY_INTENT_ACTION)
    public static final String ACTION_NFCSHARING_SETTINGS =
        "android.settings.NFCSHARING_SETTINGS";

    /**
     * Activity Action: Show NFC Tap & Pay settings
     * <p>
     * This shows UI that allows the user to configure Tap&Pay
     * settings.
     * <p>
     * In some cases, a matching Activity may not exist, so ensure you
     * safeguard against this.
     * <p>
     * Input: Nothing.
     * <p>
     * Output: Nothing
     */
    @SdkConstant(SdkConstantType.ACTIVITY_INTENT_ACTION)
    public static final String ACTION_NFC_PAYMENT_SETTINGS =
        "android.settings.NFC_PAYMENT_SETTINGS";

    /**
     * Activity Action: Show Daydream settings.
     * <p>
     * In some cases, a matching Activity may not exist, so ensure you
     * safeguard against this.
     * <p>
     * Input: Nothing.
     * <p>
     * Output: Nothing.
     * @see android.service.dreams.DreamService
     */
    @SdkConstant(SdkConstantType.ACTIVITY_INTENT_ACTION)
    public static final String ACTION_DREAM_SETTINGS = "android.settings.DREAM_SETTINGS";

    /**
     * Activity Action: Show Notification listener settings.
     * <p>
     * In some cases, a matching Activity may not exist, so ensure you
     * safeguard against this.
     * <p>
     * Input: Nothing.
     * <p>
     * Output: Nothing.
     * @see android.service.notification.NotificationListenerService
     */
    @SdkConstant(SdkConstantType.ACTIVITY_INTENT_ACTION)
    public static final String ACTION_NOTIFICATION_LISTENER_SETTINGS
            = "android.settings.ACTION_NOTIFICATION_LISTENER_SETTINGS";

    /**
     * Activity Action: Show Do Not Disturb access settings.
     * <p>
     * Users can grant and deny access to Do Not Disturb configuration from here.
     * See {@link android.app.NotificationManager#isNotificationPolicyAccessGranted()} for more
     * details.
     * <p>
     * Input: Nothing.
     * <p>
     * Output: Nothing.
     */
    @SdkConstant(SdkConstantType.ACTIVITY_INTENT_ACTION)
    public static final String ACTION_NOTIFICATION_POLICY_ACCESS_SETTINGS
            = "android.settings.NOTIFICATION_POLICY_ACCESS_SETTINGS";

    /**
     * @hide
     */
    @SdkConstant(SdkConstantType.ACTIVITY_INTENT_ACTION)
    public static final String ACTION_CONDITION_PROVIDER_SETTINGS
            = "android.settings.ACTION_CONDITION_PROVIDER_SETTINGS";

    /**
     * Activity Action: Show settings for video captioning.
     * <p>
     * In some cases, a matching Activity may not exist, so ensure you safeguard
     * against this.
     * <p>
     * Input: Nothing.
     * <p>
     * Output: Nothing.
     */
    @SdkConstant(SdkConstantType.ACTIVITY_INTENT_ACTION)
    public static final String ACTION_CAPTIONING_SETTINGS = "android.settings.CAPTIONING_SETTINGS";

    /**
     * Activity Action: Show the top level print settings.
     * <p>
     * In some cases, a matching Activity may not exist, so ensure you
     * safeguard against this.
     * <p>
     * Input: Nothing.
     * <p>
     * Output: Nothing.
     */
    @SdkConstant(SdkConstantType.ACTIVITY_INTENT_ACTION)
    public static final String ACTION_PRINT_SETTINGS =
            "android.settings.ACTION_PRINT_SETTINGS";

    /**
     * Activity Action: Show Zen Mode configuration settings.
     *
     * @hide
     */
    @SdkConstant(SdkConstantType.ACTIVITY_INTENT_ACTION)
    public static final String ACTION_ZEN_MODE_SETTINGS = "android.settings.ZEN_MODE_SETTINGS";

    /**
     * Activity Action: Show Zen Mode priority configuration settings.
     *
     * @hide
     */
    @SdkConstant(SdkConstantType.ACTIVITY_INTENT_ACTION)
    public static final String ACTION_ZEN_MODE_PRIORITY_SETTINGS
            = "android.settings.ZEN_MODE_PRIORITY_SETTINGS";

    /**
     * Activity Action: Show Zen Mode automation configuration settings.
     *
     * @hide
     */
    @SdkConstant(SdkConstantType.ACTIVITY_INTENT_ACTION)
    public static final String ACTION_ZEN_MODE_AUTOMATION_SETTINGS
            = "android.settings.ZEN_MODE_AUTOMATION_SETTINGS";

    /**
     * Activity Action: Modify do not disturb mode settings.
     * <p>
     * In some cases, a matching Activity may not exist, so ensure you safeguard against this.
     * <p>
     * This intent MUST be started using
     * {@link android.service.voice.VoiceInteractionSession#startVoiceActivity
     * startVoiceActivity}.
     * <p>
     * Note: The Activity implementing this intent MUST verify that
     * {@link android.app.Activity#isVoiceInteraction isVoiceInteraction}.
     * returns true before modifying the setting.
     * <p>
     * Input: The optional {@link #EXTRA_DO_NOT_DISTURB_MODE_MINUTES} extra can be used to indicate
     * how long the user wishes to avoid interruptions for. The optional
     * {@link #EXTRA_DO_NOT_DISTURB_MODE_ENABLED} extra can be to indicate if the user is
     * enabling or disabling do not disturb mode. If either extra is not included, the
     * user maybe asked to provide the value.
     * <p>
     * Output: Nothing.
     */
    @SdkConstant(SdkConstantType.ACTIVITY_INTENT_ACTION)
    public static final String ACTION_VOICE_CONTROL_DO_NOT_DISTURB_MODE =
            "android.settings.VOICE_CONTROL_DO_NOT_DISTURB_MODE";

    /**
     * Activity Action: Show Zen Mode schedule rule configuration settings.
     *
     * @hide
     */
    @SdkConstant(SdkConstantType.ACTIVITY_INTENT_ACTION)
    public static final String ACTION_ZEN_MODE_SCHEDULE_RULE_SETTINGS
            = "android.settings.ZEN_MODE_SCHEDULE_RULE_SETTINGS";

    /**
     * Activity Action: Show Zen Mode event rule configuration settings.
     *
     * @hide
     */
    @SdkConstant(SdkConstantType.ACTIVITY_INTENT_ACTION)
    public static final String ACTION_ZEN_MODE_EVENT_RULE_SETTINGS
            = "android.settings.ZEN_MODE_EVENT_RULE_SETTINGS";

    /**
     * Activity Action: Show Zen Mode external rule configuration settings.
     *
     * @hide
     */
    @SdkConstant(SdkConstantType.ACTIVITY_INTENT_ACTION)
    public static final String ACTION_ZEN_MODE_EXTERNAL_RULE_SETTINGS
            = "android.settings.ZEN_MODE_EXTERNAL_RULE_SETTINGS";

    /**
     * Activity Action: Show the regulatory information screen for the device.
     * <p>
     * In some cases, a matching Activity may not exist, so ensure you safeguard
     * against this.
     * <p>
     * Input: Nothing.
     * <p>
     * Output: Nothing.
     */
    @SdkConstant(SdkConstantType.ACTIVITY_INTENT_ACTION)
    public static final String
            ACTION_SHOW_REGULATORY_INFO = "android.settings.SHOW_REGULATORY_INFO";

    /**
     * Activity Action: Show Device Name Settings.
     * <p>
     * In some cases, a matching Activity may not exist, so ensure you safeguard
     * against this.
     *
     * @hide
     */
    @SdkConstant(SdkConstantType.ACTIVITY_INTENT_ACTION)
    public static final String DEVICE_NAME_SETTINGS = "android.settings.DEVICE_NAME";

    /**
     * Activity Action: Show pairing settings.
     * <p>
     * In some cases, a matching Activity may not exist, so ensure you safeguard
     * against this.
     *
     * @hide
     */
    @SdkConstant(SdkConstantType.ACTIVITY_INTENT_ACTION)
    public static final String ACTION_PAIRING_SETTINGS = "android.settings.PAIRING_SETTINGS";

    /**
     * Activity Action: Show battery saver settings.
     * <p>
     * In some cases, a matching Activity may not exist, so ensure you safeguard
     * against this.
     */
    @SdkConstant(SdkConstantType.ACTIVITY_INTENT_ACTION)
    public static final String ACTION_BATTERY_SAVER_SETTINGS
            = "android.settings.BATTERY_SAVER_SETTINGS";

    /**
     * Activity Action: Modify Battery Saver mode setting using a voice command.
     * <p>
     * In some cases, a matching Activity may not exist, so ensure you safeguard against this.
     * <p>
     * This intent MUST be started using
     * {@link android.service.voice.VoiceInteractionSession#startVoiceActivity
     * startVoiceActivity}.
     * <p>
     * Note: The activity implementing this intent MUST verify that
     * {@link android.app.Activity#isVoiceInteraction isVoiceInteraction} returns true before
     * modifying the setting.
     * <p>
     * Input: To tell which state batter saver mode should be set to, add the
     * {@link #EXTRA_BATTERY_SAVER_MODE_ENABLED} extra to this Intent with the state specified.
     * If the extra is not included, no changes will be made.
     * <p>
     * Output: Nothing.
     */
    @SdkConstant(SdkConstantType.ACTIVITY_INTENT_ACTION)
    public static final String ACTION_VOICE_CONTROL_BATTERY_SAVER_MODE =
            "android.settings.VOICE_CONTROL_BATTERY_SAVER_MODE";

    /**
     * Activity Action: Show Home selection settings. If there are multiple activities
     * that can satisfy the {@link Intent#CATEGORY_HOME} intent, this screen allows you
     * to pick your preferred activity.
     */
    @SdkConstant(SdkConstantType.ACTIVITY_INTENT_ACTION)
    public static final String ACTION_HOME_SETTINGS
            = "android.settings.HOME_SETTINGS";

    /**
     * Activity Action: Show notification settings.
     *
     * @hide
     */
    @SdkConstant(SdkConstantType.ACTIVITY_INTENT_ACTION)
    public static final String ACTION_NOTIFICATION_SETTINGS
            = "android.settings.NOTIFICATION_SETTINGS";

    /**
     * Activity Action: Show notification settings for a single app.
     *
     * @hide
     */
    @SdkConstant(SdkConstantType.ACTIVITY_INTENT_ACTION)
    public static final String ACTION_APP_NOTIFICATION_SETTINGS
            = "android.settings.APP_NOTIFICATION_SETTINGS";

    /**
     * Activity Action: Show notification redaction settings.
     *
     * @hide
     */
    @SdkConstant(SdkConstantType.ACTIVITY_INTENT_ACTION)
    public static final String ACTION_APP_NOTIFICATION_REDACTION
            = "android.settings.ACTION_APP_NOTIFICATION_REDACTION";

    /** @hide */ public static final String EXTRA_APP_UID = "app_uid";
    /** @hide */ public static final String EXTRA_APP_PACKAGE = "app_package";

    // End of Intent actions for Settings

    /**
     * @hide - Private call() method on SettingsProvider to read from 'system' table.
     */
    public static final String CALL_METHOD_GET_SYSTEM = "GET_system";

    /**
     * @hide - Private call() method on SettingsProvider to read from 'secure' table.
     */
    public static final String CALL_METHOD_GET_SECURE = "GET_secure";

    /**
     * @hide - Private call() method on SettingsProvider to read from 'global' table.
     */
    public static final String CALL_METHOD_GET_GLOBAL = "GET_global";

    /**
     * @hide - User handle argument extra to the fast-path call()-based requests
     */
    public static final String CALL_METHOD_USER_KEY = "_user";

    /** @hide - Private call() method to write to 'system' table */
    public static final String CALL_METHOD_PUT_SYSTEM = "PUT_system";

    /** @hide - Private call() method to write to 'secure' table */
    public static final String CALL_METHOD_PUT_SECURE = "PUT_secure";

    /** @hide - Private call() method to write to 'global' table */
    public static final String CALL_METHOD_PUT_GLOBAL= "PUT_global";

    /**
     * Activity Extra: Limit available options in launched activity based on the given authority.
     * <p>
     * This can be passed as an extra field in an Activity Intent with one or more syncable content
     * provider's authorities as a String[]. This field is used by some intents to alter the
     * behavior of the called activity.
     * <p>
     * Example: The {@link #ACTION_ADD_ACCOUNT} intent restricts the account types available based
     * on the authority given.
     */
    public static final String EXTRA_AUTHORITIES = "authorities";

    /**
     * Activity Extra: Limit available options in launched activity based on the given account
     * types.
     * <p>
     * This can be passed as an extra field in an Activity Intent with one or more account types
     * as a String[]. This field is used by some intents to alter the behavior of the called
     * activity.
     * <p>
     * Example: The {@link #ACTION_ADD_ACCOUNT} intent restricts the account types to the specified
     * list.
     */
    public static final String EXTRA_ACCOUNT_TYPES = "account_types";

    public static final String EXTRA_INPUT_METHOD_ID = "input_method_id";

    /**
     * Activity Extra: The device identifier to act upon.
     * <p>
     * This can be passed as an extra field in an Activity Intent with a single
     * InputDeviceIdentifier. This field is used by some activities to jump straight into the
     * settings for the given device.
     * <p>
     * Example: The {@link #ACTION_INPUT_METHOD_SETTINGS} intent opens the keyboard layout
     * dialog for the given device.
     * @hide
     */
    public static final String EXTRA_INPUT_DEVICE_IDENTIFIER = "input_device_identifier";

    /**
     * Activity Extra: Enable or disable Airplane Mode.
     * <p>
     * This can be passed as an extra field to the {@link #ACTION_VOICE_CONTROL_AIRPLANE_MODE}
     * intent as a boolean to indicate if it should be enabled.
     */
    public static final String EXTRA_AIRPLANE_MODE_ENABLED = "airplane_mode_enabled";

    /**
     * Activity Extra: Enable or disable Battery saver mode.
     * <p>
     * This can be passed as an extra field to the {@link #ACTION_VOICE_CONTROL_BATTERY_SAVER_MODE}
     * intent as a boolean to indicate if it should be enabled.
     */
    public static final String EXTRA_BATTERY_SAVER_MODE_ENABLED =
            "android.settings.extra.battery_saver_mode_enabled";

    /**
     * Activity Extra: Enable or disable Do Not Disturb mode.
     * <p>
     * This can be passed as an extra field to the {@link #ACTION_VOICE_CONTROL_DO_NOT_DISTURB_MODE}
     * intent as a boolean to indicate if it should be enabled.
     */
    public static final String EXTRA_DO_NOT_DISTURB_MODE_ENABLED =
            "android.settings.extra.do_not_disturb_mode_enabled";

    /**
     * Activity Extra: How many minutes to enable do not disturb mode for.
     * <p>
     * This can be passed as an extra field to the {@link #ACTION_VOICE_CONTROL_DO_NOT_DISTURB_MODE}
     * intent to indicate how long do not disturb mode should be enabled for.
     */
    public static final String EXTRA_DO_NOT_DISTURB_MODE_MINUTES =
            "android.settings.extra.do_not_disturb_mode_minutes";

    private static final String JID_RESOURCE_PREFIX = "android";

    public static final String AUTHORITY = "settings";

    private static final String TAG = "Settings";
    private static final boolean LOCAL_LOGV = false;

    // Lock ensures that when enabling/disabling the master location switch, we don't end up
    // with a partial enable/disable state in multi-threaded situations.
    private static final Object mLocationSettingsLock = new Object();

    public static class SettingNotFoundException extends AndroidException {
        public SettingNotFoundException(String msg) {
            super(msg);
        }
    }

    /**
     * Common base for tables of name/value settings.
     */
    public static class NameValueTable implements BaseColumns {
        public static final String NAME = "name";
        public static final String VALUE = "value";

        protected static boolean putString(ContentResolver resolver, Uri uri,
                String name, String value) {
            // The database will take care of replacing duplicates.
            try {
                ContentValues values = new ContentValues();
                values.put(NAME, name);
                values.put(VALUE, value);
                resolver.insert(uri, values);
                return true;
            } catch (SQLException e) {
                Log.w(TAG, "Can't set key " + name + " in " + uri, e);
                return false;
            }
        }

        public static Uri getUriFor(Uri uri, String name) {
            return Uri.withAppendedPath(uri, name);
        }
    }

    // Thread-safe.
    private static class NameValueCache {
        private final String mVersionSystemProperty;
        private final Uri mUri;

        private static final String[] SELECT_VALUE =
            new String[] { Settings.NameValueTable.VALUE };
        private static final String NAME_EQ_PLACEHOLDER = "name=?";

        // Must synchronize on 'this' to access mValues and mValuesVersion.
        private final HashMap<String, String> mValues = new HashMap<String, String>();
        private long mValuesVersion = 0;

        // Initially null; set lazily and held forever.  Synchronized on 'this'.
        private IContentProvider mContentProvider = null;

        // The method we'll call (or null, to not use) on the provider
        // for the fast path of retrieving settings.
        private final String mCallGetCommand;
        private final String mCallSetCommand;

        public NameValueCache(String versionSystemProperty, Uri uri,
                String getCommand, String setCommand) {
            mVersionSystemProperty = versionSystemProperty;
            mUri = uri;
            mCallGetCommand = getCommand;
            mCallSetCommand = setCommand;
        }

        private IContentProvider lazyGetProvider(ContentResolver cr) {
            IContentProvider cp = null;
            synchronized (this) {
                cp = mContentProvider;
                if (cp == null) {
                    cp = mContentProvider = cr.acquireProvider(mUri.getAuthority());
                }
            }
            return cp;
        }

        public boolean putStringForUser(ContentResolver cr, String name, String value,
                final int userHandle) {
            try {
                Bundle arg = new Bundle();
                arg.putString(Settings.NameValueTable.VALUE, value);
                arg.putInt(CALL_METHOD_USER_KEY, userHandle);
                IContentProvider cp = lazyGetProvider(cr);
                cp.call(cr.getPackageName(), mCallSetCommand, name, arg);
            } catch (RemoteException e) {
                Log.w(TAG, "Can't set key " + name + " in " + mUri, e);
                return false;
            }
            return true;
        }

        public String getStringForUser(ContentResolver cr, String name, final int userHandle) {
            final boolean isSelf = (userHandle == UserHandle.myUserId());
            if (isSelf) {
                long newValuesVersion = SystemProperties.getLong(mVersionSystemProperty, 0);

                // Our own user's settings data uses a client-side cache
                synchronized (this) {
                    if (mValuesVersion != newValuesVersion) {
                        if (LOCAL_LOGV || false) {
                            Log.v(TAG, "invalidate [" + mUri.getLastPathSegment() + "]: current "
                                    + newValuesVersion + " != cached " + mValuesVersion);
                        }

                        mValues.clear();
                        mValuesVersion = newValuesVersion;
                    }

                    if (mValues.containsKey(name)) {
                        return mValues.get(name);  // Could be null, that's OK -- negative caching
                    }
                }
            } else {
                if (LOCAL_LOGV) Log.v(TAG, "get setting for user " + userHandle
                        + " by user " + UserHandle.myUserId() + " so skipping cache");
            }

            IContentProvider cp = lazyGetProvider(cr);

            // Try the fast path first, not using query().  If this
            // fails (alternate Settings provider that doesn't support
            // this interface?) then we fall back to the query/table
            // interface.
            if (mCallGetCommand != null) {
                try {
                    Bundle args = null;
                    if (!isSelf) {
                        args = new Bundle();
                        args.putInt(CALL_METHOD_USER_KEY, userHandle);
                    }
                    Bundle b = cp.call(cr.getPackageName(), mCallGetCommand, name, args);
                    if (b != null) {
                        String value = b.getPairValue();
                        // Don't update our cache for reads of other users' data
                        if (isSelf) {
                            synchronized (this) {
                                mValues.put(name, value);
                            }
                        } else {
                            if (LOCAL_LOGV) Log.i(TAG, "call-query of user " + userHandle
                                    + " by " + UserHandle.myUserId()
                                    + " so not updating cache");
                        }
                        return value;
                    }
                    // If the response Bundle is null, we fall through
                    // to the query interface below.
                } catch (RemoteException e) {
                    // Not supported by the remote side?  Fall through
                    // to query().
                }
            }

            Cursor c = null;
            try {
                c = cp.query(cr.getPackageName(), mUri, SELECT_VALUE, NAME_EQ_PLACEHOLDER,
                             new String[]{name}, null, null);
                if (c == null) {
                    Log.w(TAG, "Can't get key " + name + " from " + mUri);
                    return null;
                }

                String value = c.moveToNext() ? c.getString(0) : null;
                synchronized (this) {
                    mValues.put(name, value);
                }
                if (LOCAL_LOGV) {
                    Log.v(TAG, "cache miss [" + mUri.getLastPathSegment() + "]: " +
                            name + " = " + (value == null ? "(null)" : value));
                }
                return value;
            } catch (RemoteException e) {
                Log.w(TAG, "Can't get key " + name + " from " + mUri, e);
                return null;  // Return null, but don't cache it.
            } finally {
                if (c != null) c.close();
            }
        }
    }

    /**
     * An app can use this method to check if it is currently allowed to draw on top of other
     * apps. In order to be allowed to do so, an app must first declare the
     * {@link android.Manifest.permission#SYSTEM_ALERT_WINDOW} permission in its manifest. If it
     * is currently disallowed, it can prompt the user to grant it this capability through a
     * management UI by sending an Intent with action
     * {@link android.provider.Settings#ACTION_MANAGE_OVERLAY_PERMISSION}.
     *
     * @param context A context
     * @return true if the calling app can draw on top of other apps, false otherwise.
     */
    public static boolean canDrawOverlays(Context context) {
        int uid = Binder.getCallingUid();
        return Settings.isCallingPackageAllowedToDrawOverlays(context, uid, Settings
                .getPackageNameForUid(context, uid), false);
    }

    /**
     * System settings, containing miscellaneous system preferences.  This
     * table holds simple name/value pairs.  There are convenience
     * functions for accessing individual settings entries.
     */
    public static final class System extends NameValueTable {
        public static final String SYS_PROP_SETTING_VERSION = "sys.settings_system_version";

        /** @hide */
        public static interface Validator {
            public boolean validate(String value);
        }

        /**
         * The content:// style URL for this table
         */
        public static final Uri CONTENT_URI =
            Uri.parse("content://" + AUTHORITY + "/system");

        private static final NameValueCache sNameValueCache = new NameValueCache(
                SYS_PROP_SETTING_VERSION,
                CONTENT_URI,
                CALL_METHOD_GET_SYSTEM,
                CALL_METHOD_PUT_SYSTEM);

        private static final HashSet<String> MOVED_TO_SECURE;
        static {
            MOVED_TO_SECURE = new HashSet<String>(30);
            MOVED_TO_SECURE.add(Secure.ANDROID_ID);
            MOVED_TO_SECURE.add(Secure.HTTP_PROXY);
            MOVED_TO_SECURE.add(Secure.LOCATION_PROVIDERS_ALLOWED);
            MOVED_TO_SECURE.add(Secure.LOCK_BIOMETRIC_WEAK_FLAGS);
            MOVED_TO_SECURE.add(Secure.LOCK_PATTERN_ENABLED);
            MOVED_TO_SECURE.add(Secure.LOCK_PATTERN_VISIBLE);
            MOVED_TO_SECURE.add(Secure.LOCK_PATTERN_TACTILE_FEEDBACK_ENABLED);
            MOVED_TO_SECURE.add(Secure.LOGGING_ID);
            MOVED_TO_SECURE.add(Secure.PARENTAL_CONTROL_ENABLED);
            MOVED_TO_SECURE.add(Secure.PARENTAL_CONTROL_LAST_UPDATE);
            MOVED_TO_SECURE.add(Secure.PARENTAL_CONTROL_REDIRECT_URL);
            MOVED_TO_SECURE.add(Secure.SETTINGS_CLASSNAME);
            MOVED_TO_SECURE.add(Secure.USE_GOOGLE_MAIL);
            MOVED_TO_SECURE.add(Secure.WIFI_NETWORKS_AVAILABLE_NOTIFICATION_ON);
            MOVED_TO_SECURE.add(Secure.WIFI_NETWORKS_AVAILABLE_REPEAT_DELAY);
            MOVED_TO_SECURE.add(Secure.WIFI_NUM_OPEN_NETWORKS_KEPT);
            MOVED_TO_SECURE.add(Secure.WIFI_ON);
            MOVED_TO_SECURE.add(Secure.WIFI_WATCHDOG_ACCEPTABLE_PACKET_LOSS_PERCENTAGE);
            MOVED_TO_SECURE.add(Secure.WIFI_WATCHDOG_AP_COUNT);
            MOVED_TO_SECURE.add(Secure.WIFI_WATCHDOG_BACKGROUND_CHECK_DELAY_MS);
            MOVED_TO_SECURE.add(Secure.WIFI_WATCHDOG_BACKGROUND_CHECK_ENABLED);
            MOVED_TO_SECURE.add(Secure.WIFI_WATCHDOG_BACKGROUND_CHECK_TIMEOUT_MS);
            MOVED_TO_SECURE.add(Secure.WIFI_WATCHDOG_INITIAL_IGNORED_PING_COUNT);
            MOVED_TO_SECURE.add(Secure.WIFI_WATCHDOG_MAX_AP_CHECKS);
            MOVED_TO_SECURE.add(Secure.WIFI_WATCHDOG_ON);
            MOVED_TO_SECURE.add(Secure.WIFI_WATCHDOG_PING_COUNT);
            MOVED_TO_SECURE.add(Secure.WIFI_WATCHDOG_PING_DELAY_MS);
            MOVED_TO_SECURE.add(Secure.WIFI_WATCHDOG_PING_TIMEOUT_MS);

            // At one time in System, then Global, but now back in Secure
            MOVED_TO_SECURE.add(Secure.INSTALL_NON_MARKET_APPS);
        }

        private static final HashSet<String> MOVED_TO_GLOBAL;
        private static final HashSet<String> MOVED_TO_SECURE_THEN_GLOBAL;
        static {
            MOVED_TO_GLOBAL = new HashSet<String>();
            MOVED_TO_SECURE_THEN_GLOBAL = new HashSet<String>();

            // these were originally in system but migrated to secure in the past,
            // so are duplicated in the Secure.* namespace
            MOVED_TO_SECURE_THEN_GLOBAL.add(Global.ADB_ENABLED);
            MOVED_TO_SECURE_THEN_GLOBAL.add(Global.BLUETOOTH_ON);
            MOVED_TO_SECURE_THEN_GLOBAL.add(Global.DATA_ROAMING);
            MOVED_TO_SECURE_THEN_GLOBAL.add(Global.DEVICE_PROVISIONED);
            MOVED_TO_SECURE_THEN_GLOBAL.add(Global.USB_MASS_STORAGE_ENABLED);
            MOVED_TO_SECURE_THEN_GLOBAL.add(Global.HTTP_PROXY);

            // these are moving directly from system to global
            MOVED_TO_GLOBAL.add(Settings.Global.AIRPLANE_MODE_ON);
            MOVED_TO_GLOBAL.add(Settings.Global.AIRPLANE_MODE_RADIOS);
            MOVED_TO_GLOBAL.add(Settings.Global.AIRPLANE_MODE_TOGGLEABLE_RADIOS);
            MOVED_TO_GLOBAL.add(Settings.Global.AUTO_TIME);
            MOVED_TO_GLOBAL.add(Settings.Global.AUTO_TIME_ZONE);
            MOVED_TO_GLOBAL.add(Settings.Global.CAR_DOCK_SOUND);
            MOVED_TO_GLOBAL.add(Settings.Global.CAR_UNDOCK_SOUND);
            MOVED_TO_GLOBAL.add(Settings.Global.DESK_DOCK_SOUND);
            MOVED_TO_GLOBAL.add(Settings.Global.DESK_UNDOCK_SOUND);
            MOVED_TO_GLOBAL.add(Settings.Global.DOCK_SOUNDS_ENABLED);
            MOVED_TO_GLOBAL.add(Settings.Global.LOCK_SOUND);
            MOVED_TO_GLOBAL.add(Settings.Global.UNLOCK_SOUND);
            MOVED_TO_GLOBAL.add(Settings.Global.LOW_BATTERY_SOUND);
            MOVED_TO_GLOBAL.add(Settings.Global.POWER_SOUNDS_ENABLED);
            MOVED_TO_GLOBAL.add(Settings.Global.STAY_ON_WHILE_PLUGGED_IN);
            MOVED_TO_GLOBAL.add(Settings.Global.WIFI_SLEEP_POLICY);
            MOVED_TO_GLOBAL.add(Settings.Global.MODE_RINGER);
            MOVED_TO_GLOBAL.add(Settings.Global.WINDOW_ANIMATION_SCALE);
            MOVED_TO_GLOBAL.add(Settings.Global.TRANSITION_ANIMATION_SCALE);
            MOVED_TO_GLOBAL.add(Settings.Global.ANIMATOR_DURATION_SCALE);
            MOVED_TO_GLOBAL.add(Settings.Global.FANCY_IME_ANIMATIONS);
            MOVED_TO_GLOBAL.add(Settings.Global.COMPATIBILITY_MODE);
            MOVED_TO_GLOBAL.add(Settings.Global.EMERGENCY_TONE);
            MOVED_TO_GLOBAL.add(Settings.Global.CALL_AUTO_RETRY);
            MOVED_TO_GLOBAL.add(Settings.Global.DEBUG_APP);
            MOVED_TO_GLOBAL.add(Settings.Global.WAIT_FOR_DEBUGGER);
            MOVED_TO_GLOBAL.add(Settings.Global.SHOW_PROCESSES);
            MOVED_TO_GLOBAL.add(Settings.Global.ALWAYS_FINISH_ACTIVITIES);
            MOVED_TO_GLOBAL.add(Settings.Global.TZINFO_UPDATE_CONTENT_URL);
            MOVED_TO_GLOBAL.add(Settings.Global.TZINFO_UPDATE_METADATA_URL);
            MOVED_TO_GLOBAL.add(Settings.Global.SELINUX_UPDATE_CONTENT_URL);
            MOVED_TO_GLOBAL.add(Settings.Global.SELINUX_UPDATE_METADATA_URL);
            MOVED_TO_GLOBAL.add(Settings.Global.SMS_SHORT_CODES_UPDATE_CONTENT_URL);
            MOVED_TO_GLOBAL.add(Settings.Global.SMS_SHORT_CODES_UPDATE_METADATA_URL);
            MOVED_TO_GLOBAL.add(Settings.Global.CERT_PIN_UPDATE_CONTENT_URL);
            MOVED_TO_GLOBAL.add(Settings.Global.CERT_PIN_UPDATE_METADATA_URL);
        }

        private static final Validator sBooleanValidator =
                new DiscreteValueValidator(new String[] {"0", "1"});

        private static final Validator sNonNegativeIntegerValidator = new Validator() {
            @Override
            public boolean validate(String value) {
                try {
                    return Integer.parseInt(value) >= 0;
                } catch (NumberFormatException e) {
                    return false;
                }
            }
        };

        private static final Validator sUriValidator = new Validator() {
            @Override
            public boolean validate(String value) {
                try {
                    Uri.decode(value);
                    return true;
                } catch (IllegalArgumentException e) {
                    return false;
                }
            }
        };

        private static final Validator sLenientIpAddressValidator = new Validator() {
            private static final int MAX_IPV6_LENGTH = 45;

            @Override
            public boolean validate(String value) {
                return value.length() <= MAX_IPV6_LENGTH;
            }
        };

        /** @hide */
        public static void getMovedToGlobalSettings(Set<String> outKeySet) {
            outKeySet.addAll(MOVED_TO_GLOBAL);
            outKeySet.addAll(MOVED_TO_SECURE_THEN_GLOBAL);
        }

        /** @hide */
        public static void getMovedToSecureSettings(Set<String> outKeySet) {
            outKeySet.addAll(MOVED_TO_SECURE);
        }

        /** @hide */
        public static void getNonLegacyMovedKeys(HashSet<String> outKeySet) {
            outKeySet.addAll(MOVED_TO_GLOBAL);
        }

        /**
         * Look up a name in the database.
         * @param resolver to access the database with
         * @param name to look up in the table
         * @return the corresponding value, or null if not present
         */
        public static String getString(ContentResolver resolver, String name) {
            return getStringForUser(resolver, name, UserHandle.myUserId());
        }

        /** @hide */
        public static String getStringForUser(ContentResolver resolver, String name,
                int userHandle) {
            if (MOVED_TO_SECURE.contains(name)) {
                Log.w(TAG, "Setting " + name + " has moved from android.provider.Settings.System"
                        + " to android.provider.Settings.Secure, returning read-only value.");
                return Secure.getStringForUser(resolver, name, userHandle);
            }
            if (MOVED_TO_GLOBAL.contains(name) || MOVED_TO_SECURE_THEN_GLOBAL.contains(name)) {
                Log.w(TAG, "Setting " + name + " has moved from android.provider.Settings.System"
                        + " to android.provider.Settings.Global, returning read-only value.");
                return Global.getStringForUser(resolver, name, userHandle);
            }
            return sNameValueCache.getStringForUser(resolver, name, userHandle);
        }

        /**
         * Store a name/value pair into the database.
         * @param resolver to access the database with
         * @param name to store
         * @param value to associate with the name
         * @return true if the value was set, false on database errors
         */
        public static boolean putString(ContentResolver resolver, String name, String value) {
            return putStringForUser(resolver, name, value, UserHandle.myUserId());
        }

        /** @hide */
        public static boolean putStringForUser(ContentResolver resolver, String name, String value,
                int userHandle) {
            if (MOVED_TO_SECURE.contains(name)) {
                Log.w(TAG, "Setting " + name + " has moved from android.provider.Settings.System"
                        + " to android.provider.Settings.Secure, value is unchanged.");
                return false;
            }
            if (MOVED_TO_GLOBAL.contains(name) || MOVED_TO_SECURE_THEN_GLOBAL.contains(name)) {
                Log.w(TAG, "Setting " + name + " has moved from android.provider.Settings.System"
                        + " to android.provider.Settings.Global, value is unchanged.");
                return false;
            }
            return sNameValueCache.putStringForUser(resolver, name, value, userHandle);
        }

        /**
         * Construct the content URI for a particular name/value pair,
         * useful for monitoring changes with a ContentObserver.
         * @param name to look up in the table
         * @return the corresponding content URI, or null if not present
         */
        public static Uri getUriFor(String name) {
            if (MOVED_TO_SECURE.contains(name)) {
                Log.w(TAG, "Setting " + name + " has moved from android.provider.Settings.System"
                    + " to android.provider.Settings.Secure, returning Secure URI.");
                return Secure.getUriFor(Secure.CONTENT_URI, name);
            }
            if (MOVED_TO_GLOBAL.contains(name) || MOVED_TO_SECURE_THEN_GLOBAL.contains(name)) {
                Log.w(TAG, "Setting " + name + " has moved from android.provider.Settings.System"
                        + " to android.provider.Settings.Global, returning read-only global URI.");
                return Global.getUriFor(Global.CONTENT_URI, name);
            }
            return getUriFor(CONTENT_URI, name);
        }

        /**
         * Convenience function for retrieving a single system settings value
         * as an integer.  Note that internally setting values are always
         * stored as strings; this function converts the string to an integer
         * for you.  The default value will be returned if the setting is
         * not defined or not an integer.
         *
         * @param cr The ContentResolver to access.
         * @param name The name of the setting to retrieve.
         * @param def Value to return if the setting is not defined.
         *
         * @return The setting's current value, or 'def' if it is not defined
         * or not a valid integer.
         */
        public static int getInt(ContentResolver cr, String name, int def) {
            return getIntForUser(cr, name, def, UserHandle.myUserId());
        }

        /** @hide */
        public static int getIntForUser(ContentResolver cr, String name, int def, int userHandle) {
            String v = getStringForUser(cr, name, userHandle);
            try {
                return v != null ? Integer.parseInt(v) : def;
            } catch (NumberFormatException e) {
                return def;
            }
        }

        /**
         * Convenience function for retrieving a single system settings value
         * as an integer.  Note that internally setting values are always
         * stored as strings; this function converts the string to an integer
         * for you.
         * <p>
         * This version does not take a default value.  If the setting has not
         * been set, or the string value is not a number,
         * it throws {@link SettingNotFoundException}.
         *
         * @param cr The ContentResolver to access.
         * @param name The name of the setting to retrieve.
         *
         * @throws SettingNotFoundException Thrown if a setting by the given
         * name can't be found or the setting value is not an integer.
         *
         * @return The setting's current value.
         */
        public static int getInt(ContentResolver cr, String name)
                throws SettingNotFoundException {
            return getIntForUser(cr, name, UserHandle.myUserId());
        }

        /** @hide */
        public static int getIntForUser(ContentResolver cr, String name, int userHandle)
                throws SettingNotFoundException {
            String v = getStringForUser(cr, name, userHandle);
            try {
                return Integer.parseInt(v);
            } catch (NumberFormatException e) {
                throw new SettingNotFoundException(name);
            }
        }

        /**
         * Convenience function for updating a single settings value as an
         * integer. This will either create a new entry in the table if the
         * given name does not exist, or modify the value of the existing row
         * with that name.  Note that internally setting values are always
         * stored as strings, so this function converts the given value to a
         * string before storing it.
         *
         * @param cr The ContentResolver to access.
         * @param name The name of the setting to modify.
         * @param value The new value for the setting.
         * @return true if the value was set, false on database errors
         */
        public static boolean putInt(ContentResolver cr, String name, int value) {
            return putIntForUser(cr, name, value, UserHandle.myUserId());
        }

        /** @hide */
        public static boolean putIntForUser(ContentResolver cr, String name, int value,
                int userHandle) {
            return putStringForUser(cr, name, Integer.toString(value), userHandle);
        }

        /**
         * Convenience function for retrieving a single system settings value
         * as a {@code long}.  Note that internally setting values are always
         * stored as strings; this function converts the string to a {@code long}
         * for you.  The default value will be returned if the setting is
         * not defined or not a {@code long}.
         *
         * @param cr The ContentResolver to access.
         * @param name The name of the setting to retrieve.
         * @param def Value to return if the setting is not defined.
         *
         * @return The setting's current value, or 'def' if it is not defined
         * or not a valid {@code long}.
         */
        public static long getLong(ContentResolver cr, String name, long def) {
            return getLongForUser(cr, name, def, UserHandle.myUserId());
        }

        /** @hide */
        public static long getLongForUser(ContentResolver cr, String name, long def,
                int userHandle) {
            String valString = getStringForUser(cr, name, userHandle);
            long value;
            try {
                value = valString != null ? Long.parseLong(valString) : def;
            } catch (NumberFormatException e) {
                value = def;
            }
            return value;
        }

        /**
         * Convenience function for retrieving a single system settings value
         * as a {@code long}.  Note that internally setting values are always
         * stored as strings; this function converts the string to a {@code long}
         * for you.
         * <p>
         * This version does not take a default value.  If the setting has not
         * been set, or the string value is not a number,
         * it throws {@link SettingNotFoundException}.
         *
         * @param cr The ContentResolver to access.
         * @param name The name of the setting to retrieve.
         *
         * @return The setting's current value.
         * @throws SettingNotFoundException Thrown if a setting by the given
         * name can't be found or the setting value is not an integer.
         */
        public static long getLong(ContentResolver cr, String name)
                throws SettingNotFoundException {
            return getLongForUser(cr, name, UserHandle.myUserId());
        }

        /** @hide */
        public static long getLongForUser(ContentResolver cr, String name, int userHandle)
                throws SettingNotFoundException {
            String valString = getStringForUser(cr, name, userHandle);
            try {
                return Long.parseLong(valString);
            } catch (NumberFormatException e) {
                throw new SettingNotFoundException(name);
            }
        }

        /**
         * Convenience function for updating a single settings value as a long
         * integer. This will either create a new entry in the table if the
         * given name does not exist, or modify the value of the existing row
         * with that name.  Note that internally setting values are always
         * stored as strings, so this function converts the given value to a
         * string before storing it.
         *
         * @param cr The ContentResolver to access.
         * @param name The name of the setting to modify.
         * @param value The new value for the setting.
         * @return true if the value was set, false on database errors
         */
        public static boolean putLong(ContentResolver cr, String name, long value) {
            return putLongForUser(cr, name, value, UserHandle.myUserId());
        }

        /** @hide */
        public static boolean putLongForUser(ContentResolver cr, String name, long value,
                int userHandle) {
            return putStringForUser(cr, name, Long.toString(value), userHandle);
        }

        /**
         * Convenience function for retrieving a single system settings value
         * as a floating point number.  Note that internally setting values are
         * always stored as strings; this function converts the string to an
         * float for you. The default value will be returned if the setting
         * is not defined or not a valid float.
         *
         * @param cr The ContentResolver to access.
         * @param name The name of the setting to retrieve.
         * @param def Value to return if the setting is not defined.
         *
         * @return The setting's current value, or 'def' if it is not defined
         * or not a valid float.
         */
        public static float getFloat(ContentResolver cr, String name, float def) {
            return getFloatForUser(cr, name, def, UserHandle.myUserId());
        }

        /** @hide */
        public static float getFloatForUser(ContentResolver cr, String name, float def,
                int userHandle) {
            String v = getStringForUser(cr, name, userHandle);
            try {
                return v != null ? Float.parseFloat(v) : def;
            } catch (NumberFormatException e) {
                return def;
            }
        }

        /**
         * Convenience function for retrieving a single system settings value
         * as a float.  Note that internally setting values are always
         * stored as strings; this function converts the string to a float
         * for you.
         * <p>
         * This version does not take a default value.  If the setting has not
         * been set, or the string value is not a number,
         * it throws {@link SettingNotFoundException}.
         *
         * @param cr The ContentResolver to access.
         * @param name The name of the setting to retrieve.
         *
         * @throws SettingNotFoundException Thrown if a setting by the given
         * name can't be found or the setting value is not a float.
         *
         * @return The setting's current value.
         */
        public static float getFloat(ContentResolver cr, String name)
                throws SettingNotFoundException {
            return getFloatForUser(cr, name, UserHandle.myUserId());
        }

        /** @hide */
        public static float getFloatForUser(ContentResolver cr, String name, int userHandle)
                throws SettingNotFoundException {
            String v = getStringForUser(cr, name, userHandle);
            if (v == null) {
                throw new SettingNotFoundException(name);
            }
            try {
                return Float.parseFloat(v);
            } catch (NumberFormatException e) {
                throw new SettingNotFoundException(name);
            }
        }

        /**
         * Convenience function for updating a single settings value as a
         * floating point number. This will either create a new entry in the
         * table if the given name does not exist, or modify the value of the
         * existing row with that name.  Note that internally setting values
         * are always stored as strings, so this function converts the given
         * value to a string before storing it.
         *
         * @param cr The ContentResolver to access.
         * @param name The name of the setting to modify.
         * @param value The new value for the setting.
         * @return true if the value was set, false on database errors
         */
        public static boolean putFloat(ContentResolver cr, String name, float value) {
            return putFloatForUser(cr, name, value, UserHandle.myUserId());
        }

        /** @hide */
        public static boolean putFloatForUser(ContentResolver cr, String name, float value,
                int userHandle) {
            return putStringForUser(cr, name, Float.toString(value), userHandle);
        }

        /**
         * Convenience function to read all of the current
         * configuration-related settings into a
         * {@link Configuration} object.
         *
         * @param cr The ContentResolver to access.
         * @param outConfig Where to place the configuration settings.
         */
        public static void getConfiguration(ContentResolver cr, Configuration outConfig) {
            getConfigurationForUser(cr, outConfig, UserHandle.myUserId());
        }

        /** @hide */
        public static void getConfigurationForUser(ContentResolver cr, Configuration outConfig,
                int userHandle) {
            outConfig.fontScale = Settings.System.getFloatForUser(
                cr, FONT_SCALE, outConfig.fontScale, userHandle);
            if (outConfig.fontScale < 0) {
                outConfig.fontScale = 1;
            }
        }

        /**
         * @hide Erase the fields in the Configuration that should be applied
         * by the settings.
         */
        public static void clearConfiguration(Configuration inoutConfig) {
            inoutConfig.fontScale = 0;
        }

        /**
         * Convenience function to write a batch of configuration-related
         * settings from a {@link Configuration} object.
         *
         * @param cr The ContentResolver to access.
         * @param config The settings to write.
         * @return true if the values were set, false on database errors
         */
        public static boolean putConfiguration(ContentResolver cr, Configuration config) {
            return putConfigurationForUser(cr, config, UserHandle.myUserId());
        }

        /** @hide */
        public static boolean putConfigurationForUser(ContentResolver cr, Configuration config,
                int userHandle) {
            return Settings.System.putFloatForUser(cr, FONT_SCALE, config.fontScale, userHandle);
        }

        /** @hide */
        public static boolean hasInterestingConfigurationChanges(int changes) {
            return (changes&ActivityInfo.CONFIG_FONT_SCALE) != 0;
        }

        /** @deprecated - Do not use */
        @Deprecated
        public static boolean getShowGTalkServiceStatus(ContentResolver cr) {
            return getShowGTalkServiceStatusForUser(cr, UserHandle.myUserId());
        }

        /**
         * @hide
         * @deprecated - Do not use
         */
        public static boolean getShowGTalkServiceStatusForUser(ContentResolver cr,
                int userHandle) {
            return getIntForUser(cr, SHOW_GTALK_SERVICE_STATUS, 0, userHandle) != 0;
        }

        /** @deprecated - Do not use */
        @Deprecated
        public static void setShowGTalkServiceStatus(ContentResolver cr, boolean flag) {
            setShowGTalkServiceStatusForUser(cr, flag, UserHandle.myUserId());
        }

        /**
         * @hide
         * @deprecated - Do not use
         */
        @Deprecated
        public static void setShowGTalkServiceStatusForUser(ContentResolver cr, boolean flag,
                int userHandle) {
            putIntForUser(cr, SHOW_GTALK_SERVICE_STATUS, flag ? 1 : 0, userHandle);
        }

        private static final class DiscreteValueValidator implements Validator {
            private final String[] mValues;

            public DiscreteValueValidator(String[] values) {
                mValues = values;
            }

            @Override
            public boolean validate(String value) {
                return ArrayUtils.contains(mValues, value);
            }
        }

        private static final class InclusiveIntegerRangeValidator implements Validator {
            private final int mMin;
            private final int mMax;

            public InclusiveIntegerRangeValidator(int min, int max) {
                mMin = min;
                mMax = max;
            }

            @Override
            public boolean validate(String value) {
                try {
                    final int intValue = Integer.parseInt(value);
                    return intValue >= mMin && intValue <= mMax;
                } catch (NumberFormatException e) {
                    return false;
                }
            }
        }

        private static final class InclusiveFloatRangeValidator implements Validator {
            private final float mMin;
            private final float mMax;

            public InclusiveFloatRangeValidator(float min, float max) {
                mMin = min;
                mMax = max;
            }

            @Override
            public boolean validate(String value) {
                try {
                    final float floatValue = Float.parseFloat(value);
                    return floatValue >= mMin && floatValue <= mMax;
                } catch (NumberFormatException e) {
                    return false;
                }
            }
        }

        /**
         * @deprecated Use {@link android.provider.Settings.Global#STAY_ON_WHILE_PLUGGED_IN} instead
         */
        @Deprecated
        public static final String STAY_ON_WHILE_PLUGGED_IN = Global.STAY_ON_WHILE_PLUGGED_IN;

        /**
         * What happens when the user presses the end call button if they're not
         * on a call.<br/>
         * <b>Values:</b><br/>
         * 0 - The end button does nothing.<br/>
         * 1 - The end button goes to the home screen.<br/>
         * 2 - The end button puts the device to sleep and locks the keyguard.<br/>
         * 3 - The end button goes to the home screen.  If the user is already on the
         * home screen, it puts the device to sleep.
         */
        public static final String END_BUTTON_BEHAVIOR = "end_button_behavior";

        private static final Validator END_BUTTON_BEHAVIOR_VALIDATOR =
                new InclusiveIntegerRangeValidator(0, 3);

        /**
         * END_BUTTON_BEHAVIOR value for "go home".
         * @hide
         */
        public static final int END_BUTTON_BEHAVIOR_HOME = 0x1;

        /**
         * END_BUTTON_BEHAVIOR value for "go to sleep".
         * @hide
         */
        public static final int END_BUTTON_BEHAVIOR_SLEEP = 0x2;

        /**
         * END_BUTTON_BEHAVIOR default value.
         * @hide
         */
        public static final int END_BUTTON_BEHAVIOR_DEFAULT = END_BUTTON_BEHAVIOR_SLEEP;

        /**
         * Is advanced settings mode turned on. 0 == no, 1 == yes
         * @hide
         */
        public static final String ADVANCED_SETTINGS = "advanced_settings";

        private static final Validator ADVANCED_SETTINGS_VALIDATOR = sBooleanValidator;

        /**
         * ADVANCED_SETTINGS default value.
         * @hide
         */
        public static final int ADVANCED_SETTINGS_DEFAULT = 0;

        /**
         * @deprecated Use {@link android.provider.Settings.Global#AIRPLANE_MODE_ON} instead
         */
        @Deprecated
        public static final String AIRPLANE_MODE_ON = Global.AIRPLANE_MODE_ON;

        /**
         * @deprecated Use {@link android.provider.Settings.Global#RADIO_BLUETOOTH} instead
         */
        @Deprecated
        public static final String RADIO_BLUETOOTH = Global.RADIO_BLUETOOTH;

        /**
         * @deprecated Use {@link android.provider.Settings.Global#RADIO_WIFI} instead
         */
        @Deprecated
        public static final String RADIO_WIFI = Global.RADIO_WIFI;

        /**
         * @deprecated Use {@link android.provider.Settings.Global#RADIO_WIMAX} instead
         * {@hide}
         */
        @Deprecated
        public static final String RADIO_WIMAX = Global.RADIO_WIMAX;

        /**
         * @deprecated Use {@link android.provider.Settings.Global#RADIO_CELL} instead
         */
        @Deprecated
        public static final String RADIO_CELL = Global.RADIO_CELL;

        /**
         * @deprecated Use {@link android.provider.Settings.Global#RADIO_NFC} instead
         */
        @Deprecated
        public static final String RADIO_NFC = Global.RADIO_NFC;

        /**
         * @deprecated Use {@link android.provider.Settings.Global#AIRPLANE_MODE_RADIOS} instead
         */
        @Deprecated
        public static final String AIRPLANE_MODE_RADIOS = Global.AIRPLANE_MODE_RADIOS;

        /**
         * @deprecated Use {@link android.provider.Settings.Global#AIRPLANE_MODE_TOGGLEABLE_RADIOS} instead
         *
         * {@hide}
         */
        @Deprecated
        public static final String AIRPLANE_MODE_TOGGLEABLE_RADIOS =
                Global.AIRPLANE_MODE_TOGGLEABLE_RADIOS;

        /**
         * @deprecated Use {@link android.provider.Settings.Global#WIFI_SLEEP_POLICY} instead
         */
        @Deprecated
        public static final String WIFI_SLEEP_POLICY = Global.WIFI_SLEEP_POLICY;

        /**
         * @deprecated Use {@link android.provider.Settings.Global#WIFI_SLEEP_POLICY_DEFAULT} instead
         */
        @Deprecated
        public static final int WIFI_SLEEP_POLICY_DEFAULT = Global.WIFI_SLEEP_POLICY_DEFAULT;

        /**
         * @deprecated Use {@link android.provider.Settings.Global#WIFI_SLEEP_POLICY_NEVER_WHILE_PLUGGED} instead
         */
        @Deprecated
        public static final int WIFI_SLEEP_POLICY_NEVER_WHILE_PLUGGED =
                Global.WIFI_SLEEP_POLICY_NEVER_WHILE_PLUGGED;

        /**
         * @deprecated Use {@link android.provider.Settings.Global#WIFI_SLEEP_POLICY_NEVER} instead
         */
        @Deprecated
        public static final int WIFI_SLEEP_POLICY_NEVER = Global.WIFI_SLEEP_POLICY_NEVER;

        /**
         * @deprecated Use {@link android.provider.Settings.Global#MODE_RINGER} instead
         */
        @Deprecated
        public static final String MODE_RINGER = Global.MODE_RINGER;

        /**
         * Whether to use static IP and other static network attributes.
         * <p>
         * Set to 1 for true and 0 for false.
         *
         * @deprecated Use {@link WifiManager} instead
         */
        @Deprecated
        public static final String WIFI_USE_STATIC_IP = "wifi_use_static_ip";

        private static final Validator WIFI_USE_STATIC_IP_VALIDATOR = sBooleanValidator;

        /**
         * The static IP address.
         * <p>
         * Example: "192.168.1.51"
         *
         * @deprecated Use {@link WifiManager} instead
         */
        @Deprecated
        public static final String WIFI_STATIC_IP = "wifi_static_ip";

        private static final Validator WIFI_STATIC_IP_VALIDATOR = sLenientIpAddressValidator;

        /**
         * If using static IP, the gateway's IP address.
         * <p>
         * Example: "192.168.1.1"
         *
         * @deprecated Use {@link WifiManager} instead
         */
        @Deprecated
        public static final String WIFI_STATIC_GATEWAY = "wifi_static_gateway";

        private static final Validator WIFI_STATIC_GATEWAY_VALIDATOR = sLenientIpAddressValidator;

        /**
         * If using static IP, the net mask.
         * <p>
         * Example: "255.255.255.0"
         *
         * @deprecated Use {@link WifiManager} instead
         */
        @Deprecated
        public static final String WIFI_STATIC_NETMASK = "wifi_static_netmask";

        private static final Validator WIFI_STATIC_NETMASK_VALIDATOR = sLenientIpAddressValidator;

        /**
         * If using static IP, the primary DNS's IP address.
         * <p>
         * Example: "192.168.1.1"
         *
         * @deprecated Use {@link WifiManager} instead
         */
        @Deprecated
        public static final String WIFI_STATIC_DNS1 = "wifi_static_dns1";

        private static final Validator WIFI_STATIC_DNS1_VALIDATOR = sLenientIpAddressValidator;

        /**
         * If using static IP, the secondary DNS's IP address.
         * <p>
         * Example: "192.168.1.2"
         *
         * @deprecated Use {@link WifiManager} instead
         */
        @Deprecated
        public static final String WIFI_STATIC_DNS2 = "wifi_static_dns2";

        private static final Validator WIFI_STATIC_DNS2_VALIDATOR = sLenientIpAddressValidator;

        /**
         * Determines whether remote devices may discover and/or connect to
         * this device.
         * <P>Type: INT</P>
         * 2 -- discoverable and connectable
         * 1 -- connectable but not discoverable
         * 0 -- neither connectable nor discoverable
         */
        public static final String BLUETOOTH_DISCOVERABILITY =
            "bluetooth_discoverability";

        private static final Validator BLUETOOTH_DISCOVERABILITY_VALIDATOR =
                new InclusiveIntegerRangeValidator(0, 2);

        /**
         * Bluetooth discoverability timeout.  If this value is nonzero, then
         * Bluetooth becomes discoverable for a certain number of seconds,
         * after which is becomes simply connectable.  The value is in seconds.
         */
        public static final String BLUETOOTH_DISCOVERABILITY_TIMEOUT =
            "bluetooth_discoverability_timeout";

        private static final Validator BLUETOOTH_DISCOVERABILITY_TIMEOUT_VALIDATOR =
                sNonNegativeIntegerValidator;

        /**
         * @deprecated Use {@link android.provider.Settings.Secure#LOCK_PATTERN_ENABLED}
         * instead
         */
        @Deprecated
        public static final String LOCK_PATTERN_ENABLED = Secure.LOCK_PATTERN_ENABLED;

        /**
         * @deprecated Use {@link android.provider.Settings.Secure#LOCK_PATTERN_VISIBLE}
         * instead
         */
        @Deprecated
        public static final String LOCK_PATTERN_VISIBLE = "lock_pattern_visible_pattern";

        /**
         * @deprecated Use
         * {@link android.provider.Settings.Secure#LOCK_PATTERN_TACTILE_FEEDBACK_ENABLED}
         * instead
         */
        @Deprecated
        public static final String LOCK_PATTERN_TACTILE_FEEDBACK_ENABLED =
            "lock_pattern_tactile_feedback_enabled";

        /**
         * A formatted string of the next alarm that is set, or the empty string
         * if there is no alarm set.
         *
         * @deprecated Use {@link android.app.AlarmManager#getNextAlarmClock()}.
         */
        @Deprecated
        public static final String NEXT_ALARM_FORMATTED = "next_alarm_formatted";

        private static final Validator NEXT_ALARM_FORMATTED_VALIDATOR = new Validator() {
            private static final int MAX_LENGTH = 1000;

            @Override
            public boolean validate(String value) {
                // TODO: No idea what the correct format is.
                return value == null || value.length() < MAX_LENGTH;
            }
        };

        /**
         * Scaling factor for fonts, float.
         */
        public static final String FONT_SCALE = "font_scale";

        private static final Validator FONT_SCALE_VALIDATOR = new Validator() {
            @Override
            public boolean validate(String value) {
                try {
                    return Float.parseFloat(value) >= 0;
                } catch (NumberFormatException e) {
                    return false;
                }
            }
        };

        /**
         * Name of an application package to be debugged.
         *
         * @deprecated Use {@link Global#DEBUG_APP} instead
         */
        @Deprecated
        public static final String DEBUG_APP = Global.DEBUG_APP;

        /**
         * If 1, when launching DEBUG_APP it will wait for the debugger before
         * starting user code.  If 0, it will run normally.
         *
         * @deprecated Use {@link Global#WAIT_FOR_DEBUGGER} instead
         */
        @Deprecated
        public static final String WAIT_FOR_DEBUGGER = Global.WAIT_FOR_DEBUGGER;

        /**
         * Whether or not to dim the screen. 0=no  1=yes
         * @deprecated This setting is no longer used.
         */
        @Deprecated
        public static final String DIM_SCREEN = "dim_screen";

        private static final Validator DIM_SCREEN_VALIDATOR = sBooleanValidator;

        /**
         * The amount of time in milliseconds before the device goes to sleep or begins
         * to dream after a period of inactivity.  This value is also known as the
         * user activity timeout period since the screen isn't necessarily turned off
         * when it expires.
         */
        public static final String SCREEN_OFF_TIMEOUT = "screen_off_timeout";

        private static final Validator SCREEN_OFF_TIMEOUT_VALIDATOR = sNonNegativeIntegerValidator;

        /**
         * The screen backlight brightness between 0 and 255.
         */
        public static final String SCREEN_BRIGHTNESS = "screen_brightness";

        private static final Validator SCREEN_BRIGHTNESS_VALIDATOR =
                new InclusiveIntegerRangeValidator(0, 255);

        /**
         * Control whether to enable automatic brightness mode.
         */
        public static final String SCREEN_BRIGHTNESS_MODE = "screen_brightness_mode";

        private static final Validator SCREEN_BRIGHTNESS_MODE_VALIDATOR = sBooleanValidator;

        /**
         * Adjustment to auto-brightness to make it generally more (>0.0 <1.0)
         * or less (<0.0 >-1.0) bright.
         * @hide
         */
        public static final String SCREEN_AUTO_BRIGHTNESS_ADJ = "screen_auto_brightness_adj";

        private static final Validator SCREEN_AUTO_BRIGHTNESS_ADJ_VALIDATOR =
                new InclusiveFloatRangeValidator(-1, 1);

        /**
         * SCREEN_BRIGHTNESS_MODE value for manual mode.
         */
        public static final int SCREEN_BRIGHTNESS_MODE_MANUAL = 0;

        /**
         * SCREEN_BRIGHTNESS_MODE value for automatic mode.
         */
        public static final int SCREEN_BRIGHTNESS_MODE_AUTOMATIC = 1;

        /**
         * Control whether the process CPU usage meter should be shown.
         *
         * @deprecated Use {@link Global#SHOW_PROCESSES} instead
         */
        @Deprecated
        public static final String SHOW_PROCESSES = Global.SHOW_PROCESSES;

        /**
         * If 1, the activity manager will aggressively finish activities and
         * processes as soon as they are no longer needed.  If 0, the normal
         * extended lifetime is used.
         *
         * @deprecated Use {@link Global#ALWAYS_FINISH_ACTIVITIES} instead
         */
        @Deprecated
        public static final String ALWAYS_FINISH_ACTIVITIES = Global.ALWAYS_FINISH_ACTIVITIES;

        /**
         * Determines which streams are affected by ringer mode changes. The
         * stream type's bit should be set to 1 if it should be muted when going
         * into an inaudible ringer mode.
         */
        public static final String MODE_RINGER_STREAMS_AFFECTED = "mode_ringer_streams_affected";

        private static final Validator MODE_RINGER_STREAMS_AFFECTED_VALIDATOR =
                sNonNegativeIntegerValidator;

        /**
          * Determines which streams are affected by mute. The
          * stream type's bit should be set to 1 if it should be muted when a mute request
          * is received.
          */
        public static final String MUTE_STREAMS_AFFECTED = "mute_streams_affected";

        private static final Validator MUTE_STREAMS_AFFECTED_VALIDATOR =
                sNonNegativeIntegerValidator;

        /**
         * Whether vibrate is on for different events. This is used internally,
         * changing this value will not change the vibrate. See AudioManager.
         */
        public static final String VIBRATE_ON = "vibrate_on";

        private static final Validator VIBRATE_ON_VALIDATOR = sBooleanValidator;

        /**
         * If 1, redirects the system vibrator to all currently attached input devices
         * that support vibration.  If there are no such input devices, then the system
         * vibrator is used instead.
         * If 0, does not register the system vibrator.
         *
         * This setting is mainly intended to provide a compatibility mechanism for
         * applications that only know about the system vibrator and do not use the
         * input device vibrator API.
         *
         * @hide
         */
        public static final String VIBRATE_INPUT_DEVICES = "vibrate_input_devices";

        private static final Validator VIBRATE_INPUT_DEVICES_VALIDATOR = sBooleanValidator;

        /**
         * Ringer volume. This is used internally, changing this value will not
         * change the volume. See AudioManager.
         *
         * @removed Not used by anything since API 2.
         */
        public static final String VOLUME_RING = "volume_ring";

        /**
         * System/notifications volume. This is used internally, changing this
         * value will not change the volume. See AudioManager.
         *
         * @removed Not used by anything since API 2.
         */
        public static final String VOLUME_SYSTEM = "volume_system";

        /**
         * Voice call volume. This is used internally, changing this value will
         * not change the volume. See AudioManager.
         *
         * @removed Not used by anything since API 2.
         */
        public static final String VOLUME_VOICE = "volume_voice";

        /**
         * Music/media/gaming volume. This is used internally, changing this
         * value will not change the volume. See AudioManager.
         *
         * @removed Not used by anything since API 2.
         */
        public static final String VOLUME_MUSIC = "volume_music";

        /**
         * Alarm volume. This is used internally, changing this
         * value will not change the volume. See AudioManager.
         *
         * @removed Not used by anything since API 2.
         */
        public static final String VOLUME_ALARM = "volume_alarm";

        /**
         * Notification volume. This is used internally, changing this
         * value will not change the volume. See AudioManager.
         *
         * @removed Not used by anything since API 2.
         */
        public static final String VOLUME_NOTIFICATION = "volume_notification";

        /**
         * Bluetooth Headset volume. This is used internally, changing this value will
         * not change the volume. See AudioManager.
         *
         * @removed Not used by anything since API 2.
         */
        public static final String VOLUME_BLUETOOTH_SCO = "volume_bluetooth_sco";

        /**
         * Master volume (float in the range 0.0f to 1.0f).
         *
         * @hide
         */
        public static final String VOLUME_MASTER = "volume_master";

        /**
         * Master volume mute (int 1 = mute, 0 = not muted).
         *
         * @hide
         */
        public static final String VOLUME_MASTER_MUTE = "volume_master_mute";

        private static final Validator VOLUME_MASTER_MUTE_VALIDATOR = sBooleanValidator;

        /**
         * Microphone mute (int 1 = mute, 0 = not muted).
         *
         * @hide
         */
        public static final String MICROPHONE_MUTE = "microphone_mute";

        private static final Validator MICROPHONE_MUTE_VALIDATOR = sBooleanValidator;

        /**
         * Whether the notifications should use the ring volume (value of 1) or
         * a separate notification volume (value of 0). In most cases, users
         * will have this enabled so the notification and ringer volumes will be
         * the same. However, power users can disable this and use the separate
         * notification volume control.
         * <p>
         * Note: This is a one-off setting that will be removed in the future
         * when there is profile support. For this reason, it is kept hidden
         * from the public APIs.
         *
         * @hide
         * @deprecated
         */
        @Deprecated
        public static final String NOTIFICATIONS_USE_RING_VOLUME =
            "notifications_use_ring_volume";

        private static final Validator NOTIFICATIONS_USE_RING_VOLUME_VALIDATOR = sBooleanValidator;

        /**
         * Whether silent mode should allow vibration feedback. This is used
         * internally in AudioService and the Sound settings activity to
         * coordinate decoupling of vibrate and silent modes. This setting
         * will likely be removed in a future release with support for
         * audio/vibe feedback profiles.
         *
         * Not used anymore. On devices with vibrator, the user explicitly selects
         * silent or vibrate mode.
         * Kept for use by legacy database upgrade code in DatabaseHelper.
         * @hide
         */
        public static final String VIBRATE_IN_SILENT = "vibrate_in_silent";

        private static final Validator VIBRATE_IN_SILENT_VALIDATOR = sBooleanValidator;

        /**
         * The mapping of stream type (integer) to its setting.
         *
         * @removed  Not used by anything since API 2.
         */
        public static final String[] VOLUME_SETTINGS = {
            VOLUME_VOICE, VOLUME_SYSTEM, VOLUME_RING, VOLUME_MUSIC,
            VOLUME_ALARM, VOLUME_NOTIFICATION, VOLUME_BLUETOOTH_SCO
        };

        /**
         * Appended to various volume related settings to record the previous
         * values before they the settings were affected by a silent/vibrate
         * ringer mode change.
         *
         * @removed  Not used by anything since API 2.
         */
        public static final String APPEND_FOR_LAST_AUDIBLE = "_last_audible";

        /**
         * Persistent store for the system-wide default ringtone URI.
         * <p>
         * If you need to play the default ringtone at any given time, it is recommended
         * you give {@link #DEFAULT_RINGTONE_URI} to the media player.  It will resolve
         * to the set default ringtone at the time of playing.
         *
         * @see #DEFAULT_RINGTONE_URI
         */
        public static final String RINGTONE = "ringtone";

        private static final Validator RINGTONE_VALIDATOR = sUriValidator;

        /**
         * A {@link Uri} that will point to the current default ringtone at any
         * given time.
         * <p>
         * If the current default ringtone is in the DRM provider and the caller
         * does not have permission, the exception will be a
         * FileNotFoundException.
         */
        public static final Uri DEFAULT_RINGTONE_URI = getUriFor(RINGTONE);

        /**
         * Persistent store for the system-wide default notification sound.
         *
         * @see #RINGTONE
         * @see #DEFAULT_NOTIFICATION_URI
         */
        public static final String NOTIFICATION_SOUND = "notification_sound";

        private static final Validator NOTIFICATION_SOUND_VALIDATOR = sUriValidator;

        /**
         * A {@link Uri} that will point to the current default notification
         * sound at any given time.
         *
         * @see #DEFAULT_RINGTONE_URI
         */
        public static final Uri DEFAULT_NOTIFICATION_URI = getUriFor(NOTIFICATION_SOUND);

        /**
         * Persistent store for the system-wide default alarm alert.
         *
         * @see #RINGTONE
         * @see #DEFAULT_ALARM_ALERT_URI
         */
        public static final String ALARM_ALERT = "alarm_alert";

        private static final Validator ALARM_ALERT_VALIDATOR = sUriValidator;

        /**
         * A {@link Uri} that will point to the current default alarm alert at
         * any given time.
         *
         * @see #DEFAULT_ALARM_ALERT_URI
         */
        public static final Uri DEFAULT_ALARM_ALERT_URI = getUriFor(ALARM_ALERT);

        /**
         * Persistent store for the system default media button event receiver.
         *
         * @hide
         */
        public static final String MEDIA_BUTTON_RECEIVER = "media_button_receiver";

        private static final Validator MEDIA_BUTTON_RECEIVER_VALIDATOR = new Validator() {
            @Override
            public boolean validate(String value) {
                try {
                    ComponentName.unflattenFromString(value);
                    return true;
                } catch (NullPointerException e) {
                    return false;
                }
            }
        };

        /**
         * Setting to enable Auto Replace (AutoText) in text editors. 1 = On, 0 = Off
         */
        public static final String TEXT_AUTO_REPLACE = "auto_replace";

        private static final Validator TEXT_AUTO_REPLACE_VALIDATOR = sBooleanValidator;

        /**
         * Setting to enable Auto Caps in text editors. 1 = On, 0 = Off
         */
        public static final String TEXT_AUTO_CAPS = "auto_caps";

        private static final Validator TEXT_AUTO_CAPS_VALIDATOR = sBooleanValidator;

        /**
         * Setting to enable Auto Punctuate in text editors. 1 = On, 0 = Off. This
         * feature converts two spaces to a "." and space.
         */
        public static final String TEXT_AUTO_PUNCTUATE = "auto_punctuate";

        private static final Validator TEXT_AUTO_PUNCTUATE_VALIDATOR = sBooleanValidator;

        /**
         * Setting to showing password characters in text editors. 1 = On, 0 = Off
         */
        public static final String TEXT_SHOW_PASSWORD = "show_password";

        private static final Validator TEXT_SHOW_PASSWORD_VALIDATOR = sBooleanValidator;

        public static final String SHOW_GTALK_SERVICE_STATUS =
                "SHOW_GTALK_SERVICE_STATUS";

        private static final Validator SHOW_GTALK_SERVICE_STATUS_VALIDATOR = sBooleanValidator;

        /**
         * Name of activity to use for wallpaper on the home screen.
         *
         * @deprecated Use {@link WallpaperManager} instead.
         */
        @Deprecated
        public static final String WALLPAPER_ACTIVITY = "wallpaper_activity";

        private static final Validator WALLPAPER_ACTIVITY_VALIDATOR = new Validator() {
            private static final int MAX_LENGTH = 1000;

            @Override
            public boolean validate(String value) {
                if (value != null && value.length() > MAX_LENGTH) {
                    return false;
                }
                return ComponentName.unflattenFromString(value) != null;
            }
        };

        /**
         * @deprecated Use {@link android.provider.Settings.Global#AUTO_TIME}
         * instead
         */
        @Deprecated
        public static final String AUTO_TIME = Global.AUTO_TIME;

        /**
         * @deprecated Use {@link android.provider.Settings.Global#AUTO_TIME_ZONE}
         * instead
         */
        @Deprecated
        public static final String AUTO_TIME_ZONE = Global.AUTO_TIME_ZONE;

        /**
         * Display times as 12 or 24 hours
         *   12
         *   24
         */
        public static final String TIME_12_24 = "time_12_24";

        /** @hide */
        public static final Validator TIME_12_24_VALIDATOR =
                new DiscreteValueValidator(new String[] {"12", "24"});

        /**
         * Date format string
         *   mm/dd/yyyy
         *   dd/mm/yyyy
         *   yyyy/mm/dd
         */
        public static final String DATE_FORMAT = "date_format";

        /** @hide */
        public static final Validator DATE_FORMAT_VALIDATOR = new Validator() {
            @Override
            public boolean validate(String value) {
                try {
                    new SimpleDateFormat(value);
                    return true;
                } catch (IllegalArgumentException e) {
                    return false;
                }
            }
        };

        /**
         * Whether the setup wizard has been run before (on first boot), or if
         * it still needs to be run.
         *
         * nonzero = it has been run in the past
         * 0 = it has not been run in the past
         */
        public static final String SETUP_WIZARD_HAS_RUN = "setup_wizard_has_run";

        /** @hide */
        public static final Validator SETUP_WIZARD_HAS_RUN_VALIDATOR = sBooleanValidator;

        /**
         * Scaling factor for normal window animations. Setting to 0 will disable window
         * animations.
         *
         * @deprecated Use {@link Global#WINDOW_ANIMATION_SCALE} instead
         */
        @Deprecated
        public static final String WINDOW_ANIMATION_SCALE = Global.WINDOW_ANIMATION_SCALE;

        /**
         * Scaling factor for activity transition animations. Setting to 0 will disable window
         * animations.
         *
         * @deprecated Use {@link Global#TRANSITION_ANIMATION_SCALE} instead
         */
        @Deprecated
        public static final String TRANSITION_ANIMATION_SCALE = Global.TRANSITION_ANIMATION_SCALE;

        /**
         * Scaling factor for Animator-based animations. This affects both the start delay and
         * duration of all such animations. Setting to 0 will cause animations to end immediately.
         * The default value is 1.
         *
         * @deprecated Use {@link Global#ANIMATOR_DURATION_SCALE} instead
         */
        @Deprecated
        public static final String ANIMATOR_DURATION_SCALE = Global.ANIMATOR_DURATION_SCALE;

        /**
         * Use EdgeGesture Service for system gestures in PhoneWindowManager
         * @hide
         */
        public static final String USE_EDGE_SERVICE_FOR_GESTURES = "edge_service_for_gestures";

        /**
         * Control whether the accelerometer will be used to change screen
         * orientation.  If 0, it will not be used unless explicitly requested
         * by the application; if 1, it will be used by default unless explicitly
         * disabled by the application.
         */
        public static final String ACCELEROMETER_ROTATION = "accelerometer_rotation";

        /** @hide */
        public static final Validator ACCELEROMETER_ROTATION_VALIDATOR = sBooleanValidator;

        /**
         * Default screen rotation when no other policy applies.
         * When {@link #ACCELEROMETER_ROTATION} is zero and no on-screen Activity expresses a
         * preference, this rotation value will be used. Must be one of the
         * {@link android.view.Surface#ROTATION_0 Surface rotation constants}.
         *
         * @see android.view.Display#getRotation
         */
        public static final String USER_ROTATION = "user_rotation";

        /** @hide */
        public static final Validator USER_ROTATION_VALIDATOR =
                new InclusiveIntegerRangeValidator(0, 3);

        /**
         * Control whether the rotation lock toggle in the System UI should be hidden.
         * Typically this is done for accessibility purposes to make it harder for
         * the user to accidentally toggle the rotation lock while the display rotation
         * has been locked for accessibility.
         *
         * If 0, then rotation lock toggle is not hidden for accessibility (although it may be
         * unavailable for other reasons).  If 1, then the rotation lock toggle is hidden.
         *
         * @hide
         */
        public static final String HIDE_ROTATION_LOCK_TOGGLE_FOR_ACCESSIBILITY =
                "hide_rotation_lock_toggle_for_accessibility";

        /** @hide */
        public static final Validator HIDE_ROTATION_LOCK_TOGGLE_FOR_ACCESSIBILITY_VALIDATOR =
                sBooleanValidator;

        /**
         * Whether the phone vibrates when it is ringing due to an incoming call. This will
         * be used by Phone and Setting apps; it shouldn't affect other apps.
         * The value is boolean (1 or 0).
         *
         * Note: this is not same as "vibrate on ring", which had been available until ICS.
         * It was about AudioManager's setting and thus affected all the applications which
         * relied on the setting, while this is purely about the vibration setting for incoming
         * calls.
         */
        public static final String VIBRATE_WHEN_RINGING = "vibrate_when_ringing";

        /** @hide */
        public static final Validator VIBRATE_WHEN_RINGING_VALIDATOR = sBooleanValidator;

        /**
         * Whether the audible DTMF tones are played by the dialer when dialing. The value is
         * boolean (1 or 0).
         */
        public static final String DTMF_TONE_WHEN_DIALING = "dtmf_tone";

        /** @hide */
        public static final Validator DTMF_TONE_WHEN_DIALING_VALIDATOR = sBooleanValidator;

        /**
         * CDMA only settings
         * DTMF tone type played by the dialer when dialing.
         *                 0 = Normal
         *                 1 = Long
         */
        public static final String DTMF_TONE_TYPE_WHEN_DIALING = "dtmf_tone_type";

        /** @hide */
        public static final Validator DTMF_TONE_TYPE_WHEN_DIALING_VALIDATOR = sBooleanValidator;

        /**
         * Whether the hearing aid is enabled. The value is
         * boolean (1 or 0).
         * @hide
         */
        public static final String HEARING_AID = "hearing_aid";

        /** @hide */
        public static final Validator HEARING_AID_VALIDATOR = sBooleanValidator;

        /**
         * CDMA only settings
         * TTY Mode
         * 0 = OFF
         * 1 = FULL
         * 2 = VCO
         * 3 = HCO
         * @hide
         */
        public static final String TTY_MODE = "tty_mode";

        /** @hide */
        public static final Validator TTY_MODE_VALIDATOR = new InclusiveIntegerRangeValidator(0, 3);

        /**
         * Whether the sounds effects (key clicks, lid open ...) are enabled. The value is
         * boolean (1 or 0).
         */
        public static final String SOUND_EFFECTS_ENABLED = "sound_effects_enabled";

        /** @hide */
        public static final Validator SOUND_EFFECTS_ENABLED_VALIDATOR = sBooleanValidator;

        /**
         * Whether the haptic feedback (long presses, ...) are enabled. The value is
         * boolean (1 or 0).
         */
        public static final String HAPTIC_FEEDBACK_ENABLED = "haptic_feedback_enabled";

        /** @hide */
        public static final Validator HAPTIC_FEEDBACK_ENABLED_VALIDATOR = sBooleanValidator;

        /**
         * @deprecated Each application that shows web suggestions should have its own
         * setting for this.
         */
        @Deprecated
        public static final String SHOW_WEB_SUGGESTIONS = "show_web_suggestions";

        /** @hide */
        public static final Validator SHOW_WEB_SUGGESTIONS_VALIDATOR = sBooleanValidator;

        /**
         * Whether the notification LED should repeatedly flash when a notification is
         * pending. The value is boolean (1 or 0).
         * @hide
         */
        public static final String NOTIFICATION_LIGHT_PULSE = "notification_light_pulse";

        /** @hide */
        public static final Validator NOTIFICATION_LIGHT_PULSE_VALIDATOR = sBooleanValidator;

        /**
         * Show pointer location on screen?
         * 0 = no
         * 1 = yes
         * @hide
         */
        public static final String POINTER_LOCATION = "pointer_location";

        /** @hide */
        public static final Validator POINTER_LOCATION_VALIDATOR = sBooleanValidator;

        /**
         * Show touch positions on screen?
         * 0 = no
         * 1 = yes
         * @hide
         */
        public static final String SHOW_TOUCHES = "show_touches";

        /** @hide */
        public static final Validator SHOW_TOUCHES_VALIDATOR = sBooleanValidator;

        /**
         * Log raw orientation data from
         * {@link com.android.server.policy.WindowOrientationListener} for use with the
         * orientationplot.py tool.
         * 0 = no
         * 1 = yes
         * @hide
         */
        public static final String WINDOW_ORIENTATION_LISTENER_LOG =
                "window_orientation_listener_log";

        /** @hide */
        public static final Validator WINDOW_ORIENTATION_LISTENER_LOG_VALIDATOR = sBooleanValidator;

        /**
         * @deprecated Use {@link android.provider.Settings.Global#POWER_SOUNDS_ENABLED}
         * instead
         * @hide
         */
        @Deprecated
        public static final String POWER_SOUNDS_ENABLED = Global.POWER_SOUNDS_ENABLED;

        /**
         * @deprecated Use {@link android.provider.Settings.Global#DOCK_SOUNDS_ENABLED}
         * instead
         * @hide
         */
        @Deprecated
        public static final String DOCK_SOUNDS_ENABLED = Global.DOCK_SOUNDS_ENABLED;

        /**
         * Whether to play sounds when the keyguard is shown and dismissed.
         * @hide
         */
        public static final String LOCKSCREEN_SOUNDS_ENABLED = "lockscreen_sounds_enabled";

        /** @hide */
        public static final Validator LOCKSCREEN_SOUNDS_ENABLED_VALIDATOR = sBooleanValidator;

        /**
         * Whether the lockscreen should be completely disabled.
         * @hide
         */
        public static final String LOCKSCREEN_DISABLED = "lockscreen.disabled";

        /** @hide */
        public static final Validator LOCKSCREEN_DISABLED_VALIDATOR = sBooleanValidator;

        /**
         * @deprecated Use {@link android.provider.Settings.Global#LOW_BATTERY_SOUND}
         * instead
         * @hide
         */
        @Deprecated
        public static final String LOW_BATTERY_SOUND = Global.LOW_BATTERY_SOUND;

        /**
         * @deprecated Use {@link android.provider.Settings.Global#DESK_DOCK_SOUND}
         * instead
         * @hide
         */
        @Deprecated
        public static final String DESK_DOCK_SOUND = Global.DESK_DOCK_SOUND;

        /**
         * @deprecated Use {@link android.provider.Settings.Global#DESK_UNDOCK_SOUND}
         * instead
         * @hide
         */
        @Deprecated
        public static final String DESK_UNDOCK_SOUND = Global.DESK_UNDOCK_SOUND;

        /**
         * @deprecated Use {@link android.provider.Settings.Global#CAR_DOCK_SOUND}
         * instead
         * @hide
         */
        @Deprecated
        public static final String CAR_DOCK_SOUND = Global.CAR_DOCK_SOUND;

        /**
         * @deprecated Use {@link android.provider.Settings.Global#CAR_UNDOCK_SOUND}
         * instead
         * @hide
         */
        @Deprecated
        public static final String CAR_UNDOCK_SOUND = Global.CAR_UNDOCK_SOUND;

        /**
         * @deprecated Use {@link android.provider.Settings.Global#LOCK_SOUND}
         * instead
         * @hide
         */
        @Deprecated
        public static final String LOCK_SOUND = Global.LOCK_SOUND;

        /**
         * @deprecated Use {@link android.provider.Settings.Global#UNLOCK_SOUND}
         * instead
         * @hide
         */
        @Deprecated
        public static final String UNLOCK_SOUND = Global.UNLOCK_SOUND;

        /**
         * Receive incoming SIP calls?
         * 0 = no
         * 1 = yes
         * @hide
         */
        public static final String SIP_RECEIVE_CALLS = "sip_receive_calls";

        /** @hide */
        public static final Validator SIP_RECEIVE_CALLS_VALIDATOR = sBooleanValidator;

        /**
         * Call Preference String.
         * "SIP_ALWAYS" : Always use SIP with network access
         * "SIP_ADDRESS_ONLY" : Only if destination is a SIP address
         * @hide
         */
        public static final String SIP_CALL_OPTIONS = "sip_call_options";

        /** @hide */
        public static final Validator SIP_CALL_OPTIONS_VALIDATOR = new DiscreteValueValidator(
                new String[] {"SIP_ALWAYS", "SIP_ADDRESS_ONLY"});

        /**
         * One of the sip call options: Always use SIP with network access.
         * @hide
         */
        public static final String SIP_ALWAYS = "SIP_ALWAYS";

        /** @hide */
        public static final Validator SIP_ALWAYS_VALIDATOR = sBooleanValidator;

        /**
         * One of the sip call options: Only if destination is a SIP address.
         * @hide
         */
        public static final String SIP_ADDRESS_ONLY = "SIP_ADDRESS_ONLY";

        /** @hide */
        public static final Validator SIP_ADDRESS_ONLY_VALIDATOR = sBooleanValidator;

        /**
         * @deprecated Use SIP_ALWAYS or SIP_ADDRESS_ONLY instead.  Formerly used to indicate that
         * the user should be prompted each time a call is made whether it should be placed using
         * SIP.  The {@link com.android.providers.settings.DatabaseHelper} replaces this with
         * SIP_ADDRESS_ONLY.
         * @hide
         */
        @Deprecated
        public static final String SIP_ASK_ME_EACH_TIME = "SIP_ASK_ME_EACH_TIME";

        /** @hide */
        public static final Validator SIP_ASK_ME_EACH_TIME_VALIDATOR = sBooleanValidator;

        /**
         * Pointer speed setting.
         * This is an integer value in a range between -7 and +7, so there are 15 possible values.
         *   -7 = slowest
         *    0 = default speed
         *   +7 = fastest
         * @hide
         */
        public static final String POINTER_SPEED = "pointer_speed";

        /** @hide */
        public static final Validator POINTER_SPEED_VALIDATOR =
                new InclusiveFloatRangeValidator(-7, 7);

        /**
         * Whether lock-to-app will be triggered by long-press on recents.
         * @hide
         */
        public static final String LOCK_TO_APP_ENABLED = "lock_to_app_enabled";

        /** @hide */
        public static final Validator LOCK_TO_APP_ENABLED_VALIDATOR = sBooleanValidator;

        /**
         * I am the lolrus.
         * <p>
         * Nonzero values indicate that the user has a bukkit.
         * Backward-compatible with <code>PrefGetPreference(prefAllowEasterEggs)</code>.
         * @hide
         */
        public static final String EGG_MODE = "egg_mode";

        /** @hide */
        public static final Validator EGG_MODE_VALIDATOR = new Validator() {
            @Override
            public boolean validate(String value) {
                try {
                    return Long.parseLong(value) >= 0;
                } catch (NumberFormatException e) {
                    return false;
                }
            }
        };

        /**
         * IMPORTANT: If you add a new public settings you also have to add it to
         * PUBLIC_SETTINGS below. If the new setting is hidden you have to add
         * it to PRIVATE_SETTINGS below. Also add a validator that can validate
         * the setting value. See an example above.
         */

        /**
         * Settings to backup. This is here so that it's in the same place as the settings
         * keys and easy to update.
         *
         * NOTE: Settings are backed up and restored in the order they appear
         *       in this array. If you have one setting depending on another,
         *       make sure that they are ordered appropriately.
         *
         * @hide
         */
        public static final String[] SETTINGS_TO_BACKUP = {
            STAY_ON_WHILE_PLUGGED_IN,   // moved to global
            WIFI_USE_STATIC_IP,
            WIFI_STATIC_IP,
            WIFI_STATIC_GATEWAY,
            WIFI_STATIC_NETMASK,
            WIFI_STATIC_DNS1,
            WIFI_STATIC_DNS2,
            BLUETOOTH_DISCOVERABILITY,
            BLUETOOTH_DISCOVERABILITY_TIMEOUT,
            DIM_SCREEN,
            SCREEN_OFF_TIMEOUT,
            SCREEN_BRIGHTNESS,
            SCREEN_BRIGHTNESS_MODE,
            SCREEN_AUTO_BRIGHTNESS_ADJ,
            VIBRATE_INPUT_DEVICES,
            MODE_RINGER_STREAMS_AFFECTED,
            TEXT_AUTO_REPLACE,
            TEXT_AUTO_CAPS,
            TEXT_AUTO_PUNCTUATE,
            TEXT_SHOW_PASSWORD,
            AUTO_TIME,                  // moved to global
            AUTO_TIME_ZONE,             // moved to global
            TIME_12_24,
            DATE_FORMAT,
            DTMF_TONE_WHEN_DIALING,
            DTMF_TONE_TYPE_WHEN_DIALING,
            HEARING_AID,
            TTY_MODE,
            SOUND_EFFECTS_ENABLED,
            HAPTIC_FEEDBACK_ENABLED,
            POWER_SOUNDS_ENABLED,       // moved to global
            DOCK_SOUNDS_ENABLED,        // moved to global
            LOCKSCREEN_SOUNDS_ENABLED,
            SHOW_WEB_SUGGESTIONS,
            SIP_CALL_OPTIONS,
            SIP_RECEIVE_CALLS,
            POINTER_SPEED,
            VIBRATE_WHEN_RINGING,
            RINGTONE,
            LOCK_TO_APP_ENABLED,
            NOTIFICATION_SOUND
        };

        /**
         * These are all public system settings
         *
         * @hide
         */
        public static final Set<String> PUBLIC_SETTINGS = new ArraySet<>();
        static {
            PUBLIC_SETTINGS.add(END_BUTTON_BEHAVIOR);
            PUBLIC_SETTINGS.add(WIFI_USE_STATIC_IP);
            PUBLIC_SETTINGS.add(WIFI_STATIC_IP);
            PUBLIC_SETTINGS.add(WIFI_STATIC_GATEWAY);
            PUBLIC_SETTINGS.add(WIFI_STATIC_NETMASK);
            PUBLIC_SETTINGS.add(WIFI_STATIC_DNS1);
            PUBLIC_SETTINGS.add(WIFI_STATIC_DNS2);
            PUBLIC_SETTINGS.add(BLUETOOTH_DISCOVERABILITY);
            PUBLIC_SETTINGS.add(BLUETOOTH_DISCOVERABILITY_TIMEOUT);
            PUBLIC_SETTINGS.add(NEXT_ALARM_FORMATTED);
            PUBLIC_SETTINGS.add(FONT_SCALE);
            PUBLIC_SETTINGS.add(DIM_SCREEN);
            PUBLIC_SETTINGS.add(SCREEN_OFF_TIMEOUT);
            PUBLIC_SETTINGS.add(SCREEN_BRIGHTNESS);
            PUBLIC_SETTINGS.add(SCREEN_BRIGHTNESS_MODE);
            PUBLIC_SETTINGS.add(MODE_RINGER_STREAMS_AFFECTED);
            PUBLIC_SETTINGS.add(MUTE_STREAMS_AFFECTED);
            PUBLIC_SETTINGS.add(VIBRATE_ON);
            PUBLIC_SETTINGS.add(VOLUME_RING);
            PUBLIC_SETTINGS.add(VOLUME_SYSTEM);
            PUBLIC_SETTINGS.add(VOLUME_VOICE);
            PUBLIC_SETTINGS.add(VOLUME_MUSIC);
            PUBLIC_SETTINGS.add(VOLUME_ALARM);
            PUBLIC_SETTINGS.add(VOLUME_NOTIFICATION);
            PUBLIC_SETTINGS.add(VOLUME_BLUETOOTH_SCO);
            PUBLIC_SETTINGS.add(RINGTONE);
            PUBLIC_SETTINGS.add(NOTIFICATION_SOUND);
            PUBLIC_SETTINGS.add(ALARM_ALERT);
            PUBLIC_SETTINGS.add(TEXT_AUTO_REPLACE);
            PUBLIC_SETTINGS.add(TEXT_AUTO_CAPS);
            PUBLIC_SETTINGS.add(TEXT_AUTO_PUNCTUATE);
            PUBLIC_SETTINGS.add(TEXT_SHOW_PASSWORD);
            PUBLIC_SETTINGS.add(SHOW_GTALK_SERVICE_STATUS);
            PUBLIC_SETTINGS.add(WALLPAPER_ACTIVITY);
            PUBLIC_SETTINGS.add(TIME_12_24);
            PUBLIC_SETTINGS.add(DATE_FORMAT);
            PUBLIC_SETTINGS.add(SETUP_WIZARD_HAS_RUN);
            PUBLIC_SETTINGS.add(ACCELEROMETER_ROTATION);
            PUBLIC_SETTINGS.add(USER_ROTATION);
            PUBLIC_SETTINGS.add(DTMF_TONE_WHEN_DIALING);
            PUBLIC_SETTINGS.add(SOUND_EFFECTS_ENABLED);
            PUBLIC_SETTINGS.add(HAPTIC_FEEDBACK_ENABLED);
            PUBLIC_SETTINGS.add(SHOW_WEB_SUGGESTIONS);
        }

        /**
         * These are all hidden system settings.
         *
         * @hide
         */
        public static final Set<String> PRIVATE_SETTINGS = new ArraySet<>();
        static {
            PRIVATE_SETTINGS.add(WIFI_USE_STATIC_IP);
            PRIVATE_SETTINGS.add(END_BUTTON_BEHAVIOR);
            PRIVATE_SETTINGS.add(ADVANCED_SETTINGS);
            PRIVATE_SETTINGS.add(SCREEN_AUTO_BRIGHTNESS_ADJ);
            PRIVATE_SETTINGS.add(VIBRATE_INPUT_DEVICES);
            PRIVATE_SETTINGS.add(VOLUME_MASTER);
            PRIVATE_SETTINGS.add(VOLUME_MASTER_MUTE);
            PRIVATE_SETTINGS.add(MICROPHONE_MUTE);
            PRIVATE_SETTINGS.add(NOTIFICATIONS_USE_RING_VOLUME);
            PRIVATE_SETTINGS.add(VIBRATE_IN_SILENT);
            PRIVATE_SETTINGS.add(MEDIA_BUTTON_RECEIVER);
            PRIVATE_SETTINGS.add(HIDE_ROTATION_LOCK_TOGGLE_FOR_ACCESSIBILITY);
            PRIVATE_SETTINGS.add(VIBRATE_WHEN_RINGING);
            PRIVATE_SETTINGS.add(DTMF_TONE_TYPE_WHEN_DIALING);
            PRIVATE_SETTINGS.add(HEARING_AID);
            PRIVATE_SETTINGS.add(TTY_MODE);
            PRIVATE_SETTINGS.add(NOTIFICATION_LIGHT_PULSE);
            PRIVATE_SETTINGS.add(POINTER_LOCATION);
            PRIVATE_SETTINGS.add(SHOW_TOUCHES);
            PRIVATE_SETTINGS.add(WINDOW_ORIENTATION_LISTENER_LOG);
            PRIVATE_SETTINGS.add(POWER_SOUNDS_ENABLED);
            PRIVATE_SETTINGS.add(DOCK_SOUNDS_ENABLED);
            PRIVATE_SETTINGS.add(LOCKSCREEN_SOUNDS_ENABLED);
            PRIVATE_SETTINGS.add(LOCKSCREEN_DISABLED);
            PRIVATE_SETTINGS.add(LOW_BATTERY_SOUND);
            PRIVATE_SETTINGS.add(DESK_DOCK_SOUND);
            PRIVATE_SETTINGS.add(DESK_UNDOCK_SOUND);
            PRIVATE_SETTINGS.add(CAR_DOCK_SOUND);
            PRIVATE_SETTINGS.add(CAR_UNDOCK_SOUND);
            PRIVATE_SETTINGS.add(LOCK_SOUND);
            PRIVATE_SETTINGS.add(UNLOCK_SOUND);
            PRIVATE_SETTINGS.add(SIP_RECEIVE_CALLS);
            PRIVATE_SETTINGS.add(SIP_CALL_OPTIONS);
            PRIVATE_SETTINGS.add(SIP_ALWAYS);
            PRIVATE_SETTINGS.add(SIP_ADDRESS_ONLY);
            PRIVATE_SETTINGS.add(SIP_ASK_ME_EACH_TIME);
            PRIVATE_SETTINGS.add(POINTER_SPEED);
            PRIVATE_SETTINGS.add(LOCK_TO_APP_ENABLED);
            PRIVATE_SETTINGS.add(EGG_MODE);
        }

        /**
         * These are all public system settings
         *
         * @hide
         */
        public static final Map<String, Validator> VALIDATORS = new ArrayMap<>();
        static {
            VALIDATORS.put(END_BUTTON_BEHAVIOR,END_BUTTON_BEHAVIOR_VALIDATOR);
            VALIDATORS.put(WIFI_USE_STATIC_IP, WIFI_USE_STATIC_IP_VALIDATOR);
            VALIDATORS.put(BLUETOOTH_DISCOVERABILITY, BLUETOOTH_DISCOVERABILITY_VALIDATOR);
            VALIDATORS.put(BLUETOOTH_DISCOVERABILITY_TIMEOUT,
                    BLUETOOTH_DISCOVERABILITY_TIMEOUT_VALIDATOR);
            VALIDATORS.put(NEXT_ALARM_FORMATTED, NEXT_ALARM_FORMATTED_VALIDATOR);
            VALIDATORS.put(FONT_SCALE, FONT_SCALE_VALIDATOR);
            VALIDATORS.put(DIM_SCREEN, DIM_SCREEN_VALIDATOR);
            VALIDATORS.put(SCREEN_OFF_TIMEOUT, SCREEN_OFF_TIMEOUT_VALIDATOR);
            VALIDATORS.put(SCREEN_BRIGHTNESS, SCREEN_BRIGHTNESS_VALIDATOR);
            VALIDATORS.put(SCREEN_BRIGHTNESS_MODE, SCREEN_BRIGHTNESS_MODE_VALIDATOR);
            VALIDATORS.put(MODE_RINGER_STREAMS_AFFECTED, MODE_RINGER_STREAMS_AFFECTED_VALIDATOR);
            VALIDATORS.put(MUTE_STREAMS_AFFECTED, MUTE_STREAMS_AFFECTED_VALIDATOR);
            VALIDATORS.put(VIBRATE_ON, VIBRATE_ON_VALIDATOR);
            VALIDATORS.put(RINGTONE, RINGTONE_VALIDATOR);
            VALIDATORS.put(NOTIFICATION_SOUND, NOTIFICATION_SOUND_VALIDATOR);
            VALIDATORS.put(ALARM_ALERT, ALARM_ALERT_VALIDATOR);
            VALIDATORS.put(TEXT_AUTO_REPLACE, TEXT_AUTO_REPLACE_VALIDATOR);
            VALIDATORS.put(TEXT_AUTO_CAPS, TEXT_AUTO_CAPS_VALIDATOR);
            VALIDATORS.put(TEXT_AUTO_PUNCTUATE, TEXT_AUTO_PUNCTUATE_VALIDATOR);
            VALIDATORS.put(TEXT_SHOW_PASSWORD, TEXT_SHOW_PASSWORD_VALIDATOR);
            VALIDATORS.put(SHOW_GTALK_SERVICE_STATUS, SHOW_GTALK_SERVICE_STATUS_VALIDATOR);
            VALIDATORS.put(WALLPAPER_ACTIVITY, WALLPAPER_ACTIVITY_VALIDATOR);
            VALIDATORS.put(TIME_12_24, TIME_12_24_VALIDATOR);
            VALIDATORS.put(DATE_FORMAT, DATE_FORMAT_VALIDATOR);
            VALIDATORS.put(SETUP_WIZARD_HAS_RUN, SETUP_WIZARD_HAS_RUN_VALIDATOR);
            VALIDATORS.put(ACCELEROMETER_ROTATION, ACCELEROMETER_ROTATION_VALIDATOR);
            VALIDATORS.put(USER_ROTATION, USER_ROTATION_VALIDATOR);
            VALIDATORS.put(DTMF_TONE_WHEN_DIALING, DTMF_TONE_WHEN_DIALING_VALIDATOR);
            VALIDATORS.put(SOUND_EFFECTS_ENABLED, SOUND_EFFECTS_ENABLED_VALIDATOR);
            VALIDATORS.put(HAPTIC_FEEDBACK_ENABLED, HAPTIC_FEEDBACK_ENABLED_VALIDATOR);
            VALIDATORS.put(SHOW_WEB_SUGGESTIONS, SHOW_WEB_SUGGESTIONS_VALIDATOR);
            VALIDATORS.put(WIFI_USE_STATIC_IP, WIFI_USE_STATIC_IP_VALIDATOR);
            VALIDATORS.put(END_BUTTON_BEHAVIOR, END_BUTTON_BEHAVIOR_VALIDATOR);
            VALIDATORS.put(ADVANCED_SETTINGS, ADVANCED_SETTINGS_VALIDATOR);
            VALIDATORS.put(SCREEN_AUTO_BRIGHTNESS_ADJ, SCREEN_AUTO_BRIGHTNESS_ADJ_VALIDATOR);
            VALIDATORS.put(VIBRATE_INPUT_DEVICES, VIBRATE_INPUT_DEVICES_VALIDATOR);
            VALIDATORS.put(VOLUME_MASTER_MUTE, VOLUME_MASTER_MUTE_VALIDATOR);
            VALIDATORS.put(MICROPHONE_MUTE, MICROPHONE_MUTE_VALIDATOR);
            VALIDATORS.put(NOTIFICATIONS_USE_RING_VOLUME, NOTIFICATIONS_USE_RING_VOLUME_VALIDATOR);
            VALIDATORS.put(VIBRATE_IN_SILENT, VIBRATE_IN_SILENT_VALIDATOR);
            VALIDATORS.put(MEDIA_BUTTON_RECEIVER, MEDIA_BUTTON_RECEIVER_VALIDATOR);
            VALIDATORS.put(HIDE_ROTATION_LOCK_TOGGLE_FOR_ACCESSIBILITY,
                    HIDE_ROTATION_LOCK_TOGGLE_FOR_ACCESSIBILITY_VALIDATOR);
            VALIDATORS.put(VIBRATE_WHEN_RINGING, VIBRATE_WHEN_RINGING_VALIDATOR);
            VALIDATORS.put(DTMF_TONE_TYPE_WHEN_DIALING, DTMF_TONE_TYPE_WHEN_DIALING_VALIDATOR);
            VALIDATORS.put(HEARING_AID, HEARING_AID_VALIDATOR);
            VALIDATORS.put(TTY_MODE, TTY_MODE_VALIDATOR);
            VALIDATORS.put(NOTIFICATION_LIGHT_PULSE, NOTIFICATION_LIGHT_PULSE_VALIDATOR);
            VALIDATORS.put(POINTER_LOCATION, POINTER_LOCATION_VALIDATOR);
            VALIDATORS.put(SHOW_TOUCHES, SHOW_TOUCHES_VALIDATOR);
            VALIDATORS.put(WINDOW_ORIENTATION_LISTENER_LOG,
                    WINDOW_ORIENTATION_LISTENER_LOG_VALIDATOR);
            VALIDATORS.put(LOCKSCREEN_SOUNDS_ENABLED, LOCKSCREEN_SOUNDS_ENABLED_VALIDATOR);
            VALIDATORS.put(LOCKSCREEN_DISABLED, LOCKSCREEN_DISABLED_VALIDATOR);
            VALIDATORS.put(SIP_RECEIVE_CALLS, SIP_RECEIVE_CALLS_VALIDATOR);
            VALIDATORS.put(SIP_CALL_OPTIONS, SIP_CALL_OPTIONS_VALIDATOR);
            VALIDATORS.put(SIP_ALWAYS, SIP_ALWAYS_VALIDATOR);
            VALIDATORS.put(SIP_ADDRESS_ONLY, SIP_ADDRESS_ONLY_VALIDATOR);
            VALIDATORS.put(SIP_ASK_ME_EACH_TIME, SIP_ASK_ME_EACH_TIME_VALIDATOR);
            VALIDATORS.put(POINTER_SPEED, POINTER_SPEED_VALIDATOR);
            VALIDATORS.put(LOCK_TO_APP_ENABLED, LOCK_TO_APP_ENABLED_VALIDATOR);
            VALIDATORS.put(EGG_MODE, EGG_MODE_VALIDATOR);
            VALIDATORS.put(WIFI_STATIC_IP, WIFI_STATIC_IP_VALIDATOR);
            VALIDATORS.put(WIFI_STATIC_GATEWAY, WIFI_STATIC_GATEWAY_VALIDATOR);
            VALIDATORS.put(WIFI_STATIC_NETMASK, WIFI_STATIC_NETMASK_VALIDATOR);
            VALIDATORS.put(WIFI_STATIC_DNS1, WIFI_STATIC_DNS1_VALIDATOR);
            VALIDATORS.put(WIFI_STATIC_DNS2, WIFI_STATIC_DNS2_VALIDATOR);
        }

        /**
         * These entries are considered common between the personal and the managed profile,
         * since the managed profile doesn't get to change them.
         */
        private static final Set<String> CLONE_TO_MANAGED_PROFILE = new ArraySet<>();
        static {
            CLONE_TO_MANAGED_PROFILE.add(DATE_FORMAT);
            CLONE_TO_MANAGED_PROFILE.add(HAPTIC_FEEDBACK_ENABLED);
            CLONE_TO_MANAGED_PROFILE.add(SOUND_EFFECTS_ENABLED);
            CLONE_TO_MANAGED_PROFILE.add(TEXT_SHOW_PASSWORD);
            CLONE_TO_MANAGED_PROFILE.add(TIME_12_24);
        }

        /** @hide */
        public static void getCloneToManagedProfileSettings(Set<String> outKeySet) {
            outKeySet.addAll(CLONE_TO_MANAGED_PROFILE);
        }

        /**
         * When to use Wi-Fi calling
         *
         * @see android.telephony.TelephonyManager.WifiCallingChoices
         * @hide
         */
        public static final String WHEN_TO_MAKE_WIFI_CALLS = "when_to_make_wifi_calls";

        // Settings moved to Settings.Secure

        /**
         * @deprecated Use {@link android.provider.Settings.Global#ADB_ENABLED}
         * instead
         */
        @Deprecated
        public static final String ADB_ENABLED = Global.ADB_ENABLED;

        /**
         * @deprecated Use {@link android.provider.Settings.Secure#ANDROID_ID} instead
         */
        @Deprecated
        public static final String ANDROID_ID = Secure.ANDROID_ID;

        /**
         * @deprecated Use {@link android.provider.Settings.Global#BLUETOOTH_ON} instead
         */
        @Deprecated
        public static final String BLUETOOTH_ON = Global.BLUETOOTH_ON;

        /**
         * @deprecated Use {@link android.provider.Settings.Global#DATA_ROAMING} instead
         */
        @Deprecated
        public static final String DATA_ROAMING = Global.DATA_ROAMING;

        /**
         * @deprecated Use {@link android.provider.Settings.Global#DEVICE_PROVISIONED} instead
         */
        @Deprecated
        public static final String DEVICE_PROVISIONED = Global.DEVICE_PROVISIONED;

        /**
         * @deprecated Use {@link android.provider.Settings.Global#HTTP_PROXY} instead
         */
        @Deprecated
        public static final String HTTP_PROXY = Global.HTTP_PROXY;

        /**
         * @deprecated Use {@link android.provider.Settings.Secure#INSTALL_NON_MARKET_APPS} instead
         */
        @Deprecated
        public static final String INSTALL_NON_MARKET_APPS = Secure.INSTALL_NON_MARKET_APPS;

        /**
         * @deprecated Use {@link android.provider.Settings.Secure#LOCATION_PROVIDERS_ALLOWED}
         * instead
         */
        @Deprecated
        public static final String LOCATION_PROVIDERS_ALLOWED = Secure.LOCATION_PROVIDERS_ALLOWED;

        /**
         * @deprecated Use {@link android.provider.Settings.Secure#LOGGING_ID} instead
         */
        @Deprecated
        public static final String LOGGING_ID = Secure.LOGGING_ID;

        /**
         * @deprecated Use {@link android.provider.Settings.Global#NETWORK_PREFERENCE} instead
         */
        @Deprecated
        public static final String NETWORK_PREFERENCE = Global.NETWORK_PREFERENCE;

        /**
         * @deprecated Use {@link android.provider.Settings.Secure#PARENTAL_CONTROL_ENABLED}
         * instead
         */
        @Deprecated
        public static final String PARENTAL_CONTROL_ENABLED = Secure.PARENTAL_CONTROL_ENABLED;

        /**
         * @deprecated Use {@link android.provider.Settings.Secure#PARENTAL_CONTROL_LAST_UPDATE}
         * instead
         */
        @Deprecated
        public static final String PARENTAL_CONTROL_LAST_UPDATE = Secure.PARENTAL_CONTROL_LAST_UPDATE;

        /**
         * @deprecated Use {@link android.provider.Settings.Secure#PARENTAL_CONTROL_REDIRECT_URL}
         * instead
         */
        @Deprecated
        public static final String PARENTAL_CONTROL_REDIRECT_URL =
            Secure.PARENTAL_CONTROL_REDIRECT_URL;

        /**
         * @deprecated Use {@link android.provider.Settings.Secure#SETTINGS_CLASSNAME} instead
         */
        @Deprecated
        public static final String SETTINGS_CLASSNAME = Secure.SETTINGS_CLASSNAME;

        /**
         * @deprecated Use {@link android.provider.Settings.Global#USB_MASS_STORAGE_ENABLED} instead
         */
        @Deprecated
        public static final String USB_MASS_STORAGE_ENABLED = Global.USB_MASS_STORAGE_ENABLED;

        /**
         * @deprecated Use {@link android.provider.Settings.Global#USE_GOOGLE_MAIL} instead
         */
        @Deprecated
        public static final String USE_GOOGLE_MAIL = Global.USE_GOOGLE_MAIL;

       /**
         * @deprecated Use
         * {@link android.provider.Settings.Global#WIFI_MAX_DHCP_RETRY_COUNT} instead
         */
        @Deprecated
        public static final String WIFI_MAX_DHCP_RETRY_COUNT = Global.WIFI_MAX_DHCP_RETRY_COUNT;

        /**
         * @deprecated Use
         * {@link android.provider.Settings.Global#WIFI_MOBILE_DATA_TRANSITION_WAKELOCK_TIMEOUT_MS} instead
         */
        @Deprecated
        public static final String WIFI_MOBILE_DATA_TRANSITION_WAKELOCK_TIMEOUT_MS =
                Global.WIFI_MOBILE_DATA_TRANSITION_WAKELOCK_TIMEOUT_MS;

        /**
         * @deprecated Use
         * {@link android.provider.Settings.Global#WIFI_NETWORKS_AVAILABLE_NOTIFICATION_ON} instead
         */
        @Deprecated
        public static final String WIFI_NETWORKS_AVAILABLE_NOTIFICATION_ON =
                Global.WIFI_NETWORKS_AVAILABLE_NOTIFICATION_ON;

        /**
         * @deprecated Use
         * {@link android.provider.Settings.Global#WIFI_NETWORKS_AVAILABLE_REPEAT_DELAY} instead
         */
        @Deprecated
        public static final String WIFI_NETWORKS_AVAILABLE_REPEAT_DELAY =
                Global.WIFI_NETWORKS_AVAILABLE_REPEAT_DELAY;

        /**
         * @deprecated Use {@link android.provider.Settings.Global#WIFI_NUM_OPEN_NETWORKS_KEPT}
         * instead
         */
        @Deprecated
        public static final String WIFI_NUM_OPEN_NETWORKS_KEPT = Global.WIFI_NUM_OPEN_NETWORKS_KEPT;

        /**
         * @deprecated Use {@link android.provider.Settings.Global#WIFI_ON} instead
         */
        @Deprecated
        public static final String WIFI_ON = Global.WIFI_ON;

        /**
         * @deprecated Use
         * {@link android.provider.Settings.Secure#WIFI_WATCHDOG_ACCEPTABLE_PACKET_LOSS_PERCENTAGE}
         * instead
         */
        @Deprecated
        public static final String WIFI_WATCHDOG_ACCEPTABLE_PACKET_LOSS_PERCENTAGE =
                Secure.WIFI_WATCHDOG_ACCEPTABLE_PACKET_LOSS_PERCENTAGE;

        /**
         * @deprecated Use {@link android.provider.Settings.Secure#WIFI_WATCHDOG_AP_COUNT} instead
         */
        @Deprecated
        public static final String WIFI_WATCHDOG_AP_COUNT = Secure.WIFI_WATCHDOG_AP_COUNT;

        /**
         * @deprecated Use
         * {@link android.provider.Settings.Secure#WIFI_WATCHDOG_BACKGROUND_CHECK_DELAY_MS} instead
         */
        @Deprecated
        public static final String WIFI_WATCHDOG_BACKGROUND_CHECK_DELAY_MS =
                Secure.WIFI_WATCHDOG_BACKGROUND_CHECK_DELAY_MS;

        /**
         * @deprecated Use
         * {@link android.provider.Settings.Secure#WIFI_WATCHDOG_BACKGROUND_CHECK_ENABLED} instead
         */
        @Deprecated
        public static final String WIFI_WATCHDOG_BACKGROUND_CHECK_ENABLED =
                Secure.WIFI_WATCHDOG_BACKGROUND_CHECK_ENABLED;

        /**
         * @deprecated Use
         * {@link android.provider.Settings.Secure#WIFI_WATCHDOG_BACKGROUND_CHECK_TIMEOUT_MS}
         * instead
         */
        @Deprecated
        public static final String WIFI_WATCHDOG_BACKGROUND_CHECK_TIMEOUT_MS =
                Secure.WIFI_WATCHDOG_BACKGROUND_CHECK_TIMEOUT_MS;

        /**
         * @deprecated Use
         * {@link android.provider.Settings.Secure#WIFI_WATCHDOG_INITIAL_IGNORED_PING_COUNT} instead
         */
        @Deprecated
        public static final String WIFI_WATCHDOG_INITIAL_IGNORED_PING_COUNT =
            Secure.WIFI_WATCHDOG_INITIAL_IGNORED_PING_COUNT;

        /**
         * @deprecated Use {@link android.provider.Settings.Secure#WIFI_WATCHDOG_MAX_AP_CHECKS}
         * instead
         */
        @Deprecated
        public static final String WIFI_WATCHDOG_MAX_AP_CHECKS = Secure.WIFI_WATCHDOG_MAX_AP_CHECKS;

        /**
         * @deprecated Use {@link android.provider.Settings.Global#WIFI_WATCHDOG_ON} instead
         */
        @Deprecated
        public static final String WIFI_WATCHDOG_ON = Global.WIFI_WATCHDOG_ON;

        /**
         * @deprecated Use {@link android.provider.Settings.Secure#WIFI_WATCHDOG_PING_COUNT} instead
         */
        @Deprecated
        public static final String WIFI_WATCHDOG_PING_COUNT = Secure.WIFI_WATCHDOG_PING_COUNT;

        /**
         * @deprecated Use {@link android.provider.Settings.Secure#WIFI_WATCHDOG_PING_DELAY_MS}
         * instead
         */
        @Deprecated
        public static final String WIFI_WATCHDOG_PING_DELAY_MS = Secure.WIFI_WATCHDOG_PING_DELAY_MS;

        /**
         * @deprecated Use {@link android.provider.Settings.Secure#WIFI_WATCHDOG_PING_TIMEOUT_MS}
         * instead
         */
        @Deprecated
        public static final String WIFI_WATCHDOG_PING_TIMEOUT_MS =
            Secure.WIFI_WATCHDOG_PING_TIMEOUT_MS;

        /**
         * An app can use this method to check if it is currently allowed to write or modify system
         * settings. In order to gain write access to the system settings, an app must declare the
         * {@link android.Manifest.permission#WRITE_SETTINGS} permission in its manifest. If it is
         * currently disallowed, it can prompt the user to grant it this capability through a
         * management UI by sending an Intent with action
         * {@link android.provider.Settings#ACTION_MANAGE_WRITE_SETTINGS}.
         *
         * @param context A context
         * @return true if the calling app can write to system settings, false otherwise
         */
        public static boolean canWrite(Context context) {
            int uid = Binder.getCallingUid();
            return isCallingPackageAllowedToWriteSettings(context, uid, getPackageNameForUid(
                    context, uid), false);
        }
    }

    /**
     * Secure system settings, containing system preferences that applications
     * can read but are not allowed to write.  These are for preferences that
     * the user must explicitly modify through the system UI or specialized
     * APIs for those values, not modified directly by applications.
     */
    public static final class Secure extends NameValueTable {
        public static final String SYS_PROP_SETTING_VERSION = "sys.settings_secure_version";

        /**
         * The content:// style URL for this table
         */
        public static final Uri CONTENT_URI =
            Uri.parse("content://" + AUTHORITY + "/secure");

        // Populated lazily, guarded by class object:
        private static final NameValueCache sNameValueCache = new NameValueCache(
                SYS_PROP_SETTING_VERSION,
                CONTENT_URI,
                CALL_METHOD_GET_SECURE,
                CALL_METHOD_PUT_SECURE);

        private static ILockSettings sLockSettings = null;

        private static boolean sIsSystemProcess;
        private static final HashSet<String> MOVED_TO_LOCK_SETTINGS;
        private static final HashSet<String> MOVED_TO_GLOBAL;
        static {
            MOVED_TO_LOCK_SETTINGS = new HashSet<String>(3);
            MOVED_TO_LOCK_SETTINGS.add(Secure.LOCK_PATTERN_ENABLED);
            MOVED_TO_LOCK_SETTINGS.add(Secure.LOCK_PATTERN_VISIBLE);
            MOVED_TO_LOCK_SETTINGS.add(Secure.LOCK_PATTERN_TACTILE_FEEDBACK_ENABLED);

            MOVED_TO_GLOBAL = new HashSet<String>();
            MOVED_TO_GLOBAL.add(Settings.Global.ADB_ENABLED);
            MOVED_TO_GLOBAL.add(Settings.Global.ASSISTED_GPS_ENABLED);
            MOVED_TO_GLOBAL.add(Settings.Global.BLUETOOTH_ON);
            MOVED_TO_GLOBAL.add(Settings.Global.BUGREPORT_IN_POWER_MENU);
            MOVED_TO_GLOBAL.add(Settings.Global.CDMA_CELL_BROADCAST_SMS);
            MOVED_TO_GLOBAL.add(Settings.Global.CDMA_ROAMING_MODE);
            MOVED_TO_GLOBAL.add(Settings.Global.CDMA_SUBSCRIPTION_MODE);
            MOVED_TO_GLOBAL.add(Settings.Global.DATA_ACTIVITY_TIMEOUT_MOBILE);
            MOVED_TO_GLOBAL.add(Settings.Global.DATA_ACTIVITY_TIMEOUT_WIFI);
            MOVED_TO_GLOBAL.add(Settings.Global.DATA_ROAMING);
            MOVED_TO_GLOBAL.add(Settings.Global.DEVELOPMENT_SETTINGS_ENABLED);
            MOVED_TO_GLOBAL.add(Settings.Global.DEVICE_PROVISIONED);
            MOVED_TO_GLOBAL.add(Settings.Global.DISPLAY_DENSITY_FORCED);
            MOVED_TO_GLOBAL.add(Settings.Global.DISPLAY_SIZE_FORCED);
            MOVED_TO_GLOBAL.add(Settings.Global.DOWNLOAD_MAX_BYTES_OVER_MOBILE);
            MOVED_TO_GLOBAL.add(Settings.Global.DOWNLOAD_RECOMMENDED_MAX_BYTES_OVER_MOBILE);
            MOVED_TO_GLOBAL.add(Settings.Global.MOBILE_DATA);
            MOVED_TO_GLOBAL.add(Settings.Global.NETSTATS_DEV_BUCKET_DURATION);
            MOVED_TO_GLOBAL.add(Settings.Global.NETSTATS_DEV_DELETE_AGE);
            MOVED_TO_GLOBAL.add(Settings.Global.NETSTATS_DEV_PERSIST_BYTES);
            MOVED_TO_GLOBAL.add(Settings.Global.NETSTATS_DEV_ROTATE_AGE);
            MOVED_TO_GLOBAL.add(Settings.Global.NETSTATS_ENABLED);
            MOVED_TO_GLOBAL.add(Settings.Global.NETSTATS_GLOBAL_ALERT_BYTES);
            MOVED_TO_GLOBAL.add(Settings.Global.NETSTATS_POLL_INTERVAL);
            MOVED_TO_GLOBAL.add(Settings.Global.NETSTATS_SAMPLE_ENABLED);
            MOVED_TO_GLOBAL.add(Settings.Global.NETSTATS_TIME_CACHE_MAX_AGE);
            MOVED_TO_GLOBAL.add(Settings.Global.NETSTATS_UID_BUCKET_DURATION);
            MOVED_TO_GLOBAL.add(Settings.Global.NETSTATS_UID_DELETE_AGE);
            MOVED_TO_GLOBAL.add(Settings.Global.NETSTATS_UID_PERSIST_BYTES);
            MOVED_TO_GLOBAL.add(Settings.Global.NETSTATS_UID_ROTATE_AGE);
            MOVED_TO_GLOBAL.add(Settings.Global.NETSTATS_UID_TAG_BUCKET_DURATION);
            MOVED_TO_GLOBAL.add(Settings.Global.NETSTATS_UID_TAG_DELETE_AGE);
            MOVED_TO_GLOBAL.add(Settings.Global.NETSTATS_UID_TAG_PERSIST_BYTES);
            MOVED_TO_GLOBAL.add(Settings.Global.NETSTATS_UID_TAG_ROTATE_AGE);
            MOVED_TO_GLOBAL.add(Settings.Global.NETWORK_PREFERENCE);
            MOVED_TO_GLOBAL.add(Settings.Global.NITZ_UPDATE_DIFF);
            MOVED_TO_GLOBAL.add(Settings.Global.NITZ_UPDATE_SPACING);
            MOVED_TO_GLOBAL.add(Settings.Global.NTP_SERVER);
            MOVED_TO_GLOBAL.add(Settings.Global.NTP_TIMEOUT);
            MOVED_TO_GLOBAL.add(Settings.Global.PDP_WATCHDOG_ERROR_POLL_COUNT);
            MOVED_TO_GLOBAL.add(Settings.Global.PDP_WATCHDOG_LONG_POLL_INTERVAL_MS);
            MOVED_TO_GLOBAL.add(Settings.Global.PDP_WATCHDOG_MAX_PDP_RESET_FAIL_COUNT);
            MOVED_TO_GLOBAL.add(Settings.Global.PDP_WATCHDOG_POLL_INTERVAL_MS);
            MOVED_TO_GLOBAL.add(Settings.Global.PDP_WATCHDOG_TRIGGER_PACKET_COUNT);
            MOVED_TO_GLOBAL.add(Settings.Global.SAMPLING_PROFILER_MS);
            MOVED_TO_GLOBAL.add(Settings.Global.SETUP_PREPAID_DATA_SERVICE_URL);
            MOVED_TO_GLOBAL.add(Settings.Global.SETUP_PREPAID_DETECTION_REDIR_HOST);
            MOVED_TO_GLOBAL.add(Settings.Global.SETUP_PREPAID_DETECTION_TARGET_URL);
            MOVED_TO_GLOBAL.add(Settings.Global.TETHER_DUN_APN);
            MOVED_TO_GLOBAL.add(Settings.Global.TETHER_DUN_REQUIRED);
            MOVED_TO_GLOBAL.add(Settings.Global.TETHER_SUPPORTED);
            MOVED_TO_GLOBAL.add(Settings.Global.USB_MASS_STORAGE_ENABLED);
            MOVED_TO_GLOBAL.add(Settings.Global.USE_GOOGLE_MAIL);
            MOVED_TO_GLOBAL.add(Settings.Global.WIFI_COUNTRY_CODE);
            MOVED_TO_GLOBAL.add(Settings.Global.WIFI_FRAMEWORK_SCAN_INTERVAL_MS);
            MOVED_TO_GLOBAL.add(Settings.Global.WIFI_FREQUENCY_BAND);
            MOVED_TO_GLOBAL.add(Settings.Global.WIFI_IDLE_MS);
            MOVED_TO_GLOBAL.add(Settings.Global.WIFI_MAX_DHCP_RETRY_COUNT);
            MOVED_TO_GLOBAL.add(Settings.Global.WIFI_MOBILE_DATA_TRANSITION_WAKELOCK_TIMEOUT_MS);
            MOVED_TO_GLOBAL.add(Settings.Global.WIFI_NETWORKS_AVAILABLE_NOTIFICATION_ON);
            MOVED_TO_GLOBAL.add(Settings.Global.WIFI_NETWORKS_AVAILABLE_REPEAT_DELAY);
            MOVED_TO_GLOBAL.add(Settings.Global.WIFI_NUM_OPEN_NETWORKS_KEPT);
            MOVED_TO_GLOBAL.add(Settings.Global.WIFI_ON);
            MOVED_TO_GLOBAL.add(Settings.Global.WIFI_P2P_DEVICE_NAME);
            MOVED_TO_GLOBAL.add(Settings.Global.WIFI_SAVED_STATE);
            MOVED_TO_GLOBAL.add(Settings.Global.WIFI_SUPPLICANT_SCAN_INTERVAL_MS);
            MOVED_TO_GLOBAL.add(Settings.Global.WIFI_SUSPEND_OPTIMIZATIONS_ENABLED);
            MOVED_TO_GLOBAL.add(Settings.Global.WIFI_ENHANCED_AUTO_JOIN);
            MOVED_TO_GLOBAL.add(Settings.Global.WIFI_NETWORK_SHOW_RSSI);
            MOVED_TO_GLOBAL.add(Settings.Global.WIFI_WATCHDOG_ON);
            MOVED_TO_GLOBAL.add(Settings.Global.WIFI_WATCHDOG_POOR_NETWORK_TEST_ENABLED);
            MOVED_TO_GLOBAL.add(Settings.Global.WIMAX_NETWORKS_AVAILABLE_NOTIFICATION_ON);
            MOVED_TO_GLOBAL.add(Settings.Global.PACKAGE_VERIFIER_ENABLE);
            MOVED_TO_GLOBAL.add(Settings.Global.PACKAGE_VERIFIER_TIMEOUT);
            MOVED_TO_GLOBAL.add(Settings.Global.PACKAGE_VERIFIER_DEFAULT_RESPONSE);
            MOVED_TO_GLOBAL.add(Settings.Global.DATA_STALL_ALARM_NON_AGGRESSIVE_DELAY_IN_MS);
            MOVED_TO_GLOBAL.add(Settings.Global.DATA_STALL_ALARM_AGGRESSIVE_DELAY_IN_MS);
            MOVED_TO_GLOBAL.add(Settings.Global.GPRS_REGISTER_CHECK_PERIOD_MS);
            MOVED_TO_GLOBAL.add(Settings.Global.WTF_IS_FATAL);
            MOVED_TO_GLOBAL.add(Settings.Global.BATTERY_DISCHARGE_DURATION_THRESHOLD);
            MOVED_TO_GLOBAL.add(Settings.Global.BATTERY_DISCHARGE_THRESHOLD);
            MOVED_TO_GLOBAL.add(Settings.Global.SEND_ACTION_APP_ERROR);
            MOVED_TO_GLOBAL.add(Settings.Global.DROPBOX_AGE_SECONDS);
            MOVED_TO_GLOBAL.add(Settings.Global.DROPBOX_MAX_FILES);
            MOVED_TO_GLOBAL.add(Settings.Global.DROPBOX_QUOTA_KB);
            MOVED_TO_GLOBAL.add(Settings.Global.DROPBOX_QUOTA_PERCENT);
            MOVED_TO_GLOBAL.add(Settings.Global.DROPBOX_RESERVE_PERCENT);
            MOVED_TO_GLOBAL.add(Settings.Global.DROPBOX_TAG_PREFIX);
            MOVED_TO_GLOBAL.add(Settings.Global.ERROR_LOGCAT_PREFIX);
            MOVED_TO_GLOBAL.add(Settings.Global.SYS_FREE_STORAGE_LOG_INTERVAL);
            MOVED_TO_GLOBAL.add(Settings.Global.DISK_FREE_CHANGE_REPORTING_THRESHOLD);
            MOVED_TO_GLOBAL.add(Settings.Global.SYS_STORAGE_THRESHOLD_PERCENTAGE);
            MOVED_TO_GLOBAL.add(Settings.Global.SYS_STORAGE_THRESHOLD_MAX_BYTES);
            MOVED_TO_GLOBAL.add(Settings.Global.SYS_STORAGE_FULL_THRESHOLD_BYTES);
            MOVED_TO_GLOBAL.add(Settings.Global.SYNC_MAX_RETRY_DELAY_IN_SECONDS);
            MOVED_TO_GLOBAL.add(Settings.Global.CONNECTIVITY_CHANGE_DELAY);
            MOVED_TO_GLOBAL.add(Settings.Global.CAPTIVE_PORTAL_DETECTION_ENABLED);
            MOVED_TO_GLOBAL.add(Settings.Global.CAPTIVE_PORTAL_SERVER);
            MOVED_TO_GLOBAL.add(Settings.Global.NSD_ON);
            MOVED_TO_GLOBAL.add(Settings.Global.SET_INSTALL_LOCATION);
            MOVED_TO_GLOBAL.add(Settings.Global.DEFAULT_INSTALL_LOCATION);
            MOVED_TO_GLOBAL.add(Settings.Global.INET_CONDITION_DEBOUNCE_UP_DELAY);
            MOVED_TO_GLOBAL.add(Settings.Global.INET_CONDITION_DEBOUNCE_DOWN_DELAY);
            MOVED_TO_GLOBAL.add(Settings.Global.READ_EXTERNAL_STORAGE_ENFORCED_DEFAULT);
            MOVED_TO_GLOBAL.add(Settings.Global.HTTP_PROXY);
            MOVED_TO_GLOBAL.add(Settings.Global.GLOBAL_HTTP_PROXY_HOST);
            MOVED_TO_GLOBAL.add(Settings.Global.GLOBAL_HTTP_PROXY_PORT);
            MOVED_TO_GLOBAL.add(Settings.Global.GLOBAL_HTTP_PROXY_EXCLUSION_LIST);
            MOVED_TO_GLOBAL.add(Settings.Global.SET_GLOBAL_HTTP_PROXY);
            MOVED_TO_GLOBAL.add(Settings.Global.DEFAULT_DNS_SERVER);
            MOVED_TO_GLOBAL.add(Settings.Global.PREFERRED_NETWORK_MODE);
            MOVED_TO_GLOBAL.add(Settings.Global.WEBVIEW_DATA_REDUCTION_PROXY_KEY);
        }

        /** @hide */
        public static void getMovedToGlobalSettings(Set<String> outKeySet) {
            outKeySet.addAll(MOVED_TO_GLOBAL);
        }

        /**
         * Look up a name in the database.
         * @param resolver to access the database with
         * @param name to look up in the table
         * @return the corresponding value, or null if not present
         */
        public static String getString(ContentResolver resolver, String name) {
            return getStringForUser(resolver, name, UserHandle.myUserId());
        }

        /** @hide */
        public static String getStringForUser(ContentResolver resolver, String name,
                int userHandle) {
            if (MOVED_TO_GLOBAL.contains(name)) {
                Log.w(TAG, "Setting " + name + " has moved from android.provider.Settings.Secure"
                        + " to android.provider.Settings.Global.");
                return Global.getStringForUser(resolver, name, userHandle);
            }

            if (MOVED_TO_LOCK_SETTINGS.contains(name)) {
                synchronized (Secure.class) {
                    if (sLockSettings == null) {
                        sLockSettings = ILockSettings.Stub.asInterface(
                                (IBinder) ServiceManager.getService("lock_settings"));
                        sIsSystemProcess = Process.myUid() == Process.SYSTEM_UID;
                    }
                }
                if (sLockSettings != null && !sIsSystemProcess) {
                    // No context; use the ActivityThread's context as an approximation for
                    // determining the target API level.
                    Application application = ActivityThread.currentApplication();

                    boolean isPreMnc = application != null
                            && application.getApplicationInfo() != null
                            && application.getApplicationInfo().targetSdkVersion
                            <= VERSION_CODES.LOLLIPOP_MR1;
                    if (isPreMnc) {
                        try {
                            return sLockSettings.getString(name, "0", userHandle);
                        } catch (RemoteException re) {
                            // Fall through
                        }
                    } else {
                        throw new SecurityException("Settings.Secure." + name
                                + " is deprecated and no longer accessible."
                                + " See API documentation for potential replacements.");
                    }
                }
            }

            return sNameValueCache.getStringForUser(resolver, name, userHandle);
        }

        /**
         * Store a name/value pair into the database.
         * @param resolver to access the database with
         * @param name to store
         * @param value to associate with the name
         * @return true if the value was set, false on database errors
         */
        public static boolean putString(ContentResolver resolver, String name, String value) {
            return putStringForUser(resolver, name, value, UserHandle.myUserId());
        }

        /** @hide */
        public static boolean putStringForUser(ContentResolver resolver, String name, String value,
                int userHandle) {
            if (LOCATION_MODE.equals(name)) {
                // HACK ALERT: temporary hack to work around b/10491283.
                // TODO: once b/10491283 fixed, remove this hack
                return setLocationModeForUser(resolver, Integer.parseInt(value), userHandle);
            }
            if (MOVED_TO_GLOBAL.contains(name)) {
                Log.w(TAG, "Setting " + name + " has moved from android.provider.Settings.System"
                        + " to android.provider.Settings.Global");
                return Global.putStringForUser(resolver, name, value, userHandle);
            }
            return sNameValueCache.putStringForUser(resolver, name, value, userHandle);
        }

        /**
         * Construct the content URI for a particular name/value pair,
         * useful for monitoring changes with a ContentObserver.
         * @param name to look up in the table
         * @return the corresponding content URI, or null if not present
         */
        public static Uri getUriFor(String name) {
            if (MOVED_TO_GLOBAL.contains(name)) {
                Log.w(TAG, "Setting " + name + " has moved from android.provider.Settings.Secure"
                        + " to android.provider.Settings.Global, returning global URI.");
                return Global.getUriFor(Global.CONTENT_URI, name);
            }
            return getUriFor(CONTENT_URI, name);
        }

        /**
         * Convenience function for retrieving a single secure settings value
         * as an integer.  Note that internally setting values are always
         * stored as strings; this function converts the string to an integer
         * for you.  The default value will be returned if the setting is
         * not defined or not an integer.
         *
         * @param cr The ContentResolver to access.
         * @param name The name of the setting to retrieve.
         * @param def Value to return if the setting is not defined.
         *
         * @return The setting's current value, or 'def' if it is not defined
         * or not a valid integer.
         */
        public static int getInt(ContentResolver cr, String name, int def) {
            return getIntForUser(cr, name, def, UserHandle.myUserId());
        }

        /** @hide */
        public static int getIntForUser(ContentResolver cr, String name, int def, int userHandle) {
            if (LOCATION_MODE.equals(name)) {
                // HACK ALERT: temporary hack to work around b/10491283.
                // TODO: once b/10491283 fixed, remove this hack
                return getLocationModeForUser(cr, userHandle);
            }
            String v = getStringForUser(cr, name, userHandle);
            try {
                return v != null ? Integer.parseInt(v) : def;
            } catch (NumberFormatException e) {
                return def;
            }
        }

        /**
         * Convenience function for retrieving a single secure settings value
         * as an integer.  Note that internally setting values are always
         * stored as strings; this function converts the string to an integer
         * for you.
         * <p>
         * This version does not take a default value.  If the setting has not
         * been set, or the string value is not a number,
         * it throws {@link SettingNotFoundException}.
         *
         * @param cr The ContentResolver to access.
         * @param name The name of the setting to retrieve.
         *
         * @throws SettingNotFoundException Thrown if a setting by the given
         * name can't be found or the setting value is not an integer.
         *
         * @return The setting's current value.
         */
        public static int getInt(ContentResolver cr, String name)
                throws SettingNotFoundException {
            return getIntForUser(cr, name, UserHandle.myUserId());
        }

        /** @hide */
        public static int getIntForUser(ContentResolver cr, String name, int userHandle)
                throws SettingNotFoundException {
            if (LOCATION_MODE.equals(name)) {
                // HACK ALERT: temporary hack to work around b/10491283.
                // TODO: once b/10491283 fixed, remove this hack
                return getLocationModeForUser(cr, userHandle);
            }
            String v = getStringForUser(cr, name, userHandle);
            try {
                return Integer.parseInt(v);
            } catch (NumberFormatException e) {
                throw new SettingNotFoundException(name);
            }
        }

        /**
         * Convenience function for updating a single settings value as an
         * integer. This will either create a new entry in the table if the
         * given name does not exist, or modify the value of the existing row
         * with that name.  Note that internally setting values are always
         * stored as strings, so this function converts the given value to a
         * string before storing it.
         *
         * @param cr The ContentResolver to access.
         * @param name The name of the setting to modify.
         * @param value The new value for the setting.
         * @return true if the value was set, false on database errors
         */
        public static boolean putInt(ContentResolver cr, String name, int value) {
            return putIntForUser(cr, name, value, UserHandle.myUserId());
        }

        /** @hide */
        public static boolean putIntForUser(ContentResolver cr, String name, int value,
                int userHandle) {
            return putStringForUser(cr, name, Integer.toString(value), userHandle);
        }

        /**
         * Convenience function for retrieving a single secure settings value
         * as a {@code long}.  Note that internally setting values are always
         * stored as strings; this function converts the string to a {@code long}
         * for you.  The default value will be returned if the setting is
         * not defined or not a {@code long}.
         *
         * @param cr The ContentResolver to access.
         * @param name The name of the setting to retrieve.
         * @param def Value to return if the setting is not defined.
         *
         * @return The setting's current value, or 'def' if it is not defined
         * or not a valid {@code long}.
         */
        public static long getLong(ContentResolver cr, String name, long def) {
            return getLongForUser(cr, name, def, UserHandle.myUserId());
        }

        /** @hide */
        public static long getLongForUser(ContentResolver cr, String name, long def,
                int userHandle) {
            String valString = getStringForUser(cr, name, userHandle);
            long value;
            try {
                value = valString != null ? Long.parseLong(valString) : def;
            } catch (NumberFormatException e) {
                value = def;
            }
            return value;
        }

        /**
         * Convenience function for retrieving a single secure settings value
         * as a {@code long}.  Note that internally setting values are always
         * stored as strings; this function converts the string to a {@code long}
         * for you.
         * <p>
         * This version does not take a default value.  If the setting has not
         * been set, or the string value is not a number,
         * it throws {@link SettingNotFoundException}.
         *
         * @param cr The ContentResolver to access.
         * @param name The name of the setting to retrieve.
         *
         * @return The setting's current value.
         * @throws SettingNotFoundException Thrown if a setting by the given
         * name can't be found or the setting value is not an integer.
         */
        public static long getLong(ContentResolver cr, String name)
                throws SettingNotFoundException {
            return getLongForUser(cr, name, UserHandle.myUserId());
        }

        /** @hide */
        public static long getLongForUser(ContentResolver cr, String name, int userHandle)
                throws SettingNotFoundException {
            String valString = getStringForUser(cr, name, userHandle);
            try {
                return Long.parseLong(valString);
            } catch (NumberFormatException e) {
                throw new SettingNotFoundException(name);
            }
        }

        /**
         * Convenience function for updating a secure settings value as a long
         * integer. This will either create a new entry in the table if the
         * given name does not exist, or modify the value of the existing row
         * with that name.  Note that internally setting values are always
         * stored as strings, so this function converts the given value to a
         * string before storing it.
         *
         * @param cr The ContentResolver to access.
         * @param name The name of the setting to modify.
         * @param value The new value for the setting.
         * @return true if the value was set, false on database errors
         */
        public static boolean putLong(ContentResolver cr, String name, long value) {
            return putLongForUser(cr, name, value, UserHandle.myUserId());
        }

        /** @hide */
        public static boolean putLongForUser(ContentResolver cr, String name, long value,
                int userHandle) {
            return putStringForUser(cr, name, Long.toString(value), userHandle);
        }

        /**
         * Convenience function for retrieving a single secure settings value
         * as a floating point number.  Note that internally setting values are
         * always stored as strings; this function converts the string to an
         * float for you. The default value will be returned if the setting
         * is not defined or not a valid float.
         *
         * @param cr The ContentResolver to access.
         * @param name The name of the setting to retrieve.
         * @param def Value to return if the setting is not defined.
         *
         * @return The setting's current value, or 'def' if it is not defined
         * or not a valid float.
         */
        public static float getFloat(ContentResolver cr, String name, float def) {
            return getFloatForUser(cr, name, def, UserHandle.myUserId());
        }

        /** @hide */
        public static float getFloatForUser(ContentResolver cr, String name, float def,
                int userHandle) {
            String v = getStringForUser(cr, name, userHandle);
            try {
                return v != null ? Float.parseFloat(v) : def;
            } catch (NumberFormatException e) {
                return def;
            }
        }

        /**
         * Convenience function for retrieving a single secure settings value
         * as a float.  Note that internally setting values are always
         * stored as strings; this function converts the string to a float
         * for you.
         * <p>
         * This version does not take a default value.  If the setting has not
         * been set, or the string value is not a number,
         * it throws {@link SettingNotFoundException}.
         *
         * @param cr The ContentResolver to access.
         * @param name The name of the setting to retrieve.
         *
         * @throws SettingNotFoundException Thrown if a setting by the given
         * name can't be found or the setting value is not a float.
         *
         * @return The setting's current value.
         */
        public static float getFloat(ContentResolver cr, String name)
                throws SettingNotFoundException {
            return getFloatForUser(cr, name, UserHandle.myUserId());
        }

        /** @hide */
        public static float getFloatForUser(ContentResolver cr, String name, int userHandle)
                throws SettingNotFoundException {
            String v = getStringForUser(cr, name, userHandle);
            if (v == null) {
                throw new SettingNotFoundException(name);
            }
            try {
                return Float.parseFloat(v);
            } catch (NumberFormatException e) {
                throw new SettingNotFoundException(name);
            }
        }

        /**
         * Convenience function for updating a single settings value as a
         * floating point number. This will either create a new entry in the
         * table if the given name does not exist, or modify the value of the
         * existing row with that name.  Note that internally setting values
         * are always stored as strings, so this function converts the given
         * value to a string before storing it.
         *
         * @param cr The ContentResolver to access.
         * @param name The name of the setting to modify.
         * @param value The new value for the setting.
         * @return true if the value was set, false on database errors
         */
        public static boolean putFloat(ContentResolver cr, String name, float value) {
            return putFloatForUser(cr, name, value, UserHandle.myUserId());
        }

        /** @hide */
        public static boolean putFloatForUser(ContentResolver cr, String name, float value,
                int userHandle) {
            return putStringForUser(cr, name, Float.toString(value), userHandle);
        }

        /**
         * @deprecated Use {@link android.provider.Settings.Global#DEVELOPMENT_SETTINGS_ENABLED}
         * instead
         */
        @Deprecated
        public static final String DEVELOPMENT_SETTINGS_ENABLED =
                Global.DEVELOPMENT_SETTINGS_ENABLED;

        /**
         * When the user has enable the option to have a "bug report" command
         * in the power menu.
         * @deprecated Use {@link android.provider.Settings.Global#BUGREPORT_IN_POWER_MENU} instead
         * @hide
         */
        @Deprecated
        public static final String BUGREPORT_IN_POWER_MENU = "bugreport_in_power_menu";

        /**
         * @deprecated Use {@link android.provider.Settings.Global#ADB_ENABLED} instead
         */
        @Deprecated
        public static final String ADB_ENABLED = Global.ADB_ENABLED;

        /**
         * Setting to allow mock locations and location provider status to be injected into the
         * LocationManager service for testing purposes during application development.  These
         * locations and status values  override actual location and status information generated
         * by network, gps, or other location providers.
         *
         * @deprecated This settings is not used anymore.
         */
        @Deprecated
        public static final String ALLOW_MOCK_LOCATION = "mock_location";

        /**
         * A 64-bit number (as a hex string) that is randomly
         * generated when the user first sets up the device and should remain
         * constant for the lifetime of the user's device. The value may
         * change if a factory reset is performed on the device.
         * <p class="note"><strong>Note:</strong> When a device has <a
         * href="{@docRoot}about/versions/android-4.2.html#MultipleUsers">multiple users</a>
         * (available on certain devices running Android 4.2 or higher), each user appears as a
         * completely separate device, so the {@code ANDROID_ID} value is unique to each
         * user.</p>
         */
        public static final String ANDROID_ID = "android_id";

        /**
         * @deprecated Use {@link android.provider.Settings.Global#BLUETOOTH_ON} instead
         */
        @Deprecated
        public static final String BLUETOOTH_ON = Global.BLUETOOTH_ON;

        /**
         * @deprecated Use {@link android.provider.Settings.Global#DATA_ROAMING} instead
         */
        @Deprecated
        public static final String DATA_ROAMING = Global.DATA_ROAMING;

        /**
         * Setting to record the input method used by default, holding the ID
         * of the desired method.
         */
        public static final String DEFAULT_INPUT_METHOD = "default_input_method";

        /**
         * Setting to record the input method subtype used by default, holding the ID
         * of the desired method.
         */
        public static final String SELECTED_INPUT_METHOD_SUBTYPE =
                "selected_input_method_subtype";

        /**
         * Setting to record the history of input method subtype, holding the pair of ID of IME
         * and its last used subtype.
         * @hide
         */
        public static final String INPUT_METHODS_SUBTYPE_HISTORY =
                "input_methods_subtype_history";

        /**
         * Setting to record the visibility of input method selector
         */
        public static final String INPUT_METHOD_SELECTOR_VISIBILITY =
                "input_method_selector_visibility";

        /**
         * The currently selected voice interaction service flattened ComponentName.
         * @hide
         */
        public static final String VOICE_INTERACTION_SERVICE = "voice_interaction_service";

        /**
         * bluetooth HCI snoop log configuration
         * @hide
         */
        public static final String BLUETOOTH_HCI_LOG =
                "bluetooth_hci_log";

        /**
         * @deprecated Use {@link android.provider.Settings.Global#DEVICE_PROVISIONED} instead
         */
        @Deprecated
        public static final String DEVICE_PROVISIONED = Global.DEVICE_PROVISIONED;

        /**
         * Whether the current user has been set up via setup wizard (0 = false, 1 = true)
         * @hide
         */
        public static final String USER_SETUP_COMPLETE = "user_setup_complete";

        /**
         * List of input methods that are currently enabled.  This is a string
         * containing the IDs of all enabled input methods, each ID separated
         * by ':'.
         */
        public static final String ENABLED_INPUT_METHODS = "enabled_input_methods";

        /**
         * List of system input methods that are currently disabled.  This is a string
         * containing the IDs of all disabled input methods, each ID separated
         * by ':'.
         * @hide
         */
        public static final String DISABLED_SYSTEM_INPUT_METHODS = "disabled_system_input_methods";

        /**
         * Whether to show the IME when a hard keyboard is connected. This is a boolean that
         * determines if the IME should be shown when a hard keyboard is attached.
         * @hide
         */
        public static final String SHOW_IME_WITH_HARD_KEYBOARD = "show_ime_with_hard_keyboard";

        /**
         * Host name and port for global http proxy. Uses ':' seperator for
         * between host and port.
         *
         * @deprecated Use {@link Global#HTTP_PROXY}
         */
        @Deprecated
        public static final String HTTP_PROXY = Global.HTTP_PROXY;

        /**
         * Whether applications can be installed for this user via the system's
         * {@link Intent#ACTION_INSTALL_PACKAGE} mechanism.
         *
         * <p>1 = permit app installation via the system package installer intent
         * <p>0 = do not allow use of the package installer
         */
        public static final String INSTALL_NON_MARKET_APPS = "install_non_market_apps";

        /**
         * Comma-separated list of location providers that activities may access. Do not rely on
         * this value being present in settings.db or on ContentObserver notifications on the
         * corresponding Uri.
         *
         * @deprecated use {@link #LOCATION_MODE} and
         * {@link LocationManager#MODE_CHANGED_ACTION} (or
         * {@link LocationManager#PROVIDERS_CHANGED_ACTION})
         */
        @Deprecated
        public static final String LOCATION_PROVIDERS_ALLOWED = "location_providers_allowed";

        /**
         * The degree of location access enabled by the user.
         * <p>
         * When used with {@link #putInt(ContentResolver, String, int)}, must be one of {@link
         * #LOCATION_MODE_HIGH_ACCURACY}, {@link #LOCATION_MODE_SENSORS_ONLY}, {@link
         * #LOCATION_MODE_BATTERY_SAVING}, or {@link #LOCATION_MODE_OFF}. When used with {@link
         * #getInt(ContentResolver, String)}, the caller must gracefully handle additional location
         * modes that might be added in the future.
         * <p>
         * Note: do not rely on this value being present in settings.db or on ContentObserver
         * notifications for the corresponding Uri. Use {@link LocationManager#MODE_CHANGED_ACTION}
         * to receive changes in this value.
         */
        public static final String LOCATION_MODE = "location_mode";

        /**
         * Location access disabled.
         */
        public static final int LOCATION_MODE_OFF = 0;
        /**
         * Network Location Provider disabled, but GPS and other sensors enabled.
         */
        public static final int LOCATION_MODE_SENSORS_ONLY = 1;
        /**
         * Reduced power usage, such as limiting the number of GPS updates per hour. Requests
         * with {@link android.location.Criteria#POWER_HIGH} may be downgraded to
         * {@link android.location.Criteria#POWER_MEDIUM}.
         */
        public static final int LOCATION_MODE_BATTERY_SAVING = 2;
        /**
         * Best-effort location computation allowed.
         */
        public static final int LOCATION_MODE_HIGH_ACCURACY = 3;

        /**
         * A flag containing settings used for biometric weak
         * @hide
         */
        @Deprecated
        public static final String LOCK_BIOMETRIC_WEAK_FLAGS =
                "lock_biometric_weak_flags";

        /**
         * Whether lock-to-app will lock the keyguard when exiting.
         * @hide
         */
        public static final String LOCK_TO_APP_EXIT_LOCKED = "lock_to_app_exit_locked";

        /**
         * Whether autolock is enabled (0 = false, 1 = true)
         *
         * @deprecated Use {@link android.app.KeyguardManager} to determine the state and security
         *             level of the keyguard. Accessing this setting from an app that is targeting
         *             {@link VERSION_CODES#M} or later throws a {@code SecurityException}.
         */
        @Deprecated
        public static final String LOCK_PATTERN_ENABLED = "lock_pattern_autolock";

        /**
         * Whether lock pattern is visible as user enters (0 = false, 1 = true)
         *
         * @deprecated Accessing this setting from an app that is targeting
         *             {@link VERSION_CODES#M} or later throws a {@code SecurityException}.
         */
        @Deprecated
        public static final String LOCK_PATTERN_VISIBLE = "lock_pattern_visible_pattern";

        /**
         * Whether lock pattern will vibrate as user enters (0 = false, 1 =
         * true)
         *
         * @deprecated Starting in {@link VERSION_CODES#JELLY_BEAN_MR1} the
         *             lockscreen uses
         *             {@link Settings.System#HAPTIC_FEEDBACK_ENABLED}.
         *             Accessing this setting from an app that is targeting
         *             {@link VERSION_CODES#M} or later throws a {@code SecurityException}.
         */
        @Deprecated
        public static final String
                LOCK_PATTERN_TACTILE_FEEDBACK_ENABLED = "lock_pattern_tactile_feedback_enabled";

        /**
         * This preference allows the device to be locked given time after screen goes off,
         * subject to current DeviceAdmin policy limits.
         * @hide
         */
        public static final String LOCK_SCREEN_LOCK_AFTER_TIMEOUT = "lock_screen_lock_after_timeout";


        /**
         * This preference contains the string that shows for owner info on LockScreen.
         * @hide
         * @deprecated
         */
        public static final String LOCK_SCREEN_OWNER_INFO = "lock_screen_owner_info";

        /**
         * Ids of the user-selected appwidgets on the lockscreen (comma-delimited).
         * @hide
         */
        @Deprecated
        public static final String LOCK_SCREEN_APPWIDGET_IDS =
            "lock_screen_appwidget_ids";

        /**
         * Id of the appwidget shown on the lock screen when appwidgets are disabled.
         * @hide
         */
        @Deprecated
        public static final String LOCK_SCREEN_FALLBACK_APPWIDGET_ID =
            "lock_screen_fallback_appwidget_id";

        /**
         * Index of the lockscreen appwidget to restore, -1 if none.
         * @hide
         */
        @Deprecated
        public static final String LOCK_SCREEN_STICKY_APPWIDGET =
            "lock_screen_sticky_appwidget";

        /**
         * This preference enables showing the owner info on LockScreen.
         * @hide
         * @deprecated
         */
        public static final String LOCK_SCREEN_OWNER_INFO_ENABLED =
            "lock_screen_owner_info_enabled";

        /**
         * When set by a user, allows notifications to be shown atop a securely locked screen
         * in their full "private" form (same as when the device is unlocked).
         * @hide
         */
        public static final String LOCK_SCREEN_ALLOW_PRIVATE_NOTIFICATIONS =
                "lock_screen_allow_private_notifications";

        /**
         * Set by the system to track if the user needs to see the call to action for
         * the lockscreen notification policy.
         * @hide
         */
        public static final String SHOW_NOTE_ABOUT_NOTIFICATION_HIDING =
                "show_note_about_notification_hiding";

        /**
         * Set to 1 by the system after trust agents have been initialized.
         * @hide
         */
        public static final String TRUST_AGENTS_INITIALIZED =
                "trust_agents_initialized";

        /**
         * The Logging ID (a unique 64-bit value) as a hex string.
         * Used as a pseudonymous identifier for logging.
         * @deprecated This identifier is poorly initialized and has
         * many collisions.  It should not be used.
         */
        @Deprecated
        public static final String LOGGING_ID = "logging_id";

        /**
         * @deprecated Use {@link android.provider.Settings.Global#NETWORK_PREFERENCE} instead
         */
        @Deprecated
        public static final String NETWORK_PREFERENCE = Global.NETWORK_PREFERENCE;

        /**
         * No longer supported.
         */
        public static final String PARENTAL_CONTROL_ENABLED = "parental_control_enabled";

        /**
         * No longer supported.
         */
        public static final String PARENTAL_CONTROL_LAST_UPDATE = "parental_control_last_update";

        /**
         * No longer supported.
         */
        public static final String PARENTAL_CONTROL_REDIRECT_URL = "parental_control_redirect_url";

        /**
         * Settings classname to launch when Settings is clicked from All
         * Applications.  Needed because of user testing between the old
         * and new Settings apps.
         */
        // TODO: 881807
        public static final String SETTINGS_CLASSNAME = "settings_classname";

        /**
         * @deprecated Use {@link android.provider.Settings.Global#USB_MASS_STORAGE_ENABLED} instead
         */
        @Deprecated
        public static final String USB_MASS_STORAGE_ENABLED = Global.USB_MASS_STORAGE_ENABLED;

        /**
         * @deprecated Use {@link android.provider.Settings.Global#USE_GOOGLE_MAIL} instead
         */
        @Deprecated
        public static final String USE_GOOGLE_MAIL = Global.USE_GOOGLE_MAIL;

        /**
         * If accessibility is enabled.
         */
        public static final String ACCESSIBILITY_ENABLED = "accessibility_enabled";

        /**
         * If touch exploration is enabled.
         */
        public static final String TOUCH_EXPLORATION_ENABLED = "touch_exploration_enabled";

        /**
         * List of the enabled accessibility providers.
         */
        public static final String ENABLED_ACCESSIBILITY_SERVICES =
            "enabled_accessibility_services";

        /**
         * List of the accessibility services to which the user has granted
         * permission to put the device into touch exploration mode.
         *
         * @hide
         */
        public static final String TOUCH_EXPLORATION_GRANTED_ACCESSIBILITY_SERVICES =
            "touch_exploration_granted_accessibility_services";

        /**
         * Whether to speak passwords while in accessibility mode.
         */
        public static final String ACCESSIBILITY_SPEAK_PASSWORD = "speak_password";

        /**
         * Whether to draw text with high contrast while in accessibility mode.
         *
         * @hide
         */
        public static final String ACCESSIBILITY_HIGH_TEXT_CONTRAST_ENABLED =
                "high_text_contrast_enabled";

        /**
         * If injection of accessibility enhancing JavaScript screen-reader
         * is enabled.
         * <p>
         *   Note: The JavaScript based screen-reader is served by the
         *   Google infrastructure and enable users with disabilities to
         *   efficiently navigate in and explore web content.
         * </p>
         * <p>
         *   This property represents a boolean value.
         * </p>
         * @hide
         */
        public static final String ACCESSIBILITY_SCRIPT_INJECTION =
            "accessibility_script_injection";

        /**
         * The URL for the injected JavaScript based screen-reader used
         * for providing accessibility of content in WebView.
         * <p>
         *   Note: The JavaScript based screen-reader is served by the
         *   Google infrastructure and enable users with disabilities to
         *   efficiently navigate in and explore web content.
         * </p>
         * <p>
         *   This property represents a string value.
         * </p>
         * @hide
         */
        public static final String ACCESSIBILITY_SCREEN_READER_URL =
            "accessibility_script_injection_url";

        /**
         * Key bindings for navigation in built-in accessibility support for web content.
         * <p>
         *   Note: These key bindings are for the built-in accessibility navigation for
         *   web content which is used as a fall back solution if JavaScript in a WebView
         *   is not enabled or the user has not opted-in script injection from Google.
         * </p>
         * <p>
         *   The bindings are separated by semi-colon. A binding is a mapping from
         *   a key to a sequence of actions (for more details look at
         *   android.webkit.AccessibilityInjector). A key is represented as the hexademical
         *   string representation of an integer obtained from a meta state (optional) shifted
         *   sixteen times left and bitwise ored with a key code. An action is represented
         *   as a hexademical string representation of an integer where the first two digits
         *   are navigation action index, the second, the third, and the fourth digit pairs
         *   represent the action arguments. The separate actions in a binding are colon
         *   separated. The key and the action sequence it maps to are separated by equals.
         * </p>
         * <p>
         *   For example, the binding below maps the DPAD right button to traverse the
         *   current navigation axis once without firing an accessibility event and to
         *   perform the same traversal again but to fire an event:
         *   <code>
         *     0x16=0x01000100:0x01000101;
         *   </code>
         * </p>
         * <p>
         *   The goal of this binding is to enable dynamic rebinding of keys to
         *   navigation actions for web content without requiring a framework change.
         * </p>
         * <p>
         *   This property represents a string value.
         * </p>
         * @hide
         */
        public static final String ACCESSIBILITY_WEB_CONTENT_KEY_BINDINGS =
            "accessibility_web_content_key_bindings";

        /**
         * Setting that specifies whether the display magnification is enabled.
         * Display magnifications allows the user to zoom in the display content
         * and is targeted to low vision users. The current magnification scale
         * is controlled by {@link #ACCESSIBILITY_DISPLAY_MAGNIFICATION_SCALE}.
         *
         * @hide
         */
        public static final String ACCESSIBILITY_DISPLAY_MAGNIFICATION_ENABLED =
                "accessibility_display_magnification_enabled";

        /**
         * Setting that specifies what the display magnification scale is.
         * Display magnifications allows the user to zoom in the display
         * content and is targeted to low vision users. Whether a display
         * magnification is performed is controlled by
         * {@link #ACCESSIBILITY_DISPLAY_MAGNIFICATION_ENABLED}
         *
         * @hide
         */
        public static final String ACCESSIBILITY_DISPLAY_MAGNIFICATION_SCALE =
                "accessibility_display_magnification_scale";

        /**
         * Setting that specifies whether the display magnification should be
         * automatically updated. If this fearture is enabled the system will
         * exit magnification mode or pan the viewport when a context change
         * occurs. For example, on staring a new activity or rotating the screen,
         * the system may zoom out so the user can see the new context he is in.
         * Another example is on showing a window that is not visible in the
         * magnified viewport the system may pan the viewport to make the window
         * the has popped up so the user knows that the context has changed.
         * Whether a screen magnification is performed is controlled by
         * {@link #ACCESSIBILITY_DISPLAY_MAGNIFICATION_ENABLED}
         *
         * @hide
         */
        public static final String ACCESSIBILITY_DISPLAY_MAGNIFICATION_AUTO_UPDATE =
                "accessibility_display_magnification_auto_update";

        /**
         * Setting that specifies whether timed text (captions) should be
         * displayed in video content. Text display properties are controlled by
         * the following settings:
         * <ul>
         * <li>{@link #ACCESSIBILITY_CAPTIONING_LOCALE}
         * <li>{@link #ACCESSIBILITY_CAPTIONING_BACKGROUND_COLOR}
         * <li>{@link #ACCESSIBILITY_CAPTIONING_FOREGROUND_COLOR}
         * <li>{@link #ACCESSIBILITY_CAPTIONING_EDGE_COLOR}
         * <li>{@link #ACCESSIBILITY_CAPTIONING_EDGE_TYPE}
         * <li>{@link #ACCESSIBILITY_CAPTIONING_TYPEFACE}
         * <li>{@link #ACCESSIBILITY_CAPTIONING_FONT_SCALE}
         * </ul>
         *
         * @hide
         */
        public static final String ACCESSIBILITY_CAPTIONING_ENABLED =
                "accessibility_captioning_enabled";

        /**
         * Setting that specifies the language for captions as a locale string,
         * e.g. en_US.
         *
         * @see java.util.Locale#toString
         * @hide
         */
        public static final String ACCESSIBILITY_CAPTIONING_LOCALE =
                "accessibility_captioning_locale";

        /**
         * Integer property that specifies the preset style for captions, one
         * of:
         * <ul>
         * <li>{@link android.view.accessibility.CaptioningManager.CaptionStyle#PRESET_CUSTOM}
         * <li>a valid index of {@link android.view.accessibility.CaptioningManager.CaptionStyle#PRESETS}
         * </ul>
         *
         * @see java.util.Locale#toString
         * @hide
         */
        public static final String ACCESSIBILITY_CAPTIONING_PRESET =
                "accessibility_captioning_preset";

        /**
         * Integer property that specifes the background color for captions as a
         * packed 32-bit color.
         *
         * @see android.graphics.Color#argb
         * @hide
         */
        public static final String ACCESSIBILITY_CAPTIONING_BACKGROUND_COLOR =
                "accessibility_captioning_background_color";

        /**
         * Integer property that specifes the foreground color for captions as a
         * packed 32-bit color.
         *
         * @see android.graphics.Color#argb
         * @hide
         */
        public static final String ACCESSIBILITY_CAPTIONING_FOREGROUND_COLOR =
                "accessibility_captioning_foreground_color";

        /**
         * Integer property that specifes the edge type for captions, one of:
         * <ul>
         * <li>{@link android.view.accessibility.CaptioningManager.CaptionStyle#EDGE_TYPE_NONE}
         * <li>{@link android.view.accessibility.CaptioningManager.CaptionStyle#EDGE_TYPE_OUTLINE}
         * <li>{@link android.view.accessibility.CaptioningManager.CaptionStyle#EDGE_TYPE_DROP_SHADOW}
         * </ul>
         *
         * @see #ACCESSIBILITY_CAPTIONING_EDGE_COLOR
         * @hide
         */
        public static final String ACCESSIBILITY_CAPTIONING_EDGE_TYPE =
                "accessibility_captioning_edge_type";

        /**
         * Integer property that specifes the edge color for captions as a
         * packed 32-bit color.
         *
         * @see #ACCESSIBILITY_CAPTIONING_EDGE_TYPE
         * @see android.graphics.Color#argb
         * @hide
         */
        public static final String ACCESSIBILITY_CAPTIONING_EDGE_COLOR =
                "accessibility_captioning_edge_color";

        /**
         * Integer property that specifes the window color for captions as a
         * packed 32-bit color.
         *
         * @see android.graphics.Color#argb
         * @hide
         */
        public static final String ACCESSIBILITY_CAPTIONING_WINDOW_COLOR =
                "accessibility_captioning_window_color";

        /**
         * String property that specifies the typeface for captions, one of:
         * <ul>
         * <li>DEFAULT
         * <li>MONOSPACE
         * <li>SANS_SERIF
         * <li>SERIF
         * </ul>
         *
         * @see android.graphics.Typeface
         * @hide
         */
        public static final String ACCESSIBILITY_CAPTIONING_TYPEFACE =
                "accessibility_captioning_typeface";

        /**
         * Floating point property that specifies font scaling for captions.
         *
         * @hide
         */
        public static final String ACCESSIBILITY_CAPTIONING_FONT_SCALE =
                "accessibility_captioning_font_scale";

        /**
         * Setting that specifies whether display color inversion is enabled.
         */
        public static final String ACCESSIBILITY_DISPLAY_INVERSION_ENABLED =
                "accessibility_display_inversion_enabled";

        /**
         * Setting that specifies whether display color space adjustment is
         * enabled.
         *
         * @hide
         */
        public static final String ACCESSIBILITY_DISPLAY_DALTONIZER_ENABLED =
                "accessibility_display_daltonizer_enabled";

        /**
         * Integer property that specifies the type of color space adjustment to
         * perform. Valid values are defined in AccessibilityManager.
         *
         * @hide
         */
        public static final String ACCESSIBILITY_DISPLAY_DALTONIZER =
                "accessibility_display_daltonizer";

        /**
         * The timout for considering a press to be a long press in milliseconds.
         * @hide
         */
        public static final String LONG_PRESS_TIMEOUT = "long_press_timeout";

        /**
         * List of the enabled print services.
         * @hide
         */
        public static final String ENABLED_PRINT_SERVICES =
            "enabled_print_services";

        /**
         * List of the system print services we enabled on first boot. On
         * first boot we enable all system, i.e. bundled print services,
         * once, so they work out-of-the-box.
         * @hide
         */
        public static final String ENABLED_ON_FIRST_BOOT_SYSTEM_PRINT_SERVICES =
            "enabled_on_first_boot_system_print_services";

        /**
         * Setting to always use the default text-to-speech settings regardless
         * of the application settings.
         * 1 = override application settings,
         * 0 = use application settings (if specified).
         *
         * @deprecated  The value of this setting is no longer respected by
         * the framework text to speech APIs as of the Ice Cream Sandwich release.
         */
        @Deprecated
        public static final String TTS_USE_DEFAULTS = "tts_use_defaults";

        /**
         * Default text-to-speech engine speech rate. 100 = 1x
         */
        public static final String TTS_DEFAULT_RATE = "tts_default_rate";

        /**
         * Default text-to-speech engine pitch. 100 = 1x
         */
        public static final String TTS_DEFAULT_PITCH = "tts_default_pitch";

        /**
         * Default text-to-speech engine.
         */
        public static final String TTS_DEFAULT_SYNTH = "tts_default_synth";

        /**
         * Default text-to-speech language.
         *
         * @deprecated this setting is no longer in use, as of the Ice Cream
         * Sandwich release. Apps should never need to read this setting directly,
         * instead can query the TextToSpeech framework classes for the default
         * locale. {@link TextToSpeech#getLanguage()}.
         */
        @Deprecated
        public static final String TTS_DEFAULT_LANG = "tts_default_lang";

        /**
         * Default text-to-speech country.
         *
         * @deprecated this setting is no longer in use, as of the Ice Cream
         * Sandwich release. Apps should never need to read this setting directly,
         * instead can query the TextToSpeech framework classes for the default
         * locale. {@link TextToSpeech#getLanguage()}.
         */
        @Deprecated
        public static final String TTS_DEFAULT_COUNTRY = "tts_default_country";

        /**
         * Default text-to-speech locale variant.
         *
         * @deprecated this setting is no longer in use, as of the Ice Cream
         * Sandwich release. Apps should never need to read this setting directly,
         * instead can query the TextToSpeech framework classes for the
         * locale that is in use {@link TextToSpeech#getLanguage()}.
         */
        @Deprecated
        public static final String TTS_DEFAULT_VARIANT = "tts_default_variant";

        /**
         * Stores the default tts locales on a per engine basis. Stored as
         * a comma seperated list of values, each value being of the form
         * {@code engine_name:locale} for example,
         * {@code com.foo.ttsengine:eng-USA,com.bar.ttsengine:esp-ESP}. This
         * supersedes {@link #TTS_DEFAULT_LANG}, {@link #TTS_DEFAULT_COUNTRY} and
         * {@link #TTS_DEFAULT_VARIANT}. Apps should never need to read this
         * setting directly, and can query the TextToSpeech framework classes
         * for the locale that is in use.
         *
         * @hide
         */
        public static final String TTS_DEFAULT_LOCALE = "tts_default_locale";

        /**
         * Space delimited list of plugin packages that are enabled.
         */
        public static final String TTS_ENABLED_PLUGINS = "tts_enabled_plugins";

        /**
         * @deprecated Use {@link android.provider.Settings.Global#WIFI_NETWORKS_AVAILABLE_NOTIFICATION_ON}
         * instead.
         */
        @Deprecated
        public static final String WIFI_NETWORKS_AVAILABLE_NOTIFICATION_ON =
                Global.WIFI_NETWORKS_AVAILABLE_NOTIFICATION_ON;

        /**
         * @deprecated Use {@link android.provider.Settings.Global#WIFI_NETWORKS_AVAILABLE_REPEAT_DELAY}
         * instead.
         */
        @Deprecated
        public static final String WIFI_NETWORKS_AVAILABLE_REPEAT_DELAY =
                Global.WIFI_NETWORKS_AVAILABLE_REPEAT_DELAY;

        /**
         * @deprecated Use {@link android.provider.Settings.Global#WIFI_NUM_OPEN_NETWORKS_KEPT}
         * instead.
         */
        @Deprecated
        public static final String WIFI_NUM_OPEN_NETWORKS_KEPT =
                Global.WIFI_NUM_OPEN_NETWORKS_KEPT;

        /**
         * @deprecated Use {@link android.provider.Settings.Global#WIFI_ON}
         * instead.
         */
        @Deprecated
        public static final String WIFI_ON = Global.WIFI_ON;

        /**
         * The acceptable packet loss percentage (range 0 - 100) before trying
         * another AP on the same network.
         * @deprecated This setting is not used.
         */
        @Deprecated
        public static final String WIFI_WATCHDOG_ACCEPTABLE_PACKET_LOSS_PERCENTAGE =
                "wifi_watchdog_acceptable_packet_loss_percentage";

        /**
         * The number of access points required for a network in order for the
         * watchdog to monitor it.
         * @deprecated This setting is not used.
         */
        @Deprecated
        public static final String WIFI_WATCHDOG_AP_COUNT = "wifi_watchdog_ap_count";

        /**
         * The delay between background checks.
         * @deprecated This setting is not used.
         */
        @Deprecated
        public static final String WIFI_WATCHDOG_BACKGROUND_CHECK_DELAY_MS =
                "wifi_watchdog_background_check_delay_ms";

        /**
         * Whether the Wi-Fi watchdog is enabled for background checking even
         * after it thinks the user has connected to a good access point.
         * @deprecated This setting is not used.
         */
        @Deprecated
        public static final String WIFI_WATCHDOG_BACKGROUND_CHECK_ENABLED =
                "wifi_watchdog_background_check_enabled";

        /**
         * The timeout for a background ping
         * @deprecated This setting is not used.
         */
        @Deprecated
        public static final String WIFI_WATCHDOG_BACKGROUND_CHECK_TIMEOUT_MS =
                "wifi_watchdog_background_check_timeout_ms";

        /**
         * The number of initial pings to perform that *may* be ignored if they
         * fail. Again, if these fail, they will *not* be used in packet loss
         * calculation. For example, one network always seemed to time out for
         * the first couple pings, so this is set to 3 by default.
         * @deprecated This setting is not used.
         */
        @Deprecated
        public static final String WIFI_WATCHDOG_INITIAL_IGNORED_PING_COUNT =
            "wifi_watchdog_initial_ignored_ping_count";

        /**
         * The maximum number of access points (per network) to attempt to test.
         * If this number is reached, the watchdog will no longer monitor the
         * initial connection state for the network. This is a safeguard for
         * networks containing multiple APs whose DNS does not respond to pings.
         * @deprecated This setting is not used.
         */
        @Deprecated
        public static final String WIFI_WATCHDOG_MAX_AP_CHECKS = "wifi_watchdog_max_ap_checks";

        /**
         * @deprecated Use {@link android.provider.Settings.Global#WIFI_WATCHDOG_ON} instead
         */
        @Deprecated
        public static final String WIFI_WATCHDOG_ON = "wifi_watchdog_on";

        /**
         * A comma-separated list of SSIDs for which the Wi-Fi watchdog should be enabled.
         * @deprecated This setting is not used.
         */
        @Deprecated
        public static final String WIFI_WATCHDOG_WATCH_LIST = "wifi_watchdog_watch_list";

        /**
         * The number of pings to test if an access point is a good connection.
         * @deprecated This setting is not used.
         */
        @Deprecated
        public static final String WIFI_WATCHDOG_PING_COUNT = "wifi_watchdog_ping_count";

        /**
         * The delay between pings.
         * @deprecated This setting is not used.
         */
        @Deprecated
        public static final String WIFI_WATCHDOG_PING_DELAY_MS = "wifi_watchdog_ping_delay_ms";

        /**
         * The timeout per ping.
         * @deprecated This setting is not used.
         */
        @Deprecated
        public static final String WIFI_WATCHDOG_PING_TIMEOUT_MS = "wifi_watchdog_ping_timeout_ms";

        /**
         * @deprecated Use
         * {@link android.provider.Settings.Global#WIFI_MAX_DHCP_RETRY_COUNT} instead
         */
        @Deprecated
        public static final String WIFI_MAX_DHCP_RETRY_COUNT = Global.WIFI_MAX_DHCP_RETRY_COUNT;

        /**
         * @deprecated Use
         * {@link android.provider.Settings.Global#WIFI_MOBILE_DATA_TRANSITION_WAKELOCK_TIMEOUT_MS} instead
         */
        @Deprecated
        public static final String WIFI_MOBILE_DATA_TRANSITION_WAKELOCK_TIMEOUT_MS =
                Global.WIFI_MOBILE_DATA_TRANSITION_WAKELOCK_TIMEOUT_MS;

        /**
         * The number of milliseconds to hold on to a PendingIntent based request. This delay gives
         * the receivers of the PendingIntent an opportunity to make a new network request before
         * the Network satisfying the request is potentially removed.
         *
         * @hide
         */
        public static final String CONNECTIVITY_RELEASE_PENDING_INTENT_DELAY_MS =
                "connectivity_release_pending_intent_delay_ms";

        /**
         * Whether background data usage is allowed.
         *
         * @deprecated As of {@link VERSION_CODES#ICE_CREAM_SANDWICH},
         *             availability of background data depends on several
         *             combined factors. When background data is unavailable,
         *             {@link ConnectivityManager#getActiveNetworkInfo()} will
         *             now appear disconnected.
         */
        @Deprecated
        public static final String BACKGROUND_DATA = "background_data";

        /**
         * Origins for which browsers should allow geolocation by default.
         * The value is a space-separated list of origins.
         */
        public static final String ALLOWED_GEOLOCATION_ORIGINS
                = "allowed_geolocation_origins";

        /**
         * The preferred TTY mode     0 = TTy Off, CDMA default
         *                            1 = TTY Full
         *                            2 = TTY HCO
         *                            3 = TTY VCO
         * @hide
         */
        public static final String PREFERRED_TTY_MODE =
                "preferred_tty_mode";

        /**
         * Whether the enhanced voice privacy mode is enabled.
         * 0 = normal voice privacy
         * 1 = enhanced voice privacy
         * @hide
         */
        public static final String ENHANCED_VOICE_PRIVACY_ENABLED = "enhanced_voice_privacy_enabled";

        /**
         * Whether the TTY mode mode is enabled.
         * 0 = disabled
         * 1 = enabled
         * @hide
         */
        public static final String TTY_MODE_ENABLED = "tty_mode_enabled";

        /**
         * Controls whether settings backup is enabled.
         * Type: int ( 0 = disabled, 1 = enabled )
         * @hide
         */
        public static final String BACKUP_ENABLED = "backup_enabled";

        /**
         * Controls whether application data is automatically restored from backup
         * at install time.
         * Type: int ( 0 = disabled, 1 = enabled )
         * @hide
         */
        public static final String BACKUP_AUTO_RESTORE = "backup_auto_restore";

        /**
         * Indicates whether settings backup has been fully provisioned.
         * Type: int ( 0 = unprovisioned, 1 = fully provisioned )
         * @hide
         */
        public static final String BACKUP_PROVISIONED = "backup_provisioned";

        /**
         * Component of the transport to use for backup/restore.
         * @hide
         */
        public static final String BACKUP_TRANSPORT = "backup_transport";

        /**
         * Version for which the setup wizard was last shown.  Bumped for
         * each release when there is new setup information to show.
         * @hide
         */
        public static final String LAST_SETUP_SHOWN = "last_setup_shown";

        /**
         * The interval in milliseconds after which Wi-Fi is considered idle.
         * When idle, it is possible for the device to be switched from Wi-Fi to
         * the mobile data network.
         * @hide
         * @deprecated Use {@link android.provider.Settings.Global#WIFI_IDLE_MS}
         * instead.
         */
        @Deprecated
        public static final String WIFI_IDLE_MS = Global.WIFI_IDLE_MS;

        /**
         * The global search provider chosen by the user (if multiple global
         * search providers are installed). This will be the provider returned
         * by {@link SearchManager#getGlobalSearchActivity()} if it's still
         * installed. This setting is stored as a flattened component name as
         * per {@link ComponentName#flattenToString()}.
         *
         * @hide
         */
        public static final String SEARCH_GLOBAL_SEARCH_ACTIVITY =
                "search_global_search_activity";

        /**
         * The number of promoted sources in GlobalSearch.
         * @hide
         */
        public static final String SEARCH_NUM_PROMOTED_SOURCES = "search_num_promoted_sources";
        /**
         * The maximum number of suggestions returned by GlobalSearch.
         * @hide
         */
        public static final String SEARCH_MAX_RESULTS_TO_DISPLAY = "search_max_results_to_display";
        /**
         * The number of suggestions GlobalSearch will ask each non-web search source for.
         * @hide
         */
        public static final String SEARCH_MAX_RESULTS_PER_SOURCE = "search_max_results_per_source";
        /**
         * The number of suggestions the GlobalSearch will ask the web search source for.
         * @hide
         */
        public static final String SEARCH_WEB_RESULTS_OVERRIDE_LIMIT =
                "search_web_results_override_limit";
        /**
         * The number of milliseconds that GlobalSearch will wait for suggestions from
         * promoted sources before continuing with all other sources.
         * @hide
         */
        public static final String SEARCH_PROMOTED_SOURCE_DEADLINE_MILLIS =
                "search_promoted_source_deadline_millis";
        /**
         * The number of milliseconds before GlobalSearch aborts search suggesiton queries.
         * @hide
         */
        public static final String SEARCH_SOURCE_TIMEOUT_MILLIS = "search_source_timeout_millis";
        /**
         * The maximum number of milliseconds that GlobalSearch shows the previous results
         * after receiving a new query.
         * @hide
         */
        public static final String SEARCH_PREFILL_MILLIS = "search_prefill_millis";
        /**
         * The maximum age of log data used for shortcuts in GlobalSearch.
         * @hide
         */
        public static final String SEARCH_MAX_STAT_AGE_MILLIS = "search_max_stat_age_millis";
        /**
         * The maximum age of log data used for source ranking in GlobalSearch.
         * @hide
         */
        public static final String SEARCH_MAX_SOURCE_EVENT_AGE_MILLIS =
                "search_max_source_event_age_millis";
        /**
         * The minimum number of impressions needed to rank a source in GlobalSearch.
         * @hide
         */
        public static final String SEARCH_MIN_IMPRESSIONS_FOR_SOURCE_RANKING =
                "search_min_impressions_for_source_ranking";
        /**
         * The minimum number of clicks needed to rank a source in GlobalSearch.
         * @hide
         */
        public static final String SEARCH_MIN_CLICKS_FOR_SOURCE_RANKING =
                "search_min_clicks_for_source_ranking";
        /**
         * The maximum number of shortcuts shown by GlobalSearch.
         * @hide
         */
        public static final String SEARCH_MAX_SHORTCUTS_RETURNED = "search_max_shortcuts_returned";
        /**
         * The size of the core thread pool for suggestion queries in GlobalSearch.
         * @hide
         */
        public static final String SEARCH_QUERY_THREAD_CORE_POOL_SIZE =
                "search_query_thread_core_pool_size";
        /**
         * The maximum size of the thread pool for suggestion queries in GlobalSearch.
         * @hide
         */
        public static final String SEARCH_QUERY_THREAD_MAX_POOL_SIZE =
                "search_query_thread_max_pool_size";
        /**
         * The size of the core thread pool for shortcut refreshing in GlobalSearch.
         * @hide
         */
        public static final String SEARCH_SHORTCUT_REFRESH_CORE_POOL_SIZE =
                "search_shortcut_refresh_core_pool_size";
        /**
         * The maximum size of the thread pool for shortcut refreshing in GlobalSearch.
         * @hide
         */
        public static final String SEARCH_SHORTCUT_REFRESH_MAX_POOL_SIZE =
                "search_shortcut_refresh_max_pool_size";
        /**
         * The maximun time that excess threads in the GlobalSeach thread pools will
         * wait before terminating.
         * @hide
         */
        public static final String SEARCH_THREAD_KEEPALIVE_SECONDS =
                "search_thread_keepalive_seconds";
        /**
         * The maximum number of concurrent suggestion queries to each source.
         * @hide
         */
        public static final String SEARCH_PER_SOURCE_CONCURRENT_QUERY_LIMIT =
                "search_per_source_concurrent_query_limit";

        /**
         * Whether or not alert sounds are played on MountService events. (0 = false, 1 = true)
         * @hide
         */
        public static final String MOUNT_PLAY_NOTIFICATION_SND = "mount_play_not_snd";

        /**
         * Whether or not UMS auto-starts on UMS host detection. (0 = false, 1 = true)
         * @hide
         */
        public static final String MOUNT_UMS_AUTOSTART = "mount_ums_autostart";

        /**
         * Whether or not a notification is displayed on UMS host detection. (0 = false, 1 = true)
         * @hide
         */
        public static final String MOUNT_UMS_PROMPT = "mount_ums_prompt";

        /**
         * Whether or not a notification is displayed while UMS is enabled. (0 = false, 1 = true)
         * @hide
         */
        public static final String MOUNT_UMS_NOTIFY_ENABLED = "mount_ums_notify_enabled";

        /**
         * If nonzero, ANRs in invisible background processes bring up a dialog.
         * Otherwise, the process will be silently killed.
         * @hide
         */
        public static final String ANR_SHOW_BACKGROUND = "anr_show_background";

        /**
         * The {@link ComponentName} string of the service to be used as the voice recognition
         * service.
         *
         * @hide
         */
        public static final String VOICE_RECOGNITION_SERVICE = "voice_recognition_service";

        /**
         * Stores whether an user has consented to have apps verified through PAM.
         * The value is boolean (1 or 0).
         *
         * @hide
         */
        public static final String PACKAGE_VERIFIER_USER_CONSENT =
            "package_verifier_user_consent";

        /**
         * The {@link ComponentName} string of the selected spell checker service which is
         * one of the services managed by the text service manager.
         *
         * @hide
         */
        public static final String SELECTED_SPELL_CHECKER = "selected_spell_checker";

        /**
         * The {@link ComponentName} string of the selected subtype of the selected spell checker
         * service which is one of the services managed by the text service manager.
         *
         * @hide
         */
        public static final String SELECTED_SPELL_CHECKER_SUBTYPE =
                "selected_spell_checker_subtype";

        /**
         * The {@link ComponentName} string whether spell checker is enabled or not.
         *
         * @hide
         */
        public static final String SPELL_CHECKER_ENABLED = "spell_checker_enabled";

        /**
         * What happens when the user presses the Power button while in-call
         * and the screen is on.<br/>
         * <b>Values:</b><br/>
         * 1 - The Power button turns off the screen and locks the device. (Default behavior)<br/>
         * 2 - The Power button hangs up the current call.<br/>
         *
         * @hide
         */
        public static final String INCALL_POWER_BUTTON_BEHAVIOR = "incall_power_button_behavior";

        /**
         * INCALL_POWER_BUTTON_BEHAVIOR value for "turn off screen".
         * @hide
         */
        public static final int INCALL_POWER_BUTTON_BEHAVIOR_SCREEN_OFF = 0x1;

        /**
         * INCALL_POWER_BUTTON_BEHAVIOR value for "hang up".
         * @hide
         */
        public static final int INCALL_POWER_BUTTON_BEHAVIOR_HANGUP = 0x2;

        /**
         * INCALL_POWER_BUTTON_BEHAVIOR default value.
         * @hide
         */
        public static final int INCALL_POWER_BUTTON_BEHAVIOR_DEFAULT =
                INCALL_POWER_BUTTON_BEHAVIOR_SCREEN_OFF;

        /**
         * Whether the device should wake when the wake gesture sensor detects motion.
         * @hide
         */
        public static final String WAKE_GESTURE_ENABLED = "wake_gesture_enabled";

        /**
         * Whether the device should doze if configured.
         * @hide
         */
        public static final String DOZE_ENABLED = "doze_enabled";

        /**
         * The current night mode that has been selected by the user.  Owned
         * and controlled by UiModeManagerService.  Constants are as per
         * UiModeManager.
         * @hide
         */
        public static final String UI_NIGHT_MODE = "ui_night_mode";

        /**
         * Whether screensavers are enabled.
         * @hide
         */
        public static final String SCREENSAVER_ENABLED = "screensaver_enabled";

        /**
         * The user's chosen screensaver components.
         *
         * These will be launched by the PhoneWindowManager after a timeout when not on
         * battery, or upon dock insertion (if SCREENSAVER_ACTIVATE_ON_DOCK is set to 1).
         * @hide
         */
        public static final String SCREENSAVER_COMPONENTS = "screensaver_components";

        /**
         * If screensavers are enabled, whether the screensaver should be automatically launched
         * when the device is inserted into a (desk) dock.
         * @hide
         */
        public static final String SCREENSAVER_ACTIVATE_ON_DOCK = "screensaver_activate_on_dock";

        /**
         * If screensavers are enabled, whether the screensaver should be automatically launched
         * when the screen times out when not on battery.
         * @hide
         */
        public static final String SCREENSAVER_ACTIVATE_ON_SLEEP = "screensaver_activate_on_sleep";

        /**
         * If screensavers are enabled, the default screensaver component.
         * @hide
         */
        public static final String SCREENSAVER_DEFAULT_COMPONENT = "screensaver_default_component";

        /**
         * The default NFC payment component
         * @hide
         */
        public static final String NFC_PAYMENT_DEFAULT_COMPONENT = "nfc_payment_default_component";

        /**
         * Whether NFC payment is handled by the foreground application or a default.
         * @hide
         */
        public static final String NFC_PAYMENT_FOREGROUND = "nfc_payment_foreground";

        /**
         * Specifies the package name currently configured to be the primary sms application
         * @hide
         */
        public static final String SMS_DEFAULT_APPLICATION = "sms_default_application";

        /**
         * Specifies the package name currently configured to be the default dialer application
         * @hide
         */
        public static final String DIALER_DEFAULT_APPLICATION = "dialer_default_application";

        /**
         * Specifies the package name currently configured to be the emergency assistance application
         *
         * @see android.telephony.TelephonyManager#ACTION_EMERGENCY_ASSISTANCE
         *
         * @hide
         */
        public static final String EMERGENCY_ASSISTANCE_APPLICATION = "emergency_assistance_application";

        /**
         * Specifies whether the current app context on scren (assist data) will be sent to the
         * assist application (active voice interaction service).
         *
         * @hide
         */
        public static final String ASSIST_STRUCTURE_ENABLED = "assist_structure_enabled";

        /**
         * Specifies whether a screenshot of the screen contents will be sent to the assist
         * application (active voice interaction service).
         *
         * @hide
         */
        public static final String ASSIST_SCREENSHOT_ENABLED = "assist_screenshot_enabled";

        /**
         * Names of the service components that the current user has explicitly allowed to
         * see all of the user's notifications, separated by ':'.
         *
         * @hide
         */
        public static final String ENABLED_NOTIFICATION_LISTENERS = "enabled_notification_listeners";

        /**
         * Names of the packages that the current user has explicitly allowed to
         * manage notification policy configuration, separated by ':'.
         *
         * @hide
         */
        public static final String ENABLED_NOTIFICATION_POLICY_ACCESS_PACKAGES =
                "enabled_notification_policy_access_packages";

        /**
         * @hide
         */
        public static final String ENABLED_CONDITION_PROVIDERS = "enabled_condition_providers";

        /** @hide */
        public static final String BAR_SERVICE_COMPONENT = "bar_service_component";

        /** @hide */
        public static final String VOLUME_CONTROLLER_SERVICE_COMPONENT
                = "volume_controller_service_component";

        /** @hide */
        public static final String IMMERSIVE_MODE_CONFIRMATIONS = "immersive_mode_confirmations";

        /**
         * This is the query URI for finding a print service to install.
         *
         * @hide
         */
        public static final String PRINT_SERVICE_SEARCH_URI = "print_service_search_uri";

        /**
         * This is the query URI for finding a NFC payment service to install.
         *
         * @hide
         */
        public static final String PAYMENT_SERVICE_SEARCH_URI = "payment_service_search_uri";

        /**
         * If enabled, apps should try to skip any introductory hints on first launch. This might
         * apply to users that are already familiar with the environment or temporary users.
         * <p>
         * Type : int (0 to show hints, 1 to skip showing hints)
         */
        public static final String SKIP_FIRST_USE_HINTS = "skip_first_use_hints";

        /**
         * Persisted playback time after a user confirmation of an unsafe volume level.
         *
         * @hide
         */
        public static final String UNSAFE_VOLUME_MUSIC_ACTIVE_MS = "unsafe_volume_music_active_ms";

        /**
         * This preference enables notification display on the lockscreen.
         * @hide
         */
        public static final String LOCK_SCREEN_SHOW_NOTIFICATIONS =
                "lock_screen_show_notifications";

        /**
         * List of TV inputs that are currently hidden. This is a string
         * containing the IDs of all hidden TV inputs. Each ID is encoded by
         * {@link android.net.Uri#encode(String)} and separated by ':'.
         * @hide
         */
        public static final String TV_INPUT_HIDDEN_INPUTS = "tv_input_hidden_inputs";

        /**
         * List of custom TV input labels. This is a string containing <TV input id, custom name>
         * pairs. TV input id and custom name are encoded by {@link android.net.Uri#encode(String)}
         * and separated by ','. Each pair is separated by ':'.
         * @hide
         */
        public static final String TV_INPUT_CUSTOM_LABELS = "tv_input_custom_labels";

        /**
         * Whether automatic routing of system audio to USB audio peripheral is disabled.
         * The value is boolean (1 or 0), where 1 means automatic routing is disabled,
         * and 0 means automatic routing is enabled.
         *
         * @hide
         */
        public static final String USB_AUDIO_AUTOMATIC_ROUTING_DISABLED =
                "usb_audio_automatic_routing_disabled";

        /**
         * The timeout in milliseconds before the device fully goes to sleep after
         * a period of inactivity.  This value sets an upper bound on how long the device
         * will stay awake or dreaming without user activity.  It should generally
         * be longer than {@link Settings.System#SCREEN_OFF_TIMEOUT} as otherwise the device
         * will sleep before it ever has a chance to dream.
         * <p>
         * Use -1 to disable this timeout.
         * </p>
         *
         * @hide
         */
        public static final String SLEEP_TIMEOUT = "sleep_timeout";

        /**
         * Controls whether double tap to wake is enabled.
         * @hide
         */
        public static final String DOUBLE_TAP_TO_WAKE = "double_tap_to_wake";

        /**
         * The current assistant component. It could be a voice interaction service,
         * or an activity that handles ACTION_ASSIST, or empty which means using the default
         * handling.
         *
         * @hide
         */
        public static final String ASSISTANT = "assistant";

        /**
<<<<<<< HEAD
         * Settings to reset on user request. They will fall back to their default value (0).
         *
         * @hide
         */
        public static final String[] SETTINGS_TO_RESET = {
        };
=======
         * Whether the camera launch gesture should be disabled.
         *
         * @hide
         */
        public static final String CAMERA_GESTURE_DISABLED = "camera_gesture_disabled";

        /**
         * Whether the camera launch gesture to double tap the power button when the screen is off
         * should be disabled.
         *
         * @hide
         */
        public static final String CAMERA_DOUBLE_TAP_POWER_GESTURE_DISABLED =
                "camera_double_tap_power_gesture_disabled";
>>>>>>> 4d70bd7a

        /**
         * This are the settings to be backed up.
         *
         * NOTE: Settings are backed up and restored in the order they appear
         *       in this array. If you have one setting depending on another,
         *       make sure that they are ordered appropriately.
         *
         * @hide
         */
        public static final String[] SETTINGS_TO_BACKUP = {
            BUGREPORT_IN_POWER_MENU,                            // moved to global
            ALLOW_MOCK_LOCATION,
            PARENTAL_CONTROL_ENABLED,
            PARENTAL_CONTROL_REDIRECT_URL,
            USB_MASS_STORAGE_ENABLED,                           // moved to global
            ACCESSIBILITY_DISPLAY_MAGNIFICATION_ENABLED,
            ACCESSIBILITY_DISPLAY_MAGNIFICATION_SCALE,
            ACCESSIBILITY_DISPLAY_MAGNIFICATION_AUTO_UPDATE,
            ACCESSIBILITY_SCRIPT_INJECTION,
            BACKUP_AUTO_RESTORE,
            ENABLED_ACCESSIBILITY_SERVICES,
            ENABLED_NOTIFICATION_LISTENERS,
            ENABLED_INPUT_METHODS,
            TOUCH_EXPLORATION_GRANTED_ACCESSIBILITY_SERVICES,
            TOUCH_EXPLORATION_ENABLED,
            ACCESSIBILITY_ENABLED,
            ACCESSIBILITY_SPEAK_PASSWORD,
            ACCESSIBILITY_HIGH_TEXT_CONTRAST_ENABLED,
            ACCESSIBILITY_CAPTIONING_ENABLED,
            ACCESSIBILITY_CAPTIONING_LOCALE,
            ACCESSIBILITY_CAPTIONING_BACKGROUND_COLOR,
            ACCESSIBILITY_CAPTIONING_FOREGROUND_COLOR,
            ACCESSIBILITY_CAPTIONING_EDGE_TYPE,
            ACCESSIBILITY_CAPTIONING_EDGE_COLOR,
            ACCESSIBILITY_CAPTIONING_TYPEFACE,
            ACCESSIBILITY_CAPTIONING_FONT_SCALE,
            TTS_USE_DEFAULTS,
            TTS_DEFAULT_RATE,
            TTS_DEFAULT_PITCH,
            TTS_DEFAULT_SYNTH,
            TTS_DEFAULT_LANG,
            TTS_DEFAULT_COUNTRY,
            TTS_ENABLED_PLUGINS,
            TTS_DEFAULT_LOCALE,
            WIFI_NETWORKS_AVAILABLE_NOTIFICATION_ON,            // moved to global
            WIFI_NETWORKS_AVAILABLE_REPEAT_DELAY,               // moved to global
            WIFI_NUM_OPEN_NETWORKS_KEPT,                        // moved to global
            SELECTED_SPELL_CHECKER,
            SELECTED_SPELL_CHECKER_SUBTYPE,
            SPELL_CHECKER_ENABLED,
            MOUNT_PLAY_NOTIFICATION_SND,
            MOUNT_UMS_AUTOSTART,
            MOUNT_UMS_PROMPT,
            MOUNT_UMS_NOTIFY_ENABLED,
            SLEEP_TIMEOUT,
            DOUBLE_TAP_TO_WAKE,
            CAMERA_GESTURE_DISABLED,
        };

        /**
         * These entries are considered common between the personal and the managed profile,
         * since the managed profile doesn't get to change them.
         */
        private static final Set<String> CLONE_TO_MANAGED_PROFILE = new ArraySet<>();

        static {
            CLONE_TO_MANAGED_PROFILE.add(ACCESSIBILITY_ENABLED);
            CLONE_TO_MANAGED_PROFILE.add(ALLOW_MOCK_LOCATION);
            CLONE_TO_MANAGED_PROFILE.add(ALLOWED_GEOLOCATION_ORIGINS);
            CLONE_TO_MANAGED_PROFILE.add(DEFAULT_INPUT_METHOD);
            CLONE_TO_MANAGED_PROFILE.add(ENABLED_ACCESSIBILITY_SERVICES);
            CLONE_TO_MANAGED_PROFILE.add(ENABLED_INPUT_METHODS);
            CLONE_TO_MANAGED_PROFILE.add(LOCATION_MODE);
            CLONE_TO_MANAGED_PROFILE.add(LOCATION_PROVIDERS_ALLOWED);
            CLONE_TO_MANAGED_PROFILE.add(LOCK_SCREEN_ALLOW_PRIVATE_NOTIFICATIONS);
            CLONE_TO_MANAGED_PROFILE.add(SELECTED_INPUT_METHOD_SUBTYPE);
            CLONE_TO_MANAGED_PROFILE.add(SELECTED_SPELL_CHECKER);
            CLONE_TO_MANAGED_PROFILE.add(SELECTED_SPELL_CHECKER_SUBTYPE);
        }

        /** @hide */
        public static void getCloneToManagedProfileSettings(Set<String> outKeySet) {
            outKeySet.addAll(CLONE_TO_MANAGED_PROFILE);
        }

        /**
         * Helper method for determining if a location provider is enabled.
         *
         * @param cr the content resolver to use
         * @param provider the location provider to query
         * @return true if the provider is enabled
         *
         * @deprecated use {@link #LOCATION_MODE} or
         *             {@link LocationManager#isProviderEnabled(String)}
         */
        @Deprecated
        public static final boolean isLocationProviderEnabled(ContentResolver cr, String provider) {
            return isLocationProviderEnabledForUser(cr, provider, UserHandle.myUserId());
        }

        /**
         * Helper method for determining if a location provider is enabled.
         * @param cr the content resolver to use
         * @param provider the location provider to query
         * @param userId the userId to query
         * @return true if the provider is enabled
         * @deprecated use {@link #LOCATION_MODE} or
         *             {@link LocationManager#isProviderEnabled(String)}
         * @hide
         */
        @Deprecated
        public static final boolean isLocationProviderEnabledForUser(ContentResolver cr, String provider, int userId) {
            String allowedProviders = Settings.Secure.getStringForUser(cr,
                    LOCATION_PROVIDERS_ALLOWED, userId);
            return TextUtils.delimitedStringContains(allowedProviders, ',', provider);
        }

        /**
         * Thread-safe method for enabling or disabling a single location provider.
         * @param cr the content resolver to use
         * @param provider the location provider to enable or disable
         * @param enabled true if the provider should be enabled
         * @deprecated use {@link #putInt(ContentResolver, String, int)} and {@link #LOCATION_MODE}
         */
        @Deprecated
        public static final void setLocationProviderEnabled(ContentResolver cr,
                String provider, boolean enabled) {
            setLocationProviderEnabledForUser(cr, provider, enabled, UserHandle.myUserId());
        }

        /**
         * Thread-safe method for enabling or disabling a single location provider.
         *
         * @param cr the content resolver to use
         * @param provider the location provider to enable or disable
         * @param enabled true if the provider should be enabled
         * @param userId the userId for which to enable/disable providers
         * @return true if the value was set, false on database errors
         * @deprecated use {@link #putIntForUser(ContentResolver, String, int, int)} and
         *             {@link #LOCATION_MODE}
         * @hide
         */
        @Deprecated
        public static final boolean setLocationProviderEnabledForUser(ContentResolver cr,
                String provider, boolean enabled, int userId) {
            synchronized (mLocationSettingsLock) {
                // to ensure thread safety, we write the provider name with a '+' or '-'
                // and let the SettingsProvider handle it rather than reading and modifying
                // the list of enabled providers.
                if (enabled) {
                    provider = "+" + provider;
                } else {
                    provider = "-" + provider;
                }
                return putStringForUser(cr, Settings.Secure.LOCATION_PROVIDERS_ALLOWED, provider,
                        userId);
            }
        }

        /**
         * Thread-safe method for setting the location mode to one of
         * {@link #LOCATION_MODE_HIGH_ACCURACY}, {@link #LOCATION_MODE_SENSORS_ONLY},
         * {@link #LOCATION_MODE_BATTERY_SAVING}, or {@link #LOCATION_MODE_OFF}.
         *
         * @param cr the content resolver to use
         * @param mode such as {@link #LOCATION_MODE_HIGH_ACCURACY}
         * @param userId the userId for which to change mode
         * @return true if the value was set, false on database errors
         *
         * @throws IllegalArgumentException if mode is not one of the supported values
         */
        private static final boolean setLocationModeForUser(ContentResolver cr, int mode,
                int userId) {
            synchronized (mLocationSettingsLock) {
                boolean gps = false;
                boolean network = false;
                switch (mode) {
                    case LOCATION_MODE_OFF:
                        break;
                    case LOCATION_MODE_SENSORS_ONLY:
                        gps = true;
                        break;
                    case LOCATION_MODE_BATTERY_SAVING:
                        network = true;
                        break;
                    case LOCATION_MODE_HIGH_ACCURACY:
                        gps = true;
                        network = true;
                        break;
                    default:
                        throw new IllegalArgumentException("Invalid location mode: " + mode);
                }
                // Note it's important that we set the NLP mode first. The Google implementation
                // of NLP clears its NLP consent setting any time it receives a
                // LocationManager.PROVIDERS_CHANGED_ACTION broadcast and NLP is disabled. Also,
                // it shows an NLP consent dialog any time it receives the broadcast, NLP is
                // enabled, and the NLP consent is not set. If 1) we were to enable GPS first,
                // 2) a setup wizard has its own NLP consent UI that sets the NLP consent setting,
                // and 3) the receiver happened to complete before we enabled NLP, then the Google
                // NLP would detect the attempt to enable NLP and show a redundant NLP consent
                // dialog. Then the people who wrote the setup wizard would be sad.
                boolean nlpSuccess = Settings.Secure.setLocationProviderEnabledForUser(
                        cr, LocationManager.NETWORK_PROVIDER, network, userId);
                boolean gpsSuccess = Settings.Secure.setLocationProviderEnabledForUser(
                        cr, LocationManager.GPS_PROVIDER, gps, userId);
                return gpsSuccess && nlpSuccess;
            }
        }

        /**
         * Thread-safe method for reading the location mode, returns one of
         * {@link #LOCATION_MODE_HIGH_ACCURACY}, {@link #LOCATION_MODE_SENSORS_ONLY},
         * {@link #LOCATION_MODE_BATTERY_SAVING}, or {@link #LOCATION_MODE_OFF}.
         *
         * @param cr the content resolver to use
         * @param userId the userId for which to read the mode
         * @return the location mode
         */
        private static final int getLocationModeForUser(ContentResolver cr, int userId) {
            synchronized (mLocationSettingsLock) {
                boolean gpsEnabled = Settings.Secure.isLocationProviderEnabledForUser(
                        cr, LocationManager.GPS_PROVIDER, userId);
                boolean networkEnabled = Settings.Secure.isLocationProviderEnabledForUser(
                        cr, LocationManager.NETWORK_PROVIDER, userId);
                if (gpsEnabled && networkEnabled) {
                    return LOCATION_MODE_HIGH_ACCURACY;
                } else if (gpsEnabled) {
                    return LOCATION_MODE_SENSORS_ONLY;
                } else if (networkEnabled) {
                    return LOCATION_MODE_BATTERY_SAVING;
                } else {
                    return LOCATION_MODE_OFF;
                }
            }
        }
    }

    /**
     * Global system settings, containing preferences that always apply identically
     * to all defined users.  Applications can read these but are not allowed to write;
     * like the "Secure" settings, these are for preferences that the user must
     * explicitly modify through the system UI or specialized APIs for those values.
     */
    public static final class Global extends NameValueTable {
        public static final String SYS_PROP_SETTING_VERSION = "sys.settings_global_version";

        /**
         * The content:// style URL for global secure settings items.  Not public.
         */
        public static final Uri CONTENT_URI = Uri.parse("content://" + AUTHORITY + "/global");

        /**
         * Whether users are allowed to add more users or guest from lockscreen.
         * <p>
         * Type: int
         * @hide
         */
        public static final String ADD_USERS_WHEN_LOCKED = "add_users_when_locked";

        /**
         * Setting whether the global gesture for enabling accessibility is enabled.
         * If this gesture is enabled the user will be able to perfrom it to enable
         * the accessibility state without visiting the settings app.
         * @hide
         */
        public static final String ENABLE_ACCESSIBILITY_GLOBAL_GESTURE_ENABLED =
                "enable_accessibility_global_gesture_enabled";

        /**
         * Whether Airplane Mode is on.
         */
        public static final String AIRPLANE_MODE_ON = "airplane_mode_on";

        /**
         * Whether Theater Mode is on.
         * {@hide}
         */
        @SystemApi
        public static final String THEATER_MODE_ON = "theater_mode_on";

        /**
         * Constant for use in AIRPLANE_MODE_RADIOS to specify Bluetooth radio.
         */
        public static final String RADIO_BLUETOOTH = "bluetooth";

        /**
         * Constant for use in AIRPLANE_MODE_RADIOS to specify Wi-Fi radio.
         */
        public static final String RADIO_WIFI = "wifi";

        /**
         * {@hide}
         */
        public static final String RADIO_WIMAX = "wimax";
        /**
         * Constant for use in AIRPLANE_MODE_RADIOS to specify Cellular radio.
         */
        public static final String RADIO_CELL = "cell";

        /**
         * Constant for use in AIRPLANE_MODE_RADIOS to specify NFC radio.
         */
        public static final String RADIO_NFC = "nfc";

        /**
         * A comma separated list of radios that need to be disabled when airplane mode
         * is on. This overrides WIFI_ON and BLUETOOTH_ON, if Wi-Fi and bluetooth are
         * included in the comma separated list.
         */
        public static final String AIRPLANE_MODE_RADIOS = "airplane_mode_radios";

        /**
         * A comma separated list of radios that should to be disabled when airplane mode
         * is on, but can be manually reenabled by the user.  For example, if RADIO_WIFI is
         * added to both AIRPLANE_MODE_RADIOS and AIRPLANE_MODE_TOGGLEABLE_RADIOS, then Wifi
         * will be turned off when entering airplane mode, but the user will be able to reenable
         * Wifi in the Settings app.
         *
         * {@hide}
         */
        public static final String AIRPLANE_MODE_TOGGLEABLE_RADIOS = "airplane_mode_toggleable_radios";

        /**
         * The policy for deciding when Wi-Fi should go to sleep (which will in
         * turn switch to using the mobile data as an Internet connection).
         * <p>
         * Set to one of {@link #WIFI_SLEEP_POLICY_DEFAULT},
         * {@link #WIFI_SLEEP_POLICY_NEVER_WHILE_PLUGGED}, or
         * {@link #WIFI_SLEEP_POLICY_NEVER}.
         */
        public static final String WIFI_SLEEP_POLICY = "wifi_sleep_policy";

        /**
         * Value for {@link #WIFI_SLEEP_POLICY} to use the default Wi-Fi sleep
         * policy, which is to sleep shortly after the turning off
         * according to the {@link #STAY_ON_WHILE_PLUGGED_IN} setting.
         */
        public static final int WIFI_SLEEP_POLICY_DEFAULT = 0;

        /**
         * Value for {@link #WIFI_SLEEP_POLICY} to use the default policy when
         * the device is on battery, and never go to sleep when the device is
         * plugged in.
         */
        public static final int WIFI_SLEEP_POLICY_NEVER_WHILE_PLUGGED = 1;

        /**
         * Value for {@link #WIFI_SLEEP_POLICY} to never go to sleep.
         */
        public static final int WIFI_SLEEP_POLICY_NEVER = 2;

        /**
         * Value to specify if the user prefers the date, time and time zone
         * to be automatically fetched from the network (NITZ). 1=yes, 0=no
         */
        public static final String AUTO_TIME = "auto_time";

        /**
         * Value to specify if the user prefers the time zone
         * to be automatically fetched from the network (NITZ). 1=yes, 0=no
         */
        public static final String AUTO_TIME_ZONE = "auto_time_zone";

        /**
         * URI for the car dock "in" event sound.
         * @hide
         */
        public static final String CAR_DOCK_SOUND = "car_dock_sound";

        /**
         * URI for the car dock "out" event sound.
         * @hide
         */
        public static final String CAR_UNDOCK_SOUND = "car_undock_sound";

        /**
         * URI for the desk dock "in" event sound.
         * @hide
         */
        public static final String DESK_DOCK_SOUND = "desk_dock_sound";

        /**
         * URI for the desk dock "out" event sound.
         * @hide
         */
        public static final String DESK_UNDOCK_SOUND = "desk_undock_sound";

        /**
         * Whether to play a sound for dock events.
         * @hide
         */
        public static final String DOCK_SOUNDS_ENABLED = "dock_sounds_enabled";

        /**
         * URI for the "device locked" (keyguard shown) sound.
         * @hide
         */
        public static final String LOCK_SOUND = "lock_sound";

        /**
         * URI for the "device unlocked" sound.
         * @hide
         */
        public static final String UNLOCK_SOUND = "unlock_sound";

        /**
         * URI for the "device is trusted" sound, which is played when the device enters the trusted
         * state without unlocking.
         * @hide
         */
        public static final String TRUSTED_SOUND = "trusted_sound";

        /**
         * URI for the low battery sound file.
         * @hide
         */
        public static final String LOW_BATTERY_SOUND = "low_battery_sound";

        /**
         * Whether to play a sound for low-battery alerts.
         * @hide
         */
        public static final String POWER_SOUNDS_ENABLED = "power_sounds_enabled";

        /**
         * URI for the "wireless charging started" sound.
         * @hide
         */
        public static final String WIRELESS_CHARGING_STARTED_SOUND =
                "wireless_charging_started_sound";

        /**
         * Whether to play a sound for charging events.
         * @hide
         */
        public static final String CHARGING_SOUNDS_ENABLED = "charging_sounds_enabled";

        /**
         * Whether we keep the device on while the device is plugged in.
         * Supported values are:
         * <ul>
         * <li>{@code 0} to never stay on while plugged in</li>
         * <li>{@link BatteryManager#BATTERY_PLUGGED_AC} to stay on for AC charger</li>
         * <li>{@link BatteryManager#BATTERY_PLUGGED_USB} to stay on for USB charger</li>
         * <li>{@link BatteryManager#BATTERY_PLUGGED_WIRELESS} to stay on for wireless charger</li>
         * </ul>
         * These values can be OR-ed together.
         */
        public static final String STAY_ON_WHILE_PLUGGED_IN = "stay_on_while_plugged_in";

        /**
         * When the user has enable the option to have a "bug report" command
         * in the power menu.
         * @hide
         */
        public static final String BUGREPORT_IN_POWER_MENU = "bugreport_in_power_menu";

        /**
         * Whether ADB is enabled.
         */
        public static final String ADB_ENABLED = "adb_enabled";

        /**
         * Whether Views are allowed to save their attribute data.
         * @hide
         */
        public static final String DEBUG_VIEW_ATTRIBUTES = "debug_view_attributes";

        /**
         * Whether assisted GPS should be enabled or not.
         * @hide
         */
        public static final String ASSISTED_GPS_ENABLED = "assisted_gps_enabled";

        /**
         * Whether bluetooth is enabled/disabled
         * 0=disabled. 1=enabled.
         */
        public static final String BLUETOOTH_ON = "bluetooth_on";

        /**
         * CDMA Cell Broadcast SMS
         *                            0 = CDMA Cell Broadcast SMS disabled
         *                            1 = CDMA Cell Broadcast SMS enabled
         * @hide
         */
        public static final String CDMA_CELL_BROADCAST_SMS =
                "cdma_cell_broadcast_sms";

        /**
         * The CDMA roaming mode 0 = Home Networks, CDMA default
         *                       1 = Roaming on Affiliated networks
         *                       2 = Roaming on any networks
         * @hide
         */
        public static final String CDMA_ROAMING_MODE = "roaming_settings";

        /**
         * The CDMA subscription mode 0 = RUIM/SIM (default)
         *                                1 = NV
         * @hide
         */
        public static final String CDMA_SUBSCRIPTION_MODE = "subscription_mode";

        /** Inactivity timeout to track mobile data activity.
        *
        * If set to a positive integer, it indicates the inactivity timeout value in seconds to
        * infer the data activity of mobile network. After a period of no activity on mobile
        * networks with length specified by the timeout, an {@code ACTION_DATA_ACTIVITY_CHANGE}
        * intent is fired to indicate a transition of network status from "active" to "idle". Any
        * subsequent activity on mobile networks triggers the firing of {@code
        * ACTION_DATA_ACTIVITY_CHANGE} intent indicating transition from "idle" to "active".
        *
        * Network activity refers to transmitting or receiving data on the network interfaces.
        *
        * Tracking is disabled if set to zero or negative value.
        *
        * @hide
        */
       public static final String DATA_ACTIVITY_TIMEOUT_MOBILE = "data_activity_timeout_mobile";

       /** Timeout to tracking Wifi data activity. Same as {@code DATA_ACTIVITY_TIMEOUT_MOBILE}
        * but for Wifi network.
        * @hide
        */
       public static final String DATA_ACTIVITY_TIMEOUT_WIFI = "data_activity_timeout_wifi";

       /**
        * Whether or not data roaming is enabled. (0 = false, 1 = true)
        */
       public static final String DATA_ROAMING = "data_roaming";

       /**
        * The value passed to a Mobile DataConnection via bringUp which defines the
        * number of retries to preform when setting up the initial connection. The default
        * value defined in DataConnectionTrackerBase#DEFAULT_MDC_INITIAL_RETRY is currently 1.
        * @hide
        */
       public static final String MDC_INITIAL_MAX_RETRY = "mdc_initial_max_retry";

       /**
        * Whether user has enabled development settings.
        */
       public static final String DEVELOPMENT_SETTINGS_ENABLED = "development_settings_enabled";

       /**
        * Whether the device has been provisioned (0 = false, 1 = true)
        */
       public static final String DEVICE_PROVISIONED = "device_provisioned";

       /**
        * The saved value for WindowManagerService.setForcedDisplayDensity().
        * One integer in dpi.  If unset, then use the real display density.
        * @hide
        */
       public static final String DISPLAY_DENSITY_FORCED = "display_density_forced";

       /**
        * The saved value for WindowManagerService.setForcedDisplaySize().
        * Two integers separated by a comma.  If unset, then use the real display size.
        * @hide
        */
       public static final String DISPLAY_SIZE_FORCED = "display_size_forced";

       /**
        * The saved value for WindowManagerService.setForcedDisplayScalingMode().
        * 0 or unset if scaling is automatic, 1 if scaling is disabled.
        * @hide
        */
       public static final String DISPLAY_SCALING_FORCE = "display_scaling_force";

       /**
        * The maximum size, in bytes, of a download that the download manager will transfer over
        * a non-wifi connection.
        * @hide
        */
       public static final String DOWNLOAD_MAX_BYTES_OVER_MOBILE =
               "download_manager_max_bytes_over_mobile";

       /**
        * The recommended maximum size, in bytes, of a download that the download manager should
        * transfer over a non-wifi connection. Over this size, the use will be warned, but will
        * have the option to start the download over the mobile connection anyway.
        * @hide
        */
       public static final String DOWNLOAD_RECOMMENDED_MAX_BYTES_OVER_MOBILE =
               "download_manager_recommended_max_bytes_over_mobile";

       /**
        * @deprecated Use {@link android.provider.Settings.Secure#INSTALL_NON_MARKET_APPS} instead
        */
       @Deprecated
       public static final String INSTALL_NON_MARKET_APPS = Secure.INSTALL_NON_MARKET_APPS;

       /**
        * Whether HDMI control shall be enabled. If disabled, no CEC/MHL command will be
        * sent or processed. (0 = false, 1 = true)
        * @hide
        */
       public static final String HDMI_CONTROL_ENABLED = "hdmi_control_enabled";

       /**
        * Whether HDMI system audio is enabled. If enabled, TV internal speaker is muted,
        * and the output is redirected to AV Receiver connected via
        * {@Global#HDMI_SYSTEM_AUDIO_OUTPUT}.
        * @hide
        */
       public static final String HDMI_SYSTEM_AUDIO_ENABLED = "hdmi_system_audio_enabled";

       /**
        * Whether TV will automatically turn on upon reception of the CEC command
        * &lt;Text View On&gt; or &lt;Image View On&gt;. (0 = false, 1 = true)
        * @hide
        */
       public static final String HDMI_CONTROL_AUTO_WAKEUP_ENABLED =
               "hdmi_control_auto_wakeup_enabled";

       /**
        * Whether TV will also turn off other CEC devices when it goes to standby mode.
        * (0 = false, 1 = true)
        * @hide
        */
       public static final String HDMI_CONTROL_AUTO_DEVICE_OFF_ENABLED =
               "hdmi_control_auto_device_off_enabled";

       /**
        * Whether to use the DHCP client from Lollipop and earlier instead of the newer Android DHCP
        * client.
        * (0 = false, 1 = true)
        * @hide
        */
       public static final String LEGACY_DHCP_CLIENT = "legacy_dhcp_client";

       /**
        * Whether TV will switch to MHL port when a mobile device is plugged in.
        * (0 = false, 1 = true)
        * @hide
        */
       public static final String MHL_INPUT_SWITCHING_ENABLED = "mhl_input_switching_enabled";

       /**
        * Whether TV will charge the mobile device connected at MHL port. (0 = false, 1 = true)
        * @hide
        */
       public static final String MHL_POWER_CHARGE_ENABLED = "mhl_power_charge_enabled";

       /**
        * Whether mobile data connections are allowed by the user.  See
        * ConnectivityManager for more info.
        * @hide
        */
       public static final String MOBILE_DATA = "mobile_data";

       /**
        * Whether the mobile data connection should remain active even when higher
        * priority networks like WiFi are active, to help make network switching faster.
        *
        * See ConnectivityService for more info.
        *
        * (0 = disabled, 1 = enabled)
        * @hide
        */
       public static final String MOBILE_DATA_ALWAYS_ON = "mobile_data_always_on";

       /** {@hide} */
       public static final String NETSTATS_ENABLED = "netstats_enabled";
       /** {@hide} */
       public static final String NETSTATS_POLL_INTERVAL = "netstats_poll_interval";
       /** {@hide} */
       public static final String NETSTATS_TIME_CACHE_MAX_AGE = "netstats_time_cache_max_age";
       /** {@hide} */
       public static final String NETSTATS_GLOBAL_ALERT_BYTES = "netstats_global_alert_bytes";
       /** {@hide} */
       public static final String NETSTATS_SAMPLE_ENABLED = "netstats_sample_enabled";

       /** {@hide} */
       public static final String NETSTATS_DEV_BUCKET_DURATION = "netstats_dev_bucket_duration";
       /** {@hide} */
       public static final String NETSTATS_DEV_PERSIST_BYTES = "netstats_dev_persist_bytes";
       /** {@hide} */
       public static final String NETSTATS_DEV_ROTATE_AGE = "netstats_dev_rotate_age";
       /** {@hide} */
       public static final String NETSTATS_DEV_DELETE_AGE = "netstats_dev_delete_age";

       /** {@hide} */
       public static final String NETSTATS_UID_BUCKET_DURATION = "netstats_uid_bucket_duration";
       /** {@hide} */
       public static final String NETSTATS_UID_PERSIST_BYTES = "netstats_uid_persist_bytes";
       /** {@hide} */
       public static final String NETSTATS_UID_ROTATE_AGE = "netstats_uid_rotate_age";
       /** {@hide} */
       public static final String NETSTATS_UID_DELETE_AGE = "netstats_uid_delete_age";

       /** {@hide} */
       public static final String NETSTATS_UID_TAG_BUCKET_DURATION = "netstats_uid_tag_bucket_duration";
       /** {@hide} */
       public static final String NETSTATS_UID_TAG_PERSIST_BYTES = "netstats_uid_tag_persist_bytes";
       /** {@hide} */
       public static final String NETSTATS_UID_TAG_ROTATE_AGE = "netstats_uid_tag_rotate_age";
       /** {@hide} */
       public static final String NETSTATS_UID_TAG_DELETE_AGE = "netstats_uid_tag_delete_age";

       /**
        * User preference for which network(s) should be used. Only the
        * connectivity service should touch this.
        */
       public static final String NETWORK_PREFERENCE = "network_preference";

       /**
        * Which package name to use for network scoring. If null, or if the package is not a valid
        * scorer app, external network scores will neither be requested nor accepted.
        * @hide
        */
       public static final String NETWORK_SCORER_APP = "network_scorer_app";

       /**
        * If the NITZ_UPDATE_DIFF time is exceeded then an automatic adjustment
        * to SystemClock will be allowed even if NITZ_UPDATE_SPACING has not been
        * exceeded.
        * @hide
        */
       public static final String NITZ_UPDATE_DIFF = "nitz_update_diff";

       /**
        * The length of time in milli-seconds that automatic small adjustments to
        * SystemClock are ignored if NITZ_UPDATE_DIFF is not exceeded.
        * @hide
        */
       public static final String NITZ_UPDATE_SPACING = "nitz_update_spacing";

       /** Preferred NTP server. {@hide} */
       public static final String NTP_SERVER = "ntp_server";
       /** Timeout in milliseconds to wait for NTP server. {@hide} */
       public static final String NTP_TIMEOUT = "ntp_timeout";

       /** {@hide} */
       public static final String STORAGE_BENCHMARK_INTERVAL = "storage_benchmark_interval";

       /**
        * Whether the package manager should send package verification broadcasts for verifiers to
        * review apps prior to installation.
        * 1 = request apps to be verified prior to installation, if a verifier exists.
        * 0 = do not verify apps before installation
        * @hide
        */
       public static final String PACKAGE_VERIFIER_ENABLE = "package_verifier_enable";

       /** Timeout for package verification.
        * @hide */
       public static final String PACKAGE_VERIFIER_TIMEOUT = "verifier_timeout";

       /** Default response code for package verification.
        * @hide */
       public static final String PACKAGE_VERIFIER_DEFAULT_RESPONSE = "verifier_default_response";

       /**
        * Show package verification setting in the Settings app.
        * 1 = show (default)
        * 0 = hide
        * @hide
        */
       public static final String PACKAGE_VERIFIER_SETTING_VISIBLE = "verifier_setting_visible";

       /**
        * Run package verification on apps installed through ADB/ADT/USB
        * 1 = perform package verification on ADB installs (default)
        * 0 = bypass package verification on ADB installs
        * @hide
        */
       public static final String PACKAGE_VERIFIER_INCLUDE_ADB = "verifier_verify_adb_installs";

       /**
        * Time since last fstrim (milliseconds) after which we force one to happen
        * during device startup.  If unset, the default is 3 days.
        * @hide
        */
       public static final String FSTRIM_MANDATORY_INTERVAL = "fstrim_mandatory_interval";

       /**
        * The interval in milliseconds at which to check packet counts on the
        * mobile data interface when screen is on, to detect possible data
        * connection problems.
        * @hide
        */
       public static final String PDP_WATCHDOG_POLL_INTERVAL_MS =
               "pdp_watchdog_poll_interval_ms";

       /**
        * The interval in milliseconds at which to check packet counts on the
        * mobile data interface when screen is off, to detect possible data
        * connection problems.
        * @hide
        */
       public static final String PDP_WATCHDOG_LONG_POLL_INTERVAL_MS =
               "pdp_watchdog_long_poll_interval_ms";

       /**
        * The interval in milliseconds at which to check packet counts on the
        * mobile data interface after {@link #PDP_WATCHDOG_TRIGGER_PACKET_COUNT}
        * outgoing packets has been reached without incoming packets.
        * @hide
        */
       public static final String PDP_WATCHDOG_ERROR_POLL_INTERVAL_MS =
               "pdp_watchdog_error_poll_interval_ms";

       /**
        * The number of outgoing packets sent without seeing an incoming packet
        * that triggers a countdown (of {@link #PDP_WATCHDOG_ERROR_POLL_COUNT}
        * device is logged to the event log
        * @hide
        */
       public static final String PDP_WATCHDOG_TRIGGER_PACKET_COUNT =
               "pdp_watchdog_trigger_packet_count";

       /**
        * The number of polls to perform (at {@link #PDP_WATCHDOG_ERROR_POLL_INTERVAL_MS})
        * after hitting {@link #PDP_WATCHDOG_TRIGGER_PACKET_COUNT} before
        * attempting data connection recovery.
        * @hide
        */
       public static final String PDP_WATCHDOG_ERROR_POLL_COUNT =
               "pdp_watchdog_error_poll_count";

       /**
        * The number of failed PDP reset attempts before moving to something more
        * drastic: re-registering to the network.
        * @hide
        */
       public static final String PDP_WATCHDOG_MAX_PDP_RESET_FAIL_COUNT =
               "pdp_watchdog_max_pdp_reset_fail_count";

       /**
        * A positive value indicates how often the SamplingProfiler
        * should take snapshots. Zero value means SamplingProfiler
        * is disabled.
        *
        * @hide
        */
       public static final String SAMPLING_PROFILER_MS = "sampling_profiler_ms";

       /**
        * URL to open browser on to allow user to manage a prepay account
        * @hide
        */
       public static final String SETUP_PREPAID_DATA_SERVICE_URL =
               "setup_prepaid_data_service_url";

       /**
        * URL to attempt a GET on to see if this is a prepay device
        * @hide
        */
       public static final String SETUP_PREPAID_DETECTION_TARGET_URL =
               "setup_prepaid_detection_target_url";

       /**
        * Host to check for a redirect to after an attempt to GET
        * SETUP_PREPAID_DETECTION_TARGET_URL. (If we redirected there,
        * this is a prepaid device with zero balance.)
        * @hide
        */
       public static final String SETUP_PREPAID_DETECTION_REDIR_HOST =
               "setup_prepaid_detection_redir_host";

       /**
        * The interval in milliseconds at which to check the number of SMS sent out without asking
        * for use permit, to limit the un-authorized SMS usage.
        *
        * @hide
        */
       public static final String SMS_OUTGOING_CHECK_INTERVAL_MS =
               "sms_outgoing_check_interval_ms";

       /**
        * The number of outgoing SMS sent without asking for user permit (of {@link
        * #SMS_OUTGOING_CHECK_INTERVAL_MS}
        *
        * @hide
        */
       public static final String SMS_OUTGOING_CHECK_MAX_COUNT =
               "sms_outgoing_check_max_count";

       /**
        * Used to disable SMS short code confirmation - defaults to true.
        * True indcates we will do the check, etc.  Set to false to disable.
        * @see com.android.internal.telephony.SmsUsageMonitor
        * @hide
        */
       public static final String SMS_SHORT_CODE_CONFIRMATION = "sms_short_code_confirmation";

        /**
         * Used to select which country we use to determine premium sms codes.
         * One of com.android.internal.telephony.SMSDispatcher.PREMIUM_RULE_USE_SIM,
         * com.android.internal.telephony.SMSDispatcher.PREMIUM_RULE_USE_NETWORK,
         * or com.android.internal.telephony.SMSDispatcher.PREMIUM_RULE_USE_BOTH.
         * @hide
         */
        public static final String SMS_SHORT_CODE_RULE = "sms_short_code_rule";

       /**
        * Used to select TCP's default initial receiver window size in segments - defaults to a build config value
        * @hide
        */
       public static final String TCP_DEFAULT_INIT_RWND = "tcp_default_init_rwnd";

       /**
        * Used to disable Tethering on a device - defaults to true
        * @hide
        */
       public static final String TETHER_SUPPORTED = "tether_supported";

       /**
        * Used to require DUN APN on the device or not - defaults to a build config value
        * which defaults to false
        * @hide
        */
       public static final String TETHER_DUN_REQUIRED = "tether_dun_required";

       /**
        * Used to hold a gservices-provisioned apn value for DUN.  If set, or the
        * corresponding build config values are set it will override the APN DB
        * values.
        * Consists of a comma seperated list of strings:
        * "name,apn,proxy,port,username,password,server,mmsc,mmsproxy,mmsport,mcc,mnc,auth,type"
        * note that empty fields can be ommitted: "name,apn,,,,,,,,,310,260,,DUN"
        * @hide
        */
       public static final String TETHER_DUN_APN = "tether_dun_apn";

       /**
        * USB Mass Storage Enabled
        */
       public static final String USB_MASS_STORAGE_ENABLED = "usb_mass_storage_enabled";

       /**
        * If this setting is set (to anything), then all references
        * to Gmail on the device must change to Google Mail.
        */
       public static final String USE_GOOGLE_MAIL = "use_google_mail";

        /**
         * Webview Data reduction proxy key.
         * @hide
         */
        public static final String WEBVIEW_DATA_REDUCTION_PROXY_KEY =
                "webview_data_reduction_proxy_key";

       /**
        * Whether Wifi display is enabled/disabled
        * 0=disabled. 1=enabled.
        * @hide
        */
       public static final String WIFI_DISPLAY_ON = "wifi_display_on";

       /**
        * Whether Wifi display certification mode is enabled/disabled
        * 0=disabled. 1=enabled.
        * @hide
        */
       public static final String WIFI_DISPLAY_CERTIFICATION_ON =
               "wifi_display_certification_on";

       /**
        * WPS Configuration method used by Wifi display, this setting only
        * takes effect when WIFI_DISPLAY_CERTIFICATION_ON is 1 (enabled).
        *
        * Possible values are:
        *
        * WpsInfo.INVALID: use default WPS method chosen by framework
        * WpsInfo.PBC    : use Push button
        * WpsInfo.KEYPAD : use Keypad
        * WpsInfo.DISPLAY: use Display
        * @hide
        */
       public static final String WIFI_DISPLAY_WPS_CONFIG =
           "wifi_display_wps_config";

       /**
        * Whether to notify the user of open networks.
        * <p>
        * If not connected and the scan results have an open network, we will
        * put this notification up. If we attempt to connect to a network or
        * the open network(s) disappear, we remove the notification. When we
        * show the notification, we will not show it again for
        * {@link android.provider.Settings.Secure#WIFI_NETWORKS_AVAILABLE_REPEAT_DELAY} time.
        */
       public static final String WIFI_NETWORKS_AVAILABLE_NOTIFICATION_ON =
               "wifi_networks_available_notification_on";
       /**
        * {@hide}
        */
       public static final String WIMAX_NETWORKS_AVAILABLE_NOTIFICATION_ON =
               "wimax_networks_available_notification_on";

       /**
        * Delay (in seconds) before repeating the Wi-Fi networks available notification.
        * Connecting to a network will reset the timer.
        */
       public static final String WIFI_NETWORKS_AVAILABLE_REPEAT_DELAY =
               "wifi_networks_available_repeat_delay";

       /**
        * 802.11 country code in ISO 3166 format
        * @hide
        */
       public static final String WIFI_COUNTRY_CODE = "wifi_country_code";

       /**
        * The interval in milliseconds to issue wake up scans when wifi needs
        * to connect. This is necessary to connect to an access point when
        * device is on the move and the screen is off.
        * @hide
        */
       public static final String WIFI_FRAMEWORK_SCAN_INTERVAL_MS =
               "wifi_framework_scan_interval_ms";

       /**
        * The interval in milliseconds after which Wi-Fi is considered idle.
        * When idle, it is possible for the device to be switched from Wi-Fi to
        * the mobile data network.
        * @hide
        */
       public static final String WIFI_IDLE_MS = "wifi_idle_ms";

       /**
        * When the number of open networks exceeds this number, the
        * least-recently-used excess networks will be removed.
        */
       public static final String WIFI_NUM_OPEN_NETWORKS_KEPT = "wifi_num_open_networks_kept";

       /**
        * Whether the Wi-Fi should be on.  Only the Wi-Fi service should touch this.
        */
       public static final String WIFI_ON = "wifi_on";

       /**
        * Setting to allow scans to be enabled even wifi is turned off for connectivity.
        * @hide
        */
       public static final String WIFI_SCAN_ALWAYS_AVAILABLE =
                "wifi_scan_always_enabled";

       /**
        * Settings to allow BLE scans to be enabled even when Bluetooth is turned off for
        * connectivity.
        * @hide
        */
       public static final String BLE_SCAN_ALWAYS_AVAILABLE =
               "ble_scan_always_enabled";

       /**
        * Used to save the Wifi_ON state prior to tethering.
        * This state will be checked to restore Wifi after
        * the user turns off tethering.
        *
        * @hide
        */
       public static final String WIFI_SAVED_STATE = "wifi_saved_state";

       /**
        * The interval in milliseconds to scan as used by the wifi supplicant
        * @hide
        */
       public static final String WIFI_SUPPLICANT_SCAN_INTERVAL_MS =
               "wifi_supplicant_scan_interval_ms";

        /**
         * whether frameworks handles wifi auto-join
         * @hide
         */
       public static final String WIFI_ENHANCED_AUTO_JOIN =
                "wifi_enhanced_auto_join";

        /**
         * whether settings show RSSI
         * @hide
         */
        public static final String WIFI_NETWORK_SHOW_RSSI =
                "wifi_network_show_rssi";

        /**
        * The interval in milliseconds to scan at supplicant when p2p is connected
        * @hide
        */
       public static final String WIFI_SCAN_INTERVAL_WHEN_P2P_CONNECTED_MS =
               "wifi_scan_interval_p2p_connected_ms";

       /**
        * Whether the Wi-Fi watchdog is enabled.
        */
       public static final String WIFI_WATCHDOG_ON = "wifi_watchdog_on";

       /**
        * Setting to turn off poor network avoidance on Wi-Fi. Feature is enabled by default and
        * the setting needs to be set to 0 to disable it.
        * @hide
        */
       public static final String WIFI_WATCHDOG_POOR_NETWORK_TEST_ENABLED =
               "wifi_watchdog_poor_network_test_enabled";

       /**
        * Setting to turn on suspend optimizations at screen off on Wi-Fi. Enabled by default and
        * needs to be set to 0 to disable it.
        * @hide
        */
       public static final String WIFI_SUSPEND_OPTIMIZATIONS_ENABLED =
               "wifi_suspend_optimizations_enabled";

       /**
        * The maximum number of times we will retry a connection to an access
        * point for which we have failed in acquiring an IP address from DHCP.
        * A value of N means that we will make N+1 connection attempts in all.
        */
       public static final String WIFI_MAX_DHCP_RETRY_COUNT = "wifi_max_dhcp_retry_count";

       /**
        * Maximum amount of time in milliseconds to hold a wakelock while waiting for mobile
        * data connectivity to be established after a disconnect from Wi-Fi.
        */
       public static final String WIFI_MOBILE_DATA_TRANSITION_WAKELOCK_TIMEOUT_MS =
           "wifi_mobile_data_transition_wakelock_timeout_ms";

       /**
        * This setting controls whether WiFi configurations created by a Device Owner app
        * should be locked down (that is, be editable or removable only by the Device Owner App,
        * not even by Settings app).
        * This setting takes integer values. Non-zero values mean DO created configurations
        * are locked down. Value of zero means they are not. Default value in the absence of
        * actual value to this setting is 0.
        */
       public static final String WIFI_DEVICE_OWNER_CONFIGS_LOCKDOWN =
               "wifi_device_owner_configs_lockdown";

       /**
        * The operational wifi frequency band
        * Set to one of {@link WifiManager#WIFI_FREQUENCY_BAND_AUTO},
        * {@link WifiManager#WIFI_FREQUENCY_BAND_5GHZ} or
        * {@link WifiManager#WIFI_FREQUENCY_BAND_2GHZ}
        *
        * @hide
        */
       public static final String WIFI_FREQUENCY_BAND = "wifi_frequency_band";

       /**
        * The Wi-Fi peer-to-peer device name
        * @hide
        */
       public static final String WIFI_P2P_DEVICE_NAME = "wifi_p2p_device_name";

       /**
        * The min time between wifi disable and wifi enable
        * @hide
        */
       public static final String WIFI_REENABLE_DELAY_MS = "wifi_reenable_delay";

       /**
        * Timeout for ephemeral networks when all known BSSIDs go out of range. We will disconnect
        * from an ephemeral network if there is no BSSID for that network with a non-null score that
        * has been seen in this time period.
        *
        * If this is less than or equal to zero, we use a more conservative behavior and only check
        * for a non-null score from the currently connected or target BSSID.
        * @hide
        */
       public static final String WIFI_EPHEMERAL_OUT_OF_RANGE_TIMEOUT_MS =
               "wifi_ephemeral_out_of_range_timeout_ms";

       /**
        * The number of milliseconds to delay when checking for data stalls during
        * non-aggressive detection. (screen is turned off.)
        * @hide
        */
       public static final String DATA_STALL_ALARM_NON_AGGRESSIVE_DELAY_IN_MS =
               "data_stall_alarm_non_aggressive_delay_in_ms";

       /**
        * The number of milliseconds to delay when checking for data stalls during
        * aggressive detection. (screen on or suspected data stall)
        * @hide
        */
       public static final String DATA_STALL_ALARM_AGGRESSIVE_DELAY_IN_MS =
               "data_stall_alarm_aggressive_delay_in_ms";

       /**
        * The number of milliseconds to allow the provisioning apn to remain active
        * @hide
        */
       public static final String PROVISIONING_APN_ALARM_DELAY_IN_MS =
               "provisioning_apn_alarm_delay_in_ms";

       /**
        * The interval in milliseconds at which to check gprs registration
        * after the first registration mismatch of gprs and voice service,
        * to detect possible data network registration problems.
        *
        * @hide
        */
       public static final String GPRS_REGISTER_CHECK_PERIOD_MS =
               "gprs_register_check_period_ms";

       /**
        * Nonzero causes Log.wtf() to crash.
        * @hide
        */
       public static final String WTF_IS_FATAL = "wtf_is_fatal";

       /**
        * Ringer mode. This is used internally, changing this value will not
        * change the ringer mode. See AudioManager.
        */
       public static final String MODE_RINGER = "mode_ringer";

       /**
        * Overlay display devices setting.
        * The associated value is a specially formatted string that describes the
        * size and density of simulated secondary display devices.
        * <p>
        * Format: {width}x{height}/{dpi};...
        * </p><p>
        * Example:
        * <ul>
        * <li><code>1280x720/213</code>: make one overlay that is 1280x720 at 213dpi.</li>
        * <li><code>1920x1080/320;1280x720/213</code>: make two overlays, the first
        * at 1080p and the second at 720p.</li>
        * <li>If the value is empty, then no overlay display devices are created.</li>
        * </ul></p>
        *
        * @hide
        */
       public static final String OVERLAY_DISPLAY_DEVICES = "overlay_display_devices";

        /**
         * Threshold values for the duration and level of a discharge cycle,
         * under which we log discharge cycle info.
         *
         * @hide
         */
        public static final String
                BATTERY_DISCHARGE_DURATION_THRESHOLD = "battery_discharge_duration_threshold";

        /** @hide */
        public static final String BATTERY_DISCHARGE_THRESHOLD = "battery_discharge_threshold";

        /**
         * Flag for allowing ActivityManagerService to send ACTION_APP_ERROR
         * intents on application crashes and ANRs. If this is disabled, the
         * crash/ANR dialog will never display the "Report" button.
         * <p>
         * Type: int (0 = disallow, 1 = allow)
         *
         * @hide
         */
        public static final String SEND_ACTION_APP_ERROR = "send_action_app_error";

        /**
         * Maximum age of entries kept by {@link DropBoxManager}.
         *
         * @hide
         */
        public static final String DROPBOX_AGE_SECONDS = "dropbox_age_seconds";

        /**
         * Maximum number of entry files which {@link DropBoxManager} will keep
         * around.
         *
         * @hide
         */
        public static final String DROPBOX_MAX_FILES = "dropbox_max_files";

        /**
         * Maximum amount of disk space used by {@link DropBoxManager} no matter
         * what.
         *
         * @hide
         */
        public static final String DROPBOX_QUOTA_KB = "dropbox_quota_kb";

        /**
         * Percent of free disk (excluding reserve) which {@link DropBoxManager}
         * will use.
         *
         * @hide
         */
        public static final String DROPBOX_QUOTA_PERCENT = "dropbox_quota_percent";

        /**
         * Percent of total disk which {@link DropBoxManager} will never dip
         * into.
         *
         * @hide
         */
        public static final String DROPBOX_RESERVE_PERCENT = "dropbox_reserve_percent";

        /**
         * Prefix for per-tag dropbox disable/enable settings.
         *
         * @hide
         */
        public static final String DROPBOX_TAG_PREFIX = "dropbox:";

        /**
         * Lines of logcat to include with system crash/ANR/etc. reports, as a
         * prefix of the dropbox tag of the report type. For example,
         * "logcat_for_system_server_anr" controls the lines of logcat captured
         * with system server ANR reports. 0 to disable.
         *
         * @hide
         */
        public static final String ERROR_LOGCAT_PREFIX = "logcat_for_";

        /**
         * The interval in minutes after which the amount of free storage left
         * on the device is logged to the event log
         *
         * @hide
         */
        public static final String SYS_FREE_STORAGE_LOG_INTERVAL = "sys_free_storage_log_interval";

        /**
         * Threshold for the amount of change in disk free space required to
         * report the amount of free space. Used to prevent spamming the logs
         * when the disk free space isn't changing frequently.
         *
         * @hide
         */
        public static final String
                DISK_FREE_CHANGE_REPORTING_THRESHOLD = "disk_free_change_reporting_threshold";

        /**
         * Minimum percentage of free storage on the device that is used to
         * determine if the device is running low on storage. The default is 10.
         * <p>
         * Say this value is set to 10, the device is considered running low on
         * storage if 90% or more of the device storage is filled up.
         *
         * @hide
         */
        public static final String
                SYS_STORAGE_THRESHOLD_PERCENTAGE = "sys_storage_threshold_percentage";

        /**
         * Maximum byte size of the low storage threshold. This is to ensure
         * that {@link #SYS_STORAGE_THRESHOLD_PERCENTAGE} does not result in an
         * overly large threshold for large storage devices. Currently this must
         * be less than 2GB. This default is 500MB.
         *
         * @hide
         */
        public static final String
                SYS_STORAGE_THRESHOLD_MAX_BYTES = "sys_storage_threshold_max_bytes";

        /**
         * Minimum bytes of free storage on the device before the data partition
         * is considered full. By default, 1 MB is reserved to avoid system-wide
         * SQLite disk full exceptions.
         *
         * @hide
         */
        public static final String
                SYS_STORAGE_FULL_THRESHOLD_BYTES = "sys_storage_full_threshold_bytes";

        /**
         * The maximum reconnect delay for short network outages or when the
         * network is suspended due to phone use.
         *
         * @hide
         */
        public static final String
                SYNC_MAX_RETRY_DELAY_IN_SECONDS = "sync_max_retry_delay_in_seconds";

        /**
         * The number of milliseconds to delay before sending out
         * {@link ConnectivityManager#CONNECTIVITY_ACTION} broadcasts. Ignored.
         *
         * @hide
         */
        public static final String CONNECTIVITY_CHANGE_DELAY = "connectivity_change_delay";


        /**
         * Network sampling interval, in seconds. We'll generate link information
         * about bytes/packets sent and error rates based on data sampled in this interval
         *
         * @hide
         */

        public static final String CONNECTIVITY_SAMPLING_INTERVAL_IN_SECONDS =
                "connectivity_sampling_interval_in_seconds";

        /**
         * The series of successively longer delays used in retrying to download PAC file.
         * Last delay is used between successful PAC downloads.
         *
         * @hide
         */
        public static final String PAC_CHANGE_DELAY = "pac_change_delay";

        /**
         * Setting to turn off captive portal detection. Feature is enabled by
         * default and the setting needs to be set to 0 to disable it.
         *
         * @hide
         */
        public static final String
                CAPTIVE_PORTAL_DETECTION_ENABLED = "captive_portal_detection_enabled";

        /**
         * The server used for captive portal detection upon a new conection. A
         * 204 response code from the server is used for validation.
         *
         * @hide
         */
        public static final String CAPTIVE_PORTAL_SERVER = "captive_portal_server";

        /**
         * Whether network service discovery is enabled.
         *
         * @hide
         */
        public static final String NSD_ON = "nsd_on";

        /**
         * Let user pick default install location.
         *
         * @hide
         */
        public static final String SET_INSTALL_LOCATION = "set_install_location";

        /**
         * Default install location value.
         * 0 = auto, let system decide
         * 1 = internal
         * 2 = sdcard
         * @hide
         */
        public static final String DEFAULT_INSTALL_LOCATION = "default_install_location";

        /**
         * ms during which to consume extra events related to Inet connection
         * condition after a transtion to fully-connected
         *
         * @hide
         */
        public static final String
                INET_CONDITION_DEBOUNCE_UP_DELAY = "inet_condition_debounce_up_delay";

        /**
         * ms during which to consume extra events related to Inet connection
         * condtion after a transtion to partly-connected
         *
         * @hide
         */
        public static final String
                INET_CONDITION_DEBOUNCE_DOWN_DELAY = "inet_condition_debounce_down_delay";

        /** {@hide} */
        public static final String
                READ_EXTERNAL_STORAGE_ENFORCED_DEFAULT = "read_external_storage_enforced_default";

        /**
         * Host name and port for global http proxy. Uses ':' seperator for
         * between host and port.
         */
        public static final String HTTP_PROXY = "http_proxy";

        /**
         * Host name for global http proxy. Set via ConnectivityManager.
         *
         * @hide
         */
        public static final String GLOBAL_HTTP_PROXY_HOST = "global_http_proxy_host";

        /**
         * Integer host port for global http proxy. Set via ConnectivityManager.
         *
         * @hide
         */
        public static final String GLOBAL_HTTP_PROXY_PORT = "global_http_proxy_port";

        /**
         * Exclusion list for global proxy. This string contains a list of
         * comma-separated domains where the global proxy does not apply.
         * Domains should be listed in a comma- separated list. Example of
         * acceptable formats: ".domain1.com,my.domain2.com" Use
         * ConnectivityManager to set/get.
         *
         * @hide
         */
        public static final String
                GLOBAL_HTTP_PROXY_EXCLUSION_LIST = "global_http_proxy_exclusion_list";

        /**
         * The location PAC File for the proxy.
         * @hide
         */
        public static final String
                GLOBAL_HTTP_PROXY_PAC = "global_proxy_pac_url";

        /**
         * Enables the UI setting to allow the user to specify the global HTTP
         * proxy and associated exclusion list.
         *
         * @hide
         */
        public static final String SET_GLOBAL_HTTP_PROXY = "set_global_http_proxy";

        /**
         * Setting for default DNS in case nobody suggests one
         *
         * @hide
         */
        public static final String DEFAULT_DNS_SERVER = "default_dns_server";

        /** {@hide} */
        public static final String
                BLUETOOTH_HEADSET_PRIORITY_PREFIX = "bluetooth_headset_priority_";
        /** {@hide} */
        public static final String
                BLUETOOTH_A2DP_SINK_PRIORITY_PREFIX = "bluetooth_a2dp_sink_priority_";
        /** {@hide} */
        public static final String
                BLUETOOTH_INPUT_DEVICE_PRIORITY_PREFIX = "bluetooth_input_device_priority_";
        /** {@hide} */
        public static final String
                BLUETOOTH_MAP_PRIORITY_PREFIX = "bluetooth_map_priority_";
        /** {@hide} */
        public static final String
                BLUETOOTH_SAP_PRIORITY_PREFIX = "bluetooth_sap_priority_";

        /**
         * Device Idle (Doze) specific settings.
         * This is encoded as a key=value list, separated by commas. Ex:
         *
         * "inactive_timeout=60000,sensing_timeout=400000"
         *
         * The following keys are supported:
         *
         * <pre>
         * inactive_to                      (long)
         * sensing_to                       (long)
         * motion_inactive_to               (long)
         * idle_after_inactive_to           (long)
         * idle_pending_to                  (long)
         * max_idle_pending_to              (long)
         * idle_pending_factor              (float)
         * idle_to                          (long)
         * max_idle_to                      (long)
         * idle_factor                      (float)
         * min_time_to_alarm                (long)
         * max_temp_app_whitelist_duration  (long)
         * </pre>
         *
         * <p>
         * Type: string
         * @hide
         * @see com.android.server.DeviceIdleController.Constants
         */
        public static final String DEVICE_IDLE_CONSTANTS = "device_idle_constants";

        /**
         * App standby (app idle) specific settings.
         * This is encoded as a key=value list, separated by commas. Ex:
         *
         * "idle_duration=5000,parole_interval=4500"
         *
         * The following keys are supported:
         *
         * <pre>
         * idle_duration        (long)
         * wallclock_threshold  (long)
         * parole_interval      (long)
         * parole_duration      (long)
         * </pre>
         *
         * <p>
         * Type: string
         * @hide
         * @see com.android.server.usage.UsageStatsService.SettingsObserver
         */
        public static final String APP_IDLE_CONSTANTS = "app_idle_constants";

        /**
         * Alarm manager specific settings.
         * This is encoded as a key=value list, separated by commas. Ex:
         *
         * "min_futurity=5000,allow_while_idle_short_time=4500"
         *
         * The following keys are supported:
         *
         * <pre>
         * min_futurity                         (long)
         * min_interval                         (long)
         * allow_while_idle_short_time          (long)
         * allow_while_idle_long_time           (long)
         * allow_while_idle_whitelist_duration  (long)
         * </pre>
         *
         * <p>
         * Type: string
         * @hide
         * @see com.android.server.AlarmManagerService.Constants
         */
        public static final String ALARM_MANAGER_CONSTANTS = "alarm_manager_constants";

        /**
         * Get the key that retrieves a bluetooth headset's priority.
         * @hide
         */
        public static final String getBluetoothHeadsetPriorityKey(String address) {
            return BLUETOOTH_HEADSET_PRIORITY_PREFIX + address.toUpperCase(Locale.ROOT);
        }

        /**
         * Get the key that retrieves a bluetooth a2dp sink's priority.
         * @hide
         */
        public static final String getBluetoothA2dpSinkPriorityKey(String address) {
            return BLUETOOTH_A2DP_SINK_PRIORITY_PREFIX + address.toUpperCase(Locale.ROOT);
        }

        /**
         * Get the key that retrieves a bluetooth Input Device's priority.
         * @hide
         */
        public static final String getBluetoothInputDevicePriorityKey(String address) {
            return BLUETOOTH_INPUT_DEVICE_PRIORITY_PREFIX + address.toUpperCase(Locale.ROOT);
        }

        /**
         * Get the key that retrieves a bluetooth map priority.
         * @hide
         */
        public static final String getBluetoothMapPriorityKey(String address) {
            return BLUETOOTH_MAP_PRIORITY_PREFIX + address.toUpperCase(Locale.ROOT);
        }

        /**
         * Get the key that retrieves a bluetooth map priority.
         * @hide
         */
        public static final String getBluetoothSapPriorityKey(String address) {
            return BLUETOOTH_SAP_PRIORITY_PREFIX + address.toUpperCase(Locale.ROOT);
        }

        /**
         * Scaling factor for normal window animations. Setting to 0 will
         * disable window animations.
         */
        public static final String WINDOW_ANIMATION_SCALE = "window_animation_scale";

        /**
         * Scaling factor for activity transition animations. Setting to 0 will
         * disable window animations.
         */
        public static final String TRANSITION_ANIMATION_SCALE = "transition_animation_scale";

        /**
         * Scaling factor for Animator-based animations. This affects both the
         * start delay and duration of all such animations. Setting to 0 will
         * cause animations to end immediately. The default value is 1.
         */
        public static final String ANIMATOR_DURATION_SCALE = "animator_duration_scale";

        /**
         * Scaling factor for normal window animations. Setting to 0 will
         * disable window animations.
         *
         * @hide
         */
        public static final String FANCY_IME_ANIMATIONS = "fancy_ime_animations";

        /**
         * If 0, the compatibility mode is off for all applications.
         * If 1, older applications run under compatibility mode.
         * TODO: remove this settings before code freeze (bug/1907571)
         * @hide
         */
        public static final String COMPATIBILITY_MODE = "compatibility_mode";

        /**
         * CDMA only settings
         * Emergency Tone  0 = Off
         *                 1 = Alert
         *                 2 = Vibrate
         * @hide
         */
        public static final String EMERGENCY_TONE = "emergency_tone";

        /**
         * CDMA only settings
         * Whether the auto retry is enabled. The value is
         * boolean (1 or 0).
         * @hide
         */
        public static final String CALL_AUTO_RETRY = "call_auto_retry";

        /**
         * See RIL_PreferredNetworkType in ril.h
         * @hide
         */
        public static final String PREFERRED_NETWORK_MODE =
                "preferred_network_mode";

        /**
         * Name of an application package to be debugged.
         */
        public static final String DEBUG_APP = "debug_app";

        /**
         * If 1, when launching DEBUG_APP it will wait for the debugger before
         * starting user code.  If 0, it will run normally.
         */
        public static final String WAIT_FOR_DEBUGGER = "wait_for_debugger";

        /**
         * Control whether the process CPU usage meter should be shown.
         */
        public static final String SHOW_PROCESSES = "show_processes";

        /**
         * If 1 low power mode is enabled.
         * @hide
         */
        public static final String LOW_POWER_MODE = "low_power";

        /**
         * Battery level [1-99] at which low power mode automatically turns on.
         * If 0, it will not automatically turn on.
         * @hide
         */
        public static final String LOW_POWER_MODE_TRIGGER_LEVEL = "low_power_trigger_level";

         /**
         * If 1, the activity manager will aggressively finish activities and
         * processes as soon as they are no longer needed.  If 0, the normal
         * extended lifetime is used.
         */
        public static final String ALWAYS_FINISH_ACTIVITIES = "always_finish_activities";

        /**
         * Use Dock audio output for media:
         *      0 = disabled
         *      1 = enabled
         * @hide
         */
        public static final String DOCK_AUDIO_MEDIA_ENABLED = "dock_audio_media_enabled";

        /**
         * Persisted safe headphone volume management state by AudioService
         * @hide
         */
        public static final String AUDIO_SAFE_VOLUME_STATE = "audio_safe_volume_state";

        /**
         * URL for tzinfo (time zone) updates
         * @hide
         */
        public static final String TZINFO_UPDATE_CONTENT_URL = "tzinfo_content_url";

        /**
         * URL for tzinfo (time zone) update metadata
         * @hide
         */
        public static final String TZINFO_UPDATE_METADATA_URL = "tzinfo_metadata_url";

        /**
         * URL for selinux (mandatory access control) updates
         * @hide
         */
        public static final String SELINUX_UPDATE_CONTENT_URL = "selinux_content_url";

        /**
         * URL for selinux (mandatory access control) update metadata
         * @hide
         */
        public static final String SELINUX_UPDATE_METADATA_URL = "selinux_metadata_url";

        /**
         * URL for sms short code updates
         * @hide
         */
        public static final String SMS_SHORT_CODES_UPDATE_CONTENT_URL =
                "sms_short_codes_content_url";

        /**
         * URL for sms short code update metadata
         * @hide
         */
        public static final String SMS_SHORT_CODES_UPDATE_METADATA_URL =
                "sms_short_codes_metadata_url";

        /**
         * URL for cert pinlist updates
         * @hide
         */
        public static final String CERT_PIN_UPDATE_CONTENT_URL = "cert_pin_content_url";

        /**
         * URL for cert pinlist updates
         * @hide
         */
        public static final String CERT_PIN_UPDATE_METADATA_URL = "cert_pin_metadata_url";

        /**
         * URL for intent firewall updates
         * @hide
         */
        public static final String INTENT_FIREWALL_UPDATE_CONTENT_URL =
                "intent_firewall_content_url";

        /**
         * URL for intent firewall update metadata
         * @hide
         */
        public static final String INTENT_FIREWALL_UPDATE_METADATA_URL =
                "intent_firewall_metadata_url";

        /**
         * SELinux enforcement status. If 0, permissive; if 1, enforcing.
         * @hide
         */
        public static final String SELINUX_STATUS = "selinux_status";

        /**
         * Developer setting to force RTL layout.
         * @hide
         */
        public static final String DEVELOPMENT_FORCE_RTL = "debug.force_rtl";

        /**
         * Milliseconds after screen-off after which low battery sounds will be silenced.
         *
         * If zero, battery sounds will always play.
         * Defaults to @integer/def_low_battery_sound_timeout in SettingsProvider.
         *
         * @hide
         */
        public static final String LOW_BATTERY_SOUND_TIMEOUT = "low_battery_sound_timeout";

        /**
         * Milliseconds to wait before bouncing Wi-Fi after settings is restored. Note that after
         * the caller is done with this, they should call {@link ContentResolver#delete} to
         * clean up any value that they may have written.
         *
         * @hide
         */
        public static final String WIFI_BOUNCE_DELAY_OVERRIDE_MS = "wifi_bounce_delay_override_ms";

        /**
         * Defines global runtime overrides to window policy.
         *
         * See {@link com.android.server.policy.PolicyControl} for value format.
         *
         * @hide
         */
        public static final String POLICY_CONTROL = "policy_control";

        /**
         * Defines global zen mode.  ZEN_MODE_OFF, ZEN_MODE_IMPORTANT_INTERRUPTIONS,
         * or ZEN_MODE_NO_INTERRUPTIONS.
         *
         * @hide
         */
        public static final String ZEN_MODE = "zen_mode";

        /** @hide */ public static final int ZEN_MODE_OFF = 0;
        /** @hide */ public static final int ZEN_MODE_IMPORTANT_INTERRUPTIONS = 1;
        /** @hide */ public static final int ZEN_MODE_NO_INTERRUPTIONS = 2;
        /** @hide */ public static final int ZEN_MODE_ALARMS = 3;

        /** @hide */ public static String zenModeToString(int mode) {
            if (mode == ZEN_MODE_IMPORTANT_INTERRUPTIONS) return "ZEN_MODE_IMPORTANT_INTERRUPTIONS";
            if (mode == ZEN_MODE_ALARMS) return "ZEN_MODE_ALARMS";
            if (mode == ZEN_MODE_NO_INTERRUPTIONS) return "ZEN_MODE_NO_INTERRUPTIONS";
            return "ZEN_MODE_OFF";
        }

        /** @hide */ public static boolean isValidZenMode(int value) {
            switch (value) {
                case Global.ZEN_MODE_OFF:
                case Global.ZEN_MODE_IMPORTANT_INTERRUPTIONS:
                case Global.ZEN_MODE_ALARMS:
                case Global.ZEN_MODE_NO_INTERRUPTIONS:
                    return true;
                default:
                    return false;
            }
        }

        /**
         * Value of the ringer before entering zen mode.
         *
         * @hide
         */
        public static final String ZEN_MODE_RINGER_LEVEL = "zen_mode_ringer_level";

        /**
         * Opaque value, changes when persisted zen mode configuration changes.
         *
         * @hide
         */
        public static final String ZEN_MODE_CONFIG_ETAG = "zen_mode_config_etag";

        /**
         * Defines global heads up toggle.  One of HEADS_UP_OFF, HEADS_UP_ON.
         *
         * @hide
         */
        public static final String HEADS_UP_NOTIFICATIONS_ENABLED =
                "heads_up_notifications_enabled";

        /** @hide */ public static final int HEADS_UP_OFF = 0;
        /** @hide */ public static final int HEADS_UP_ON = 1;

        /**
         * The name of the device
         *
         * @hide
         */
        public static final String DEVICE_NAME = "device_name";

        /**
         * Whether it should be possible to create a guest user on the device.
         * <p>
         * Type: int (0 for disabled, 1 for enabled)
         * @hide
         */
        public static final String GUEST_USER_ENABLED = "guest_user_enabled";

        /**
         * Whether the NetworkScoringService has been first initialized.
         * <p>
         * Type: int (0 for false, 1 for true)
         * @hide
         */
        public static final String NETWORK_SCORING_PROVISIONED = "network_scoring_provisioned";

        /**
         * Whether the user wants to be prompted for password to decrypt the device on boot.
         * This only matters if the storage is encrypted.
         * <p>
         * Type: int (0 for false, 1 for true)
         * @hide
         */
        public static final String REQUIRE_PASSWORD_TO_DECRYPT = "require_password_to_decrypt";

        /**
         * Whether the Volte/VT is enabled
         * <p>
         * Type: int (0 for false, 1 for true)
         * @hide
         */
        public static final String ENHANCED_4G_MODE_ENABLED = "volte_vt_enabled";

        /**
         * Whether WFC is enabled
         * <p>
         * Type: int (0 for false, 1 for true)
         *
         * @hide
         */
        public static final String WFC_IMS_ENABLED = "wfc_ims_enabled";

        /**
         * WFC Mode.
         * <p>
         * Type: int - 2=Wi-Fi preferred, 1=Cellular preferred, 0=Wi-Fi only
         *
         * @hide
         */
        public static final String WFC_IMS_MODE = "wfc_ims_mode";

        /**
         * Whether WFC roaming is enabled
         * <p>
         * Type: int (0 for false, 1 for true)
         *
         * @hide
         */
        public static final String WFC_IMS_ROAMING_ENABLED = "wfc_ims_roaming_enabled";

        /**
         * Whether user can enable/disable LTE as a preferred network. A carrier might control
         * this via gservices, OMA-DM, carrier app, etc.
         * <p>
         * Type: int (0 for false, 1 for true)
         * @hide
         */
        public static final String LTE_SERVICE_FORCED = "lte_service_forced";

        /**
         * Settings to backup. This is here so that it's in the same place as the settings
         * keys and easy to update.
         *
         * These keys may be mentioned in the SETTINGS_TO_BACKUP arrays in System
         * and Secure as well.  This is because those tables drive both backup and
         * restore, and restore needs to properly whitelist keys that used to live
         * in those namespaces.  The keys will only actually be backed up / restored
         * if they are also mentioned in this table (Global.SETTINGS_TO_BACKUP).
         *
         * NOTE: Settings are backed up and restored in the order they appear
         *       in this array. If you have one setting depending on another,
         *       make sure that they are ordered appropriately.
         *
         * @hide
         */
        public static final String[] SETTINGS_TO_BACKUP = {
            BUGREPORT_IN_POWER_MENU,
            STAY_ON_WHILE_PLUGGED_IN,
            AUTO_TIME,
            AUTO_TIME_ZONE,
            POWER_SOUNDS_ENABLED,
            DOCK_SOUNDS_ENABLED,
            USB_MASS_STORAGE_ENABLED,
            ENABLE_ACCESSIBILITY_GLOBAL_GESTURE_ENABLED,
            WIFI_NETWORKS_AVAILABLE_NOTIFICATION_ON,
            WIFI_NETWORKS_AVAILABLE_REPEAT_DELAY,
            WIFI_WATCHDOG_POOR_NETWORK_TEST_ENABLED,
            WIFI_NUM_OPEN_NETWORKS_KEPT,
            EMERGENCY_TONE,
            CALL_AUTO_RETRY,
            DOCK_AUDIO_MEDIA_ENABLED,
            LOW_POWER_MODE_TRIGGER_LEVEL
        };

        // Populated lazily, guarded by class object:
        private static NameValueCache sNameValueCache = new NameValueCache(
                    SYS_PROP_SETTING_VERSION,
                    CONTENT_URI,
                    CALL_METHOD_GET_GLOBAL,
                    CALL_METHOD_PUT_GLOBAL);

        // Certain settings have been moved from global to the per-user secure namespace
        private static final HashSet<String> MOVED_TO_SECURE;
        static {
            MOVED_TO_SECURE = new HashSet<String>(1);
            MOVED_TO_SECURE.add(Settings.Global.INSTALL_NON_MARKET_APPS);
        }

        /** @hide */
        public static void getMovedToSecureSettings(Set<String> outKeySet) {
            outKeySet.addAll(MOVED_TO_SECURE);
        }

        /**
         * Look up a name in the database.
         * @param resolver to access the database with
         * @param name to look up in the table
         * @return the corresponding value, or null if not present
         */
        public static String getString(ContentResolver resolver, String name) {
            return getStringForUser(resolver, name, UserHandle.myUserId());
        }

        /** @hide */
        public static String getStringForUser(ContentResolver resolver, String name,
                int userHandle) {
            if (MOVED_TO_SECURE.contains(name)) {
                Log.w(TAG, "Setting " + name + " has moved from android.provider.Settings.Global"
                        + " to android.provider.Settings.Secure, returning read-only value.");
                return Secure.getStringForUser(resolver, name, userHandle);
            }
            return sNameValueCache.getStringForUser(resolver, name, userHandle);
        }

        /**
         * Store a name/value pair into the database.
         * @param resolver to access the database with
         * @param name to store
         * @param value to associate with the name
         * @return true if the value was set, false on database errors
         */
        public static boolean putString(ContentResolver resolver,
                String name, String value) {
            return putStringForUser(resolver, name, value, UserHandle.myUserId());
        }

        /** @hide */
        public static boolean putStringForUser(ContentResolver resolver,
                String name, String value, int userHandle) {
            if (LOCAL_LOGV) {
                Log.v(TAG, "Global.putString(name=" + name + ", value=" + value
                        + " for " + userHandle);
            }
            // Global and Secure have the same access policy so we can forward writes
            if (MOVED_TO_SECURE.contains(name)) {
                Log.w(TAG, "Setting " + name + " has moved from android.provider.Settings.Global"
                        + " to android.provider.Settings.Secure, value is unchanged.");
                return Secure.putStringForUser(resolver, name, value, userHandle);
            }
            return sNameValueCache.putStringForUser(resolver, name, value, userHandle);
        }

        /**
         * Construct the content URI for a particular name/value pair,
         * useful for monitoring changes with a ContentObserver.
         * @param name to look up in the table
         * @return the corresponding content URI, or null if not present
         */
        public static Uri getUriFor(String name) {
            return getUriFor(CONTENT_URI, name);
        }

        /**
         * Convenience function for retrieving a single secure settings value
         * as an integer.  Note that internally setting values are always
         * stored as strings; this function converts the string to an integer
         * for you.  The default value will be returned if the setting is
         * not defined or not an integer.
         *
         * @param cr The ContentResolver to access.
         * @param name The name of the setting to retrieve.
         * @param def Value to return if the setting is not defined.
         *
         * @return The setting's current value, or 'def' if it is not defined
         * or not a valid integer.
         */
        public static int getInt(ContentResolver cr, String name, int def) {
            String v = getString(cr, name);
            try {
                return v != null ? Integer.parseInt(v) : def;
            } catch (NumberFormatException e) {
                return def;
            }
        }

        /**
         * Convenience function for retrieving a single secure settings value
         * as an integer.  Note that internally setting values are always
         * stored as strings; this function converts the string to an integer
         * for you.
         * <p>
         * This version does not take a default value.  If the setting has not
         * been set, or the string value is not a number,
         * it throws {@link SettingNotFoundException}.
         *
         * @param cr The ContentResolver to access.
         * @param name The name of the setting to retrieve.
         *
         * @throws SettingNotFoundException Thrown if a setting by the given
         * name can't be found or the setting value is not an integer.
         *
         * @return The setting's current value.
         */
        public static int getInt(ContentResolver cr, String name)
                throws SettingNotFoundException {
            String v = getString(cr, name);
            try {
                return Integer.parseInt(v);
            } catch (NumberFormatException e) {
                throw new SettingNotFoundException(name);
            }
        }

        /**
         * Convenience function for updating a single settings value as an
         * integer. This will either create a new entry in the table if the
         * given name does not exist, or modify the value of the existing row
         * with that name.  Note that internally setting values are always
         * stored as strings, so this function converts the given value to a
         * string before storing it.
         *
         * @param cr The ContentResolver to access.
         * @param name The name of the setting to modify.
         * @param value The new value for the setting.
         * @return true if the value was set, false on database errors
         */
        public static boolean putInt(ContentResolver cr, String name, int value) {
            return putString(cr, name, Integer.toString(value));
        }

        /**
         * Convenience function for retrieving a single secure settings value
         * as a {@code long}.  Note that internally setting values are always
         * stored as strings; this function converts the string to a {@code long}
         * for you.  The default value will be returned if the setting is
         * not defined or not a {@code long}.
         *
         * @param cr The ContentResolver to access.
         * @param name The name of the setting to retrieve.
         * @param def Value to return if the setting is not defined.
         *
         * @return The setting's current value, or 'def' if it is not defined
         * or not a valid {@code long}.
         */
        public static long getLong(ContentResolver cr, String name, long def) {
            String valString = getString(cr, name);
            long value;
            try {
                value = valString != null ? Long.parseLong(valString) : def;
            } catch (NumberFormatException e) {
                value = def;
            }
            return value;
        }

        /**
         * Convenience function for retrieving a single secure settings value
         * as a {@code long}.  Note that internally setting values are always
         * stored as strings; this function converts the string to a {@code long}
         * for you.
         * <p>
         * This version does not take a default value.  If the setting has not
         * been set, or the string value is not a number,
         * it throws {@link SettingNotFoundException}.
         *
         * @param cr The ContentResolver to access.
         * @param name The name of the setting to retrieve.
         *
         * @return The setting's current value.
         * @throws SettingNotFoundException Thrown if a setting by the given
         * name can't be found or the setting value is not an integer.
         */
        public static long getLong(ContentResolver cr, String name)
                throws SettingNotFoundException {
            String valString = getString(cr, name);
            try {
                return Long.parseLong(valString);
            } catch (NumberFormatException e) {
                throw new SettingNotFoundException(name);
            }
        }

        /**
         * Convenience function for updating a secure settings value as a long
         * integer. This will either create a new entry in the table if the
         * given name does not exist, or modify the value of the existing row
         * with that name.  Note that internally setting values are always
         * stored as strings, so this function converts the given value to a
         * string before storing it.
         *
         * @param cr The ContentResolver to access.
         * @param name The name of the setting to modify.
         * @param value The new value for the setting.
         * @return true if the value was set, false on database errors
         */
        public static boolean putLong(ContentResolver cr, String name, long value) {
            return putString(cr, name, Long.toString(value));
        }

        /**
         * Convenience function for retrieving a single secure settings value
         * as a floating point number.  Note that internally setting values are
         * always stored as strings; this function converts the string to an
         * float for you. The default value will be returned if the setting
         * is not defined or not a valid float.
         *
         * @param cr The ContentResolver to access.
         * @param name The name of the setting to retrieve.
         * @param def Value to return if the setting is not defined.
         *
         * @return The setting's current value, or 'def' if it is not defined
         * or not a valid float.
         */
        public static float getFloat(ContentResolver cr, String name, float def) {
            String v = getString(cr, name);
            try {
                return v != null ? Float.parseFloat(v) : def;
            } catch (NumberFormatException e) {
                return def;
            }
        }

        /**
         * Convenience function for retrieving a single secure settings value
         * as a float.  Note that internally setting values are always
         * stored as strings; this function converts the string to a float
         * for you.
         * <p>
         * This version does not take a default value.  If the setting has not
         * been set, or the string value is not a number,
         * it throws {@link SettingNotFoundException}.
         *
         * @param cr The ContentResolver to access.
         * @param name The name of the setting to retrieve.
         *
         * @throws SettingNotFoundException Thrown if a setting by the given
         * name can't be found or the setting value is not a float.
         *
         * @return The setting's current value.
         */
        public static float getFloat(ContentResolver cr, String name)
                throws SettingNotFoundException {
            String v = getString(cr, name);
            if (v == null) {
                throw new SettingNotFoundException(name);
            }
            try {
                return Float.parseFloat(v);
            } catch (NumberFormatException e) {
                throw new SettingNotFoundException(name);
            }
        }

        /**
         * Convenience function for updating a single settings value as a
         * floating point number. This will either create a new entry in the
         * table if the given name does not exist, or modify the value of the
         * existing row with that name.  Note that internally setting values
         * are always stored as strings, so this function converts the given
         * value to a string before storing it.
         *
         * @param cr The ContentResolver to access.
         * @param name The name of the setting to modify.
         * @param value The new value for the setting.
         * @return true if the value was set, false on database errors
         */
        public static boolean putFloat(ContentResolver cr, String name, float value) {
            return putString(cr, name, Float.toString(value));
        }


        /**
          * Subscription to be used for voice call on a multi sim device. The supported values
          * are 0 = SUB1, 1 = SUB2 and etc.
          * @hide
          */
        public static final String MULTI_SIM_VOICE_CALL_SUBSCRIPTION = "multi_sim_voice_call";

        /**
          * Used to provide option to user to select subscription during dial.
          * The supported values are 0 = disable or 1 = enable prompt.
          * @hide
          */
        public static final String MULTI_SIM_VOICE_PROMPT = "multi_sim_voice_prompt";

        /**
          * Subscription to be used for data call on a multi sim device. The supported values
          * are 0 = SUB1, 1 = SUB2 and etc.
          * @hide
          */
        public static final String MULTI_SIM_DATA_CALL_SUBSCRIPTION = "multi_sim_data_call";

        /**
          * Subscription to be used for SMS on a multi sim device. The supported values
          * are 0 = SUB1, 1 = SUB2 and etc.
          * @hide
          */
        public static final String MULTI_SIM_SMS_SUBSCRIPTION = "multi_sim_sms";

       /**
          * Used to provide option to user to select subscription during send SMS.
          * The value 1 - enable, 0 - disable
          * @hide
          */
        public static final String MULTI_SIM_SMS_PROMPT = "multi_sim_sms_prompt";



        /** User preferred subscriptions setting.
          * This holds the details of the user selected subscription from the card and
          * the activation status. Each settings string have the coma separated values
          * iccId,appType,appId,activationStatus,3gppIndex,3gpp2Index
          * @hide
         */
        public static final String[] MULTI_SIM_USER_PREFERRED_SUBS = {"user_preferred_sub1",
                "user_preferred_sub2","user_preferred_sub3"};

        /**
         * Whether to enable new contacts aggregator or not.
         * The value 1 - enable, 0 - disable
         * @hide
         */
        public static final String NEW_CONTACT_AGGREGATOR = "new_contact_aggregator";

        /**
         * Whether to enable contacts metadata syncing or not
         * The value 1 - enable, 0 - disable
         * @hide
         */
        public static final String CONTACT_METADATA_SYNC = "contact_metadata_sync";
    }

    /**
     * User-defined bookmarks and shortcuts.  The target of each bookmark is an
     * Intent URL, allowing it to be either a web page or a particular
     * application activity.
     *
     * @hide
     */
    public static final class Bookmarks implements BaseColumns
    {
        private static final String TAG = "Bookmarks";

        /**
         * The content:// style URL for this table
         */
        public static final Uri CONTENT_URI =
            Uri.parse("content://" + AUTHORITY + "/bookmarks");

        /**
         * The row ID.
         * <p>Type: INTEGER</p>
         */
        public static final String ID = "_id";

        /**
         * Descriptive name of the bookmark that can be displayed to the user.
         * If this is empty, the title should be resolved at display time (use
         * {@link #getTitle(Context, Cursor)} any time you want to display the
         * title of a bookmark.)
         * <P>
         * Type: TEXT
         * </P>
         */
        public static final String TITLE = "title";

        /**
         * Arbitrary string (displayed to the user) that allows bookmarks to be
         * organized into categories.  There are some special names for
         * standard folders, which all start with '@'.  The label displayed for
         * the folder changes with the locale (via {@link #getLabelForFolder}) but
         * the folder name does not change so you can consistently query for
         * the folder regardless of the current locale.
         *
         * <P>Type: TEXT</P>
         *
         */
        public static final String FOLDER = "folder";

        /**
         * The Intent URL of the bookmark, describing what it points to.  This
         * value is given to {@link android.content.Intent#getIntent} to create
         * an Intent that can be launched.
         * <P>Type: TEXT</P>
         */
        public static final String INTENT = "intent";

        /**
         * Optional shortcut character associated with this bookmark.
         * <P>Type: INTEGER</P>
         */
        public static final String SHORTCUT = "shortcut";

        /**
         * The order in which the bookmark should be displayed
         * <P>Type: INTEGER</P>
         */
        public static final String ORDERING = "ordering";

        private static final String[] sIntentProjection = { INTENT };
        private static final String[] sShortcutProjection = { ID, SHORTCUT };
        private static final String sShortcutSelection = SHORTCUT + "=?";

        /**
         * Convenience function to retrieve the bookmarked Intent for a
         * particular shortcut key.
         *
         * @param cr The ContentResolver to query.
         * @param shortcut The shortcut key.
         *
         * @return Intent The bookmarked URL, or null if there is no bookmark
         *         matching the given shortcut.
         */
        public static Intent getIntentForShortcut(ContentResolver cr, char shortcut)
        {
            Intent intent = null;

            Cursor c = cr.query(CONTENT_URI,
                    sIntentProjection, sShortcutSelection,
                    new String[] { String.valueOf((int) shortcut) }, ORDERING);
            // Keep trying until we find a valid shortcut
            try {
                while (intent == null && c.moveToNext()) {
                    try {
                        String intentURI = c.getString(c.getColumnIndexOrThrow(INTENT));
                        intent = Intent.parseUri(intentURI, 0);
                    } catch (java.net.URISyntaxException e) {
                        // The stored URL is bad...  ignore it.
                    } catch (IllegalArgumentException e) {
                        // Column not found
                        Log.w(TAG, "Intent column not found", e);
                    }
                }
            } finally {
                if (c != null) c.close();
            }

            return intent;
        }

        /**
         * Add a new bookmark to the system.
         *
         * @param cr The ContentResolver to query.
         * @param intent The desired target of the bookmark.
         * @param title Bookmark title that is shown to the user; null if none
         *            or it should be resolved to the intent's title.
         * @param folder Folder in which to place the bookmark; null if none.
         * @param shortcut Shortcut that will invoke the bookmark; 0 if none. If
         *            this is non-zero and there is an existing bookmark entry
         *            with this same shortcut, then that existing shortcut is
         *            cleared (the bookmark is not removed).
         * @return The unique content URL for the new bookmark entry.
         */
        public static Uri add(ContentResolver cr,
                                           Intent intent,
                                           String title,
                                           String folder,
                                           char shortcut,
                                           int ordering)
        {
            // If a shortcut is supplied, and it is already defined for
            // another bookmark, then remove the old definition.
            if (shortcut != 0) {
                cr.delete(CONTENT_URI, sShortcutSelection,
                        new String[] { String.valueOf((int) shortcut) });
            }

            ContentValues values = new ContentValues();
            if (title != null) values.put(TITLE, title);
            if (folder != null) values.put(FOLDER, folder);
            values.put(INTENT, intent.toUri(0));
            if (shortcut != 0) values.put(SHORTCUT, (int) shortcut);
            values.put(ORDERING, ordering);
            return cr.insert(CONTENT_URI, values);
        }

        /**
         * Return the folder name as it should be displayed to the user.  This
         * takes care of localizing special folders.
         *
         * @param r Resources object for current locale; only need access to
         *          system resources.
         * @param folder The value found in the {@link #FOLDER} column.
         *
         * @return CharSequence The label for this folder that should be shown
         *         to the user.
         */
        public static CharSequence getLabelForFolder(Resources r, String folder) {
            return folder;
        }

        /**
         * Return the title as it should be displayed to the user. This takes
         * care of localizing bookmarks that point to activities.
         *
         * @param context A context.
         * @param cursor A cursor pointing to the row whose title should be
         *        returned. The cursor must contain at least the {@link #TITLE}
         *        and {@link #INTENT} columns.
         * @return A title that is localized and can be displayed to the user,
         *         or the empty string if one could not be found.
         */
        public static CharSequence getTitle(Context context, Cursor cursor) {
            int titleColumn = cursor.getColumnIndex(TITLE);
            int intentColumn = cursor.getColumnIndex(INTENT);
            if (titleColumn == -1 || intentColumn == -1) {
                throw new IllegalArgumentException(
                        "The cursor must contain the TITLE and INTENT columns.");
            }

            String title = cursor.getString(titleColumn);
            if (!TextUtils.isEmpty(title)) {
                return title;
            }

            String intentUri = cursor.getString(intentColumn);
            if (TextUtils.isEmpty(intentUri)) {
                return "";
            }

            Intent intent;
            try {
                intent = Intent.parseUri(intentUri, 0);
            } catch (URISyntaxException e) {
                return "";
            }

            PackageManager packageManager = context.getPackageManager();
            ResolveInfo info = packageManager.resolveActivity(intent, 0);
            return info != null ? info.loadLabel(packageManager) : "";
        }
    }

    /**
     * Returns the device ID that we should use when connecting to the mobile gtalk server.
     * This is a string like "android-0x1242", where the hex string is the Android ID obtained
     * from the GoogleLoginService.
     *
     * @param androidId The Android ID for this device.
     * @return The device ID that should be used when connecting to the mobile gtalk server.
     * @hide
     */
    public static String getGTalkDeviceId(long androidId) {
        return "android-" + Long.toHexString(androidId);
    }

    private static final String[] PM_WRITE_SETTINGS = {
        android.Manifest.permission.WRITE_SETTINGS
    };
    private static final String[] PM_CHANGE_NETWORK_STATE = {
        android.Manifest.permission.CHANGE_NETWORK_STATE,
        android.Manifest.permission.WRITE_SETTINGS
    };
    private static final String[] PM_SYSTEM_ALERT_WINDOW = {
        android.Manifest.permission.SYSTEM_ALERT_WINDOW
    };

    /**
     * Performs a strict and comprehensive check of whether a calling package is allowed to
     * write/modify system settings, as the condition differs for pre-M, M+, and
     * privileged/preinstalled apps. If the provided uid does not match the
     * callingPackage, a negative result will be returned.
     * @hide
     */
    public static boolean isCallingPackageAllowedToWriteSettings(Context context, int uid,
            String callingPackage, boolean throwException) {
        return isCallingPackageAllowedToPerformAppOpsProtectedOperation(context, uid,
                callingPackage, throwException, AppOpsManager.OP_WRITE_SETTINGS,
                PM_WRITE_SETTINGS, false);
    }

    /**
     * Performs a strict and comprehensive check of whether a calling package is allowed to
     * write/modify system settings, as the condition differs for pre-M, M+, and
     * privileged/preinstalled apps. If the provided uid does not match the
     * callingPackage, a negative result will be returned. The caller is expected to have
     * the WRITE_SETTINGS permission declared.
     *
     * Note: if the check is successful, the operation of this app will be updated to the
     * current time.
     * @hide
     */
    public static boolean checkAndNoteWriteSettingsOperation(Context context, int uid,
            String callingPackage, boolean throwException) {
        return isCallingPackageAllowedToPerformAppOpsProtectedOperation(context, uid,
                callingPackage, throwException, AppOpsManager.OP_WRITE_SETTINGS,
                PM_WRITE_SETTINGS, true);
    }

    /**
     * Performs a strict and comprehensive check of whether a calling package is allowed to
     * change the state of network, as the condition differs for pre-M, M+, and
     * privileged/preinstalled apps. The caller is expected to have either the
     * CHANGE_NETWORK_STATE or the WRITE_SETTINGS permission declared. Either of these
     * permissions allow changing network state; WRITE_SETTINGS is a runtime permission and
     * can be revoked, but (except in M, excluding M MRs), CHANGE_NETWORK_STATE is a normal
     * permission and cannot be revoked. See http://b/23597341
     *
     * Note: if the check succeeds because the application holds WRITE_SETTINGS, the operation
     * of this app will be updated to the current time.
     * @hide
     */
    public static boolean checkAndNoteChangeNetworkStateOperation(Context context, int uid,
            String callingPackage, boolean throwException) {
        if (context.checkCallingOrSelfPermission(android.Manifest.permission.CHANGE_NETWORK_STATE)
                == PackageManager.PERMISSION_GRANTED) {
            return true;
        }
        return isCallingPackageAllowedToPerformAppOpsProtectedOperation(context, uid,
                callingPackage, throwException, AppOpsManager.OP_WRITE_SETTINGS,
                PM_CHANGE_NETWORK_STATE, true);
    }

    /**
     * Performs a strict and comprehensive check of whether a calling package is allowed to
     * draw on top of other apps, as the conditions differs for pre-M, M+, and
     * privileged/preinstalled apps. If the provided uid does not match the callingPackage,
     * a negative result will be returned.
     * @hide
     */
    public static boolean isCallingPackageAllowedToDrawOverlays(Context context, int uid,
            String callingPackage, boolean throwException) {
        return isCallingPackageAllowedToPerformAppOpsProtectedOperation(context, uid,
                callingPackage, throwException, AppOpsManager.OP_SYSTEM_ALERT_WINDOW,
                PM_SYSTEM_ALERT_WINDOW, false);
    }

    /**
     * Performs a strict and comprehensive check of whether a calling package is allowed to
     * draw on top of other apps, as the conditions differs for pre-M, M+, and
     * privileged/preinstalled apps. If the provided uid does not match the callingPackage,
     * a negative result will be returned.
     *
     * Note: if the check is successful, the operation of this app will be updated to the
     * current time.
     * @hide
     */
    public static boolean checkAndNoteDrawOverlaysOperation(Context context, int uid, String
            callingPackage, boolean throwException) {
        return isCallingPackageAllowedToPerformAppOpsProtectedOperation(context, uid,
                callingPackage, throwException, AppOpsManager.OP_SYSTEM_ALERT_WINDOW,
                PM_SYSTEM_ALERT_WINDOW, true);
    }

    /**
     * Helper method to perform a general and comprehensive check of whether an operation that is
     * protected by appops can be performed by a caller or not. e.g. OP_SYSTEM_ALERT_WINDOW and
     * OP_WRITE_SETTINGS
     * @hide
     */
    public static boolean isCallingPackageAllowedToPerformAppOpsProtectedOperation(Context context,
            int uid, String callingPackage, boolean throwException, int appOpsOpCode, String[]
            permissions, boolean makeNote) {
        if (callingPackage == null) {
            return false;
        }

        AppOpsManager appOpsMgr = (AppOpsManager)context.getSystemService(Context.APP_OPS_SERVICE);
        int mode = AppOpsManager.MODE_DEFAULT;
        if (makeNote) {
            mode = appOpsMgr.noteOpNoThrow(appOpsOpCode, uid, callingPackage);
        } else {
            mode = appOpsMgr.checkOpNoThrow(appOpsOpCode, uid, callingPackage);
        }

        switch (mode) {
            case AppOpsManager.MODE_ALLOWED:
                return true;

            case AppOpsManager.MODE_DEFAULT:
                // this is the default operating mode after an app's installation
                // In this case we will check all associated static permission to see
                // if it is granted during install time.
                for (String permission : permissions) {
                    if (context.checkCallingOrSelfPermission(permission) == PackageManager
                            .PERMISSION_GRANTED) {
                        // if either of the permissions are granted, we will allow it
                        return true;
                    }
                }

            default:
                // this is for all other cases trickled down here...
                if (!throwException) {
                    return false;
                }
        }

        // prepare string to throw SecurityException
        StringBuilder exceptionMessage = new StringBuilder();
        exceptionMessage.append(callingPackage);
        exceptionMessage.append(" was not granted ");
        if (permissions.length > 1) {
            exceptionMessage.append(" either of these permissions: ");
        } else {
            exceptionMessage.append(" this permission: ");
        }
        for (int i = 0; i < permissions.length; i++) {
            exceptionMessage.append(permissions[i]);
            exceptionMessage.append((i == permissions.length - 1) ? "." : ", ");
        }

        throw new SecurityException(exceptionMessage.toString());
    }

    /**
     * Retrieves a correponding package name for a given uid. It will query all
     * packages that are associated with the given uid, but it will return only
     * the zeroth result.
     * Note: If package could not be found, a null is returned.
     * @hide
     */
    public static String getPackageNameForUid(Context context, int uid) {
        String[] packages = context.getPackageManager().getPackagesForUid(uid);
        if (packages == null) {
            return null;
        }
        return packages[0];
    }
}<|MERGE_RESOLUTION|>--- conflicted
+++ resolved
@@ -5698,29 +5698,28 @@
         public static final String ASSISTANT = "assistant";
 
         /**
-<<<<<<< HEAD
+         * Whether the camera launch gesture should be disabled.
+         *
+         * @hide
+         */
+        public static final String CAMERA_GESTURE_DISABLED = "camera_gesture_disabled";
+
+        /**
+         * Whether the camera launch gesture to double tap the power button when the screen is off
+         * should be disabled.
+         *
+         * @hide
+         */
+        public static final String CAMERA_DOUBLE_TAP_POWER_GESTURE_DISABLED =
+                "camera_double_tap_power_gesture_disabled";
+
+        /**
          * Settings to reset on user request. They will fall back to their default value (0).
          *
          * @hide
          */
         public static final String[] SETTINGS_TO_RESET = {
         };
-=======
-         * Whether the camera launch gesture should be disabled.
-         *
-         * @hide
-         */
-        public static final String CAMERA_GESTURE_DISABLED = "camera_gesture_disabled";
-
-        /**
-         * Whether the camera launch gesture to double tap the power button when the screen is off
-         * should be disabled.
-         *
-         * @hide
-         */
-        public static final String CAMERA_DOUBLE_TAP_POWER_GESTURE_DISABLED =
-                "camera_double_tap_power_gesture_disabled";
->>>>>>> 4d70bd7a
 
         /**
          * This are the settings to be backed up.
