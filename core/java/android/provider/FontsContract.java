--- conflicted
+++ resolved
@@ -660,9 +660,6 @@
         if (familyBuilder == null) {
             return null;
         }
-<<<<<<< HEAD
-        return new Typeface.CustomFallbackBuilder(familyBuilder.build()).build();
-=======
 
         final FontFamily family = familyBuilder.build();
 
@@ -679,7 +676,6 @@
             }
         }
         return new Typeface.CustomFallbackBuilder(family).setStyle(bestFont.getStyle()).build();
->>>>>>> de843449
     }
 
     /**
