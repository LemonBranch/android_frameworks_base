--- conflicted
+++ resolved
@@ -397,11 +397,7 @@
 
     /** {@hide} */
     public static File getDataStagingDirectory(String volumeUuid) {
-<<<<<<< HEAD
-        return new File(getDataDirectory(volumeUuid), "pkg_staging");
-=======
         return new File(getDataDirectory(volumeUuid), "app-staging");
->>>>>>> 825827da
     }
 
     /** {@hide} */
@@ -853,10 +849,7 @@
      * Returns the path for android-specific data on the SD card.
      * @hide
      */
-<<<<<<< HEAD
-=======
-    @UnsupportedAppUsage
->>>>>>> 825827da
+    @UnsupportedAppUsage
     public static File[] buildExternalStorageAndroidDataDirs() {
         throwIfUserRequired();
         return sCurrentUser.buildExternalStorageAndroidDataDirs();
@@ -1181,10 +1174,7 @@
      * @deprecated disabled now that FUSE has been replaced by sdcardfs
      * @hide
      */
-<<<<<<< HEAD
-=======
-    @UnsupportedAppUsage
->>>>>>> 825827da
+    @UnsupportedAppUsage
     @Deprecated
     public static File maybeTranslateEmulatedPathToInternal(File path) {
         return StorageManager.maybeTranslateEmulatedPathToInternal(path);
