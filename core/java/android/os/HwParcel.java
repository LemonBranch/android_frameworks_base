--- conflicted
+++ resolved
@@ -21,10 +21,7 @@
 import android.annotation.Nullable;
 import android.annotation.SystemApi;
 import android.annotation.TestApi;
-<<<<<<< HEAD
-=======
 import android.annotation.UnsupportedAppUsage;
->>>>>>> 825827da
 
 import libcore.util.NativeAllocationRegistry;
 
@@ -130,11 +127,7 @@
      *
      * @param val to write
      */
-<<<<<<< HEAD
-    public native final void writeNativeHandle(NativeHandle val);
-=======
     public native final void writeNativeHandle(@Nullable NativeHandle val);
->>>>>>> 825827da
 
     /**
      * Writes an array of boolean values to the end of the parcel.
@@ -181,12 +174,9 @@
     private native final void writeStringVector(String[] val);
     /**
      * Writes an array of native handles to the end of the parcel.
-<<<<<<< HEAD
-=======
      *
      * Individual elements may be null but not the whole array.
      *
->>>>>>> 825827da
      * @param val array of {@link NativeHandle} objects to write
      */
     private native final void writeNativeHandleVector(NativeHandle[] val);
@@ -301,11 +291,7 @@
      * Helper method to write a list of native handles to the end of the parcel.
      * @param val list of {@link NativeHandle} objects to write
      */
-<<<<<<< HEAD
-    public final void writeNativeHandleVector(ArrayList<NativeHandle> val) {
-=======
     public final void writeNativeHandleVector(@NonNull ArrayList<NativeHandle> val) {
->>>>>>> 825827da
         writeNativeHandleVector(val.toArray(new NativeHandle[val.size()]));
     }
 
@@ -380,11 +366,7 @@
      * @return a {@link NativeHandle} instance parsed from the parcel
      * @throws IllegalArgumentException if the parcel has no more data
      */
-<<<<<<< HEAD
-    public native final NativeHandle readNativeHandle();
-=======
     public native final @Nullable NativeHandle readNativeHandle();
->>>>>>> 825827da
     /**
      * Reads an embedded native handle (without duplicating the underlying
      * file descriptors) from the parcel. These file descriptors will only
@@ -397,11 +379,7 @@
      * @return a {@link NativeHandle} instance parsed from the parcel
      * @throws IllegalArgumentException if the parcel has no more data
      */
-<<<<<<< HEAD
-    public native final NativeHandle readEmbeddedNativeHandle(
-=======
     public native final @Nullable NativeHandle readEmbeddedNativeHandle(
->>>>>>> 825827da
             long parentHandle, long offset);
 
     /**
@@ -550,11 +528,7 @@
      * @return array of {@link NativeHandle} objects.
      * @throws IllegalArgumentException if the parcel has no more data
      */
-<<<<<<< HEAD
-    public final ArrayList<NativeHandle> readNativeHandleVector() {
-=======
     public final @NonNull ArrayList<NativeHandle> readNativeHandleVector() {
->>>>>>> 825827da
         return new ArrayList<NativeHandle>(Arrays.asList(readNativeHandleAsArray()));
     }
 
