/*
 * Copyright 2016 The Android Open Source Project
 *
 * Licensed under the Apache License, Version 2.0 (the "License");
 * you may not use this file except in compliance with the License.
 * You may obtain a copy of the License at
 *
 *      http://www.apache.org/licenses/LICENSE-2.0
 *
 * Unless required by applicable law or agreed to in writing, software
 * distributed under the License is distributed on an "AS IS" BASIS,
 * WITHOUT WARRANTIES OR CONDITIONS OF ANY KIND, either express or implied.
 * See the License for the specific language governing permissions and
 * limitations under the License.
 */

package android.os;

import android.content.Context;
import android.content.Intent;
import android.content.pm.ApplicationInfo;
import android.content.pm.PackageManager;
<<<<<<< HEAD
=======
import android.content.pm.ResolveInfo;
>>>>>>> de843449
import android.content.res.AssetFileDescriptor;
import android.content.res.AssetManager;
import android.opengl.EGL14;
import android.provider.Settings;
import android.util.Log;

import dalvik.system.VMRuntime;

import java.io.BufferedReader;
import java.io.File;
import java.io.FileDescriptor;
import java.io.FileInputStream;
import java.io.FileNotFoundException;
import java.io.IOException;
import java.io.InputStream;
import java.io.InputStreamReader;
<<<<<<< HEAD
=======
import java.util.ArrayList;
import java.util.Arrays;
import java.util.HashMap;
import java.util.List;
import java.util.Map;
>>>>>>> de843449

/** @hide */
public class GraphicsEnvironment {

    private static final GraphicsEnvironment sInstance = new GraphicsEnvironment();

    /**
     * Returns the shared {@link GraphicsEnvironment} instance.
     */
    public static GraphicsEnvironment getInstance() {
        return sInstance;
    }

    private static final boolean DEBUG = false;
    private static final String TAG = "GraphicsEnvironment";
    private static final String PROPERTY_GFX_DRIVER = "ro.gfx.driver.0";
<<<<<<< HEAD
    private static final String PROPERTY_GFX_DRIVER_WHITELIST = "ro.gfx.driver.whitelist.0";
    private static final String ANGLE_PACKAGE_NAME = "com.google.android.angle";
    private static final String ANGLE_RULES_FILE = "a4a_rules.json";
    private static final String ANGLE_TEMP_RULES = "debug.angle.rules";
=======
    private static final String GUP_WHITELIST_FILENAME = "whitelist.txt";
    private static final String ANGLE_RULES_FILE = "a4a_rules.json";
    private static final String ANGLE_TEMP_RULES = "debug.angle.rules";
    private static final String ACTION_ANGLE_FOR_ANDROID = "android.app.action.ANGLE_FOR_ANDROID";
>>>>>>> de843449

    private ClassLoader mClassLoader;
    private String mLayerPath;
    private String mDebugLayerPath;

    /**
     * Set up GraphicsEnvironment
     */
    public void setup(Context context, Bundle coreSettings) {
        setupGpuLayers(context, coreSettings);
<<<<<<< HEAD
        setupAngle(context, coreSettings);
=======
        setupAngle(context, coreSettings, context.getPackageName());
>>>>>>> de843449
        chooseDriver(context, coreSettings);
    }

    /**
     * Check whether application is debuggable
     */
    private static boolean isDebuggable(Context context) {
        return (context.getApplicationInfo().flags & ApplicationInfo.FLAG_DEBUGGABLE) > 0;
    }

    /**
     * Store the layer paths available to the loader.
     */
    public void setLayerPaths(ClassLoader classLoader,
                              String layerPath,
                              String debugLayerPath) {
        // We have to store these in the class because they are set up before we
        // have access to the Context to properly set up GraphicsEnvironment
        mClassLoader = classLoader;
        mLayerPath = layerPath;
        mDebugLayerPath = debugLayerPath;
    }

    /**
     * Return the debug layer app's on-disk and in-APK lib directories
     */
    private static String getDebugLayerAppPaths(Context context, String app) {
        ApplicationInfo appInfo;
        try {
            appInfo = context.getPackageManager().getApplicationInfo(
                    app, PackageManager.MATCH_ALL);
        } catch (PackageManager.NameNotFoundException e) {
            Log.w(TAG, "Debug layer app '" + app + "' not installed");

            return null;
        }

        String abi = chooseAbi(appInfo);

        StringBuilder sb = new StringBuilder();
        sb.append(appInfo.nativeLibraryDir)
            .append(File.pathSeparator);
        sb.append(appInfo.sourceDir)
            .append("!/lib/")
            .append(abi);
        String paths = sb.toString();

        if (DEBUG) Log.v(TAG, "Debug layer app libs: " + paths);

        return paths;
    }

    /**
     * Set up layer search paths for all apps
     * If debuggable, check for additional debug settings
     */
    private void setupGpuLayers(Context context, Bundle coreSettings) {

        String layerPaths = "";

        // Only enable additional debug functionality if the following conditions are met:
        // 1. App is debuggable or device is rooted
        // 2. ENABLE_GPU_DEBUG_LAYERS is true
        // 3. Package name is equal to GPU_DEBUG_APP

        if (isDebuggable(context) || (getCanLoadSystemLibraries() == 1)) {

            int enable = coreSettings.getInt(Settings.Global.ENABLE_GPU_DEBUG_LAYERS, 0);

            if (enable != 0) {

                String gpuDebugApp = coreSettings.getString(Settings.Global.GPU_DEBUG_APP);

                String packageName = context.getPackageName();

                if ((gpuDebugApp != null && packageName != null)
                        && (!gpuDebugApp.isEmpty() && !packageName.isEmpty())
                        && gpuDebugApp.equals(packageName)) {
                    Log.i(TAG, "GPU debug layers enabled for " + packageName);

                    // Prepend the debug layer path as a searchable path.
                    // This will ensure debug layers added will take precedence over
                    // the layers specified by the app.
                    layerPaths = mDebugLayerPath + ":";


                    // If there is a debug layer app specified, add its path.
                    String gpuDebugLayerApp =
                            coreSettings.getString(Settings.Global.GPU_DEBUG_LAYER_APP);

                    if (gpuDebugLayerApp != null && !gpuDebugLayerApp.isEmpty()) {
                        Log.i(TAG, "GPU debug layer app: " + gpuDebugLayerApp);
                        String paths = getDebugLayerAppPaths(context, gpuDebugLayerApp);
                        if (paths != null) {
                            // Append the path so files placed in the app's base directory will
                            // override the external path
                            layerPaths += paths + ":";
                        }
                    }

                    String layers = coreSettings.getString(Settings.Global.GPU_DEBUG_LAYERS);

                    Log.i(TAG, "Vulkan debug layer list: " + layers);
                    if (layers != null && !layers.isEmpty()) {
                        setDebugLayers(layers);
                    }

                    String layersGLES =
                            coreSettings.getString(Settings.Global.GPU_DEBUG_LAYERS_GLES);

                    Log.i(TAG, "GLES debug layer list: " + layersGLES);
                    if (layersGLES != null && !layersGLES.isEmpty()) {
                        setDebugLayersGLES(layersGLES);
                    }
                }
            }
        }

        // Include the app's lib directory in all cases
        layerPaths += mLayerPath;

        setLayerPaths(mClassLoader, layerPaths);
    }

    enum OpenGlDriverChoice {
        DEFAULT,
        NATIVE,
        ANGLE
    }

    private static final Map<OpenGlDriverChoice, String> sDriverMap = buildMap();
    private static Map<OpenGlDriverChoice, String> buildMap() {
        Map<OpenGlDriverChoice, String> map = new HashMap<>();
        map.put(OpenGlDriverChoice.DEFAULT, "default");
        map.put(OpenGlDriverChoice.ANGLE, "angle");
        map.put(OpenGlDriverChoice.NATIVE, "native");

        return map;
    }


    private static List<String> getGlobalSettingsString(Bundle bundle, String globalSetting) {
        List<String> valueList = null;
        String settingsValue = bundle.getString(globalSetting);

        if (settingsValue != null) {
            valueList = new ArrayList<>(Arrays.asList(settingsValue.split(",")));
        } else {
            valueList = new ArrayList<>();
        }

        return valueList;
    }

    private static int getGlobalSettingsPkgIndex(String pkgName,
                                                 List<String> globalSettingsDriverPkgs) {
        for (int pkgIndex = 0; pkgIndex < globalSettingsDriverPkgs.size(); pkgIndex++) {
            if (globalSettingsDriverPkgs.get(pkgIndex).equals(pkgName)) {
                return pkgIndex;
            }
        }

        return -1;
    }

    private static String getDriverForPkg(Bundle bundle, String packageName) {
        String allUseAngle =
                bundle.getString(Settings.Global.GLOBAL_SETTINGS_ANGLE_GL_DRIVER_ALL_ANGLE);
        if ((allUseAngle != null) && allUseAngle.equals("1")) {
            return sDriverMap.get(OpenGlDriverChoice.ANGLE);
        }

        List<String> globalSettingsDriverPkgs =
                getGlobalSettingsString(bundle,
                        Settings.Global.GLOBAL_SETTINGS_ANGLE_GL_DRIVER_SELECTION_PKGS);
        List<String> globalSettingsDriverValues =
                getGlobalSettingsString(bundle,
                        Settings.Global.GLOBAL_SETTINGS_ANGLE_GL_DRIVER_SELECTION_VALUES);

        // Make sure we have a good package name
        if ((packageName == null) || (packageName.isEmpty())) {
            return sDriverMap.get(OpenGlDriverChoice.DEFAULT);
        }
        // Make sure we have good settings to use
        if (globalSettingsDriverPkgs.size() != globalSettingsDriverValues.size()) {
            Log.w(TAG,
                    "Global.Settings values are invalid: "
                        + "globalSettingsDriverPkgs.size = "
                            + globalSettingsDriverPkgs.size() + ", "
                        + "globalSettingsDriverValues.size = "
                            + globalSettingsDriverValues.size());
            return sDriverMap.get(OpenGlDriverChoice.DEFAULT);
        }

        int pkgIndex = getGlobalSettingsPkgIndex(packageName, globalSettingsDriverPkgs);

        if (pkgIndex < 0) {
            return sDriverMap.get(OpenGlDriverChoice.DEFAULT);
        }

        return globalSettingsDriverValues.get(pkgIndex);
    }

    /**
     * Get the ANGLE package name.
     */
    private String getAnglePackageName(Context context) {
        Intent intent = new Intent(ACTION_ANGLE_FOR_ANDROID);

        List<ResolveInfo> resolveInfos = context.getPackageManager()
                .queryIntentActivities(intent, PackageManager.MATCH_SYSTEM_ONLY);
        if (resolveInfos.size() != 1) {
            Log.e(TAG, "Invalid number of ANGLE packages. Required: 1, Found: "
                    + resolveInfos.size());
            for (ResolveInfo resolveInfo : resolveInfos) {
                Log.e(TAG, "Found ANGLE package: " + resolveInfo.activityInfo.packageName);
            }
            return "";
        }

        // Must be exactly 1 ANGLE PKG found to get here.
        return resolveInfos.get(0).activityInfo.packageName;
    }

    /**
     * Attempt to setup ANGLE with a temporary rules file.
     * True: Temporary rules file was loaded.
     * False: Temporary rules file was *not* loaded.
     */
    private boolean setupAngleWithTempRulesFile(Context context,
                                                String packageName,
                                                String paths,
                                                String devOptIn) {
        // Check for temporary rules if debuggable or root
        if (!isDebuggable(context) && !(getCanLoadSystemLibraries() == 1)) {
            Log.v(TAG, "Skipping loading temporary rules file");
            return false;
        }

        String angleTempRules = SystemProperties.get(ANGLE_TEMP_RULES);

        if ((angleTempRules == null) || angleTempRules.isEmpty()) {
            Log.v(TAG, "System property '" + ANGLE_TEMP_RULES + "' is not set or is empty");
            return false;
        }

        Log.i(TAG, "Detected system property " + ANGLE_TEMP_RULES + ": " + angleTempRules);

        File tempRulesFile = new File(angleTempRules);
        if (tempRulesFile.exists()) {
            Log.i(TAG, angleTempRules + " exists, loading file.");
            try {
                FileInputStream stream = new FileInputStream(angleTempRules);

                try {
                    FileDescriptor rulesFd = stream.getFD();
                    long rulesOffset = 0;
                    long rulesLength = stream.getChannel().size();
                    Log.i(TAG, "Loaded temporary ANGLE rules from " + angleTempRules);

                    setAngleInfo(paths, packageName, devOptIn, rulesFd, rulesOffset, rulesLength);

                    stream.close();

                    // We successfully setup ANGLE, so return with good status
                    return true;
                } catch (IOException e) {
                    Log.w(TAG, "Hit IOException thrown by FileInputStream: " + e);
                }
            } catch (FileNotFoundException e) {
                Log.w(TAG, "Temp ANGLE rules file not found: " + e);
            } catch (SecurityException e) {
                Log.w(TAG, "Temp ANGLE rules file not accessible: " + e);
            }
        }

        return false;
    }

    /**
     * Attempt to setup ANGLE with a (temporary) default rules file: b/121153494
     * True: Rules file was loaded.
     * False: Rules file was *not* loaded.
     */
    private boolean setupAngleRulesDebug(String packageName, String paths, String devOptIn) {
        // b/121153494
        // Skip APK rules file checking.
        if (!DEBUG) {
            Log.v(TAG, "Skipping loading the rules file.");
            // Fill in some default values for now, so the loader can get an answer when it asks.
            // Most importantly, we need to indicate which app we are init'ing and what the
            // developer options for it are so we can turn on ANGLE if needed.
            setAngleInfo(paths, packageName, devOptIn, null, 0, 0);
            return true;
        }

        return false;
    }

    /**
     * Attempt to setup ANGLE with a rules file loaded from the ANGLE APK.
     * True: APK rules file was loaded.
     * False: APK rules file was *not* loaded.
     */
    private boolean setupAngleRulesApk(String anglePkgName,
            ApplicationInfo angleInfo,
            Context context,
            String packageName,
            String paths,
            String devOptIn) {
        // Pass the rules file to loader for ANGLE decisions
        try {
            AssetManager angleAssets =
                    context.getPackageManager().getResourcesForApplication(angleInfo).getAssets();

            try {
                AssetFileDescriptor assetsFd = angleAssets.openFd(ANGLE_RULES_FILE);

                setAngleInfo(paths, packageName, devOptIn, assetsFd.getFileDescriptor(),
                        assetsFd.getStartOffset(), assetsFd.getLength());

                assetsFd.close();

                return true;
            } catch (IOException e) {
                Log.w(TAG, "Failed to get AssetFileDescriptor for " + ANGLE_RULES_FILE
                        + " from '" + anglePkgName + "': " + e);
            }
        } catch (PackageManager.NameNotFoundException e) {
            Log.w(TAG, "Failed to get AssetManager for '" + anglePkgName + "': " + e);
        }

        return false;
    }

    /**
     * Pass ANGLE details down to trigger enable logic
     */
    public void setupAngle(Context context, Bundle bundle, String packageName) {
        String devOptIn = getDriverForPkg(bundle, packageName);

        if (DEBUG) {
            Log.v(TAG, "ANGLE Developer option for '" + packageName + "' "
                    + "set to: '" + devOptIn + "'");
        }

        String anglePkgName = getAnglePackageName(context);
        if (anglePkgName.isEmpty()) {
            Log.e(TAG, "Failed to find ANGLE package.");
            return;
        }

        ApplicationInfo angleInfo;
        try {
            angleInfo = context.getPackageManager().getApplicationInfo(anglePkgName,
                PackageManager.MATCH_SYSTEM_ONLY);
        } catch (PackageManager.NameNotFoundException e) {
            Log.w(TAG, "ANGLE package '" + anglePkgName + "' not installed");
            return;
        }

        String abi = chooseAbi(angleInfo);

        // Build a path that includes installed native libs and APK
        String paths = angleInfo.nativeLibraryDir
                + File.pathSeparator
                + angleInfo.sourceDir
                + "!/lib/"
                + abi;

        if (DEBUG) Log.v(TAG, "ANGLE package libs: " + paths);

        if (setupAngleWithTempRulesFile(context, packageName, paths, devOptIn)) {
            // We setup ANGLE with a temp rules file, so we're done here.
            return;
        }

        // b/121153494
        if (setupAngleRulesDebug(packageName, paths, devOptIn)) {
            // We setup ANGLE with defaults, so we're done here.
            return;
        }

        if (setupAngleRulesApk(anglePkgName, angleInfo, context, packageName, paths, devOptIn)) {
            // We setup ANGLE with rules from the APK, so we're done here.
            return;
        }
    }

    /**
     * Pass ANGLE details down to trigger enable logic
     */
    private static void setupAngle(Context context, Bundle coreSettings) {

        String angleEnabledApp =
                coreSettings.getString(Settings.Global.ANGLE_ENABLED_APP);

        String packageName = context.getPackageName();

        boolean devOptIn = false;
        if ((angleEnabledApp != null && packageName != null)
                && (!angleEnabledApp.isEmpty() && !packageName.isEmpty())
                && angleEnabledApp.equals(packageName)) {

            Log.i(TAG, packageName + " opted in for ANGLE via Developer Setting");

            devOptIn = true;
        }

        ApplicationInfo angleInfo;
        try {
            angleInfo = context.getPackageManager().getApplicationInfo(ANGLE_PACKAGE_NAME,
                PackageManager.MATCH_SYSTEM_ONLY);
        } catch (PackageManager.NameNotFoundException e) {
            Log.w(TAG, "ANGLE package '" + ANGLE_PACKAGE_NAME + "' not installed");
            return;
        }

        String abi = chooseAbi(angleInfo);

        // Build a path that includes installed native libs and APK
        StringBuilder sb = new StringBuilder();
        sb.append(angleInfo.nativeLibraryDir)
            .append(File.pathSeparator)
            .append(angleInfo.sourceDir)
            .append("!/lib/")
            .append(abi);
        String paths = sb.toString();

        if (DEBUG) Log.v(TAG, "ANGLE package libs: " + paths);

        // Look up rules file to pass to ANGLE
        FileDescriptor rulesFd = null;
        long rulesOffset = 0;
        long rulesLength = 0;

        // Check for temporary rules if debuggable or root
        if (isDebuggable(context) || (getCanLoadSystemLibraries() == 1)) {
            String angleTempRules = SystemProperties.get(ANGLE_TEMP_RULES);
            if (angleTempRules != null && !angleTempRules.isEmpty()) {
                Log.i(TAG, "Detected system property " + ANGLE_TEMP_RULES + ": " + angleTempRules);
                File tempRulesFile = new File(angleTempRules);
                if (tempRulesFile.exists()) {
                    Log.i(TAG, angleTempRules + " exists, loading file.");
                    FileInputStream stream = null;
                    try {
                        stream = new FileInputStream(angleTempRules);
                    } catch (FileNotFoundException e) {
                        Log.w(TAG, "Unable to create stream for temp ANGLE rules");
                    }

                    if (stream != null) {
                        try {
                            rulesFd = stream.getFD();
                            rulesOffset = 0;
                            rulesLength = stream.getChannel().size();
                            Log.i(TAG, "Loaded temporary ANGLE rules from " + angleTempRules);
                        } catch (IOException e) {
                            Log.w(TAG, "Failed to get input stream for " + angleTempRules);
                        }
                    }
                }
            }
        }

        // If no temp rules, load the real ones from the APK
        if (rulesFd == null) {

            // Pass the rules file to loader for ANGLE decisions
            AssetManager angleAssets = null;
            try {
                angleAssets =
                    context.getPackageManager().getResourcesForApplication(angleInfo).getAssets();
            } catch (PackageManager.NameNotFoundException e) {
                Log.w(TAG, "Failed to get AssetManager for '" + ANGLE_PACKAGE_NAME + "'");
                return;
            }

            AssetFileDescriptor assetsFd = null;
            try {
                assetsFd = angleAssets.openFd(ANGLE_RULES_FILE);
            } catch (IOException e) {
                Log.w(TAG, "Failed to get AssetFileDescriptor for " + ANGLE_RULES_FILE + " from "
                           + "'" + ANGLE_PACKAGE_NAME + "'");
                return;
            }

            if (assetsFd != null) {
                rulesFd = assetsFd.getFileDescriptor();
                rulesOffset = assetsFd.getStartOffset();
                rulesLength = assetsFd.getLength();
            } else {
                Log.w(TAG, "Failed to get file descriptor for " + ANGLE_RULES_FILE);
                return;
            }
        }

        // Further opt-in logic is handled in native, so pass relevant info down
        // TODO: Move the ANGLE selection logic earlier so we don't need to keep these
        //       file descriptors open.
        setAngleInfo(paths, packageName, devOptIn,
                     rulesFd, rulesOffset, rulesLength);
    }

    /**
     * Choose whether the current process should use the builtin or an updated driver.
     */
    private static void chooseDriver(Context context, Bundle coreSettings) {
        String driverPackageName = SystemProperties.get(PROPERTY_GFX_DRIVER);
        if (driverPackageName == null || driverPackageName.isEmpty()) {
            return;
        }

        // To minimize risk of driver updates crippling the device beyond user repair, never use an
        // updated driver for privileged or non-updated system apps. Presumably pre-installed apps
        // were tested thoroughly with the pre-installed driver.
        ApplicationInfo ai = context.getApplicationInfo();
        if (ai.isPrivilegedApp() || (ai.isSystemApp() && !ai.isUpdatedSystemApp())) {
            if (DEBUG) Log.v(TAG, "ignoring driver package for privileged/non-updated system app");
            return;
        }

        String applicationPackageName = context.getPackageName();
        String devOptInApplicationName = coreSettings.getString(
<<<<<<< HEAD
                Settings.Global.UPDATED_GFX_DRIVER_DEV_OPT_IN_APP);
=======
                Settings.Global.GUP_DEV_OPT_IN_APPS);
>>>>>>> de843449
        boolean devOptIn = applicationPackageName.equals(devOptInApplicationName);
        boolean whitelisted = onWhitelist(context, driverPackageName, ai.packageName);
        if (!devOptIn && !whitelisted) {
            if (DEBUG) {
                Log.w(TAG, applicationPackageName + " is not on the whitelist.");
            }
            return;
        }

        ApplicationInfo driverInfo;
        try {
            driverInfo = context.getPackageManager().getApplicationInfo(driverPackageName,
                    PackageManager.MATCH_SYSTEM_ONLY);
        } catch (PackageManager.NameNotFoundException e) {
            Log.w(TAG, "driver package '" + driverPackageName + "' not installed");
            return;
        }

        // O drivers are restricted to the sphal linker namespace, so don't try to use
        // packages unless they declare they're compatible with that restriction.
        if (driverInfo.targetSdkVersion < Build.VERSION_CODES.O) {
            if (DEBUG) {
                Log.w(TAG, "updated driver package is not known to be compatible with O");
            }
            return;
        }

        String abi = chooseAbi(driverInfo);
        if (abi == null) {
            if (DEBUG) {
                // This is the normal case for the pre-installed empty driver package, don't spam
                if (driverInfo.isUpdatedSystemApp()) {
                    Log.w(TAG, "updated driver package has no compatible native libraries");
                }
            }
            return;
        }

        StringBuilder sb = new StringBuilder();
        sb.append(driverInfo.nativeLibraryDir)
          .append(File.pathSeparator);
        sb.append(driverInfo.sourceDir)
          .append("!/lib/")
          .append(abi);
        String paths = sb.toString();

        if (DEBUG) Log.v(TAG, "gfx driver package libs: " + paths);
        setDriverPath(paths);
    }

    /**
     * Start a background thread to initialize EGL.
     *
     * Initializing EGL involves loading and initializing the graphics driver. Some drivers take
     * several 10s of milliseconds to do this, so doing it on-demand when an app tries to render
     * its first frame adds directly to user-visible app launch latency. By starting it earlier
     * on a separate thread, it can usually be finished well before the UI is ready to be drawn.
     *
     * Should only be called after chooseDriver().
     */
    public static void earlyInitEGL() {
        Thread eglInitThread = new Thread(
                () -> {
                    EGL14.eglGetDisplay(EGL14.EGL_DEFAULT_DISPLAY);
                },
                "EGL Init");
        eglInitThread.start();
    }

    private static String chooseAbi(ApplicationInfo ai) {
        String isa = VMRuntime.getCurrentInstructionSet();
        if (ai.primaryCpuAbi != null &&
                isa.equals(VMRuntime.getInstructionSet(ai.primaryCpuAbi))) {
            return ai.primaryCpuAbi;
        }
        if (ai.secondaryCpuAbi != null &&
                isa.equals(VMRuntime.getInstructionSet(ai.secondaryCpuAbi))) {
            return ai.secondaryCpuAbi;
        }
        return null;
    }

    private static boolean onWhitelist(Context context, String driverPackageName,
            String applicationPackageName) {
<<<<<<< HEAD
        String whitelistName = SystemProperties.get(PROPERTY_GFX_DRIVER_WHITELIST);

        // Empty whitelist implies no updatable graphics driver. Typically, the pre-installed
        // updatable graphics driver is supposed to be a place holder and contains no graphics
        // driver and whitelist.
        if (whitelistName == null || whitelistName.isEmpty()) {
            if (DEBUG) {
                Log.w(TAG, "No whitelist found.");
            }
            return false;
        }
=======
>>>>>>> de843449
        try {
            Context driverContext = context.createPackageContext(driverPackageName,
                                                                 Context.CONTEXT_RESTRICTED);
            AssetManager assets = driverContext.getAssets();
<<<<<<< HEAD
            InputStream stream = assets.open(whitelistName);
=======
            InputStream stream = assets.open(GUP_WHITELIST_FILENAME);
>>>>>>> de843449
            BufferedReader reader = new BufferedReader(new InputStreamReader(stream));
            for (String packageName; (packageName = reader.readLine()) != null; ) {
                if (packageName.equals(applicationPackageName)) {
                    return true;
                }
            }
        } catch (PackageManager.NameNotFoundException e) {
            if (DEBUG) {
                Log.w(TAG, "driver package '" + driverPackageName + "' not installed");
            }
        } catch (IOException e) {
            if (DEBUG) {
                Log.w(TAG, "Failed to load whitelist driver package, abort.");
            }
        }
        return false;
    }

    private static native int getCanLoadSystemLibraries();
    private static native void setLayerPaths(ClassLoader classLoader, String layerPaths);
    private static native void setDebugLayers(String layers);
    private static native void setDebugLayersGLES(String layers);
    private static native void setDriverPath(String path);
    private static native void setAngleInfo(String path, String appPackage,
<<<<<<< HEAD
                                            boolean devOptIn, FileDescriptor rulesFd,
=======
                                            String devOptIn, FileDescriptor rulesFd,
>>>>>>> de843449
                                            long rulesOffset, long rulesLength);
}<|MERGE_RESOLUTION|>--- conflicted
+++ resolved
@@ -20,10 +20,7 @@
 import android.content.Intent;
 import android.content.pm.ApplicationInfo;
 import android.content.pm.PackageManager;
-<<<<<<< HEAD
-=======
 import android.content.pm.ResolveInfo;
->>>>>>> de843449
 import android.content.res.AssetFileDescriptor;
 import android.content.res.AssetManager;
 import android.opengl.EGL14;
@@ -40,14 +37,11 @@
 import java.io.IOException;
 import java.io.InputStream;
 import java.io.InputStreamReader;
-<<<<<<< HEAD
-=======
 import java.util.ArrayList;
 import java.util.Arrays;
 import java.util.HashMap;
 import java.util.List;
 import java.util.Map;
->>>>>>> de843449
 
 /** @hide */
 public class GraphicsEnvironment {
@@ -64,17 +58,10 @@
     private static final boolean DEBUG = false;
     private static final String TAG = "GraphicsEnvironment";
     private static final String PROPERTY_GFX_DRIVER = "ro.gfx.driver.0";
-<<<<<<< HEAD
-    private static final String PROPERTY_GFX_DRIVER_WHITELIST = "ro.gfx.driver.whitelist.0";
-    private static final String ANGLE_PACKAGE_NAME = "com.google.android.angle";
-    private static final String ANGLE_RULES_FILE = "a4a_rules.json";
-    private static final String ANGLE_TEMP_RULES = "debug.angle.rules";
-=======
     private static final String GUP_WHITELIST_FILENAME = "whitelist.txt";
     private static final String ANGLE_RULES_FILE = "a4a_rules.json";
     private static final String ANGLE_TEMP_RULES = "debug.angle.rules";
     private static final String ACTION_ANGLE_FOR_ANDROID = "android.app.action.ANGLE_FOR_ANDROID";
->>>>>>> de843449
 
     private ClassLoader mClassLoader;
     private String mLayerPath;
@@ -85,11 +72,7 @@
      */
     public void setup(Context context, Bundle coreSettings) {
         setupGpuLayers(context, coreSettings);
-<<<<<<< HEAD
-        setupAngle(context, coreSettings);
-=======
         setupAngle(context, coreSettings, context.getPackageName());
->>>>>>> de843449
         chooseDriver(context, coreSettings);
     }
 
@@ -480,121 +463,6 @@
     }
 
     /**
-     * Pass ANGLE details down to trigger enable logic
-     */
-    private static void setupAngle(Context context, Bundle coreSettings) {
-
-        String angleEnabledApp =
-                coreSettings.getString(Settings.Global.ANGLE_ENABLED_APP);
-
-        String packageName = context.getPackageName();
-
-        boolean devOptIn = false;
-        if ((angleEnabledApp != null && packageName != null)
-                && (!angleEnabledApp.isEmpty() && !packageName.isEmpty())
-                && angleEnabledApp.equals(packageName)) {
-
-            Log.i(TAG, packageName + " opted in for ANGLE via Developer Setting");
-
-            devOptIn = true;
-        }
-
-        ApplicationInfo angleInfo;
-        try {
-            angleInfo = context.getPackageManager().getApplicationInfo(ANGLE_PACKAGE_NAME,
-                PackageManager.MATCH_SYSTEM_ONLY);
-        } catch (PackageManager.NameNotFoundException e) {
-            Log.w(TAG, "ANGLE package '" + ANGLE_PACKAGE_NAME + "' not installed");
-            return;
-        }
-
-        String abi = chooseAbi(angleInfo);
-
-        // Build a path that includes installed native libs and APK
-        StringBuilder sb = new StringBuilder();
-        sb.append(angleInfo.nativeLibraryDir)
-            .append(File.pathSeparator)
-            .append(angleInfo.sourceDir)
-            .append("!/lib/")
-            .append(abi);
-        String paths = sb.toString();
-
-        if (DEBUG) Log.v(TAG, "ANGLE package libs: " + paths);
-
-        // Look up rules file to pass to ANGLE
-        FileDescriptor rulesFd = null;
-        long rulesOffset = 0;
-        long rulesLength = 0;
-
-        // Check for temporary rules if debuggable or root
-        if (isDebuggable(context) || (getCanLoadSystemLibraries() == 1)) {
-            String angleTempRules = SystemProperties.get(ANGLE_TEMP_RULES);
-            if (angleTempRules != null && !angleTempRules.isEmpty()) {
-                Log.i(TAG, "Detected system property " + ANGLE_TEMP_RULES + ": " + angleTempRules);
-                File tempRulesFile = new File(angleTempRules);
-                if (tempRulesFile.exists()) {
-                    Log.i(TAG, angleTempRules + " exists, loading file.");
-                    FileInputStream stream = null;
-                    try {
-                        stream = new FileInputStream(angleTempRules);
-                    } catch (FileNotFoundException e) {
-                        Log.w(TAG, "Unable to create stream for temp ANGLE rules");
-                    }
-
-                    if (stream != null) {
-                        try {
-                            rulesFd = stream.getFD();
-                            rulesOffset = 0;
-                            rulesLength = stream.getChannel().size();
-                            Log.i(TAG, "Loaded temporary ANGLE rules from " + angleTempRules);
-                        } catch (IOException e) {
-                            Log.w(TAG, "Failed to get input stream for " + angleTempRules);
-                        }
-                    }
-                }
-            }
-        }
-
-        // If no temp rules, load the real ones from the APK
-        if (rulesFd == null) {
-
-            // Pass the rules file to loader for ANGLE decisions
-            AssetManager angleAssets = null;
-            try {
-                angleAssets =
-                    context.getPackageManager().getResourcesForApplication(angleInfo).getAssets();
-            } catch (PackageManager.NameNotFoundException e) {
-                Log.w(TAG, "Failed to get AssetManager for '" + ANGLE_PACKAGE_NAME + "'");
-                return;
-            }
-
-            AssetFileDescriptor assetsFd = null;
-            try {
-                assetsFd = angleAssets.openFd(ANGLE_RULES_FILE);
-            } catch (IOException e) {
-                Log.w(TAG, "Failed to get AssetFileDescriptor for " + ANGLE_RULES_FILE + " from "
-                           + "'" + ANGLE_PACKAGE_NAME + "'");
-                return;
-            }
-
-            if (assetsFd != null) {
-                rulesFd = assetsFd.getFileDescriptor();
-                rulesOffset = assetsFd.getStartOffset();
-                rulesLength = assetsFd.getLength();
-            } else {
-                Log.w(TAG, "Failed to get file descriptor for " + ANGLE_RULES_FILE);
-                return;
-            }
-        }
-
-        // Further opt-in logic is handled in native, so pass relevant info down
-        // TODO: Move the ANGLE selection logic earlier so we don't need to keep these
-        //       file descriptors open.
-        setAngleInfo(paths, packageName, devOptIn,
-                     rulesFd, rulesOffset, rulesLength);
-    }
-
-    /**
      * Choose whether the current process should use the builtin or an updated driver.
      */
     private static void chooseDriver(Context context, Bundle coreSettings) {
@@ -614,11 +482,7 @@
 
         String applicationPackageName = context.getPackageName();
         String devOptInApplicationName = coreSettings.getString(
-<<<<<<< HEAD
-                Settings.Global.UPDATED_GFX_DRIVER_DEV_OPT_IN_APP);
-=======
                 Settings.Global.GUP_DEV_OPT_IN_APPS);
->>>>>>> de843449
         boolean devOptIn = applicationPackageName.equals(devOptInApplicationName);
         boolean whitelisted = onWhitelist(context, driverPackageName, ai.packageName);
         if (!devOptIn && !whitelisted) {
@@ -703,29 +567,11 @@
 
     private static boolean onWhitelist(Context context, String driverPackageName,
             String applicationPackageName) {
-<<<<<<< HEAD
-        String whitelistName = SystemProperties.get(PROPERTY_GFX_DRIVER_WHITELIST);
-
-        // Empty whitelist implies no updatable graphics driver. Typically, the pre-installed
-        // updatable graphics driver is supposed to be a place holder and contains no graphics
-        // driver and whitelist.
-        if (whitelistName == null || whitelistName.isEmpty()) {
-            if (DEBUG) {
-                Log.w(TAG, "No whitelist found.");
-            }
-            return false;
-        }
-=======
->>>>>>> de843449
         try {
             Context driverContext = context.createPackageContext(driverPackageName,
                                                                  Context.CONTEXT_RESTRICTED);
             AssetManager assets = driverContext.getAssets();
-<<<<<<< HEAD
-            InputStream stream = assets.open(whitelistName);
-=======
             InputStream stream = assets.open(GUP_WHITELIST_FILENAME);
->>>>>>> de843449
             BufferedReader reader = new BufferedReader(new InputStreamReader(stream));
             for (String packageName; (packageName = reader.readLine()) != null; ) {
                 if (packageName.equals(applicationPackageName)) {
@@ -750,10 +596,6 @@
     private static native void setDebugLayersGLES(String layers);
     private static native void setDriverPath(String path);
     private static native void setAngleInfo(String path, String appPackage,
-<<<<<<< HEAD
-                                            boolean devOptIn, FileDescriptor rulesFd,
-=======
                                             String devOptIn, FileDescriptor rulesFd,
->>>>>>> de843449
                                             long rulesOffset, long rulesLength);
 }