--- conflicted
+++ resolved
@@ -398,11 +398,8 @@
             argsForZygote.add("--mount-external-write");
         } else if (mountExternal == Zygote.MOUNT_EXTERNAL_FULL) {
             argsForZygote.add("--mount-external-full");
-<<<<<<< HEAD
-=======
         } else if (mountExternal == Zygote.MOUNT_EXTERNAL_INSTALLER) {
             argsForZygote.add("--mount-external-installer");
->>>>>>> de843449
         }
 
         argsForZygote.add("--target-sdk-version=" + targetSdkVersion);
