--- conflicted
+++ resolved
@@ -121,9 +121,6 @@
          * payload signatures.
          */
         public static final int DOWNLOAD_PAYLOAD_VERIFICATION_ERROR = 12;
-<<<<<<< HEAD
-        public static final int PAYLOAD_TIMESTAMP_ERROR = 51;
-=======
 
         /**
          * Error code: an update failed to apply due to a downgrade in payload
@@ -141,7 +138,6 @@
          * <p>It indicates a successful finish of calling {@link #applyPayload} with
          * {@code SWITCH_SLOT_ON_REBOOT=0}. See {@link #applyPayload}.
          */
->>>>>>> 825827da
         public static final int UPDATED_BUT_NOT_ACTIVE = 52;
     }
 
