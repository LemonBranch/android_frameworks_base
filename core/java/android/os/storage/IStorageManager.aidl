--- conflicted
+++ resolved
@@ -188,12 +188,7 @@
     void allocateBytes(String volumeUuid, long bytes, int flags, String callingPackage) = 78;
     void runIdleMaintenance() = 79;
     void abortIdleMaintenance() = 80;
-<<<<<<< HEAD
-    String translateAppToSystem(String path, String packageName, int userId) = 81;
-    String translateSystemToApp(String path, String packageName, int userId) = 82;
-    void clearUserKeyAuth(int userId, int serialNumber, in byte[] token, in byte[] secret) = 83;
-=======
     String translateAppToSystem(String path, int pid, int uid) = 81;
     String translateSystemToApp(String path, int pid, int uid) = 82;
->>>>>>> 5a050004
+    void clearUserKeyAuth(int userId, int serialNumber, in byte[] token, in byte[] secret) = 83;
 }