--- conflicted
+++ resolved
@@ -17,10 +17,7 @@
 package android.accounts;
 
 import android.annotation.UnsupportedAppUsage;
-<<<<<<< HEAD
-=======
 import android.os.Build;
->>>>>>> de843449
 import android.os.Parcelable;
 import android.os.Parcel;
 
@@ -81,11 +78,7 @@
         return new AuthenticatorDescription(type);
     }
 
-<<<<<<< HEAD
-    @UnsupportedAppUsage
-=======
     @UnsupportedAppUsage(maxTargetSdk = Build.VERSION_CODES.P, trackingBug = 115609023)
->>>>>>> de843449
     private AuthenticatorDescription(String type) {
         this.type = type;
         this.packageName = null;
@@ -96,11 +89,7 @@
         this.customTokens = false;
     }
 
-<<<<<<< HEAD
-    @UnsupportedAppUsage
-=======
     @UnsupportedAppUsage(maxTargetSdk = Build.VERSION_CODES.P, trackingBug = 115609023)
->>>>>>> de843449
     private AuthenticatorDescription(Parcel source) {
         this.type = source.readString();
         this.packageName = source.readString();
