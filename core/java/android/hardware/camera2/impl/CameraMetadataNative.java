/*
 * Copyright (C) 2013 The Android Open Source Project
 *
 * Licensed under the Apache License, Version 2.0 (the "License");
 * you may not use this file except in compliance with the License.
 * You may obtain a copy of the License at
 *
 *      http://www.apache.org/licenses/LICENSE-2.0
 *
 * Unless required by applicable law or agreed to in writing, software
 * distributed under the License is distributed on an "AS IS" BASIS,
 * WITHOUT WARRANTIES OR CONDITIONS OF ANY KIND, either express or implied.
 * See the License for the specific language governing permissions and
 * limitations under the License.
 */

package android.hardware.camera2.impl;

import android.annotation.UnsupportedAppUsage;
import android.graphics.ImageFormat;
import android.graphics.Point;
import android.graphics.Rect;
import android.hardware.camera2.CameraCharacteristics;
import android.hardware.camera2.CameraDevice;
import android.hardware.camera2.CaptureRequest;
import android.hardware.camera2.CaptureResult;
import android.hardware.camera2.marshal.MarshalQueryable;
import android.hardware.camera2.marshal.MarshalRegistry;
import android.hardware.camera2.marshal.Marshaler;
import android.hardware.camera2.marshal.impl.MarshalQueryableArray;
import android.hardware.camera2.marshal.impl.MarshalQueryableBlackLevelPattern;
import android.hardware.camera2.marshal.impl.MarshalQueryableBoolean;
import android.hardware.camera2.marshal.impl.MarshalQueryableColorSpaceTransform;
import android.hardware.camera2.marshal.impl.MarshalQueryableEnum;
import android.hardware.camera2.marshal.impl.MarshalQueryableHighSpeedVideoConfiguration;
import android.hardware.camera2.marshal.impl.MarshalQueryableMeteringRectangle;
import android.hardware.camera2.marshal.impl.MarshalQueryableNativeByteToInteger;
import android.hardware.camera2.marshal.impl.MarshalQueryablePair;
import android.hardware.camera2.marshal.impl.MarshalQueryableParcelable;
import android.hardware.camera2.marshal.impl.MarshalQueryablePrimitive;
import android.hardware.camera2.marshal.impl.MarshalQueryableRange;
import android.hardware.camera2.marshal.impl.MarshalQueryableRecommendedStreamConfiguration;
import android.hardware.camera2.marshal.impl.MarshalQueryableRect;
import android.hardware.camera2.marshal.impl.MarshalQueryableReprocessFormatsMap;
import android.hardware.camera2.marshal.impl.MarshalQueryableRggbChannelVector;
import android.hardware.camera2.marshal.impl.MarshalQueryableSize;
import android.hardware.camera2.marshal.impl.MarshalQueryableSizeF;
import android.hardware.camera2.marshal.impl.MarshalQueryableStreamConfiguration;
import android.hardware.camera2.marshal.impl.MarshalQueryableStreamConfigurationDuration;
import android.hardware.camera2.marshal.impl.MarshalQueryableString;
import android.hardware.camera2.params.Face;
import android.hardware.camera2.params.HighSpeedVideoConfiguration;
import android.hardware.camera2.params.LensShadingMap;
import android.hardware.camera2.params.MandatoryStreamCombination;
import android.hardware.camera2.params.MandatoryStreamCombination.MandatoryStreamInformation;
import android.hardware.camera2.params.OisSample;
import android.hardware.camera2.params.RecommendedStreamConfiguration;
import android.hardware.camera2.params.RecommendedStreamConfigurationMap;
import android.hardware.camera2.params.ReprocessFormatsMap;
import android.hardware.camera2.params.StreamConfiguration;
import android.hardware.camera2.params.StreamConfigurationDuration;
import android.hardware.camera2.params.StreamConfigurationMap;
import android.hardware.camera2.params.TonemapCurve;
import android.hardware.camera2.utils.TypeReference;
import android.location.Location;
import android.location.LocationManager;
import android.os.Parcel;
import android.os.Parcelable;
import android.os.ServiceSpecificException;
import android.util.Log;
import android.util.Size;

import com.android.internal.util.Preconditions;

import java.io.IOException;
import java.nio.ByteBuffer;
import java.nio.ByteOrder;
import java.util.ArrayList;
import java.util.HashMap;
import java.util.List;

/**
 * Implementation of camera metadata marshal/unmarshal across Binder to
 * the camera service
 */
public class CameraMetadataNative implements Parcelable {

    public static class Key<T> {
        private boolean mHasTag;
        private int mTag;
        private long mVendorId = Long.MAX_VALUE;
        private final Class<T> mType;
        private final TypeReference<T> mTypeReference;
        private final String mName;
        private final String mFallbackName;
        private final int mHash;

        /**
         * @hide
         */
        public Key(String name, Class<T> type, long vendorId) {
            if (name == null) {
                throw new NullPointerException("Key needs a valid name");
            } else if (type == null) {
                throw new NullPointerException("Type needs to be non-null");
            }
            mName = name;
            mFallbackName = null;
            mType = type;
            mVendorId = vendorId;
            mTypeReference = TypeReference.createSpecializedTypeReference(type);
            mHash = mName.hashCode() ^ mTypeReference.hashCode();
        }

        /**
         * @hide
         */
        public Key(String name, String fallbackName, Class<T> type) {
            if (name == null) {
                throw new NullPointerException("Key needs a valid name");
            } else if (type == null) {
                throw new NullPointerException("Type needs to be non-null");
            }
            mName = name;
            mFallbackName = fallbackName;
            mType = type;
            mTypeReference = TypeReference.createSpecializedTypeReference(type);
            mHash = mName.hashCode() ^ mTypeReference.hashCode();
        }

        /**
         * Visible for testing only.
         *
         * <p>Use the CameraCharacteristics.Key, CaptureResult.Key, or CaptureRequest.Key
         * for application code or vendor-extended keys.</p>
         */
        public Key(String name, Class<T> type) {
            if (name == null) {
                throw new NullPointerException("Key needs a valid name");
            } else if (type == null) {
                throw new NullPointerException("Type needs to be non-null");
            }
            mName = name;
            mFallbackName = null;
            mType = type;
            mTypeReference = TypeReference.createSpecializedTypeReference(type);
            mHash = mName.hashCode() ^ mTypeReference.hashCode();
        }

        /**
         * Visible for testing only.
         *
         * <p>Use the CameraCharacteristics.Key, CaptureResult.Key, or CaptureRequest.Key
         * for application code or vendor-extended keys.</p>
         */
        @SuppressWarnings("unchecked")
        public Key(String name, TypeReference<T> typeReference) {
            if (name == null) {
                throw new NullPointerException("Key needs a valid name");
            } else if (typeReference == null) {
                throw new NullPointerException("TypeReference needs to be non-null");
            }
            mName = name;
            mFallbackName = null;
            mType = (Class<T>)typeReference.getRawType();
            mTypeReference = typeReference;
            mHash = mName.hashCode() ^ mTypeReference.hashCode();
        }

        /**
         * Return a camelCase, period separated name formatted like:
         * {@code "root.section[.subsections].name"}.
         *
         * <p>Built-in keys exposed by the Android SDK are always prefixed with {@code "android."};
         * keys that are device/platform-specific are prefixed with {@code "com."}.</p>
         *
         * <p>For example, {@code CameraCharacteristics.SCALER_STREAM_CONFIGURATION_MAP} would
         * have a name of {@code "android.scaler.streamConfigurationMap"}; whereas a device
         * specific key might look like {@code "com.google.nexus.data.private"}.</p>
         *
         * @return String representation of the key name
         */
        public final String getName() {
            return mName;
        }

        /**
         * {@inheritDoc}
         */
        @Override
        public final int hashCode() {
            return mHash;
        }

        /**
         * Compare this key against other native keys, request keys, result keys, and
         * characteristics keys.
         *
         * <p>Two keys are considered equal if their name and type reference are equal.</p>
         *
         * <p>Note that the equality against non-native keys is one-way. A native key may be equal
         * to a result key; but that same result key will not be equal to a native key.</p>
         */
        @SuppressWarnings("rawtypes")
        @Override
        public final boolean equals(Object o) {
            if (this == o) {
                return true;
            }

            if (o == null || this.hashCode() != o.hashCode()) {
                return false;
            }

            Key<?> lhs;

            if (o instanceof CaptureResult.Key) {
                lhs = ((CaptureResult.Key)o).getNativeKey();
            } else if (o instanceof CaptureRequest.Key) {
                lhs = ((CaptureRequest.Key)o).getNativeKey();
            } else if (o instanceof CameraCharacteristics.Key) {
                lhs = ((CameraCharacteristics.Key)o).getNativeKey();
            } else if ((o instanceof Key)) {
                lhs = (Key<?>)o;
            } else {
                return false;
            }

            return mName.equals(lhs.mName) && mTypeReference.equals(lhs.mTypeReference);
        }

        /**
         * <p>
         * Get the tag corresponding to this key. This enables insertion into the
         * native metadata.
         * </p>
         *
         * <p>This value is looked up the first time, and cached subsequently.</p>
         *
         * @return The tag numeric value corresponding to the string
         */
        @UnsupportedAppUsage
        public final int getTag() {
            if (!mHasTag) {
                mTag = CameraMetadataNative.getTag(mName, mVendorId);
                mHasTag = true;
            }
            return mTag;
        }

        /**
         * Get the raw class backing the type {@code T} for this key.
         *
         * <p>The distinction is only important if {@code T} is a generic, e.g.
         * {@code Range<Integer>} since the nested type will be erased.</p>
         */
        public final Class<T> getType() {
            // TODO: remove this; other places should use #getTypeReference() instead
            return mType;
        }

        /**
         * Get the vendor tag provider id.
         *
         * @hide
         */
        public final long getVendorId() {
            return mVendorId;
        }

        /**
         * Get the type reference backing the type {@code T} for this key.
         *
         * <p>The distinction is only important if {@code T} is a generic, e.g.
         * {@code Range<Integer>} since the nested type will be retained.</p>
         */
        public final TypeReference<T> getTypeReference() {
            return mTypeReference;
        }
    }

    private static final String TAG = "CameraMetadataJV";
    private static final boolean DEBUG = false;

    // this should be in sync with HAL_PIXEL_FORMAT_BLOB defined in graphics.h
    public static final int NATIVE_JPEG_FORMAT = 0x21;

    private static final String CELLID_PROCESS = "CELLID";
    private static final String GPS_PROCESS = "GPS";
    private static final int FACE_LANDMARK_SIZE = 6;

    private static String translateLocationProviderToProcess(final String provider) {
        if (provider == null) {
            return null;
        }
        switch(provider) {
            case LocationManager.GPS_PROVIDER:
                return GPS_PROCESS;
            case LocationManager.NETWORK_PROVIDER:
                return CELLID_PROCESS;
            default:
                return null;
        }
    }

    private static String translateProcessToLocationProvider(final String process) {
        if (process == null) {
            return null;
        }
        switch(process) {
            case GPS_PROCESS:
                return LocationManager.GPS_PROVIDER;
            case CELLID_PROCESS:
                return LocationManager.NETWORK_PROVIDER;
            default:
                return null;
        }
    }

    public CameraMetadataNative() {
        super();
        mMetadataPtr = nativeAllocate();
        if (mMetadataPtr == 0) {
            throw new OutOfMemoryError("Failed to allocate native CameraMetadata");
        }
    }

    /**
     * Copy constructor - clone metadata
     */
    public CameraMetadataNative(CameraMetadataNative other) {
        super();
        mMetadataPtr = nativeAllocateCopy(other);
        if (mMetadataPtr == 0) {
            throw new OutOfMemoryError("Failed to allocate native CameraMetadata");
        }
    }

    /**
     * Move the contents from {@code other} into a new camera metadata instance.</p>
     *
     * <p>After this call, {@code other} will become empty.</p>
     *
     * @param other the previous metadata instance which will get pilfered
     * @return a new metadata instance with the values from {@code other} moved into it
     */
    public static CameraMetadataNative move(CameraMetadataNative other) {
        CameraMetadataNative newObject = new CameraMetadataNative();
        newObject.swap(other);
        return newObject;
    }

    public static final Parcelable.Creator<CameraMetadataNative> CREATOR =
            new Parcelable.Creator<CameraMetadataNative>() {
        @Override
        public CameraMetadataNative createFromParcel(Parcel in) {
            CameraMetadataNative metadata = new CameraMetadataNative();
            metadata.readFromParcel(in);
            return metadata;
        }

        @Override
        public CameraMetadataNative[] newArray(int size) {
            return new CameraMetadataNative[size];
        }
    };

    @Override
    public int describeContents() {
        return 0;
    }

    @Override
    public void writeToParcel(Parcel dest, int flags) {
        nativeWriteToParcel(dest);
    }

    /**
     * @hide
     */
    public <T> T get(CameraCharacteristics.Key<T> key) {
        return get(key.getNativeKey());
    }

    /**
     * @hide
     */
    public <T> T get(CaptureResult.Key<T> key) {
        return get(key.getNativeKey());
    }

    /**
     * @hide
     */
    public <T> T get(CaptureRequest.Key<T> key) {
        return get(key.getNativeKey());
    }

    /**
     * Look-up a metadata field value by its key.
     *
     * @param key a non-{@code null} key instance
     * @return the field corresponding to the {@code key}, or {@code null} if no value was set
     */
    public <T> T get(Key<T> key) {
        Preconditions.checkNotNull(key, "key must not be null");

        // Check if key has been overridden to use a wrapper class on the java side.
        GetCommand g = sGetCommandMap.get(key);
        if (g != null) {
            return g.getValue(this, key);
        }
        return getBase(key);
    }

    public void readFromParcel(Parcel in) {
        nativeReadFromParcel(in);
    }

    /**
     * Set the global client-side vendor tag descriptor to allow use of vendor
     * tags in camera applications.
     *
     * @throws ServiceSpecificException
     * @hide
     */
    public static void setupGlobalVendorTagDescriptor() throws ServiceSpecificException {
        int err = nativeSetupGlobalVendorTagDescriptor();
        if (err != 0) {
            throw new ServiceSpecificException(err, "Failure to set up global vendor tags");
        }
    }

    /**
     * Set the global client-side vendor tag descriptor to allow use of vendor
     * tags in camera applications.
     *
     * @return int An error code corresponding to one of the
     * {@link ICameraService} error constants, or 0 on success.
     */
    private static native int nativeSetupGlobalVendorTagDescriptor();

    /**
     * Set a camera metadata field to a value. The field definitions can be
     * found in {@link CameraCharacteristics}, {@link CaptureResult}, and
     * {@link CaptureRequest}.
     *
     * @param key The metadata field to write.
     * @param value The value to set the field to, which must be of a matching
     * type to the key.
     */
    public <T> void set(Key<T> key, T value) {
        SetCommand s = sSetCommandMap.get(key);
        if (s != null) {
            s.setValue(this, value);
            return;
        }

        setBase(key, value);
    }

    public <T> void set(CaptureRequest.Key<T> key, T value) {
        set(key.getNativeKey(), value);
    }

    public <T> void set(CaptureResult.Key<T> key, T value) {
        set(key.getNativeKey(), value);
    }

    public <T> void set(CameraCharacteristics.Key<T> key, T value) {
        set(key.getNativeKey(), value);
    }

    // Keep up-to-date with camera_metadata.h
    /**
     * @hide
     */
    public static final int TYPE_BYTE = 0;
    /**
     * @hide
     */
    public static final int TYPE_INT32 = 1;
    /**
     * @hide
     */
    public static final int TYPE_FLOAT = 2;
    /**
     * @hide
     */
    public static final int TYPE_INT64 = 3;
    /**
     * @hide
     */
    public static final int TYPE_DOUBLE = 4;
    /**
     * @hide
     */
    public static final int TYPE_RATIONAL = 5;
    /**
     * @hide
     */
    public static final int NUM_TYPES = 6;

    private void close() {
        // this sets mMetadataPtr to 0
        nativeClose();
        mMetadataPtr = 0; // set it to 0 again to prevent eclipse from making this field final
    }

    private <T> T getBase(CameraCharacteristics.Key<T> key) {
        return getBase(key.getNativeKey());
    }

    private <T> T getBase(CaptureResult.Key<T> key) {
        return getBase(key.getNativeKey());
    }

    private <T> T getBase(CaptureRequest.Key<T> key) {
        return getBase(key.getNativeKey());
    }

    private <T> T getBase(Key<T> key) {
        int tag = nativeGetTagFromKeyLocal(key.getName());
        byte[] values = readValues(tag);
        if (values == null) {
            // If the key returns null, use the fallback key if exists.
            // This is to support old key names for the newly published keys.
            if (key.mFallbackName == null) {
                return null;
            }
            tag = nativeGetTagFromKeyLocal(key.mFallbackName);
            values = readValues(tag);
            if (values == null) {
                return null;
            }
        }

        int nativeType = nativeGetTypeFromTagLocal(tag);
        Marshaler<T> marshaler = getMarshalerForKey(key, nativeType);
        ByteBuffer buffer = ByteBuffer.wrap(values).order(ByteOrder.nativeOrder());
        return marshaler.unmarshal(buffer);
    }

    // Use Command pattern here to avoid lots of expensive if/equals checks in get for overridden
    // metadata.
    private static final HashMap<Key<?>, GetCommand> sGetCommandMap =
            new HashMap<Key<?>, GetCommand>();
    static {
        sGetCommandMap.put(
                CameraCharacteristics.SCALER_AVAILABLE_FORMATS.getNativeKey(), new GetCommand() {
                    @Override
                    @SuppressWarnings("unchecked")
                    public <T> T getValue(CameraMetadataNative metadata, Key<T> key) {
                        return (T) metadata.getAvailableFormats();
                    }
                });
        sGetCommandMap.put(
                CaptureResult.STATISTICS_FACES.getNativeKey(), new GetCommand() {
                    @Override
                    @SuppressWarnings("unchecked")
                    public <T> T getValue(CameraMetadataNative metadata, Key<T> key) {
                        return (T) metadata.getFaces();
                    }
                });
        sGetCommandMap.put(
                CaptureResult.STATISTICS_FACE_RECTANGLES.getNativeKey(), new GetCommand() {
                    @Override
                    @SuppressWarnings("unchecked")
                    public <T> T getValue(CameraMetadataNative metadata, Key<T> key) {
                        return (T) metadata.getFaceRectangles();
                    }
                });
        sGetCommandMap.put(
                CameraCharacteristics.SCALER_STREAM_CONFIGURATION_MAP.getNativeKey(),
                        new GetCommand() {
                    @Override
                    @SuppressWarnings("unchecked")
                    public <T> T getValue(CameraMetadataNative metadata, Key<T> key) {
                        return (T) metadata.getStreamConfigurationMap();
                    }
                });
        sGetCommandMap.put(
                CameraCharacteristics.SCALER_MANDATORY_STREAM_COMBINATIONS.getNativeKey(),
                        new GetCommand() {
                    @Override
                    @SuppressWarnings("unchecked")
                    public <T> T getValue(CameraMetadataNative metadata, Key<T> key) {
                        return (T) metadata.getMandatoryStreamCombinations();
                    }
                });
        sGetCommandMap.put(
                CameraCharacteristics.CONTROL_MAX_REGIONS_AE.getNativeKey(), new GetCommand() {
                    @Override
                    @SuppressWarnings("unchecked")
                    public <T> T getValue(CameraMetadataNative metadata, Key<T> key) {
                        return (T) metadata.getMaxRegions(key);
                    }
                });
        sGetCommandMap.put(
                CameraCharacteristics.CONTROL_MAX_REGIONS_AWB.getNativeKey(), new GetCommand() {
                    @Override
                    @SuppressWarnings("unchecked")
                    public <T> T getValue(CameraMetadataNative metadata, Key<T> key) {
                        return (T) metadata.getMaxRegions(key);
                    }
                });
        sGetCommandMap.put(
                CameraCharacteristics.CONTROL_MAX_REGIONS_AF.getNativeKey(), new GetCommand() {
                    @Override
                    @SuppressWarnings("unchecked")
                    public <T> T getValue(CameraMetadataNative metadata, Key<T> key) {
                        return (T) metadata.getMaxRegions(key);
                    }
                });
        sGetCommandMap.put(
                CameraCharacteristics.REQUEST_MAX_NUM_OUTPUT_RAW.getNativeKey(), new GetCommand() {
                    @Override
                    @SuppressWarnings("unchecked")
                    public <T> T getValue(CameraMetadataNative metadata, Key<T> key) {
                        return (T) metadata.getMaxNumOutputs(key);
                    }
                });
        sGetCommandMap.put(
                CameraCharacteristics.REQUEST_MAX_NUM_OUTPUT_PROC.getNativeKey(), new GetCommand() {
                    @Override
                    @SuppressWarnings("unchecked")
                    public <T> T getValue(CameraMetadataNative metadata, Key<T> key) {
                        return (T) metadata.getMaxNumOutputs(key);
                    }
                });
        sGetCommandMap.put(
                CameraCharacteristics.REQUEST_MAX_NUM_OUTPUT_PROC_STALLING.getNativeKey(),
                        new GetCommand() {
                    @Override
                    @SuppressWarnings("unchecked")
                    public <T> T getValue(CameraMetadataNative metadata, Key<T> key) {
                        return (T) metadata.getMaxNumOutputs(key);
                    }
                });
        sGetCommandMap.put(
                CaptureRequest.TONEMAP_CURVE.getNativeKey(), new GetCommand() {
                    @Override
                    @SuppressWarnings("unchecked")
                    public <T> T getValue(CameraMetadataNative metadata, Key<T> key) {
                        return (T) metadata.getTonemapCurve();
                    }
                });
        sGetCommandMap.put(
                CaptureResult.JPEG_GPS_LOCATION.getNativeKey(), new GetCommand() {
                    @Override
                    @SuppressWarnings("unchecked")
                    public <T> T getValue(CameraMetadataNative metadata, Key<T> key) {
                        return (T) metadata.getGpsLocation();
                    }
                });
        sGetCommandMap.put(
                CaptureResult.STATISTICS_LENS_SHADING_CORRECTION_MAP.getNativeKey(),
                        new GetCommand() {
                    @Override
                    @SuppressWarnings("unchecked")
                    public <T> T getValue(CameraMetadataNative metadata, Key<T> key) {
                        return (T) metadata.getLensShadingMap();
                    }
                });
        sGetCommandMap.put(
                CaptureResult.STATISTICS_OIS_SAMPLES.getNativeKey(),
                        new GetCommand() {
                    @Override
                    @SuppressWarnings("unchecked")
                    public <T> T getValue(CameraMetadataNative metadata, Key<T> key) {
                        return (T) metadata.getOisSamples();
                    }
                });
    }

    private int[] getAvailableFormats() {
        int[] availableFormats = getBase(CameraCharacteristics.SCALER_AVAILABLE_FORMATS);
        if (availableFormats != null) {
            for (int i = 0; i < availableFormats.length; i++) {
                // JPEG has different value between native and managed side, need override.
                if (availableFormats[i] == NATIVE_JPEG_FORMAT) {
                    availableFormats[i] = ImageFormat.JPEG;
                }
            }
        }

        return availableFormats;
    }

    private boolean setFaces(Face[] faces) {
        if (faces == null) {
            return false;
        }

        int numFaces = faces.length;

        // Detect if all faces are SIMPLE or not; count # of valid faces
        boolean fullMode = true;
        for (Face face : faces) {
            if (face == null) {
                numFaces--;
                Log.w(TAG, "setFaces - null face detected, skipping");
                continue;
            }

            if (face.getId() == Face.ID_UNSUPPORTED) {
                fullMode = false;
            }
        }

        Rect[] faceRectangles = new Rect[numFaces];
        byte[] faceScores = new byte[numFaces];
        int[] faceIds = null;
        int[] faceLandmarks = null;

        if (fullMode) {
            faceIds = new int[numFaces];
            faceLandmarks = new int[numFaces * FACE_LANDMARK_SIZE];
        }

        int i = 0;
        for (Face face : faces) {
            if (face == null) {
                continue;
            }

            faceRectangles[i] = face.getBounds();
            faceScores[i] = (byte)face.getScore();

            if (fullMode) {
                faceIds[i] = face.getId();

                int j = 0;

                faceLandmarks[i * FACE_LANDMARK_SIZE + j++] = face.getLeftEyePosition().x;
                faceLandmarks[i * FACE_LANDMARK_SIZE + j++] = face.getLeftEyePosition().y;
                faceLandmarks[i * FACE_LANDMARK_SIZE + j++] = face.getRightEyePosition().x;
                faceLandmarks[i * FACE_LANDMARK_SIZE + j++] = face.getRightEyePosition().y;
                faceLandmarks[i * FACE_LANDMARK_SIZE + j++] = face.getMouthPosition().x;
                faceLandmarks[i * FACE_LANDMARK_SIZE + j++] = face.getMouthPosition().y;
            }

            i++;
        }

        set(CaptureResult.STATISTICS_FACE_RECTANGLES, faceRectangles);
        set(CaptureResult.STATISTICS_FACE_IDS, faceIds);
        set(CaptureResult.STATISTICS_FACE_LANDMARKS, faceLandmarks);
        set(CaptureResult.STATISTICS_FACE_SCORES, faceScores);

        return true;
    }

    private Face[] getFaces() {
        Integer faceDetectMode = get(CaptureResult.STATISTICS_FACE_DETECT_MODE);
        byte[] faceScores = get(CaptureResult.STATISTICS_FACE_SCORES);
        Rect[] faceRectangles = get(CaptureResult.STATISTICS_FACE_RECTANGLES);
        int[] faceIds = get(CaptureResult.STATISTICS_FACE_IDS);
        int[] faceLandmarks = get(CaptureResult.STATISTICS_FACE_LANDMARKS);

        if (areValuesAllNull(faceDetectMode, faceScores, faceRectangles, faceIds, faceLandmarks)) {
            return null;
        }

        if (faceDetectMode == null) {
            Log.w(TAG, "Face detect mode metadata is null, assuming the mode is SIMPLE");
            faceDetectMode = CaptureResult.STATISTICS_FACE_DETECT_MODE_SIMPLE;
        } else if (faceDetectMode > CaptureResult.STATISTICS_FACE_DETECT_MODE_FULL) {
            // Face detect mode is larger than FULL, assuming the mode is FULL
            faceDetectMode = CaptureResult.STATISTICS_FACE_DETECT_MODE_FULL;
        } else {
            if (faceDetectMode == CaptureResult.STATISTICS_FACE_DETECT_MODE_OFF) {
                return new Face[0];
            }
            if (faceDetectMode != CaptureResult.STATISTICS_FACE_DETECT_MODE_SIMPLE &&
                    faceDetectMode != CaptureResult.STATISTICS_FACE_DETECT_MODE_FULL) {
                Log.w(TAG, "Unknown face detect mode: " + faceDetectMode);
                return new Face[0];
            }
        }

        // Face scores and rectangles are required by SIMPLE and FULL mode.
        if (faceScores == null || faceRectangles == null) {
            Log.w(TAG, "Expect face scores and rectangles to be non-null");
            return new Face[0];
        } else if (faceScores.length != faceRectangles.length) {
            Log.w(TAG, String.format("Face score size(%d) doesn match face rectangle size(%d)!",
                    faceScores.length, faceRectangles.length));
        }

        // To be safe, make number of faces is the minimal of all face info metadata length.
        int numFaces = Math.min(faceScores.length, faceRectangles.length);
        // Face id and landmarks are only required by FULL mode.
        if (faceDetectMode == CaptureResult.STATISTICS_FACE_DETECT_MODE_FULL) {
            if (faceIds == null || faceLandmarks == null) {
                Log.w(TAG, "Expect face ids and landmarks to be non-null for FULL mode," +
                        "fallback to SIMPLE mode");
                faceDetectMode = CaptureResult.STATISTICS_FACE_DETECT_MODE_SIMPLE;
            } else {
                if (faceIds.length != numFaces ||
                        faceLandmarks.length != numFaces * FACE_LANDMARK_SIZE) {
                    Log.w(TAG, String.format("Face id size(%d), or face landmark size(%d) don't" +
                            "match face number(%d)!",
                            faceIds.length, faceLandmarks.length * FACE_LANDMARK_SIZE, numFaces));
                }
                // To be safe, make number of faces is the minimal of all face info metadata length.
                numFaces = Math.min(numFaces, faceIds.length);
                numFaces = Math.min(numFaces, faceLandmarks.length / FACE_LANDMARK_SIZE);
            }
        }

        ArrayList<Face> faceList = new ArrayList<Face>();
        if (faceDetectMode == CaptureResult.STATISTICS_FACE_DETECT_MODE_SIMPLE) {
            for (int i = 0; i < numFaces; i++) {
                if (faceScores[i] <= Face.SCORE_MAX &&
                        faceScores[i] >= Face.SCORE_MIN) {
                    faceList.add(new Face(faceRectangles[i], faceScores[i]));
                }
            }
        } else {
            // CaptureResult.STATISTICS_FACE_DETECT_MODE_FULL
            for (int i = 0; i < numFaces; i++) {
                if (faceScores[i] <= Face.SCORE_MAX &&
                        faceScores[i] >= Face.SCORE_MIN &&
                        faceIds[i] >= 0) {
                    Point leftEye = new Point(faceLandmarks[i*FACE_LANDMARK_SIZE],
                            faceLandmarks[i*FACE_LANDMARK_SIZE+1]);
                    Point rightEye = new Point(faceLandmarks[i*FACE_LANDMARK_SIZE+2],
                            faceLandmarks[i*FACE_LANDMARK_SIZE+3]);
                    Point mouth = new Point(faceLandmarks[i*FACE_LANDMARK_SIZE+4],
                            faceLandmarks[i*FACE_LANDMARK_SIZE+5]);
                    Face face = new Face(faceRectangles[i], faceScores[i], faceIds[i],
                            leftEye, rightEye, mouth);
                    faceList.add(face);
                }
            }
        }
        Face[] faces = new Face[faceList.size()];
        faceList.toArray(faces);
        return faces;
    }

    // Face rectangles are defined as (left, top, right, bottom) instead of
    // (left, top, width, height) at the native level, so the normal Rect
    // conversion that does (l, t, w, h) -> (l, t, r, b) is unnecessary. Undo
    // that conversion here for just the faces.
    private Rect[] getFaceRectangles() {
        Rect[] faceRectangles = getBase(CaptureResult.STATISTICS_FACE_RECTANGLES);
        if (faceRectangles == null) return null;

        Rect[] fixedFaceRectangles = new Rect[faceRectangles.length];
        for (int i = 0; i < faceRectangles.length; i++) {
            fixedFaceRectangles[i] = new Rect(
                    faceRectangles[i].left,
                    faceRectangles[i].top,
                    faceRectangles[i].right - faceRectangles[i].left,
                    faceRectangles[i].bottom - faceRectangles[i].top);
        }
        return fixedFaceRectangles;
    }

    private LensShadingMap getLensShadingMap() {
        float[] lsmArray = getBase(CaptureResult.STATISTICS_LENS_SHADING_MAP);
        Size s = get(CameraCharacteristics.LENS_INFO_SHADING_MAP_SIZE);

        // Do not warn if lsmArray is null while s is not. This is valid.
        if (lsmArray == null) {
            return null;
        }

        if (s == null) {
            Log.w(TAG, "getLensShadingMap - Lens shading map size was null.");
            return null;
        }

        LensShadingMap map = new LensShadingMap(lsmArray, s.getHeight(), s.getWidth());
        return map;
    }

    private Location getGpsLocation() {
        String processingMethod = get(CaptureResult.JPEG_GPS_PROCESSING_METHOD);
        double[] coords = get(CaptureResult.JPEG_GPS_COORDINATES);
        Long timeStamp = get(CaptureResult.JPEG_GPS_TIMESTAMP);

        if (areValuesAllNull(processingMethod, coords, timeStamp)) {
            return null;
        }

        Location l = new Location(translateProcessToLocationProvider(processingMethod));
        if (timeStamp != null) {
            // Location expects timestamp in [ms.]
            l.setTime(timeStamp * 1000);
        } else {
            Log.w(TAG, "getGpsLocation - No timestamp for GPS location.");
        }

        if (coords != null) {
            l.setLatitude(coords[0]);
            l.setLongitude(coords[1]);
            l.setAltitude(coords[2]);
        } else {
            Log.w(TAG, "getGpsLocation - No coordinates for GPS location");
        }

        return l;
    }

    private boolean setGpsLocation(Location l) {
        if (l == null) {
            return false;
        }

        double[] coords = { l.getLatitude(), l.getLongitude(), l.getAltitude() };
        String processMethod = translateLocationProviderToProcess(l.getProvider());
        //JPEG_GPS_TIMESTAMP expects sec. instead of msec.
        long timestamp = l.getTime() / 1000;

        set(CaptureRequest.JPEG_GPS_TIMESTAMP, timestamp);
        set(CaptureRequest.JPEG_GPS_COORDINATES, coords);

        if (processMethod == null) {
            Log.w(TAG, "setGpsLocation - No process method, Location is not from a GPS or NETWORK" +
                    "provider");
        } else {
            setBase(CaptureRequest.JPEG_GPS_PROCESSING_METHOD, processMethod);
        }
        return true;
    }

    private void parseRecommendedConfigurations(RecommendedStreamConfiguration[] configurations,
            StreamConfigurationMap fullMap, boolean isDepth,
            ArrayList<ArrayList<StreamConfiguration>> /*out*/streamConfigList,
            ArrayList<ArrayList<StreamConfigurationDuration>> /*out*/streamDurationList,
            ArrayList<ArrayList<StreamConfigurationDuration>> /*out*/streamStallList,
            boolean[] /*out*/supportsPrivate) {

        streamConfigList.ensureCapacity(RecommendedStreamConfigurationMap.MAX_USECASE_COUNT);
        streamDurationList.ensureCapacity(RecommendedStreamConfigurationMap.MAX_USECASE_COUNT);
        streamStallList.ensureCapacity(RecommendedStreamConfigurationMap.MAX_USECASE_COUNT);
        for (int i = 0; i < RecommendedStreamConfigurationMap.MAX_USECASE_COUNT; i++) {
            streamConfigList.add(new ArrayList<StreamConfiguration> ());
            streamDurationList.add(new ArrayList<StreamConfigurationDuration> ());
            streamStallList.add(new ArrayList<StreamConfigurationDuration> ());
        }

        for (RecommendedStreamConfiguration c : configurations) {
            int width = c.getWidth();
            int height = c.getHeight();
            int internalFormat = c.getFormat();
            int publicFormat =
                (isDepth) ? StreamConfigurationMap.depthFormatToPublic(internalFormat) :
                StreamConfigurationMap.imageFormatToPublic(internalFormat);
            Size sz = new Size(width, height);
            int usecaseBitmap = c.getUsecaseBitmap();

            if (!c.isInput()) {
                StreamConfigurationDuration minDurationConfiguration = null;
                StreamConfigurationDuration stallDurationConfiguration = null;

                StreamConfiguration streamConfiguration = new StreamConfiguration(internalFormat,
                        width, height, /*input*/ false);

                long minFrameDuration = fullMap.getOutputMinFrameDuration(publicFormat, sz);
                if (minFrameDuration > 0) {
                    minDurationConfiguration = new StreamConfigurationDuration(internalFormat,
                            width, height, minFrameDuration);
                }

                long stallDuration = fullMap.getOutputStallDuration(publicFormat, sz);
                if (stallDuration > 0) {
                    stallDurationConfiguration = new StreamConfigurationDuration(internalFormat,
                            width, height, stallDuration);
                }

                for (int i = 0; i < RecommendedStreamConfigurationMap.MAX_USECASE_COUNT; i++) {
                    if ((usecaseBitmap & (1 << i)) != 0) {
                        ArrayList<StreamConfiguration> sc = streamConfigList.get(i);
                        sc.add(streamConfiguration);

                        if (minFrameDuration > 0) {
                            ArrayList<StreamConfigurationDuration> scd = streamDurationList.get(i);
                            scd.add(minDurationConfiguration);
                        }

                        if (stallDuration > 0) {
                            ArrayList<StreamConfigurationDuration> scs = streamStallList.get(i);
                            scs.add(stallDurationConfiguration);
                        }

                        if ((supportsPrivate != null) && !supportsPrivate[i] &&
                                (publicFormat == ImageFormat.PRIVATE)) {
                            supportsPrivate[i] = true;
                        }
                    }
                }
            } else {
                if (usecaseBitmap != (1 << RecommendedStreamConfigurationMap.USECASE_ZSL)) {
                    throw new IllegalArgumentException("Recommended input stream configurations " +
                            "should only be advertised in the ZSL use case!");
                }

                ArrayList<StreamConfiguration> sc = streamConfigList.get(
                        RecommendedStreamConfigurationMap.USECASE_ZSL);
                sc.add(new StreamConfiguration(internalFormat,
                        width, height, /*input*/ true));
            }
        }
    }

    private class StreamConfigurationData {
        StreamConfiguration [] streamConfigurationArray = null;
        StreamConfigurationDuration [] minDurationArray = null;
        StreamConfigurationDuration [] stallDurationArray = null;
    }

    public void initializeStreamConfigurationData(ArrayList<StreamConfiguration> sc,
            ArrayList<StreamConfigurationDuration> scd, ArrayList<StreamConfigurationDuration> scs,
            StreamConfigurationData /*out*/scData) {
        if ((scData == null) || (sc == null)) {
            return;
        }

        scData.streamConfigurationArray = new StreamConfiguration[sc.size()];
        scData.streamConfigurationArray = sc.toArray(scData.streamConfigurationArray);

        if ((scd != null) && !scd.isEmpty()) {
            scData.minDurationArray = new StreamConfigurationDuration[scd.size()];
            scData.minDurationArray = scd.toArray(scData.minDurationArray);
        } else {
            scData.minDurationArray = new StreamConfigurationDuration[0];
        }

        if ((scs != null) && !scs.isEmpty()) {
            scData.stallDurationArray = new StreamConfigurationDuration[scs.size()];
            scData.stallDurationArray = scs.toArray(scData.stallDurationArray);
        } else {
            scData.stallDurationArray = new StreamConfigurationDuration[0];
        }
    }

    /**
     * Retrieve the list of recommended stream configurations.
     *
     * @return A list of recommended stream configuration maps for each common use case or null
     *         in case the recommended stream configurations are invalid or incomplete.
     * @hide
     */
    public ArrayList<RecommendedStreamConfigurationMap> getRecommendedStreamConfigurations() {
        RecommendedStreamConfiguration[] configurations = getBase(
                CameraCharacteristics.SCALER_AVAILABLE_RECOMMENDED_STREAM_CONFIGURATIONS);
        RecommendedStreamConfiguration[] depthConfigurations = getBase(
                CameraCharacteristics.DEPTH_AVAILABLE_RECOMMENDED_DEPTH_STREAM_CONFIGURATIONS);
        if ((configurations == null) && (depthConfigurations == null)) {
            return null;
        }

        StreamConfigurationMap fullMap = getStreamConfigurationMap();
        ArrayList<RecommendedStreamConfigurationMap> recommendedConfigurations =
            new ArrayList<RecommendedStreamConfigurationMap> ();

        ArrayList<ArrayList<StreamConfiguration>> streamConfigList =
            new ArrayList<ArrayList<StreamConfiguration>>();
        ArrayList<ArrayList<StreamConfigurationDuration>> streamDurationList =
            new ArrayList<ArrayList<StreamConfigurationDuration>>();
        ArrayList<ArrayList<StreamConfigurationDuration>> streamStallList =
            new ArrayList<ArrayList<StreamConfigurationDuration>>();
        boolean[] supportsPrivate =
                new boolean[RecommendedStreamConfigurationMap.MAX_USECASE_COUNT];
        try {
            if (configurations != null) {
                parseRecommendedConfigurations(configurations, fullMap, /*isDepth*/ false,
                        streamConfigList, streamDurationList, streamStallList, supportsPrivate);
            }
        } catch (IllegalArgumentException e) {
            Log.e(TAG, "Failed parsing the recommended stream configurations!");
            return null;
        }

        ArrayList<ArrayList<StreamConfiguration>> depthStreamConfigList =
            new ArrayList<ArrayList<StreamConfiguration>>();
        ArrayList<ArrayList<StreamConfigurationDuration>> depthStreamDurationList =
            new ArrayList<ArrayList<StreamConfigurationDuration>>();
        ArrayList<ArrayList<StreamConfigurationDuration>> depthStreamStallList =
            new ArrayList<ArrayList<StreamConfigurationDuration>>();
        if (depthConfigurations != null) {
            try {
                parseRecommendedConfigurations(depthConfigurations, fullMap, /*isDepth*/ true,
                        depthStreamConfigList, depthStreamDurationList, depthStreamStallList,
                        /*supportsPrivate*/ null);
            } catch (IllegalArgumentException e) {
                Log.e(TAG, "Failed parsing the recommended depth stream configurations!");
                return null;
            }
        }

        ReprocessFormatsMap inputOutputFormatsMap = getBase(
                CameraCharacteristics.SCALER_AVAILABLE_RECOMMENDED_INPUT_OUTPUT_FORMATS_MAP);
        HighSpeedVideoConfiguration[] highSpeedVideoConfigurations = getBase(
                CameraCharacteristics.CONTROL_AVAILABLE_HIGH_SPEED_VIDEO_CONFIGURATIONS);
        boolean listHighResolution = isBurstSupported();
        recommendedConfigurations.ensureCapacity(
                RecommendedStreamConfigurationMap.MAX_USECASE_COUNT);
        for (int i = 0; i < RecommendedStreamConfigurationMap.MAX_USECASE_COUNT; i++) {
            StreamConfigurationData scData = new StreamConfigurationData();
            if (configurations != null) {
                initializeStreamConfigurationData(streamConfigList.get(i),
                        streamDurationList.get(i), streamStallList.get(i), scData);
            }

            StreamConfigurationData depthScData = new StreamConfigurationData();
            if (depthConfigurations != null) {
                initializeStreamConfigurationData(depthStreamConfigList.get(i),
                        depthStreamDurationList.get(i), depthStreamStallList.get(i), depthScData);
            }

            if ((scData.streamConfigurationArray == null) &&
                    (depthScData.streamConfigurationArray == null)) {
                recommendedConfigurations.add(null);
                continue;
            }

            StreamConfigurationMap map = null;
            switch (i) {
                case RecommendedStreamConfigurationMap.USECASE_PREVIEW:
                case RecommendedStreamConfigurationMap.USECASE_RAW:
                case RecommendedStreamConfigurationMap.USECASE_VIDEO_SNAPSHOT:
                    map = new StreamConfigurationMap(scData.streamConfigurationArray,
                            scData.minDurationArray, scData.stallDurationArray,
                            /*depthconfiguration*/ null, /*depthminduration*/ null,
                            /*depthstallduration*/ null, /*highspeedvideoconfigurations*/ null,
                            /*inputoutputformatsmap*/ null, listHighResolution, supportsPrivate[i]);
                    break;
                case RecommendedStreamConfigurationMap.USECASE_RECORD:
                    map = new StreamConfigurationMap(scData.streamConfigurationArray,
                            scData.minDurationArray, scData.stallDurationArray,
                            /*depthconfiguration*/ null, /*depthminduration*/ null,
                            /*depthstallduration*/ null, highSpeedVideoConfigurations,
                            /*inputoutputformatsmap*/ null, listHighResolution, supportsPrivate[i]);
                    break;
                case RecommendedStreamConfigurationMap.USECASE_ZSL:
                    map = new StreamConfigurationMap(scData.streamConfigurationArray,
                            scData.minDurationArray, scData.stallDurationArray,
                            depthScData.streamConfigurationArray, depthScData.minDurationArray,
                            depthScData.stallDurationArray, /*highSpeedVideoConfigurations*/ null,
                            inputOutputFormatsMap, listHighResolution, supportsPrivate[i]);
                    break;
                default:
                    map = new StreamConfigurationMap(scData.streamConfigurationArray,
                            scData.minDurationArray, scData.stallDurationArray,
                            depthScData.streamConfigurationArray, depthScData.minDurationArray,
                            depthScData.stallDurationArray, /*highSpeedVideoConfigurations*/ null,
                            /*inputOutputFormatsMap*/ null, listHighResolution, supportsPrivate[i]);
            }

            recommendedConfigurations.add(new RecommendedStreamConfigurationMap(map, /*usecase*/i,
                        supportsPrivate[i]));
        }

        return recommendedConfigurations;
    }

    private boolean isBurstSupported() {
        boolean ret = false;

        int[] capabilities = getBase(CameraCharacteristics.REQUEST_AVAILABLE_CAPABILITIES);
        for (int capability : capabilities) {
            if (capability == CameraCharacteristics.REQUEST_AVAILABLE_CAPABILITIES_BURST_CAPTURE) {
                ret = true;
                break;
            }
        }

        return ret;
    }

<<<<<<< HEAD
=======
    private MandatoryStreamCombination[] getMandatoryStreamCombinations() {
        int[] capabilities = getBase(CameraCharacteristics.REQUEST_AVAILABLE_CAPABILITIES);
        ArrayList<Integer> caps = new ArrayList<Integer>();
        caps.ensureCapacity(capabilities.length);
        for (int c : capabilities) {
            caps.add(new Integer(c));
        }
        int hwLevel = getBase(CameraCharacteristics.INFO_SUPPORTED_HARDWARE_LEVEL);
        MandatoryStreamCombination.Builder build = new MandatoryStreamCombination.Builder(
                mCameraId, hwLevel, mDisplaySize, caps, getStreamConfigurationMap());
        List<MandatoryStreamCombination> combs = build.getAvailableMandatoryStreamCombinations();
        if ((combs != null) && (!combs.isEmpty())) {
            MandatoryStreamCombination[] combArray = new MandatoryStreamCombination[combs.size()];
            combArray = combs.toArray(combArray);
            return combArray;
        }

        return null;
    }

>>>>>>> de843449
    private StreamConfigurationMap getStreamConfigurationMap() {
        StreamConfiguration[] configurations = getBase(
                CameraCharacteristics.SCALER_AVAILABLE_STREAM_CONFIGURATIONS);
        StreamConfigurationDuration[] minFrameDurations = getBase(
                CameraCharacteristics.SCALER_AVAILABLE_MIN_FRAME_DURATIONS);
        StreamConfigurationDuration[] stallDurations = getBase(
                CameraCharacteristics.SCALER_AVAILABLE_STALL_DURATIONS);
        StreamConfiguration[] depthConfigurations = getBase(
                CameraCharacteristics.DEPTH_AVAILABLE_DEPTH_STREAM_CONFIGURATIONS);
        StreamConfigurationDuration[] depthMinFrameDurations = getBase(
                CameraCharacteristics.DEPTH_AVAILABLE_DEPTH_MIN_FRAME_DURATIONS);
        StreamConfigurationDuration[] depthStallDurations = getBase(
                CameraCharacteristics.DEPTH_AVAILABLE_DEPTH_STALL_DURATIONS);
        HighSpeedVideoConfiguration[] highSpeedVideoConfigurations = getBase(
                CameraCharacteristics.CONTROL_AVAILABLE_HIGH_SPEED_VIDEO_CONFIGURATIONS);
        ReprocessFormatsMap inputOutputFormatsMap = getBase(
                CameraCharacteristics.SCALER_AVAILABLE_INPUT_OUTPUT_FORMATS_MAP);
        boolean listHighResolution = isBurstSupported();
        return new StreamConfigurationMap(
                configurations, minFrameDurations, stallDurations,
                depthConfigurations, depthMinFrameDurations, depthStallDurations,
                highSpeedVideoConfigurations, inputOutputFormatsMap,
                listHighResolution);
    }

    private <T> Integer getMaxRegions(Key<T> key) {
        final int AE = 0;
        final int AWB = 1;
        final int AF = 2;

        // The order of the elements is: (AE, AWB, AF)
        int[] maxRegions = getBase(CameraCharacteristics.CONTROL_MAX_REGIONS);

        if (maxRegions == null) {
            return null;
        }

        if (key.equals(CameraCharacteristics.CONTROL_MAX_REGIONS_AE)) {
            return maxRegions[AE];
        } else if (key.equals(CameraCharacteristics.CONTROL_MAX_REGIONS_AWB)) {
            return maxRegions[AWB];
        } else if (key.equals(CameraCharacteristics.CONTROL_MAX_REGIONS_AF)) {
            return maxRegions[AF];
        } else {
            throw new AssertionError("Invalid key " + key);
        }
    }

    private <T> Integer getMaxNumOutputs(Key<T> key) {
        final int RAW = 0;
        final int PROC = 1;
        final int PROC_STALLING = 2;

        // The order of the elements is: (raw, proc+nonstalling, proc+stalling)
        int[] maxNumOutputs = getBase(CameraCharacteristics.REQUEST_MAX_NUM_OUTPUT_STREAMS);

        if (maxNumOutputs == null) {
            return null;
        }

        if (key.equals(CameraCharacteristics.REQUEST_MAX_NUM_OUTPUT_RAW)) {
            return maxNumOutputs[RAW];
        } else if (key.equals(CameraCharacteristics.REQUEST_MAX_NUM_OUTPUT_PROC)) {
            return maxNumOutputs[PROC];
        } else if (key.equals(CameraCharacteristics.REQUEST_MAX_NUM_OUTPUT_PROC_STALLING)) {
            return maxNumOutputs[PROC_STALLING];
        } else {
            throw new AssertionError("Invalid key " + key);
        }
    }

    private <T> TonemapCurve getTonemapCurve() {
        float[] red = getBase(CaptureRequest.TONEMAP_CURVE_RED);
        float[] green = getBase(CaptureRequest.TONEMAP_CURVE_GREEN);
        float[] blue = getBase(CaptureRequest.TONEMAP_CURVE_BLUE);

        if (areValuesAllNull(red, green, blue)) {
            return null;
        }

        if (red == null || green == null || blue == null) {
            Log.w(TAG, "getTonemapCurve - missing tone curve components");
            return null;
        }
        TonemapCurve tc = new TonemapCurve(red, green, blue);
        return tc;
    }

    private OisSample[] getOisSamples() {
        long[] timestamps = getBase(CaptureResult.STATISTICS_OIS_TIMESTAMPS);
        float[] xShifts = getBase(CaptureResult.STATISTICS_OIS_X_SHIFTS);
        float[] yShifts = getBase(CaptureResult.STATISTICS_OIS_Y_SHIFTS);

        if (timestamps == null) {
            if (xShifts != null) {
                throw new AssertionError("timestamps is null but xShifts is not");
            }

            if (yShifts != null) {
                throw new AssertionError("timestamps is null but yShifts is not");
            }

            return null;
        }

        if (xShifts == null) {
            throw new AssertionError("timestamps is not null but xShifts is");
        }

        if (yShifts == null) {
            throw new AssertionError("timestamps is not null but yShifts is");
        }

        if (xShifts.length != timestamps.length) {
            throw new AssertionError(String.format(
                    "timestamps has %d entries but xShifts has %d", timestamps.length,
                    xShifts.length));
        }

        if (yShifts.length != timestamps.length) {
            throw new AssertionError(String.format(
                    "timestamps has %d entries but yShifts has %d", timestamps.length,
                    yShifts.length));
        }

        OisSample[] samples = new OisSample[timestamps.length];
        for (int i = 0; i < timestamps.length; i++) {
            samples[i] = new OisSample(timestamps[i], xShifts[i], yShifts[i]);
        }
        return samples;
    }

    private <T> void setBase(CameraCharacteristics.Key<T> key, T value) {
        setBase(key.getNativeKey(), value);
    }

    private <T> void setBase(CaptureResult.Key<T> key, T value) {
        setBase(key.getNativeKey(), value);
    }

    private <T> void setBase(CaptureRequest.Key<T> key, T value) {
        setBase(key.getNativeKey(), value);
    }

    private <T> void setBase(Key<T> key, T value) {
        int tag = nativeGetTagFromKeyLocal(key.getName());
        if (value == null) {
            // Erase the entry
            writeValues(tag, /*src*/null);
            return;
        } // else update the entry to a new value

        int nativeType = nativeGetTypeFromTagLocal(tag);
        Marshaler<T> marshaler = getMarshalerForKey(key, nativeType);
        int size = marshaler.calculateMarshalSize(value);

        // TODO: Optimization. Cache the byte[] and reuse if the size is big enough.
        byte[] values = new byte[size];

        ByteBuffer buffer = ByteBuffer.wrap(values).order(ByteOrder.nativeOrder());
        marshaler.marshal(value, buffer);

        writeValues(tag, values);
    }

    // Use Command pattern here to avoid lots of expensive if/equals checks in get for overridden
    // metadata.
    private static final HashMap<Key<?>, SetCommand> sSetCommandMap =
            new HashMap<Key<?>, SetCommand>();
    static {
        sSetCommandMap.put(CameraCharacteristics.SCALER_AVAILABLE_FORMATS.getNativeKey(),
                new SetCommand() {
            @Override
            public <T> void setValue(CameraMetadataNative metadata, T value) {
                metadata.setAvailableFormats((int[]) value);
            }
        });
        sSetCommandMap.put(CaptureResult.STATISTICS_FACE_RECTANGLES.getNativeKey(),
                new SetCommand() {
            @Override
            public <T> void setValue(CameraMetadataNative metadata, T value) {
                metadata.setFaceRectangles((Rect[]) value);
            }
        });
        sSetCommandMap.put(CaptureResult.STATISTICS_FACES.getNativeKey(),
                new SetCommand() {
            @Override
            public <T> void setValue(CameraMetadataNative metadata, T value) {
                metadata.setFaces((Face[])value);
            }
        });
        sSetCommandMap.put(CaptureRequest.TONEMAP_CURVE.getNativeKey(), new SetCommand() {
            @Override
            public <T> void setValue(CameraMetadataNative metadata, T value) {
                metadata.setTonemapCurve((TonemapCurve) value);
            }
        });
        sSetCommandMap.put(CaptureResult.JPEG_GPS_LOCATION.getNativeKey(), new SetCommand() {
            @Override
            public <T> void setValue(CameraMetadataNative metadata, T value) {
                metadata.setGpsLocation((Location) value);
            }
        });
    }

    private boolean setAvailableFormats(int[] value) {
        int[] availableFormat = value;
        if (value == null) {
            // Let setBase() to handle the null value case.
            return false;
        }

        int[] newValues = new int[availableFormat.length];
        for (int i = 0; i < availableFormat.length; i++) {
            newValues[i] = availableFormat[i];
            if (availableFormat[i] == ImageFormat.JPEG) {
                newValues[i] = NATIVE_JPEG_FORMAT;
            }
        }

        setBase(CameraCharacteristics.SCALER_AVAILABLE_FORMATS, newValues);
        return true;
    }

    /**
     * Convert Face Rectangles from managed side to native side as they have different definitions.
     * <p>
     * Managed side face rectangles are defined as: left, top, width, height.
     * Native side face rectangles are defined as: left, top, right, bottom.
     * The input face rectangle need to be converted to native side definition when set is called.
     * </p>
     *
     * @param faceRects Input face rectangles.
     * @return true if face rectangles can be set successfully. Otherwise, Let the caller
     *             (setBase) to handle it appropriately.
     */
    private boolean setFaceRectangles(Rect[] faceRects) {
        if (faceRects == null) {
            return false;
        }

        Rect[] newFaceRects = new Rect[faceRects.length];
        for (int i = 0; i < newFaceRects.length; i++) {
            newFaceRects[i] = new Rect(
                    faceRects[i].left,
                    faceRects[i].top,
                    faceRects[i].right + faceRects[i].left,
                    faceRects[i].bottom + faceRects[i].top);
        }

        setBase(CaptureResult.STATISTICS_FACE_RECTANGLES, newFaceRects);
        return true;
    }

    private <T> boolean setTonemapCurve(TonemapCurve tc) {
        if (tc == null) {
            return false;
        }

        float[][] curve = new float[3][];
        for (int i = TonemapCurve.CHANNEL_RED; i <= TonemapCurve.CHANNEL_BLUE; i++) {
            int pointCount = tc.getPointCount(i);
            curve[i] = new float[pointCount * TonemapCurve.POINT_SIZE];
            tc.copyColorCurve(i, curve[i], 0);
        }
        setBase(CaptureRequest.TONEMAP_CURVE_RED, curve[0]);
        setBase(CaptureRequest.TONEMAP_CURVE_GREEN, curve[1]);
        setBase(CaptureRequest.TONEMAP_CURVE_BLUE, curve[2]);

        return true;
    }

<<<<<<< HEAD
=======
    private int mCameraId = -1;
    private Size mDisplaySize = new Size(0, 0);

    /**
     * Set the current camera Id.
     *
     * @param cameraId Current camera id.
     *
     * @hide
     */
    public void setCameraId(int cameraId) {
        mCameraId = cameraId;
    }

    /**
     * Set the current display size.
     *
     * @param displaySize The current display size.
     *
     * @hide
     */
    public void setDisplaySize(Size displaySize) {
        mDisplaySize = displaySize;
    }

>>>>>>> de843449
    @UnsupportedAppUsage
    private long mMetadataPtr; // native CameraMetadata*

    private native long nativeAllocate();
    private native long nativeAllocateCopy(CameraMetadataNative other)
            throws NullPointerException;

    private native synchronized void nativeWriteToParcel(Parcel dest);
    private native synchronized void nativeReadFromParcel(Parcel source);
    private native synchronized void nativeSwap(CameraMetadataNative other)
            throws NullPointerException;
    private native synchronized void nativeClose();
    private native synchronized boolean nativeIsEmpty();
    private native synchronized int nativeGetEntryCount();

    @UnsupportedAppUsage
    private native synchronized byte[] nativeReadValues(int tag);
    private native synchronized void nativeWriteValues(int tag, byte[] src);
    private native synchronized void nativeDump() throws IOException; // dump to ALOGD

    private native synchronized ArrayList nativeGetAllVendorKeys(Class keyClass);
    @UnsupportedAppUsage
    private native synchronized int nativeGetTagFromKeyLocal(String keyName)
            throws IllegalArgumentException;
    @UnsupportedAppUsage
    private native synchronized int nativeGetTypeFromTagLocal(int tag)
            throws IllegalArgumentException;
    private static native int nativeGetTagFromKey(String keyName, long vendorId)
            throws IllegalArgumentException;
    private static native int nativeGetTypeFromTag(int tag, long vendorId)
            throws IllegalArgumentException;

    /**
     * <p>Perform a 0-copy swap of the internal metadata with another object.</p>
     *
     * <p>Useful to convert a CameraMetadata into e.g. a CaptureRequest.</p>
     *
     * @param other Metadata to swap with
     * @throws NullPointerException if other was null
     * @hide
     */
    public void swap(CameraMetadataNative other) {
        nativeSwap(other);
        mCameraId = other.mCameraId;
        mDisplaySize = other.mDisplaySize;
    }

    /**
     * @hide
     */
    public int getEntryCount() {
        return nativeGetEntryCount();
    }

    /**
     * Does this metadata contain at least 1 entry?
     *
     * @hide
     */
    public boolean isEmpty() {
        return nativeIsEmpty();
    }


    /**
     * Return a list containing keys of the given key class for all defined vendor tags.
     *
     * @hide
     */
    public <K>  ArrayList<K> getAllVendorKeys(Class<K> keyClass) {
        if (keyClass == null) {
            throw new NullPointerException();
        }
        return (ArrayList<K>) nativeGetAllVendorKeys(keyClass);
    }

    /**
     * Convert a key string into the equivalent native tag.
     *
     * @throws IllegalArgumentException if the key was not recognized
     * @throws NullPointerException if the key was null
     *
     * @hide
     */
    public static int getTag(String key) {
        return nativeGetTagFromKey(key, Long.MAX_VALUE);
    }

    /**
     * Convert a key string into the equivalent native tag.
     *
     * @throws IllegalArgumentException if the key was not recognized
     * @throws NullPointerException if the key was null
     *
     * @hide
     */
    public static int getTag(String key, long vendorId) {
        return nativeGetTagFromKey(key, vendorId);
    }

    /**
     * Get the underlying native type for a tag.
     *
     * @param tag An integer tag, see e.g. {@link #getTag}
     * @param vendorId A vendor tag provider id
     * @return An int enum for the metadata type, see e.g. {@link #TYPE_BYTE}
     *
     * @hide
     */
    public static int getNativeType(int tag, long vendorId) {
        return nativeGetTypeFromTag(tag, vendorId);
    }

    /**
     * <p>Updates the existing entry for tag with the new bytes pointed by src, erasing
     * the entry if src was null.</p>
     *
     * <p>An empty array can be passed in to update the entry to 0 elements.</p>
     *
     * @param tag An integer tag, see e.g. {@link #getTag}
     * @param src An array of bytes, or null to erase the entry
     *
     * @hide
     */
    public void writeValues(int tag, byte[] src) {
        nativeWriteValues(tag, src);
    }

    /**
     * <p>Returns a byte[] of data corresponding to this tag. Use a wrapped bytebuffer to unserialize
     * the data properly.</p>
     *
     * <p>An empty array can be returned to denote an existing entry with 0 elements.</p>
     *
     * @param tag An integer tag, see e.g. {@link #getTag}
     *
     * @return {@code null} if there were 0 entries for this tag, a byte[] otherwise.
     * @hide
     */
    public byte[] readValues(int tag) {
        // TODO: Optimization. Native code returns a ByteBuffer instead.
        return nativeReadValues(tag);
    }

    /**
     * Dumps the native metadata contents to logcat.
     *
     * <p>Visibility for testing/debugging only. The results will not
     * include any synthesized keys, as they are invisible to the native layer.</p>
     *
     * @hide
     */
    public void dumpToLog() {
        try {
            nativeDump();
        } catch (IOException e) {
            Log.wtf(TAG, "Dump logging failed", e);
        }
    }

    @Override
    protected void finalize() throws Throwable {
        try {
            close();
        } finally {
            super.finalize();
        }
    }

    /**
     * Get the marshaler compatible with the {@code key} and type {@code T}.
     *
     * @throws UnsupportedOperationException
     *          if the native/managed type combination for {@code key} is not supported
     */
    private static <T> Marshaler<T> getMarshalerForKey(Key<T> key, int nativeType) {
        return MarshalRegistry.getMarshaler(key.getTypeReference(),
                nativeType);
    }

    @SuppressWarnings({ "unchecked", "rawtypes" })
    private static void registerAllMarshalers() {
        if (DEBUG) {
            Log.v(TAG, "Shall register metadata marshalers");
        }

        MarshalQueryable[] queryList = new MarshalQueryable[] {
                // marshalers for standard types
                new MarshalQueryablePrimitive(),
                new MarshalQueryableEnum(),
                new MarshalQueryableArray(),

                // pseudo standard types, that expand/narrow the native type into a managed type
                new MarshalQueryableBoolean(),
                new MarshalQueryableNativeByteToInteger(),

                // marshalers for custom types
                new MarshalQueryableRect(),
                new MarshalQueryableSize(),
                new MarshalQueryableSizeF(),
                new MarshalQueryableString(),
                new MarshalQueryableReprocessFormatsMap(),
                new MarshalQueryableRange(),
                new MarshalQueryablePair(),
                new MarshalQueryableMeteringRectangle(),
                new MarshalQueryableColorSpaceTransform(),
                new MarshalQueryableStreamConfiguration(),
                new MarshalQueryableStreamConfigurationDuration(),
                new MarshalQueryableRggbChannelVector(),
                new MarshalQueryableBlackLevelPattern(),
                new MarshalQueryableHighSpeedVideoConfiguration(),
                new MarshalQueryableRecommendedStreamConfiguration(),

                // generic parcelable marshaler (MUST BE LAST since it has lowest priority)
                new MarshalQueryableParcelable(),
        };

        for (MarshalQueryable query : queryList) {
            MarshalRegistry.registerMarshalQueryable(query);
        }
        if (DEBUG) {
            Log.v(TAG, "Registered metadata marshalers");
        }
    }

    /** Check if input arguments are all {@code null}.
     *
     * @param objs Input arguments for null check
     * @return {@code true} if input arguments are all {@code null}, otherwise {@code false}
     */
    private static boolean areValuesAllNull(Object... objs) {
        for (Object o : objs) {
            if (o != null) return false;
        }
        return true;
    }

    static {
        registerAllMarshalers();
    }
}<|MERGE_RESOLUTION|>--- conflicted
+++ resolved
@@ -1173,8 +1173,6 @@
         return ret;
     }
 
-<<<<<<< HEAD
-=======
     private MandatoryStreamCombination[] getMandatoryStreamCombinations() {
         int[] capabilities = getBase(CameraCharacteristics.REQUEST_AVAILABLE_CAPABILITIES);
         ArrayList<Integer> caps = new ArrayList<Integer>();
@@ -1195,7 +1193,6 @@
         return null;
     }
 
->>>>>>> de843449
     private StreamConfigurationMap getStreamConfigurationMap() {
         StreamConfiguration[] configurations = getBase(
                 CameraCharacteristics.SCALER_AVAILABLE_STREAM_CONFIGURATIONS);
@@ -1468,8 +1465,6 @@
         return true;
     }
 
-<<<<<<< HEAD
-=======
     private int mCameraId = -1;
     private Size mDisplaySize = new Size(0, 0);
 
@@ -1495,7 +1490,6 @@
         mDisplaySize = displaySize;
     }
 
->>>>>>> de843449
     @UnsupportedAppUsage
     private long mMetadataPtr; // native CameraMetadata*
 
