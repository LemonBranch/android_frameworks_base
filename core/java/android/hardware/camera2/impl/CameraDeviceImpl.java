--- conflicted
+++ resolved
@@ -63,10 +63,7 @@
 import java.util.TreeMap;
 import java.util.concurrent.atomic.AtomicBoolean;
 import java.util.concurrent.Executor;
-<<<<<<< HEAD
-=======
-
->>>>>>> 7ed5fb3e
+
 
 /**
  * HAL2.1+ implementation of CameraDevice. Use CameraManager#open to instantiate
@@ -688,19 +685,11 @@
                 SurfaceUtils.checkConstrainedHighSpeedSurfaces(surfaces, /*fpsRange*/null, config);
 
                 newSession = new CameraConstrainedHighSpeedCaptureSessionImpl(mNextSessionId++,
-<<<<<<< HEAD
-                        callback, executor, this, mDeviceHandler, configureSuccess,
-                        mCharacteristics);
-            } else {
-                newSession = new CameraCaptureSessionImpl(mNextSessionId++, input,
-                        callback, executor, this, mDeviceHandler, configureSuccess);
-=======
                         callback, executor, this, mDeviceExecutor, configureSuccess,
                         mCharacteristics);
             } else {
                 newSession = new CameraCaptureSessionImpl(mNextSessionId++, input,
                         callback, executor, this, mDeviceExecutor, configureSuccess);
->>>>>>> 7ed5fb3e
             }
 
             // TODO: wait until current session closes, then create the new session
@@ -1013,11 +1002,7 @@
 
         // Need a valid executor, or current thread needs to have a looper, if
         // callback is valid
-<<<<<<< HEAD
-        Executor executor = getExecutor(handler, callback);
-=======
         executor = checkExecutor(executor, callback);
->>>>>>> 7ed5fb3e
 
         // Make sure that there all requests have at least 1 surface; all surfaces are non-null;
         // the surface isn't a physical stream surface for reprocessing request
@@ -1901,10 +1886,6 @@
 
         private void scheduleNotifyError(int code) {
             mInError = true;
-<<<<<<< HEAD
-            CameraDeviceImpl.this.mDeviceHandler.post(obtainRunnable(
-                        CameraDeviceCallbacks::notifyError, this, code));
-=======
             final long ident = Binder.clearCallingIdentity();
             try {
                 CameraDeviceImpl.this.mDeviceExecutor.execute(obtainRunnable(
@@ -1912,7 +1893,6 @@
             } finally {
                 Binder.restoreCallingIdentity(ident);
             }
->>>>>>> 7ed5fb3e
         }
 
         private void notifyError(int code) {
@@ -2352,23 +2332,6 @@
     }
 
     /**
-<<<<<<< HEAD
-     * Instantiate a new Executor.
-     *
-     * <p>If the callback isn't null, check the handler and instantiate a new executor,
-     * otherwise instantiate a new executor in case handler is valid.</p>
-     */
-    static <T> Executor getExecutor(Handler handler, T callback) {
-        if (callback != null) {
-            return checkAndWrapHandler(handler);
-        }
-
-        if (handler != null) {
-            return new CameraHandlerExecutor(handler);
-        }
-
-        return null;
-=======
      * Default executor management.
      *
      * <p>
@@ -2388,7 +2351,6 @@
      */
     static <T> Executor checkExecutor(Executor executor, T callback) {
         return (callback != null) ? checkExecutor(executor) : executor;
->>>>>>> 7ed5fb3e
     }
 
     /**
@@ -2400,11 +2362,7 @@
      * {@code IllegalArgumentException}.
      * </p>
      */
-<<<<<<< HEAD
-    static Executor checkAndWrapHandler(Handler handler) {
-=======
     public static Executor checkAndWrapHandler(Handler handler) {
->>>>>>> 7ed5fb3e
         return new CameraHandlerExecutor(checkHandler(handler));
     }
 
