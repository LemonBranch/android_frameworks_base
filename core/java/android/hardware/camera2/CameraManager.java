--- conflicted
+++ resolved
@@ -683,11 +683,7 @@
         }
 
         /**
-<<<<<<< HEAD
-         * Notify registered clients about a change in the camera access priorities.
-=======
          * Called whenever camera access priorities change.
->>>>>>> 825827da
          *
          * <p>Notification that camera access priorities have changed and the camera may
          * now be openable. An application that was previously denied camera access due to
