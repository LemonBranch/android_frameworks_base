/*
 * Copyright 2017 The Android Open Source Project
 *
 * Licensed under the Apache License, Version 2.0 (the "License");
 * you may not use this file except in compliance with the License.
 * You may obtain a copy of the License at
 *
 *      http://www.apache.org/licenses/LICENSE-2.0
 *
 * Unless required by applicable law or agreed to in writing, software
 * distributed under the License is distributed on an "AS IS" BASIS,
 * WITHOUT WARRANTIES OR CONDITIONS OF ANY KIND, either express or implied.
 * See the License for the specific language governing permissions and
 * limitations under the License.
 */

package android.hardware.display;

import android.annotation.NonNull;
import android.annotation.Nullable;
import android.annotation.SystemApi;
import android.annotation.TestApi;
import android.os.Parcel;
import android.os.Parcelable;

import java.util.Objects;

/**
 * Data about a brightness settings change.
 *
 * {@see DisplayManager.getBrightnessEvents()}
 * @hide
 */
@SystemApi
@TestApi
public final class BrightnessChangeEvent implements Parcelable {
    /** Brightness in nits */
    public final float brightness;

    /** Timestamp of the change {@see System.currentTimeMillis()} */
    public final long timeStamp;

    /** Package name of focused activity when brightness was changed.
     *  This will be null if the caller of {@see DisplayManager.getBrightnessEvents()}
     *  does not have access to usage stats {@see UsageStatsManager} */
    public final String packageName;

    /** User id of of the user running when brightness was changed.
     * @hide */
    public final int userId;

    /** Lux values of recent sensor data */
    public final float[] luxValues;

    /** Timestamps of the lux sensor readings {@see System.currentTimeMillis()} */
    public final long[] luxTimestamps;

    /** Most recent battery level when brightness was changed or Float.NaN */
    public final float batteryLevel;

    /** Factor applied to brightness due to battery level, 0.0-1.0 */
    public final float powerBrightnessFactor;

    /** Color filter active to provide night mode */
    public final boolean nightMode;

    /** If night mode color filter is active this will be the temperature in kelvin */
    public final int colorTemperature;

    /** Brightness level before slider adjustment */
    public final float lastBrightness;

    /** Whether brightness configuration is default version */
    public final boolean isDefaultBrightnessConfig;

    /** Whether brightness curve includes a user brightness point */
    public final boolean isUserSetBrightness;

    /**
     * Histogram counting how many times a pixel of a given value was displayed onscreen for the
     * Value component of HSV if the device supports color sampling, if the device does not support
     * color sampling the value will be null.
<<<<<<< HEAD
     * The buckets of the histogram are evenly weighted, the number of buckets is device specific.
     * For example if we had {10, 6, 4, 1} this means that 10 pixels were in the range
     * [0x00,0x3f], 6 pixels were in the range [0x40,0x7f] etc.
=======
     *
     * The buckets of the histogram are evenly weighted, the number of buckets is device specific.
     * The units are in pixels * milliseconds, with 1 pixel millisecond being 1 pixel displayed
     * for 1 millisecond.
     * For example if we had {100, 50, 30, 20}, value component was onscreen for 100 pixel
     * milliseconds in range 0x00->0x3F, 30 pixel milliseconds in range 0x40->0x7F, etc.
     *
     * {@see #colorSampleDuration}
>>>>>>> 825827da
     */
    @Nullable
    public final long[] colorValueBuckets;

    /**
<<<<<<< HEAD
     * How many milliseconds of data are contained in the colorValueBuckets.
=======
     * How many milliseconds of data are contained in the colorValueBuckets, if the device does
     * not support color sampling the value will be 0L.
     *
     * {@see #colorValueBuckets}
>>>>>>> 825827da
     */
    public final long colorSampleDuration;


    /** @hide */
    private BrightnessChangeEvent(float brightness, long timeStamp, String packageName,
            int userId, float[] luxValues, long[] luxTimestamps, float batteryLevel,
            float powerBrightnessFactor, boolean nightMode, int colorTemperature,
            float lastBrightness, boolean isDefaultBrightnessConfig, boolean isUserSetBrightness,
            long[] colorValueBuckets, long colorSampleDuration) {
        this.brightness = brightness;
        this.timeStamp = timeStamp;
        this.packageName = packageName;
        this.userId = userId;
        this.luxValues = luxValues;
        this.luxTimestamps = luxTimestamps;
        this.batteryLevel = batteryLevel;
        this.powerBrightnessFactor = powerBrightnessFactor;
        this.nightMode = nightMode;
        this.colorTemperature = colorTemperature;
        this.lastBrightness = lastBrightness;
        this.isDefaultBrightnessConfig = isDefaultBrightnessConfig;
        this.isUserSetBrightness = isUserSetBrightness;
        this.colorValueBuckets = colorValueBuckets;
        this.colorSampleDuration = colorSampleDuration;
    }

    /** @hide */
    public BrightnessChangeEvent(BrightnessChangeEvent other, boolean redactPackage) {
        this.brightness = other.brightness;
        this.timeStamp = other.timeStamp;
        this.packageName = redactPackage ? null : other.packageName;
        this.userId = other.userId;
        this.luxValues = other.luxValues;
        this.luxTimestamps = other.luxTimestamps;
        this.batteryLevel = other.batteryLevel;
        this.powerBrightnessFactor = other.powerBrightnessFactor;
        this.nightMode = other.nightMode;
        this.colorTemperature = other.colorTemperature;
        this.lastBrightness = other.lastBrightness;
        this.isDefaultBrightnessConfig = other.isDefaultBrightnessConfig;
        this.isUserSetBrightness = other.isUserSetBrightness;
        this.colorValueBuckets = other.colorValueBuckets;
        this.colorSampleDuration = other.colorSampleDuration;
    }

    private BrightnessChangeEvent(Parcel source) {
        brightness = source.readFloat();
        timeStamp = source.readLong();
        packageName = source.readString();
        userId = source.readInt();
        luxValues = source.createFloatArray();
        luxTimestamps = source.createLongArray();
        batteryLevel = source.readFloat();
        powerBrightnessFactor = source.readFloat();
        nightMode = source.readBoolean();
        colorTemperature = source.readInt();
        lastBrightness = source.readFloat();
        isDefaultBrightnessConfig = source.readBoolean();
        isUserSetBrightness = source.readBoolean();
        colorValueBuckets = source.createLongArray();
        colorSampleDuration = source.readLong();
    }

    public static final @android.annotation.NonNull Creator<BrightnessChangeEvent> CREATOR =
            new Creator<BrightnessChangeEvent>() {
                public BrightnessChangeEvent createFromParcel(Parcel source) {
                    return new BrightnessChangeEvent(source);
                }
                public BrightnessChangeEvent[] newArray(int size) {
                    return new BrightnessChangeEvent[size];
                }
            };

    @Override
    public int describeContents() {
        return 0;
    }

    @Override
    public void writeToParcel(Parcel dest, int flags) {
        dest.writeFloat(brightness);
        dest.writeLong(timeStamp);
        dest.writeString(packageName);
        dest.writeInt(userId);
        dest.writeFloatArray(luxValues);
        dest.writeLongArray(luxTimestamps);
        dest.writeFloat(batteryLevel);
        dest.writeFloat(powerBrightnessFactor);
        dest.writeBoolean(nightMode);
        dest.writeInt(colorTemperature);
        dest.writeFloat(lastBrightness);
        dest.writeBoolean(isDefaultBrightnessConfig);
        dest.writeBoolean(isUserSetBrightness);
        dest.writeLongArray(colorValueBuckets);
        dest.writeLong(colorSampleDuration);
    }

    /** @hide */
    public static class Builder {
        private float mBrightness;
        private long mTimeStamp;
        private String mPackageName;
        private int mUserId;
        private float[] mLuxValues;
        private long[] mLuxTimestamps;
        private float mBatteryLevel;
        private float mPowerBrightnessFactor;
        private boolean mNightMode;
        private int mColorTemperature;
        private float mLastBrightness;
        private boolean mIsDefaultBrightnessConfig;
        private boolean mIsUserSetBrightness;
        private long[] mColorValueBuckets;
        private long mColorSampleDuration;

        /** {@see BrightnessChangeEvent#brightness} */
        public Builder setBrightness(float brightness) {
            mBrightness = brightness;
            return this;
        }

        /** {@see BrightnessChangeEvent#timeStamp} */
        public Builder setTimeStamp(long timeStamp) {
            mTimeStamp = timeStamp;
            return this;
        }

        /** {@see BrightnessChangeEvent#packageName} */
        public Builder setPackageName(String packageName) {
            mPackageName = packageName;
            return this;
        }

        /** {@see BrightnessChangeEvent#userId} */
        public Builder setUserId(int userId) {
            mUserId = userId;
            return this;
        }

        /** {@see BrightnessChangeEvent#luxValues} */
        public Builder setLuxValues(float[] luxValues) {
            mLuxValues = luxValues;
            return this;
        }

        /** {@see BrightnessChangeEvent#luxTimestamps} */
        public Builder setLuxTimestamps(long[] luxTimestamps) {
            mLuxTimestamps = luxTimestamps;
            return this;
        }

        /** {@see BrightnessChangeEvent#batteryLevel} */
        public Builder setBatteryLevel(float batteryLevel) {
            mBatteryLevel = batteryLevel;
            return this;
        }

        /** {@see BrightnessChangeEvent#powerSaveBrightness} */
        public Builder setPowerBrightnessFactor(float powerBrightnessFactor) {
            mPowerBrightnessFactor = powerBrightnessFactor;
            return this;
        }

        /** {@see BrightnessChangeEvent#nightMode} */
        public Builder setNightMode(boolean nightMode) {
            mNightMode = nightMode;
            return this;
        }

        /** {@see BrightnessChangeEvent#colorTemperature} */
        public Builder setColorTemperature(int colorTemperature) {
            mColorTemperature = colorTemperature;
            return this;
        }

        /** {@see BrightnessChangeEvent#lastBrightness} */
        public Builder setLastBrightness(float lastBrightness) {
            mLastBrightness = lastBrightness;
            return this;
        }

        /** {@see BrightnessChangeEvent#isDefaultBrightnessConfig} */
        public Builder setIsDefaultBrightnessConfig(boolean isDefaultBrightnessConfig) {
            mIsDefaultBrightnessConfig = isDefaultBrightnessConfig;
            return this;
        }

        /** {@see BrightnessChangeEvent#userBrightnessPoint} */
        public Builder setUserBrightnessPoint(boolean isUserSetBrightness) {
            mIsUserSetBrightness = isUserSetBrightness;
            return this;
        }

<<<<<<< HEAD
        /** {@see BrightnessChangeEvent#valueBuckets} */
=======
        /** {@see BrightnessChangeEvent#colorValueBuckets}
         *  {@see BrightnessChangeEvent#colorSampleDuration} */
>>>>>>> 825827da
        public Builder setColorValues(@NonNull long[] colorValueBuckets, long colorSampleDuration) {
            Objects.requireNonNull(colorValueBuckets);
            mColorValueBuckets = colorValueBuckets;
            mColorSampleDuration = colorSampleDuration;
            return this;
        }

        /** Builds a BrightnessChangeEvent */
        public BrightnessChangeEvent build() {
            return new BrightnessChangeEvent(mBrightness, mTimeStamp,
                    mPackageName, mUserId, mLuxValues, mLuxTimestamps, mBatteryLevel,
                    mPowerBrightnessFactor, mNightMode, mColorTemperature, mLastBrightness,
                    mIsDefaultBrightnessConfig, mIsUserSetBrightness, mColorValueBuckets,
                    mColorSampleDuration);
        }
    }
}<|MERGE_RESOLUTION|>--- conflicted
+++ resolved
@@ -80,11 +80,6 @@
      * Histogram counting how many times a pixel of a given value was displayed onscreen for the
      * Value component of HSV if the device supports color sampling, if the device does not support
      * color sampling the value will be null.
-<<<<<<< HEAD
-     * The buckets of the histogram are evenly weighted, the number of buckets is device specific.
-     * For example if we had {10, 6, 4, 1} this means that 10 pixels were in the range
-     * [0x00,0x3f], 6 pixels were in the range [0x40,0x7f] etc.
-=======
      *
      * The buckets of the histogram are evenly weighted, the number of buckets is device specific.
      * The units are in pixels * milliseconds, with 1 pixel millisecond being 1 pixel displayed
@@ -93,20 +88,15 @@
      * milliseconds in range 0x00->0x3F, 30 pixel milliseconds in range 0x40->0x7F, etc.
      *
      * {@see #colorSampleDuration}
->>>>>>> 825827da
      */
     @Nullable
     public final long[] colorValueBuckets;
 
     /**
-<<<<<<< HEAD
-     * How many milliseconds of data are contained in the colorValueBuckets.
-=======
      * How many milliseconds of data are contained in the colorValueBuckets, if the device does
      * not support color sampling the value will be 0L.
      *
      * {@see #colorValueBuckets}
->>>>>>> 825827da
      */
     public final long colorSampleDuration;
 
@@ -301,12 +291,8 @@
             return this;
         }
 
-<<<<<<< HEAD
-        /** {@see BrightnessChangeEvent#valueBuckets} */
-=======
         /** {@see BrightnessChangeEvent#colorValueBuckets}
          *  {@see BrightnessChangeEvent#colorSampleDuration} */
->>>>>>> 825827da
         public Builder setColorValues(@NonNull long[] colorValueBuckets, long colorSampleDuration) {
             Objects.requireNonNull(colorValueBuckets);
             mColorValueBuckets = colorValueBuckets;
