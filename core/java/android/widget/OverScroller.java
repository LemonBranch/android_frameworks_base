/*
 * Copyright (C) 2010 The Android Open Source Project
 *
 * Licensed under the Apache License, Version 2.0 (the "License");
 * you may not use this file except in compliance with the License.
 * You may obtain a copy of the License at
 *
 *      http://www.apache.org/licenses/LICENSE-2.0
 *
 * Unless required by applicable law or agreed to in writing, software
 * distributed under the License is distributed on an "AS IS" BASIS,
 * WITHOUT WARRANTIES OR CONDITIONS OF ANY KIND, either express or implied.
 * See the License for the specific language governing permissions and
 * limitations under the License.
 */

package android.widget;

import android.content.Context;
import android.hardware.SensorManager;
import android.util.Log;
import android.view.ViewConfiguration;
import android.view.animation.AnimationUtils;
import android.view.animation.Interpolator;
import org.codeaurora.Performance;

/**
 * This class encapsulates scrolling with the ability to overshoot the bounds
 * of a scrolling operation. This class is a drop-in replacement for
 * {@link android.widget.Scroller} in most cases.
 */
public class OverScroller {
    private int mMode;

    private final SplineOverScroller mScrollerX;
    private final SplineOverScroller mScrollerY;

    private Interpolator mInterpolator;

    private final boolean mFlywheel;

    private static final int DEFAULT_DURATION = 250;
    private static final int SCROLL_MODE = 0;
    private static final int FLING_MODE = 1;

    /**
     * Creates an OverScroller with a viscous fluid scroll interpolator and flywheel.
     * @param context
     */
    public OverScroller(Context context) {
        this(context, null);
    }

    /**
     * Creates an OverScroller with flywheel enabled.
     * @param context The context of this application.
     * @param interpolator The scroll interpolator. If null, a default (viscous) interpolator will
     * be used.
     */
    public OverScroller(Context context, Interpolator interpolator) {
        this(context, interpolator, true);
    }

    /**
     * Creates an OverScroller.
     * @param context The context of this application.
     * @param interpolator The scroll interpolator. If null, a default (viscous) interpolator will
     * be used.
     * @param flywheel If true, successive fling motions will keep on increasing scroll speed.
     * @hide
     */
    public OverScroller(Context context, Interpolator interpolator, boolean flywheel) {
        if (interpolator == null) {
            mInterpolator = new Scroller.ViscousFluidInterpolator();
        } else {
            mInterpolator = interpolator;
        }
        mFlywheel = flywheel;
        mScrollerX = new SplineOverScroller(context);
        mScrollerY = new SplineOverScroller(context);
    }

    /**
     * Creates an OverScroller with flywheel enabled.
     * @param context The context of this application.
     * @param interpolator The scroll interpolator. If null, a default (viscous) interpolator will
     * be used.
     * @param bounceCoefficientX A value between 0 and 1 that will determine the proportion of the
     * velocity which is preserved in the bounce when the horizontal edge is reached. A null value
     * means no bounce. This behavior is no longer supported and this coefficient has no effect.
     * @param bounceCoefficientY Same as bounceCoefficientX but for the vertical direction. This
     * behavior is no longer supported and this coefficient has no effect.
     * !deprecated Use {!link #OverScroller(Context, Interpolator, boolean)} instead.
     */
    public OverScroller(Context context, Interpolator interpolator,
            float bounceCoefficientX, float bounceCoefficientY) {
        this(context, interpolator, true);
    }

    /**
     * Creates an OverScroller.
     * @param context The context of this application.
     * @param interpolator The scroll interpolator. If null, a default (viscous) interpolator will
     * be used.
     * @param bounceCoefficientX A value between 0 and 1 that will determine the proportion of the
     * velocity which is preserved in the bounce when the horizontal edge is reached. A null value
     * means no bounce. This behavior is no longer supported and this coefficient has no effect.
     * @param bounceCoefficientY Same as bounceCoefficientX but for the vertical direction. This
     * behavior is no longer supported and this coefficient has no effect.
     * @param flywheel If true, successive fling motions will keep on increasing scroll speed.
     * !deprecated Use {!link OverScroller(Context, Interpolator, boolean)} instead.
     */
    public OverScroller(Context context, Interpolator interpolator,
            float bounceCoefficientX, float bounceCoefficientY, boolean flywheel) {
        this(context, interpolator, flywheel);
    }

    void setInterpolator(Interpolator interpolator) {
        if (interpolator == null) {
            mInterpolator = new Scroller.ViscousFluidInterpolator();
        } else {
            mInterpolator = interpolator;
        }
    }

    /**
     * The amount of friction applied to flings. The default value
     * is {@link ViewConfiguration#getScrollFriction}.
     *
     * @param friction A scalar dimension-less value representing the coefficient of
     *         friction.
     */
    public final void setFriction(float friction) {
        mScrollerX.setFriction(friction);
        mScrollerY.setFriction(friction);
    }

    /**
     *
     * Returns whether the scroller has finished scrolling.
     *
     * @return True if the scroller has finished scrolling, false otherwise.
     */
    public final boolean isFinished() {
        return mScrollerX.mFinished && mScrollerY.mFinished;
    }

    /**
     * Force the finished field to a particular value. Contrary to
     * {@link #abortAnimation()}, forcing the animation to finished
     * does NOT cause the scroller to move to the final x and y
     * position.
     *
     * @param finished The new finished value.
     */
    public final void forceFinished(boolean finished) {
        mScrollerX.mFinished = mScrollerY.mFinished = finished;
    }

    /**
     * Returns the current X offset in the scroll.
     *
     * @return The new X offset as an absolute distance from the origin.
     */
    public final int getCurrX() {
        return mScrollerX.mCurrentPosition;
    }

    /**
     * Returns the current Y offset in the scroll.
     *
     * @return The new Y offset as an absolute distance from the origin.
     */
    public final int getCurrY() {
        return mScrollerY.mCurrentPosition;
    }

    /**
     * Returns the absolute value of the current velocity.
     *
     * @return The original velocity less the deceleration, norm of the X and Y velocity vector.
     */
    public float getCurrVelocity() {
        return (float) Math.hypot(mScrollerX.mCurrVelocity, mScrollerY.mCurrVelocity);
    }

    /**
     * Returns the start X offset in the scroll.
     *
     * @return The start X offset as an absolute distance from the origin.
     */
    public final int getStartX() {
        return mScrollerX.mStart;
    }

    /**
     * Returns the start Y offset in the scroll.
     *
     * @return The start Y offset as an absolute distance from the origin.
     */
    public final int getStartY() {
        return mScrollerY.mStart;
    }

    /**
     * Returns where the scroll will end. Valid only for "fling" scrolls.
     *
     * @return The final X offset as an absolute distance from the origin.
     */
    public final int getFinalX() {
        return mScrollerX.mFinal;
    }

    /**
     * Returns where the scroll will end. Valid only for "fling" scrolls.
     *
     * @return The final Y offset as an absolute distance from the origin.
     */
    public final int getFinalY() {
        return mScrollerY.mFinal;
    }

    /**
     * Returns how long the scroll event will take, in milliseconds.
     *
     * @return The duration of the scroll in milliseconds.
     *
     * @hide Pending removal once nothing depends on it
     * @deprecated OverScrollers don't necessarily have a fixed duration.
     *             This function will lie to the best of its ability.
     */
    @Deprecated
    public final int getDuration() {
        return Math.max(mScrollerX.mDuration, mScrollerY.mDuration);
    }

    /**
     * Extend the scroll animation. This allows a running animation to scroll
     * further and longer, when used with {@link #setFinalX(int)} or {@link #setFinalY(int)}.
     *
     * @param extend Additional time to scroll in milliseconds.
     * @see #setFinalX(int)
     * @see #setFinalY(int)
     *
     * @hide Pending removal once nothing depends on it
     * @deprecated OverScrollers don't necessarily have a fixed duration.
     *             Instead of setting a new final position and extending
     *             the duration of an existing scroll, use startScroll
     *             to begin a new animation.
     */
    @Deprecated
    public void extendDuration(int extend) {
        mScrollerX.extendDuration(extend);
        mScrollerY.extendDuration(extend);
    }

    /**
     * Sets the final position (X) for this scroller.
     *
     * @param newX The new X offset as an absolute distance from the origin.
     * @see #extendDuration(int)
     * @see #setFinalY(int)
     *
     * @hide Pending removal once nothing depends on it
     * @deprecated OverScroller's final position may change during an animation.
     *             Instead of setting a new final position and extending
     *             the duration of an existing scroll, use startScroll
     *             to begin a new animation.
     */
    @Deprecated
    public void setFinalX(int newX) {
        mScrollerX.setFinalPosition(newX);
    }

    /**
     * Sets the final position (Y) for this scroller.
     *
     * @param newY The new Y offset as an absolute distance from the origin.
     * @see #extendDuration(int)
     * @see #setFinalX(int)
     *
     * @hide Pending removal once nothing depends on it
     * @deprecated OverScroller's final position may change during an animation.
     *             Instead of setting a new final position and extending
     *             the duration of an existing scroll, use startScroll
     *             to begin a new animation.
     */
    @Deprecated
    public void setFinalY(int newY) {
        mScrollerY.setFinalPosition(newY);
    }

    /**
     * Call this when you want to know the new location. If it returns true, the
     * animation is not yet finished.
     */
    public boolean computeScrollOffset() {
        if (isFinished()) {
            return false;
        }

        switch (mMode) {
            case SCROLL_MODE:
                long time = AnimationUtils.currentAnimationTimeMillis();
                // Any scroller can be used for time, since they were started
                // together in scroll mode. We use X here.
                final long elapsedTime = time - mScrollerX.mStartTime;

                final int duration = mScrollerX.mDuration;
                if (elapsedTime < duration) {
                    final float q = mInterpolator.getInterpolation(elapsedTime / (float) duration);
                    mScrollerX.updateScroll(q);
                    mScrollerY.updateScroll(q);
                } else {
                    abortAnimation();
                }
                break;

            case FLING_MODE:
                if (!mScrollerX.mFinished) {
                    if (!mScrollerX.update()) {
                        if (!mScrollerX.continueWhenFinished()) {
                            mScrollerX.finish();
                        }
                    }
                }

                if (!mScrollerY.mFinished) {
                    if (!mScrollerY.update()) {
                        if (!mScrollerY.continueWhenFinished()) {
                            mScrollerY.finish();
                        }
                    }
                }

                break;
        }

        return true;
    }

    /**
     * Start scrolling by providing a starting point and the distance to travel.
     * The scroll will use the default value of 250 milliseconds for the
     * duration.
     *
     * @param startX Starting horizontal scroll offset in pixels. Positive
     *        numbers will scroll the content to the left.
     * @param startY Starting vertical scroll offset in pixels. Positive numbers
     *        will scroll the content up.
     * @param dx Horizontal distance to travel. Positive numbers will scroll the
     *        content to the left.
     * @param dy Vertical distance to travel. Positive numbers will scroll the
     *        content up.
     */
    public void startScroll(int startX, int startY, int dx, int dy) {
        startScroll(startX, startY, dx, dy, DEFAULT_DURATION);
    }

    /**
     * Start scrolling by providing a starting point and the distance to travel.
     *
     * @param startX Starting horizontal scroll offset in pixels. Positive
     *        numbers will scroll the content to the left.
     * @param startY Starting vertical scroll offset in pixels. Positive numbers
     *        will scroll the content up.
     * @param dx Horizontal distance to travel. Positive numbers will scroll the
     *        content to the left.
     * @param dy Vertical distance to travel. Positive numbers will scroll the
     *        content up.
     * @param duration Duration of the scroll in milliseconds.
     */
    public void startScroll(int startX, int startY, int dx, int dy, int duration) {
        mMode = SCROLL_MODE;
        mScrollerX.startScroll(startX, dx, duration);
        mScrollerY.startScroll(startY, dy, duration);
    }

    /**
     * Call this when you want to 'spring back' into a valid coordinate range.
     *
     * @param startX Starting X coordinate
     * @param startY Starting Y coordinate
     * @param minX Minimum valid X value
     * @param maxX Maximum valid X value
     * @param minY Minimum valid Y value
     * @param maxY Minimum valid Y value
     * @return true if a springback was initiated, false if startX and startY were
     *          already within the valid range.
     */
    public boolean springBack(int startX, int startY, int minX, int maxX, int minY, int maxY) {
        mMode = FLING_MODE;

        // Make sure both methods are called.
        final boolean spingbackX = mScrollerX.springback(startX, minX, maxX);
        final boolean spingbackY = mScrollerY.springback(startY, minY, maxY);
        return spingbackX || spingbackY;
    }

    public void fling(int startX, int startY, int velocityX, int velocityY,
            int minX, int maxX, int minY, int maxY) {
        fling(startX, startY, velocityX, velocityY, minX, maxX, minY, maxY, 0, 0);
    }

    /**
     * Start scrolling based on a fling gesture. The distance traveled will
     * depend on the initial velocity of the fling.
     *
     * @param startX Starting point of the scroll (X)
     * @param startY Starting point of the scroll (Y)
     * @param velocityX Initial velocity of the fling (X) measured in pixels per
     *            second.
     * @param velocityY Initial velocity of the fling (Y) measured in pixels per
     *            second
     * @param minX Minimum X value. The scroller will not scroll past this point
     *            unless overX > 0. If overfling is allowed, it will use minX as
     *            a springback boundary.
     * @param maxX Maximum X value. The scroller will not scroll past this point
     *            unless overX > 0. If overfling is allowed, it will use maxX as
     *            a springback boundary.
     * @param minY Minimum Y value. The scroller will not scroll past this point
     *            unless overY > 0. If overfling is allowed, it will use minY as
     *            a springback boundary.
     * @param maxY Maximum Y value. The scroller will not scroll past this point
     *            unless overY > 0. If overfling is allowed, it will use maxY as
     *            a springback boundary.
     * @param overX Overfling range. If > 0, horizontal overfling in either
     *            direction will be possible.
     * @param overY Overfling range. If > 0, vertical overfling in either
     *            direction will be possible.
     */
    public void fling(int startX, int startY, int velocityX, int velocityY,
            int minX, int maxX, int minY, int maxY, int overX, int overY) {
        // Continue a scroll or fling in progress
        if (mFlywheel && !isFinished()) {
            float oldVelocityX = mScrollerX.mCurrVelocity;
            float oldVelocityY = mScrollerY.mCurrVelocity;
            if (Math.signum(velocityX) == Math.signum(oldVelocityX) &&
                    Math.signum(velocityY) == Math.signum(oldVelocityY)) {
                velocityX += oldVelocityX;
                velocityY += oldVelocityY;
            }
        }

        mMode = FLING_MODE;
        mScrollerX.fling(startX, velocityX, minX, maxX, overX);
        mScrollerY.fling(startY, velocityY, minY, maxY, overY);
    }

    /**
     * Notify the scroller that we've reached a horizontal boundary.
     * Normally the information to handle this will already be known
     * when the animation is started, such as in a call to one of the
     * fling functions. However there are cases where this cannot be known
     * in advance. This function will transition the current motion and
     * animate from startX to finalX as appropriate.
     *
     * @param startX Starting/current X position
     * @param finalX Desired final X position
     * @param overX Magnitude of overscroll allowed. This should be the maximum
     *              desired distance from finalX. Absolute value - must be positive.
     */
    public void notifyHorizontalEdgeReached(int startX, int finalX, int overX) {
        mScrollerX.notifyEdgeReached(startX, finalX, overX);
    }

    /**
     * Notify the scroller that we've reached a vertical boundary.
     * Normally the information to handle this will already be known
     * when the animation is started, such as in a call to one of the
     * fling functions. However there are cases where this cannot be known
     * in advance. This function will animate a parabolic motion from
     * startY to finalY.
     *
     * @param startY Starting/current Y position
     * @param finalY Desired final Y position
     * @param overY Magnitude of overscroll allowed. This should be the maximum
     *              desired distance from finalY. Absolute value - must be positive.
     */
    public void notifyVerticalEdgeReached(int startY, int finalY, int overY) {
        mScrollerY.notifyEdgeReached(startY, finalY, overY);
    }

    /**
     * Returns whether the current Scroller is currently returning to a valid position.
     * Valid bounds were provided by the
     * {@link #fling(int, int, int, int, int, int, int, int, int, int)} method.
     *
     * One should check this value before calling
     * {@link #startScroll(int, int, int, int)} as the interpolation currently in progress
     * to restore a valid position will then be stopped. The caller has to take into account
     * the fact that the started scroll will start from an overscrolled position.
     *
     * @return true when the current position is overscrolled and in the process of
     *         interpolating back to a valid value.
     */
    public boolean isOverScrolled() {
        return ((!mScrollerX.mFinished &&
                mScrollerX.mState != SplineOverScroller.SPLINE) ||
                (!mScrollerY.mFinished &&
                        mScrollerY.mState != SplineOverScroller.SPLINE));
    }

    /**
     * Stops the animation. Contrary to {@link #forceFinished(boolean)},
     * aborting the animating causes the scroller to move to the final x and y
     * positions.
     *
     * @see #forceFinished(boolean)
     */
    public void abortAnimation() {
        mScrollerX.finish();
        mScrollerY.finish();
    }

    /**
     * Returns the time elapsed since the beginning of the scrolling.
     *
     * @return The elapsed time in milliseconds.
     *
     * @hide
     */
    public int timePassed() {
        final long time = AnimationUtils.currentAnimationTimeMillis();
        final long startTime = Math.min(mScrollerX.mStartTime, mScrollerY.mStartTime);
        return (int) (time - startTime);
    }

    /**
     * @hide
     */
    public boolean isScrollingInDirection(float xvel, float yvel) {
        final int dx = mScrollerX.mFinal - mScrollerX.mStart;
        final int dy = mScrollerY.mFinal - mScrollerY.mStart;
        return !isFinished() && Math.signum(xvel) == Math.signum(dx) &&
                Math.signum(yvel) == Math.signum(dy);
    }

    static class SplineOverScroller {
        // Initial position
        private int mStart;

        // Current position
        private int mCurrentPosition;

        // Final position
        private int mFinal;

        // Initial velocity
        private int mVelocity;

        // Current velocity
        private float mCurrVelocity;

        // Constant current deceleration
        private float mDeceleration;

        // Animation starting time, in system milliseconds
        private long mStartTime;

        // Animation duration, in milliseconds
        private int mDuration;

        // Duration to complete spline component of animation
        private int mSplineDuration;

        // Distance to travel along spline animation
        private int mSplineDistance;

        // Whether the animation is currently in progress
        private boolean mFinished;

        // The allowed overshot distance before boundary is reached.
        private int mOver;

        // Fling friction
        private float mFlingFriction = ViewConfiguration.getScrollFriction();

        // Current state of the animation.
        private int mState = SPLINE;

        // Constant gravity value, used in the deceleration phase.
        private static final float GRAVITY = 2000.0f;

        // A context-specific coefficient adjusted to physical values.
        private float mPhysicalCoeff;

        private static float DECELERATION_RATE = (float) (Math.log(0.78) / Math.log(0.9));
        private static final float INFLEXION = 0.35f; // Tension lines cross at (INFLEXION, 1)
        private static final float START_TENSION = 0.5f;
        private static final float END_TENSION = 1.0f;
        private static final float P1 = START_TENSION * INFLEXION;
        private static final float P2 = 1.0f - END_TENSION * (1.0f - INFLEXION);

        private static final int NB_SAMPLES = 100;
        private static final float[] SPLINE_POSITION = new float[NB_SAMPLES + 1];
        private static final float[] SPLINE_TIME = new float[NB_SAMPLES + 1];

        private static final int SPLINE = 0;
        private static final int CUBIC = 1;
        private static final int BALLISTIC = 2;

        /*
         * Perf boost related variables
         * Enabled/Disabled using config_enableCpuBoostForOverScrollerFling
         * true value turns it on, by default will be turned off
         */
        private Performance mPerf = null;
        private boolean mIsPerfLockAcquired = false;
        private boolean mIsPerfBoostEnabled = false;
        private int lBoostTimeOut = 0;
        private int lBoostCpuBoost = 0;
        private int lBoostSchedBoost = 0;
        private int lBoostPcDisblBoost = 0;
        private int lBoostKsmBoost = 0;

        static {
            float x_min = 0.0f;
            float y_min = 0.0f;
            for (int i = 0; i < NB_SAMPLES; i++) {
                final float alpha = (float) i / NB_SAMPLES;

                float x_max = 1.0f;
                float x, tx, coef;
                while (true) {
                    x = x_min + (x_max - x_min) / 2.0f;
                    coef = 3.0f * x * (1.0f - x);
                    tx = coef * ((1.0f - x) * P1 + x * P2) + x * x * x;
                    if (Math.abs(tx - alpha) < 1E-5) break;
                    if (tx > alpha) x_max = x;
                    else x_min = x;
                }
                SPLINE_POSITION[i] = coef * ((1.0f - x) * START_TENSION + x) + x * x * x;

                float y_max = 1.0f;
                float y, dy;
                while (true) {
                    y = y_min + (y_max - y_min) / 2.0f;
                    coef = 3.0f * y * (1.0f - y);
                    dy = coef * ((1.0f - y) * START_TENSION + y) + y * y * y;
                    if (Math.abs(dy - alpha) < 1E-5) break;
                    if (dy > alpha) y_max = y;
                    else y_min = y;
                }
                SPLINE_TIME[i] = coef * ((1.0f - y) * P1 + y * P2) + y * y * y;
            }
            SPLINE_POSITION[NB_SAMPLES] = SPLINE_TIME[NB_SAMPLES] = 1.0f;
        }

        void setFriction(float friction) {
            mFlingFriction = friction;
        }

        SplineOverScroller(Context context) {
            mFinished = true;
            final float ppi = context.getResources().getDisplayMetrics().density * 160.0f;
            mPhysicalCoeff = SensorManager.GRAVITY_EARTH // g (m/s^2)
                    * 39.37f // inch/meter
                    * ppi
                    * 0.84f; // look and feel tuning

            mIsPerfBoostEnabled = context.getResources().getBoolean(
                   com.android.internal.R.bool.config_enableCpuBoostForOverScrollerFling);
            if (mIsPerfBoostEnabled) {
            lBoostSchedBoost = context.getResources().getInteger(
                   com.android.internal.R.integer.flingboost_schedboost_param);
            lBoostTimeOut = context.getResources().getInteger(
                   com.android.internal.R.integer.flingboost_timeout_param);
            lBoostCpuBoost = context.getResources().getInteger(
                   com.android.internal.R.integer.flingboost_cpuboost_param);
            lBoostPcDisblBoost = context.getResources().getInteger(
                   com.android.internal.R.integer.flingboost_pcdisbl_param);
            lBoostKsmBoost = context.getResources().getInteger(
                   com.android.internal.R.integer.flingboost_ksmboost_param);
            }
        }

        void updateScroll(float q) {
            mCurrentPosition = mStart + Math.round(q * (mFinal - mStart));
        }

        /*
         * Get a signed deceleration that will reduce the velocity.
         */
        static private float getDeceleration(int velocity) {
            return velocity > 0 ? -GRAVITY : GRAVITY;
        }

        /*
         * Modifies mDuration to the duration it takes to get from start to newFinal using the
         * spline interpolation. The previous duration was needed to get to oldFinal.
         */
        private void adjustDuration(int start, int oldFinal, int newFinal) {
            final int oldDistance = oldFinal - start;
            final int newDistance = newFinal - start;
            final float x = Math.abs((float) newDistance / oldDistance);
            final int index = (int) (NB_SAMPLES * x);
            if (index < NB_SAMPLES) {
                final float x_inf = (float) index / NB_SAMPLES;
                final float x_sup = (float) (index + 1) / NB_SAMPLES;
                final float t_inf = SPLINE_TIME[index];
                final float t_sup = SPLINE_TIME[index + 1];
                final float timeCoef = t_inf + (x - x_inf) / (x_sup - x_inf) * (t_sup - t_inf);
                mDuration *= timeCoef;
            }
        }

        void startScroll(int start, int distance, int duration) {
            mFinished = false;

            mCurrentPosition = mStart = start;
            mFinal = start + distance;

            mStartTime = AnimationUtils.currentAnimationTimeMillis();
            mDuration = duration;

            // Unused
            mDeceleration = 0.0f;
            mVelocity = 0;
        }

        void finish() {
            if (mIsPerfLockAcquired && mPerf != null) {
                mPerf.perfLockRelease();
                mIsPerfLockAcquired = false;
            }

            mCurrentPosition = mFinal;
            // Not reset since WebView relies on this value for fast fling.
            // TODO: restore when WebView uses the fast fling implemented in this class.
            // mCurrVelocity = 0.0f;
            mFinished = true;
        }

        void setFinalPosition(int position) {
            mFinal = position;
            mFinished = false;
        }

        void extendDuration(int extend) {
            final long time = AnimationUtils.currentAnimationTimeMillis();
            final int elapsedTime = (int) (time - mStartTime);
            mDuration = elapsedTime + extend;
            mFinished = false;
        }

        boolean springback(int start, int min, int max) {
            mFinished = true;

            mCurrentPosition = mStart = mFinal = start;
            mVelocity = 0;

            mStartTime = AnimationUtils.currentAnimationTimeMillis();
            mDuration = 0;

            if (start < min) {
                startSpringback(start, min, 0);
            } else if (start > max) {
                startSpringback(start, max, 0);
            }

            return !mFinished;
        }

        private void startSpringback(int start, int end, int velocity) {
            // mStartTime has been set
            mFinished = false;
            mState = CUBIC;
            mCurrentPosition = mStart = start;
            mFinal = end;
            final int delta = start - end;
            mDeceleration = getDeceleration(delta);
            // TODO take velocity into account
            mVelocity = -delta; // only sign is used
            mOver = Math.abs(delta);
            mDuration = (int) (1000.0 * Math.sqrt(-2.0 * delta / mDeceleration));
        }

        void fling(int start, int velocity, int min, int max, int over) {
            mOver = over;
            mFinished = false;
            mCurrVelocity = mVelocity = velocity;
            mDuration = mSplineDuration = 0;
            mStartTime = AnimationUtils.currentAnimationTimeMillis();
            mCurrentPosition = mStart = start;

            if (mIsPerfLockAcquired && mPerf != null) {
                mPerf.perfLockRelease();
                mIsPerfLockAcquired = false;
            }

            if (start > max || start < min) {
                startAfterEdge(start, min, max, velocity);
                return;
            }

            mState = SPLINE;
            double totalDistance = 0.0;

            if (velocity != 0) {
                mDuration = mSplineDuration = getSplineFlingDuration(velocity);
                totalDistance = getSplineFlingDistance(velocity);
                if (mPerf == null && mIsPerfBoostEnabled) {
                    mPerf = new Performance();
                }

<<<<<<< HEAD
                if (mPerf != null) {
                    mIsPerfLockAcquired = true;
                    if (0 == lBoostTimeOut) {
                        lBoostTimeOut = mDuration;
                    }
                    mPerf.perfLockAcquire(lBoostTimeOut, lBoostPcDisblBoost, lBoostSchedBoost,
                                          lBoostCpuBoost, lBoostKsmBoost);

                }
=======
>>>>>>> 91f3e45a
            }

            mSplineDistance = (int) (totalDistance * Math.signum(velocity));
            mFinal = start + mSplineDistance;

            // Clamp to a valid final position
            if (mFinal < min) {
                adjustDuration(mStart, mFinal, min);
                mFinal = min;
            }

            if (mFinal > max) {
                adjustDuration(mStart, mFinal, max);
                mFinal = max;
            }
        }

        private double getSplineDeceleration(int velocity) {
            return Math.log(INFLEXION * Math.abs(velocity) / (mFlingFriction * mPhysicalCoeff));
        }

        private double getSplineFlingDistance(int velocity) {
            final double l = getSplineDeceleration(velocity);
            final double decelMinusOne = DECELERATION_RATE - 1.0;
            return mFlingFriction * mPhysicalCoeff * Math.exp(DECELERATION_RATE / decelMinusOne * l);
        }

        /* Returns the duration, expressed in milliseconds */
        private int getSplineFlingDuration(int velocity) {
            final double l = getSplineDeceleration(velocity);
            final double decelMinusOne = DECELERATION_RATE - 1.0;
            return (int) (1000.0 * Math.exp(l / decelMinusOne));
        }

        private void fitOnBounceCurve(int start, int end, int velocity) {
            // Simulate a bounce that started from edge
            final float durationToApex = - velocity / mDeceleration;
            // The float cast below is necessary to avoid integer overflow.
            final float velocitySquared = (float) velocity * velocity;
            final float distanceToApex = velocitySquared / 2.0f / Math.abs(mDeceleration);
            final float distanceToEdge = Math.abs(end - start);
            final float totalDuration = (float) Math.sqrt(
                    2.0 * (distanceToApex + distanceToEdge) / Math.abs(mDeceleration));
            mStartTime -= (int) (1000.0f * (totalDuration - durationToApex));
            mCurrentPosition = mStart = end;
            mVelocity = (int) (- mDeceleration * totalDuration);
        }

        private void startBounceAfterEdge(int start, int end, int velocity) {
            mDeceleration = getDeceleration(velocity == 0 ? start - end : velocity);
            fitOnBounceCurve(start, end, velocity);
            onEdgeReached();
        }

        private void startAfterEdge(int start, int min, int max, int velocity) {
            if (start > min && start < max) {
                Log.e("OverScroller", "startAfterEdge called from a valid position");
                mFinished = true;
                return;
            }
            final boolean positive = start > max;
            final int edge = positive ? max : min;
            final int overDistance = start - edge;
            boolean keepIncreasing = overDistance * velocity >= 0;
            if (keepIncreasing) {
                // Will result in a bounce or a to_boundary depending on velocity.
                startBounceAfterEdge(start, edge, velocity);
            } else {
                final double totalDistance = getSplineFlingDistance(velocity);
                if (totalDistance > Math.abs(overDistance)) {
                    fling(start, velocity, positive ? min : start, positive ? start : max, mOver);
                } else {
                    startSpringback(start, edge, velocity);
                }
            }
        }

        void notifyEdgeReached(int start, int end, int over) {
            // mState is used to detect successive notifications 
            if (mState == SPLINE) {
                mOver = over;
                mStartTime = AnimationUtils.currentAnimationTimeMillis();
                // We were in fling/scroll mode before: current velocity is such that distance to
                // edge is increasing. This ensures that startAfterEdge will not start a new fling.
                startAfterEdge(start, end, end, (int) mCurrVelocity);
            }
        }

        private void onEdgeReached() {
            // mStart, mVelocity and mStartTime were adjusted to their values when edge was reached.
            // The float cast below is necessary to avoid integer overflow.
            final float velocitySquared = (float) mVelocity * mVelocity;
            float distance = velocitySquared / (2.0f * Math.abs(mDeceleration));
            final float sign = Math.signum(mVelocity);

            if (distance > mOver) {
                // Default deceleration is not sufficient to slow us down before boundary
                 mDeceleration = - sign * velocitySquared / (2.0f * mOver);
                 distance = mOver;
            }

            mOver = (int) distance;
            mState = BALLISTIC;
            mFinal = mStart + (int) (mVelocity > 0 ? distance : -distance);
            mDuration = - (int) (1000.0f * mVelocity / mDeceleration);
        }

        boolean continueWhenFinished() {
            switch (mState) {
                case SPLINE:
                    // Duration from start to null velocity
                    if (mDuration < mSplineDuration) {
                        // If the animation was clamped, we reached the edge
                        mCurrentPosition = mStart = mFinal;
                        // TODO Better compute speed when edge was reached
                        mVelocity = (int) mCurrVelocity;
                        mDeceleration = getDeceleration(mVelocity);
                        mStartTime += mDuration;
                        onEdgeReached();
                    } else {
                        // Normal stop, no need to continue
                        return false;
                    }
                    break;
                case BALLISTIC:
                    mStartTime += mDuration;
                    startSpringback(mFinal, mStart, 0);
                    break;
                case CUBIC:
                    return false;
            }

            update();
            return true;
        }

        /*
         * Update the current position and velocity for current time. Returns
         * true if update has been done and false if animation duration has been
         * reached.
         */
        boolean update() {
            final long time = AnimationUtils.currentAnimationTimeMillis();
            final long currentTime = time - mStartTime;

            if (currentTime == 0) {
                // Skip work but report that we're still going if we have a nonzero duration.
                return mDuration > 0;
            }
            if (currentTime > mDuration) {
                return false;
            }

            if (mPerf != null && !mIsPerfLockAcquired) {
                mIsPerfLockAcquired = true;
                if (0 == fBoostTimeOut) {
                    //config value is not defined
                    flingBoostTimeOut = mDuration;
                } else {
                    //config value is present
                    flingBoostTimeOut = fBoostTimeOut;
                }
                mPerf.perfLockAcquire(flingBoostTimeOut, fBoostParamVal);
            }

            double distance = 0.0;
            switch (mState) {
                case SPLINE: {
                    final float t = (float) currentTime / mSplineDuration;
                    final int index = (int) (NB_SAMPLES * t);
                    float distanceCoef = 1.f;
                    float velocityCoef = 0.f;
                    if (index < NB_SAMPLES) {
                        final float t_inf = (float) index / NB_SAMPLES;
                        final float t_sup = (float) (index + 1) / NB_SAMPLES;
                        final float d_inf = SPLINE_POSITION[index];
                        final float d_sup = SPLINE_POSITION[index + 1];
                        velocityCoef = (d_sup - d_inf) / (t_sup - t_inf);
                        distanceCoef = d_inf + (t - t_inf) * velocityCoef;
                    }

                    distance = distanceCoef * mSplineDistance;
                    mCurrVelocity = velocityCoef * mSplineDistance / mSplineDuration * 1000.0f;
                    break;
                }

                case BALLISTIC: {
                    final float t = currentTime / 1000.0f;
                    mCurrVelocity = mVelocity + mDeceleration * t;
                    distance = mVelocity * t + mDeceleration * t * t / 2.0f;
                    break;
                }

                case CUBIC: {
                    final float t = (float) (currentTime) / mDuration;
                    final float t2 = t * t;
                    final float sign = Math.signum(mVelocity);
                    distance = sign * mOver * (3.0f * t2 - 2.0f * t * t2); 
                    mCurrVelocity = sign * mOver * 6.0f * (- t + t2); 
                    break;
                }
            }

            mCurrentPosition = mStart + (int) Math.round(distance);

            return true;
        }
    }
}<|MERGE_RESOLUTION|>--- conflicted
+++ resolved
@@ -784,11 +784,6 @@
             mStartTime = AnimationUtils.currentAnimationTimeMillis();
             mCurrentPosition = mStart = start;
 
-            if (mIsPerfLockAcquired && mPerf != null) {
-                mPerf.perfLockRelease();
-                mIsPerfLockAcquired = false;
-            }
-
             if (start > max || start < min) {
                 startAfterEdge(start, min, max, velocity);
                 return;
@@ -804,18 +799,6 @@
                     mPerf = new Performance();
                 }
 
-<<<<<<< HEAD
-                if (mPerf != null) {
-                    mIsPerfLockAcquired = true;
-                    if (0 == lBoostTimeOut) {
-                        lBoostTimeOut = mDuration;
-                    }
-                    mPerf.perfLockAcquire(lBoostTimeOut, lBoostPcDisblBoost, lBoostSchedBoost,
-                                          lBoostCpuBoost, lBoostKsmBoost);
-
-                }
-=======
->>>>>>> 91f3e45a
             }
 
             mSplineDistance = (int) (totalDistance * Math.signum(velocity));
@@ -969,17 +952,15 @@
                 return false;
             }
 
-            if (mPerf != null && !mIsPerfLockAcquired) {
-                mIsPerfLockAcquired = true;
-                if (0 == fBoostTimeOut) {
-                    //config value is not defined
-                    flingBoostTimeOut = mDuration;
-                } else {
-                    //config value is present
-                    flingBoostTimeOut = fBoostTimeOut;
+                if (mPerf != null) {
+                    mIsPerfLockAcquired = true;
+                    if (0 == lBoostTimeOut) {
+                        lBoostTimeOut = mDuration;
+                    }
+                    mPerf.perfLockAcquire(lBoostTimeOut, lBoostPcDisblBoost, lBoostSchedBoost,
+                                          lBoostCpuBoost, lBoostKsmBoost);
+
                 }
-                mPerf.perfLockAcquire(flingBoostTimeOut, fBoostParamVal);
-            }
 
             double distance = 0.0;
             switch (mState) {
