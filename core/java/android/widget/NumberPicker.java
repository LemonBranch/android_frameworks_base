--- conflicted
+++ resolved
@@ -1587,10 +1587,7 @@
      * others.
      * @return The height of the divider
      */
-<<<<<<< HEAD
-=======
     @Px
->>>>>>> 825827da
     public int getSelectionDividerHeight() {
         return mSelectionDividerHeight;
     }
