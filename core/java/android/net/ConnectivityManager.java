/*
 * Copyright (C) 2008 The Android Open Source Project
 *
 * Licensed under the Apache License, Version 2.0 (the "License");
 * you may not use this file except in compliance with the License.
 * You may obtain a copy of the License at
 *
 *      http://www.apache.org/licenses/LICENSE-2.0
 *
 * Unless required by applicable law or agreed to in writing, software
 * distributed under the License is distributed on an "AS IS" BASIS,
 * WITHOUT WARRANTIES OR CONDITIONS OF ANY KIND, either express or implied.
 * See the License for the specific language governing permissions and
 * limitations under the License.
 */
package android.net;

import static android.net.IpSecManager.INVALID_RESOURCE_ID;

import android.annotation.CallbackExecutor;
import android.annotation.IntDef;
import android.annotation.NonNull;
import android.annotation.Nullable;
import android.annotation.RequiresPermission;
import android.annotation.SdkConstant;
import android.annotation.SdkConstant.SdkConstantType;
import android.annotation.SystemApi;
import android.annotation.SystemService;
import android.annotation.TestApi;
import android.annotation.UnsupportedAppUsage;
import android.app.PendingIntent;
import android.content.Context;
import android.content.Intent;
import android.net.IpSecManager.UdpEncapsulationSocket;
import android.net.SocketKeepalive.Callback;
import android.os.Binder;
import android.os.Build;
import android.os.Build.VERSION_CODES;
import android.os.Bundle;
import android.os.Handler;
import android.os.IBinder;
import android.os.INetworkActivityListener;
import android.os.INetworkManagementService;
import android.os.Looper;
import android.os.Message;
import android.os.Messenger;
import android.os.ParcelFileDescriptor;
import android.os.Process;
import android.os.RemoteException;
import android.os.ResultReceiver;
import android.os.ServiceManager;
import android.os.ServiceSpecificException;
import android.provider.Settings;
import android.telephony.SubscriptionManager;
import android.util.ArrayMap;
import android.util.Log;
import android.util.SparseIntArray;

import com.android.internal.annotations.GuardedBy;
import com.android.internal.telephony.ITelephony;
import com.android.internal.telephony.PhoneConstants;
import com.android.internal.util.Preconditions;
import com.android.internal.util.Protocol;

import libcore.net.event.NetworkEventDispatcher;

import java.io.FileDescriptor;
import java.io.IOException;
import java.io.UncheckedIOException;
import java.lang.annotation.Retention;
import java.lang.annotation.RetentionPolicy;
import java.net.InetAddress;
import java.net.InetSocketAddress;
import java.net.Socket;
import java.util.ArrayList;
import java.util.HashMap;
import java.util.List;
import java.util.Map;
import java.util.concurrent.Executor;
import java.util.concurrent.ExecutorService;
import java.util.concurrent.Executors;
import java.util.concurrent.RejectedExecutionException;

/**
 * Class that answers queries about the state of network connectivity. It also
 * notifies applications when network connectivity changes.
 * <p>
 * The primary responsibilities of this class are to:
 * <ol>
 * <li>Monitor network connections (Wi-Fi, GPRS, UMTS, etc.)</li>
 * <li>Send broadcast intents when network connectivity changes</li>
 * <li>Attempt to "fail over" to another network when connectivity to a network
 * is lost</li>
 * <li>Provide an API that allows applications to query the coarse-grained or fine-grained
 * state of the available networks</li>
 * <li>Provide an API that allows applications to request and select networks for their data
 * traffic</li>
 * </ol>
 */
@SystemService(Context.CONNECTIVITY_SERVICE)
public class ConnectivityManager {
    private static final String TAG = "ConnectivityManager";
    private static final boolean DEBUG = Log.isLoggable(TAG, Log.DEBUG);

    /**
     * A change in network connectivity has occurred. A default connection has either
     * been established or lost. The NetworkInfo for the affected network is
     * sent as an extra; it should be consulted to see what kind of
     * connectivity event occurred.
     * <p/>
     * Apps targeting Android 7.0 (API level 24) and higher do not receive this
     * broadcast if they declare the broadcast receiver in their manifest. Apps
     * will still receive broadcasts if they register their
     * {@link android.content.BroadcastReceiver} with
     * {@link android.content.Context#registerReceiver Context.registerReceiver()}
     * and that context is still valid.
     * <p/>
     * If this is a connection that was the result of failing over from a
     * disconnected network, then the FAILOVER_CONNECTION boolean extra is
     * set to true.
     * <p/>
     * For a loss of connectivity, if the connectivity manager is attempting
     * to connect (or has already connected) to another network, the
     * NetworkInfo for the new network is also passed as an extra. This lets
     * any receivers of the broadcast know that they should not necessarily
     * tell the user that no data traffic will be possible. Instead, the
     * receiver should expect another broadcast soon, indicating either that
     * the failover attempt succeeded (and so there is still overall data
     * connectivity), or that the failover attempt failed, meaning that all
     * connectivity has been lost.
     * <p/>
     * For a disconnect event, the boolean extra EXTRA_NO_CONNECTIVITY
     * is set to {@code true} if there are no connected networks at all.
     *
     * @deprecated apps should use the more versatile {@link #requestNetwork},
     *             {@link #registerNetworkCallback} or {@link #registerDefaultNetworkCallback}
     *             functions instead for faster and more detailed updates about the network
     *             changes they care about.
     */
    @SdkConstant(SdkConstantType.BROADCAST_INTENT_ACTION)
    @Deprecated
    public static final String CONNECTIVITY_ACTION = "android.net.conn.CONNECTIVITY_CHANGE";

    /**
     * A temporary hack until SUPL system can get off the legacy APIS.
     * They do too many network requests and the long list of apps listening
     * and waking due to the CONNECTIVITY_ACTION broadcast makes it expensive.
     * Use this broadcast intent instead for SUPL requests.
     * @hide
     */
    public static final String CONNECTIVITY_ACTION_SUPL =
            "android.net.conn.CONNECTIVITY_CHANGE_SUPL";

    /**
     * The device has connected to a network that has presented a captive
     * portal, which is blocking Internet connectivity. The user was presented
     * with a notification that network sign in is required,
     * and the user invoked the notification's action indicating they
     * desire to sign in to the network. Apps handling this activity should
     * facilitate signing in to the network. This action includes a
     * {@link Network} typed extra called {@link #EXTRA_NETWORK} that represents
     * the network presenting the captive portal; all communication with the
     * captive portal must be done using this {@code Network} object.
     * <p/>
     * This activity includes a {@link CaptivePortal} extra named
     * {@link #EXTRA_CAPTIVE_PORTAL} that can be used to indicate different
     * outcomes of the captive portal sign in to the system:
     * <ul>
     * <li> When the app handling this action believes the user has signed in to
     * the network and the captive portal has been dismissed, the app should
     * call {@link CaptivePortal#reportCaptivePortalDismissed} so the system can
     * reevaluate the network. If reevaluation finds the network no longer
     * subject to a captive portal, the network may become the default active
     * data network.</li>
     * <li> When the app handling this action believes the user explicitly wants
     * to ignore the captive portal and the network, the app should call
     * {@link CaptivePortal#ignoreNetwork}. </li>
     * </ul>
     */
    @SdkConstant(SdkConstantType.ACTIVITY_INTENT_ACTION)
    public static final String ACTION_CAPTIVE_PORTAL_SIGN_IN = "android.net.conn.CAPTIVE_PORTAL";

    /**
     * The lookup key for a {@link NetworkInfo} object. Retrieve with
     * {@link android.content.Intent#getParcelableExtra(String)}.
     *
     * @deprecated The {@link NetworkInfo} object is deprecated, as many of its properties
     *             can't accurately represent modern network characteristics.
     *             Please obtain information about networks from the {@link NetworkCapabilities}
     *             or {@link LinkProperties} objects instead.
     */
    @Deprecated
    public static final String EXTRA_NETWORK_INFO = "networkInfo";

    /**
     * Network type which triggered a {@link #CONNECTIVITY_ACTION} broadcast.
     *
     * @see android.content.Intent#getIntExtra(String, int)
     * @deprecated The network type is not rich enough to represent the characteristics
     *             of modern networks. Please use {@link NetworkCapabilities} instead,
     *             in particular the transports.
     */
    @Deprecated
    public static final String EXTRA_NETWORK_TYPE = "networkType";

    /**
     * The lookup key for a boolean that indicates whether a connect event
     * is for a network to which the connectivity manager was failing over
     * following a disconnect on another network.
     * Retrieve it with {@link android.content.Intent#getBooleanExtra(String,boolean)}.
     *
     * @deprecated See {@link NetworkInfo}.
     */
    @Deprecated
    public static final String EXTRA_IS_FAILOVER = "isFailover";
    /**
     * The lookup key for a {@link NetworkInfo} object. This is supplied when
     * there is another network that it may be possible to connect to. Retrieve with
     * {@link android.content.Intent#getParcelableExtra(String)}.
     *
     * @deprecated See {@link NetworkInfo}.
     */
    @Deprecated
    public static final String EXTRA_OTHER_NETWORK_INFO = "otherNetwork";
    /**
     * The lookup key for a boolean that indicates whether there is a
     * complete lack of connectivity, i.e., no network is available.
     * Retrieve it with {@link android.content.Intent#getBooleanExtra(String,boolean)}.
     */
    public static final String EXTRA_NO_CONNECTIVITY = "noConnectivity";
    /**
     * The lookup key for a string that indicates why an attempt to connect
     * to a network failed. The string has no particular structure. It is
     * intended to be used in notifications presented to users. Retrieve
     * it with {@link android.content.Intent#getStringExtra(String)}.
     */
    public static final String EXTRA_REASON = "reason";
    /**
     * The lookup key for a string that provides optionally supplied
     * extra information about the network state. The information
     * may be passed up from the lower networking layers, and its
     * meaning may be specific to a particular network type. Retrieve
     * it with {@link android.content.Intent#getStringExtra(String)}.
     *
     * @deprecated See {@link NetworkInfo#getExtraInfo()}.
     */
    @Deprecated
    public static final String EXTRA_EXTRA_INFO = "extraInfo";
    /**
     * The lookup key for an int that provides information about
     * our connection to the internet at large.  0 indicates no connection,
     * 100 indicates a great connection.  Retrieve it with
     * {@link android.content.Intent#getIntExtra(String, int)}.
     * {@hide}
     */
    public static final String EXTRA_INET_CONDITION = "inetCondition";
    /**
     * The lookup key for a {@link CaptivePortal} object included with the
     * {@link #ACTION_CAPTIVE_PORTAL_SIGN_IN} intent.  The {@code CaptivePortal}
     * object can be used to either indicate to the system that the captive
     * portal has been dismissed or that the user does not want to pursue
     * signing in to captive portal.  Retrieve it with
     * {@link android.content.Intent#getParcelableExtra(String)}.
     */
    public static final String EXTRA_CAPTIVE_PORTAL = "android.net.extra.CAPTIVE_PORTAL";

    /**
     * Key for passing a URL to the captive portal login activity.
     */
    public static final String EXTRA_CAPTIVE_PORTAL_URL = "android.net.extra.CAPTIVE_PORTAL_URL";

    /**
     * Key for passing a {@link android.net.captiveportal.CaptivePortalProbeSpec} to the captive
     * portal login activity.
     * {@hide}
     */
    @SystemApi
    @TestApi
    public static final String EXTRA_CAPTIVE_PORTAL_PROBE_SPEC =
            "android.net.extra.CAPTIVE_PORTAL_PROBE_SPEC";

    /**
     * Key for passing a user agent string to the captive portal login activity.
     * {@hide}
     */
    @SystemApi
    @TestApi
    public static final String EXTRA_CAPTIVE_PORTAL_USER_AGENT =
            "android.net.extra.CAPTIVE_PORTAL_USER_AGENT";

    /**
     * Broadcast action to indicate the change of data activity status
     * (idle or active) on a network in a recent period.
     * The network becomes active when data transmission is started, or
     * idle if there is no data transmission for a period of time.
     * {@hide}
     */
    @SdkConstant(SdkConstantType.BROADCAST_INTENT_ACTION)
    public static final String ACTION_DATA_ACTIVITY_CHANGE =
            "android.net.conn.DATA_ACTIVITY_CHANGE";
    /**
     * The lookup key for an enum that indicates the network device type on which this data activity
     * change happens.
     * {@hide}
     */
    public static final String EXTRA_DEVICE_TYPE = "deviceType";
    /**
     * The lookup key for a boolean that indicates the device is active or not. {@code true} means
     * it is actively sending or receiving data and {@code false} means it is idle.
     * {@hide}
     */
    public static final String EXTRA_IS_ACTIVE = "isActive";
    /**
     * The lookup key for a long that contains the timestamp (nanos) of the radio state change.
     * {@hide}
     */
    public static final String EXTRA_REALTIME_NS = "tsNanos";

    /**
     * Broadcast Action: The setting for background data usage has changed
     * values. Use {@link #getBackgroundDataSetting()} to get the current value.
     * <p>
     * If an application uses the network in the background, it should listen
     * for this broadcast and stop using the background data if the value is
     * {@code false}.
     * <p>
     *
     * @deprecated As of {@link VERSION_CODES#ICE_CREAM_SANDWICH}, availability
     *             of background data depends on several combined factors, and
     *             this broadcast is no longer sent. Instead, when background
     *             data is unavailable, {@link #getActiveNetworkInfo()} will now
     *             appear disconnected. During first boot after a platform
     *             upgrade, this broadcast will be sent once if
     *             {@link #getBackgroundDataSetting()} was {@code false} before
     *             the upgrade.
     */
    @SdkConstant(SdkConstantType.BROADCAST_INTENT_ACTION)
    @Deprecated
    public static final String ACTION_BACKGROUND_DATA_SETTING_CHANGED =
            "android.net.conn.BACKGROUND_DATA_SETTING_CHANGED";

    /**
     * Broadcast Action: The network connection may not be good
     * uses {@code ConnectivityManager.EXTRA_INET_CONDITION} and
     * {@code ConnectivityManager.EXTRA_NETWORK_INFO} to specify
     * the network and it's condition.
     * @hide
     */
    @SdkConstant(SdkConstantType.BROADCAST_INTENT_ACTION)
    @UnsupportedAppUsage
    public static final String INET_CONDITION_ACTION =
            "android.net.conn.INET_CONDITION_ACTION";

    /**
     * Broadcast Action: A tetherable connection has come or gone.
     * Uses {@code ConnectivityManager.EXTRA_AVAILABLE_TETHER},
     * {@code ConnectivityManager.EXTRA_ACTIVE_LOCAL_ONLY},
     * {@code ConnectivityManager.EXTRA_ACTIVE_TETHER}, and
     * {@code ConnectivityManager.EXTRA_ERRORED_TETHER} to indicate
     * the current state of tethering.  Each include a list of
     * interface names in that state (may be empty).
     * @hide
     */
    @SdkConstant(SdkConstantType.BROADCAST_INTENT_ACTION)
    @UnsupportedAppUsage
    public static final String ACTION_TETHER_STATE_CHANGED =
            "android.net.conn.TETHER_STATE_CHANGED";

    /**
     * @hide
     * gives a String[] listing all the interfaces configured for
     * tethering and currently available for tethering.
     */
    @UnsupportedAppUsage
    public static final String EXTRA_AVAILABLE_TETHER = "availableArray";

    /**
     * @hide
     * gives a String[] listing all the interfaces currently in local-only
     * mode (ie, has DHCPv4+IPv6-ULA support and no packet forwarding)
     */
    public static final String EXTRA_ACTIVE_LOCAL_ONLY = "localOnlyArray";

    /**
     * @hide
     * gives a String[] listing all the interfaces currently tethered
     * (ie, has DHCPv4 support and packets potentially forwarded/NATed)
     */
    @UnsupportedAppUsage
    public static final String EXTRA_ACTIVE_TETHER = "tetherArray";

    /**
     * @hide
     * gives a String[] listing all the interfaces we tried to tether and
     * failed.  Use {@link #getLastTetherError} to find the error code
     * for any interfaces listed here.
     */
    @UnsupportedAppUsage
    public static final String EXTRA_ERRORED_TETHER = "erroredArray";

    /**
     * Broadcast Action: The captive portal tracker has finished its test.
     * Sent only while running Setup Wizard, in lieu of showing a user
     * notification.
     * @hide
     */
    @SdkConstant(SdkConstantType.BROADCAST_INTENT_ACTION)
    public static final String ACTION_CAPTIVE_PORTAL_TEST_COMPLETED =
            "android.net.conn.CAPTIVE_PORTAL_TEST_COMPLETED";
    /**
     * The lookup key for a boolean that indicates whether a captive portal was detected.
     * Retrieve it with {@link android.content.Intent#getBooleanExtra(String,boolean)}.
     * @hide
     */
    public static final String EXTRA_IS_CAPTIVE_PORTAL = "captivePortal";

    /**
     * Action used to display a dialog that asks the user whether to connect to a network that is
     * not validated. This intent is used to start the dialog in settings via startActivity.
     *
     * @hide
     */
    public static final String ACTION_PROMPT_UNVALIDATED = "android.net.conn.PROMPT_UNVALIDATED";

    /**
     * Action used to display a dialog that asks the user whether to avoid a network that is no
     * longer validated. This intent is used to start the dialog in settings via startActivity.
     *
     * @hide
     */
    public static final String ACTION_PROMPT_LOST_VALIDATION =
            "android.net.conn.PROMPT_LOST_VALIDATION";

    /**
     * Action used to display a dialog that asks the user whether to stay connected to a network
     * that has not validated. This intent is used to start the dialog in settings via
     * startActivity.
     *
     * @hide
     */
    public static final String ACTION_PROMPT_PARTIAL_CONNECTIVITY =
            "android.net.conn.PROMPT_PARTIAL_CONNECTIVITY";

    /**
     * Invalid tethering type.
     * @see #startTethering(int, boolean, OnStartTetheringCallback)
     * @hide
     */
    public static final int TETHERING_INVALID   = -1;

    /**
     * Wifi tethering type.
     * @see #startTethering(int, boolean, OnStartTetheringCallback)
     * @hide
     */
    @SystemApi
    public static final int TETHERING_WIFI      = 0;

    /**
     * USB tethering type.
     * @see #startTethering(int, boolean, OnStartTetheringCallback)
     * @hide
     */
    @SystemApi
    public static final int TETHERING_USB       = 1;

    /**
     * Bluetooth tethering type.
     * @see #startTethering(int, boolean, OnStartTetheringCallback)
     * @hide
     */
    @SystemApi
    public static final int TETHERING_BLUETOOTH = 2;

    /**
     * WIGIG tethering type. Use a separate type to prevent
     * conflicts with TETHERING_WIFI
     * @hide
     */
    public static final int TETHERING_WIGIG = 3;

    /**
     * Extra used for communicating with the TetherService. Includes the type of tethering to
     * enable if any.
     * @hide
     */
    public static final String EXTRA_ADD_TETHER_TYPE = "extraAddTetherType";

    /**
     * Extra used for communicating with the TetherService. Includes the type of tethering for
     * which to cancel provisioning.
     * @hide
     */
    public static final String EXTRA_REM_TETHER_TYPE = "extraRemTetherType";

    /**
     * Extra used for communicating with the TetherService. True to schedule a recheck of tether
     * provisioning.
     * @hide
     */
    public static final String EXTRA_SET_ALARM = "extraSetAlarm";

    /**
     * Tells the TetherService to run a provision check now.
     * @hide
     */
    public static final String EXTRA_RUN_PROVISION = "extraRunProvision";

    /**
     * Extra used for communicating with the TetherService. Contains the {@link ResultReceiver}
     * which will receive provisioning results. Can be left empty.
     * @hide
     */
    public static final String EXTRA_PROVISION_CALLBACK = "extraProvisionCallback";

    /**
     * The absence of a connection type.
     * @hide
     */
    @UnsupportedAppUsage
    public static final int TYPE_NONE        = -1;

    /**
     * A Mobile data connection. Devices may support more than one.
     *
     * @deprecated Applications should instead use {@link NetworkCapabilities#hasTransport} or
     *         {@link #requestNetwork(NetworkRequest, NetworkCallback)} to request an
     *         appropriate network. {@see NetworkCapabilities} for supported transports.
     */
    @Deprecated
    public static final int TYPE_MOBILE      = 0;

    /**
     * A WIFI data connection. Devices may support more than one.
     *
     * @deprecated Applications should instead use {@link NetworkCapabilities#hasTransport} or
     *         {@link #requestNetwork(NetworkRequest, NetworkCallback)} to request an
     *         appropriate network. {@see NetworkCapabilities} for supported transports.
     */
    @Deprecated
    public static final int TYPE_WIFI        = 1;

    /**
     * An MMS-specific Mobile data connection.  This network type may use the
     * same network interface as {@link #TYPE_MOBILE} or it may use a different
     * one.  This is used by applications needing to talk to the carrier's
     * Multimedia Messaging Service servers.
     *
     * @deprecated Applications should instead use {@link NetworkCapabilities#hasCapability} or
     *         {@link #requestNetwork(NetworkRequest, NetworkCallback)} to request a network that
     *         provides the {@link NetworkCapabilities#NET_CAPABILITY_MMS} capability.
     */
    @Deprecated
    public static final int TYPE_MOBILE_MMS  = 2;

    /**
     * A SUPL-specific Mobile data connection.  This network type may use the
     * same network interface as {@link #TYPE_MOBILE} or it may use a different
     * one.  This is used by applications needing to talk to the carrier's
     * Secure User Plane Location servers for help locating the device.
     *
     * @deprecated Applications should instead use {@link NetworkCapabilities#hasCapability} or
     *         {@link #requestNetwork(NetworkRequest, NetworkCallback)} to request a network that
     *         provides the {@link NetworkCapabilities#NET_CAPABILITY_SUPL} capability.
     */
    @Deprecated
    public static final int TYPE_MOBILE_SUPL = 3;

    /**
     * A DUN-specific Mobile data connection.  This network type may use the
     * same network interface as {@link #TYPE_MOBILE} or it may use a different
     * one.  This is sometimes by the system when setting up an upstream connection
     * for tethering so that the carrier is aware of DUN traffic.
     *
     * @deprecated Applications should instead use {@link NetworkCapabilities#hasCapability} or
     *         {@link #requestNetwork(NetworkRequest, NetworkCallback)} to request a network that
     *         provides the {@link NetworkCapabilities#NET_CAPABILITY_DUN} capability.
     */
    @Deprecated
    public static final int TYPE_MOBILE_DUN  = 4;

    /**
     * A High Priority Mobile data connection.  This network type uses the
     * same network interface as {@link #TYPE_MOBILE} but the routing setup
     * is different.
     *
     * @deprecated Applications should instead use {@link NetworkCapabilities#hasTransport} or
     *         {@link #requestNetwork(NetworkRequest, NetworkCallback)} to request an
     *         appropriate network. {@see NetworkCapabilities} for supported transports.
     */
    @Deprecated
    public static final int TYPE_MOBILE_HIPRI = 5;

    /**
     * A WiMAX data connection.
     *
     * @deprecated Applications should instead use {@link NetworkCapabilities#hasTransport} or
     *         {@link #requestNetwork(NetworkRequest, NetworkCallback)} to request an
     *         appropriate network. {@see NetworkCapabilities} for supported transports.
     */
    @Deprecated
    public static final int TYPE_WIMAX       = 6;

    /**
     * A Bluetooth data connection.
     *
     * @deprecated Applications should instead use {@link NetworkCapabilities#hasTransport} or
     *         {@link #requestNetwork(NetworkRequest, NetworkCallback)} to request an
     *         appropriate network. {@see NetworkCapabilities} for supported transports.
     */
    @Deprecated
    public static final int TYPE_BLUETOOTH   = 7;

    /**
     * Dummy data connection.  This should not be used on shipping devices.
     * @deprecated This is not used any more.
     */
    @Deprecated
    public static final int TYPE_DUMMY       = 8;

    /**
     * An Ethernet data connection.
     *
     * @deprecated Applications should instead use {@link NetworkCapabilities#hasTransport} or
     *         {@link #requestNetwork(NetworkRequest, NetworkCallback)} to request an
     *         appropriate network. {@see NetworkCapabilities} for supported transports.
     */
    @Deprecated
    public static final int TYPE_ETHERNET    = 9;

    /**
     * Over the air Administration.
     * @deprecated Use {@link NetworkCapabilities} instead.
     * {@hide}
     */
    @Deprecated
    @UnsupportedAppUsage
    public static final int TYPE_MOBILE_FOTA = 10;

    /**
     * IP Multimedia Subsystem.
     * @deprecated Use {@link NetworkCapabilities#NET_CAPABILITY_IMS} instead.
     * {@hide}
     */
    @Deprecated
    @UnsupportedAppUsage
    public static final int TYPE_MOBILE_IMS  = 11;

    /**
     * Carrier Branded Services.
     * @deprecated Use {@link NetworkCapabilities#NET_CAPABILITY_CBS} instead.
     * {@hide}
     */
    @Deprecated
    @UnsupportedAppUsage
    public static final int TYPE_MOBILE_CBS  = 12;

    /**
     * A Wi-Fi p2p connection. Only requesting processes will have access to
     * the peers connected.
     * @deprecated Use {@link NetworkCapabilities#NET_CAPABILITY_WIFI_P2P} instead.
     * {@hide}
     */
    @Deprecated
    @UnsupportedAppUsage
    public static final int TYPE_WIFI_P2P    = 13;

    /**
     * The network to use for initially attaching to the network
     * @deprecated Use {@link NetworkCapabilities#NET_CAPABILITY_IA} instead.
     * {@hide}
     */
    @Deprecated
    @UnsupportedAppUsage
    public static final int TYPE_MOBILE_IA = 14;

    /**
     * Emergency PDN connection for emergency services.  This
     * may include IMS and MMS in emergency situations.
     * @deprecated Use {@link NetworkCapabilities#NET_CAPABILITY_EIMS} instead.
     * {@hide}
     */
    @Deprecated
    @UnsupportedAppUsage
    public static final int TYPE_MOBILE_EMERGENCY = 15;

    /**
     * The network that uses proxy to achieve connectivity.
     * @deprecated Use {@link NetworkCapabilities} instead.
     * {@hide}
     */
    @Deprecated
    @UnsupportedAppUsage
    public static final int TYPE_PROXY = 16;

    /**
     * A virtual network using one or more native bearers.
     * It may or may not be providing security services.
     * @deprecated Applications should use {@link NetworkCapabilities#TRANSPORT_VPN} instead.
     */
    @Deprecated
    public static final int TYPE_VPN = 17;

    /**
     * A network that is exclusively meant to be used for testing
     *
     * @deprecated Use {@link NetworkCapabilities} instead.
     * @hide
     */
    @Deprecated
    public static final int TYPE_TEST = 18; // TODO: Remove this once NetworkTypes are unused.

    /** {@hide} */
    public static final int MAX_RADIO_TYPE = TYPE_TEST;

    /** {@hide} */
    public static final int MAX_NETWORK_TYPE = TYPE_TEST;

    private static final int MIN_NETWORK_TYPE = TYPE_MOBILE;

    /**
     * If you want to set the default network preference,you can directly
     * change the networkAttributes array in framework's config.xml.
     *
     * @deprecated Since we support so many more networks now, the single
     *             network default network preference can't really express
     *             the hierarchy.  Instead, the default is defined by the
     *             networkAttributes in config.xml.  You can determine
     *             the current value by calling {@link #getNetworkPreference()}
     *             from an App.
     */
    @Deprecated
    public static final int DEFAULT_NETWORK_PREFERENCE = TYPE_WIFI;

    /**
     * @hide
     */
    public static final int REQUEST_ID_UNSET = 0;

    /**
     * Static unique request used as a tombstone for NetworkCallbacks that have been unregistered.
     * This allows to distinguish when unregistering NetworkCallbacks those that were never
     * registered from those that were already unregistered.
     * @hide
     */
    private static final NetworkRequest ALREADY_UNREGISTERED =
            new NetworkRequest.Builder().clearCapabilities().build();

    /**
     * A NetID indicating no Network is selected.
     * Keep in sync with bionic/libc/dns/include/resolv_netid.h
     * @hide
     */
    public static final int NETID_UNSET = 0;

    /**
     * Private DNS Mode values.
     *
     * The "private_dns_mode" global setting stores a String value which is
     * expected to be one of the following.
     */

    /**
     * @hide
     */
    public static final String PRIVATE_DNS_MODE_OFF = "off";
    /**
     * @hide
     */
    public static final String PRIVATE_DNS_MODE_OPPORTUNISTIC = "opportunistic";
    /**
     * @hide
     */
    public static final String PRIVATE_DNS_MODE_PROVIDER_HOSTNAME = "hostname";
    /**
     * The default Private DNS mode.
     *
     * This may change from release to release or may become dependent upon
     * the capabilities of the underlying platform.
     *
     * @hide
     */
    public static final String PRIVATE_DNS_DEFAULT_MODE_FALLBACK = PRIVATE_DNS_MODE_OPPORTUNISTIC;

    @UnsupportedAppUsage
    private final IConnectivityManager mService;
    /**
     * A kludge to facilitate static access where a Context pointer isn't available, like in the
     * case of the static set/getProcessDefaultNetwork methods and from the Network class.
     * TODO: Remove this after deprecating the static methods in favor of non-static methods or
     * methods that take a Context argument.
     */
    private static ConnectivityManager sInstance;

    private final Context mContext;

    private INetworkManagementService mNMService;
    private INetworkPolicyManager mNPManager;

    /**
     * Tests if a given integer represents a valid network type.
     * @param networkType the type to be tested
     * @return a boolean.  {@code true} if the type is valid, else {@code false}
     * @deprecated All APIs accepting a network type are deprecated. There should be no need to
     *             validate a network type.
     */
    @Deprecated
    public static boolean isNetworkTypeValid(int networkType) {
        return MIN_NETWORK_TYPE <= networkType && networkType <= MAX_NETWORK_TYPE;
    }

    /**
     * Returns a non-localized string representing a given network type.
     * ONLY used for debugging output.
     * @param type the type needing naming
     * @return a String for the given type, or a string version of the type ("87")
     * if no name is known.
     * @deprecated Types are deprecated. Use {@link NetworkCapabilities} instead.
     * {@hide}
     */
    @Deprecated
    @UnsupportedAppUsage
    public static String getNetworkTypeName(int type) {
        switch (type) {
          case TYPE_NONE:
                return "NONE";
            case TYPE_MOBILE:
                return "MOBILE";
            case TYPE_WIFI:
                return "WIFI";
            case TYPE_MOBILE_MMS:
                return "MOBILE_MMS";
            case TYPE_MOBILE_SUPL:
                return "MOBILE_SUPL";
            case TYPE_MOBILE_DUN:
                return "MOBILE_DUN";
            case TYPE_MOBILE_HIPRI:
                return "MOBILE_HIPRI";
            case TYPE_WIMAX:
                return "WIMAX";
            case TYPE_BLUETOOTH:
                return "BLUETOOTH";
            case TYPE_DUMMY:
                return "DUMMY";
            case TYPE_ETHERNET:
                return "ETHERNET";
            case TYPE_MOBILE_FOTA:
                return "MOBILE_FOTA";
            case TYPE_MOBILE_IMS:
                return "MOBILE_IMS";
            case TYPE_MOBILE_CBS:
                return "MOBILE_CBS";
            case TYPE_WIFI_P2P:
                return "WIFI_P2P";
            case TYPE_MOBILE_IA:
                return "MOBILE_IA";
            case TYPE_MOBILE_EMERGENCY:
                return "MOBILE_EMERGENCY";
            case TYPE_PROXY:
                return "PROXY";
            case TYPE_VPN:
                return "VPN";
            default:
                return Integer.toString(type);
        }
    }

    /**
     * Checks if a given type uses the cellular data connection.
     * This should be replaced in the future by a network property.
     * @param networkType the type to check
     * @return a boolean - {@code true} if uses cellular network, else {@code false}
     * @deprecated Types are deprecated. Use {@link NetworkCapabilities} instead.
     * {@hide}
     */
    @Deprecated
    @UnsupportedAppUsage
    public static boolean isNetworkTypeMobile(int networkType) {
        switch (networkType) {
            case TYPE_MOBILE:
            case TYPE_MOBILE_MMS:
            case TYPE_MOBILE_SUPL:
            case TYPE_MOBILE_DUN:
            case TYPE_MOBILE_HIPRI:
            case TYPE_MOBILE_FOTA:
            case TYPE_MOBILE_IMS:
            case TYPE_MOBILE_CBS:
            case TYPE_MOBILE_IA:
            case TYPE_MOBILE_EMERGENCY:
                return true;
            default:
                return false;
        }
    }

    /**
     * Checks if the given network type is backed by a Wi-Fi radio.
     *
     * @deprecated Types are deprecated. Use {@link NetworkCapabilities} instead.
     * @hide
     */
    @Deprecated
    public static boolean isNetworkTypeWifi(int networkType) {
        switch (networkType) {
            case TYPE_WIFI:
            case TYPE_WIFI_P2P:
                return true;
            default:
                return false;
        }
    }

    /**
     * Specifies the preferred network type.  When the device has more
     * than one type available the preferred network type will be used.
     *
     * @param preference the network type to prefer over all others.  It is
     *         unspecified what happens to the old preferred network in the
     *         overall ordering.
     * @deprecated Functionality has been removed as it no longer makes sense,
     *             with many more than two networks - we'd need an array to express
     *             preference.  Instead we use dynamic network properties of
     *             the networks to describe their precedence.
     */
    @Deprecated
    public void setNetworkPreference(int preference) {
    }

    /**
     * Retrieves the current preferred network type.
     *
     * @return an integer representing the preferred network type
     *
     * @deprecated Functionality has been removed as it no longer makes sense,
     *             with many more than two networks - we'd need an array to express
     *             preference.  Instead we use dynamic network properties of
     *             the networks to describe their precedence.
     */
    @Deprecated
    @RequiresPermission(android.Manifest.permission.ACCESS_NETWORK_STATE)
    public int getNetworkPreference() {
        return TYPE_NONE;
    }

    /**
     * Returns details about the currently active default data network. When
     * connected, this network is the default route for outgoing connections.
     * You should always check {@link NetworkInfo#isConnected()} before initiating
     * network traffic. This may return {@code null} when there is no default
     * network.
     * Note that if the default network is a VPN, this method will return the
     * NetworkInfo for one of its underlying networks instead, or null if the
     * VPN agent did not specify any. Apps interested in learning about VPNs
     * should use {@link #getNetworkInfo(android.net.Network)} instead.
     *
     * @return a {@link NetworkInfo} object for the current default network
     *        or {@code null} if no default network is currently active
     * @deprecated See {@link NetworkInfo}.
     */
    @Deprecated
    @RequiresPermission(android.Manifest.permission.ACCESS_NETWORK_STATE)
    @Nullable
    public NetworkInfo getActiveNetworkInfo() {
        try {
            return mService.getActiveNetworkInfo();
        } catch (RemoteException e) {
            throw e.rethrowFromSystemServer();
        }
    }

    /**
     * Returns a {@link Network} object corresponding to the currently active
     * default data network.  In the event that the current active default data
     * network disconnects, the returned {@code Network} object will no longer
     * be usable.  This will return {@code null} when there is no default
     * network.
     *
     * @return a {@link Network} object for the current default network or
     *        {@code null} if no default network is currently active
     */
    @RequiresPermission(android.Manifest.permission.ACCESS_NETWORK_STATE)
    @Nullable
    public Network getActiveNetwork() {
        try {
            return mService.getActiveNetwork();
        } catch (RemoteException e) {
            throw e.rethrowFromSystemServer();
        }
    }

    /**
     * Returns a {@link Network} object corresponding to the currently active
     * default data network for a specific UID.  In the event that the default data
     * network disconnects, the returned {@code Network} object will no longer
     * be usable.  This will return {@code null} when there is no default
     * network for the UID.
     *
     * @return a {@link Network} object for the current default network for the
     *         given UID or {@code null} if no default network is currently active
     *
     * @hide
     */
    @RequiresPermission(android.Manifest.permission.CONNECTIVITY_INTERNAL)
    @Nullable
    public Network getActiveNetworkForUid(int uid) {
        return getActiveNetworkForUid(uid, false);
    }

    /** {@hide} */
    public Network getActiveNetworkForUid(int uid, boolean ignoreBlocked) {
        try {
            return mService.getActiveNetworkForUid(uid, ignoreBlocked);
        } catch (RemoteException e) {
            throw e.rethrowFromSystemServer();
        }
    }

    /**
     * Checks if a VPN app supports always-on mode.
     *
     * In order to support the always-on feature, an app has to
     * <ul>
     *     <li>target {@link VERSION_CODES#N API 24} or above, and
     *     <li>not opt out through the {@link VpnService#SERVICE_META_DATA_SUPPORTS_ALWAYS_ON}
     *         meta-data field.
     * </ul>
     *
     * @param userId The identifier of the user for whom the VPN app is installed.
     * @param vpnPackage The canonical package name of the VPN app.
     * @return {@code true} if and only if the VPN app exists and supports always-on mode.
     * @hide
     */
    public boolean isAlwaysOnVpnPackageSupportedForUser(int userId, @Nullable String vpnPackage) {
        try {
            return mService.isAlwaysOnVpnPackageSupported(userId, vpnPackage);
        } catch (RemoteException e) {
            throw e.rethrowFromSystemServer();
        }
    }

    /**
     * Configures an always-on VPN connection through a specific application.
     * This connection is automatically granted and persisted after a reboot.
     *
     * <p>The designated package should declare a {@link VpnService} in its
     *    manifest guarded by {@link android.Manifest.permission.BIND_VPN_SERVICE},
     *    otherwise the call will fail.
     *
     * @param userId The identifier of the user to set an always-on VPN for.
     * @param vpnPackage The package name for an installed VPN app on the device, or {@code null}
     *                   to remove an existing always-on VPN configuration.
     * @param lockdownEnabled {@code true} to disallow networking when the VPN is not connected or
     *        {@code false} otherwise.
     * @param lockdownWhitelist The list of packages that are allowed to access network directly
     *         when VPN is in lockdown mode but is not running. Non-existent packages are ignored so
     *         this method must be called when a package that should be whitelisted is installed or
     *         uninstalled.
     * @return {@code true} if the package is set as always-on VPN controller;
     *         {@code false} otherwise.
     * @hide
     */
    @RequiresPermission(android.Manifest.permission.CONTROL_ALWAYS_ON_VPN)
    public boolean setAlwaysOnVpnPackageForUser(int userId, @Nullable String vpnPackage,
            boolean lockdownEnabled, @Nullable List<String> lockdownWhitelist) {
        try {
            return mService.setAlwaysOnVpnPackage(
                    userId, vpnPackage, lockdownEnabled, lockdownWhitelist);
        } catch (RemoteException e) {
            throw e.rethrowFromSystemServer();
        }
    }

   /**
     * Returns the package name of the currently set always-on VPN application.
     * If there is no always-on VPN set, or the VPN is provided by the system instead
     * of by an app, {@code null} will be returned.
     *
     * @return Package name of VPN controller responsible for always-on VPN,
     *         or {@code null} if none is set.
     * @hide
     */
    @RequiresPermission(android.Manifest.permission.CONTROL_ALWAYS_ON_VPN)
    public String getAlwaysOnVpnPackageForUser(int userId) {
        try {
            return mService.getAlwaysOnVpnPackage(userId);
        } catch (RemoteException e) {
            throw e.rethrowFromSystemServer();
        }
    }

    /**
     * @return whether always-on VPN is in lockdown mode.
     *
     * @hide
     **/
    @RequiresPermission(android.Manifest.permission.CONTROL_ALWAYS_ON_VPN)
    public boolean isVpnLockdownEnabled(int userId) {
        try {
            return mService.isVpnLockdownEnabled(userId);
        } catch (RemoteException e) {
            throw e.rethrowFromSystemServer();
        }

    }

    /**
     * @return the list of packages that are allowed to access network when always-on VPN is in
     * lockdown mode but not connected. Returns {@code null} when VPN lockdown is not active.
     *
     * @hide
     **/
    @RequiresPermission(android.Manifest.permission.CONTROL_ALWAYS_ON_VPN)
    public List<String> getVpnLockdownWhitelist(int userId) {
        try {
            return mService.getVpnLockdownWhitelist(userId);
        } catch (RemoteException e) {
            throw e.rethrowFromSystemServer();
        }
    }

    /**
     * Returns details about the currently active default data network
     * for a given uid.  This is for internal use only to avoid spying
     * other apps.
     *
     * @return a {@link NetworkInfo} object for the current default network
     *        for the given uid or {@code null} if no default network is
     *        available for the specified uid.
     *
     * {@hide}
     */
    @RequiresPermission(android.Manifest.permission.CONNECTIVITY_INTERNAL)
    @UnsupportedAppUsage
    public NetworkInfo getActiveNetworkInfoForUid(int uid) {
        return getActiveNetworkInfoForUid(uid, false);
    }

    /** {@hide} */
    public NetworkInfo getActiveNetworkInfoForUid(int uid, boolean ignoreBlocked) {
        try {
            return mService.getActiveNetworkInfoForUid(uid, ignoreBlocked);
        } catch (RemoteException e) {
            throw e.rethrowFromSystemServer();
        }
    }

    /**
     * Returns connection status information about a particular
     * network type.
     *
     * @param networkType integer specifying which networkType in
     *        which you're interested.
     * @return a {@link NetworkInfo} object for the requested
     *        network type or {@code null} if the type is not
     *        supported by the device. If {@code networkType} is
     *        TYPE_VPN and a VPN is active for the calling app,
     *        then this method will try to return one of the
     *        underlying networks for the VPN or null if the
     *        VPN agent didn't specify any.
     *
     * @deprecated This method does not support multiple connected networks
     *             of the same type. Use {@link #getAllNetworks} and
     *             {@link #getNetworkInfo(android.net.Network)} instead.
     */
    @Deprecated
    @RequiresPermission(android.Manifest.permission.ACCESS_NETWORK_STATE)
    @Nullable
    public NetworkInfo getNetworkInfo(int networkType) {
        try {
            return mService.getNetworkInfo(networkType);
        } catch (RemoteException e) {
            throw e.rethrowFromSystemServer();
        }
    }

    /**
     * Returns connection status information about a particular
     * Network.
     *
     * @param network {@link Network} specifying which network
     *        in which you're interested.
     * @return a {@link NetworkInfo} object for the requested
     *        network or {@code null} if the {@code Network}
     *        is not valid.
     * @deprecated See {@link NetworkInfo}.
     */
    @Deprecated
    @RequiresPermission(android.Manifest.permission.ACCESS_NETWORK_STATE)
    @Nullable
    public NetworkInfo getNetworkInfo(@Nullable Network network) {
        return getNetworkInfoForUid(network, Process.myUid(), false);
    }

    /** {@hide} */
    public NetworkInfo getNetworkInfoForUid(Network network, int uid, boolean ignoreBlocked) {
        try {
            return mService.getNetworkInfoForUid(network, uid, ignoreBlocked);
        } catch (RemoteException e) {
            throw e.rethrowFromSystemServer();
        }
    }

    /**
     * Returns connection status information about all network
     * types supported by the device.
     *
     * @return an array of {@link NetworkInfo} objects.  Check each
     * {@link NetworkInfo#getType} for which type each applies.
     *
     * @deprecated This method does not support multiple connected networks
     *             of the same type. Use {@link #getAllNetworks} and
     *             {@link #getNetworkInfo(android.net.Network)} instead.
     */
    @Deprecated
    @RequiresPermission(android.Manifest.permission.ACCESS_NETWORK_STATE)
    @NonNull
    public NetworkInfo[] getAllNetworkInfo() {
        try {
            return mService.getAllNetworkInfo();
        } catch (RemoteException e) {
            throw e.rethrowFromSystemServer();
        }
    }

    /**
     * Returns the {@link Network} object currently serving a given type, or
     * null if the given type is not connected.
     *
     * @hide
     * @deprecated This method does not support multiple connected networks
     *             of the same type. Use {@link #getAllNetworks} and
     *             {@link #getNetworkInfo(android.net.Network)} instead.
     */
    @Deprecated
    @RequiresPermission(android.Manifest.permission.ACCESS_NETWORK_STATE)
    @UnsupportedAppUsage
    public Network getNetworkForType(int networkType) {
        try {
            return mService.getNetworkForType(networkType);
        } catch (RemoteException e) {
            throw e.rethrowFromSystemServer();
        }
    }

    /**
     * Returns an array of all {@link Network} currently tracked by the
     * framework.
     *
     * @return an array of {@link Network} objects.
     */
    @RequiresPermission(android.Manifest.permission.ACCESS_NETWORK_STATE)
    @NonNull
    public Network[] getAllNetworks() {
        try {
            return mService.getAllNetworks();
        } catch (RemoteException e) {
            throw e.rethrowFromSystemServer();
        }
    }

    /**
     * Returns an array of {@link android.net.NetworkCapabilities} objects, representing
     * the Networks that applications run by the given user will use by default.
     * @hide
     */
    @UnsupportedAppUsage
    public NetworkCapabilities[] getDefaultNetworkCapabilitiesForUser(int userId) {
        try {
            return mService.getDefaultNetworkCapabilitiesForUser(userId);
        } catch (RemoteException e) {
            throw e.rethrowFromSystemServer();
        }
    }

    /**
     * Returns the IP information for the current default network.
     *
     * @return a {@link LinkProperties} object describing the IP info
     *        for the current default network, or {@code null} if there
     *        is no current default network.
     *
     * {@hide}
     * @deprecated please use {@link #getLinkProperties(Network)} on the return
     *             value of {@link #getActiveNetwork()} instead. In particular,
     *             this method will return non-null LinkProperties even if the
     *             app is blocked by policy from using this network.
     */
    @RequiresPermission(android.Manifest.permission.ACCESS_NETWORK_STATE)
    @UnsupportedAppUsage(maxTargetSdk = Build.VERSION_CODES.P, trackingBug = 109783091)
    public LinkProperties getActiveLinkProperties() {
        try {
            return mService.getActiveLinkProperties();
        } catch (RemoteException e) {
            throw e.rethrowFromSystemServer();
        }
    }

    /**
     * Returns the IP information for a given network type.
     *
     * @param networkType the network type of interest.
     * @return a {@link LinkProperties} object describing the IP info
     *        for the given networkType, or {@code null} if there is
     *        no current default network.
     *
     * {@hide}
     * @deprecated This method does not support multiple connected networks
     *             of the same type. Use {@link #getAllNetworks},
     *             {@link #getNetworkInfo(android.net.Network)}, and
     *             {@link #getLinkProperties(android.net.Network)} instead.
     */
    @Deprecated
    @RequiresPermission(android.Manifest.permission.ACCESS_NETWORK_STATE)
    @UnsupportedAppUsage
    public LinkProperties getLinkProperties(int networkType) {
        try {
            return mService.getLinkPropertiesForType(networkType);
        } catch (RemoteException e) {
            throw e.rethrowFromSystemServer();
        }
    }

    /**
     * Get the {@link LinkProperties} for the given {@link Network}.  This
     * will return {@code null} if the network is unknown.
     *
     * @param network The {@link Network} object identifying the network in question.
     * @return The {@link LinkProperties} for the network, or {@code null}.
     */
    @RequiresPermission(android.Manifest.permission.ACCESS_NETWORK_STATE)
    @Nullable
    public LinkProperties getLinkProperties(@Nullable Network network) {
        try {
            return mService.getLinkProperties(network);
        } catch (RemoteException e) {
            throw e.rethrowFromSystemServer();
        }
    }

    /**
     * Get the {@link android.net.NetworkCapabilities} for the given {@link Network}.  This
     * will return {@code null} if the network is unknown.
     *
     * @param network The {@link Network} object identifying the network in question.
     * @return The {@link android.net.NetworkCapabilities} for the network, or {@code null}.
     */
    @RequiresPermission(android.Manifest.permission.ACCESS_NETWORK_STATE)
    @Nullable
    public NetworkCapabilities getNetworkCapabilities(@Nullable Network network) {
        try {
            return mService.getNetworkCapabilities(network);
        } catch (RemoteException e) {
            throw e.rethrowFromSystemServer();
        }
    }

    /**
     * Gets a URL that can be used for resolving whether a captive portal is present.
     * 1. This URL should respond with a 204 response to a GET request to indicate no captive
     *    portal is present.
     * 2. This URL must be HTTP as redirect responses are used to find captive portal
     *    sign-in pages. Captive portals cannot respond to HTTPS requests with redirects.
     *
     * The system network validation may be using different strategies to detect captive portals,
     * so this method does not necessarily return a URL used by the system. It only returns a URL
     * that may be relevant for other components trying to detect captive portals.
     * @hide
     */
    @SystemApi
    @RequiresPermission(android.Manifest.permission.LOCAL_MAC_ADDRESS)
    public String getCaptivePortalServerUrl() {
        try {
            return mService.getCaptivePortalServerUrl();
        } catch (RemoteException e) {
            throw e.rethrowFromSystemServer();
        }
    }

    /**
     * Tells the underlying networking system that the caller wants to
     * begin using the named feature. The interpretation of {@code feature}
     * is completely up to each networking implementation.
     *
     * <p>This method requires the caller to hold either the
     * {@link android.Manifest.permission#CHANGE_NETWORK_STATE} permission
     * or the ability to modify system settings as determined by
     * {@link android.provider.Settings.System#canWrite}.</p>
     *
     * @param networkType specifies which network the request pertains to
     * @param feature the name of the feature to be used
     * @return an integer value representing the outcome of the request.
     * The interpretation of this value is specific to each networking
     * implementation+feature combination, except that the value {@code -1}
     * always indicates failure.
     *
     * @deprecated Deprecated in favor of the cleaner
     *             {@link #requestNetwork(NetworkRequest, NetworkCallback)} API.
     *             In {@link VERSION_CODES#M}, and above, this method is unsupported and will
     *             throw {@code UnsupportedOperationException} if called.
     * @removed
     */
    @Deprecated
    public int startUsingNetworkFeature(int networkType, String feature) {
        checkLegacyRoutingApiAccess();
        NetworkCapabilities netCap = networkCapabilitiesForFeature(networkType, feature);
        if (netCap == null) {
            Log.d(TAG, "Can't satisfy startUsingNetworkFeature for " + networkType + ", " +
                    feature);
            return PhoneConstants.APN_REQUEST_FAILED;
        }

        NetworkRequest request = null;
        synchronized (sLegacyRequests) {
            LegacyRequest l = sLegacyRequests.get(netCap);
            if (l != null) {
                Log.d(TAG, "renewing startUsingNetworkFeature request " + l.networkRequest);
                renewRequestLocked(l);
                if (l.currentNetwork != null) {
                    return PhoneConstants.APN_ALREADY_ACTIVE;
                } else {
                    return PhoneConstants.APN_REQUEST_STARTED;
                }
            }

            request = requestNetworkForFeatureLocked(netCap);
        }
        if (request != null) {
            Log.d(TAG, "starting startUsingNetworkFeature for request " + request);
            return PhoneConstants.APN_REQUEST_STARTED;
        } else {
            Log.d(TAG, " request Failed");
            return PhoneConstants.APN_REQUEST_FAILED;
        }
    }

    /**
     * Tells the underlying networking system that the caller is finished
     * using the named feature. The interpretation of {@code feature}
     * is completely up to each networking implementation.
     *
     * <p>This method requires the caller to hold either the
     * {@link android.Manifest.permission#CHANGE_NETWORK_STATE} permission
     * or the ability to modify system settings as determined by
     * {@link android.provider.Settings.System#canWrite}.</p>
     *
     * @param networkType specifies which network the request pertains to
     * @param feature the name of the feature that is no longer needed
     * @return an integer value representing the outcome of the request.
     * The interpretation of this value is specific to each networking
     * implementation+feature combination, except that the value {@code -1}
     * always indicates failure.
     *
     * @deprecated Deprecated in favor of the cleaner
     *             {@link #unregisterNetworkCallback(NetworkCallback)} API.
     *             In {@link VERSION_CODES#M}, and above, this method is unsupported and will
     *             throw {@code UnsupportedOperationException} if called.
     * @removed
     */
    @Deprecated
    public int stopUsingNetworkFeature(int networkType, String feature) {
        checkLegacyRoutingApiAccess();
        NetworkCapabilities netCap = networkCapabilitiesForFeature(networkType, feature);
        if (netCap == null) {
            Log.d(TAG, "Can't satisfy stopUsingNetworkFeature for " + networkType + ", " +
                    feature);
            return -1;
        }

        if (removeRequestForFeature(netCap)) {
            Log.d(TAG, "stopUsingNetworkFeature for " + networkType + ", " + feature);
        }
        return 1;
    }

    @UnsupportedAppUsage
    private NetworkCapabilities networkCapabilitiesForFeature(int networkType, String feature) {
        if (networkType == TYPE_MOBILE) {
            switch (feature) {
                case "enableCBS":
                    return networkCapabilitiesForType(TYPE_MOBILE_CBS);
                case "enableDUN":
                case "enableDUNAlways":
                    return networkCapabilitiesForType(TYPE_MOBILE_DUN);
                case "enableFOTA":
                    return networkCapabilitiesForType(TYPE_MOBILE_FOTA);
                case "enableHIPRI":
                    return networkCapabilitiesForType(TYPE_MOBILE_HIPRI);
                case "enableIMS":
                    return networkCapabilitiesForType(TYPE_MOBILE_IMS);
                case "enableMMS":
                    return networkCapabilitiesForType(TYPE_MOBILE_MMS);
                case "enableSUPL":
                    return networkCapabilitiesForType(TYPE_MOBILE_SUPL);
                default:
                    return null;
            }
        } else if (networkType == TYPE_WIFI && "p2p".equals(feature)) {
            return networkCapabilitiesForType(TYPE_WIFI_P2P);
        }
        return null;
    }

    /**
     * Guess what the network request was trying to say so that the resulting
     * network is accessible via the legacy (deprecated) API such as
     * requestRouteToHost.
     *
     * This means we should try to be fairly precise about transport and
     * capability but ignore things such as networkSpecifier.
     * If the request has more than one transport or capability it doesn't
     * match the old legacy requests (they selected only single transport/capability)
     * so this function cannot map the request to a single legacy type and
     * the resulting network will not be available to the legacy APIs.
     *
     * This code is only called from the requestNetwork API (L and above).
     *
     * Setting a legacy type causes CONNECTIVITY_ACTION broadcasts, which are expensive
     * because they wake up lots of apps - see http://b/23350688 . So we currently only
     * do this for SUPL requests, which are the only ones that we know need it. If
     * omitting these broadcasts causes unacceptable app breakage, then for backwards
     * compatibility we can send them:
     *
     * if (targetSdkVersion < Build.VERSION_CODES.M) &&        // legacy API unsupported >= M
     *     targetSdkVersion >= Build.VERSION_CODES.LOLLIPOP))  // requestNetwork not present < L
     *
     * TODO - This should be removed when the legacy APIs are removed.
     */
    private int inferLegacyTypeForNetworkCapabilities(NetworkCapabilities netCap) {
        if (netCap == null) {
            return TYPE_NONE;
        }

        if (!netCap.hasTransport(NetworkCapabilities.TRANSPORT_CELLULAR)) {
            return TYPE_NONE;
        }

        // Do this only for SUPL, until GnssLocationProvider is fixed. http://b/25876485 .
        if (!netCap.hasCapability(NetworkCapabilities.NET_CAPABILITY_SUPL)) {
            // NOTE: if this causes app breakage, we should not just comment out this early return;
            // instead, we should make this early return conditional on the requesting app's target
            // SDK version, as described in the comment above.
            return TYPE_NONE;
        }

        String type = null;
        int result = TYPE_NONE;

        if (netCap.hasCapability(NetworkCapabilities.NET_CAPABILITY_CBS)) {
            type = "enableCBS";
            result = TYPE_MOBILE_CBS;
        } else if (netCap.hasCapability(NetworkCapabilities.NET_CAPABILITY_IMS)) {
            type = "enableIMS";
            result = TYPE_MOBILE_IMS;
        } else if (netCap.hasCapability(NetworkCapabilities.NET_CAPABILITY_FOTA)) {
            type = "enableFOTA";
            result = TYPE_MOBILE_FOTA;
        } else if (netCap.hasCapability(NetworkCapabilities.NET_CAPABILITY_DUN)) {
            type = "enableDUN";
            result = TYPE_MOBILE_DUN;
        } else if (netCap.hasCapability(NetworkCapabilities.NET_CAPABILITY_SUPL)) {
            type = "enableSUPL";
            result = TYPE_MOBILE_SUPL;
        // back out this hack for mms as they no longer need this and it's causing
        // device slowdowns - b/23350688 (note, supl still needs this)
        //} else if (netCap.hasCapability(NetworkCapabilities.NET_CAPABILITY_MMS)) {
        //    type = "enableMMS";
        //    result = TYPE_MOBILE_MMS;
        } else if (netCap.hasCapability(NetworkCapabilities.NET_CAPABILITY_INTERNET)) {
            type = "enableHIPRI";
            result = TYPE_MOBILE_HIPRI;
        }
        if (type != null) {
            NetworkCapabilities testCap = networkCapabilitiesForFeature(TYPE_MOBILE, type);
            if (testCap.equalsNetCapabilities(netCap) && testCap.equalsTransportTypes(netCap)) {
                return result;
            }
        }
        return TYPE_NONE;
    }

    private int legacyTypeForNetworkCapabilities(NetworkCapabilities netCap) {
        if (netCap == null) return TYPE_NONE;
        if (netCap.hasCapability(NetworkCapabilities.NET_CAPABILITY_CBS)) {
            return TYPE_MOBILE_CBS;
        }
        if (netCap.hasCapability(NetworkCapabilities.NET_CAPABILITY_IMS)) {
            return TYPE_MOBILE_IMS;
        }
        if (netCap.hasCapability(NetworkCapabilities.NET_CAPABILITY_FOTA)) {
            return TYPE_MOBILE_FOTA;
        }
        if (netCap.hasCapability(NetworkCapabilities.NET_CAPABILITY_DUN)) {
            return TYPE_MOBILE_DUN;
        }
        if (netCap.hasCapability(NetworkCapabilities.NET_CAPABILITY_SUPL)) {
            return TYPE_MOBILE_SUPL;
        }
        if (netCap.hasCapability(NetworkCapabilities.NET_CAPABILITY_MMS)) {
            return TYPE_MOBILE_MMS;
        }
        if (netCap.hasCapability(NetworkCapabilities.NET_CAPABILITY_INTERNET)) {
            return TYPE_MOBILE_HIPRI;
        }
        if (netCap.hasCapability(NetworkCapabilities.NET_CAPABILITY_WIFI_P2P)) {
            return TYPE_WIFI_P2P;
        }
        return TYPE_NONE;
    }

    private static class LegacyRequest {
        NetworkCapabilities networkCapabilities;
        NetworkRequest networkRequest;
        int expireSequenceNumber;
        Network currentNetwork;
        int delay = -1;

        private void clearDnsBinding() {
            if (currentNetwork != null) {
                currentNetwork = null;
                setProcessDefaultNetworkForHostResolution(null);
            }
        }

        NetworkCallback networkCallback = new NetworkCallback() {
            @Override
            public void onAvailable(Network network) {
                currentNetwork = network;
                Log.d(TAG, "startUsingNetworkFeature got Network:" + network);
                setProcessDefaultNetworkForHostResolution(network);
            }
            @Override
            public void onLost(Network network) {
                if (network.equals(currentNetwork)) clearDnsBinding();
                Log.d(TAG, "startUsingNetworkFeature lost Network:" + network);
            }
        };
    }

    @UnsupportedAppUsage
    private static final HashMap<NetworkCapabilities, LegacyRequest> sLegacyRequests =
            new HashMap<>();

    private NetworkRequest findRequestForFeature(NetworkCapabilities netCap) {
        synchronized (sLegacyRequests) {
            LegacyRequest l = sLegacyRequests.get(netCap);
            if (l != null) return l.networkRequest;
        }
        return null;
    }

    private void renewRequestLocked(LegacyRequest l) {
        l.expireSequenceNumber++;
        Log.d(TAG, "renewing request to seqNum " + l.expireSequenceNumber);
        sendExpireMsgForFeature(l.networkCapabilities, l.expireSequenceNumber, l.delay);
    }

    private void expireRequest(NetworkCapabilities netCap, int sequenceNum) {
        int ourSeqNum = -1;
        synchronized (sLegacyRequests) {
            LegacyRequest l = sLegacyRequests.get(netCap);
            if (l == null) return;
            ourSeqNum = l.expireSequenceNumber;
            if (l.expireSequenceNumber == sequenceNum) removeRequestForFeature(netCap);
        }
        Log.d(TAG, "expireRequest with " + ourSeqNum + ", " + sequenceNum);
    }

    @UnsupportedAppUsage
    private NetworkRequest requestNetworkForFeatureLocked(NetworkCapabilities netCap) {
        int delay = -1;
        int type = legacyTypeForNetworkCapabilities(netCap);
        try {
            delay = mService.getRestoreDefaultNetworkDelay(type);
        } catch (RemoteException e) {
            throw e.rethrowFromSystemServer();
        }
        LegacyRequest l = new LegacyRequest();
        l.networkCapabilities = netCap;
        l.delay = delay;
        l.expireSequenceNumber = 0;
        l.networkRequest = sendRequestForNetwork(
                netCap, l.networkCallback, 0, REQUEST, type, getDefaultHandler());
        if (l.networkRequest == null) return null;
        sLegacyRequests.put(netCap, l);
        sendExpireMsgForFeature(netCap, l.expireSequenceNumber, delay);
        return l.networkRequest;
    }

    private void sendExpireMsgForFeature(NetworkCapabilities netCap, int seqNum, int delay) {
        if (delay >= 0) {
            Log.d(TAG, "sending expire msg with seqNum " + seqNum + " and delay " + delay);
            CallbackHandler handler = getDefaultHandler();
            Message msg = handler.obtainMessage(EXPIRE_LEGACY_REQUEST, seqNum, 0, netCap);
            handler.sendMessageDelayed(msg, delay);
        }
    }

    @UnsupportedAppUsage
    private boolean removeRequestForFeature(NetworkCapabilities netCap) {
        final LegacyRequest l;
        synchronized (sLegacyRequests) {
            l = sLegacyRequests.remove(netCap);
        }
        if (l == null) return false;
        unregisterNetworkCallback(l.networkCallback);
        l.clearDnsBinding();
        return true;
    }

    private static final SparseIntArray sLegacyTypeToTransport = new SparseIntArray();
    static {
        sLegacyTypeToTransport.put(TYPE_MOBILE,       NetworkCapabilities.TRANSPORT_CELLULAR);
        sLegacyTypeToTransport.put(TYPE_MOBILE_CBS,   NetworkCapabilities.TRANSPORT_CELLULAR);
        sLegacyTypeToTransport.put(TYPE_MOBILE_DUN,   NetworkCapabilities.TRANSPORT_CELLULAR);
        sLegacyTypeToTransport.put(TYPE_MOBILE_FOTA,  NetworkCapabilities.TRANSPORT_CELLULAR);
        sLegacyTypeToTransport.put(TYPE_MOBILE_HIPRI, NetworkCapabilities.TRANSPORT_CELLULAR);
        sLegacyTypeToTransport.put(TYPE_MOBILE_IMS,   NetworkCapabilities.TRANSPORT_CELLULAR);
        sLegacyTypeToTransport.put(TYPE_MOBILE_MMS,   NetworkCapabilities.TRANSPORT_CELLULAR);
        sLegacyTypeToTransport.put(TYPE_MOBILE_SUPL,  NetworkCapabilities.TRANSPORT_CELLULAR);
        sLegacyTypeToTransport.put(TYPE_WIFI,         NetworkCapabilities.TRANSPORT_WIFI);
        sLegacyTypeToTransport.put(TYPE_WIFI_P2P,     NetworkCapabilities.TRANSPORT_WIFI);
        sLegacyTypeToTransport.put(TYPE_BLUETOOTH,    NetworkCapabilities.TRANSPORT_BLUETOOTH);
        sLegacyTypeToTransport.put(TYPE_ETHERNET,     NetworkCapabilities.TRANSPORT_ETHERNET);
    }

    private static final SparseIntArray sLegacyTypeToCapability = new SparseIntArray();
    static {
        sLegacyTypeToCapability.put(TYPE_MOBILE_CBS,  NetworkCapabilities.NET_CAPABILITY_CBS);
        sLegacyTypeToCapability.put(TYPE_MOBILE_DUN,  NetworkCapabilities.NET_CAPABILITY_DUN);
        sLegacyTypeToCapability.put(TYPE_MOBILE_FOTA, NetworkCapabilities.NET_CAPABILITY_FOTA);
        sLegacyTypeToCapability.put(TYPE_MOBILE_IMS,  NetworkCapabilities.NET_CAPABILITY_IMS);
        sLegacyTypeToCapability.put(TYPE_MOBILE_MMS,  NetworkCapabilities.NET_CAPABILITY_MMS);
        sLegacyTypeToCapability.put(TYPE_MOBILE_SUPL, NetworkCapabilities.NET_CAPABILITY_SUPL);
        sLegacyTypeToCapability.put(TYPE_WIFI_P2P,    NetworkCapabilities.NET_CAPABILITY_WIFI_P2P);
    }

    /**
     * Given a legacy type (TYPE_WIFI, ...) returns a NetworkCapabilities
     * instance suitable for registering a request or callback.  Throws an
     * IllegalArgumentException if no mapping from the legacy type to
     * NetworkCapabilities is known.
     *
     * @deprecated Types are deprecated. Use {@link NetworkCallback} or {@link NetworkRequest}
     *     to find the network instead.
     * @hide
     */
    public static NetworkCapabilities networkCapabilitiesForType(int type) {
        final NetworkCapabilities nc = new NetworkCapabilities();

        // Map from type to transports.
        final int NOT_FOUND = -1;
        final int transport = sLegacyTypeToTransport.get(type, NOT_FOUND);
        Preconditions.checkArgument(transport != NOT_FOUND, "unknown legacy type: " + type);
        nc.addTransportType(transport);

        // Map from type to capabilities.
        nc.addCapability(sLegacyTypeToCapability.get(
                type, NetworkCapabilities.NET_CAPABILITY_INTERNET));
        nc.maybeMarkCapabilitiesRestricted();
        return nc;
    }

    /** @hide */
    public static class PacketKeepaliveCallback {
        /** The requested keepalive was successfully started. */
        @UnsupportedAppUsage
        public void onStarted() {}
        /** The keepalive was successfully stopped. */
        @UnsupportedAppUsage
        public void onStopped() {}
        /** An error occurred. */
        @UnsupportedAppUsage
        public void onError(int error) {}
    }

    /**
     * Allows applications to request that the system periodically send specific packets on their
     * behalf, using hardware offload to save battery power.
     *
     * To request that the system send keepalives, call one of the methods that return a
     * {@link ConnectivityManager.PacketKeepalive} object, such as {@link #startNattKeepalive},
     * passing in a non-null callback. If the callback is successfully started, the callback's
     * {@code onStarted} method will be called. If an error occurs, {@code onError} will be called,
     * specifying one of the {@code ERROR_*} constants in this class.
     *
     * To stop an existing keepalive, call {@link PacketKeepalive#stop}. The system will call
     * {@link PacketKeepaliveCallback#onStopped} if the operation was successful or
     * {@link PacketKeepaliveCallback#onError} if an error occurred.
     *
     * @deprecated Use {@link SocketKeepalive} instead.
     *
     * @hide
     */
    public class PacketKeepalive {

        private static final String TAG = "PacketKeepalive";

        /** @hide */
        public static final int SUCCESS = 0;

        /** @hide */
        public static final int NO_KEEPALIVE = -1;

        /** @hide */
        public static final int BINDER_DIED = -10;

        /** The specified {@code Network} is not connected. */
        public static final int ERROR_INVALID_NETWORK = -20;
        /** The specified IP addresses are invalid. For example, the specified source IP address is
          * not configured on the specified {@code Network}. */
        public static final int ERROR_INVALID_IP_ADDRESS = -21;
        /** The requested port is invalid. */
        public static final int ERROR_INVALID_PORT = -22;
        /** The packet length is invalid (e.g., too long). */
        public static final int ERROR_INVALID_LENGTH = -23;
        /** The packet transmission interval is invalid (e.g., too short). */
        public static final int ERROR_INVALID_INTERVAL = -24;

        /** The hardware does not support this request. */
        public static final int ERROR_HARDWARE_UNSUPPORTED = -30;
        /** The hardware returned an error. */
        public static final int ERROR_HARDWARE_ERROR = -31;

        /** The NAT-T destination port for IPsec */
        public static final int NATT_PORT = 4500;

        /** The minimum interval in seconds between keepalive packet transmissions */
        public static final int MIN_INTERVAL = 10;

        private final Network mNetwork;
        private final ISocketKeepaliveCallback mCallback;
        private final ExecutorService mExecutor;

        private volatile Integer mSlot;

        @UnsupportedAppUsage
        public void stop() {
            try {
                mExecutor.execute(() -> {
                    try {
                        if (mSlot != null) {
                            mService.stopKeepalive(mNetwork, mSlot);
                        }
                    } catch (RemoteException e) {
                        Log.e(TAG, "Error stopping packet keepalive: ", e);
                        throw e.rethrowFromSystemServer();
                    }
                });
            } catch (RejectedExecutionException e) {
                // The internal executor has already stopped due to previous event.
            }
        }

        private PacketKeepalive(Network network, PacketKeepaliveCallback callback) {
            Preconditions.checkNotNull(network, "network cannot be null");
            Preconditions.checkNotNull(callback, "callback cannot be null");
            mNetwork = network;
            mExecutor = Executors.newSingleThreadExecutor();
            mCallback = new ISocketKeepaliveCallback.Stub() {
                @Override
                public void onStarted(int slot) {
                    Binder.withCleanCallingIdentity(() ->
                            mExecutor.execute(() -> {
                                mSlot = slot;
                                callback.onStarted();
                            }));
                }

                @Override
                public void onStopped() {
                    Binder.withCleanCallingIdentity(() ->
                            mExecutor.execute(() -> {
                                mSlot = null;
                                callback.onStopped();
                            }));
                    mExecutor.shutdown();
                }

                @Override
                public void onError(int error) {
                    Binder.withCleanCallingIdentity(() ->
                            mExecutor.execute(() -> {
                                mSlot = null;
                                callback.onError(error);
                            }));
                    mExecutor.shutdown();
                }

                @Override
                public void onDataReceived() {
                    // PacketKeepalive is only used for Nat-T keepalive and as such does not invoke
                    // this callback when data is received.
                }
            };
        }
    }

    /**
     * Starts an IPsec NAT-T keepalive packet with the specified parameters.
     *
     * @deprecated Use {@link #createSocketKeepalive} instead.
     *
     * @hide
     */
    @UnsupportedAppUsage
    public PacketKeepalive startNattKeepalive(
            Network network, int intervalSeconds, PacketKeepaliveCallback callback,
            InetAddress srcAddr, int srcPort, InetAddress dstAddr) {
        final PacketKeepalive k = new PacketKeepalive(network, callback);
        try {
            mService.startNattKeepalive(network, intervalSeconds, k.mCallback,
                    srcAddr.getHostAddress(), srcPort, dstAddr.getHostAddress());
        } catch (RemoteException e) {
            Log.e(TAG, "Error starting packet keepalive: ", e);
            throw e.rethrowFromSystemServer();
        }
        return k;
    }

    /**
     * Request that keepalives be started on a IPsec NAT-T socket.
     *
     * @param network The {@link Network} the socket is on.
     * @param socket The socket that needs to be kept alive.
     * @param source The source address of the {@link UdpEncapsulationSocket}.
     * @param destination The destination address of the {@link UdpEncapsulationSocket}.
     * @param executor The executor on which callback will be invoked. The provided {@link Executor}
     *                 must run callback sequentially, otherwise the order of callbacks cannot be
     *                 guaranteed.
     * @param callback A {@link SocketKeepalive.Callback}. Used for notifications about keepalive
     *        changes. Must be extended by applications that use this API.
     *
     * @return A {@link SocketKeepalive} object that can be used to control the keepalive on the
     *         given socket.
     **/
    public @NonNull SocketKeepalive createSocketKeepalive(@NonNull Network network,
            @NonNull UdpEncapsulationSocket socket,
            @NonNull InetAddress source,
            @NonNull InetAddress destination,
            @NonNull @CallbackExecutor Executor executor,
            @NonNull Callback callback) {
        ParcelFileDescriptor dup;
        try {
<<<<<<< HEAD
=======
            // Dup is needed here as the pfd inside the socket is owned by the IpSecService,
            // which cannot be obtained by the app process.
>>>>>>> c6f280bf
            dup = ParcelFileDescriptor.dup(socket.getFileDescriptor());
        } catch (IOException ignored) {
            // Construct an invalid fd, so that if the user later calls start(), it will fail with
            // ERROR_INVALID_SOCKET.
            dup = new ParcelFileDescriptor(new FileDescriptor());
        }
        return new NattSocketKeepalive(mService, network, dup, socket.getResourceId(), source,
                destination, executor, callback);
    }

    /**
     * Request that keepalives be started on a IPsec NAT-T socket file descriptor. Directly called
     * by system apps which don't use IpSecService to create {@link UdpEncapsulationSocket}.
     *
     * @param network The {@link Network} the socket is on.
     * @param pfd The {@link ParcelFileDescriptor} that needs to be kept alive. The provided
     *        {@link ParcelFileDescriptor} must be bound to a port and the keepalives will be sent
     *        from that port.
     * @param source The source address of the {@link UdpEncapsulationSocket}.
     * @param destination The destination address of the {@link UdpEncapsulationSocket}. The
     *        keepalive packets will always be sent to port 4500 of the given {@code destination}.
     * @param executor The executor on which callback will be invoked. The provided {@link Executor}
     *                 must run callback sequentially, otherwise the order of callbacks cannot be
     *                 guaranteed.
     * @param callback A {@link SocketKeepalive.Callback}. Used for notifications about keepalive
     *        changes. Must be extended by applications that use this API.
     *
     * @return A {@link SocketKeepalive} object that can be used to control the keepalive on the
     *         given socket.
     * @hide
     */
    @SystemApi
    @RequiresPermission(android.Manifest.permission.PACKET_KEEPALIVE_OFFLOAD)
    public @NonNull SocketKeepalive createNattKeepalive(@NonNull Network network,
            @NonNull ParcelFileDescriptor pfd,
            @NonNull InetAddress source,
            @NonNull InetAddress destination,
            @NonNull @CallbackExecutor Executor executor,
            @NonNull Callback callback) {
        ParcelFileDescriptor dup;
        try {
<<<<<<< HEAD
=======
            // TODO: Consider remove unnecessary dup.
>>>>>>> c6f280bf
            dup = pfd.dup();
        } catch (IOException ignored) {
            // Construct an invalid fd, so that if the user later calls start(), it will fail with
            // ERROR_INVALID_SOCKET.
            dup = new ParcelFileDescriptor(new FileDescriptor());
        }
        return new NattSocketKeepalive(mService, network, dup,
                INVALID_RESOURCE_ID /* Unused */, source, destination, executor, callback);
    }

    /**
     * Request that keepalives be started on a TCP socket.
     * The socket must be established.
     *
     * @param network The {@link Network} the socket is on.
     * @param socket The socket that needs to be kept alive.
     * @param executor The executor on which callback will be invoked. This implementation assumes
     *                 the provided {@link Executor} runs the callbacks in sequence with no
     *                 concurrency. Failing this, no guarantee of correctness can be made. It is
     *                 the responsibility of the caller to ensure the executor provides this
     *                 guarantee. A simple way of creating such an executor is with the standard
     *                 tool {@code Executors.newSingleThreadExecutor}.
     * @param callback A {@link SocketKeepalive.Callback}. Used for notifications about keepalive
     *        changes. Must be extended by applications that use this API.
     *
     * @return A {@link SocketKeepalive} object that can be used to control the keepalive on the
     *         given socket.
     * @hide
     */
    @SystemApi
    @RequiresPermission(android.Manifest.permission.PACKET_KEEPALIVE_OFFLOAD)
    public @NonNull SocketKeepalive createSocketKeepalive(@NonNull Network network,
            @NonNull Socket socket,
            @NonNull Executor executor,
            @NonNull Callback callback) {
        ParcelFileDescriptor dup;
        try {
            dup = ParcelFileDescriptor.fromSocket(socket);
        } catch (UncheckedIOException ignored) {
            // Construct an invalid fd, so that if the user later calls start(), it will fail with
            // ERROR_INVALID_SOCKET.
            dup = new ParcelFileDescriptor(new FileDescriptor());
        }
        return new TcpSocketKeepalive(mService, network, dup, executor, callback);
    }

    /**
     * Ensure that a network route exists to deliver traffic to the specified
     * host via the specified network interface. An attempt to add a route that
     * already exists is ignored, but treated as successful.
     *
     * <p>This method requires the caller to hold either the
     * {@link android.Manifest.permission#CHANGE_NETWORK_STATE} permission
     * or the ability to modify system settings as determined by
     * {@link android.provider.Settings.System#canWrite}.</p>
     *
     * @param networkType the type of the network over which traffic to the specified
     * host is to be routed
     * @param hostAddress the IP address of the host to which the route is desired
     * @return {@code true} on success, {@code false} on failure
     *
     * @deprecated Deprecated in favor of the
     *             {@link #requestNetwork(NetworkRequest, NetworkCallback)},
     *             {@link #bindProcessToNetwork} and {@link Network#getSocketFactory} API.
     *             In {@link VERSION_CODES#M}, and above, this method is unsupported and will
     *             throw {@code UnsupportedOperationException} if called.
     * @removed
     */
    @Deprecated
    public boolean requestRouteToHost(int networkType, int hostAddress) {
        return requestRouteToHostAddress(networkType, NetworkUtils.intToInetAddress(hostAddress));
    }

    /**
     * Ensure that a network route exists to deliver traffic to the specified
     * host via the specified network interface. An attempt to add a route that
     * already exists is ignored, but treated as successful.
     *
     * <p>This method requires the caller to hold either the
     * {@link android.Manifest.permission#CHANGE_NETWORK_STATE} permission
     * or the ability to modify system settings as determined by
     * {@link android.provider.Settings.System#canWrite}.</p>
     *
     * @param networkType the type of the network over which traffic to the specified
     * host is to be routed
     * @param hostAddress the IP address of the host to which the route is desired
     * @return {@code true} on success, {@code false} on failure
     * @hide
     * @deprecated Deprecated in favor of the {@link #requestNetwork} and
     *             {@link #bindProcessToNetwork} API.
     */
    @Deprecated
    @UnsupportedAppUsage
    public boolean requestRouteToHostAddress(int networkType, InetAddress hostAddress) {
        checkLegacyRoutingApiAccess();
        try {
            return mService.requestRouteToHostAddress(networkType, hostAddress.getAddress());
        } catch (RemoteException e) {
            throw e.rethrowFromSystemServer();
        }
    }

    /**
     * Returns the value of the setting for background data usage. If false,
     * applications should not use the network if the application is not in the
     * foreground. Developers should respect this setting, and check the value
     * of this before performing any background data operations.
     * <p>
     * All applications that have background services that use the network
     * should listen to {@link #ACTION_BACKGROUND_DATA_SETTING_CHANGED}.
     * <p>
     * @deprecated As of {@link VERSION_CODES#ICE_CREAM_SANDWICH}, availability of
     * background data depends on several combined factors, and this method will
     * always return {@code true}. Instead, when background data is unavailable,
     * {@link #getActiveNetworkInfo()} will now appear disconnected.
     *
     * @return Whether background data usage is allowed.
     */
    @Deprecated
    public boolean getBackgroundDataSetting() {
        // assume that background data is allowed; final authority is
        // NetworkInfo which may be blocked.
        return true;
    }

    /**
     * Sets the value of the setting for background data usage.
     *
     * @param allowBackgroundData Whether an application should use data while
     *            it is in the background.
     *
     * @attr ref android.Manifest.permission#CHANGE_BACKGROUND_DATA_SETTING
     * @see #getBackgroundDataSetting()
     * @hide
     */
    @Deprecated
    @UnsupportedAppUsage
    public void setBackgroundDataSetting(boolean allowBackgroundData) {
        // ignored
    }

    /** {@hide} */
    @Deprecated
    @UnsupportedAppUsage
    public NetworkQuotaInfo getActiveNetworkQuotaInfo() {
        try {
            return mService.getActiveNetworkQuotaInfo();
        } catch (RemoteException e) {
            throw e.rethrowFromSystemServer();
        }
    }

    /**
     * @hide
     * @deprecated Talk to TelephonyManager directly
     */
    @Deprecated
    @UnsupportedAppUsage
    public boolean getMobileDataEnabled() {
        IBinder b = ServiceManager.getService(Context.TELEPHONY_SERVICE);
        if (b != null) {
            try {
                ITelephony it = ITelephony.Stub.asInterface(b);
                int subId = SubscriptionManager.getDefaultDataSubscriptionId();
                Log.d("ConnectivityManager", "getMobileDataEnabled()+ subId=" + subId);
                boolean retVal = it.isUserDataEnabled(subId);
                Log.d("ConnectivityManager", "getMobileDataEnabled()- subId=" + subId
                        + " retVal=" + retVal);
                return retVal;
            } catch (RemoteException e) {
                throw e.rethrowFromSystemServer();
            }
        }
        Log.d("ConnectivityManager", "getMobileDataEnabled()- remote exception retVal=false");
        return false;
    }

    /**
     * Callback for use with {@link ConnectivityManager#addDefaultNetworkActiveListener}
     * to find out when the system default network has gone in to a high power state.
     */
    public interface OnNetworkActiveListener {
        /**
         * Called on the main thread of the process to report that the current data network
         * has become active, and it is now a good time to perform any pending network
         * operations.  Note that this listener only tells you when the network becomes
         * active; if at any other time you want to know whether it is active (and thus okay
         * to initiate network traffic), you can retrieve its instantaneous state with
         * {@link ConnectivityManager#isDefaultNetworkActive}.
         */
        void onNetworkActive();
    }

    private INetworkManagementService getNetworkManagementService() {
        synchronized (this) {
            if (mNMService != null) {
                return mNMService;
            }
            IBinder b = ServiceManager.getService(Context.NETWORKMANAGEMENT_SERVICE);
            mNMService = INetworkManagementService.Stub.asInterface(b);
            return mNMService;
        }
    }

    private final ArrayMap<OnNetworkActiveListener, INetworkActivityListener>
            mNetworkActivityListeners = new ArrayMap<>();

    /**
     * Start listening to reports when the system's default data network is active, meaning it is
     * a good time to perform network traffic.  Use {@link #isDefaultNetworkActive()}
     * to determine the current state of the system's default network after registering the
     * listener.
     * <p>
     * If the process default network has been set with
     * {@link ConnectivityManager#bindProcessToNetwork} this function will not
     * reflect the process's default, but the system default.
     *
     * @param l The listener to be told when the network is active.
     */
    public void addDefaultNetworkActiveListener(final OnNetworkActiveListener l) {
        INetworkActivityListener rl = new INetworkActivityListener.Stub() {
            @Override
            public void onNetworkActive() throws RemoteException {
                l.onNetworkActive();
            }
        };

        try {
            getNetworkManagementService().registerNetworkActivityListener(rl);
            mNetworkActivityListeners.put(l, rl);
        } catch (RemoteException e) {
            throw e.rethrowFromSystemServer();
        }
    }

    /**
     * Remove network active listener previously registered with
     * {@link #addDefaultNetworkActiveListener}.
     *
     * @param l Previously registered listener.
     */
    public void removeDefaultNetworkActiveListener(@NonNull OnNetworkActiveListener l) {
        INetworkActivityListener rl = mNetworkActivityListeners.get(l);
        Preconditions.checkArgument(rl != null, "Listener was not registered.");
        try {
            getNetworkManagementService().unregisterNetworkActivityListener(rl);
        } catch (RemoteException e) {
            throw e.rethrowFromSystemServer();
        }
    }

    /**
     * Return whether the data network is currently active.  An active network means that
     * it is currently in a high power state for performing data transmission.  On some
     * types of networks, it may be expensive to move and stay in such a state, so it is
     * more power efficient to batch network traffic together when the radio is already in
     * this state.  This method tells you whether right now is currently a good time to
     * initiate network traffic, as the network is already active.
     */
    public boolean isDefaultNetworkActive() {
        try {
            return getNetworkManagementService().isNetworkActive();
        } catch (RemoteException e) {
            throw e.rethrowFromSystemServer();
        }
    }

    /**
     * {@hide}
     */
    public ConnectivityManager(Context context, IConnectivityManager service) {
        mContext = Preconditions.checkNotNull(context, "missing context");
        mService = Preconditions.checkNotNull(service, "missing IConnectivityManager");
        sInstance = this;
    }

    /** {@hide} */
    @UnsupportedAppUsage
    public static ConnectivityManager from(Context context) {
        return (ConnectivityManager) context.getSystemService(Context.CONNECTIVITY_SERVICE);
    }

    /** @hide */
    public NetworkRequest getDefaultRequest() {
        try {
            // This is not racy as the default request is final in ConnectivityService.
            return mService.getDefaultRequest();
        } catch (RemoteException e) {
            throw e.rethrowFromSystemServer();
        }
    }

    /* TODO: These permissions checks don't belong in client-side code. Move them to
     * services.jar, possibly in com.android.server.net. */

    /** {@hide} */
    public static final void enforceChangePermission(Context context) {
        int uid = Binder.getCallingUid();
        Settings.checkAndNoteChangeNetworkStateOperation(context, uid, Settings
                .getPackageNameForUid(context, uid), true /* throwException */);
    }

    /** {@hide} */
    public static final void enforceTetherChangePermission(Context context, String callingPkg) {
        Preconditions.checkNotNull(context, "Context cannot be null");
        Preconditions.checkNotNull(callingPkg, "callingPkg cannot be null");

        if (context.getResources().getStringArray(
                com.android.internal.R.array.config_mobile_hotspot_provision_app).length == 2) {
            // Have a provisioning app - must only let system apps (which check this app)
            // turn on tethering
            context.enforceCallingOrSelfPermission(
                    android.Manifest.permission.TETHER_PRIVILEGED, "ConnectivityService");
        } else {
            int uid = Binder.getCallingUid();
            // If callingPkg's uid is not same as Binder.getCallingUid(),
            // AppOpsService throws SecurityException.
            Settings.checkAndNoteWriteSettingsOperation(context, uid, callingPkg,
                    true /* throwException */);
        }
    }

    /**
     * @deprecated - use getSystemService. This is a kludge to support static access in certain
     *               situations where a Context pointer is unavailable.
     * @hide
     */
    @Deprecated
    static ConnectivityManager getInstanceOrNull() {
        return sInstance;
    }

    /**
     * @deprecated - use getSystemService. This is a kludge to support static access in certain
     *               situations where a Context pointer is unavailable.
     * @hide
     */
    @Deprecated
    @UnsupportedAppUsage
    private static ConnectivityManager getInstance() {
        if (getInstanceOrNull() == null) {
            throw new IllegalStateException("No ConnectivityManager yet constructed");
        }
        return getInstanceOrNull();
    }

    /**
     * Get the set of tetherable, available interfaces.  This list is limited by
     * device configuration and current interface existence.
     *
     * @return an array of 0 or more Strings of tetherable interface names.
     *
     * {@hide}
     */
    @RequiresPermission(android.Manifest.permission.ACCESS_NETWORK_STATE)
    @UnsupportedAppUsage
    public String[] getTetherableIfaces() {
        try {
            return mService.getTetherableIfaces();
        } catch (RemoteException e) {
            throw e.rethrowFromSystemServer();
        }
    }

    /**
     * Get the set of tethered interfaces.
     *
     * @return an array of 0 or more String of currently tethered interface names.
     *
     * {@hide}
     */
    @RequiresPermission(android.Manifest.permission.ACCESS_NETWORK_STATE)
    @UnsupportedAppUsage
    public String[] getTetheredIfaces() {
        try {
            return mService.getTetheredIfaces();
        } catch (RemoteException e) {
            throw e.rethrowFromSystemServer();
        }
    }

    /**
     * Get the set of interface names which attempted to tether but
     * failed.  Re-attempting to tether may cause them to reset to the Tethered
     * state.  Alternatively, causing the interface to be destroyed and recreated
     * may cause them to reset to the available state.
     * {@link ConnectivityManager#getLastTetherError} can be used to get more
     * information on the cause of the errors.
     *
     * @return an array of 0 or more String indicating the interface names
     *        which failed to tether.
     *
     * {@hide}
     */
    @RequiresPermission(android.Manifest.permission.ACCESS_NETWORK_STATE)
    @UnsupportedAppUsage
    public String[] getTetheringErroredIfaces() {
        try {
            return mService.getTetheringErroredIfaces();
        } catch (RemoteException e) {
            throw e.rethrowFromSystemServer();
        }
    }

    /**
     * Get the set of tethered dhcp ranges.
     *
     * @return an array of 0 or more {@code String} of tethered dhcp ranges.
     * {@hide}
     */
    public String[] getTetheredDhcpRanges() {
        try {
            return mService.getTetheredDhcpRanges();
        } catch (RemoteException e) {
            throw e.rethrowFromSystemServer();
        }
    }

    /**
     * Attempt to tether the named interface.  This will setup a dhcp server
     * on the interface, forward and NAT IP packets and forward DNS requests
     * to the best active upstream network interface.  Note that if no upstream
     * IP network interface is available, dhcp will still run and traffic will be
     * allowed between the tethered devices and this device, though upstream net
     * access will of course fail until an upstream network interface becomes
     * active.
     *
     * <p>This method requires the caller to hold either the
     * {@link android.Manifest.permission#CHANGE_NETWORK_STATE} permission
     * or the ability to modify system settings as determined by
     * {@link android.provider.Settings.System#canWrite}.</p>
     *
     * <p>WARNING: New clients should not use this function. The only usages should be in PanService
     * and WifiStateMachine which need direct access. All other clients should use
     * {@link #startTethering} and {@link #stopTethering} which encapsulate proper provisioning
     * logic.</p>
     *
     * @param iface the interface name to tether.
     * @return error a {@code TETHER_ERROR} value indicating success or failure type
     *
     * {@hide}
     */
    @UnsupportedAppUsage
    public int tether(String iface) {
        try {
            String pkgName = mContext.getOpPackageName();
            Log.i(TAG, "tether caller:" + pkgName);
            return mService.tether(iface, pkgName);
        } catch (RemoteException e) {
            throw e.rethrowFromSystemServer();
        }
    }

    /**
     * Stop tethering the named interface.
     *
     * <p>This method requires the caller to hold either the
     * {@link android.Manifest.permission#CHANGE_NETWORK_STATE} permission
     * or the ability to modify system settings as determined by
     * {@link android.provider.Settings.System#canWrite}.</p>
     *
     * <p>WARNING: New clients should not use this function. The only usages should be in PanService
     * and WifiStateMachine which need direct access. All other clients should use
     * {@link #startTethering} and {@link #stopTethering} which encapsulate proper provisioning
     * logic.</p>
     *
     * @param iface the interface name to untether.
     * @return error a {@code TETHER_ERROR} value indicating success or failure type
     *
     * {@hide}
     */
    @UnsupportedAppUsage
    public int untether(String iface) {
        try {
            String pkgName = mContext.getOpPackageName();
            Log.i(TAG, "untether caller:" + pkgName);
            return mService.untether(iface, pkgName);
        } catch (RemoteException e) {
            throw e.rethrowFromSystemServer();
        }
    }

    /**
     * Check if the device allows for tethering.  It may be disabled via
     * {@code ro.tether.denied} system property, Settings.TETHER_SUPPORTED or
     * due to device configuration.
     *
     * <p>If this app does not have permission to use this API, it will always
     * return false rather than throw an exception.</p>
     *
     * <p>If the device has a hotspot provisioning app, the caller is required to hold the
     * {@link android.Manifest.permission.TETHER_PRIVILEGED} permission.</p>
     *
     * <p>Otherwise, this method requires the caller to hold the ability to modify system
     * settings as determined by {@link android.provider.Settings.System#canWrite}.</p>
     *
     * @return a boolean - {@code true} indicating Tethering is supported.
     *
     * {@hide}
     */
    @SystemApi
    @RequiresPermission(anyOf = {android.Manifest.permission.TETHER_PRIVILEGED,
            android.Manifest.permission.WRITE_SETTINGS})
    public boolean isTetheringSupported() {
        String pkgName = mContext.getOpPackageName();
        try {
            return mService.isTetheringSupported(pkgName);
        } catch (SecurityException e) {
            // This API is not available to this caller, but for backward-compatibility
            // this will just return false instead of throwing.
            return false;
        } catch (RemoteException e) {
            throw e.rethrowFromSystemServer();
        }
    }

    /**
     * Callback for use with {@link #startTethering} to find out whether tethering succeeded.
     * @hide
     */
    @SystemApi
    public static abstract class OnStartTetheringCallback {
        /**
         * Called when tethering has been successfully started.
         */
        public void onTetheringStarted() {}

        /**
         * Called when starting tethering failed.
         */
        public void onTetheringFailed() {}
    }

    /**
     * Convenient overload for
     * {@link #startTethering(int, boolean, OnStartTetheringCallback, Handler)} which passes a null
     * handler to run on the current thread's {@link Looper}.
     * @hide
     */
    @SystemApi
    @RequiresPermission(android.Manifest.permission.TETHER_PRIVILEGED)
    public void startTethering(int type, boolean showProvisioningUi,
            final OnStartTetheringCallback callback) {
        startTethering(type, showProvisioningUi, callback, null);
    }

    /**
     * Runs tether provisioning for the given type if needed and then starts tethering if
     * the check succeeds. If no carrier provisioning is required for tethering, tethering is
     * enabled immediately. If provisioning fails, tethering will not be enabled. It also
     * schedules tether provisioning re-checks if appropriate.
     *
     * @param type The type of tethering to start. Must be one of
     *         {@link ConnectivityManager.TETHERING_WIFI},
     *         {@link ConnectivityManager.TETHERING_USB}, or
     *         {@link ConnectivityManager.TETHERING_BLUETOOTH}.
     * @param showProvisioningUi a boolean indicating to show the provisioning app UI if there
     *         is one. This should be true the first time this function is called and also any time
     *         the user can see this UI. It gives users information from their carrier about the
     *         check failing and how they can sign up for tethering if possible.
     * @param callback an {@link OnStartTetheringCallback} which will be called to notify the caller
     *         of the result of trying to tether.
     * @param handler {@link Handler} to specify the thread upon which the callback will be invoked.
     * @hide
     */
    @SystemApi
    @RequiresPermission(android.Manifest.permission.TETHER_PRIVILEGED)
    public void startTethering(int type, boolean showProvisioningUi,
            final OnStartTetheringCallback callback, Handler handler) {
        Preconditions.checkNotNull(callback, "OnStartTetheringCallback cannot be null.");

        ResultReceiver wrappedCallback = new ResultReceiver(handler) {
            @Override
            protected void onReceiveResult(int resultCode, Bundle resultData) {
                if (resultCode == TETHER_ERROR_NO_ERROR) {
                    callback.onTetheringStarted();
                } else {
                    callback.onTetheringFailed();
                }
            }
        };

        try {
            String pkgName = mContext.getOpPackageName();
            Log.i(TAG, "startTethering caller:" + pkgName);
            mService.startTethering(type, wrappedCallback, showProvisioningUi, pkgName);
        } catch (RemoteException e) {
            Log.e(TAG, "Exception trying to start tethering.", e);
            wrappedCallback.send(TETHER_ERROR_SERVICE_UNAVAIL, null);
        }
    }

    /**
     * Stops tethering for the given type. Also cancels any provisioning rechecks for that type if
     * applicable.
     *
     * @param type The type of tethering to stop. Must be one of
     *         {@link ConnectivityManager.TETHERING_WIFI},
     *         {@link ConnectivityManager.TETHERING_USB}, or
     *         {@link ConnectivityManager.TETHERING_BLUETOOTH}.
     * @hide
     */
    @SystemApi
    @RequiresPermission(android.Manifest.permission.TETHER_PRIVILEGED)
    public void stopTethering(int type) {
        try {
            String pkgName = mContext.getOpPackageName();
            Log.i(TAG, "stopTethering caller:" + pkgName);
            mService.stopTethering(type, pkgName);
        } catch (RemoteException e) {
            throw e.rethrowFromSystemServer();
        }
    }

    /**
     * Callback for use with {@link registerTetheringEventCallback} to find out tethering
     * upstream status.
     *
     *@hide
     */
    @SystemApi
    public abstract static class OnTetheringEventCallback {

        /**
         * Called when tethering upstream changed. This can be called multiple times and can be
         * called any time.
         *
         * @param network the {@link Network} of tethering upstream. Null means tethering doesn't
         * have any upstream.
         */
        public void onUpstreamChanged(@Nullable Network network) {}
    }

    @GuardedBy("mTetheringEventCallbacks")
    private final ArrayMap<OnTetheringEventCallback, ITetheringEventCallback>
            mTetheringEventCallbacks = new ArrayMap<>();

    /**
     * Start listening to tethering change events. Any new added callback will receive the last
     * tethering status right away. If callback is registered when tethering has no upstream or
     * disabled, {@link OnTetheringEventCallback#onUpstreamChanged} will immediately be called
     * with a null argument. The same callback object cannot be registered twice.
     *
     * @param executor the executor on which callback will be invoked.
     * @param callback the callback to be called when tethering has change events.
     * @hide
     */
    @SystemApi
    @RequiresPermission(android.Manifest.permission.TETHER_PRIVILEGED)
    public void registerTetheringEventCallback(
            @NonNull @CallbackExecutor Executor executor,
            @NonNull final OnTetheringEventCallback callback) {
        Preconditions.checkNotNull(callback, "OnTetheringEventCallback cannot be null.");

        synchronized (mTetheringEventCallbacks) {
            Preconditions.checkArgument(!mTetheringEventCallbacks.containsKey(callback),
                    "callback was already registered.");
            ITetheringEventCallback remoteCallback = new ITetheringEventCallback.Stub() {
                @Override
                public void onUpstreamChanged(Network network) throws RemoteException {
                    Binder.withCleanCallingIdentity(() ->
                            executor.execute(() -> {
                                callback.onUpstreamChanged(network);
                            }));
                }
            };
            try {
                String pkgName = mContext.getOpPackageName();
                Log.i(TAG, "registerTetheringUpstreamCallback:" + pkgName);
                mService.registerTetheringEventCallback(remoteCallback, pkgName);
                mTetheringEventCallbacks.put(callback, remoteCallback);
            } catch (RemoteException e) {
                throw e.rethrowFromSystemServer();
            }
        }
    }

    /**
     * Remove tethering event callback previously registered with
     * {@link #registerTetheringEventCallback}.
     *
     * @param callback previously registered callback.
     * @hide
     */
    @SystemApi
    @RequiresPermission(android.Manifest.permission.TETHER_PRIVILEGED)
    public void unregisterTetheringEventCallback(
            @NonNull final OnTetheringEventCallback callback) {
        synchronized (mTetheringEventCallbacks) {
            ITetheringEventCallback remoteCallback = mTetheringEventCallbacks.remove(callback);
            Preconditions.checkNotNull(remoteCallback, "callback was not registered.");
            try {
                String pkgName = mContext.getOpPackageName();
                Log.i(TAG, "unregisterTetheringEventCallback:" + pkgName);
                mService.unregisterTetheringEventCallback(remoteCallback, pkgName);
            } catch (RemoteException e) {
                throw e.rethrowFromSystemServer();
            }
        }
    }


    /**
     * Get the list of regular expressions that define any tetherable
     * USB network interfaces.  If USB tethering is not supported by the
     * device, this list should be empty.
     *
     * @return an array of 0 or more regular expression Strings defining
     *        what interfaces are considered tetherable usb interfaces.
     *
     * {@hide}
     */
    @RequiresPermission(android.Manifest.permission.ACCESS_NETWORK_STATE)
    @UnsupportedAppUsage
    public String[] getTetherableUsbRegexs() {
        try {
            return mService.getTetherableUsbRegexs();
        } catch (RemoteException e) {
            throw e.rethrowFromSystemServer();
        }
    }

    /**
     * Get the list of regular expressions that define any tetherable
     * Wifi network interfaces.  If Wifi tethering is not supported by the
     * device, this list should be empty.
     *
     * @return an array of 0 or more regular expression Strings defining
     *        what interfaces are considered tetherable wifi interfaces.
     *
     * {@hide}
     */
    @RequiresPermission(android.Manifest.permission.ACCESS_NETWORK_STATE)
    @UnsupportedAppUsage
    public String[] getTetherableWifiRegexs() {
        try {
            return mService.getTetherableWifiRegexs();
        } catch (RemoteException e) {
            throw e.rethrowFromSystemServer();
        }
    }

    /**
     * Get the list of regular expressions that define any tetherable
     * Bluetooth network interfaces.  If Bluetooth tethering is not supported by the
     * device, this list should be empty.
     *
     * @return an array of 0 or more regular expression Strings defining
     *        what interfaces are considered tetherable bluetooth interfaces.
     *
     * {@hide}
     */
    @RequiresPermission(android.Manifest.permission.ACCESS_NETWORK_STATE)
    @UnsupportedAppUsage
    public String[] getTetherableBluetoothRegexs() {
        try {
            return mService.getTetherableBluetoothRegexs();
        } catch (RemoteException e) {
            throw e.rethrowFromSystemServer();
        }
    }

    /**
     * Attempt to both alter the mode of USB and Tethering of USB.  A
     * utility method to deal with some of the complexity of USB - will
     * attempt to switch to Rndis and subsequently tether the resulting
     * interface on {@code true} or turn off tethering and switch off
     * Rndis on {@code false}.
     *
     * <p>This method requires the caller to hold either the
     * {@link android.Manifest.permission#CHANGE_NETWORK_STATE} permission
     * or the ability to modify system settings as determined by
     * {@link android.provider.Settings.System#canWrite}.</p>
     *
     * @param enable a boolean - {@code true} to enable tethering
     * @return error a {@code TETHER_ERROR} value indicating success or failure type
     *
     * {@hide}
     */
    @UnsupportedAppUsage
    public int setUsbTethering(boolean enable) {
        try {
            String pkgName = mContext.getOpPackageName();
            Log.i(TAG, "setUsbTethering caller:" + pkgName);
            return mService.setUsbTethering(enable, pkgName);
        } catch (RemoteException e) {
            throw e.rethrowFromSystemServer();
        }
    }

    /** {@hide} */
    @SystemApi
    public static final int TETHER_ERROR_NO_ERROR           = 0;
    /** {@hide} */
    public static final int TETHER_ERROR_UNKNOWN_IFACE      = 1;
    /** {@hide} */
    public static final int TETHER_ERROR_SERVICE_UNAVAIL    = 2;
    /** {@hide} */
    public static final int TETHER_ERROR_UNSUPPORTED        = 3;
    /** {@hide} */
    public static final int TETHER_ERROR_UNAVAIL_IFACE      = 4;
    /** {@hide} */
    public static final int TETHER_ERROR_MASTER_ERROR       = 5;
    /** {@hide} */
    public static final int TETHER_ERROR_TETHER_IFACE_ERROR = 6;
    /** {@hide} */
    public static final int TETHER_ERROR_UNTETHER_IFACE_ERROR = 7;
    /** {@hide} */
    public static final int TETHER_ERROR_ENABLE_NAT_ERROR     = 8;
    /** {@hide} */
    public static final int TETHER_ERROR_DISABLE_NAT_ERROR    = 9;
    /** {@hide} */
    public static final int TETHER_ERROR_IFACE_CFG_ERROR      = 10;
    /** {@hide} */
    @SystemApi
    public static final int TETHER_ERROR_PROVISION_FAILED     = 11;
    /** {@hide} */
    public static final int TETHER_ERROR_DHCPSERVER_ERROR     = 12;
    /** {@hide} */
    @SystemApi
    public static final int TETHER_ERROR_ENTITLEMENT_UNKONWN  = 13;

    /**
     * Get a more detailed error code after a Tethering or Untethering
     * request asynchronously failed.
     *
     * @param iface The name of the interface of interest
     * @return error The error code of the last error tethering or untethering the named
     *               interface
     *
     * {@hide}
     */
    @RequiresPermission(android.Manifest.permission.ACCESS_NETWORK_STATE)
    @UnsupportedAppUsage
    public int getLastTetherError(String iface) {
        try {
            return mService.getLastTetherError(iface);
        } catch (RemoteException e) {
            throw e.rethrowFromSystemServer();
        }
    }

    /** @hide */
    @Retention(RetentionPolicy.SOURCE)
    @IntDef(value = {
            TETHER_ERROR_NO_ERROR,
            TETHER_ERROR_PROVISION_FAILED,
            TETHER_ERROR_ENTITLEMENT_UNKONWN,
    })
    public @interface EntitlementResultCode {
    }

    /**
     * Callback for use with {@link #getLatestTetheringEntitlementResult} to find out whether
     * entitlement succeeded.
     * @hide
     */
    @SystemApi
    public interface OnTetheringEntitlementResultListener  {
        /**
         * Called to notify entitlement result.
         *
         * @param resultCode an int value of entitlement result. It may be one of
         *         {@link #TETHER_ERROR_NO_ERROR},
         *         {@link #TETHER_ERROR_PROVISION_FAILED}, or
         *         {@link #TETHER_ERROR_ENTITLEMENT_UNKONWN}.
         */
        void onTetheringEntitlementResult(@EntitlementResultCode int resultCode);
    }

    /**
     * Get the last value of the entitlement check on this downstream. If the cached value is
     * {@link #TETHER_ERROR_NO_ERROR} or showEntitlementUi argument is false, it just return the
     * cached value. Otherwise, a UI-based entitlement check would be performed. It is not
     * guaranteed that the UI-based entitlement check will complete in any specific time period
     * and may in fact never complete. Any successful entitlement check the platform performs for
     * any reason will update the cached value.
     *
     * @param type the downstream type of tethering. Must be one of
     *         {@link #TETHERING_WIFI},
     *         {@link #TETHERING_USB}, or
     *         {@link #TETHERING_BLUETOOTH}.
     * @param showEntitlementUi a boolean indicating whether to run UI-based entitlement check.
     * @param executor the executor on which callback will be invoked.
     * @param listener an {@link OnTetheringEntitlementResultListener} which will be called to
     *         notify the caller of the result of entitlement check. The listener may be called zero
     *         or one time.
     * {@hide}
     */
    @SystemApi
    @RequiresPermission(android.Manifest.permission.TETHER_PRIVILEGED)
    public void getLatestTetheringEntitlementResult(int type, boolean showEntitlementUi,
            @NonNull @CallbackExecutor Executor executor,
            @NonNull final OnTetheringEntitlementResultListener listener) {
        Preconditions.checkNotNull(listener, "TetheringEntitlementResultListener cannot be null.");
        ResultReceiver wrappedListener = new ResultReceiver(null) {
            @Override
            protected void onReceiveResult(int resultCode, Bundle resultData) {
                Binder.withCleanCallingIdentity(() ->
                            executor.execute(() -> {
                                listener.onTetheringEntitlementResult(resultCode);
                            }));
            }
        };

        try {
            String pkgName = mContext.getOpPackageName();
            Log.i(TAG, "getLatestTetheringEntitlementResult:" + pkgName);
            mService.getLatestTetheringEntitlementResult(type, wrappedListener,
                    showEntitlementUi, pkgName);
        } catch (RemoteException e) {
            throw e.rethrowFromSystemServer();
        }
    }

    /**
     * Report network connectivity status.  This is currently used only
     * to alter status bar UI.
     * <p>This method requires the caller to hold the permission
     * {@link android.Manifest.permission#STATUS_BAR}.
     *
     * @param networkType The type of network you want to report on
     * @param percentage The quality of the connection 0 is bad, 100 is good
     * @deprecated Types are deprecated. Use {@link #reportNetworkConnectivity} instead.
     * {@hide}
     */
    public void reportInetCondition(int networkType, int percentage) {
        printStackTrace();
        try {
            mService.reportInetCondition(networkType, percentage);
        } catch (RemoteException e) {
            throw e.rethrowFromSystemServer();
        }
    }

    /**
     * Report a problem network to the framework.  This provides a hint to the system
     * that there might be connectivity problems on this network and may cause
     * the framework to re-evaluate network connectivity and/or switch to another
     * network.
     *
     * @param network The {@link Network} the application was attempting to use
     *                or {@code null} to indicate the current default network.
     * @deprecated Use {@link #reportNetworkConnectivity} which allows reporting both
     *             working and non-working connectivity.
     */
    @Deprecated
    public void reportBadNetwork(@Nullable Network network) {
        printStackTrace();
        try {
            // One of these will be ignored because it matches system's current state.
            // The other will trigger the necessary reevaluation.
            mService.reportNetworkConnectivity(network, true);
            mService.reportNetworkConnectivity(network, false);
        } catch (RemoteException e) {
            throw e.rethrowFromSystemServer();
        }
    }

    /**
     * Report to the framework whether a network has working connectivity.
     * This provides a hint to the system that a particular network is providing
     * working connectivity or not.  In response the framework may re-evaluate
     * the network's connectivity and might take further action thereafter.
     *
     * @param network The {@link Network} the application was attempting to use
     *                or {@code null} to indicate the current default network.
     * @param hasConnectivity {@code true} if the application was able to successfully access the
     *                        Internet using {@code network} or {@code false} if not.
     */
    public void reportNetworkConnectivity(@Nullable Network network, boolean hasConnectivity) {
        printStackTrace();
        try {
            mService.reportNetworkConnectivity(network, hasConnectivity);
        } catch (RemoteException e) {
            throw e.rethrowFromSystemServer();
        }
    }

    /**
     * Set a network-independent global http proxy.  This is not normally what you want
     * for typical HTTP proxies - they are general network dependent.  However if you're
     * doing something unusual like general internal filtering this may be useful.  On
     * a private network where the proxy is not accessible, you may break HTTP using this.
     *
     * @param p A {@link ProxyInfo} object defining the new global
     *        HTTP proxy.  A {@code null} value will clear the global HTTP proxy.
     * @hide
     */
    @RequiresPermission(android.Manifest.permission.CONNECTIVITY_INTERNAL)
    public void setGlobalProxy(ProxyInfo p) {
        try {
            mService.setGlobalProxy(p);
        } catch (RemoteException e) {
            throw e.rethrowFromSystemServer();
        }
    }

    /**
     * Retrieve any network-independent global HTTP proxy.
     *
     * @return {@link ProxyInfo} for the current global HTTP proxy or {@code null}
     *        if no global HTTP proxy is set.
     * @hide
     */
    public ProxyInfo getGlobalProxy() {
        try {
            return mService.getGlobalProxy();
        } catch (RemoteException e) {
            throw e.rethrowFromSystemServer();
        }
    }

    /**
     * Retrieve the global HTTP proxy, or if no global HTTP proxy is set, a
     * network-specific HTTP proxy.  If {@code network} is null, the
     * network-specific proxy returned is the proxy of the default active
     * network.
     *
     * @return {@link ProxyInfo} for the current global HTTP proxy, or if no
     *         global HTTP proxy is set, {@code ProxyInfo} for {@code network},
     *         or when {@code network} is {@code null},
     *         the {@code ProxyInfo} for the default active network.  Returns
     *         {@code null} when no proxy applies or the caller doesn't have
     *         permission to use {@code network}.
     * @hide
     */
    public ProxyInfo getProxyForNetwork(Network network) {
        try {
            return mService.getProxyForNetwork(network);
        } catch (RemoteException e) {
            throw e.rethrowFromSystemServer();
        }
    }

    /**
     * Get the current default HTTP proxy settings.  If a global proxy is set it will be returned,
     * otherwise if this process is bound to a {@link Network} using
     * {@link #bindProcessToNetwork} then that {@code Network}'s proxy is returned, otherwise
     * the default network's proxy is returned.
     *
     * @return the {@link ProxyInfo} for the current HTTP proxy, or {@code null} if no
     *        HTTP proxy is active.
     */
    @Nullable
    public ProxyInfo getDefaultProxy() {
        return getProxyForNetwork(getBoundNetworkForProcess());
    }

    /**
     * Returns true if the hardware supports the given network type
     * else it returns false.  This doesn't indicate we have coverage
     * or are authorized onto a network, just whether or not the
     * hardware supports it.  For example a GSM phone without a SIM
     * should still return {@code true} for mobile data, but a wifi only
     * tablet would return {@code false}.
     *
     * @param networkType The network type we'd like to check
     * @return {@code true} if supported, else {@code false}
     * @deprecated Types are deprecated. Use {@link NetworkCapabilities} instead.
     * @hide
     */
    @Deprecated
    @RequiresPermission(android.Manifest.permission.ACCESS_NETWORK_STATE)
    @UnsupportedAppUsage
    public boolean isNetworkSupported(int networkType) {
        try {
            return mService.isNetworkSupported(networkType);
        } catch (RemoteException e) {
            throw e.rethrowFromSystemServer();
        }
    }

    /**
     * Returns if the currently active data network is metered. A network is
     * classified as metered when the user is sensitive to heavy data usage on
     * that connection due to monetary costs, data limitations or
     * battery/performance issues. You should check this before doing large
     * data transfers, and warn the user or delay the operation until another
     * network is available.
     *
     * @return {@code true} if large transfers should be avoided, otherwise
     *        {@code false}.
     */
    @RequiresPermission(android.Manifest.permission.ACCESS_NETWORK_STATE)
    public boolean isActiveNetworkMetered() {
        try {
            return mService.isActiveNetworkMetered();
        } catch (RemoteException e) {
            throw e.rethrowFromSystemServer();
        }
    }

    /**
     * If the LockdownVpn mechanism is enabled, updates the vpn
     * with a reload of its profile.
     *
     * @return a boolean with {@code} indicating success
     *
     * <p>This method can only be called by the system UID
     * {@hide}
     */
    public boolean updateLockdownVpn() {
        try {
            return mService.updateLockdownVpn();
        } catch (RemoteException e) {
            throw e.rethrowFromSystemServer();
        }
    }

    /**
     * Check mobile provisioning.
     *
     * @param suggestedTimeOutMs, timeout in milliseconds
     *
     * @return time out that will be used, maybe less that suggestedTimeOutMs
     * -1 if an error.
     *
     * {@hide}
     */
    public int checkMobileProvisioning(int suggestedTimeOutMs) {
        int timeOutMs = -1;
        try {
            timeOutMs = mService.checkMobileProvisioning(suggestedTimeOutMs);
        } catch (RemoteException e) {
            throw e.rethrowFromSystemServer();
        }
        return timeOutMs;
    }

    /**
     * Get the mobile provisioning url.
     * {@hide}
     */
    public String getMobileProvisioningUrl() {
        try {
            return mService.getMobileProvisioningUrl();
        } catch (RemoteException e) {
            throw e.rethrowFromSystemServer();
        }
    }

    /**
     * Set sign in error notification to visible or in visible
     *
     * {@hide}
     * @deprecated Doesn't properly deal with multiple connected networks of the same type.
     */
    @Deprecated
    public void setProvisioningNotificationVisible(boolean visible, int networkType,
            String action) {
        try {
            mService.setProvisioningNotificationVisible(visible, networkType, action);
        } catch (RemoteException e) {
            throw e.rethrowFromSystemServer();
        }
    }

    /**
     * Set the value for enabling/disabling airplane mode
     *
     * @param enable whether to enable airplane mode or not
     *
     * @hide
     */
    @RequiresPermission(anyOf = {
            android.Manifest.permission.NETWORK_SETTINGS,
            android.Manifest.permission.NETWORK_SETUP_WIZARD,
            android.Manifest.permission.NETWORK_STACK})
    @SystemApi
    public void setAirplaneMode(boolean enable) {
        try {
            mService.setAirplaneMode(enable);
        } catch (RemoteException e) {
            throw e.rethrowFromSystemServer();
        }
    }

    /** {@hide} - returns the factory serial number */
    @UnsupportedAppUsage
    public int registerNetworkFactory(Messenger messenger, String name) {
        try {
            return mService.registerNetworkFactory(messenger, name);
        } catch (RemoteException e) {
            throw e.rethrowFromSystemServer();
        }
    }

    /** {@hide} */
    @UnsupportedAppUsage(maxTargetSdk = Build.VERSION_CODES.P, trackingBug = 115609023)
    public void unregisterNetworkFactory(Messenger messenger) {
        try {
            mService.unregisterNetworkFactory(messenger);
        } catch (RemoteException e) {
            throw e.rethrowFromSystemServer();
        }
    }

    // TODO : remove this method. It is a stopgap measure to help sheperding a number
    // of dependent changes that would conflict throughout the automerger graph. Having this
    // temporarily helps with the process of going through with all these dependent changes across
    // the entire tree.
    /**
     * @hide
     * Register a NetworkAgent with ConnectivityService.
     * @return NetID corresponding to NetworkAgent.
     */
    public int registerNetworkAgent(Messenger messenger, NetworkInfo ni, LinkProperties lp,
            NetworkCapabilities nc, int score, NetworkMisc misc) {
        return registerNetworkAgent(messenger, ni, lp, nc, score, misc,
                NetworkFactory.SerialNumber.NONE);
    }

    /**
     * @hide
     * Register a NetworkAgent with ConnectivityService.
     * @return NetID corresponding to NetworkAgent.
     */
    public int registerNetworkAgent(Messenger messenger, NetworkInfo ni, LinkProperties lp,
            NetworkCapabilities nc, int score, NetworkMisc misc, int factorySerialNumber) {
        try {
            return mService.registerNetworkAgent(messenger, ni, lp, nc, score, misc,
                    factorySerialNumber);
        } catch (RemoteException e) {
            throw e.rethrowFromSystemServer();
        }
    }

    /**
     * Base class for {@code NetworkRequest} callbacks. Used for notifications about network
     * changes. Should be extended by applications wanting notifications.
     *
     * A {@code NetworkCallback} is registered by calling
     * {@link #requestNetwork(NetworkRequest, NetworkCallback)},
     * {@link #registerNetworkCallback(NetworkRequest, NetworkCallback)},
     * or {@link #registerDefaultNetworkCallback(NetworkCallback)}. A {@code NetworkCallback} is
     * unregistered by calling {@link #unregisterNetworkCallback(NetworkCallback)}.
     * A {@code NetworkCallback} should be registered at most once at any time.
     * A {@code NetworkCallback} that has been unregistered can be registered again.
     */
    public static class NetworkCallback {
        /**
         * Called when the framework connects to a new network to evaluate whether it satisfies this
         * request. If evaluation succeeds, this callback may be followed by an {@link #onAvailable}
         * callback. There is no guarantee that this new network will satisfy any requests, or that
         * the network will stay connected for longer than the time necessary to evaluate it.
         * <p>
         * Most applications <b>should not</b> act on this callback, and should instead use
         * {@link #onAvailable}. This callback is intended for use by applications that can assist
         * the framework in properly evaluating the network &mdash; for example, an application that
         * can automatically log in to a captive portal without user intervention.
         *
         * @param network The {@link Network} of the network that is being evaluated.
         *
         * @hide
         */
        public void onPreCheck(@NonNull Network network) {}

        /**
         * Called when the framework connects and has declared a new network ready for use.
         * This callback may be called more than once if the {@link Network} that is
         * satisfying the request changes.
         *
         * @param network The {@link Network} of the satisfying network.
         * @param networkCapabilities The {@link NetworkCapabilities} of the satisfying network.
         * @param linkProperties The {@link LinkProperties} of the satisfying network.
         * @param blocked Whether access to the {@link Network} is blocked due to system policy.
         * @hide
         */
        public void onAvailable(@NonNull Network network,
                @NonNull NetworkCapabilities networkCapabilities,
                @NonNull LinkProperties linkProperties, boolean blocked) {
            // Internally only this method is called when a new network is available, and
            // it calls the callback in the same way and order that older versions used
            // to call so as not to change the behavior.
            onAvailable(network);
            if (!networkCapabilities.hasCapability(
                    NetworkCapabilities.NET_CAPABILITY_NOT_SUSPENDED)) {
                onNetworkSuspended(network);
            }
            onCapabilitiesChanged(network, networkCapabilities);
            onLinkPropertiesChanged(network, linkProperties);
            onBlockedStatusChanged(network, blocked);
        }

        /**
         * Called when the framework connects and has declared a new network ready for use.
         * This callback may be called more than once if the {@link Network} that is
         * satisfying the request changes. This will always immediately be followed by a
         * call to {@link #onCapabilitiesChanged(Network, NetworkCapabilities)} then by a
         * call to {@link #onLinkPropertiesChanged(Network, LinkProperties)}, and a call to
         * {@link #onBlockedStatusChanged(Network, boolean)}.
         *
         * @param network The {@link Network} of the satisfying network.
         */
        public void onAvailable(@NonNull Network network) {}

        /**
         * Called when the network is about to be disconnected.  Often paired with an
         * {@link NetworkCallback#onAvailable} call with the new replacement network
         * for graceful handover.  This may not be called if we have a hard loss
         * (loss without warning).  This may be followed by either a
         * {@link NetworkCallback#onLost} call or a
         * {@link NetworkCallback#onAvailable} call for this network depending
         * on whether we lose or regain it.
         *
         * @param network The {@link Network} that is about to be disconnected.
         * @param maxMsToLive The time in ms the framework will attempt to keep the
         *                     network connected.  Note that the network may suffer a
         *                     hard loss at any time.
         */
        public void onLosing(@NonNull Network network, int maxMsToLive) {}

        /**
         * Called when the framework has a hard loss of the network or when the
         * graceful failure ends.
         *
         * @param network The {@link Network} lost.
         */
        public void onLost(@NonNull Network network) {}

        /**
         * Called if no network is found in the timeout time specified in
         * {@link #requestNetwork(NetworkRequest, NetworkCallback, int)} call or if the
         * requested network request cannot be fulfilled (whether or not a timeout was
         * specified). When this callback is invoked the associated
         * {@link NetworkRequest} will have already been removed and released, as if
         * {@link #unregisterNetworkCallback(NetworkCallback)} had been called.
         */
        public void onUnavailable() {}

        /**
         * Called when the network the framework connected to for this request
         * changes capabilities but still satisfies the stated need.
         *
         * @param network The {@link Network} whose capabilities have changed.
         * @param networkCapabilities The new {@link android.net.NetworkCapabilities} for this
         *                            network.
         */
        public void onCapabilitiesChanged(@NonNull Network network,
                @NonNull NetworkCapabilities networkCapabilities) {}

        /**
         * Called when the network the framework connected to for this request
         * changes {@link LinkProperties}.
         *
         * @param network The {@link Network} whose link properties have changed.
         * @param linkProperties The new {@link LinkProperties} for this network.
         */
        public void onLinkPropertiesChanged(@NonNull Network network,
                @NonNull LinkProperties linkProperties) {}

        /**
         * Called when the network the framework connected to for this request
         * goes into {@link NetworkInfo.State#SUSPENDED}.
         * This generally means that while the TCP connections are still live,
         * temporarily network data fails to transfer.  Specifically this is used
         * on cellular networks to mask temporary outages when driving through
         * a tunnel, etc.
         * @hide
         */
        public void onNetworkSuspended(@NonNull Network network) {}

        /**
         * Called when the network the framework connected to for this request
         * returns from a {@link NetworkInfo.State#SUSPENDED} state. This should always be
         * preceded by a matching {@link NetworkCallback#onNetworkSuspended} call.
         * @hide
         */
        public void onNetworkResumed(@NonNull Network network) {}

        /**
         * Called when access to the specified network is blocked or unblocked.
         *
         * @param network The {@link Network} whose blocked status has changed.
         * @param blocked The blocked status of this {@link Network}.
         */
        public void onBlockedStatusChanged(@NonNull Network network, boolean blocked) {}

        private NetworkRequest networkRequest;
    }

    /**
     * Constant error codes used by ConnectivityService to communicate about failures and errors
     * across a Binder boundary.
     * @hide
     */
    public interface Errors {
        int TOO_MANY_REQUESTS = 1;
    }

    /** @hide */
    public static class TooManyRequestsException extends RuntimeException {}

    private static RuntimeException convertServiceException(ServiceSpecificException e) {
        switch (e.errorCode) {
            case Errors.TOO_MANY_REQUESTS:
                return new TooManyRequestsException();
            default:
                Log.w(TAG, "Unknown service error code " + e.errorCode);
                return new RuntimeException(e);
        }
    }

    private static final int BASE = Protocol.BASE_CONNECTIVITY_MANAGER;
    /** @hide */
    public static final int CALLBACK_PRECHECK            = BASE + 1;
    /** @hide */
    public static final int CALLBACK_AVAILABLE           = BASE + 2;
    /** @hide arg1 = TTL */
    public static final int CALLBACK_LOSING              = BASE + 3;
    /** @hide */
    public static final int CALLBACK_LOST                = BASE + 4;
    /** @hide */
    public static final int CALLBACK_UNAVAIL             = BASE + 5;
    /** @hide */
    public static final int CALLBACK_CAP_CHANGED         = BASE + 6;
    /** @hide */
    public static final int CALLBACK_IP_CHANGED          = BASE + 7;
    /** @hide obj = NetworkCapabilities, arg1 = seq number */
    private static final int EXPIRE_LEGACY_REQUEST       = BASE + 8;
    /** @hide */
    public static final int CALLBACK_SUSPENDED           = BASE + 9;
    /** @hide */
    public static final int CALLBACK_RESUMED             = BASE + 10;
    /** @hide */
    public static final int CALLBACK_BLK_CHANGED         = BASE + 11;

    /** @hide */
    public static String getCallbackName(int whichCallback) {
        switch (whichCallback) {
            case CALLBACK_PRECHECK:     return "CALLBACK_PRECHECK";
            case CALLBACK_AVAILABLE:    return "CALLBACK_AVAILABLE";
            case CALLBACK_LOSING:       return "CALLBACK_LOSING";
            case CALLBACK_LOST:         return "CALLBACK_LOST";
            case CALLBACK_UNAVAIL:      return "CALLBACK_UNAVAIL";
            case CALLBACK_CAP_CHANGED:  return "CALLBACK_CAP_CHANGED";
            case CALLBACK_IP_CHANGED:   return "CALLBACK_IP_CHANGED";
            case EXPIRE_LEGACY_REQUEST: return "EXPIRE_LEGACY_REQUEST";
            case CALLBACK_SUSPENDED:    return "CALLBACK_SUSPENDED";
            case CALLBACK_RESUMED:      return "CALLBACK_RESUMED";
            case CALLBACK_BLK_CHANGED:  return "CALLBACK_BLK_CHANGED";
            default:
                return Integer.toString(whichCallback);
        }
    }

    private class CallbackHandler extends Handler {
        private static final String TAG = "ConnectivityManager.CallbackHandler";
        private static final boolean DBG = false;

        CallbackHandler(Looper looper) {
            super(looper);
        }

        CallbackHandler(Handler handler) {
            this(Preconditions.checkNotNull(handler, "Handler cannot be null.").getLooper());
        }

        @Override
        public void handleMessage(Message message) {
            if (message.what == EXPIRE_LEGACY_REQUEST) {
                expireRequest((NetworkCapabilities) message.obj, message.arg1);
                return;
            }

            final NetworkRequest request = getObject(message, NetworkRequest.class);
            final Network network = getObject(message, Network.class);
            final NetworkCallback callback;
            synchronized (sCallbacks) {
                callback = sCallbacks.get(request);
            }
            if (DBG) {
                Log.d(TAG, getCallbackName(message.what) + " for network " + network);
            }
            if (callback == null) {
                Log.w(TAG, "callback not found for " + getCallbackName(message.what) + " message");
                return;
            }

            switch (message.what) {
                case CALLBACK_PRECHECK: {
                    callback.onPreCheck(network);
                    break;
                }
                case CALLBACK_AVAILABLE: {
                    NetworkCapabilities cap = getObject(message, NetworkCapabilities.class);
                    LinkProperties lp = getObject(message, LinkProperties.class);
                    callback.onAvailable(network, cap, lp, message.arg1 != 0);
                    break;
                }
                case CALLBACK_LOSING: {
                    callback.onLosing(network, message.arg1);
                    break;
                }
                case CALLBACK_LOST: {
                    callback.onLost(network);
                    break;
                }
                case CALLBACK_UNAVAIL: {
                    callback.onUnavailable();
                    break;
                }
                case CALLBACK_CAP_CHANGED: {
                    NetworkCapabilities cap = getObject(message, NetworkCapabilities.class);
                    callback.onCapabilitiesChanged(network, cap);
                    break;
                }
                case CALLBACK_IP_CHANGED: {
                    LinkProperties lp = getObject(message, LinkProperties.class);
                    callback.onLinkPropertiesChanged(network, lp);
                    break;
                }
                case CALLBACK_SUSPENDED: {
                    callback.onNetworkSuspended(network);
                    break;
                }
                case CALLBACK_RESUMED: {
                    callback.onNetworkResumed(network);
                    break;
                }
                case CALLBACK_BLK_CHANGED: {
                    boolean blocked = message.arg1 != 0;
                    callback.onBlockedStatusChanged(network, blocked);
                }
            }
        }

        private <T> T getObject(Message msg, Class<T> c) {
            return (T) msg.getData().getParcelable(c.getSimpleName());
        }
    }

    private CallbackHandler getDefaultHandler() {
        synchronized (sCallbacks) {
            if (sCallbackHandler == null) {
                sCallbackHandler = new CallbackHandler(ConnectivityThread.getInstanceLooper());
            }
            return sCallbackHandler;
        }
    }

    private static final HashMap<NetworkRequest, NetworkCallback> sCallbacks = new HashMap<>();
    private static CallbackHandler sCallbackHandler;

    private static final int LISTEN  = 1;
    private static final int REQUEST = 2;

    private NetworkRequest sendRequestForNetwork(NetworkCapabilities need, NetworkCallback callback,
            int timeoutMs, int action, int legacyType, CallbackHandler handler) {
        printStackTrace();
        checkCallbackNotNull(callback);
        Preconditions.checkArgument(action == REQUEST || need != null, "null NetworkCapabilities");
        final NetworkRequest request;
        try {
            synchronized(sCallbacks) {
                if (callback.networkRequest != null
                        && callback.networkRequest != ALREADY_UNREGISTERED) {
                    // TODO: throw exception instead and enforce 1:1 mapping of callbacks
                    // and requests (http://b/20701525).
                    Log.e(TAG, "NetworkCallback was already registered");
                }
                Messenger messenger = new Messenger(handler);
                Binder binder = new Binder();
                if (action == LISTEN) {
                    request = mService.listenForNetwork(need, messenger, binder);
                } else {
                    request = mService.requestNetwork(
                            need, messenger, timeoutMs, binder, legacyType);
                }
                if (request != null) {
                    sCallbacks.put(request, callback);
                }
                callback.networkRequest = request;
            }
        } catch (RemoteException e) {
            throw e.rethrowFromSystemServer();
        } catch (ServiceSpecificException e) {
            throw convertServiceException(e);
        }
        return request;
    }

    /**
     * Helper function to request a network with a particular legacy type.
     *
     * This is temporarily public @hide so it can be called by system code that uses the
     * NetworkRequest API to request networks but relies on CONNECTIVITY_ACTION broadcasts for
     * instead network notifications.
     *
     * TODO: update said system code to rely on NetworkCallbacks and make this method private.
     *
     * @hide
     */
    public void requestNetwork(@NonNull NetworkRequest request,
            @NonNull NetworkCallback networkCallback, int timeoutMs, int legacyType,
            @NonNull Handler handler) {
        CallbackHandler cbHandler = new CallbackHandler(handler);
        NetworkCapabilities nc = request.networkCapabilities;
        sendRequestForNetwork(nc, networkCallback, timeoutMs, REQUEST, legacyType, cbHandler);
    }

    /**
     * Request a network to satisfy a set of {@link android.net.NetworkCapabilities}.
     *
     * This {@link NetworkRequest} will live until released via
     * {@link #unregisterNetworkCallback(NetworkCallback)} or the calling application exits. A
     * version of the method which takes a timeout is
     * {@link #requestNetwork(NetworkRequest, NetworkCallback, int)}.
     * Status of the request can be followed by listening to the various
     * callbacks described in {@link NetworkCallback}.  The {@link Network}
     * can be used to direct traffic to the network.
     * <p>It is presently unsupported to request a network with mutable
     * {@link NetworkCapabilities} such as
     * {@link NetworkCapabilities#NET_CAPABILITY_VALIDATED} or
     * {@link NetworkCapabilities#NET_CAPABILITY_CAPTIVE_PORTAL}
     * as these {@code NetworkCapabilities} represent states that a particular
     * network may never attain, and whether a network will attain these states
     * is unknown prior to bringing up the network so the framework does not
     * know how to go about satisfing a request with these capabilities.
     *
     * <p>This method requires the caller to hold either the
     * {@link android.Manifest.permission#CHANGE_NETWORK_STATE} permission
     * or the ability to modify system settings as determined by
     * {@link android.provider.Settings.System#canWrite}.</p>
     *
     * @param request {@link NetworkRequest} describing this request.
     * @param networkCallback The {@link NetworkCallback} to be utilized for this request. Note
     *                        the callback must not be shared - it uniquely specifies this request.
     *                        The callback is invoked on the default internal Handler.
     * @throws IllegalArgumentException if {@code request} specifies any mutable
     *         {@code NetworkCapabilities}.
     */
    public void requestNetwork(@NonNull NetworkRequest request,
            @NonNull NetworkCallback networkCallback) {
        requestNetwork(request, networkCallback, getDefaultHandler());
    }

    /**
     * Request a network to satisfy a set of {@link android.net.NetworkCapabilities}.
     *
     * This {@link NetworkRequest} will live until released via
     * {@link #unregisterNetworkCallback(NetworkCallback)} or the calling application exits. A
     * version of the method which takes a timeout is
     * {@link #requestNetwork(NetworkRequest, NetworkCallback, int)}.
     * Status of the request can be followed by listening to the various
     * callbacks described in {@link NetworkCallback}.  The {@link Network}
     * can be used to direct traffic to the network.
     * <p>It is presently unsupported to request a network with mutable
     * {@link NetworkCapabilities} such as
     * {@link NetworkCapabilities#NET_CAPABILITY_VALIDATED} or
     * {@link NetworkCapabilities#NET_CAPABILITY_CAPTIVE_PORTAL}
     * as these {@code NetworkCapabilities} represent states that a particular
     * network may never attain, and whether a network will attain these states
     * is unknown prior to bringing up the network so the framework does not
     * know how to go about satisfying a request with these capabilities.
     *
     * <p>This method requires the caller to hold either the
     * {@link android.Manifest.permission#CHANGE_NETWORK_STATE} permission
     * or the ability to modify system settings as determined by
     * {@link android.provider.Settings.System#canWrite}.</p>
     *
     * @param request {@link NetworkRequest} describing this request.
     * @param networkCallback The {@link NetworkCallback} to be utilized for this request. Note
     *                        the callback must not be shared - it uniquely specifies this request.
     * @param handler {@link Handler} to specify the thread upon which the callback will be invoked.
     * @throws IllegalArgumentException if {@code request} specifies any mutable
     *         {@code NetworkCapabilities}.
     */
    public void requestNetwork(@NonNull NetworkRequest request,
            @NonNull NetworkCallback networkCallback, @NonNull Handler handler) {
        int legacyType = inferLegacyTypeForNetworkCapabilities(request.networkCapabilities);
        CallbackHandler cbHandler = new CallbackHandler(handler);
        requestNetwork(request, networkCallback, 0, legacyType, cbHandler);
    }

    /**
     * Request a network to satisfy a set of {@link android.net.NetworkCapabilities}, limited
     * by a timeout.
     *
     * This function behaves identically to the non-timed-out version
     * {@link #requestNetwork(NetworkRequest, NetworkCallback)}, but if a suitable network
     * is not found within the given time (in milliseconds) the
     * {@link NetworkCallback#onUnavailable()} callback is called. The request can still be
     * released normally by calling {@link #unregisterNetworkCallback(NetworkCallback)} but does
     * not have to be released if timed-out (it is automatically released). Unregistering a
     * request that timed out is not an error.
     *
     * <p>Do not use this method to poll for the existence of specific networks (e.g. with a small
     * timeout) - {@link #registerNetworkCallback(NetworkRequest, NetworkCallback)} is provided
     * for that purpose. Calling this method will attempt to bring up the requested network.
     *
     * <p>This method requires the caller to hold either the
     * {@link android.Manifest.permission#CHANGE_NETWORK_STATE} permission
     * or the ability to modify system settings as determined by
     * {@link android.provider.Settings.System#canWrite}.</p>
     *
     * @param request {@link NetworkRequest} describing this request.
     * @param networkCallback The {@link NetworkCallback} to be utilized for this request. Note
     *                        the callback must not be shared - it uniquely specifies this request.
     * @param timeoutMs The time in milliseconds to attempt looking for a suitable network
     *                  before {@link NetworkCallback#onUnavailable()} is called. The timeout must
     *                  be a positive value (i.e. >0).
     */
    public void requestNetwork(@NonNull NetworkRequest request,
            @NonNull NetworkCallback networkCallback, int timeoutMs) {
        checkTimeout(timeoutMs);
        int legacyType = inferLegacyTypeForNetworkCapabilities(request.networkCapabilities);
        requestNetwork(request, networkCallback, timeoutMs, legacyType, getDefaultHandler());
    }

    /**
     * Request a network to satisfy a set of {@link android.net.NetworkCapabilities}, limited
     * by a timeout.
     *
     * This function behaves identically to the version without timeout, but if a suitable
     * network is not found within the given time (in milliseconds) the
     * {@link NetworkCallback#onUnavailable} callback is called. The request can still be
     * released normally by calling {@link #unregisterNetworkCallback(NetworkCallback)} but does
     * not have to be released if timed-out (it is automatically released). Unregistering a
     * request that timed out is not an error.
     *
     * <p>Do not use this method to poll for the existence of specific networks (e.g. with a small
     * timeout) - {@link #registerNetworkCallback(NetworkRequest, NetworkCallback)} is provided
     * for that purpose. Calling this method will attempt to bring up the requested network.
     *
     * <p>This method requires the caller to hold either the
     * {@link android.Manifest.permission#CHANGE_NETWORK_STATE} permission
     * or the ability to modify system settings as determined by
     * {@link android.provider.Settings.System#canWrite}.</p>
     *
     * @param request {@link NetworkRequest} describing this request.
     * @param networkCallback The {@link NetworkCallback} to be utilized for this request. Note
     *                        the callback must not be shared - it uniquely specifies this request.
     * @param handler {@link Handler} to specify the thread upon which the callback will be invoked.
     * @param timeoutMs The time in milliseconds to attempt looking for a suitable network
     *                  before {@link NetworkCallback#onUnavailable} is called.
     */
    public void requestNetwork(@NonNull NetworkRequest request,
            @NonNull NetworkCallback networkCallback, @NonNull Handler handler, int timeoutMs) {
        checkTimeout(timeoutMs);
        int legacyType = inferLegacyTypeForNetworkCapabilities(request.networkCapabilities);
        CallbackHandler cbHandler = new CallbackHandler(handler);
        requestNetwork(request, networkCallback, timeoutMs, legacyType, cbHandler);
    }

    /**
     * The lookup key for a {@link Network} object included with the intent after
     * successfully finding a network for the applications request.  Retrieve it with
     * {@link android.content.Intent#getParcelableExtra(String)}.
     * <p>
     * Note that if you intend to invoke {@link Network#openConnection(java.net.URL)}
     * then you must get a ConnectivityManager instance before doing so.
     */
    public static final String EXTRA_NETWORK = "android.net.extra.NETWORK";

    /**
     * The lookup key for a {@link NetworkRequest} object included with the intent after
     * successfully finding a network for the applications request.  Retrieve it with
     * {@link android.content.Intent#getParcelableExtra(String)}.
     */
    public static final String EXTRA_NETWORK_REQUEST = "android.net.extra.NETWORK_REQUEST";


    /**
     * Request a network to satisfy a set of {@link android.net.NetworkCapabilities}.
     *
     * This function behaves identically to the version that takes a NetworkCallback, but instead
     * of {@link NetworkCallback} a {@link PendingIntent} is used.  This means
     * the request may outlive the calling application and get called back when a suitable
     * network is found.
     * <p>
     * The operation is an Intent broadcast that goes to a broadcast receiver that
     * you registered with {@link Context#registerReceiver} or through the
     * &lt;receiver&gt; tag in an AndroidManifest.xml file
     * <p>
     * The operation Intent is delivered with two extras, a {@link Network} typed
     * extra called {@link #EXTRA_NETWORK} and a {@link NetworkRequest}
     * typed extra called {@link #EXTRA_NETWORK_REQUEST} containing
     * the original requests parameters.  It is important to create a new,
     * {@link NetworkCallback} based request before completing the processing of the
     * Intent to reserve the network or it will be released shortly after the Intent
     * is processed.
     * <p>
     * If there is already a request for this Intent registered (with the equality of
     * two Intents defined by {@link Intent#filterEquals}), then it will be removed and
     * replaced by this one, effectively releasing the previous {@link NetworkRequest}.
     * <p>
     * The request may be released normally by calling
     * {@link #releaseNetworkRequest(android.app.PendingIntent)}.
     * <p>It is presently unsupported to request a network with either
     * {@link NetworkCapabilities#NET_CAPABILITY_VALIDATED} or
     * {@link NetworkCapabilities#NET_CAPABILITY_CAPTIVE_PORTAL}
     * as these {@code NetworkCapabilities} represent states that a particular
     * network may never attain, and whether a network will attain these states
     * is unknown prior to bringing up the network so the framework does not
     * know how to go about satisfying a request with these capabilities.
     *
     * <p>This method requires the caller to hold either the
     * {@link android.Manifest.permission#CHANGE_NETWORK_STATE} permission
     * or the ability to modify system settings as determined by
     * {@link android.provider.Settings.System#canWrite}.</p>
     *
     * @param request {@link NetworkRequest} describing this request.
     * @param operation Action to perform when the network is available (corresponds
     *                  to the {@link NetworkCallback#onAvailable} call.  Typically
     *                  comes from {@link PendingIntent#getBroadcast}. Cannot be null.
     * @throws IllegalArgumentException if {@code request} contains either
     *         {@link NetworkCapabilities#NET_CAPABILITY_VALIDATED} or
     *         {@link NetworkCapabilities#NET_CAPABILITY_CAPTIVE_PORTAL}.
     */
    public void requestNetwork(@NonNull NetworkRequest request,
            @NonNull PendingIntent operation) {
        printStackTrace();
        checkPendingIntentNotNull(operation);
        try {
            mService.pendingRequestForNetwork(request.networkCapabilities, operation);
        } catch (RemoteException e) {
            throw e.rethrowFromSystemServer();
        } catch (ServiceSpecificException e) {
            throw convertServiceException(e);
        }
    }

    /**
     * Removes a request made via {@link #requestNetwork(NetworkRequest, android.app.PendingIntent)}
     * <p>
     * This method has the same behavior as
     * {@link #unregisterNetworkCallback(android.app.PendingIntent)} with respect to
     * releasing network resources and disconnecting.
     *
     * @param operation A PendingIntent equal (as defined by {@link Intent#filterEquals}) to the
     *                  PendingIntent passed to
     *                  {@link #requestNetwork(NetworkRequest, android.app.PendingIntent)} with the
     *                  corresponding NetworkRequest you'd like to remove. Cannot be null.
     */
    public void releaseNetworkRequest(@NonNull PendingIntent operation) {
        printStackTrace();
        checkPendingIntentNotNull(operation);
        try {
            mService.releasePendingNetworkRequest(operation);
        } catch (RemoteException e) {
            throw e.rethrowFromSystemServer();
        }
    }

    private static void checkPendingIntentNotNull(PendingIntent intent) {
        Preconditions.checkNotNull(intent, "PendingIntent cannot be null.");
    }

    private static void checkCallbackNotNull(NetworkCallback callback) {
        Preconditions.checkNotNull(callback, "null NetworkCallback");
    }

    private static void checkTimeout(int timeoutMs) {
        Preconditions.checkArgumentPositive(timeoutMs, "timeoutMs must be strictly positive.");
    }

    /**
     * Registers to receive notifications about all networks which satisfy the given
     * {@link NetworkRequest}.  The callbacks will continue to be called until
     * either the application exits or {@link #unregisterNetworkCallback(NetworkCallback)} is
     * called.
     *
     * @param request {@link NetworkRequest} describing this request.
     * @param networkCallback The {@link NetworkCallback} that the system will call as suitable
     *                        networks change state.
     *                        The callback is invoked on the default internal Handler.
     */
    @RequiresPermission(android.Manifest.permission.ACCESS_NETWORK_STATE)
    public void registerNetworkCallback(@NonNull NetworkRequest request,
            @NonNull NetworkCallback networkCallback) {
        registerNetworkCallback(request, networkCallback, getDefaultHandler());
    }

    /**
     * Registers to receive notifications about all networks which satisfy the given
     * {@link NetworkRequest}.  The callbacks will continue to be called until
     * either the application exits or {@link #unregisterNetworkCallback(NetworkCallback)} is
     * called.
     *
     * @param request {@link NetworkRequest} describing this request.
     * @param networkCallback The {@link NetworkCallback} that the system will call as suitable
     *                        networks change state.
     * @param handler {@link Handler} to specify the thread upon which the callback will be invoked.
     */
    @RequiresPermission(android.Manifest.permission.ACCESS_NETWORK_STATE)
    public void registerNetworkCallback(@NonNull NetworkRequest request,
            @NonNull NetworkCallback networkCallback, @NonNull Handler handler) {
        CallbackHandler cbHandler = new CallbackHandler(handler);
        NetworkCapabilities nc = request.networkCapabilities;
        sendRequestForNetwork(nc, networkCallback, 0, LISTEN, TYPE_NONE, cbHandler);
    }

    /**
     * Registers a PendingIntent to be sent when a network is available which satisfies the given
     * {@link NetworkRequest}.
     *
     * This function behaves identically to the version that takes a NetworkCallback, but instead
     * of {@link NetworkCallback} a {@link PendingIntent} is used.  This means
     * the request may outlive the calling application and get called back when a suitable
     * network is found.
     * <p>
     * The operation is an Intent broadcast that goes to a broadcast receiver that
     * you registered with {@link Context#registerReceiver} or through the
     * &lt;receiver&gt; tag in an AndroidManifest.xml file
     * <p>
     * The operation Intent is delivered with two extras, a {@link Network} typed
     * extra called {@link #EXTRA_NETWORK} and a {@link NetworkRequest}
     * typed extra called {@link #EXTRA_NETWORK_REQUEST} containing
     * the original requests parameters.
     * <p>
     * If there is already a request for this Intent registered (with the equality of
     * two Intents defined by {@link Intent#filterEquals}), then it will be removed and
     * replaced by this one, effectively releasing the previous {@link NetworkRequest}.
     * <p>
     * The request may be released normally by calling
     * {@link #unregisterNetworkCallback(android.app.PendingIntent)}.
     * @param request {@link NetworkRequest} describing this request.
     * @param operation Action to perform when the network is available (corresponds
     *                  to the {@link NetworkCallback#onAvailable} call.  Typically
     *                  comes from {@link PendingIntent#getBroadcast}. Cannot be null.
     */
    @RequiresPermission(android.Manifest.permission.ACCESS_NETWORK_STATE)
    public void registerNetworkCallback(@NonNull NetworkRequest request,
            @NonNull PendingIntent operation) {
        printStackTrace();
        checkPendingIntentNotNull(operation);
        try {
            mService.pendingListenForNetwork(request.networkCapabilities, operation);
        } catch (RemoteException e) {
            throw e.rethrowFromSystemServer();
        } catch (ServiceSpecificException e) {
            throw convertServiceException(e);
        }
    }

    /**
     * Registers to receive notifications about changes in the system default network. The callbacks
     * will continue to be called until either the application exits or
     * {@link #unregisterNetworkCallback(NetworkCallback)} is called.
     *
     * @param networkCallback The {@link NetworkCallback} that the system will call as the
     *                        system default network changes.
     *                        The callback is invoked on the default internal Handler.
     */
    @RequiresPermission(android.Manifest.permission.ACCESS_NETWORK_STATE)
    public void registerDefaultNetworkCallback(@NonNull NetworkCallback networkCallback) {
        registerDefaultNetworkCallback(networkCallback, getDefaultHandler());
    }

    /**
     * Registers to receive notifications about changes in the system default network. The callbacks
     * will continue to be called until either the application exits or
     * {@link #unregisterNetworkCallback(NetworkCallback)} is called.
     *
     * @param networkCallback The {@link NetworkCallback} that the system will call as the
     *                        system default network changes.
     * @param handler {@link Handler} to specify the thread upon which the callback will be invoked.
     */
    @RequiresPermission(android.Manifest.permission.ACCESS_NETWORK_STATE)
    public void registerDefaultNetworkCallback(@NonNull NetworkCallback networkCallback,
            @NonNull Handler handler) {
        // This works because if the NetworkCapabilities are null,
        // ConnectivityService takes them from the default request.
        //
        // Since the capabilities are exactly the same as the default request's
        // capabilities, this request is guaranteed, at all times, to be
        // satisfied by the same network, if any, that satisfies the default
        // request, i.e., the system default network.
        CallbackHandler cbHandler = new CallbackHandler(handler);
        sendRequestForNetwork(null /* NetworkCapabilities need */, networkCallback, 0,
                REQUEST, TYPE_NONE, cbHandler);
    }

    /**
     * Requests bandwidth update for a given {@link Network} and returns whether the update request
     * is accepted by ConnectivityService. Once accepted, ConnectivityService will poll underlying
     * network connection for updated bandwidth information. The caller will be notified via
     * {@link ConnectivityManager.NetworkCallback} if there is an update. Notice that this
     * method assumes that the caller has previously called
     * {@link #registerNetworkCallback(NetworkRequest, NetworkCallback)} to listen for network
     * changes.
     *
     * @param network {@link Network} specifying which network you're interested.
     * @return {@code true} on success, {@code false} if the {@link Network} is no longer valid.
     */
    public boolean requestBandwidthUpdate(@NonNull Network network) {
        try {
            return mService.requestBandwidthUpdate(network);
        } catch (RemoteException e) {
            throw e.rethrowFromSystemServer();
        }
    }

    /**
     * Unregisters a {@code NetworkCallback} and possibly releases networks originating from
     * {@link #requestNetwork(NetworkRequest, NetworkCallback)} and
     * {@link #registerNetworkCallback(NetworkRequest, NetworkCallback)} calls.
     * If the given {@code NetworkCallback} had previously been used with
     * {@code #requestNetwork}, any networks that had been connected to only to satisfy that request
     * will be disconnected.
     *
     * Notifications that would have triggered that {@code NetworkCallback} will immediately stop
     * triggering it as soon as this call returns.
     *
     * @param networkCallback The {@link NetworkCallback} used when making the request.
     */
    public void unregisterNetworkCallback(@NonNull NetworkCallback networkCallback) {
        printStackTrace();
        checkCallbackNotNull(networkCallback);
        final List<NetworkRequest> reqs = new ArrayList<>();
        // Find all requests associated to this callback and stop callback triggers immediately.
        // Callback is reusable immediately. http://b/20701525, http://b/35921499.
        synchronized (sCallbacks) {
            Preconditions.checkArgument(networkCallback.networkRequest != null,
                    "NetworkCallback was not registered");
            Preconditions.checkArgument(networkCallback.networkRequest != ALREADY_UNREGISTERED,
                    "NetworkCallback was already unregistered");
            for (Map.Entry<NetworkRequest, NetworkCallback> e : sCallbacks.entrySet()) {
                if (e.getValue() == networkCallback) {
                    reqs.add(e.getKey());
                }
            }
            // TODO: throw exception if callback was registered more than once (http://b/20701525).
            for (NetworkRequest r : reqs) {
                try {
                    mService.releaseNetworkRequest(r);
                } catch (RemoteException e) {
                    throw e.rethrowFromSystemServer();
                }
                // Only remove mapping if rpc was successful.
                sCallbacks.remove(r);
            }
            networkCallback.networkRequest = ALREADY_UNREGISTERED;
        }
    }

    /**
     * Unregisters a callback previously registered via
     * {@link #registerNetworkCallback(NetworkRequest, android.app.PendingIntent)}.
     *
     * @param operation A PendingIntent equal (as defined by {@link Intent#filterEquals}) to the
     *                  PendingIntent passed to
     *                  {@link #registerNetworkCallback(NetworkRequest, android.app.PendingIntent)}.
     *                  Cannot be null.
     */
    public void unregisterNetworkCallback(@NonNull PendingIntent operation) {
        checkPendingIntentNotNull(operation);
        releaseNetworkRequest(operation);
    }

    /**
     * Informs the system whether it should switch to {@code network} regardless of whether it is
     * validated or not. If {@code accept} is true, and the network was explicitly selected by the
     * user (e.g., by selecting a Wi-Fi network in the Settings app), then the network will become
     * the system default network regardless of any other network that's currently connected. If
     * {@code always} is true, then the choice is remembered, so that the next time the user
     * connects to this network, the system will switch to it.
     *
     * @param network The network to accept.
     * @param accept Whether to accept the network even if unvalidated.
     * @param always Whether to remember this choice in the future.
     *
     * @hide
     */
    @RequiresPermission(android.Manifest.permission.NETWORK_SETTINGS)
    public void setAcceptUnvalidated(Network network, boolean accept, boolean always) {
        try {
            mService.setAcceptUnvalidated(network, accept, always);
        } catch (RemoteException e) {
            throw e.rethrowFromSystemServer();
        }
    }

    /**
     * Informs the system whether it should consider the network as validated even if it only has
     * partial connectivity. If {@code accept} is true, then the network will be considered as
     * validated even if connectivity is only partial. If {@code always} is true, then the choice
     * is remembered, so that the next time the user connects to this network, the system will
     * switch to it.
     *
     * @param network The network to accept.
     * @param accept Whether to consider the network as validated even if it has partial
     *               connectivity.
     * @param always Whether to remember this choice in the future.
     *
     * @hide
     */
    @RequiresPermission(android.Manifest.permission.NETWORK_STACK)
    public void setAcceptPartialConnectivity(Network network, boolean accept, boolean always) {
        try {
            mService.setAcceptPartialConnectivity(network, accept, always);
        } catch (RemoteException e) {
            throw e.rethrowFromSystemServer();
        }
    }

    /**
     * Informs the system to penalize {@code network}'s score when it becomes unvalidated. This is
     * only meaningful if the system is configured not to penalize such networks, e.g., if the
     * {@code config_networkAvoidBadWifi} configuration variable is set to 0 and the {@code
     * NETWORK_AVOID_BAD_WIFI setting is unset}.
     *
     * @param network The network to accept.
     *
     * @hide
     */
    @RequiresPermission(android.Manifest.permission.NETWORK_SETTINGS)
    public void setAvoidUnvalidated(Network network) {
        try {
            mService.setAvoidUnvalidated(network);
        } catch (RemoteException e) {
            throw e.rethrowFromSystemServer();
        }
    }

    /**
     * Requests that the system open the captive portal app on the specified network.
     *
     * @param network The network to log into.
     *
     * @hide
     */
    @RequiresPermission(android.Manifest.permission.CONNECTIVITY_INTERNAL)
    public void startCaptivePortalApp(Network network) {
        try {
            mService.startCaptivePortalApp(network);
        } catch (RemoteException e) {
            throw e.rethrowFromSystemServer();
        }
    }

    /**
     * Requests that the system open the captive portal app with the specified extras.
     *
     * <p>This endpoint is exclusively for use by the NetworkStack and is protected by the
     * corresponding permission.
     * @param network Network on which the captive portal was detected.
     * @param appExtras Extras to include in the app start intent.
     * @hide
     */
    @SystemApi
    @TestApi
    @RequiresPermission(NetworkStack.PERMISSION_MAINLINE_NETWORK_STACK)
    public void startCaptivePortalApp(@NonNull Network network, @NonNull Bundle appExtras) {
        try {
            mService.startCaptivePortalAppInternal(network, appExtras);
        } catch (RemoteException e) {
            throw e.rethrowFromSystemServer();
        }
    }

    /**
     * Determine whether the device is configured to avoid bad wifi.
     * @hide
     */
    @SystemApi
    @RequiresPermission(anyOf = {
            NetworkStack.PERMISSION_MAINLINE_NETWORK_STACK,
            android.Manifest.permission.NETWORK_STACK})
    public boolean shouldAvoidBadWifi() {
        try {
            return mService.shouldAvoidBadWifi();
        } catch (RemoteException e) {
            throw e.rethrowFromSystemServer();
        }
    }

    /**
     * It is acceptable to briefly use multipath data to provide seamless connectivity for
     * time-sensitive user-facing operations when the system default network is temporarily
     * unresponsive. The amount of data should be limited (less than one megabyte for every call to
     * this method), and the operation should be infrequent to ensure that data usage is limited.
     *
     * An example of such an operation might be a time-sensitive foreground activity, such as a
     * voice command, that the user is performing while walking out of range of a Wi-Fi network.
     */
    public static final int MULTIPATH_PREFERENCE_HANDOVER = 1 << 0;

    /**
     * It is acceptable to use small amounts of multipath data on an ongoing basis to provide
     * a backup channel for traffic that is primarily going over another network.
     *
     * An example might be maintaining backup connections to peers or servers for the purpose of
     * fast fallback if the default network is temporarily unresponsive or disconnects. The traffic
     * on backup paths should be negligible compared to the traffic on the main path.
     */
    public static final int MULTIPATH_PREFERENCE_RELIABILITY = 1 << 1;

    /**
     * It is acceptable to use metered data to improve network latency and performance.
     */
    public static final int MULTIPATH_PREFERENCE_PERFORMANCE = 1 << 2;

    /**
     * Return value to use for unmetered networks. On such networks we currently set all the flags
     * to true.
     * @hide
     */
    public static final int MULTIPATH_PREFERENCE_UNMETERED =
            MULTIPATH_PREFERENCE_HANDOVER |
            MULTIPATH_PREFERENCE_RELIABILITY |
            MULTIPATH_PREFERENCE_PERFORMANCE;

    /** @hide */
    @Retention(RetentionPolicy.SOURCE)
    @IntDef(flag = true, value = {
            MULTIPATH_PREFERENCE_HANDOVER,
            MULTIPATH_PREFERENCE_RELIABILITY,
            MULTIPATH_PREFERENCE_PERFORMANCE,
    })
    public @interface MultipathPreference {
    }

    /**
     * Provides a hint to the calling application on whether it is desirable to use the
     * multinetwork APIs (e.g., {@link Network#openConnection}, {@link Network#bindSocket}, etc.)
     * for multipath data transfer on this network when it is not the system default network.
     * Applications desiring to use multipath network protocols should call this method before
     * each such operation.
     *
     * @param network The network on which the application desires to use multipath data.
     *                If {@code null}, this method will return the a preference that will generally
     *                apply to metered networks.
     * @return a bitwise OR of zero or more of the  {@code MULTIPATH_PREFERENCE_*} constants.
     */
    @RequiresPermission(android.Manifest.permission.ACCESS_NETWORK_STATE)
    public @MultipathPreference int getMultipathPreference(@Nullable Network network) {
        try {
            return mService.getMultipathPreference(network);
        } catch (RemoteException e) {
            throw e.rethrowFromSystemServer();
        }
    }

    /**
     * Resets all connectivity manager settings back to factory defaults.
     * @hide
     */
    public void factoryReset() {
        try {
            mService.factoryReset();
        } catch (RemoteException e) {
            throw e.rethrowFromSystemServer();
        }
    }

    /**
     * Binds the current process to {@code network}.  All Sockets created in the future
     * (and not explicitly bound via a bound SocketFactory from
     * {@link Network#getSocketFactory() Network.getSocketFactory()}) will be bound to
     * {@code network}.  All host name resolutions will be limited to {@code network} as well.
     * Note that if {@code network} ever disconnects, all Sockets created in this way will cease to
     * work and all host name resolutions will fail.  This is by design so an application doesn't
     * accidentally use Sockets it thinks are still bound to a particular {@link Network}.
     * To clear binding pass {@code null} for {@code network}.  Using individually bound
     * Sockets created by Network.getSocketFactory().createSocket() and
     * performing network-specific host name resolutions via
     * {@link Network#getAllByName Network.getAllByName} is preferred to calling
     * {@code bindProcessToNetwork}.
     *
     * @param network The {@link Network} to bind the current process to, or {@code null} to clear
     *                the current binding.
     * @return {@code true} on success, {@code false} if the {@link Network} is no longer valid.
     */
    public boolean bindProcessToNetwork(@Nullable Network network) {
        // Forcing callers to call through non-static function ensures ConnectivityManager
        // instantiated.
        return setProcessDefaultNetwork(network);
    }

    /**
     * Binds the current process to {@code network}.  All Sockets created in the future
     * (and not explicitly bound via a bound SocketFactory from
     * {@link Network#getSocketFactory() Network.getSocketFactory()}) will be bound to
     * {@code network}.  All host name resolutions will be limited to {@code network} as well.
     * Note that if {@code network} ever disconnects, all Sockets created in this way will cease to
     * work and all host name resolutions will fail.  This is by design so an application doesn't
     * accidentally use Sockets it thinks are still bound to a particular {@link Network}.
     * To clear binding pass {@code null} for {@code network}.  Using individually bound
     * Sockets created by Network.getSocketFactory().createSocket() and
     * performing network-specific host name resolutions via
     * {@link Network#getAllByName Network.getAllByName} is preferred to calling
     * {@code setProcessDefaultNetwork}.
     *
     * @param network The {@link Network} to bind the current process to, or {@code null} to clear
     *                the current binding.
     * @return {@code true} on success, {@code false} if the {@link Network} is no longer valid.
     * @deprecated This function can throw {@link IllegalStateException}.  Use
     *             {@link #bindProcessToNetwork} instead.  {@code bindProcessToNetwork}
     *             is a direct replacement.
     */
    @Deprecated
    public static boolean setProcessDefaultNetwork(@Nullable Network network) {
        int netId = (network == null) ? NETID_UNSET : network.netId;
        boolean isSameNetId = (netId == NetworkUtils.getBoundNetworkForProcess());

        if (netId != NETID_UNSET) {
            netId = network.getNetIdForResolv();
        }

        if (!NetworkUtils.bindProcessToNetwork(netId)) {
            return false;
        }

        if (!isSameNetId) {
            // Set HTTP proxy system properties to match network.
            // TODO: Deprecate this static method and replace it with a non-static version.
            try {
                Proxy.setHttpProxySystemProperty(getInstance().getDefaultProxy());
            } catch (SecurityException e) {
                // The process doesn't have ACCESS_NETWORK_STATE, so we can't fetch the proxy.
                Log.e(TAG, "Can't set proxy properties", e);
            }
            // Must flush DNS cache as new network may have different DNS resolutions.
            InetAddress.clearDnsCache();
            // Must flush socket pool as idle sockets will be bound to previous network and may
            // cause subsequent fetches to be performed on old network.
            NetworkEventDispatcher.getInstance().onNetworkConfigurationChanged();
        }

        return true;
    }

    /**
     * Returns the {@link Network} currently bound to this process via
     * {@link #bindProcessToNetwork}, or {@code null} if no {@link Network} is explicitly bound.
     *
     * @return {@code Network} to which this process is bound, or {@code null}.
     */
    @Nullable
    public Network getBoundNetworkForProcess() {
        // Forcing callers to call thru non-static function ensures ConnectivityManager
        // instantiated.
        return getProcessDefaultNetwork();
    }

    /**
     * Returns the {@link Network} currently bound to this process via
     * {@link #bindProcessToNetwork}, or {@code null} if no {@link Network} is explicitly bound.
     *
     * @return {@code Network} to which this process is bound, or {@code null}.
     * @deprecated Using this function can lead to other functions throwing
     *             {@link IllegalStateException}.  Use {@link #getBoundNetworkForProcess} instead.
     *             {@code getBoundNetworkForProcess} is a direct replacement.
     */
    @Deprecated
    @Nullable
    public static Network getProcessDefaultNetwork() {
        int netId = NetworkUtils.getBoundNetworkForProcess();
        if (netId == NETID_UNSET) return null;
        return new Network(netId);
    }

    private void unsupportedStartingFrom(int version) {
        if (Process.myUid() == Process.SYSTEM_UID) {
            // The getApplicationInfo() call we make below is not supported in system context. Let
            // the call through here, and rely on the fact that ConnectivityService will refuse to
            // allow the system to use these APIs anyway.
            return;
        }

        if (mContext.getApplicationInfo().targetSdkVersion >= version) {
            throw new UnsupportedOperationException(
                    "This method is not supported in target SDK version " + version + " and above");
        }
    }

    // Checks whether the calling app can use the legacy routing API (startUsingNetworkFeature,
    // stopUsingNetworkFeature, requestRouteToHost), and if not throw UnsupportedOperationException.
    // TODO: convert the existing system users (Tethering, GnssLocationProvider) to the new APIs and
    // remove these exemptions. Note that this check is not secure, and apps can still access these
    // functions by accessing ConnectivityService directly. However, it should be clear that doing
    // so is unsupported and may break in the future. http://b/22728205
    private void checkLegacyRoutingApiAccess() {
        unsupportedStartingFrom(VERSION_CODES.M);
    }

    /**
     * Binds host resolutions performed by this process to {@code network}.
     * {@link #bindProcessToNetwork} takes precedence over this setting.
     *
     * @param network The {@link Network} to bind host resolutions from the current process to, or
     *                {@code null} to clear the current binding.
     * @return {@code true} on success, {@code false} if the {@link Network} is no longer valid.
     * @hide
     * @deprecated This is strictly for legacy usage to support {@link #startUsingNetworkFeature}.
     */
    @Deprecated
    @UnsupportedAppUsage
    public static boolean setProcessDefaultNetworkForHostResolution(Network network) {
        return NetworkUtils.bindProcessToNetworkForHostResolution(
                (network == null) ? NETID_UNSET : network.getNetIdForResolv());
    }

    /**
     * Device is not restricting metered network activity while application is running on
     * background.
     */
    public static final int RESTRICT_BACKGROUND_STATUS_DISABLED = 1;

    /**
     * Device is restricting metered network activity while application is running on background,
     * but application is allowed to bypass it.
     * <p>
     * In this state, application should take action to mitigate metered network access.
     * For example, a music streaming application should switch to a low-bandwidth bitrate.
     */
    public static final int RESTRICT_BACKGROUND_STATUS_WHITELISTED = 2;

    /**
     * Device is restricting metered network activity while application is running on background.
     * <p>
     * In this state, application should not try to use the network while running on background,
     * because it would be denied.
     */
    public static final int RESTRICT_BACKGROUND_STATUS_ENABLED = 3;

    /**
     * A change in the background metered network activity restriction has occurred.
     * <p>
     * Applications should call {@link #getRestrictBackgroundStatus()} to check if the restriction
     * applies to them.
     * <p>
     * This is only sent to registered receivers, not manifest receivers.
     */
    @SdkConstant(SdkConstantType.BROADCAST_INTENT_ACTION)
    public static final String ACTION_RESTRICT_BACKGROUND_CHANGED =
            "android.net.conn.RESTRICT_BACKGROUND_CHANGED";

    /** @hide */
    @Retention(RetentionPolicy.SOURCE)
    @IntDef(flag = false, value = {
            RESTRICT_BACKGROUND_STATUS_DISABLED,
            RESTRICT_BACKGROUND_STATUS_WHITELISTED,
            RESTRICT_BACKGROUND_STATUS_ENABLED,
    })
    public @interface RestrictBackgroundStatus {
    }

    private INetworkPolicyManager getNetworkPolicyManager() {
        synchronized (this) {
            if (mNPManager != null) {
                return mNPManager;
            }
            mNPManager = INetworkPolicyManager.Stub.asInterface(ServiceManager
                    .getService(Context.NETWORK_POLICY_SERVICE));
            return mNPManager;
        }
    }

    /**
     * Determines if the calling application is subject to metered network restrictions while
     * running on background.
     *
     * @return {@link #RESTRICT_BACKGROUND_STATUS_DISABLED},
     * {@link #RESTRICT_BACKGROUND_STATUS_ENABLED},
     * or {@link #RESTRICT_BACKGROUND_STATUS_WHITELISTED}
     */
    public @RestrictBackgroundStatus int getRestrictBackgroundStatus() {
        try {
            return getNetworkPolicyManager().getRestrictBackgroundByCaller();
        } catch (RemoteException e) {
            throw e.rethrowFromSystemServer();
        }
    }

    /**
     * The network watchlist is a list of domains and IP addresses that are associated with
     * potentially harmful apps. This method returns the SHA-256 of the watchlist config file
     * currently used by the system for validation purposes.
     *
     * @return Hash of network watchlist config file. Null if config does not exist.
     */
    @Nullable
    public byte[] getNetworkWatchlistConfigHash() {
        try {
            return mService.getNetworkWatchlistConfigHash();
        } catch (RemoteException e) {
            Log.e(TAG, "Unable to get watchlist config hash");
            throw e.rethrowFromSystemServer();
        }
    }

    /**
     * Returns the {@code uid} of the owner of a network connection.
     *
     * @param protocol The protocol of the connection. Only {@code IPPROTO_TCP} and
     * {@code IPPROTO_UDP} currently supported.
     * @param local The local {@link InetSocketAddress} of a connection.
     * @param remote The remote {@link InetSocketAddress} of a connection.
     *
     * @return {@code uid} if the connection is found and the app has permission to observe it
     * (e.g., if it is associated with the calling VPN app's tunnel) or
     * {@link android.os.Process#INVALID_UID} if the connection is not found.
     * Throws {@link SecurityException} if the caller is not the active VPN for the current user.
     * Throws {@link IllegalArgumentException} if an unsupported protocol is requested.
     */
    public int getConnectionOwnerUid(int protocol, @NonNull InetSocketAddress local,
            @NonNull InetSocketAddress remote) {
        ConnectionInfo connectionInfo = new ConnectionInfo(protocol, local, remote);
        try {
            return mService.getConnectionOwnerUid(connectionInfo);
        } catch (RemoteException e) {
            throw e.rethrowFromSystemServer();
        }
    }

    private void printStackTrace() {
        if (DEBUG) {
            final StackTraceElement[] callStack = Thread.currentThread().getStackTrace();
            final StringBuffer sb = new StringBuffer();
            for (int i = 3; i < callStack.length; i++) {
                final String stackTrace = callStack[i].toString();
                if (stackTrace == null || stackTrace.contains("android.os")) {
                    break;
                }
                sb.append(" [").append(stackTrace).append("]");
            }
            Log.d(TAG, "StackLog:" + sb.toString());
        }
    }
}<|MERGE_RESOLUTION|>--- conflicted
+++ resolved
@@ -1941,11 +1941,8 @@
             @NonNull Callback callback) {
         ParcelFileDescriptor dup;
         try {
-<<<<<<< HEAD
-=======
             // Dup is needed here as the pfd inside the socket is owned by the IpSecService,
             // which cannot be obtained by the app process.
->>>>>>> c6f280bf
             dup = ParcelFileDescriptor.dup(socket.getFileDescriptor());
         } catch (IOException ignored) {
             // Construct an invalid fd, so that if the user later calls start(), it will fail with
@@ -1987,10 +1984,7 @@
             @NonNull Callback callback) {
         ParcelFileDescriptor dup;
         try {
-<<<<<<< HEAD
-=======
             // TODO: Consider remove unnecessary dup.
->>>>>>> c6f280bf
             dup = pfd.dup();
         } catch (IOException ignored) {
             // Construct an invalid fd, so that if the user later calls start(), it will fail with
