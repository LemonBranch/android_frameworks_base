--- conflicted
+++ resolved
@@ -16,10 +16,7 @@
 
 package android.net;
 
-<<<<<<< HEAD
-=======
 import android.annotation.Nullable;
->>>>>>> 825827da
 import android.annotation.SystemApi;
 import android.annotation.TestApi;
 import android.annotation.UnsupportedAppUsage;
@@ -116,12 +113,8 @@
      */
     @SystemApi
     @TestApi
-<<<<<<< HEAD
-    public RouteInfo(IpPrefix destination, InetAddress gateway, String iface, int type) {
-=======
     public RouteInfo(@Nullable IpPrefix destination, @Nullable InetAddress gateway,
             @Nullable String iface, int type) {
->>>>>>> 825827da
         switch (type) {
             case RTN_UNICAST:
             case RTN_UNREACHABLE:
