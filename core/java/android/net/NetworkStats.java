/*
 * Copyright (C) 2011 The Android Open Source Project
 *
 * Licensed under the Apache License, Version 2.0 (the "License");
 * you may not use this file except in compliance with the License.
 * You may obtain a copy of the License at
 *
 *      http://www.apache.org/licenses/LICENSE-2.0
 *
 * Unless required by applicable law or agreed to in writing, software
 * distributed under the License is distributed on an "AS IS" BASIS,
 * WITHOUT WARRANTIES OR CONDITIONS OF ANY KIND, either express or implied.
 * See the License for the specific language governing permissions and
 * limitations under the License.
 */

package android.net;

<<<<<<< HEAD
=======
import static android.os.Process.CLAT_UID;

>>>>>>> de843449
import android.annotation.UnsupportedAppUsage;
import android.os.Parcel;
import android.os.Parcelable;
import android.os.SystemClock;
import android.util.Slog;
import android.util.SparseBooleanArray;

import com.android.internal.annotations.VisibleForTesting;
import com.android.internal.util.ArrayUtils;

import libcore.util.EmptyArray;

import java.io.CharArrayWriter;
import java.io.PrintWriter;
import java.util.Arrays;
import java.util.HashSet;
import java.util.Map;
import java.util.Objects;

/**
 * Collection of active network statistics. Can contain summary details across
 * all interfaces, or details with per-UID granularity. Internally stores data
 * as a large table, closely matching {@code /proc/} data format. This structure
 * optimizes for rapid in-memory comparison, but consider using
 * {@link NetworkStatsHistory} when persisting.
 *
 * @hide
 */
// @NotThreadSafe
public class NetworkStats implements Parcelable {
    private static final String TAG = "NetworkStats";
    /** {@link #iface} value when interface details unavailable. */
    public static final String IFACE_ALL = null;
    /** {@link #uid} value when UID details unavailable. */
    public static final int UID_ALL = -1;
    /** {@link #tag} value matching any tag. */
    // TODO: Rename TAG_ALL to TAG_ANY.
    public static final int TAG_ALL = -1;
    /** {@link #set} value for all sets combined, not including debug sets. */
    public static final int SET_ALL = -1;
    /** {@link #set} value where background data is accounted. */
    public static final int SET_DEFAULT = 0;
    /** {@link #set} value where foreground data is accounted. */
    public static final int SET_FOREGROUND = 1;
    /** All {@link #set} value greater than SET_DEBUG_START are debug {@link #set} values. */
    public static final int SET_DEBUG_START = 1000;
    /** Debug {@link #set} value when the VPN stats are moved in. */
    public static final int SET_DBG_VPN_IN = 1001;
    /** Debug {@link #set} value when the VPN stats are moved out of a vpn UID. */
    public static final int SET_DBG_VPN_OUT = 1002;

    /** Include all interfaces when filtering */
    public static final String[] INTERFACES_ALL = null;

    /** {@link #tag} value for total data across all tags. */
    // TODO: Rename TAG_NONE to TAG_ALL.
    public static final int TAG_NONE = 0;

    /** {@link #metered} value to account for all metered states. */
    public static final int METERED_ALL = -1;
    /** {@link #metered} value where native, unmetered data is accounted. */
    public static final int METERED_NO = 0;
    /** {@link #metered} value where metered data is accounted. */
    public static final int METERED_YES = 1;

    /** {@link #roaming} value to account for all roaming states. */
    public static final int ROAMING_ALL = -1;
    /** {@link #roaming} value where native, non-roaming data is accounted. */
    public static final int ROAMING_NO = 0;
    /** {@link #roaming} value where roaming data is accounted. */
    public static final int ROAMING_YES = 1;

    /** {@link #onDefaultNetwork} value to account for all default network states. */
    public static final int DEFAULT_NETWORK_ALL = -1;
    /** {@link #onDefaultNetwork} value to account for usage while not the default network. */
    public static final int DEFAULT_NETWORK_NO = 0;
    /** {@link #onDefaultNetwork} value to account for usage while the default network. */
    public static final int DEFAULT_NETWORK_YES = 1;

    /** Denotes a request for stats at the interface level. */
    public static final int STATS_PER_IFACE = 0;
    /** Denotes a request for stats at the interface and UID level. */
    public static final int STATS_PER_UID = 1;

    private static final String CLATD_INTERFACE_PREFIX = "v4-";
    // Delta between IPv4 header (20b) and IPv6 header (40b).
    // Used for correct stats accounting on clatd interfaces.
    private static final int IPV4V6_HEADER_DELTA = 20;

    // TODO: move fields to "mVariable" notation

    /**
     * {@link SystemClock#elapsedRealtime()} timestamp when this data was
     * generated.
     */
    private long elapsedRealtime;
    @UnsupportedAppUsage
    private int size;
    @UnsupportedAppUsage
    private int capacity;
    @UnsupportedAppUsage
    private String[] iface;
    @UnsupportedAppUsage
    private int[] uid;
    @UnsupportedAppUsage
    private int[] set;
    @UnsupportedAppUsage
    private int[] tag;
    @UnsupportedAppUsage
    private int[] metered;
    @UnsupportedAppUsage
    private int[] roaming;
    @UnsupportedAppUsage
    private int[] defaultNetwork;
    @UnsupportedAppUsage
    private long[] rxBytes;
    @UnsupportedAppUsage
    private long[] rxPackets;
    @UnsupportedAppUsage
    private long[] txBytes;
    @UnsupportedAppUsage
    private long[] txPackets;
    @UnsupportedAppUsage
    private long[] operations;

    public static class Entry {
        @UnsupportedAppUsage
        public String iface;
        @UnsupportedAppUsage
        public int uid;
        @UnsupportedAppUsage
        public int set;
        @UnsupportedAppUsage
        public int tag;
        /**
         * Note that this is only populated w/ the default value when read from /proc or written
         * to disk. We merge in the correct value when reporting this value to clients of
         * getSummary().
         */
        public int metered;
        /**
         * Note that this is only populated w/ the default value when read from /proc or written
         * to disk. We merge in the correct value when reporting this value to clients of
         * getSummary().
         */
        public int roaming;
        /**
         * Note that this is only populated w/ the default value when read from /proc or written
         * to disk. We merge in the correct value when reporting this value to clients of
         * getSummary().
         */
        public int defaultNetwork;
        @UnsupportedAppUsage
        public long rxBytes;
        @UnsupportedAppUsage
        public long rxPackets;
        @UnsupportedAppUsage
        public long txBytes;
        @UnsupportedAppUsage
        public long txPackets;
        public long operations;

        @UnsupportedAppUsage
        public Entry() {
            this(IFACE_ALL, UID_ALL, SET_DEFAULT, TAG_NONE, 0L, 0L, 0L, 0L, 0L);
        }

        public Entry(long rxBytes, long rxPackets, long txBytes, long txPackets, long operations) {
            this(IFACE_ALL, UID_ALL, SET_DEFAULT, TAG_NONE, rxBytes, rxPackets, txBytes, txPackets,
                    operations);
        }

        public Entry(String iface, int uid, int set, int tag, long rxBytes, long rxPackets,
                long txBytes, long txPackets, long operations) {
            this(iface, uid, set, tag, METERED_NO, ROAMING_NO, DEFAULT_NETWORK_NO,
                    rxBytes, rxPackets, txBytes, txPackets, operations);
        }

        public Entry(String iface, int uid, int set, int tag, int metered, int roaming,
                 int defaultNetwork, long rxBytes, long rxPackets, long txBytes, long txPackets,
                 long operations) {
            this.iface = iface;
            this.uid = uid;
            this.set = set;
            this.tag = tag;
            this.metered = metered;
            this.roaming = roaming;
            this.defaultNetwork = defaultNetwork;
            this.rxBytes = rxBytes;
            this.rxPackets = rxPackets;
            this.txBytes = txBytes;
            this.txPackets = txPackets;
            this.operations = operations;
        }

        public boolean isNegative() {
            return rxBytes < 0 || rxPackets < 0 || txBytes < 0 || txPackets < 0 || operations < 0;
        }

        public boolean isEmpty() {
            return rxBytes == 0 && rxPackets == 0 && txBytes == 0 && txPackets == 0
                    && operations == 0;
        }

        public void add(Entry another) {
            this.rxBytes += another.rxBytes;
            this.rxPackets += another.rxPackets;
            this.txBytes += another.txBytes;
            this.txPackets += another.txPackets;
            this.operations += another.operations;
        }

        @Override
        public String toString() {
            final StringBuilder builder = new StringBuilder();
            builder.append("iface=").append(iface);
            builder.append(" uid=").append(uid);
            builder.append(" set=").append(setToString(set));
            builder.append(" tag=").append(tagToString(tag));
            builder.append(" metered=").append(meteredToString(metered));
            builder.append(" roaming=").append(roamingToString(roaming));
            builder.append(" defaultNetwork=").append(defaultNetworkToString(defaultNetwork));
            builder.append(" rxBytes=").append(rxBytes);
            builder.append(" rxPackets=").append(rxPackets);
            builder.append(" txBytes=").append(txBytes);
            builder.append(" txPackets=").append(txPackets);
            builder.append(" operations=").append(operations);
            return builder.toString();
        }

        @Override
        public boolean equals(Object o) {
            if (o instanceof Entry) {
                final Entry e = (Entry) o;
                return uid == e.uid && set == e.set && tag == e.tag && metered == e.metered
                        && roaming == e.roaming && defaultNetwork == e.defaultNetwork
                        && rxBytes == e.rxBytes && rxPackets == e.rxPackets
                        && txBytes == e.txBytes && txPackets == e.txPackets
                        && operations == e.operations && iface.equals(e.iface);
            }
            return false;
        }

        @Override
        public int hashCode() {
            return Objects.hash(uid, set, tag, metered, roaming, defaultNetwork, iface);
        }
    }

    @UnsupportedAppUsage
    public NetworkStats(long elapsedRealtime, int initialSize) {
        this.elapsedRealtime = elapsedRealtime;
        this.size = 0;
        if (initialSize > 0) {
            this.capacity = initialSize;
            this.iface = new String[initialSize];
            this.uid = new int[initialSize];
            this.set = new int[initialSize];
            this.tag = new int[initialSize];
            this.metered = new int[initialSize];
            this.roaming = new int[initialSize];
            this.defaultNetwork = new int[initialSize];
            this.rxBytes = new long[initialSize];
            this.rxPackets = new long[initialSize];
            this.txBytes = new long[initialSize];
            this.txPackets = new long[initialSize];
            this.operations = new long[initialSize];
        } else {
            // Special case for use by NetworkStatsFactory to start out *really* empty.
            clear();
        }
    }

    @UnsupportedAppUsage
    public NetworkStats(Parcel parcel) {
        elapsedRealtime = parcel.readLong();
        size = parcel.readInt();
        capacity = parcel.readInt();
        iface = parcel.createStringArray();
        uid = parcel.createIntArray();
        set = parcel.createIntArray();
        tag = parcel.createIntArray();
        metered = parcel.createIntArray();
        roaming = parcel.createIntArray();
        defaultNetwork = parcel.createIntArray();
        rxBytes = parcel.createLongArray();
        rxPackets = parcel.createLongArray();
        txBytes = parcel.createLongArray();
        txPackets = parcel.createLongArray();
        operations = parcel.createLongArray();
    }

    @Override
    public void writeToParcel(Parcel dest, int flags) {
        dest.writeLong(elapsedRealtime);
        dest.writeInt(size);
        dest.writeInt(capacity);
        dest.writeStringArray(iface);
        dest.writeIntArray(uid);
        dest.writeIntArray(set);
        dest.writeIntArray(tag);
        dest.writeIntArray(metered);
        dest.writeIntArray(roaming);
        dest.writeIntArray(defaultNetwork);
        dest.writeLongArray(rxBytes);
        dest.writeLongArray(rxPackets);
        dest.writeLongArray(txBytes);
        dest.writeLongArray(txPackets);
        dest.writeLongArray(operations);
    }

    @Override
    public NetworkStats clone() {
        final NetworkStats clone = new NetworkStats(elapsedRealtime, size);
        NetworkStats.Entry entry = null;
        for (int i = 0; i < size; i++) {
            entry = getValues(i, entry);
            clone.addValues(entry);
        }
        return clone;
    }

    /**
     * Clear all data stored in this object.
     */
    public void clear() {
        this.capacity = 0;
        this.iface = EmptyArray.STRING;
        this.uid = EmptyArray.INT;
        this.set = EmptyArray.INT;
        this.tag = EmptyArray.INT;
        this.metered = EmptyArray.INT;
        this.roaming = EmptyArray.INT;
        this.defaultNetwork = EmptyArray.INT;
        this.rxBytes = EmptyArray.LONG;
        this.rxPackets = EmptyArray.LONG;
        this.txBytes = EmptyArray.LONG;
        this.txPackets = EmptyArray.LONG;
        this.operations = EmptyArray.LONG;
    }

    @VisibleForTesting
    public NetworkStats addIfaceValues(
            String iface, long rxBytes, long rxPackets, long txBytes, long txPackets) {
        return addValues(
                iface, UID_ALL, SET_DEFAULT, TAG_NONE, rxBytes, rxPackets, txBytes, txPackets, 0L);
    }

    @VisibleForTesting
    public NetworkStats addValues(String iface, int uid, int set, int tag, long rxBytes,
            long rxPackets, long txBytes, long txPackets, long operations) {
        return addValues(new Entry(
                iface, uid, set, tag, rxBytes, rxPackets, txBytes, txPackets, operations));
    }

    @VisibleForTesting
    public NetworkStats addValues(String iface, int uid, int set, int tag, int metered, int roaming,
            int defaultNetwork, long rxBytes, long rxPackets, long txBytes, long txPackets,
            long operations) {
        return addValues(new Entry(
                iface, uid, set, tag, metered, roaming, defaultNetwork, rxBytes, rxPackets,
                txBytes, txPackets, operations));
    }

    /**
     * Add new stats entry, copying from given {@link Entry}. The {@link Entry}
     * object can be recycled across multiple calls.
     */
    public NetworkStats addValues(Entry entry) {
        if (size >= capacity) {
            final int newLength = Math.max(size, 10) * 3 / 2;
            iface = Arrays.copyOf(iface, newLength);
            uid = Arrays.copyOf(uid, newLength);
            set = Arrays.copyOf(set, newLength);
            tag = Arrays.copyOf(tag, newLength);
            metered = Arrays.copyOf(metered, newLength);
            roaming = Arrays.copyOf(roaming, newLength);
            defaultNetwork = Arrays.copyOf(defaultNetwork, newLength);
            rxBytes = Arrays.copyOf(rxBytes, newLength);
            rxPackets = Arrays.copyOf(rxPackets, newLength);
            txBytes = Arrays.copyOf(txBytes, newLength);
            txPackets = Arrays.copyOf(txPackets, newLength);
            operations = Arrays.copyOf(operations, newLength);
            capacity = newLength;
        }

        setValues(size, entry);
        size++;

        return this;
    }

    private void setValues(int i, Entry entry) {
        iface[i] = entry.iface;
        uid[i] = entry.uid;
        set[i] = entry.set;
        tag[i] = entry.tag;
        metered[i] = entry.metered;
        roaming[i] = entry.roaming;
        defaultNetwork[i] = entry.defaultNetwork;
        rxBytes[i] = entry.rxBytes;
        rxPackets[i] = entry.rxPackets;
        txBytes[i] = entry.txBytes;
        txPackets[i] = entry.txPackets;
        operations[i] = entry.operations;
    }

    /**
     * Return specific stats entry.
     */
    @UnsupportedAppUsage
    public Entry getValues(int i, Entry recycle) {
        final Entry entry = recycle != null ? recycle : new Entry();
        entry.iface = iface[i];
        entry.uid = uid[i];
        entry.set = set[i];
        entry.tag = tag[i];
        entry.metered = metered[i];
        entry.roaming = roaming[i];
        entry.defaultNetwork = defaultNetwork[i];
        entry.rxBytes = rxBytes[i];
        entry.rxPackets = rxPackets[i];
        entry.txBytes = txBytes[i];
        entry.txPackets = txPackets[i];
        entry.operations = operations[i];
        return entry;
    }

    /**
     * If @{code dest} is not equal to @{code src}, copy entry from index @{code src} to index
     * @{code dest}.
     */
    private void maybeCopyEntry(int dest, int src) {
        if (dest == src) return;
        iface[dest] = iface[src];
        uid[dest] = uid[src];
        set[dest] = set[src];
        tag[dest] = tag[src];
        metered[dest] = metered[src];
        roaming[dest] = roaming[src];
        defaultNetwork[dest] = defaultNetwork[src];
        rxBytes[dest] = rxBytes[src];
        rxPackets[dest] = rxPackets[src];
        txBytes[dest] = txBytes[src];
        txPackets[dest] = txPackets[src];
        operations[dest] = operations[src];
    }

    public long getElapsedRealtime() {
        return elapsedRealtime;
    }

    public void setElapsedRealtime(long time) {
        elapsedRealtime = time;
    }

    /**
     * Return age of this {@link NetworkStats} object with respect to
     * {@link SystemClock#elapsedRealtime()}.
     */
    public long getElapsedRealtimeAge() {
        return SystemClock.elapsedRealtime() - elapsedRealtime;
    }

    @UnsupportedAppUsage
    public int size() {
        return size;
    }

    @VisibleForTesting
    public int internalSize() {
        return capacity;
    }

    @Deprecated
    public NetworkStats combineValues(String iface, int uid, int tag, long rxBytes, long rxPackets,
            long txBytes, long txPackets, long operations) {
        return combineValues(
                iface, uid, SET_DEFAULT, tag, rxBytes, rxPackets, txBytes,
                txPackets, operations);
    }

    public NetworkStats combineValues(String iface, int uid, int set, int tag,
            long rxBytes, long rxPackets, long txBytes, long txPackets, long operations) {
        return combineValues(new Entry(
                iface, uid, set, tag, rxBytes, rxPackets, txBytes, txPackets, operations));
    }

    /**
     * Combine given values with an existing row, or create a new row if
     * {@link #findIndex(String, int, int, int, int)} is unable to find match. Can
     * also be used to subtract values from existing rows.
     */
    @UnsupportedAppUsage
    public NetworkStats combineValues(Entry entry) {
        final int i = findIndex(entry.iface, entry.uid, entry.set, entry.tag, entry.metered,
                entry.roaming, entry.defaultNetwork);
        if (i == -1) {
            // only create new entry when positive contribution
            addValues(entry);
        } else {
            rxBytes[i] += entry.rxBytes;
            rxPackets[i] += entry.rxPackets;
            txBytes[i] += entry.txBytes;
            txPackets[i] += entry.txPackets;
            operations[i] += entry.operations;
        }
        return this;
    }

    /**
     * Combine all values from another {@link NetworkStats} into this object.
     */
    @UnsupportedAppUsage
    public void combineAllValues(NetworkStats another) {
        NetworkStats.Entry entry = null;
        for (int i = 0; i < another.size; i++) {
            entry = another.getValues(i, entry);
            combineValues(entry);
        }
    }

    /**
     * Find first stats index that matches the requested parameters.
     */
    public int findIndex(String iface, int uid, int set, int tag, int metered, int roaming,
            int defaultNetwork) {
        for (int i = 0; i < size; i++) {
            if (uid == this.uid[i] && set == this.set[i] && tag == this.tag[i]
                    && metered == this.metered[i] && roaming == this.roaming[i]
                    && defaultNetwork == this.defaultNetwork[i]
                    && Objects.equals(iface, this.iface[i])) {
                return i;
            }
        }
        return -1;
    }

    /**
     * Find first stats index that matches the requested parameters, starting
     * search around the hinted index as an optimization.
     */
    @VisibleForTesting
    public int findIndexHinted(String iface, int uid, int set, int tag, int metered, int roaming,
            int defaultNetwork, int hintIndex) {
        for (int offset = 0; offset < size; offset++) {
            final int halfOffset = offset / 2;

            // search outwards from hint index, alternating forward and backward
            final int i;
            if (offset % 2 == 0) {
                i = (hintIndex + halfOffset) % size;
            } else {
                i = (size + hintIndex - halfOffset - 1) % size;
            }

            if (uid == this.uid[i] && set == this.set[i] && tag == this.tag[i]
                    && metered == this.metered[i] && roaming == this.roaming[i]
                    && defaultNetwork == this.defaultNetwork[i]
                    && Objects.equals(iface, this.iface[i])) {
                return i;
            }
        }
        return -1;
    }

    /**
     * Splice in {@link #operations} from the given {@link NetworkStats} based
     * on matching {@link #uid} and {@link #tag} rows. Ignores {@link #iface},
     * since operation counts are at data layer.
     */
    public void spliceOperationsFrom(NetworkStats stats) {
        for (int i = 0; i < size; i++) {
            final int j = stats.findIndex(iface[i], uid[i], set[i], tag[i], metered[i], roaming[i],
                    defaultNetwork[i]);
            if (j == -1) {
                operations[i] = 0;
            } else {
                operations[i] = stats.operations[j];
            }
        }
    }

    /**
     * Return list of unique interfaces known by this data structure.
     */
    public String[] getUniqueIfaces() {
        final HashSet<String> ifaces = new HashSet<String>();
        for (String iface : this.iface) {
            if (iface != IFACE_ALL) {
                ifaces.add(iface);
            }
        }
        return ifaces.toArray(new String[ifaces.size()]);
    }

    /**
     * Return list of unique UIDs known by this data structure.
     */
    @UnsupportedAppUsage
    public int[] getUniqueUids() {
        final SparseBooleanArray uids = new SparseBooleanArray();
        for (int uid : this.uid) {
            uids.put(uid, true);
        }

        final int size = uids.size();
        final int[] result = new int[size];
        for (int i = 0; i < size; i++) {
            result[i] = uids.keyAt(i);
        }
        return result;
    }

    /**
     * Return total bytes represented by this snapshot object, usually used when
     * checking if a {@link #subtract(NetworkStats)} delta passes a threshold.
     */
    @UnsupportedAppUsage
    public long getTotalBytes() {
        final Entry entry = getTotal(null);
        return entry.rxBytes + entry.txBytes;
    }

    /**
     * Return total of all fields represented by this snapshot object.
     */
    @UnsupportedAppUsage
    public Entry getTotal(Entry recycle) {
        return getTotal(recycle, null, UID_ALL, false);
    }

    /**
     * Return total of all fields represented by this snapshot object matching
     * the requested {@link #uid}.
     */
    @UnsupportedAppUsage
    public Entry getTotal(Entry recycle, int limitUid) {
        return getTotal(recycle, null, limitUid, false);
    }

    /**
     * Return total of all fields represented by this snapshot object matching
     * the requested {@link #iface}.
     */
    public Entry getTotal(Entry recycle, HashSet<String> limitIface) {
        return getTotal(recycle, limitIface, UID_ALL, false);
    }

    @UnsupportedAppUsage
    public Entry getTotalIncludingTags(Entry recycle) {
        return getTotal(recycle, null, UID_ALL, true);
    }

    /**
     * Return total of all fields represented by this snapshot object matching
     * the requested {@link #iface} and {@link #uid}.
     *
     * @param limitIface Set of {@link #iface} to include in total; or {@code
     *            null} to include all ifaces.
     */
    private Entry getTotal(
            Entry recycle, HashSet<String> limitIface, int limitUid, boolean includeTags) {
        final Entry entry = recycle != null ? recycle : new Entry();

        entry.iface = IFACE_ALL;
        entry.uid = limitUid;
        entry.set = SET_ALL;
        entry.tag = TAG_NONE;
        entry.metered = METERED_ALL;
        entry.roaming = ROAMING_ALL;
        entry.defaultNetwork = DEFAULT_NETWORK_ALL;
        entry.rxBytes = 0;
        entry.rxPackets = 0;
        entry.txBytes = 0;
        entry.txPackets = 0;
        entry.operations = 0;

        for (int i = 0; i < size; i++) {
            final boolean matchesUid = (limitUid == UID_ALL) || (limitUid == uid[i]);
            final boolean matchesIface = (limitIface == null) || (limitIface.contains(iface[i]));

            if (matchesUid && matchesIface) {
                // skip specific tags, since already counted in TAG_NONE
                if (tag[i] != TAG_NONE && !includeTags) continue;

                entry.rxBytes += rxBytes[i];
                entry.rxPackets += rxPackets[i];
                entry.txBytes += txBytes[i];
                entry.txPackets += txPackets[i];
                entry.operations += operations[i];
            }
        }
        return entry;
    }

    /**
     * Fast path for battery stats.
     */
    public long getTotalPackets() {
        long total = 0;
        for (int i = size-1; i >= 0; i--) {
            total += rxPackets[i] + txPackets[i];
        }
        return total;
    }

    /**
     * Subtract the given {@link NetworkStats}, effectively leaving the delta
     * between two snapshots in time. Assumes that statistics rows collect over
     * time, and that none of them have disappeared.
     */
    public NetworkStats subtract(NetworkStats right) {
        return subtract(this, right, null, null);
    }

    /**
     * Subtract the two given {@link NetworkStats} objects, returning the delta
     * between two snapshots in time. Assumes that statistics rows collect over
     * time, and that none of them have disappeared.
     * <p>
     * If counters have rolled backwards, they are clamped to {@code 0} and
     * reported to the given {@link NonMonotonicObserver}.
     */
    public static <C> NetworkStats subtract(NetworkStats left, NetworkStats right,
            NonMonotonicObserver<C> observer, C cookie) {
        return subtract(left, right, observer, cookie, null);
    }

    /**
     * Subtract the two given {@link NetworkStats} objects, returning the delta
     * between two snapshots in time. Assumes that statistics rows collect over
     * time, and that none of them have disappeared.
     * <p>
     * If counters have rolled backwards, they are clamped to {@code 0} and
     * reported to the given {@link NonMonotonicObserver}.
     * <p>
     * If <var>recycle</var> is supplied, this NetworkStats object will be
     * reused (and returned) as the result if it is large enough to contain
     * the data.
     */
    public static <C> NetworkStats subtract(NetworkStats left, NetworkStats right,
            NonMonotonicObserver<C> observer, C cookie, NetworkStats recycle) {
        long deltaRealtime = left.elapsedRealtime - right.elapsedRealtime;
        if (deltaRealtime < 0) {
            if (observer != null) {
                observer.foundNonMonotonic(left, -1, right, -1, cookie);
            }
            deltaRealtime = 0;
        }

        // result will have our rows, and elapsed time between snapshots
        final Entry entry = new Entry();
        final NetworkStats result;
        if (recycle != null && recycle.capacity >= left.size) {
            result = recycle;
            result.size = 0;
            result.elapsedRealtime = deltaRealtime;
        } else {
            result = new NetworkStats(deltaRealtime, left.size);
        }
        for (int i = 0; i < left.size; i++) {
            entry.iface = left.iface[i];
            entry.uid = left.uid[i];
            entry.set = left.set[i];
            entry.tag = left.tag[i];
            entry.metered = left.metered[i];
            entry.roaming = left.roaming[i];
            entry.defaultNetwork = left.defaultNetwork[i];
            entry.rxBytes = left.rxBytes[i];
            entry.rxPackets = left.rxPackets[i];
            entry.txBytes = left.txBytes[i];
            entry.txPackets = left.txPackets[i];
            entry.operations = left.operations[i];

            // find remote row that matches, and subtract
            final int j = right.findIndexHinted(entry.iface, entry.uid, entry.set, entry.tag,
                    entry.metered, entry.roaming, entry.defaultNetwork, i);
            if (j != -1) {
                // Found matching row, subtract remote value.
                entry.rxBytes -= right.rxBytes[j];
                entry.rxPackets -= right.rxPackets[j];
                entry.txBytes -= right.txBytes[j];
                entry.txPackets -= right.txPackets[j];
                entry.operations -= right.operations[j];
            }

            if (entry.isNegative()) {
                if (observer != null) {
                    observer.foundNonMonotonic(left, i, right, j, cookie);
                }
                entry.rxBytes = Math.max(entry.rxBytes, 0);
                entry.rxPackets = Math.max(entry.rxPackets, 0);
                entry.txBytes = Math.max(entry.txBytes, 0);
                entry.txPackets = Math.max(entry.txPackets, 0);
                entry.operations = Math.max(entry.operations, 0);
            }

            result.addValues(entry);
        }

        return result;
    }

    /**
     * Calculate and apply adjustments to captured statistics for 464xlat traffic counted twice.
     *
     * <p>This mutates both base and stacked traffic stats, to account respectively for
     * double-counted traffic and IPv4/IPv6 header size difference.
     *
     * <p>For 464xlat traffic, xt_qtaguid sees every IPv4 packet twice, once as a native IPv4
     * packet on the stacked interface, and once as translated to an IPv6 packet on the
     * base interface. For correct stats accounting on the base interface, if using xt_qtaguid,
     * every rx 464xlat packet needs to be subtracted from the root UID on the base interface
     * (http://b/12249687, http:/b/33681750), and every tx 464xlat packet which was counted onto
     * clat uid should be ignored.
     *
     * As for eBPF, the per uid stats is collected by different hook, the rx packets on base
     * interface will not be counted. Thus, the adjustment on root uid is not needed. However, the
     * tx traffic counted in the same way xt_qtaguid does, so the traffic on clat uid still
     * needs to be ignored.
     *
     * As for eBPF, the per uid stats is collected by different hook, the rx packets on base
     * interface will not be counted. Thus, the adjustment on root uid is only needed in tx
     * direction.
     *
     * <p>This method will behave fine if {@code stackedIfaces} is an non-synchronized but add-only
     * {@code ConcurrentHashMap}
     * @param baseTraffic Traffic on the base interfaces. Will be mutated.
     * @param stackedTraffic Stats with traffic stacked on top of our ifaces. Will also be mutated.
     * @param stackedIfaces Mapping ipv6if -> ipv4if interface where traffic is counted on both.
     * @param useBpfStats True if eBPF is in use.
     */
    public static void apply464xlatAdjustments(NetworkStats baseTraffic,
            NetworkStats stackedTraffic, Map<String, String> stackedIfaces, boolean useBpfStats) {
        // Total 464xlat traffic to subtract from uid 0 on all base interfaces.
        // stackedIfaces may grow afterwards, but NetworkStats will just be resized automatically.
        final NetworkStats adjustments = new NetworkStats(0, stackedIfaces.size());

        // For recycling
        Entry entry = null;
        Entry adjust = new NetworkStats.Entry(IFACE_ALL, 0, 0, 0, 0, 0, 0, 0L, 0L, 0L, 0L, 0L);

        for (int i = 0; i < stackedTraffic.size; i++) {
            entry = stackedTraffic.getValues(i, entry);
            if (entry.iface == null || !entry.iface.startsWith(CLATD_INTERFACE_PREFIX)) {
                continue;
            }
            final String baseIface = stackedIfaces.get(entry.iface);
            if (baseIface == null) {
                continue;
            }
<<<<<<< HEAD
            // Subtract any 464lat traffic seen for the root UID on the current base interface.
            // However, for eBPF, the per uid stats is collected by different hook, the rx packets
            // on base interface will not be counted. Thus, the adjustment on root uid is only
            // needed in tx direction.
=======
            // Subtract xt_qtaguid 464lat rx traffic seen for the root UID on the current base
            // interface. As for eBPF, the per uid stats is collected by different hook, the rx
            // packets on base interface will not be counted.
>>>>>>> de843449
            adjust.iface = baseIface;
            if (!useBpfStats) {
                adjust.rxBytes = -(entry.rxBytes + entry.rxPackets * IPV4V6_HEADER_DELTA);
                adjust.rxPackets = -entry.rxPackets;
            }
<<<<<<< HEAD
            adjust.txBytes = -(entry.txBytes + entry.txPackets * IPV4V6_HEADER_DELTA);
            adjust.txPackets = -entry.txPackets;
=======
>>>>>>> de843449
            adjustments.combineValues(adjust);

            // For 464xlat traffic, per uid stats only counts the bytes of the native IPv4 packet
            // sent on the stacked interface with prefix "v4-" and drops the IPv6 header size after
            // unwrapping. To account correctly for on-the-wire traffic, add the 20 additional bytes
            // difference for all packets (http://b/12249687, http:/b/33681750).
            entry.rxBytes += entry.rxPackets * IPV4V6_HEADER_DELTA;
            entry.txBytes += entry.txPackets * IPV4V6_HEADER_DELTA;
            stackedTraffic.setValues(i, entry);
        }

        // Traffic on clat uid is v6 tx traffic that is already counted with app uid on the stacked
        // v4 interface, so it needs to be removed to avoid double-counting.
        baseTraffic.removeUids(new int[] {CLAT_UID});
        baseTraffic.combineAllValues(adjustments);
    }

    /**
     * Calculate and apply adjustments to captured statistics for 464xlat traffic counted twice.
     *
     * <p>This mutates the object this method is called on. Equivalent to calling
     * {@link #apply464xlatAdjustments(NetworkStats, NetworkStats, Map)} with {@code this} as
     * base and stacked traffic.
     * @param stackedIfaces Mapping ipv6if -> ipv4if interface where traffic is counted on both.
     */
    public void apply464xlatAdjustments(Map<String, String> stackedIfaces, boolean useBpfStats) {
        apply464xlatAdjustments(this, this, stackedIfaces, useBpfStats);
    }

    /**
     * Return total statistics grouped by {@link #iface}; doesn't mutate the
     * original structure.
     */
    public NetworkStats groupedByIface() {
        final NetworkStats stats = new NetworkStats(elapsedRealtime, 10);

        final Entry entry = new Entry();
        entry.uid = UID_ALL;
        entry.set = SET_ALL;
        entry.tag = TAG_NONE;
        entry.metered = METERED_ALL;
        entry.roaming = ROAMING_ALL;
        entry.defaultNetwork = DEFAULT_NETWORK_ALL;
        entry.operations = 0L;

        for (int i = 0; i < size; i++) {
            // skip specific tags, since already counted in TAG_NONE
            if (tag[i] != TAG_NONE) continue;

            entry.iface = iface[i];
            entry.rxBytes = rxBytes[i];
            entry.rxPackets = rxPackets[i];
            entry.txBytes = txBytes[i];
            entry.txPackets = txPackets[i];
            stats.combineValues(entry);
        }

        return stats;
    }

    /**
     * Return total statistics grouped by {@link #uid}; doesn't mutate the
     * original structure.
     */
    public NetworkStats groupedByUid() {
        final NetworkStats stats = new NetworkStats(elapsedRealtime, 10);

        final Entry entry = new Entry();
        entry.iface = IFACE_ALL;
        entry.set = SET_ALL;
        entry.tag = TAG_NONE;
        entry.metered = METERED_ALL;
        entry.roaming = ROAMING_ALL;
        entry.defaultNetwork = DEFAULT_NETWORK_ALL;

        for (int i = 0; i < size; i++) {
            // skip specific tags, since already counted in TAG_NONE
            if (tag[i] != TAG_NONE) continue;

            entry.uid = uid[i];
            entry.rxBytes = rxBytes[i];
            entry.rxPackets = rxPackets[i];
            entry.txBytes = txBytes[i];
            entry.txPackets = txPackets[i];
            entry.operations = operations[i];
            stats.combineValues(entry);
        }

        return stats;
    }

    /**
     * Remove all rows that match one of specified UIDs.
     */
    public void removeUids(int[] uids) {
        int nextOutputEntry = 0;
        for (int i = 0; i < size; i++) {
            if (!ArrayUtils.contains(uids, uid[i])) {
                maybeCopyEntry(nextOutputEntry, i);
                nextOutputEntry++;
            }
        }

        size = nextOutputEntry;
    }

    /**
     * Only keep entries that match all specified filters.
     *
     * <p>This mutates the original structure in place. After this method is called,
     * size is the number of matching entries, and capacity is the previous capacity.
     * @param limitUid UID to filter for, or {@link #UID_ALL}.
     * @param limitIfaces Interfaces to filter for, or {@link #INTERFACES_ALL}.
     * @param limitTag Tag to filter for, or {@link #TAG_ALL}.
     */
    public void filter(int limitUid, String[] limitIfaces, int limitTag) {
        if (limitUid == UID_ALL && limitTag == TAG_ALL && limitIfaces == INTERFACES_ALL) {
            return;
        }

        Entry entry = new Entry();
        int nextOutputEntry = 0;
        for (int i = 0; i < size; i++) {
            entry = getValues(i, entry);
            final boolean matches =
                    (limitUid == UID_ALL || limitUid == entry.uid)
                    && (limitTag == TAG_ALL || limitTag == entry.tag)
                    && (limitIfaces == INTERFACES_ALL
                            || ArrayUtils.contains(limitIfaces, entry.iface));

            if (matches) {
                setValues(nextOutputEntry, entry);
                nextOutputEntry++;
            }
        }

        size = nextOutputEntry;
    }

    public void dump(String prefix, PrintWriter pw) {
        pw.print(prefix);
        pw.print("NetworkStats: elapsedRealtime="); pw.println(elapsedRealtime);
        for (int i = 0; i < size; i++) {
            pw.print(prefix);
            pw.print("  ["); pw.print(i); pw.print("]");
            pw.print(" iface="); pw.print(iface[i]);
            pw.print(" uid="); pw.print(uid[i]);
            pw.print(" set="); pw.print(setToString(set[i]));
            pw.print(" tag="); pw.print(tagToString(tag[i]));
            pw.print(" metered="); pw.print(meteredToString(metered[i]));
            pw.print(" roaming="); pw.print(roamingToString(roaming[i]));
            pw.print(" defaultNetwork="); pw.print(defaultNetworkToString(defaultNetwork[i]));
            pw.print(" rxBytes="); pw.print(rxBytes[i]);
            pw.print(" rxPackets="); pw.print(rxPackets[i]);
            pw.print(" txBytes="); pw.print(txBytes[i]);
            pw.print(" txPackets="); pw.print(txPackets[i]);
            pw.print(" operations="); pw.println(operations[i]);
        }
    }

    /**
     * Return text description of {@link #set} value.
     */
    public static String setToString(int set) {
        switch (set) {
            case SET_ALL:
                return "ALL";
            case SET_DEFAULT:
                return "DEFAULT";
            case SET_FOREGROUND:
                return "FOREGROUND";
            case SET_DBG_VPN_IN:
                return "DBG_VPN_IN";
            case SET_DBG_VPN_OUT:
                return "DBG_VPN_OUT";
            default:
                return "UNKNOWN";
        }
    }

    /**
     * Return text description of {@link #set} value.
     */
    public static String setToCheckinString(int set) {
        switch (set) {
            case SET_ALL:
                return "all";
            case SET_DEFAULT:
                return "def";
            case SET_FOREGROUND:
                return "fg";
            case SET_DBG_VPN_IN:
                return "vpnin";
            case SET_DBG_VPN_OUT:
                return "vpnout";
            default:
                return "unk";
        }
    }

    /**
     * @return true if the querySet matches the dataSet.
     */
    public static boolean setMatches(int querySet, int dataSet) {
        if (querySet == dataSet) {
            return true;
        }
        // SET_ALL matches all non-debugging sets.
        return querySet == SET_ALL && dataSet < SET_DEBUG_START;
    }

    /**
     * Return text description of {@link #tag} value.
     */
    public static String tagToString(int tag) {
        return "0x" + Integer.toHexString(tag);
    }

    /**
     * Return text description of {@link #metered} value.
     */
    public static String meteredToString(int metered) {
        switch (metered) {
            case METERED_ALL:
                return "ALL";
            case METERED_NO:
                return "NO";
            case METERED_YES:
                return "YES";
            default:
                return "UNKNOWN";
        }
    }

    /**
     * Return text description of {@link #roaming} value.
     */
    public static String roamingToString(int roaming) {
        switch (roaming) {
            case ROAMING_ALL:
                return "ALL";
            case ROAMING_NO:
                return "NO";
            case ROAMING_YES:
                return "YES";
            default:
                return "UNKNOWN";
        }
    }

    /**
     * Return text description of {@link #defaultNetwork} value.
     */
    public static String defaultNetworkToString(int defaultNetwork) {
        switch (defaultNetwork) {
            case DEFAULT_NETWORK_ALL:
                return "ALL";
            case DEFAULT_NETWORK_NO:
                return "NO";
            case DEFAULT_NETWORK_YES:
                return "YES";
            default:
                return "UNKNOWN";
        }
    }

    @Override
    public String toString() {
        final CharArrayWriter writer = new CharArrayWriter();
        dump("", new PrintWriter(writer));
        return writer.toString();
    }

    @Override
    public int describeContents() {
        return 0;
    }

    @UnsupportedAppUsage
    public static final Creator<NetworkStats> CREATOR = new Creator<NetworkStats>() {
        @Override
        public NetworkStats createFromParcel(Parcel in) {
            return new NetworkStats(in);
        }

        @Override
        public NetworkStats[] newArray(int size) {
            return new NetworkStats[size];
        }
    };

    public interface NonMonotonicObserver<C> {
        public void foundNonMonotonic(
                NetworkStats left, int leftIndex, NetworkStats right, int rightIndex, C cookie);
        public void foundNonMonotonic(
                NetworkStats stats, int statsIndex, C cookie);
    }

    /**
     * VPN accounting. Move some VPN's underlying traffic to other UIDs that use tun0 iface.
     *
     * This method should only be called on delta NetworkStats. Do not call this method on a
     * snapshot {@link NetworkStats} object because the tunUid and/or the underlyingIface may
     * change over time.
     *
     * This method performs adjustments for one active VPN package and one VPN iface at a time.
     *
     * It is possible for the VPN software to use multiple underlying networks. This method
     * only migrates traffic for the primary underlying network.
     *
     * @param tunUid uid of the VPN application
     * @param tunIface iface of the vpn tunnel
     * @param underlyingIface the primary underlying network iface used by the VPN application
     * @return true if it successfully adjusts the accounting for VPN, false otherwise
     */
    public boolean migrateTun(int tunUid, String tunIface, String underlyingIface) {
        Entry tunIfaceTotal = new Entry();
        Entry underlyingIfaceTotal = new Entry();

        tunAdjustmentInit(tunUid, tunIface, underlyingIface, tunIfaceTotal, underlyingIfaceTotal);

        // If tunIface < underlyingIface, it leaves the overhead traffic in the VPN app.
        // If tunIface > underlyingIface, the VPN app doesn't get credit for data compression.
        // Negative stats should be avoided.
        Entry pool = tunGetPool(tunIfaceTotal, underlyingIfaceTotal);
        if (pool.isEmpty()) {
            return true;
        }
        Entry moved =
                addTrafficToApplications(tunUid, tunIface, underlyingIface, tunIfaceTotal, pool);
        deductTrafficFromVpnApp(tunUid, underlyingIface, moved);

        if (!moved.isEmpty()) {
            Slog.wtf(TAG, "Failed to deduct underlying network traffic from VPN package. Moved="
                    + moved);
            return false;
        }
        return true;
    }

    /**
     * Initializes the data used by the migrateTun() method.
     *
     * This is the first pass iteration which does the following work:
     * (1) Adds up all the traffic through the tunUid's underlyingIface
     *     (both foreground and background).
     * (2) Adds up all the traffic through tun0 excluding traffic from the vpn app itself.
     */
    private void tunAdjustmentInit(int tunUid, String tunIface, String underlyingIface,
            Entry tunIfaceTotal, Entry underlyingIfaceTotal) {
        Entry recycle = new Entry();
        for (int i = 0; i < size; i++) {
            getValues(i, recycle);
            if (recycle.uid == UID_ALL) {
                throw new IllegalStateException(
                        "Cannot adjust VPN accounting on an iface aggregated NetworkStats.");
            } if (recycle.set == SET_DBG_VPN_IN || recycle.set == SET_DBG_VPN_OUT) {
                throw new IllegalStateException(
                        "Cannot adjust VPN accounting on a NetworkStats containing SET_DBG_VPN_*");
            }

            if (recycle.uid == tunUid && recycle.tag == TAG_NONE
                    && Objects.equals(underlyingIface, recycle.iface)) {
                underlyingIfaceTotal.add(recycle);
            }

            if (recycle.uid != tunUid && recycle.tag == TAG_NONE
                    && Objects.equals(tunIface, recycle.iface)) {
                // Add up all tunIface traffic excluding traffic from the vpn app itself.
                tunIfaceTotal.add(recycle);
            }
        }
    }

    private static Entry tunGetPool(Entry tunIfaceTotal, Entry underlyingIfaceTotal) {
        Entry pool = new Entry();
        pool.rxBytes = Math.min(tunIfaceTotal.rxBytes, underlyingIfaceTotal.rxBytes);
        pool.rxPackets = Math.min(tunIfaceTotal.rxPackets, underlyingIfaceTotal.rxPackets);
        pool.txBytes = Math.min(tunIfaceTotal.txBytes, underlyingIfaceTotal.txBytes);
        pool.txPackets = Math.min(tunIfaceTotal.txPackets, underlyingIfaceTotal.txPackets);
        pool.operations = Math.min(tunIfaceTotal.operations, underlyingIfaceTotal.operations);
        return pool;
    }

    private Entry addTrafficToApplications(int tunUid, String tunIface, String underlyingIface,
            Entry tunIfaceTotal, Entry pool) {
        Entry moved = new Entry();
        Entry tmpEntry = new Entry();
        tmpEntry.iface = underlyingIface;
        for (int i = 0; i < size; i++) {
            // the vpn app is excluded from the redistribution but all moved traffic will be
            // deducted from the vpn app (see deductTrafficFromVpnApp below).
            if (Objects.equals(iface[i], tunIface) && uid[i] != tunUid) {
                if (tunIfaceTotal.rxBytes > 0) {
                    tmpEntry.rxBytes = pool.rxBytes * rxBytes[i] / tunIfaceTotal.rxBytes;
                } else {
                    tmpEntry.rxBytes = 0;
                }
                if (tunIfaceTotal.rxPackets > 0) {
                    tmpEntry.rxPackets = pool.rxPackets * rxPackets[i] / tunIfaceTotal.rxPackets;
                } else {
                    tmpEntry.rxPackets = 0;
                }
                if (tunIfaceTotal.txBytes > 0) {
                    tmpEntry.txBytes = pool.txBytes * txBytes[i] / tunIfaceTotal.txBytes;
                } else {
                    tmpEntry.txBytes = 0;
                }
                if (tunIfaceTotal.txPackets > 0) {
                    tmpEntry.txPackets = pool.txPackets * txPackets[i] / tunIfaceTotal.txPackets;
                } else {
                    tmpEntry.txPackets = 0;
                }
                if (tunIfaceTotal.operations > 0) {
                    tmpEntry.operations =
                            pool.operations * operations[i] / tunIfaceTotal.operations;
                } else {
                    tmpEntry.operations = 0;
                }
                tmpEntry.uid = uid[i];
                tmpEntry.tag = tag[i];
                tmpEntry.set = set[i];
                tmpEntry.metered = metered[i];
                tmpEntry.roaming = roaming[i];
                tmpEntry.defaultNetwork = defaultNetwork[i];
                combineValues(tmpEntry);
                if (tag[i] == TAG_NONE) {
                    moved.add(tmpEntry);
                    // Add debug info
                    tmpEntry.set = SET_DBG_VPN_IN;
                    combineValues(tmpEntry);
                }
            }
        }
        return moved;
    }

    private void deductTrafficFromVpnApp(int tunUid, String underlyingIface, Entry moved) {
        // Add debug info
        moved.uid = tunUid;
        moved.set = SET_DBG_VPN_OUT;
        moved.tag = TAG_NONE;
        moved.iface = underlyingIface;
        moved.metered = METERED_ALL;
        moved.roaming = ROAMING_ALL;
        moved.defaultNetwork = DEFAULT_NETWORK_ALL;
        combineValues(moved);

        // Caveat: if the vpn software uses tag, the total tagged traffic may be greater than
        // the TAG_NONE traffic.
        //
        // Relies on the fact that the underlying traffic only has state ROAMING_NO and METERED_NO,
        // which should be the case as it comes directly from the /proc file. We only blend in the
        // roaming data after applying these adjustments, by checking the NetworkIdentity of the
        // underlying iface.
        int idxVpnBackground = findIndex(underlyingIface, tunUid, SET_DEFAULT, TAG_NONE,
                METERED_NO, ROAMING_NO, DEFAULT_NETWORK_NO);
        if (idxVpnBackground != -1) {
            tunSubtract(idxVpnBackground, this, moved);
        }

        int idxVpnForeground = findIndex(underlyingIface, tunUid, SET_FOREGROUND, TAG_NONE,
                METERED_NO, ROAMING_NO, DEFAULT_NETWORK_NO);
        if (idxVpnForeground != -1) {
            tunSubtract(idxVpnForeground, this, moved);
        }
    }

    private static void tunSubtract(int i, NetworkStats left, Entry right) {
        long rxBytes = Math.min(left.rxBytes[i], right.rxBytes);
        left.rxBytes[i] -= rxBytes;
        right.rxBytes -= rxBytes;

        long rxPackets = Math.min(left.rxPackets[i], right.rxPackets);
        left.rxPackets[i] -= rxPackets;
        right.rxPackets -= rxPackets;

        long txBytes = Math.min(left.txBytes[i], right.txBytes);
        left.txBytes[i] -= txBytes;
        right.txBytes -= txBytes;

        long txPackets = Math.min(left.txPackets[i], right.txPackets);
        left.txPackets[i] -= txPackets;
        right.txPackets -= txPackets;
    }
}<|MERGE_RESOLUTION|>--- conflicted
+++ resolved
@@ -16,11 +16,8 @@
 
 package android.net;
 
-<<<<<<< HEAD
-=======
 import static android.os.Process.CLAT_UID;
 
->>>>>>> de843449
 import android.annotation.UnsupportedAppUsage;
 import android.os.Parcel;
 import android.os.Parcelable;
@@ -843,10 +840,6 @@
      * tx traffic counted in the same way xt_qtaguid does, so the traffic on clat uid still
      * needs to be ignored.
      *
-     * As for eBPF, the per uid stats is collected by different hook, the rx packets on base
-     * interface will not be counted. Thus, the adjustment on root uid is only needed in tx
-     * direction.
-     *
      * <p>This method will behave fine if {@code stackedIfaces} is an non-synchronized but add-only
      * {@code ConcurrentHashMap}
      * @param baseTraffic Traffic on the base interfaces. Will be mutated.
@@ -873,26 +866,14 @@
             if (baseIface == null) {
                 continue;
             }
-<<<<<<< HEAD
-            // Subtract any 464lat traffic seen for the root UID on the current base interface.
-            // However, for eBPF, the per uid stats is collected by different hook, the rx packets
-            // on base interface will not be counted. Thus, the adjustment on root uid is only
-            // needed in tx direction.
-=======
             // Subtract xt_qtaguid 464lat rx traffic seen for the root UID on the current base
             // interface. As for eBPF, the per uid stats is collected by different hook, the rx
             // packets on base interface will not be counted.
->>>>>>> de843449
             adjust.iface = baseIface;
             if (!useBpfStats) {
                 adjust.rxBytes = -(entry.rxBytes + entry.rxPackets * IPV4V6_HEADER_DELTA);
                 adjust.rxPackets = -entry.rxPackets;
             }
-<<<<<<< HEAD
-            adjust.txBytes = -(entry.txBytes + entry.txPackets * IPV4V6_HEADER_DELTA);
-            adjust.txPackets = -entry.txPackets;
-=======
->>>>>>> de843449
             adjustments.combineValues(adjust);
 
             // For 464xlat traffic, per uid stats only counts the bytes of the native IPv4 packet
