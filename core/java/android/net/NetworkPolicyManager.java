/*
 * Copyright (C) 2011 The Android Open Source Project
 *
 * Licensed under the Apache License, Version 2.0 (the "License");
 * you may not use this file except in compliance with the License.
 * You may obtain a copy of the License at
 *
 *      http://www.apache.org/licenses/LICENSE-2.0
 *
 * Unless required by applicable law or agreed to in writing, software
 * distributed under the License is distributed on an "AS IS" BASIS,
 * WITHOUT WARRANTIES OR CONDITIONS OF ANY KIND, either express or implied.
 * See the License for the specific language governing permissions and
 * limitations under the License.
 */

package android.net;

import static android.content.pm.PackageManager.GET_SIGNATURES;

import android.annotation.SystemService;
import android.annotation.UnsupportedAppUsage;
import android.app.ActivityManager;
import android.content.Context;
import android.content.Intent;
import android.content.pm.PackageManager;
import android.content.pm.PackageManager.NameNotFoundException;
import android.content.pm.Signature;
import android.net.wifi.WifiConfiguration;
import android.net.wifi.WifiInfo;
import android.os.Build;
import android.os.RemoteException;
import android.os.UserHandle;
import android.util.DebugUtils;
import android.util.Pair;
import android.util.Range;

import com.google.android.collect.Sets;

import java.time.ZonedDateTime;
import java.util.HashSet;
import java.util.Iterator;

/**
 * Manager for creating and modifying network policy rules.
 *
 * {@hide}
 */
@SystemService(Context.NETWORK_POLICY_SERVICE)
public class NetworkPolicyManager {

    /* POLICY_* are masks and can be ORed, although currently they are not.*/
    /** No specific network policy, use system default. */
    public static final int POLICY_NONE = 0x0;
    /** Reject network usage on metered networks when application in background. */
    public static final int POLICY_REJECT_METERED_BACKGROUND = 0x1;
    /** Allow metered network use in the background even when in data usage save mode. */
    public static final int POLICY_ALLOW_METERED_BACKGROUND = 0x4;

    /*
     * Rules defining whether an uid has access to a network given its type (metered / non-metered).
     *
     * These rules are bits and can be used in bitmask operations; in particular:
     * - rule & RULE_MASK_METERED: returns the metered-networks status.
     * - rule & RULE_MASK_ALL: returns the all-networks status.
     *
     * The RULE_xxx_ALL rules applies to all networks (metered or non-metered), but on
     * metered networks, the RULE_xxx_METERED rules should be checked first. For example,
     * if the device is on Battery Saver Mode and Data Saver Mode simulatenously, and a uid
     * is whitelisted for the former but not the latter, its status would be
     * RULE_REJECT_METERED | RULE_ALLOW_ALL, meaning it could have access to non-metered
     * networks but not to metered networks.
     *
     * See network-policy-restrictions.md for more info.
     */
    /** No specific rule was set */
    public static final int RULE_NONE = 0;
    /** Allow traffic on metered networks. */
    public static final int RULE_ALLOW_METERED = 1 << 0;
    /** Temporarily allow traffic on metered networks because app is on foreground. */
    public static final int RULE_TEMPORARY_ALLOW_METERED = 1 << 1;
    /** Reject traffic on metered networks. */
    public static final int RULE_REJECT_METERED = 1 << 2;
    /** Network traffic should be allowed on all networks (metered or non-metered), although
     * metered-network restrictions could still apply. */
    public static final int RULE_ALLOW_ALL = 1 << 5;
    /** Reject traffic on all networks. */
    public static final int RULE_REJECT_ALL = 1 << 6;
    /** Mask used to get the {@code RULE_xxx_METERED} rules */
    public static final int MASK_METERED_NETWORKS = 0b00001111;
    /** Mask used to get the {@code RULE_xxx_ALL} rules */
    public static final int MASK_ALL_NETWORKS     = 0b11110000;

    public static final int FIREWALL_RULE_DEFAULT = 0;
    public static final int FIREWALL_RULE_ALLOW = INetd.FIREWALL_RULE_ALLOW;
    public static final int FIREWALL_RULE_DENY = INetd.FIREWALL_RULE_DENY;

    public static final int FIREWALL_TYPE_WHITELIST = INetd.FIREWALL_WHITELIST;
    public static final int FIREWALL_TYPE_BLACKLIST = INetd.FIREWALL_BLACKLIST;

    public static final int FIREWALL_CHAIN_NONE = INetd.FIREWALL_CHAIN_NONE;
    public static final int FIREWALL_CHAIN_DOZABLE = INetd.FIREWALL_CHAIN_DOZABLE;
    public static final int FIREWALL_CHAIN_STANDBY = INetd.FIREWALL_CHAIN_STANDBY;
    public static final int FIREWALL_CHAIN_POWERSAVE = INetd.FIREWALL_CHAIN_POWERSAVE;

    public static final String FIREWALL_CHAIN_NAME_NONE = "none";
    public static final String FIREWALL_CHAIN_NAME_DOZABLE = "dozable";
    public static final String FIREWALL_CHAIN_NAME_STANDBY = "standby";
    public static final String FIREWALL_CHAIN_NAME_POWERSAVE = "powersave";

    private static final boolean ALLOW_PLATFORM_APP_POLICY = true;

    public static final int FOREGROUND_THRESHOLD_STATE =
            ActivityManager.PROCESS_STATE_BOUND_FOREGROUND_SERVICE;

    /**
     * {@link Intent} extra that indicates which {@link NetworkTemplate} rule it
     * applies to.
     */
    public static final String EXTRA_NETWORK_TEMPLATE = "android.net.NETWORK_TEMPLATE";

    public static final int OVERRIDE_UNMETERED = 1 << 0;
    public static final int OVERRIDE_CONGESTED = 1 << 1;

    private final Context mContext;
    @UnsupportedAppUsage
    private INetworkPolicyManager mService;

    public NetworkPolicyManager(Context context, INetworkPolicyManager service) {
        if (service == null) {
            throw new IllegalArgumentException("missing INetworkPolicyManager");
        }
        mContext = context;
        mService = service;
    }

    @UnsupportedAppUsage
    public static NetworkPolicyManager from(Context context) {
        return (NetworkPolicyManager) context.getSystemService(Context.NETWORK_POLICY_SERVICE);
    }

    /**
     * Set policy flags for specific UID.
     *
     * @param policy should be {@link #POLICY_NONE} or any combination of {@code POLICY_} flags,
     *     although it is not validated.
     */
    @UnsupportedAppUsage
    public void setUidPolicy(int uid, int policy) {
        try {
            mService.setUidPolicy(uid, policy);
        } catch (RemoteException e) {
            throw e.rethrowFromSystemServer();
        }
    }

    /**
     * Add policy flags for specific UID.
     *
     * <p>The given policy bits will be set for the uid.
     *
     * @param policy should be {@link #POLICY_NONE} or any combination of {@code POLICY_} flags,
     *     although it is not validated.
     */
    public void addUidPolicy(int uid, int policy) {
        try {
            mService.addUidPolicy(uid, policy);
        } catch (RemoteException e) {
            throw e.rethrowFromSystemServer();
        }
    }

    /**
     * Clear/remove policy flags for specific UID.
     *
     * <p>The given policy bits will be set for the uid.
     *
     * @param policy should be {@link #POLICY_NONE} or any combination of {@code POLICY_} flags,
     *     although it is not validated.
     */
    public void removeUidPolicy(int uid, int policy) {
        try {
            mService.removeUidPolicy(uid, policy);
        } catch (RemoteException e) {
            throw e.rethrowFromSystemServer();
        }
    }

    @UnsupportedAppUsage
    public int getUidPolicy(int uid) {
        try {
            return mService.getUidPolicy(uid);
        } catch (RemoteException e) {
            throw e.rethrowFromSystemServer();
        }
    }

    @UnsupportedAppUsage
    public int[] getUidsWithPolicy(int policy) {
        try {
            return mService.getUidsWithPolicy(policy);
        } catch (RemoteException e) {
            throw e.rethrowFromSystemServer();
        }
    }

<<<<<<< HEAD
    @UnsupportedAppUsage
=======
    @UnsupportedAppUsage(maxTargetSdk = Build.VERSION_CODES.P, trackingBug = 115609023)
>>>>>>> de843449
    public void registerListener(INetworkPolicyListener listener) {
        try {
            mService.registerListener(listener);
        } catch (RemoteException e) {
            throw e.rethrowFromSystemServer();
        }
    }

<<<<<<< HEAD
    @UnsupportedAppUsage
=======
    @UnsupportedAppUsage(maxTargetSdk = Build.VERSION_CODES.P, trackingBug = 115609023)
>>>>>>> de843449
    public void unregisterListener(INetworkPolicyListener listener) {
        try {
            mService.unregisterListener(listener);
        } catch (RemoteException e) {
            throw e.rethrowFromSystemServer();
        }
    }

    public void setNetworkPolicies(NetworkPolicy[] policies) {
        try {
            mService.setNetworkPolicies(policies);
        } catch (RemoteException e) {
            throw e.rethrowFromSystemServer();
        }
    }

    @UnsupportedAppUsage
    public NetworkPolicy[] getNetworkPolicies() {
        try {
            return mService.getNetworkPolicies(mContext.getOpPackageName());
        } catch (RemoteException e) {
            throw e.rethrowFromSystemServer();
        }
    }

    @UnsupportedAppUsage
    public void setRestrictBackground(boolean restrictBackground) {
        try {
            mService.setRestrictBackground(restrictBackground);
        } catch (RemoteException e) {
            throw e.rethrowFromSystemServer();
        }
    }

    @UnsupportedAppUsage
    public boolean getRestrictBackground() {
        try {
            return mService.getRestrictBackground();
        } catch (RemoteException e) {
            throw e.rethrowFromSystemServer();
        }
    }

    /**
     * Resets network policy settings back to factory defaults.
     *
     * @hide
     */
    public void factoryReset(String subscriber) {
        try {
            mService.factoryReset(subscriber);
        } catch (RemoteException e) {
            throw e.rethrowFromSystemServer();
        }
    }

    /** {@hide} */
    @Deprecated
    public static Iterator<Pair<ZonedDateTime, ZonedDateTime>> cycleIterator(NetworkPolicy policy) {
        final Iterator<Range<ZonedDateTime>> it = policy.cycleIterator();
        return new Iterator<Pair<ZonedDateTime, ZonedDateTime>>() {
            @Override
            public boolean hasNext() {
                return it.hasNext();
            }

            @Override
            public Pair<ZonedDateTime, ZonedDateTime> next() {
                if (hasNext()) {
                    final Range<ZonedDateTime> r = it.next();
                    return Pair.create(r.getLower(), r.getUpper());
                } else {
                    return Pair.create(null, null);
                }
            }
        };
    }

    /**
     * Check if given UID can have a {@link #setUidPolicy(int, int)} defined,
     * usually to protect critical system services.
     */
    @Deprecated
    public static boolean isUidValidForPolicy(Context context, int uid) {
        // first, quick-reject non-applications
        if (!UserHandle.isApp(uid)) {
            return false;
        }

        if (!ALLOW_PLATFORM_APP_POLICY) {
            final PackageManager pm = context.getPackageManager();
            final HashSet<Signature> systemSignature;
            try {
                systemSignature = Sets.newHashSet(
                        pm.getPackageInfo("android", GET_SIGNATURES).signatures);
            } catch (NameNotFoundException e) {
                throw new RuntimeException("problem finding system signature", e);
            }

            try {
                // reject apps signed with platform cert
                for (String packageName : pm.getPackagesForUid(uid)) {
                    final HashSet<Signature> packageSignature = Sets.newHashSet(
                            pm.getPackageInfo(packageName, GET_SIGNATURES).signatures);
                    if (packageSignature.containsAll(systemSignature)) {
                        return false;
                    }
                }
            } catch (NameNotFoundException e) {
            }
        }

        // nothing found above; we can apply policy to UID
        return true;
    }

    /**
     * @hide
     */
    public static String uidRulesToString(int uidRules) {
        final StringBuilder string = new StringBuilder().append(uidRules).append(" (");
        if (uidRules == RULE_NONE) {
            string.append("NONE");
        } else {
            string.append(DebugUtils.flagsToString(NetworkPolicyManager.class, "RULE_", uidRules));
        }
        string.append(")");
        return string.toString();
    }

    /**
     * @hide
     */
    public static String uidPoliciesToString(int uidPolicies) {
        final StringBuilder string = new StringBuilder().append(uidPolicies).append(" (");
        if (uidPolicies == POLICY_NONE) {
            string.append("NONE");
        } else {
            string.append(DebugUtils.flagsToString(NetworkPolicyManager.class,
                    "POLICY_", uidPolicies));
        }
        string.append(")");
        return string.toString();
    }

    /**
     * Returns true if {@param procState} is considered foreground and as such will be allowed
     * to access network when the device is idle or in battery saver mode. Otherwise, false.
     */
    public static boolean isProcStateAllowedWhileIdleOrPowerSaveMode(int procState) {
        return procState <= FOREGROUND_THRESHOLD_STATE;
    }

    /**
     * Returns true if {@param procState} is considered foreground and as such will be allowed
     * to access network when the device is in data saver mode. Otherwise, false.
     */
    public static boolean isProcStateAllowedWhileOnRestrictBackground(int procState) {
        return procState <= FOREGROUND_THRESHOLD_STATE;
    }

    public static String resolveNetworkId(WifiConfiguration config) {
        return WifiInfo.removeDoubleQuotes(config.isPasspoint()
                ? config.providerFriendlyName : config.SSID);
    }

    public static String resolveNetworkId(String ssid) {
        return WifiInfo.removeDoubleQuotes(ssid);
    }

    /** {@hide} */
    public static class Listener extends INetworkPolicyListener.Stub {
        @Override public void onUidRulesChanged(int uid, int uidRules) { }
        @Override public void onMeteredIfacesChanged(String[] meteredIfaces) { }
        @Override public void onRestrictBackgroundChanged(boolean restrictBackground) { }
        @Override public void onUidPoliciesChanged(int uid, int uidPolicies) { }
        @Override public void onSubscriptionOverride(int subId, int overrideMask, int overrideValue) { }
    }
}<|MERGE_RESOLUTION|>--- conflicted
+++ resolved
@@ -204,11 +204,7 @@
         }
     }
 
-<<<<<<< HEAD
-    @UnsupportedAppUsage
-=======
     @UnsupportedAppUsage(maxTargetSdk = Build.VERSION_CODES.P, trackingBug = 115609023)
->>>>>>> de843449
     public void registerListener(INetworkPolicyListener listener) {
         try {
             mService.registerListener(listener);
@@ -217,11 +213,7 @@
         }
     }
 
-<<<<<<< HEAD
-    @UnsupportedAppUsage
-=======
     @UnsupportedAppUsage(maxTargetSdk = Build.VERSION_CODES.P, trackingBug = 115609023)
->>>>>>> de843449
     public void unregisterListener(INetworkPolicyListener listener) {
         try {
             mService.unregisterListener(listener);
