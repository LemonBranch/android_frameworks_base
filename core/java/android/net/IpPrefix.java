/*
 * Copyright (C) 2014 The Android Open Source Project
 *
 * Licensed under the Apache License, Version 2.0 (the "License");
 * you may not use this file except in compliance with the License.
 * You may obtain a copy of the License at
 *
 *      http://www.apache.org/licenses/LICENSE-2.0
 *
 * Unless required by applicable law or agreed to in writing, software
 * distributed under the License is distributed on an "AS IS" BASIS,
 * WITHOUT WARRANTIES OR CONDITIONS OF ANY KIND, either express or implied.
 * See the License for the specific language governing permissions and
 * limitations under the License.
 */

package android.net;

<<<<<<< HEAD
=======
import android.annotation.NonNull;
>>>>>>> 825827da
import android.annotation.SystemApi;
import android.annotation.TestApi;
import android.os.Parcel;
import android.os.Parcelable;
import android.util.Pair;

import java.net.Inet4Address;
import java.net.Inet6Address;
import java.net.InetAddress;
import java.net.UnknownHostException;
import java.util.Arrays;
import java.util.Comparator;

/**
 * This class represents an IP prefix, i.e., a contiguous block of IP addresses aligned on a
 * power of two boundary (also known as an "IP subnet"). A prefix is specified by two pieces of
 * information:
 *
 * <ul>
 * <li>A starting IP address (IPv4 or IPv6). This is the first IP address of the prefix.
 * <li>A prefix length. This specifies the length of the prefix by specifing the number of bits
 *     in the IP address, starting from the most significant bit in network byte order, that
 *     are constant for all addresses in the prefix.
 * </ul>
 *
 * For example, the prefix <code>192.0.2.0/24</code> covers the 256 IPv4 addresses from
 * <code>192.0.2.0</code> to <code>192.0.2.255</code>, inclusive, and the prefix
 * <code>2001:db8:1:2</code>  covers the 2^64 IPv6 addresses from <code>2001:db8:1:2::</code> to
 * <code>2001:db8:1:2:ffff:ffff:ffff:ffff</code>, inclusive.
 *
 * Objects of this class are immutable.
 */
public final class IpPrefix implements Parcelable {
    private final byte[] address;  // network byte order
    private final int prefixLength;

    private void checkAndMaskAddressAndPrefixLength() {
        if (address.length != 4 && address.length != 16) {
            throw new IllegalArgumentException(
                    "IpPrefix has " + address.length + " bytes which is neither 4 nor 16");
        }
        NetworkUtils.maskRawAddress(address, prefixLength);
    }

    /**
     * Constructs a new {@code IpPrefix} from a byte array containing an IPv4 or IPv6 address in
     * network byte order and a prefix length. Silently truncates the address to the prefix length,
     * so for example {@code 192.0.2.1/24} is silently converted to {@code 192.0.2.0/24}.
     *
     * @param address the IP address. Must be non-null and exactly 4 or 16 bytes long.
     * @param prefixLength the prefix length. Must be &gt;= 0 and &lt;= (32 or 128) (IPv4 or IPv6).
     *
     * @hide
     */
    public IpPrefix(@NonNull byte[] address, int prefixLength) {
        this.address = address.clone();
        this.prefixLength = prefixLength;
        checkAndMaskAddressAndPrefixLength();
    }

    /**
     * Constructs a new {@code IpPrefix} from an IPv4 or IPv6 address and a prefix length. Silently
     * truncates the address to the prefix length, so for example {@code 192.0.2.1/24} is silently
     * converted to {@code 192.0.2.0/24}.
     *
     * @param address the IP address. Must be non-null.
     * @param prefixLength the prefix length. Must be &gt;= 0 and &lt;= (32 or 128) (IPv4 or IPv6).
     * @hide
     */
    @SystemApi
    @TestApi
<<<<<<< HEAD
    public IpPrefix(InetAddress address, int prefixLength) {
=======
    public IpPrefix(@NonNull InetAddress address, int prefixLength) {
>>>>>>> 825827da
        // We don't reuse the (byte[], int) constructor because it calls clone() on the byte array,
        // which is unnecessary because getAddress() already returns a clone.
        this.address = address.getAddress();
        this.prefixLength = prefixLength;
        checkAndMaskAddressAndPrefixLength();
    }

    /**
     * Constructs a new IpPrefix from a string such as "192.0.2.1/24" or "2001:db8::1/64".
     * Silently truncates the address to the prefix length, so for example {@code 192.0.2.1/24}
     * is silently converted to {@code 192.0.2.0/24}.
     *
     * @param prefix the prefix to parse
     *
     * @hide
     */
    @SystemApi
    @TestApi
<<<<<<< HEAD
    public IpPrefix(String prefix) {
=======
    public IpPrefix(@NonNull String prefix) {
>>>>>>> 825827da
        // We don't reuse the (InetAddress, int) constructor because "error: call to this must be
        // first statement in constructor". We could factor out setting the member variables to an
        // init() method, but if we did, then we'd have to make the members non-final, or "error:
        // cannot assign a value to final variable address". So we just duplicate the code here.
        Pair<InetAddress, Integer> ipAndMask = NetworkUtils.parseIpAndMask(prefix);
        this.address = ipAndMask.first.getAddress();
        this.prefixLength = ipAndMask.second;
        checkAndMaskAddressAndPrefixLength();
    }

    /**
     * Compares this {@code IpPrefix} object against the specified object in {@code obj}. Two
     * objects are equal if they have the same startAddress and prefixLength.
     *
     * @param obj the object to be tested for equality.
     * @return {@code true} if both objects are equal, {@code false} otherwise.
     */
    @Override
    public boolean equals(Object obj) {
        if (!(obj instanceof IpPrefix)) {
            return false;
        }
        IpPrefix that = (IpPrefix) obj;
        return Arrays.equals(this.address, that.address) && this.prefixLength == that.prefixLength;
    }

    /**
     * Gets the hashcode of the represented IP prefix.
     *
     * @return the appropriate hashcode value.
     */
    @Override
    public int hashCode() {
        return Arrays.hashCode(address) + 11 * prefixLength;
    }

    /**
     * Returns a copy of the first IP address in the prefix. Modifying the returned object does not
     * change this object's contents.
     *
     * @return the address in the form of a byte array.
     */
    public InetAddress getAddress() {
        try {
            return InetAddress.getByAddress(address);
        } catch (UnknownHostException e) {
            // Cannot happen. InetAddress.getByAddress can only throw an exception if the byte
            // array is the wrong length, but we check that in the constructor.
            return null;
        }
    }

    /**
     * Returns a copy of the IP address bytes in network order (the highest order byte is the zeroth
     * element). Modifying the returned array does not change this object's contents.
     *
     * @return the address in the form of a byte array.
     */
    public byte[] getRawAddress() {
        return address.clone();
    }

    /**
     * Returns the prefix length of this {@code IpPrefix}.
     *
     * @return the prefix length.
     */
    public int getPrefixLength() {
        return prefixLength;
    }

    /**
     * Determines whether the prefix contains the specified address.
     *
     * @param address An {@link InetAddress} to test.
     * @return {@code true} if the prefix covers the given address.
     */
    public boolean contains(InetAddress address) {
        byte[] addrBytes = (address == null) ? null : address.getAddress();
        if (addrBytes == null || addrBytes.length != this.address.length) {
            return false;
        }
        NetworkUtils.maskRawAddress(addrBytes, prefixLength);
        return Arrays.equals(this.address, addrBytes);
    }

    /**
     * Returns whether the specified prefix is entirely contained in this prefix.
     *
     * Note this is mathematical inclusion, so a prefix is always contained within itself.
     * @param otherPrefix the prefix to test
     * @hide
     */
    public boolean containsPrefix(IpPrefix otherPrefix) {
        if (otherPrefix.getPrefixLength() < prefixLength) return false;
        final byte[] otherAddress = otherPrefix.getRawAddress();
        NetworkUtils.maskRawAddress(otherAddress, prefixLength);
        return Arrays.equals(otherAddress, address);
    }

    /**
     * @hide
     */
    public boolean isIPv6() {
        return getAddress() instanceof Inet6Address;
    }

    /**
     * @hide
     */
    public boolean isIPv4() {
        return getAddress() instanceof Inet4Address;
    }

    /**
     * Returns a string representation of this {@code IpPrefix}.
     *
     * @return a string such as {@code "192.0.2.0/24"} or {@code "2001:db8:1:2::/64"}.
     */
    public String toString() {
        try {
            return InetAddress.getByAddress(address).getHostAddress() + "/" + prefixLength;
        } catch(UnknownHostException e) {
            // Cosmic rays?
            throw new IllegalStateException("IpPrefix with invalid address! Shouldn't happen.", e);
        }
    }

    /**
     * Implement the Parcelable interface.
     */
    public int describeContents() {
        return 0;
    }

    /**
     * Implement the Parcelable interface.
     */
    public void writeToParcel(Parcel dest, int flags) {
        dest.writeByteArray(address);
        dest.writeInt(prefixLength);
    }

    /**
     * Returns a comparator ordering IpPrefixes by length, shorter to longer.
     * Contents of the address will break ties.
     * @hide
     */
    public static Comparator<IpPrefix> lengthComparator() {
        return new Comparator<IpPrefix>() {
            @Override
            public int compare(IpPrefix prefix1, IpPrefix prefix2) {
                if (prefix1.isIPv4()) {
                    if (prefix2.isIPv6()) return -1;
                } else {
                    if (prefix2.isIPv4()) return 1;
                }
                final int p1len = prefix1.getPrefixLength();
                final int p2len = prefix2.getPrefixLength();
                if (p1len < p2len) return -1;
                if (p2len < p1len) return 1;
                final byte[] a1 = prefix1.address;
                final byte[] a2 = prefix2.address;
                final int len = a1.length < a2.length ? a1.length : a2.length;
                for (int i = 0; i < len; ++i) {
                    if (a1[i] < a2[i]) return -1;
                    if (a1[i] > a2[i]) return 1;
                }
                if (a2.length < len) return 1;
                if (a1.length < len) return -1;
                return 0;
            }
        };
    }

    /**
     * Implement the Parcelable interface.
     */
    public static final @android.annotation.NonNull Creator<IpPrefix> CREATOR =
            new Creator<IpPrefix>() {
                public IpPrefix createFromParcel(Parcel in) {
                    byte[] address = in.createByteArray();
                    int prefixLength = in.readInt();
                    return new IpPrefix(address, prefixLength);
                }

                public IpPrefix[] newArray(int size) {
                    return new IpPrefix[size];
                }
            };
}<|MERGE_RESOLUTION|>--- conflicted
+++ resolved
@@ -16,10 +16,7 @@
 
 package android.net;
 
-<<<<<<< HEAD
-=======
 import android.annotation.NonNull;
->>>>>>> 825827da
 import android.annotation.SystemApi;
 import android.annotation.TestApi;
 import android.os.Parcel;
@@ -91,11 +88,7 @@
      */
     @SystemApi
     @TestApi
-<<<<<<< HEAD
-    public IpPrefix(InetAddress address, int prefixLength) {
-=======
     public IpPrefix(@NonNull InetAddress address, int prefixLength) {
->>>>>>> 825827da
         // We don't reuse the (byte[], int) constructor because it calls clone() on the byte array,
         // which is unnecessary because getAddress() already returns a clone.
         this.address = address.getAddress();
@@ -114,11 +107,7 @@
      */
     @SystemApi
     @TestApi
-<<<<<<< HEAD
-    public IpPrefix(String prefix) {
-=======
     public IpPrefix(@NonNull String prefix) {
->>>>>>> 825827da
         // We don't reuse the (InetAddress, int) constructor because "error: call to this must be
         // first statement in constructor". We could factor out setting the member variables to an
         // init() method, but if we did, then we'd have to make the members non-final, or "error:
