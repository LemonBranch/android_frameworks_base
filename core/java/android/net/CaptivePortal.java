/*
 * Copyright (C) 2015 The Android Open Source Project
 *
 * Licensed urnder the Apache License, Version 2.0 (the "License");
 * you may not use this file except in compliance with the License.
 * You may obtain a copy of the License at
 *
 *      http://www.apache.org/licenses/LICENSE-2.0
 *
 * Unless required by applicable law or agreed to in writing, software
 * distributed under the License is distributed on an "AS IS" BASIS,
 * WITHOUT WARRANTIES OR CONDITIONS OF ANY KIND, either express or implied.
 * See the License for the specific language governing permissions and
 * limitations under the License.
 */
package android.net;

<<<<<<< HEAD
=======
import android.annotation.NonNull;
>>>>>>> 825827da
import android.annotation.SystemApi;
import android.annotation.TestApi;
import android.os.IBinder;
import android.os.Parcel;
import android.os.Parcelable;
import android.os.RemoteException;

/**
 * A class allowing apps handling the {@link ConnectivityManager#ACTION_CAPTIVE_PORTAL_SIGN_IN}
 * activity to indicate to the system different outcomes of captive portal sign in.  This class is
 * passed as an extra named {@link ConnectivityManager#EXTRA_CAPTIVE_PORTAL} with the
 * {@code ACTION_CAPTIVE_PORTAL_SIGN_IN} activity.
 */
public class CaptivePortal implements Parcelable {
<<<<<<< HEAD
    /** @hide */
    @SystemApi
    @TestApi
    public static final int APP_RETURN_DISMISSED    = 0;
    /** @hide */
    @SystemApi
    @TestApi
    public static final int APP_RETURN_UNWANTED     = 1;
    /** @hide */
=======
    /**
     * Response code from the captive portal application, indicating that the portal was dismissed
     * and the network should be re-validated.
     * @see ICaptivePortal#appResponse(int)
     * @see android.net.INetworkMonitor#notifyCaptivePortalAppFinished(int)
     * @hide
     */
    @SystemApi
    @TestApi
    public static final int APP_RETURN_DISMISSED    = 0;
    /**
     * Response code from the captive portal application, indicating that the user did not login and
     * does not want to use the captive portal network.
     * @see ICaptivePortal#appResponse(int)
     * @see android.net.INetworkMonitor#notifyCaptivePortalAppFinished(int)
     * @hide
     */
    @SystemApi
    @TestApi
    public static final int APP_RETURN_UNWANTED     = 1;
    /**
     * Response code from the captive portal application, indicating that the user does not wish to
     * login but wants to use the captive portal network as-is.
     * @see ICaptivePortal#appResponse(int)
     * @see android.net.INetworkMonitor#notifyCaptivePortalAppFinished(int)
     * @hide
     */
>>>>>>> 825827da
    @SystemApi
    @TestApi
    public static final int APP_RETURN_WANTED_AS_IS = 2;

    private final IBinder mBinder;

    /** @hide */
<<<<<<< HEAD
    @SystemApi
    @TestApi
    public CaptivePortal(IBinder binder) {
=======
    public CaptivePortal(@NonNull IBinder binder) {
>>>>>>> 825827da
        mBinder = binder;
    }

    @Override
    public int describeContents() {
        return 0;
    }

    @Override
    public void writeToParcel(Parcel out, int flags) {
        out.writeStrongBinder(mBinder);
    }

    public static final @android.annotation.NonNull Parcelable.Creator<CaptivePortal> CREATOR
            = new Parcelable.Creator<CaptivePortal>() {
        @Override
        public CaptivePortal createFromParcel(Parcel in) {
            return new CaptivePortal(in.readStrongBinder());
        }

        @Override
        public CaptivePortal[] newArray(int size) {
            return new CaptivePortal[size];
        }
    };

    /**
     * Indicate to the system that the captive portal has been
     * dismissed.  In response the framework will re-evaluate the network's
     * connectivity and might take further action thereafter.
     */
    public void reportCaptivePortalDismissed() {
        try {
            ICaptivePortal.Stub.asInterface(mBinder).appResponse(APP_RETURN_DISMISSED);
        } catch (RemoteException e) {
        }
    }

    /**
     * Indicate to the system that the user does not want to pursue signing in to the
     * captive portal and the system should continue to prefer other networks
     * without captive portals for use as the default active data network.  The
     * system will not retest the network for a captive portal so as to avoid
     * disturbing the user with further sign in to network notifications.
     */
    public void ignoreNetwork() {
        try {
            ICaptivePortal.Stub.asInterface(mBinder).appResponse(APP_RETURN_UNWANTED);
        } catch (RemoteException e) {
        }
    }

    /**
     * Indicate to the system the user wants to use this network as is, even though
     * the captive portal is still in place.  The system will treat the network
     * as if it did not have a captive portal when selecting the network to use
     * as the default active data network. This may result in this network
     * becoming the default active data network, which could disrupt network
     * connectivity for apps because the captive portal is still in place.
     * @hide
     */
    @SystemApi
    @TestApi
    public void useNetwork() {
        try {
            ICaptivePortal.Stub.asInterface(mBinder).appResponse(APP_RETURN_WANTED_AS_IS);
        } catch (RemoteException e) {
        }
    }

    /**
     * Log a captive portal login event.
     * @hide
     */
    @SystemApi
    @TestApi
<<<<<<< HEAD
    public void logEvent(int eventId, String packageName) {
=======
    public void logEvent(int eventId, @NonNull String packageName) {
>>>>>>> 825827da
        try {
            ICaptivePortal.Stub.asInterface(mBinder).logEvent(eventId, packageName);
        } catch (RemoteException e) {
        }
    }
}<|MERGE_RESOLUTION|>--- conflicted
+++ resolved
@@ -15,10 +15,7 @@
  */
 package android.net;
 
-<<<<<<< HEAD
-=======
 import android.annotation.NonNull;
->>>>>>> 825827da
 import android.annotation.SystemApi;
 import android.annotation.TestApi;
 import android.os.IBinder;
@@ -33,17 +30,6 @@
  * {@code ACTION_CAPTIVE_PORTAL_SIGN_IN} activity.
  */
 public class CaptivePortal implements Parcelable {
-<<<<<<< HEAD
-    /** @hide */
-    @SystemApi
-    @TestApi
-    public static final int APP_RETURN_DISMISSED    = 0;
-    /** @hide */
-    @SystemApi
-    @TestApi
-    public static final int APP_RETURN_UNWANTED     = 1;
-    /** @hide */
-=======
     /**
      * Response code from the captive portal application, indicating that the portal was dismissed
      * and the network should be re-validated.
@@ -71,7 +57,6 @@
      * @see android.net.INetworkMonitor#notifyCaptivePortalAppFinished(int)
      * @hide
      */
->>>>>>> 825827da
     @SystemApi
     @TestApi
     public static final int APP_RETURN_WANTED_AS_IS = 2;
@@ -79,13 +64,7 @@
     private final IBinder mBinder;
 
     /** @hide */
-<<<<<<< HEAD
-    @SystemApi
-    @TestApi
-    public CaptivePortal(IBinder binder) {
-=======
     public CaptivePortal(@NonNull IBinder binder) {
->>>>>>> 825827da
         mBinder = binder;
     }
 
@@ -162,11 +141,7 @@
      */
     @SystemApi
     @TestApi
-<<<<<<< HEAD
-    public void logEvent(int eventId, String packageName) {
-=======
     public void logEvent(int eventId, @NonNull String packageName) {
->>>>>>> 825827da
         try {
             ICaptivePortal.Stub.asInterface(mBinder).logEvent(eventId, packageName);
         } catch (RemoteException e) {
