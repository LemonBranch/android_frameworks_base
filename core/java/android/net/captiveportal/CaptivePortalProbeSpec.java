/*
 * Copyright (C) 2018 The Android Open Source Project
 *
 * Licensed under the Apache License, Version 2.0 (the "License");
 * you may not use this file except in compliance with the License.
 * You may obtain a copy of the License at
 *
 *      http://www.apache.org/licenses/LICENSE-2.0
 *
 * Unless required by applicable law or agreed to in writing, software
 * distributed under the License is distributed on an "AS IS" BASIS,
 * WITHOUT WARRANTIES OR CONDITIONS OF ANY KIND, either express or implied.
 * See the License for the specific language governing permissions and
 * limitations under the License.
 */

package android.net.captiveportal;

import static android.net.captiveportal.CaptivePortalProbeResult.PORTAL_CODE;
import static android.net.captiveportal.CaptivePortalProbeResult.SUCCESS_CODE;

import static com.android.internal.util.Preconditions.checkNotNull;

import android.annotation.NonNull;
import android.annotation.Nullable;
import android.annotation.SystemApi;
import android.annotation.TestApi;
import android.text.TextUtils;
import android.util.Log;

import com.android.internal.annotations.VisibleForTesting;

import java.net.MalformedURLException;
import java.net.URL;
import java.text.ParseException;
import java.util.ArrayList;
import java.util.Collection;
import java.util.List;
import java.util.regex.Pattern;
import java.util.regex.PatternSyntaxException;

/** @hide */
@SystemApi
@TestApi
public abstract class CaptivePortalProbeSpec {
    private static final String TAG = CaptivePortalProbeSpec.class.getSimpleName();
    private static final String REGEX_SEPARATOR = "@@/@@";
    private static final String SPEC_SEPARATOR = "@@,@@";

    private final String mEncodedSpec;
    private final URL mUrl;

    CaptivePortalProbeSpec(@NonNull String encodedSpec, @NonNull URL url)
            throws NullPointerException {
        mEncodedSpec = checkNotNull(encodedSpec);
        mUrl = checkNotNull(url);
    }

    /**
     * Parse a {@link CaptivePortalProbeSpec} from a {@link String}.
     *
     * <p>The valid format is a URL followed by two regular expressions, each separated by "@@/@@".
     * @throws MalformedURLException The URL has invalid format for {@link URL#URL(String)}.
     * @throws ParseException The string is empty, does not match the above format, or a regular
     * expression is invalid for {@link Pattern#compile(String)}.
     * @hide
     */
    @VisibleForTesting
    @NonNull
    public static CaptivePortalProbeSpec parseSpec(@NonNull String spec) throws ParseException,
            MalformedURLException {
        if (TextUtils.isEmpty(spec)) {
            throw new ParseException("Empty probe spec", 0 /* errorOffset */);
        }

        String[] splits = TextUtils.split(spec, REGEX_SEPARATOR);
        if (splits.length != 3) {
            throw new ParseException("Probe spec does not have 3 parts", 0 /* errorOffset */);
        }

        final int statusRegexPos = splits[0].length() + REGEX_SEPARATOR.length();
        final int locationRegexPos = statusRegexPos + splits[1].length() + REGEX_SEPARATOR.length();
        final Pattern statusRegex = parsePatternIfNonEmpty(splits[1], statusRegexPos);
        final Pattern locationRegex = parsePatternIfNonEmpty(splits[2], locationRegexPos);

        return new RegexMatchProbeSpec(spec, new URL(splits[0]), statusRegex, locationRegex);
    }

    @Nullable
    private static Pattern parsePatternIfNonEmpty(@Nullable String pattern, int pos)
            throws ParseException {
        if (TextUtils.isEmpty(pattern)) {
            return null;
        }
        try {
            return Pattern.compile(pattern);
        } catch (PatternSyntaxException e) {
            throw new ParseException(
                    String.format("Invalid status pattern [%s]: %s", pattern, e),
                    pos /* errorOffset */);
        }
    }

    /**
     * Parse a {@link CaptivePortalProbeSpec} from a {@link String}, or return a fallback spec
     * based on the status code of the provided URL if the spec cannot be parsed.
     */
    @Nullable
    public static CaptivePortalProbeSpec parseSpecOrNull(@Nullable String spec) {
        if (spec != null) {
            try {
                return parseSpec(spec);
            } catch (ParseException | MalformedURLException e) {
                Log.e(TAG, "Invalid probe spec: " + spec, e);
                // Fall through
            }
        }
        return null;
    }

    /**
     * Parse a config String to build an array of {@link CaptivePortalProbeSpec}.
     *
     * <p>Each spec is separated by @@,@@ and follows the format for {@link #parseSpec(String)}.
     * <p>This method does not throw but ignores any entry that could not be parsed.
     */
<<<<<<< HEAD
    public static Collection<CaptivePortalProbeSpec> parseCaptivePortalProbeSpecs(
            String settingsVal) {
=======
    @NonNull
    public static Collection<CaptivePortalProbeSpec> parseCaptivePortalProbeSpecs(
            @NonNull String settingsVal) {
>>>>>>> 825827da
        List<CaptivePortalProbeSpec> specs = new ArrayList<>();
        if (settingsVal != null) {
            for (String spec : TextUtils.split(settingsVal, SPEC_SEPARATOR)) {
                try {
                    specs.add(parseSpec(spec));
                } catch (ParseException | MalformedURLException e) {
                    Log.e(TAG, "Invalid probe spec: " + spec, e);
                }
            }
        }

        if (specs.isEmpty()) {
            Log.e(TAG, String.format("could not create any validation spec from %s", settingsVal));
        }
        return specs;
    }

    /**
     * Get the probe result from HTTP status and location header.
     */
    @NonNull
    public abstract CaptivePortalProbeResult getResult(int status, @Nullable String locationHeader);

    @NonNull
    public String getEncodedSpec() {
        return mEncodedSpec;
    }

    @NonNull
    public URL getUrl() {
        return mUrl;
    }

    /**
     * Implementation of {@link CaptivePortalProbeSpec} that is based on configurable regular
     * expressions for the HTTP status code and location header (if any). Matches indicate that
     * the page is not a portal.
     * This probe cannot fail: it always returns SUCCESS_CODE or PORTAL_CODE
     */
    private static class RegexMatchProbeSpec extends CaptivePortalProbeSpec {
        @Nullable
        final Pattern mStatusRegex;
        @Nullable
        final Pattern mLocationHeaderRegex;

        RegexMatchProbeSpec(
                String spec, URL url, Pattern statusRegex, Pattern locationHeaderRegex) {
            super(spec, url);
            mStatusRegex = statusRegex;
            mLocationHeaderRegex = locationHeaderRegex;
        }

        @Override
        public CaptivePortalProbeResult getResult(int status, String locationHeader) {
            final boolean statusMatch = safeMatch(String.valueOf(status), mStatusRegex);
            final boolean locationMatch = safeMatch(locationHeader, mLocationHeaderRegex);
            final int returnCode = statusMatch && locationMatch ? SUCCESS_CODE : PORTAL_CODE;
            return new CaptivePortalProbeResult(
                    returnCode, locationHeader, getUrl().toString(), this);
        }
    }

    private static boolean safeMatch(@Nullable String value, @Nullable Pattern pattern) {
        // No value is a match ("no location header" passes the location rule for non-redirects)
        return pattern == null || TextUtils.isEmpty(value) || pattern.matcher(value).matches();
    }
}<|MERGE_RESOLUTION|>--- conflicted
+++ resolved
@@ -124,14 +124,9 @@
      * <p>Each spec is separated by @@,@@ and follows the format for {@link #parseSpec(String)}.
      * <p>This method does not throw but ignores any entry that could not be parsed.
      */
-<<<<<<< HEAD
-    public static Collection<CaptivePortalProbeSpec> parseCaptivePortalProbeSpecs(
-            String settingsVal) {
-=======
     @NonNull
     public static Collection<CaptivePortalProbeSpec> parseCaptivePortalProbeSpecs(
             @NonNull String settingsVal) {
->>>>>>> 825827da
         List<CaptivePortalProbeSpec> specs = new ArrayList<>();
         if (settingsVal != null) {
             for (String spec : TextUtils.split(settingsVal, SPEC_SEPARATOR)) {
