--- conflicted
+++ resolved
@@ -17,10 +17,7 @@
 package android.net.metrics;
 
 import android.annotation.IntDef;
-<<<<<<< HEAD
-=======
 import android.annotation.NonNull;
->>>>>>> 825827da
 import android.annotation.SystemApi;
 import android.annotation.TestApi;
 import android.os.Parcel;
@@ -85,11 +82,7 @@
     /**
      * Utility to create an instance of {@link ValidationProbeEvent}.
      */
-<<<<<<< HEAD
-    public static class Builder {
-=======
     public static final class Builder {
->>>>>>> 825827da
         private long mDurationMs;
         private int mProbeType;
         private int mReturnCode;
@@ -97,10 +90,7 @@
         /**
          * Set the duration of the probe in milliseconds.
          */
-<<<<<<< HEAD
-=======
         @NonNull
->>>>>>> 825827da
         public Builder setDurationMs(long durationMs) {
             mDurationMs = durationMs;
             return this;
@@ -109,10 +99,7 @@
         /**
          * Set the probe type based on whether it was the first validation.
          */
-<<<<<<< HEAD
-=======
         @NonNull
->>>>>>> 825827da
         public Builder setProbeType(int probeType, boolean firstValidation) {
             mProbeType = makeProbeType(probeType, firstValidation);
             return this;
@@ -121,10 +108,7 @@
         /**
          * Set the return code of the probe.
          */
-<<<<<<< HEAD
-=======
         @NonNull
->>>>>>> 825827da
         public Builder setReturnCode(int returnCode) {
             mReturnCode = returnCode;
             return this;
@@ -133,10 +117,7 @@
         /**
          * Create a new {@link ValidationProbeEvent}.
          */
-<<<<<<< HEAD
-=======
         @NonNull
->>>>>>> 825827da
         public ValidationProbeEvent build() {
             return new ValidationProbeEvent(mDurationMs, mProbeType, mReturnCode);
         }
