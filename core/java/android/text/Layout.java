/*
 * Copyright (C) 2006 The Android Open Source Project
 *
 * Licensed under the Apache License, Version 2.0 (the "License");
 * you may not use this file except in compliance with the License.
 * You may obtain a copy of the License at
 *
 *      http://www.apache.org/licenses/LICENSE-2.0
 *
 * Unless required by applicable law or agreed to in writing, software
 * distributed under the License is distributed on an "AS IS" BASIS,
 * WITHOUT WARRANTIES OR CONDITIONS OF ANY KIND, either express or implied.
 * See the License for the specific language governing permissions and
 * limitations under the License.
 */

package android.text;

import android.annotation.IntDef;
import android.annotation.IntRange;
import android.annotation.UnsupportedAppUsage;
import android.graphics.Canvas;
import android.graphics.Paint;
import android.graphics.Path;
import android.graphics.Rect;
import android.graphics.text.LineBreaker;
import android.text.method.TextKeyListener;
import android.text.style.AlignmentSpan;
import android.text.style.LeadingMarginSpan;
import android.text.style.LeadingMarginSpan.LeadingMarginSpan2;
import android.text.style.LineBackgroundSpan;
import android.text.style.ParagraphStyle;
import android.text.style.ReplacementSpan;
import android.text.style.TabStopSpan;

import com.android.internal.annotations.VisibleForTesting;
import com.android.internal.util.ArrayUtils;
import com.android.internal.util.GrowingArrayUtils;

import java.lang.annotation.Retention;
import java.lang.annotation.RetentionPolicy;
import java.util.Arrays;

/**
 * A base class that manages text layout in visual elements on
 * the screen.
 * <p>For text that will be edited, use a {@link DynamicLayout},
 * which will be updated as the text changes.
 * For text that will not change, use a {@link StaticLayout}.
 */
public abstract class Layout {
    /** @hide */
    @IntDef(prefix = { "BREAK_STRATEGY_" }, value = {
            LineBreaker.BREAK_STRATEGY_SIMPLE,
            LineBreaker.BREAK_STRATEGY_HIGH_QUALITY,
            LineBreaker.BREAK_STRATEGY_BALANCED
    })
    @Retention(RetentionPolicy.SOURCE)
    public @interface BreakStrategy {}

    /**
     * Value for break strategy indicating simple line breaking. Automatic hyphens are not added
     * (though soft hyphens are respected), and modifying text generally doesn't affect the layout
     * before it (which yields a more consistent user experience when editing), but layout may not
     * be the highest quality.
     */
    public static final int BREAK_STRATEGY_SIMPLE = LineBreaker.BREAK_STRATEGY_SIMPLE;

    /**
     * Value for break strategy indicating high quality line breaking, including automatic
     * hyphenation and doing whole-paragraph optimization of line breaks.
     */
    public static final int BREAK_STRATEGY_HIGH_QUALITY = LineBreaker.BREAK_STRATEGY_HIGH_QUALITY;

    /**
     * Value for break strategy indicating balanced line breaking. The breaks are chosen to
     * make all lines as close to the same length as possible, including automatic hyphenation.
     */
    public static final int BREAK_STRATEGY_BALANCED = LineBreaker.BREAK_STRATEGY_BALANCED;

    /** @hide */
    @IntDef(prefix = { "HYPHENATION_FREQUENCY_" }, value = {
            HYPHENATION_FREQUENCY_NORMAL,
            HYPHENATION_FREQUENCY_FULL,
            HYPHENATION_FREQUENCY_NONE
    })
    @Retention(RetentionPolicy.SOURCE)
    public @interface HyphenationFrequency {}

    /**
     * Value for hyphenation frequency indicating no automatic hyphenation. Useful
     * for backward compatibility, and for cases where the automatic hyphenation algorithm results
     * in incorrect hyphenation. Mid-word breaks may still happen when a word is wider than the
     * layout and there is otherwise no valid break. Soft hyphens are ignored and will not be used
     * as suggestions for potential line breaks.
     */
    public static final int HYPHENATION_FREQUENCY_NONE = LineBreaker.HYPHENATION_FREQUENCY_NONE;

    /**
     * Value for hyphenation frequency indicating a light amount of automatic hyphenation, which
     * is a conservative default. Useful for informal cases, such as short sentences or chat
     * messages.
     */
    public static final int HYPHENATION_FREQUENCY_NORMAL = LineBreaker.HYPHENATION_FREQUENCY_NORMAL;

    /**
     * Value for hyphenation frequency indicating the full amount of automatic hyphenation, typical
     * in typography. Useful for running text and where it's important to put the maximum amount of
     * text in a screen with limited space.
     */
    public static final int HYPHENATION_FREQUENCY_FULL = LineBreaker.HYPHENATION_FREQUENCY_FULL;

    private static final ParagraphStyle[] NO_PARA_SPANS =
        ArrayUtils.emptyArray(ParagraphStyle.class);

    /** @hide */
    @IntDef(prefix = { "JUSTIFICATION_MODE_" }, value = {
            LineBreaker.JUSTIFICATION_MODE_NONE,
            LineBreaker.JUSTIFICATION_MODE_INTER_WORD
    })
    @Retention(RetentionPolicy.SOURCE)
    public @interface JustificationMode {}

    /**
     * Value for justification mode indicating no justification.
     */
    public static final int JUSTIFICATION_MODE_NONE = LineBreaker.JUSTIFICATION_MODE_NONE;

    /**
     * Value for justification mode indicating the text is justified by stretching word spacing.
     */
    public static final int JUSTIFICATION_MODE_INTER_WORD =
            LineBreaker.JUSTIFICATION_MODE_INTER_WORD;

    /*
     * Line spacing multiplier for default line spacing.
     */
    public static final float DEFAULT_LINESPACING_MULTIPLIER = 1.0f;

    /*
     * Line spacing addition for default line spacing.
     */
    public static final float DEFAULT_LINESPACING_ADDITION = 0.0f;

    /**
     * Return how wide a layout must be in order to display the specified text with one line per
     * paragraph.
     *
     * <p>As of O, Uses
     * {@link TextDirectionHeuristics#FIRSTSTRONG_LTR} as the default text direction heuristics. In
     * the earlier versions uses {@link TextDirectionHeuristics#LTR} as the default.</p>
     */
    public static float getDesiredWidth(CharSequence source,
                                        TextPaint paint) {
        return getDesiredWidth(source, 0, source.length(), paint);
    }

    /**
     * Return how wide a layout must be in order to display the specified text slice with one
     * line per paragraph.
     *
     * <p>As of O, Uses
     * {@link TextDirectionHeuristics#FIRSTSTRONG_LTR} as the default text direction heuristics. In
     * the earlier versions uses {@link TextDirectionHeuristics#LTR} as the default.</p>
     */
    public static float getDesiredWidth(CharSequence source, int start, int end, TextPaint paint) {
        return getDesiredWidth(source, start, end, paint, TextDirectionHeuristics.FIRSTSTRONG_LTR);
    }

    /**
     * Return how wide a layout must be in order to display the
     * specified text slice with one line per paragraph.
     *
     * @hide
     */
    public static float getDesiredWidth(CharSequence source, int start, int end, TextPaint paint,
            TextDirectionHeuristic textDir) {
        return getDesiredWidthWithLimit(source, start, end, paint, textDir, Float.MAX_VALUE);
    }
    /**
     * Return how wide a layout must be in order to display the
     * specified text slice with one line per paragraph.
     *
     * If the measured width exceeds given limit, returns limit value instead.
     * @hide
     */
    public static float getDesiredWidthWithLimit(CharSequence source, int start, int end,
            TextPaint paint, TextDirectionHeuristic textDir, float upperLimit) {
        float need = 0;

        int next;
        for (int i = start; i <= end; i = next) {
            next = TextUtils.indexOf(source, '\n', i, end);

            if (next < 0)
                next = end;

            // note, omits trailing paragraph char
            float w = measurePara(paint, source, i, next, textDir);
            if (w > upperLimit) {
                return upperLimit;
            }

            if (w > need)
                need = w;

            next++;
        }

        return need;
    }

    /**
     * Subclasses of Layout use this constructor to set the display text,
     * width, and other standard properties.
     * @param text the text to render
     * @param paint the default paint for the layout.  Styles can override
     * various attributes of the paint.
     * @param width the wrapping width for the text.
     * @param align whether to left, right, or center the text.  Styles can
     * override the alignment.
     * @param spacingMult factor by which to scale the font size to get the
     * default line spacing
     * @param spacingAdd amount to add to the default line spacing
     */
    protected Layout(CharSequence text, TextPaint paint,
                     int width, Alignment align,
                     float spacingMult, float spacingAdd) {
        this(text, paint, width, align, TextDirectionHeuristics.FIRSTSTRONG_LTR,
                spacingMult, spacingAdd);
    }

    /**
     * Subclasses of Layout use this constructor to set the display text,
     * width, and other standard properties.
     * @param text the text to render
     * @param paint the default paint for the layout.  Styles can override
     * various attributes of the paint.
     * @param width the wrapping width for the text.
     * @param align whether to left, right, or center the text.  Styles can
     * override the alignment.
     * @param spacingMult factor by which to scale the font size to get the
     * default line spacing
     * @param spacingAdd amount to add to the default line spacing
     *
     * @hide
     */
    protected Layout(CharSequence text, TextPaint paint,
                     int width, Alignment align, TextDirectionHeuristic textDir,
                     float spacingMult, float spacingAdd) {

        if (width < 0)
            throw new IllegalArgumentException("Layout: " + width + " < 0");

        // Ensure paint doesn't have baselineShift set.
        // While normally we don't modify the paint the user passed in,
        // we were already doing this in Styled.drawUniformRun with both
        // baselineShift and bgColor.  We probably should reevaluate bgColor.
        if (paint != null) {
            paint.bgColor = 0;
            paint.baselineShift = 0;
        }

        mText = text;
        mPaint = paint;
        mWidth = width;
        mAlignment = align;
        mSpacingMult = spacingMult;
        mSpacingAdd = spacingAdd;
        mSpannedText = text instanceof Spanned;
        mTextDir = textDir;
    }

    /** @hide */
    protected void setJustificationMode(@JustificationMode int justificationMode) {
        mJustificationMode = justificationMode;
    }

    /**
     * Replace constructor properties of this Layout with new ones.  Be careful.
     */
    /* package */ void replaceWith(CharSequence text, TextPaint paint,
                              int width, Alignment align,
                              float spacingmult, float spacingadd) {
        if (width < 0) {
            throw new IllegalArgumentException("Layout: " + width + " < 0");
        }

        mText = text;
        mPaint = paint;
        mWidth = width;
        mAlignment = align;
        mSpacingMult = spacingmult;
        mSpacingAdd = spacingadd;
        mSpannedText = text instanceof Spanned;
    }

    /**
     * Draw this Layout on the specified Canvas.
     */
    public void draw(Canvas c) {
        draw(c, null, null, 0);
    }

    /**
     * Draw this Layout on the specified canvas, with the highlight path drawn
     * between the background and the text.
     *
     * @param canvas the canvas
     * @param highlight the path of the highlight or cursor; can be null
     * @param highlightPaint the paint for the highlight
     * @param cursorOffsetVertical the amount to temporarily translate the
     *        canvas while rendering the highlight
     */
    public void draw(Canvas canvas, Path highlight, Paint highlightPaint,
            int cursorOffsetVertical) {
        final long lineRange = getLineRangeForDraw(canvas);
        int firstLine = TextUtils.unpackRangeStartFromLong(lineRange);
        int lastLine = TextUtils.unpackRangeEndFromLong(lineRange);
        if (lastLine < 0) return;

        drawBackground(canvas, highlight, highlightPaint, cursorOffsetVertical,
                firstLine, lastLine);
        drawText(canvas, firstLine, lastLine);
    }

    private boolean isJustificationRequired(int lineNum) {
        if (mJustificationMode == JUSTIFICATION_MODE_NONE) return false;
        final int lineEnd = getLineEnd(lineNum);
        return lineEnd < mText.length() && mText.charAt(lineEnd - 1) != '\n';
    }

    private float getJustifyWidth(int lineNum) {
        Alignment paraAlign = mAlignment;

        int left = 0;
        int right = mWidth;

        final int dir = getParagraphDirection(lineNum);

        ParagraphStyle[] spans = NO_PARA_SPANS;
        if (mSpannedText) {
            Spanned sp = (Spanned) mText;
            final int start = getLineStart(lineNum);

            final boolean isFirstParaLine = (start == 0 || mText.charAt(start - 1) == '\n');

            if (isFirstParaLine) {
                final int spanEnd = sp.nextSpanTransition(start, mText.length(),
                        ParagraphStyle.class);
                spans = getParagraphSpans(sp, start, spanEnd, ParagraphStyle.class);

                for (int n = spans.length - 1; n >= 0; n--) {
                    if (spans[n] instanceof AlignmentSpan) {
                        paraAlign = ((AlignmentSpan) spans[n]).getAlignment();
                        break;
                    }
                }
            }

            final int length = spans.length;
            boolean useFirstLineMargin = isFirstParaLine;
            for (int n = 0; n < length; n++) {
                if (spans[n] instanceof LeadingMarginSpan2) {
                    int count = ((LeadingMarginSpan2) spans[n]).getLeadingMarginLineCount();
                    int startLine = getLineForOffset(sp.getSpanStart(spans[n]));
                    if (lineNum < startLine + count) {
                        useFirstLineMargin = true;
                        break;
                    }
                }
            }
            for (int n = 0; n < length; n++) {
                if (spans[n] instanceof LeadingMarginSpan) {
                    LeadingMarginSpan margin = (LeadingMarginSpan) spans[n];
                    if (dir == DIR_RIGHT_TO_LEFT) {
                        right -= margin.getLeadingMargin(useFirstLineMargin);
                    } else {
                        left += margin.getLeadingMargin(useFirstLineMargin);
                    }
                }
            }
        }

        final Alignment align;
        if (paraAlign == Alignment.ALIGN_LEFT) {
            align = (dir == DIR_LEFT_TO_RIGHT) ?  Alignment.ALIGN_NORMAL : Alignment.ALIGN_OPPOSITE;
        } else if (paraAlign == Alignment.ALIGN_RIGHT) {
            align = (dir == DIR_LEFT_TO_RIGHT) ?  Alignment.ALIGN_OPPOSITE : Alignment.ALIGN_NORMAL;
        } else {
            align = paraAlign;
        }

        final int indentWidth;
        if (align == Alignment.ALIGN_NORMAL) {
            if (dir == DIR_LEFT_TO_RIGHT) {
                indentWidth = getIndentAdjust(lineNum, Alignment.ALIGN_LEFT);
            } else {
                indentWidth = -getIndentAdjust(lineNum, Alignment.ALIGN_RIGHT);
            }
        } else if (align == Alignment.ALIGN_OPPOSITE) {
            if (dir == DIR_LEFT_TO_RIGHT) {
                indentWidth = -getIndentAdjust(lineNum, Alignment.ALIGN_RIGHT);
            } else {
                indentWidth = getIndentAdjust(lineNum, Alignment.ALIGN_LEFT);
            }
        } else { // Alignment.ALIGN_CENTER
            indentWidth = getIndentAdjust(lineNum, Alignment.ALIGN_CENTER);
        }

        return right - left - indentWidth;
    }

    /**
     * @hide
     */
    @UnsupportedAppUsage
    public void drawText(Canvas canvas, int firstLine, int lastLine) {
        int previousLineBottom = getLineTop(firstLine);
        int previousLineEnd = getLineStart(firstLine);
        ParagraphStyle[] spans = NO_PARA_SPANS;
        int spanEnd = 0;
        final TextPaint paint = mWorkPaint;
        paint.set(mPaint);
        CharSequence buf = mText;

        Alignment paraAlign = mAlignment;
        TabStops tabStops = null;
        boolean tabStopsIsInitialized = false;

        TextLine tl = TextLine.obtain();

        // Draw the lines, one at a time.
        // The baseline is the top of the following line minus the current line's descent.
        for (int lineNum = firstLine; lineNum <= lastLine; lineNum++) {
            int start = previousLineEnd;
            previousLineEnd = getLineStart(lineNum + 1);
            final boolean justify = isJustificationRequired(lineNum);
            int end = getLineVisibleEnd(lineNum, start, previousLineEnd);
            paint.setStartHyphenEdit(getStartHyphenEdit(lineNum));
            paint.setEndHyphenEdit(getEndHyphenEdit(lineNum));

            int ltop = previousLineBottom;
            int lbottom = getLineTop(lineNum + 1);
            previousLineBottom = lbottom;
            int lbaseline = lbottom - getLineDescent(lineNum);

            int dir = getParagraphDirection(lineNum);
            int left = 0;
            int right = mWidth;

            if (mSpannedText) {
                Spanned sp = (Spanned) buf;
                int textLength = buf.length();
                boolean isFirstParaLine = (start == 0 || buf.charAt(start - 1) == '\n');

                // New batch of paragraph styles, collect into spans array.
                // Compute the alignment, last alignment style wins.
                // Reset tabStops, we'll rebuild if we encounter a line with
                // tabs.
                // We expect paragraph spans to be relatively infrequent, use
                // spanEnd so that we can check less frequently.  Since
                // paragraph styles ought to apply to entire paragraphs, we can
                // just collect the ones present at the start of the paragraph.
                // If spanEnd is before the end of the paragraph, that's not
                // our problem.
                if (start >= spanEnd && (lineNum == firstLine || isFirstParaLine)) {
                    spanEnd = sp.nextSpanTransition(start, textLength,
                                                    ParagraphStyle.class);
                    spans = getParagraphSpans(sp, start, spanEnd, ParagraphStyle.class);

                    paraAlign = mAlignment;
                    for (int n = spans.length - 1; n >= 0; n--) {
                        if (spans[n] instanceof AlignmentSpan) {
                            paraAlign = ((AlignmentSpan) spans[n]).getAlignment();
                            break;
                        }
                    }

                    tabStopsIsInitialized = false;
                }

                // Draw all leading margin spans.  Adjust left or right according
                // to the paragraph direction of the line.
                final int length = spans.length;
                boolean useFirstLineMargin = isFirstParaLine;
                for (int n = 0; n < length; n++) {
                    if (spans[n] instanceof LeadingMarginSpan2) {
                        int count = ((LeadingMarginSpan2) spans[n]).getLeadingMarginLineCount();
                        int startLine = getLineForOffset(sp.getSpanStart(spans[n]));
                        // if there is more than one LeadingMarginSpan2, use
                        // the count that is greatest
                        if (lineNum < startLine + count) {
                            useFirstLineMargin = true;
                            break;
                        }
                    }
                }
                for (int n = 0; n < length; n++) {
                    if (spans[n] instanceof LeadingMarginSpan) {
                        LeadingMarginSpan margin = (LeadingMarginSpan) spans[n];
                        if (dir == DIR_RIGHT_TO_LEFT) {
                            margin.drawLeadingMargin(canvas, paint, right, dir, ltop,
                                                     lbaseline, lbottom, buf,
                                                     start, end, isFirstParaLine, this);
                            right -= margin.getLeadingMargin(useFirstLineMargin);
                        } else {
                            margin.drawLeadingMargin(canvas, paint, left, dir, ltop,
                                                     lbaseline, lbottom, buf,
                                                     start, end, isFirstParaLine, this);
                            left += margin.getLeadingMargin(useFirstLineMargin);
                        }
                    }
                }
            }

            boolean hasTab = getLineContainsTab(lineNum);
            // Can't tell if we have tabs for sure, currently
            if (hasTab && !tabStopsIsInitialized) {
                if (tabStops == null) {
                    tabStops = new TabStops(TAB_INCREMENT, spans);
                } else {
                    tabStops.reset(TAB_INCREMENT, spans);
                }
                tabStopsIsInitialized = true;
            }

            // Determine whether the line aligns to normal, opposite, or center.
            Alignment align = paraAlign;
            if (align == Alignment.ALIGN_LEFT) {
                align = (dir == DIR_LEFT_TO_RIGHT) ?
                    Alignment.ALIGN_NORMAL : Alignment.ALIGN_OPPOSITE;
            } else if (align == Alignment.ALIGN_RIGHT) {
                align = (dir == DIR_LEFT_TO_RIGHT) ?
                    Alignment.ALIGN_OPPOSITE : Alignment.ALIGN_NORMAL;
            }

            int x;
            final int indentWidth;
            if (align == Alignment.ALIGN_NORMAL) {
                if (dir == DIR_LEFT_TO_RIGHT) {
                    indentWidth = getIndentAdjust(lineNum, Alignment.ALIGN_LEFT);
                    x = left + indentWidth;
                } else {
                    indentWidth = -getIndentAdjust(lineNum, Alignment.ALIGN_RIGHT);
                    x = right - indentWidth;
                }
            } else {
                int max = (int)getLineExtent(lineNum, tabStops, false);
                if (align == Alignment.ALIGN_OPPOSITE) {
                    if (dir == DIR_LEFT_TO_RIGHT) {
                        indentWidth = -getIndentAdjust(lineNum, Alignment.ALIGN_RIGHT);
                        x = right - max - indentWidth;
                    } else {
                        indentWidth = getIndentAdjust(lineNum, Alignment.ALIGN_LEFT);
                        x = left - max + indentWidth;
                    }
                } else { // Alignment.ALIGN_CENTER
                    indentWidth = getIndentAdjust(lineNum, Alignment.ALIGN_CENTER);
                    max = max & ~1;
                    x = ((right + left - max) >> 1) + indentWidth;
                }
            }

            Directions directions = getLineDirections(lineNum);
            if (directions == DIRS_ALL_LEFT_TO_RIGHT && !mSpannedText && !hasTab && !justify) {
                // XXX: assumes there's nothing additional to be done
                canvas.drawText(buf, start, end, x, lbaseline, paint);
            } else {
                tl.set(paint, buf, start, end, dir, directions, hasTab, tabStops,
                        getEllipsisStart(lineNum),
                        getEllipsisStart(lineNum) + getEllipsisCount(lineNum));
                if (justify) {
                    tl.justify(right - left - indentWidth);
                }
                tl.draw(canvas, x, ltop, lbaseline, lbottom);
            }
        }

        TextLine.recycle(tl);
    }

    /**
     * @hide
     */
    @UnsupportedAppUsage
    public void drawBackground(Canvas canvas, Path highlight, Paint highlightPaint,
            int cursorOffsetVertical, int firstLine, int lastLine) {
        // First, draw LineBackgroundSpans.
        // LineBackgroundSpans know nothing about the alignment, margins, or
        // direction of the layout or line.  XXX: Should they?
        // They are evaluated at each line.
        if (mSpannedText) {
            if (mLineBackgroundSpans == null) {
                mLineBackgroundSpans = new SpanSet<LineBackgroundSpan>(LineBackgroundSpan.class);
            }

            Spanned buffer = (Spanned) mText;
            int textLength = buffer.length();
            mLineBackgroundSpans.init(buffer, 0, textLength);

            if (mLineBackgroundSpans.numberOfSpans > 0) {
                int previousLineBottom = getLineTop(firstLine);
                int previousLineEnd = getLineStart(firstLine);
                ParagraphStyle[] spans = NO_PARA_SPANS;
                int spansLength = 0;
                TextPaint paint = mPaint;
                int spanEnd = 0;
                final int width = mWidth;
                for (int i = firstLine; i <= lastLine; i++) {
                    int start = previousLineEnd;
                    int end = getLineStart(i + 1);
                    previousLineEnd = end;

                    int ltop = previousLineBottom;
                    int lbottom = getLineTop(i + 1);
                    previousLineBottom = lbottom;
                    int lbaseline = lbottom - getLineDescent(i);

                    if (end >= spanEnd) {
                        // These should be infrequent, so we'll use this so that
                        // we don't have to check as often.
                        spanEnd = mLineBackgroundSpans.getNextTransition(start, textLength);
                        // All LineBackgroundSpans on a line contribute to its background.
                        spansLength = 0;
                        // Duplication of the logic of getParagraphSpans
                        if (start != end || start == 0) {
                            // Equivalent to a getSpans(start, end), but filling the 'spans' local
                            // array instead to reduce memory allocation
                            for (int j = 0; j < mLineBackgroundSpans.numberOfSpans; j++) {
                                // equal test is valid since both intervals are not empty by
                                // construction
                                if (mLineBackgroundSpans.spanStarts[j] >= end ||
                                        mLineBackgroundSpans.spanEnds[j] <= start) continue;
                                spans = GrowingArrayUtils.append(
                                        spans, spansLength, mLineBackgroundSpans.spans[j]);
                                spansLength++;
                            }
                        }
                    }

                    for (int n = 0; n < spansLength; n++) {
                        LineBackgroundSpan lineBackgroundSpan = (LineBackgroundSpan) spans[n];
                        lineBackgroundSpan.drawBackground(canvas, paint, 0, width,
                                ltop, lbaseline, lbottom,
                                buffer, start, end, i);
                    }
                }
            }
            mLineBackgroundSpans.recycle();
        }

        // There can be a highlight even without spans if we are drawing
        // a non-spanned transformation of a spanned editing buffer.
        if (highlight != null) {
            if (cursorOffsetVertical != 0) canvas.translate(0, cursorOffsetVertical);
            canvas.drawPath(highlight, highlightPaint);
            if (cursorOffsetVertical != 0) canvas.translate(0, -cursorOffsetVertical);
        }
    }

    /**
     * @param canvas
     * @return The range of lines that need to be drawn, possibly empty.
     * @hide
     */
    @UnsupportedAppUsage
    public long getLineRangeForDraw(Canvas canvas) {
        int dtop, dbottom;

        synchronized (sTempRect) {
            if (!canvas.getClipBounds(sTempRect)) {
                // Negative range end used as a special flag
                return TextUtils.packRangeInLong(0, -1);
            }

            dtop = sTempRect.top;
            dbottom = sTempRect.bottom;
        }

        final int top = Math.max(dtop, 0);
        final int bottom = Math.min(getLineTop(getLineCount()), dbottom);

        if (top >= bottom) return TextUtils.packRangeInLong(0, -1);
        return TextUtils.packRangeInLong(getLineForVertical(top), getLineForVertical(bottom));
    }

    /**
     * Return the start position of the line, given the left and right bounds
     * of the margins.
     *
     * @param line the line index
     * @param left the left bounds (0, or leading margin if ltr para)
     * @param right the right bounds (width, minus leading margin if rtl para)
     * @return the start position of the line (to right of line if rtl para)
     */
    private int getLineStartPos(int line, int left, int right) {
        // Adjust the point at which to start rendering depending on the
        // alignment of the paragraph.
        Alignment align = getParagraphAlignment(line);
        int dir = getParagraphDirection(line);

        if (align == Alignment.ALIGN_LEFT) {
            align = (dir == DIR_LEFT_TO_RIGHT) ? Alignment.ALIGN_NORMAL : Alignment.ALIGN_OPPOSITE;
        } else if (align == Alignment.ALIGN_RIGHT) {
            align = (dir == DIR_LEFT_TO_RIGHT) ? Alignment.ALIGN_OPPOSITE : Alignment.ALIGN_NORMAL;
        }

        int x;
        if (align == Alignment.ALIGN_NORMAL) {
            if (dir == DIR_LEFT_TO_RIGHT) {
                x = left + getIndentAdjust(line, Alignment.ALIGN_LEFT);
            } else {
                x = right + getIndentAdjust(line, Alignment.ALIGN_RIGHT);
            }
        } else {
            TabStops tabStops = null;
            if (mSpannedText && getLineContainsTab(line)) {
                Spanned spanned = (Spanned) mText;
                int start = getLineStart(line);
                int spanEnd = spanned.nextSpanTransition(start, spanned.length(),
                        TabStopSpan.class);
                TabStopSpan[] tabSpans = getParagraphSpans(spanned, start, spanEnd,
                        TabStopSpan.class);
                if (tabSpans.length > 0) {
                    tabStops = new TabStops(TAB_INCREMENT, tabSpans);
                }
            }
            int max = (int)getLineExtent(line, tabStops, false);
            if (align == Alignment.ALIGN_OPPOSITE) {
                if (dir == DIR_LEFT_TO_RIGHT) {
                    x = right - max + getIndentAdjust(line, Alignment.ALIGN_RIGHT);
                } else {
                    // max is negative here
                    x = left - max + getIndentAdjust(line, Alignment.ALIGN_LEFT);
                }
            } else { // Alignment.ALIGN_CENTER
                max = max & ~1;
                x = (left + right - max) >> 1 + getIndentAdjust(line, Alignment.ALIGN_CENTER);
            }
        }
        return x;
    }

    /**
     * Return the text that is displayed by this Layout.
     */
    public final CharSequence getText() {
        return mText;
    }

    /**
     * Return the base Paint properties for this layout.
     * Do NOT change the paint, which may result in funny
     * drawing for this layout.
     */
    public final TextPaint getPaint() {
        return mPaint;
    }

    /**
     * Return the width of this layout.
     */
    public final int getWidth() {
        return mWidth;
    }

    /**
     * Return the width to which this Layout is ellipsizing, or
     * {@link #getWidth} if it is not doing anything special.
     */
    public int getEllipsizedWidth() {
        return mWidth;
    }

    /**
     * Increase the width of this layout to the specified width.
     * Be careful to use this only when you know it is appropriate&mdash;
     * it does not cause the text to reflow to use the full new width.
     */
    public final void increaseWidthTo(int wid) {
        if (wid < mWidth) {
            throw new RuntimeException("attempted to reduce Layout width");
        }

        mWidth = wid;
    }

    /**
     * Return the total height of this layout.
     */
    public int getHeight() {
        return getLineTop(getLineCount());
    }

    /**
     * Return the total height of this layout.
     *
     * @param cap if true and max lines is set, returns the height of the layout at the max lines.
     *
     * @hide
     */
    public int getHeight(boolean cap) {
        return getHeight();
    }

    /**
     * Return the base alignment of this layout.
     */
    public final Alignment getAlignment() {
        return mAlignment;
    }

    /**
     * Return what the text height is multiplied by to get the line height.
     */
    public final float getSpacingMultiplier() {
        return mSpacingMult;
    }

    /**
     * Return the number of units of leading that are added to each line.
     */
    public final float getSpacingAdd() {
        return mSpacingAdd;
    }

    /**
     * Return the heuristic used to determine paragraph text direction.
     * @hide
     */
    public final TextDirectionHeuristic getTextDirectionHeuristic() {
        return mTextDir;
    }

    /**
     * Return the number of lines of text in this layout.
     */
    public abstract int getLineCount();

    /**
     * Return the baseline for the specified line (0&hellip;getLineCount() - 1)
     * If bounds is not null, return the top, left, right, bottom extents
     * of the specified line in it.
     * @param line which line to examine (0..getLineCount() - 1)
     * @param bounds Optional. If not null, it returns the extent of the line
     * @return the Y-coordinate of the baseline
     */
    public int getLineBounds(int line, Rect bounds) {
        if (bounds != null) {
            bounds.left = 0;     // ???
            bounds.top = getLineTop(line);
            bounds.right = mWidth;   // ???
            bounds.bottom = getLineTop(line + 1);
        }
        return getLineBaseline(line);
    }

    /**
     * Return the vertical position of the top of the specified line
     * (0&hellip;getLineCount()).
     * If the specified line is equal to the line count, returns the
     * bottom of the last line.
     */
    public abstract int getLineTop(int line);

    /**
     * Return the descent of the specified line(0&hellip;getLineCount() - 1).
     */
    public abstract int getLineDescent(int line);

    /**
     * Return the text offset of the beginning of the specified line (
     * 0&hellip;getLineCount()). If the specified line is equal to the line
     * count, returns the length of the text.
     */
    public abstract int getLineStart(int line);

    /**
     * Returns the primary directionality of the paragraph containing the
     * specified line, either 1 for left-to-right lines, or -1 for right-to-left
     * lines (see {@link #DIR_LEFT_TO_RIGHT}, {@link #DIR_RIGHT_TO_LEFT}).
     */
    public abstract int getParagraphDirection(int line);

    /**
     * Returns whether the specified line contains one or more
     * characters that need to be handled specially, like tabs.
     */
    public abstract boolean getLineContainsTab(int line);

    /**
     * Returns the directional run information for the specified line.
     * The array alternates counts of characters in left-to-right
     * and right-to-left segments of the line.
     *
     * <p>NOTE: this is inadequate to support bidirectional text, and will change.
     */
    public abstract Directions getLineDirections(int line);

    /**
     * Returns the (negative) number of extra pixels of ascent padding in the
     * top line of the Layout.
     */
    public abstract int getTopPadding();

    /**
     * Returns the number of extra pixels of descent padding in the
     * bottom line of the Layout.
     */
    public abstract int getBottomPadding();

    /**
     * Returns the start hyphen edit for a line.
     *
     * @hide
     */
    public @Paint.StartHyphenEdit int getStartHyphenEdit(int line) {
        return Paint.START_HYPHEN_EDIT_NO_EDIT;
    }

    /**
     * Returns the end hyphen edit for a line.
     *
     * @hide
     */
    public @Paint.EndHyphenEdit int getEndHyphenEdit(int line) {
        return Paint.END_HYPHEN_EDIT_NO_EDIT;
    }

    /**
     * Returns the left indent for a line.
     *
     * @hide
     */
    public int getIndentAdjust(int line, Alignment alignment) {
        return 0;
    }

    /**
     * Returns true if the character at offset and the preceding character
     * are at different run levels (and thus there's a split caret).
     * @param offset the offset
     * @return true if at a level boundary
     * @hide
     */
    @UnsupportedAppUsage
    public boolean isLevelBoundary(int offset) {
        int line = getLineForOffset(offset);
        Directions dirs = getLineDirections(line);
        if (dirs == DIRS_ALL_LEFT_TO_RIGHT || dirs == DIRS_ALL_RIGHT_TO_LEFT) {
            return false;
        }

        int[] runs = dirs.mDirections;
        int lineStart = getLineStart(line);
        int lineEnd = getLineEnd(line);
        if (offset == lineStart || offset == lineEnd) {
            int paraLevel = getParagraphDirection(line) == 1 ? 0 : 1;
            int runIndex = offset == lineStart ? 0 : runs.length - 2;
            return ((runs[runIndex + 1] >>> RUN_LEVEL_SHIFT) & RUN_LEVEL_MASK) != paraLevel;
        }

        offset -= lineStart;
        for (int i = 0; i < runs.length; i += 2) {
            if (offset == runs[i]) {
                return true;
            }
        }
        return false;
    }

    /**
     * Returns true if the character at offset is right to left (RTL).
     * @param offset the offset
     * @return true if the character is RTL, false if it is LTR
     */
    public boolean isRtlCharAt(int offset) {
        int line = getLineForOffset(offset);
        Directions dirs = getLineDirections(line);
        if (dirs == DIRS_ALL_LEFT_TO_RIGHT) {
            return false;
        }
        if (dirs == DIRS_ALL_RIGHT_TO_LEFT) {
            return  true;
        }
        int[] runs = dirs.mDirections;
        int lineStart = getLineStart(line);
        for (int i = 0; i < runs.length; i += 2) {
            int start = lineStart + runs[i];
            int limit = start + (runs[i+1] & RUN_LENGTH_MASK);
            if (offset >= start && offset < limit) {
                int level = (runs[i+1] >>> RUN_LEVEL_SHIFT) & RUN_LEVEL_MASK;
                return ((level & 1) != 0);
            }
        }
        // Should happen only if the offset is "out of bounds"
        return false;
    }

    /**
     * Returns the range of the run that the character at offset belongs to.
     * @param offset the offset
     * @return The range of the run
     * @hide
     */
    public long getRunRange(int offset) {
        int line = getLineForOffset(offset);
        Directions dirs = getLineDirections(line);
        if (dirs == DIRS_ALL_LEFT_TO_RIGHT || dirs == DIRS_ALL_RIGHT_TO_LEFT) {
            return TextUtils.packRangeInLong(0, getLineEnd(line));
        }
        int[] runs = dirs.mDirections;
        int lineStart = getLineStart(line);
        for (int i = 0; i < runs.length; i += 2) {
            int start = lineStart + runs[i];
            int limit = start + (runs[i+1] & RUN_LENGTH_MASK);
            if (offset >= start && offset < limit) {
                return TextUtils.packRangeInLong(start, limit);
            }
        }
        // Should happen only if the offset is "out of bounds"
        return TextUtils.packRangeInLong(0, getLineEnd(line));
    }

    /**
     * Checks if the trailing BiDi level should be used for an offset
     *
     * This method is useful when the offset is at the BiDi level transition point and determine
     * which run need to be used. For example, let's think about following input: (L* denotes
     * Left-to-Right characters, R* denotes Right-to-Left characters.)
     * Input (Logical Order): L1 L2 L3 R1 R2 R3 L4 L5 L6
     * Input (Display Order): L1 L2 L3 R3 R2 R1 L4 L5 L6
     *
     * Then, think about selecting the range (3, 6). The offset=3 and offset=6 are ambiguous here
     * since they are at the BiDi transition point.  In Android, the offset is considered to be
     * associated with the trailing run if the BiDi level of the trailing run is higher than of the
     * previous run.  In this case, the BiDi level of the input text is as follows:
     *
     * Input (Logical Order): L1 L2 L3 R1 R2 R3 L4 L5 L6
     *              BiDi Run: [ Run 0 ][ Run 1 ][ Run 2 ]
     *            BiDi Level:  0  0  0  1  1  1  0  0  0
     *
     * Thus, offset = 3 is part of Run 1 and this method returns true for offset = 3, since the BiDi
     * level of Run 1 is higher than the level of Run 0.  Similarly, the offset = 6 is a part of Run
     * 1 and this method returns false for the offset = 6 since the BiDi level of Run 1 is higher
     * than the level of Run 2.
     *
     * @returns true if offset is at the BiDi level transition point and trailing BiDi level is
     *          higher than previous BiDi level. See above for the detail.
     * @hide
     */
    @VisibleForTesting
    public boolean primaryIsTrailingPrevious(int offset) {
        int line = getLineForOffset(offset);
        int lineStart = getLineStart(line);
        int lineEnd = getLineEnd(line);
        int[] runs = getLineDirections(line).mDirections;

        int levelAt = -1;
        for (int i = 0; i < runs.length; i += 2) {
            int start = lineStart + runs[i];
            int limit = start + (runs[i+1] & RUN_LENGTH_MASK);
            if (limit > lineEnd) {
                limit = lineEnd;
            }
            if (offset >= start && offset < limit) {
                if (offset > start) {
                    // Previous character is at same level, so don't use trailing.
                    return false;
                }
                levelAt = (runs[i+1] >>> RUN_LEVEL_SHIFT) & RUN_LEVEL_MASK;
                break;
            }
        }
        if (levelAt == -1) {
            // Offset was limit of line.
            levelAt = getParagraphDirection(line) == 1 ? 0 : 1;
        }

        // At level boundary, check previous level.
        int levelBefore = -1;
        if (offset == lineStart) {
            levelBefore = getParagraphDirection(line) == 1 ? 0 : 1;
        } else {
            offset -= 1;
            for (int i = 0; i < runs.length; i += 2) {
                int start = lineStart + runs[i];
                int limit = start + (runs[i+1] & RUN_LENGTH_MASK);
                if (limit > lineEnd) {
                    limit = lineEnd;
                }
                if (offset >= start && offset < limit) {
                    levelBefore = (runs[i+1] >>> RUN_LEVEL_SHIFT) & RUN_LEVEL_MASK;
                    break;
                }
            }
        }

        return levelBefore < levelAt;
    }

    /**
     * Computes in linear time the results of calling
     * #primaryIsTrailingPrevious for all offsets on a line.
     * @param line The line giving the offsets we compute the information for
     * @return The array of results, indexed from 0, where 0 corresponds to the line start offset
     * @hide
     */
    @VisibleForTesting
    public boolean[] primaryIsTrailingPreviousAllLineOffsets(int line) {
        int lineStart = getLineStart(line);
        int lineEnd = getLineEnd(line);
        int[] runs = getLineDirections(line).mDirections;

        boolean[] trailing = new boolean[lineEnd - lineStart + 1];

        byte[] level = new byte[lineEnd - lineStart + 1];
        for (int i = 0; i < runs.length; i += 2) {
            int start = lineStart + runs[i];
            int limit = start + (runs[i + 1] & RUN_LENGTH_MASK);
            if (limit > lineEnd) {
                limit = lineEnd;
            }
            level[limit - lineStart - 1] =
                    (byte) ((runs[i + 1] >>> RUN_LEVEL_SHIFT) & RUN_LEVEL_MASK);
        }

        for (int i = 0; i < runs.length; i += 2) {
            int start = lineStart + runs[i];
            byte currentLevel = (byte) ((runs[i + 1] >>> RUN_LEVEL_SHIFT) & RUN_LEVEL_MASK);
            trailing[start - lineStart] = currentLevel > (start == lineStart
                    ? (getParagraphDirection(line) == 1 ? 0 : 1)
                    : level[start - lineStart - 1]);
        }

        return trailing;
    }

    /**
     * Get the primary horizontal position for the specified text offset.
     * This is the location where a new character would be inserted in
     * the paragraph's primary direction.
     */
    public float getPrimaryHorizontal(int offset) {
        return getPrimaryHorizontal(offset, false /* not clamped */);
    }

    /**
     * Get the primary horizontal position for the specified text offset, but
     * optionally clamp it so that it doesn't exceed the width of the layout.
     * @hide
     */
    @UnsupportedAppUsage
    public float getPrimaryHorizontal(int offset, boolean clamped) {
        boolean trailing = primaryIsTrailingPrevious(offset);
        return getHorizontal(offset, trailing, clamped);
    }

    /**
     * Get the secondary horizontal position for the specified text offset.
     * This is the location where a new character would be inserted in
     * the direction other than the paragraph's primary direction.
     */
    public float getSecondaryHorizontal(int offset) {
        return getSecondaryHorizontal(offset, false /* not clamped */);
    }

    /**
     * Get the secondary horizontal position for the specified text offset, but
     * optionally clamp it so that it doesn't exceed the width of the layout.
     * @hide
     */
    @UnsupportedAppUsage
    public float getSecondaryHorizontal(int offset, boolean clamped) {
        boolean trailing = primaryIsTrailingPrevious(offset);
        return getHorizontal(offset, !trailing, clamped);
    }

    private float getHorizontal(int offset, boolean primary) {
        return primary ? getPrimaryHorizontal(offset) : getSecondaryHorizontal(offset);
    }

    private float getHorizontal(int offset, boolean trailing, boolean clamped) {
        int line = getLineForOffset(offset);

        return getHorizontal(offset, trailing, line, clamped);
    }

    private float getHorizontal(int offset, boolean trailing, int line, boolean clamped) {
        int start = getLineStart(line);
        int end = getLineEnd(line);
        int dir = getParagraphDirection(line);
        boolean hasTab = getLineContainsTab(line);
        Directions directions = getLineDirections(line);

        TabStops tabStops = null;
        if (hasTab && mText instanceof Spanned) {
            // Just checking this line should be good enough, tabs should be
            // consistent across all lines in a paragraph.
            TabStopSpan[] tabs = getParagraphSpans((Spanned) mText, start, end, TabStopSpan.class);
            if (tabs.length > 0) {
                tabStops = new TabStops(TAB_INCREMENT, tabs); // XXX should reuse
            }
        }

        TextLine tl = TextLine.obtain();
        tl.set(mPaint, mText, start, end, dir, directions, hasTab, tabStops,
                getEllipsisStart(line), getEllipsisStart(line) + getEllipsisCount(line));
        float wid = tl.measure(offset - start, trailing, null);
        TextLine.recycle(tl);

        if (clamped && wid > mWidth) {
            wid = mWidth;
        }
        int left = getParagraphLeft(line);
        int right = getParagraphRight(line);

        return getLineStartPos(line, left, right) + wid;
    }

    /**
     * Computes in linear time the results of calling
     * #getHorizontal for all offsets on a line.
     * @param line The line giving the offsets we compute information for
     * @param clamped Whether to clamp the results to the width of the layout
     * @param primary Whether the results should be the primary or the secondary horizontal
     * @return The array of results, indexed from 0, where 0 corresponds to the line start offset
     */
    private float[] getLineHorizontals(int line, boolean clamped, boolean primary) {
        int start = getLineStart(line);
        int end = getLineEnd(line);
        int dir = getParagraphDirection(line);
        boolean hasTab = getLineContainsTab(line);
        Directions directions = getLineDirections(line);

        TabStops tabStops = null;
        if (hasTab && mText instanceof Spanned) {
            // Just checking this line should be good enough, tabs should be
            // consistent across all lines in a paragraph.
            TabStopSpan[] tabs = getParagraphSpans((Spanned) mText, start, end, TabStopSpan.class);
            if (tabs.length > 0) {
                tabStops = new TabStops(TAB_INCREMENT, tabs); // XXX should reuse
            }
        }

        TextLine tl = TextLine.obtain();
        tl.set(mPaint, mText, start, end, dir, directions, hasTab, tabStops,
                getEllipsisStart(line), getEllipsisStart(line) + getEllipsisCount(line));
        boolean[] trailings = primaryIsTrailingPreviousAllLineOffsets(line);
        if (!primary) {
            for (int offset = 0; offset < trailings.length; ++offset) {
                trailings[offset] = !trailings[offset];
            }
        }
        float[] wid = tl.measureAllOffsets(trailings, null);
        TextLine.recycle(tl);

        if (clamped) {
            for (int offset = 0; offset <= wid.length; ++offset) {
                if (wid[offset] > mWidth) {
                    wid[offset] = mWidth;
                }
            }
        }
        int left = getParagraphLeft(line);
        int right = getParagraphRight(line);

        int lineStartPos = getLineStartPos(line, left, right);
        float[] horizontal = new float[end - start + 1];
        for (int offset = 0; offset < horizontal.length; ++offset) {
            horizontal[offset] = lineStartPos + wid[offset];
        }
        return horizontal;
    }

    /**
     * Get the leftmost position that should be exposed for horizontal
     * scrolling on the specified line.
     */
    public float getLineLeft(int line) {
        final int dir = getParagraphDirection(line);
        Alignment align = getParagraphAlignment(line);
        // Before Q, StaticLayout.Builder.setAlignment didn't check whether the input alignment
        // is null. And when it is null, the old behavior is the same as ALIGN_CENTER.
        // To keep consistency, we convert a null alignment to ALIGN_CENTER.
        if (align == null) {
            align = Alignment.ALIGN_CENTER;
        }

        // First convert combinations of alignment and direction settings to
        // three basic cases: ALIGN_LEFT, ALIGN_RIGHT and ALIGN_CENTER.
        // For unexpected cases, it will fallback to ALIGN_LEFT.
        final Alignment resultAlign;
        switch(align) {
            case ALIGN_NORMAL:
                resultAlign =
                        dir == DIR_RIGHT_TO_LEFT ? Alignment.ALIGN_RIGHT : Alignment.ALIGN_LEFT;
                break;
            case ALIGN_OPPOSITE:
                resultAlign =
                        dir == DIR_RIGHT_TO_LEFT ? Alignment.ALIGN_LEFT : Alignment.ALIGN_RIGHT;
                break;
            case ALIGN_CENTER:
                resultAlign = Alignment.ALIGN_CENTER;
                break;
            case ALIGN_RIGHT:
                resultAlign = Alignment.ALIGN_RIGHT;
                break;
            default: /* align == Alignment.ALIGN_LEFT */
                resultAlign = Alignment.ALIGN_LEFT;
        }

        // Here we must use getLineMax() to do the computation, because it maybe overridden by
        // derived class. And also note that line max equals the width of the text in that line
        // plus the leading margin.
        switch (resultAlign) {
            case ALIGN_CENTER:
                final int left = getParagraphLeft(line);
                final float max = getLineMax(line);
                // This computation only works when mWidth equals leadingMargin plus
                // the width of text in this line. If this condition doesn't meet anymore,
                // please change here too.
                return (float) Math.floor(left + (mWidth - max) / 2);
            case ALIGN_RIGHT:
                return mWidth - getLineMax(line);
            default: /* resultAlign == Alignment.ALIGN_LEFT */
                return 0;
        }
    }

    /**
     * Get the rightmost position that should be exposed for horizontal
     * scrolling on the specified line.
     */
    public float getLineRight(int line) {
        final int dir = getParagraphDirection(line);
        Alignment align = getParagraphAlignment(line);
        // Before Q, StaticLayout.Builder.setAlignment didn't check whether the input alignment
        // is null. And when it is null, the old behavior is the same as ALIGN_CENTER.
        // To keep consistency, we convert a null alignment to ALIGN_CENTER.
        if (align == null) {
            align = Alignment.ALIGN_CENTER;
        }

        final Alignment resultAlign;
        switch(align) {
            case ALIGN_NORMAL:
                resultAlign =
                        dir == DIR_RIGHT_TO_LEFT ? Alignment.ALIGN_RIGHT : Alignment.ALIGN_LEFT;
                break;
            case ALIGN_OPPOSITE:
                resultAlign =
                        dir == DIR_RIGHT_TO_LEFT ? Alignment.ALIGN_LEFT : Alignment.ALIGN_RIGHT;
                break;
            case ALIGN_CENTER:
                resultAlign = Alignment.ALIGN_CENTER;
                break;
            case ALIGN_RIGHT:
                resultAlign = Alignment.ALIGN_RIGHT;
                break;
            default: /* align == Alignment.ALIGN_LEFT */
                resultAlign = Alignment.ALIGN_LEFT;
        }

        switch (resultAlign) {
            case ALIGN_CENTER:
                final int right = getParagraphRight(line);
                final float max = getLineMax(line);
                // This computation only works when mWidth equals leadingMargin plus width of the
                // text in this line. If this condition doesn't meet anymore, please change here.
                return (float) Math.ceil(right - (mWidth - max) / 2);
            case ALIGN_RIGHT:
                return mWidth;
            default: /* resultAlign == Alignment.ALIGN_LEFT */
                return getLineMax(line);
        }
    }

    /**
     * Gets the unsigned horizontal extent of the specified line, including
     * leading margin indent, but excluding trailing whitespace.
     */
    public float getLineMax(int line) {
        float margin = getParagraphLeadingMargin(line);
        float signedExtent = getLineExtent(line, false);
        return margin + (signedExtent >= 0 ? signedExtent : -signedExtent);
    }

    /**
     * Gets the unsigned horizontal extent of the specified line, including
     * leading margin indent and trailing whitespace.
     */
    public float getLineWidth(int line) {
        float margin = getParagraphLeadingMargin(line);
        float signedExtent = getLineExtent(line, true);
        return margin + (signedExtent >= 0 ? signedExtent : -signedExtent);
    }

    /**
     * Like {@link #getLineExtent(int,TabStops,boolean)} but determines the
     * tab stops instead of using the ones passed in.
     * @param line the index of the line
     * @param full whether to include trailing whitespace
     * @return the extent of the line
     */
    private float getLineExtent(int line, boolean full) {
        final int start = getLineStart(line);
        final int end = full ? getLineEnd(line) : getLineVisibleEnd(line);

        final boolean hasTabs = getLineContainsTab(line);
        TabStops tabStops = null;
        if (hasTabs && mText instanceof Spanned) {
            // Just checking this line should be good enough, tabs should be
            // consistent across all lines in a paragraph.
            TabStopSpan[] tabs = getParagraphSpans((Spanned) mText, start, end, TabStopSpan.class);
            if (tabs.length > 0) {
                tabStops = new TabStops(TAB_INCREMENT, tabs); // XXX should reuse
            }
        }
        final Directions directions = getLineDirections(line);
        // Returned directions can actually be null
        if (directions == null) {
            return 0f;
        }
        final int dir = getParagraphDirection(line);

        final TextLine tl = TextLine.obtain();
        final TextPaint paint = mWorkPaint;
        paint.set(mPaint);
<<<<<<< HEAD
        paint.setHyphenEdit(getHyphen(line));
=======
        paint.setStartHyphenEdit(getStartHyphenEdit(line));
        paint.setEndHyphenEdit(getEndHyphenEdit(line));
>>>>>>> 825827da
        tl.set(paint, mText, start, end, dir, directions, hasTabs, tabStops,
                getEllipsisStart(line), getEllipsisStart(line) + getEllipsisCount(line));
        if (isJustificationRequired(line)) {
            tl.justify(getJustifyWidth(line));
        }
        final float width = tl.metrics(null);
        TextLine.recycle(tl);
        return width;
    }

    /**
     * Returns the signed horizontal extent of the specified line, excluding
     * leading margin.  If full is false, excludes trailing whitespace.
     * @param line the index of the line
     * @param tabStops the tab stops, can be null if we know they're not used.
     * @param full whether to include trailing whitespace
     * @return the extent of the text on this line
     */
    private float getLineExtent(int line, TabStops tabStops, boolean full) {
        final int start = getLineStart(line);
        final int end = full ? getLineEnd(line) : getLineVisibleEnd(line);
        final boolean hasTabs = getLineContainsTab(line);
        final Directions directions = getLineDirections(line);
        final int dir = getParagraphDirection(line);

        final TextLine tl = TextLine.obtain();
        final TextPaint paint = mWorkPaint;
        paint.set(mPaint);
<<<<<<< HEAD
        paint.setHyphenEdit(getHyphen(line));
=======
        paint.setStartHyphenEdit(getStartHyphenEdit(line));
        paint.setEndHyphenEdit(getEndHyphenEdit(line));
>>>>>>> 825827da
        tl.set(paint, mText, start, end, dir, directions, hasTabs, tabStops,
                getEllipsisStart(line), getEllipsisStart(line) + getEllipsisCount(line));
        if (isJustificationRequired(line)) {
            tl.justify(getJustifyWidth(line));
        }
        final float width = tl.metrics(null);
        TextLine.recycle(tl);
        return width;
    }

    /**
     * Get the line number corresponding to the specified vertical position.
     * If you ask for a position above 0, you get 0; if you ask for a position
     * below the bottom of the text, you get the last line.
     */
    // FIXME: It may be faster to do a linear search for layouts without many lines.
    public int getLineForVertical(int vertical) {
        int high = getLineCount(), low = -1, guess;

        while (high - low > 1) {
            guess = (high + low) / 2;

            if (getLineTop(guess) > vertical)
                high = guess;
            else
                low = guess;
        }

        if (low < 0)
            return 0;
        else
            return low;
    }

    /**
     * Get the line number on which the specified text offset appears.
     * If you ask for a position before 0, you get 0; if you ask for a position
     * beyond the end of the text, you get the last line.
     */
    public int getLineForOffset(int offset) {
        int high = getLineCount(), low = -1, guess;

        while (high - low > 1) {
            guess = (high + low) / 2;

            if (getLineStart(guess) > offset)
                high = guess;
            else
                low = guess;
        }

        if (low < 0) {
            return 0;
        } else {
            return low;
        }
    }

    /**
     * Get the character offset on the specified line whose position is
     * closest to the specified horizontal position.
     */
    public int getOffsetForHorizontal(int line, float horiz) {
        return getOffsetForHorizontal(line, horiz, true);
    }

    /**
     * Get the character offset on the specified line whose position is
     * closest to the specified horizontal position.
     *
     * @param line the line used to find the closest offset
     * @param horiz the horizontal position used to find the closest offset
     * @param primary whether to use the primary position or secondary position to find the offset
     *
     * @hide
     */
    public int getOffsetForHorizontal(int line, float horiz, boolean primary) {
        // TODO: use Paint.getOffsetForAdvance to avoid binary search
        final int lineEndOffset = getLineEnd(line);
        final int lineStartOffset = getLineStart(line);

        Directions dirs = getLineDirections(line);

        TextLine tl = TextLine.obtain();
        // XXX: we don't care about tabs as we just use TextLine#getOffsetToLeftRightOf here.
        tl.set(mPaint, mText, lineStartOffset, lineEndOffset, getParagraphDirection(line), dirs,
                false, null,
                getEllipsisStart(line), getEllipsisStart(line) + getEllipsisCount(line));
        final HorizontalMeasurementProvider horizontal =
                new HorizontalMeasurementProvider(line, primary);

        final int max;
        if (line == getLineCount() - 1) {
            max = lineEndOffset;
        } else {
            max = tl.getOffsetToLeftRightOf(lineEndOffset - lineStartOffset,
                    !isRtlCharAt(lineEndOffset - 1)) + lineStartOffset;
        }
        int best = lineStartOffset;
        float bestdist = Math.abs(horizontal.get(lineStartOffset) - horiz);

        for (int i = 0; i < dirs.mDirections.length; i += 2) {
            int here = lineStartOffset + dirs.mDirections[i];
            int there = here + (dirs.mDirections[i+1] & RUN_LENGTH_MASK);
            boolean isRtl = (dirs.mDirections[i+1] & RUN_RTL_FLAG) != 0;
            int swap = isRtl ? -1 : 1;

            if (there > max)
                there = max;
            int high = there - 1 + 1, low = here + 1 - 1, guess;

            while (high - low > 1) {
                guess = (high + low) / 2;
                int adguess = getOffsetAtStartOf(guess);

                if (horizontal.get(adguess) * swap >= horiz * swap) {
                    high = guess;
                } else {
                    low = guess;
                }
            }

            if (low < here + 1)
                low = here + 1;

            if (low < there) {
                int aft = tl.getOffsetToLeftRightOf(low - lineStartOffset, isRtl) + lineStartOffset;
                low = tl.getOffsetToLeftRightOf(aft - lineStartOffset, !isRtl) + lineStartOffset;
                if (low >= here && low < there) {
                    float dist = Math.abs(horizontal.get(low) - horiz);
                    if (aft < there) {
                        float other = Math.abs(horizontal.get(aft) - horiz);

                        if (other < dist) {
                            dist = other;
                            low = aft;
                        }
                    }

                    if (dist < bestdist) {
                        bestdist = dist;
                        best = low;
                    }
                }
            }

            float dist = Math.abs(horizontal.get(here) - horiz);

            if (dist < bestdist) {
                bestdist = dist;
                best = here;
            }
        }

        float dist = Math.abs(horizontal.get(max) - horiz);

        if (dist <= bestdist) {
            best = max;
        }

        TextLine.recycle(tl);
        return best;
    }

    /**
     * Responds to #getHorizontal queries, by selecting the better strategy between:
     * - calling #getHorizontal explicitly for each query
     * - precomputing all #getHorizontal measurements, and responding to any query in constant time
     * The first strategy is used for LTR-only text, while the second is used for all other cases.
     * The class is currently only used in #getOffsetForHorizontal, so reuse with care in other
     * contexts.
     */
    private class HorizontalMeasurementProvider {
        private final int mLine;
        private final boolean mPrimary;

        private float[] mHorizontals;
        private int mLineStartOffset;

        HorizontalMeasurementProvider(final int line, final boolean primary) {
            mLine = line;
            mPrimary = primary;
            init();
        }

        private void init() {
            final Directions dirs = getLineDirections(mLine);
            if (dirs == DIRS_ALL_LEFT_TO_RIGHT) {
                return;
            }

            mHorizontals = getLineHorizontals(mLine, false, mPrimary);
            mLineStartOffset = getLineStart(mLine);
        }

        float get(final int offset) {
            final int index = offset - mLineStartOffset;
            if (mHorizontals == null || index < 0 || index >= mHorizontals.length) {
                return getHorizontal(offset, mPrimary);
            } else {
                return mHorizontals[index];
            }
        }
    }

    /**
     * Return the text offset after the last character on the specified line.
     */
    public final int getLineEnd(int line) {
        return getLineStart(line + 1);
    }

    /**
     * Return the text offset after the last visible character (so whitespace
     * is not counted) on the specified line.
     */
    public int getLineVisibleEnd(int line) {
        return getLineVisibleEnd(line, getLineStart(line), getLineStart(line+1));
    }

    private int getLineVisibleEnd(int line, int start, int end) {
        CharSequence text = mText;
        char ch;
        if (line == getLineCount() - 1) {
            return end;
        }

        for (; end > start; end--) {
            ch = text.charAt(end - 1);

            if (ch == '\n') {
                return end - 1;
            }

            if (!TextLine.isLineEndSpace(ch)) {
                break;
            }

        }

        return end;
    }

    /**
     * Return the vertical position of the bottom of the specified line.
     */
    public final int getLineBottom(int line) {
        return getLineTop(line + 1);
    }

    /**
     * Return the vertical position of the bottom of the specified line without the line spacing
     * added.
     *
     * @hide
     */
    public final int getLineBottomWithoutSpacing(int line) {
        return getLineTop(line + 1) - getLineExtra(line);
    }

    /**
     * Return the vertical position of the baseline of the specified line.
     */
    public final int getLineBaseline(int line) {
        // getLineTop(line+1) == getLineBottom(line)
        return getLineTop(line+1) - getLineDescent(line);
    }

    /**
     * Get the ascent of the text on the specified line.
     * The return value is negative to match the Paint.ascent() convention.
     */
    public final int getLineAscent(int line) {
        // getLineTop(line+1) - getLineDescent(line) == getLineBaseLine(line)
        return getLineTop(line) - (getLineTop(line+1) - getLineDescent(line));
    }

    /**
     * Return the extra space added as a result of line spacing attributes
     * {@link #getSpacingAdd()} and {@link #getSpacingMultiplier()}. Default value is {@code zero}.
     *
     * @param line the index of the line, the value should be equal or greater than {@code zero}
     * @hide
     */
    public int getLineExtra(@IntRange(from = 0) int line) {
        return 0;
    }

    public int getOffsetToLeftOf(int offset) {
        return getOffsetToLeftRightOf(offset, true);
    }

    public int getOffsetToRightOf(int offset) {
        return getOffsetToLeftRightOf(offset, false);
    }

    private int getOffsetToLeftRightOf(int caret, boolean toLeft) {
        int line = getLineForOffset(caret);
        int lineStart = getLineStart(line);
        int lineEnd = getLineEnd(line);
        int lineDir = getParagraphDirection(line);

        boolean lineChanged = false;
        boolean advance = toLeft == (lineDir == DIR_RIGHT_TO_LEFT);
        // if walking off line, look at the line we're headed to
        if (advance) {
            if (caret == lineEnd) {
                if (line < getLineCount() - 1) {
                    lineChanged = true;
                    ++line;
                } else {
                    return caret; // at very end, don't move
                }
            }
        } else {
            if (caret == lineStart) {
                if (line > 0) {
                    lineChanged = true;
                    --line;
                } else {
                    return caret; // at very start, don't move
                }
            }
        }

        if (lineChanged) {
            lineStart = getLineStart(line);
            lineEnd = getLineEnd(line);
            int newDir = getParagraphDirection(line);
            if (newDir != lineDir) {
                // unusual case.  we want to walk onto the line, but it runs
                // in a different direction than this one, so we fake movement
                // in the opposite direction.
                toLeft = !toLeft;
                lineDir = newDir;
            }
        }

        Directions directions = getLineDirections(line);

        TextLine tl = TextLine.obtain();
        // XXX: we don't care about tabs
        tl.set(mPaint, mText, lineStart, lineEnd, lineDir, directions, false, null,
                getEllipsisStart(line), getEllipsisStart(line) + getEllipsisCount(line));
        caret = lineStart + tl.getOffsetToLeftRightOf(caret - lineStart, toLeft);
        TextLine.recycle(tl);
        return caret;
    }

    private int getOffsetAtStartOf(int offset) {
        // XXX this probably should skip local reorderings and
        // zero-width characters, look at callers
        if (offset == 0)
            return 0;

        CharSequence text = mText;
        char c = text.charAt(offset);

        if (c >= '\uDC00' && c <= '\uDFFF') {
            char c1 = text.charAt(offset - 1);

            if (c1 >= '\uD800' && c1 <= '\uDBFF')
                offset -= 1;
        }

        if (mSpannedText) {
            ReplacementSpan[] spans = ((Spanned) text).getSpans(offset, offset,
                                                       ReplacementSpan.class);

            for (int i = 0; i < spans.length; i++) {
                int start = ((Spanned) text).getSpanStart(spans[i]);
                int end = ((Spanned) text).getSpanEnd(spans[i]);

                if (start < offset && end > offset)
                    offset = start;
            }
        }

        return offset;
    }

    /**
     * Determine whether we should clamp cursor position. Currently it's
     * only robust for left-aligned displays.
     * @hide
     */
    @UnsupportedAppUsage
    public boolean shouldClampCursor(int line) {
        // Only clamp cursor position in left-aligned displays.
        switch (getParagraphAlignment(line)) {
            case ALIGN_LEFT:
                return true;
            case ALIGN_NORMAL:
                return getParagraphDirection(line) > 0;
            default:
                return false;
        }

    }

    /**
     * Fills in the specified Path with a representation of a cursor
     * at the specified offset.  This will often be a vertical line
     * but can be multiple discontinuous lines in text with multiple
     * directionalities.
     */
    public void getCursorPath(final int point, final Path dest, final CharSequence editingBuffer) {
        dest.reset();

        int line = getLineForOffset(point);
        int top = getLineTop(line);
        int bottom = getLineBottomWithoutSpacing(line);

        boolean clamped = shouldClampCursor(line);
        float h1 = getPrimaryHorizontal(point, clamped) - 0.5f;

        int caps = TextKeyListener.getMetaState(editingBuffer, TextKeyListener.META_SHIFT_ON) |
                   TextKeyListener.getMetaState(editingBuffer, TextKeyListener.META_SELECTING);
        int fn = TextKeyListener.getMetaState(editingBuffer, TextKeyListener.META_ALT_ON);
        int dist = 0;

        if (caps != 0 || fn != 0) {
            dist = (bottom - top) >> 2;

            if (fn != 0)
                top += dist;
            if (caps != 0)
                bottom -= dist;
        }

        if (h1 < 0.5f)
            h1 = 0.5f;

        dest.moveTo(h1, top);
        dest.lineTo(h1, bottom);

        if (caps == 2) {
            dest.moveTo(h1, bottom);
            dest.lineTo(h1 - dist, bottom + dist);
            dest.lineTo(h1, bottom);
            dest.lineTo(h1 + dist, bottom + dist);
        } else if (caps == 1) {
            dest.moveTo(h1, bottom);
            dest.lineTo(h1 - dist, bottom + dist);

            dest.moveTo(h1 - dist, bottom + dist - 0.5f);
            dest.lineTo(h1 + dist, bottom + dist - 0.5f);

            dest.moveTo(h1 + dist, bottom + dist);
            dest.lineTo(h1, bottom);
        }

        if (fn == 2) {
            dest.moveTo(h1, top);
            dest.lineTo(h1 - dist, top - dist);
            dest.lineTo(h1, top);
            dest.lineTo(h1 + dist, top - dist);
        } else if (fn == 1) {
            dest.moveTo(h1, top);
            dest.lineTo(h1 - dist, top - dist);

            dest.moveTo(h1 - dist, top - dist + 0.5f);
            dest.lineTo(h1 + dist, top - dist + 0.5f);

            dest.moveTo(h1 + dist, top - dist);
            dest.lineTo(h1, top);
        }
    }

    private void addSelection(int line, int start, int end,
            int top, int bottom, SelectionRectangleConsumer consumer) {
        int linestart = getLineStart(line);
        int lineend = getLineEnd(line);
        Directions dirs = getLineDirections(line);

        if (lineend > linestart && mText.charAt(lineend - 1) == '\n') {
            lineend--;
        }

        for (int i = 0; i < dirs.mDirections.length; i += 2) {
            int here = linestart + dirs.mDirections[i];
            int there = here + (dirs.mDirections[i + 1] & RUN_LENGTH_MASK);

            if (there > lineend) {
                there = lineend;
            }

            if (start <= there && end >= here) {
                int st = Math.max(start, here);
                int en = Math.min(end, there);

                if (st != en) {
                    float h1 = getHorizontal(st, false, line, false /* not clamped */);
                    float h2 = getHorizontal(en, true, line, false /* not clamped */);

                    float left = Math.min(h1, h2);
                    float right = Math.max(h1, h2);

                    final @TextSelectionLayout int layout =
                            ((dirs.mDirections[i + 1] & RUN_RTL_FLAG) != 0)
                                    ? TEXT_SELECTION_LAYOUT_RIGHT_TO_LEFT
                                    : TEXT_SELECTION_LAYOUT_LEFT_TO_RIGHT;

                    consumer.accept(left, top, right, bottom, layout);
                }
            }
        }
    }

    /**
     * Fills in the specified Path with a representation of a highlight
     * between the specified offsets.  This will often be a rectangle
     * or a potentially discontinuous set of rectangles.  If the start
     * and end are the same, the returned path is empty.
     */
    public void getSelectionPath(int start, int end, Path dest) {
        dest.reset();
        getSelection(start, end, (left, top, right, bottom, textSelectionLayout) ->
                dest.addRect(left, top, right, bottom, Path.Direction.CW));
    }

    /**
     * Calculates the rectangles which should be highlighted to indicate a selection between start
     * and end and feeds them into the given {@link SelectionRectangleConsumer}.
     *
     * @param start    the starting index of the selection
     * @param end      the ending index of the selection
     * @param consumer the {@link SelectionRectangleConsumer} which will receive the generated
     *                 rectangles. It will be called every time a rectangle is generated.
     * @hide
     * @see #getSelectionPath(int, int, Path)
     */
    public final void getSelection(int start, int end, final SelectionRectangleConsumer consumer) {
        if (start == end) {
            return;
        }

        if (end < start) {
            int temp = end;
            end = start;
            start = temp;
        }

        final int startline = getLineForOffset(start);
        final int endline = getLineForOffset(end);

        int top = getLineTop(startline);
        int bottom = getLineBottomWithoutSpacing(endline);

        if (startline == endline) {
            addSelection(startline, start, end, top, bottom, consumer);
        } else {
            final float width = mWidth;

            addSelection(startline, start, getLineEnd(startline),
                    top, getLineBottom(startline), consumer);

            if (getParagraphDirection(startline) == DIR_RIGHT_TO_LEFT) {
                consumer.accept(getLineLeft(startline), top, 0, getLineBottom(startline),
                        TEXT_SELECTION_LAYOUT_RIGHT_TO_LEFT);
            } else {
                consumer.accept(getLineRight(startline), top, width, getLineBottom(startline),
                        TEXT_SELECTION_LAYOUT_LEFT_TO_RIGHT);
            }

            for (int i = startline + 1; i < endline; i++) {
                top = getLineTop(i);
                bottom = getLineBottom(i);
                if (getParagraphDirection(i) == DIR_RIGHT_TO_LEFT) {
                    consumer.accept(0, top, width, bottom, TEXT_SELECTION_LAYOUT_RIGHT_TO_LEFT);
                } else {
                    consumer.accept(0, top, width, bottom, TEXT_SELECTION_LAYOUT_LEFT_TO_RIGHT);
                }
            }

            top = getLineTop(endline);
            bottom = getLineBottomWithoutSpacing(endline);

            addSelection(endline, getLineStart(endline), end, top, bottom, consumer);

            if (getParagraphDirection(endline) == DIR_RIGHT_TO_LEFT) {
                consumer.accept(width, top, getLineRight(endline), bottom,
                        TEXT_SELECTION_LAYOUT_RIGHT_TO_LEFT);
            } else {
                consumer.accept(0, top, getLineLeft(endline), bottom,
                        TEXT_SELECTION_LAYOUT_LEFT_TO_RIGHT);
            }
        }
    }

    /**
     * Get the alignment of the specified paragraph, taking into account
     * markup attached to it.
     */
    public final Alignment getParagraphAlignment(int line) {
        Alignment align = mAlignment;

        if (mSpannedText) {
            Spanned sp = (Spanned) mText;
            AlignmentSpan[] spans = getParagraphSpans(sp, getLineStart(line),
                                                getLineEnd(line),
                                                AlignmentSpan.class);

            int spanLength = spans.length;
            if (spanLength > 0) {
                align = spans[spanLength-1].getAlignment();
            }
        }

        return align;
    }

    /**
     * Get the left edge of the specified paragraph, inset by left margins.
     */
    public final int getParagraphLeft(int line) {
        int left = 0;
        int dir = getParagraphDirection(line);
        if (dir == DIR_RIGHT_TO_LEFT || !mSpannedText) {
            return left; // leading margin has no impact, or no styles
        }
        return getParagraphLeadingMargin(line);
    }

    /**
     * Get the right edge of the specified paragraph, inset by right margins.
     */
    public final int getParagraphRight(int line) {
        int right = mWidth;
        int dir = getParagraphDirection(line);
        if (dir == DIR_LEFT_TO_RIGHT || !mSpannedText) {
            return right; // leading margin has no impact, or no styles
        }
        return right - getParagraphLeadingMargin(line);
    }

    /**
     * Returns the effective leading margin (unsigned) for this line,
     * taking into account LeadingMarginSpan and LeadingMarginSpan2.
     * @param line the line index
     * @return the leading margin of this line
     */
    private int getParagraphLeadingMargin(int line) {
        if (!mSpannedText) {
            return 0;
        }
        Spanned spanned = (Spanned) mText;

        int lineStart = getLineStart(line);
        int lineEnd = getLineEnd(line);
        int spanEnd = spanned.nextSpanTransition(lineStart, lineEnd,
                LeadingMarginSpan.class);
        LeadingMarginSpan[] spans = getParagraphSpans(spanned, lineStart, spanEnd,
                                                LeadingMarginSpan.class);
        if (spans.length == 0) {
            return 0; // no leading margin span;
        }

        int margin = 0;

        boolean useFirstLineMargin = lineStart == 0 || spanned.charAt(lineStart - 1) == '\n';
        for (int i = 0; i < spans.length; i++) {
            if (spans[i] instanceof LeadingMarginSpan2) {
                int spStart = spanned.getSpanStart(spans[i]);
                int spanLine = getLineForOffset(spStart);
                int count = ((LeadingMarginSpan2) spans[i]).getLeadingMarginLineCount();
                // if there is more than one LeadingMarginSpan2, use the count that is greatest
                useFirstLineMargin |= line < spanLine + count;
            }
        }
        for (int i = 0; i < spans.length; i++) {
            LeadingMarginSpan span = spans[i];
            margin += span.getLeadingMargin(useFirstLineMargin);
        }

        return margin;
    }

    private static float measurePara(TextPaint paint, CharSequence text, int start, int end,
            TextDirectionHeuristic textDir) {
        MeasuredParagraph mt = null;
        TextLine tl = TextLine.obtain();
        try {
            mt = MeasuredParagraph.buildForBidi(text, start, end, textDir, mt);
            final char[] chars = mt.getChars();
            final int len = chars.length;
            final Directions directions = mt.getDirections(0, len);
            final int dir = mt.getParagraphDir();
            boolean hasTabs = false;
            TabStops tabStops = null;
            // leading margins should be taken into account when measuring a paragraph
            int margin = 0;
            if (text instanceof Spanned) {
                Spanned spanned = (Spanned) text;
                LeadingMarginSpan[] spans = getParagraphSpans(spanned, start, end,
                        LeadingMarginSpan.class);
                for (LeadingMarginSpan lms : spans) {
                    margin += lms.getLeadingMargin(true);
                }
            }
            for (int i = 0; i < len; ++i) {
                if (chars[i] == '\t') {
                    hasTabs = true;
                    if (text instanceof Spanned) {
                        Spanned spanned = (Spanned) text;
                        int spanEnd = spanned.nextSpanTransition(start, end,
                                TabStopSpan.class);
                        TabStopSpan[] spans = getParagraphSpans(spanned, start, spanEnd,
                                TabStopSpan.class);
                        if (spans.length > 0) {
                            tabStops = new TabStops(TAB_INCREMENT, spans);
                        }
                    }
                    break;
                }
            }
            tl.set(paint, text, start, end, dir, directions, hasTabs, tabStops,
                    0 /* ellipsisStart */, 0 /* ellipsisEnd */);
            return margin + Math.abs(tl.metrics(null));
        } finally {
            TextLine.recycle(tl);
            if (mt != null) {
                mt.recycle();
            }
        }
    }

    /**
     * @hide
     */
    @VisibleForTesting(visibility = VisibleForTesting.Visibility.PACKAGE)
    public static class TabStops {
<<<<<<< HEAD
        private int[] mStops;
=======
        private float[] mStops;
>>>>>>> 825827da
        private int mNumStops;
        private float mIncrement;

<<<<<<< HEAD
        public TabStops(int increment, Object[] spans) {
=======
        public TabStops(float increment, Object[] spans) {
>>>>>>> 825827da
            reset(increment, spans);
        }

        void reset(float increment, Object[] spans) {
            this.mIncrement = increment;

            int ns = 0;
            if (spans != null) {
                float[] stops = this.mStops;
                for (Object o : spans) {
                    if (o instanceof TabStopSpan) {
                        if (stops == null) {
                            stops = new float[10];
                        } else if (ns == stops.length) {
                            float[] nstops = new float[ns * 2];
                            for (int i = 0; i < ns; ++i) {
                                nstops[i] = stops[i];
                            }
                            stops = nstops;
                        }
                        stops[ns++] = ((TabStopSpan) o).getTabStop();
                    }
                }
                if (ns > 1) {
                    Arrays.sort(stops, 0, ns);
                }
                if (stops != this.mStops) {
                    this.mStops = stops;
                }
            }
            this.mNumStops = ns;
        }

        float nextTab(float h) {
            int ns = this.mNumStops;
            if (ns > 0) {
                float[] stops = this.mStops;
                for (int i = 0; i < ns; ++i) {
                    float stop = stops[i];
                    if (stop > h) {
                        return stop;
                    }
                }
            }
            return nextDefaultStop(h, mIncrement);
        }

        /**
         * Returns the position of next tab stop.
         */
        public static float nextDefaultStop(float h, float inc) {
            return ((int) ((h + inc) / inc)) * inc;
        }
    }

    /**
     * Returns the position of the next tab stop after h on the line.
     *
     * @param text the text
     * @param start start of the line
     * @param end limit of the line
     * @param h the current horizontal offset
     * @param tabs the tabs, can be null.  If it is null, any tabs in effect
     * on the line will be used.  If there are no tabs, a default offset
     * will be used to compute the tab stop.
     * @return the offset of the next tab stop.
     */
    /* package */ static float nextTab(CharSequence text, int start, int end,
                                       float h, Object[] tabs) {
        float nh = Float.MAX_VALUE;
        boolean alltabs = false;

        if (text instanceof Spanned) {
            if (tabs == null) {
                tabs = getParagraphSpans((Spanned) text, start, end, TabStopSpan.class);
                alltabs = true;
            }

            for (int i = 0; i < tabs.length; i++) {
                if (!alltabs) {
                    if (!(tabs[i] instanceof TabStopSpan))
                        continue;
                }

                int where = ((TabStopSpan) tabs[i]).getTabStop();

                if (where < nh && where > h)
                    nh = where;
            }

            if (nh != Float.MAX_VALUE)
                return nh;
        }

        return ((int) ((h + TAB_INCREMENT) / TAB_INCREMENT)) * TAB_INCREMENT;
    }

    protected final boolean isSpanned() {
        return mSpannedText;
    }

    /**
     * Returns the same as <code>text.getSpans()</code>, except where
     * <code>start</code> and <code>end</code> are the same and are not
     * at the very beginning of the text, in which case an empty array
     * is returned instead.
     * <p>
     * This is needed because of the special case that <code>getSpans()</code>
     * on an empty range returns the spans adjacent to that range, which is
     * primarily for the sake of <code>TextWatchers</code> so they will get
     * notifications when text goes from empty to non-empty.  But it also
     * has the unfortunate side effect that if the text ends with an empty
     * paragraph, that paragraph accidentally picks up the styles of the
     * preceding paragraph (even though those styles will not be picked up
     * by new text that is inserted into the empty paragraph).
     * <p>
     * The reason it just checks whether <code>start</code> and <code>end</code>
     * is the same is that the only time a line can contain 0 characters
     * is if it is the final paragraph of the Layout; otherwise any line will
     * contain at least one printing or newline character.  The reason for the
     * additional check if <code>start</code> is greater than 0 is that
     * if the empty paragraph is the entire content of the buffer, paragraph
     * styles that are already applied to the buffer will apply to text that
     * is inserted into it.
     */
    /* package */static <T> T[] getParagraphSpans(Spanned text, int start, int end, Class<T> type) {
        if (start == end && start > 0) {
            return ArrayUtils.emptyArray(type);
        }

        if(text instanceof SpannableStringBuilder) {
            return ((SpannableStringBuilder) text).getSpans(start, end, type, false);
        } else {
            return text.getSpans(start, end, type);
        }
    }

    private void ellipsize(int start, int end, int line,
                           char[] dest, int destoff, TextUtils.TruncateAt method) {
        final int ellipsisCount = getEllipsisCount(line);
        if (ellipsisCount == 0) {
            return;
        }
        final int ellipsisStart = getEllipsisStart(line);
        final int lineStart = getLineStart(line);

        final String ellipsisString = TextUtils.getEllipsisString(method);
        final int ellipsisStringLen = ellipsisString.length();
        // Use the ellipsis string only if there are that at least as many characters to replace.
        final boolean useEllipsisString = ellipsisCount >= ellipsisStringLen;
        for (int i = 0; i < ellipsisCount; i++) {
            final char c;
            if (useEllipsisString && i < ellipsisStringLen) {
                c = ellipsisString.charAt(i);
            } else {
                c = TextUtils.ELLIPSIS_FILLER;
            }

            final int a = i + ellipsisStart + lineStart;
            if (start <= a && a < end) {
                dest[destoff + a - start] = c;
            }
        }
    }

    /**
     * Stores information about bidirectional (left-to-right or right-to-left)
     * text within the layout of a line.
     */
    public static class Directions {
        /**
         * Directions represents directional runs within a line of text. Runs are pairs of ints
         * listed in visual order, starting from the leading margin.  The first int of each pair is
         * the offset from the first character of the line to the start of the run.  The second int
         * represents both the length and level of the run. The length is in the lower bits,
         * accessed by masking with RUN_LENGTH_MASK.  The level is in the higher bits, accessed by
         * shifting by RUN_LEVEL_SHIFT and masking by RUN_LEVEL_MASK. To simply test for an RTL
         * direction, test the bit using RUN_RTL_FLAG, if set then the direction is rtl.
         * @hide
         */
        @VisibleForTesting(visibility = VisibleForTesting.Visibility.PACKAGE)
        public int[] mDirections;

        /**
         * @hide
         */
        @VisibleForTesting(visibility = VisibleForTesting.Visibility.PACKAGE)
        public Directions(int[] dirs) {
            mDirections = dirs;
        }

        /**
         * Returns number of BiDi runs.
         *
         * @hide
         */
        public @IntRange(from = 0) int getRunCount() {
            return mDirections.length / 2;
        }

        /**
         * Returns the start offset of the BiDi run.
         *
         * @param runIndex the index of the BiDi run
         * @return the start offset of the BiDi run.
         * @hide
         */
        public @IntRange(from = 0) int getRunStart(@IntRange(from = 0) int runIndex) {
            return mDirections[runIndex * 2];
        }

        /**
         * Returns the length of the BiDi run.
         *
         * Note that this method may return too large number due to reducing the number of object
         * allocations. The too large number means the remaining part is assigned to this run. The
         * caller must clamp the returned value.
         *
         * @param runIndex the index of the BiDi run
         * @return the length of the BiDi run.
         * @hide
         */
        public @IntRange(from = 0) int getRunLength(@IntRange(from = 0) int runIndex) {
            return mDirections[runIndex * 2 + 1] & RUN_LENGTH_MASK;
        }

        /**
         * Returns true if the BiDi run is RTL.
         *
         * @param runIndex the index of the BiDi run
         * @return true if the BiDi run is RTL.
         * @hide
         */
        public boolean isRunRtl(int runIndex) {
            return (mDirections[runIndex * 2 + 1] & RUN_RTL_FLAG) != 0;
        }
    }

    /**
     * Return the offset of the first character to be ellipsized away,
     * relative to the start of the line.  (So 0 if the beginning of the
     * line is ellipsized, not getLineStart().)
     */
    public abstract int getEllipsisStart(int line);

    /**
     * Returns the number of characters to be ellipsized away, or 0 if
     * no ellipsis is to take place.
     */
    public abstract int getEllipsisCount(int line);

    /* package */ static class Ellipsizer implements CharSequence, GetChars {
        /* package */ CharSequence mText;
        /* package */ Layout mLayout;
        /* package */ int mWidth;
        /* package */ TextUtils.TruncateAt mMethod;

        public Ellipsizer(CharSequence s) {
            mText = s;
        }

        public char charAt(int off) {
            char[] buf = TextUtils.obtain(1);
            getChars(off, off + 1, buf, 0);
            char ret = buf[0];

            TextUtils.recycle(buf);
            return ret;
        }

        public void getChars(int start, int end, char[] dest, int destoff) {
            int line1 = mLayout.getLineForOffset(start);
            int line2 = mLayout.getLineForOffset(end);

            TextUtils.getChars(mText, start, end, dest, destoff);

            for (int i = line1; i <= line2; i++) {
                mLayout.ellipsize(start, end, i, dest, destoff, mMethod);
            }
        }

        public int length() {
            return mText.length();
        }

        public CharSequence subSequence(int start, int end) {
            char[] s = new char[end - start];
            getChars(start, end, s, 0);
            return new String(s);
        }

        @Override
        public String toString() {
            char[] s = new char[length()];
            getChars(0, length(), s, 0);
            return new String(s);
        }

    }

    /* package */ static class SpannedEllipsizer extends Ellipsizer implements Spanned {
        private Spanned mSpanned;

        public SpannedEllipsizer(CharSequence display) {
            super(display);
            mSpanned = (Spanned) display;
        }

        public <T> T[] getSpans(int start, int end, Class<T> type) {
            return mSpanned.getSpans(start, end, type);
        }

        public int getSpanStart(Object tag) {
            return mSpanned.getSpanStart(tag);
        }

        public int getSpanEnd(Object tag) {
            return mSpanned.getSpanEnd(tag);
        }

        public int getSpanFlags(Object tag) {
            return mSpanned.getSpanFlags(tag);
        }

        @SuppressWarnings("rawtypes")
        public int nextSpanTransition(int start, int limit, Class type) {
            return mSpanned.nextSpanTransition(start, limit, type);
        }

        @Override
        public CharSequence subSequence(int start, int end) {
            char[] s = new char[end - start];
            getChars(start, end, s, 0);

            SpannableString ss = new SpannableString(new String(s));
            TextUtils.copySpansFrom(mSpanned, start, end, Object.class, ss, 0);
            return ss;
        }
    }

    private CharSequence mText;
    @UnsupportedAppUsage
    private TextPaint mPaint;
    private TextPaint mWorkPaint = new TextPaint();
    private int mWidth;
    private Alignment mAlignment = Alignment.ALIGN_NORMAL;
    private float mSpacingMult;
    private float mSpacingAdd;
    private static final Rect sTempRect = new Rect();
    private boolean mSpannedText;
    private TextDirectionHeuristic mTextDir;
    private SpanSet<LineBackgroundSpan> mLineBackgroundSpans;
    private int mJustificationMode;

    /** @hide */
    @IntDef(prefix = { "DIR_" }, value = {
            DIR_LEFT_TO_RIGHT,
            DIR_RIGHT_TO_LEFT
    })
    @Retention(RetentionPolicy.SOURCE)
    public @interface Direction {}

    public static final int DIR_LEFT_TO_RIGHT = 1;
    public static final int DIR_RIGHT_TO_LEFT = -1;

    /* package */ static final int DIR_REQUEST_LTR = 1;
    /* package */ static final int DIR_REQUEST_RTL = -1;
    @UnsupportedAppUsage
    /* package */ static final int DIR_REQUEST_DEFAULT_LTR = 2;
    /* package */ static final int DIR_REQUEST_DEFAULT_RTL = -2;

    /* package */ static final int RUN_LENGTH_MASK = 0x03ffffff;
    /* package */ static final int RUN_LEVEL_SHIFT = 26;
    /* package */ static final int RUN_LEVEL_MASK = 0x3f;
    /* package */ static final int RUN_RTL_FLAG = 1 << RUN_LEVEL_SHIFT;

    public enum Alignment {
        ALIGN_NORMAL,
        ALIGN_OPPOSITE,
        ALIGN_CENTER,
        /** @hide */
        @UnsupportedAppUsage
        ALIGN_LEFT,
        /** @hide */
        @UnsupportedAppUsage
        ALIGN_RIGHT,
    }

    private static final float TAB_INCREMENT = 20;

    /** @hide */
    @VisibleForTesting(visibility = VisibleForTesting.Visibility.PACKAGE)
    @UnsupportedAppUsage
    public static final Directions DIRS_ALL_LEFT_TO_RIGHT =
        new Directions(new int[] { 0, RUN_LENGTH_MASK });

    /** @hide */
    @VisibleForTesting(visibility = VisibleForTesting.Visibility.PACKAGE)
    @UnsupportedAppUsage
    public static final Directions DIRS_ALL_RIGHT_TO_LEFT =
        new Directions(new int[] { 0, RUN_LENGTH_MASK | RUN_RTL_FLAG });

    /** @hide */
    @Retention(RetentionPolicy.SOURCE)
    @IntDef(prefix = { "TEXT_SELECTION_LAYOUT_" }, value = {
            TEXT_SELECTION_LAYOUT_RIGHT_TO_LEFT,
            TEXT_SELECTION_LAYOUT_LEFT_TO_RIGHT
    })
    public @interface TextSelectionLayout {}

    /** @hide */
    public static final int TEXT_SELECTION_LAYOUT_RIGHT_TO_LEFT = 0;
    /** @hide */
    public static final int TEXT_SELECTION_LAYOUT_LEFT_TO_RIGHT = 1;

    /** @hide */
    @FunctionalInterface
    public interface SelectionRectangleConsumer {
        /**
         * Performs this operation on the given rectangle.
         *
         * @param left   the left edge of the rectangle
         * @param top    the top edge of the rectangle
         * @param right  the right edge of the rectangle
         * @param bottom the bottom edge of the rectangle
         * @param textSelectionLayout the layout (RTL or LTR) of the text covered by this
         *                            selection rectangle
         */
        void accept(float left, float top, float right, float bottom,
                @TextSelectionLayout int textSelectionLayout);
    }

}<|MERGE_RESOLUTION|>--- conflicted
+++ resolved
@@ -1428,12 +1428,8 @@
         final TextLine tl = TextLine.obtain();
         final TextPaint paint = mWorkPaint;
         paint.set(mPaint);
-<<<<<<< HEAD
-        paint.setHyphenEdit(getHyphen(line));
-=======
         paint.setStartHyphenEdit(getStartHyphenEdit(line));
         paint.setEndHyphenEdit(getEndHyphenEdit(line));
->>>>>>> 825827da
         tl.set(paint, mText, start, end, dir, directions, hasTabs, tabStops,
                 getEllipsisStart(line), getEllipsisStart(line) + getEllipsisCount(line));
         if (isJustificationRequired(line)) {
@@ -1462,12 +1458,8 @@
         final TextLine tl = TextLine.obtain();
         final TextPaint paint = mWorkPaint;
         paint.set(mPaint);
-<<<<<<< HEAD
-        paint.setHyphenEdit(getHyphen(line));
-=======
         paint.setStartHyphenEdit(getStartHyphenEdit(line));
         paint.setEndHyphenEdit(getEndHyphenEdit(line));
->>>>>>> 825827da
         tl.set(paint, mText, start, end, dir, directions, hasTabs, tabStops,
                 getEllipsisStart(line), getEllipsisStart(line) + getEllipsisCount(line));
         if (isJustificationRequired(line)) {
@@ -2200,19 +2192,11 @@
      */
     @VisibleForTesting(visibility = VisibleForTesting.Visibility.PACKAGE)
     public static class TabStops {
-<<<<<<< HEAD
-        private int[] mStops;
-=======
         private float[] mStops;
->>>>>>> 825827da
         private int mNumStops;
         private float mIncrement;
 
-<<<<<<< HEAD
-        public TabStops(int increment, Object[] spans) {
-=======
         public TabStops(float increment, Object[] spans) {
->>>>>>> 825827da
             reset(increment, spans);
         }
 
