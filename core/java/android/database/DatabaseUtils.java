--- conflicted
+++ resolved
@@ -51,7 +51,6 @@
     private static final boolean DEBUG = false;
     private static final boolean LOCAL_LOGV = DEBUG ? Config.LOGD : Config.LOGV;
 
-<<<<<<< HEAD
     private static final String[] countProjection = new String[]{"count(*)"};
 
     /** One of the values returned by {@link #getSqlStatementType(String)}. */
@@ -69,8 +68,6 @@
     /** One of the values returned by {@link #getSqlStatementType(String)}. */
     public static final int STATEMENT_OTHER = 7;
 
-=======
->>>>>>> c64b916e
     /**
      * Special function for writing an exception result at the header of
      * a parcel, to be used when returning an exception from a transaction.
