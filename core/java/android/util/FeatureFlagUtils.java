--- conflicted
+++ resolved
@@ -48,19 +48,10 @@
         DEFAULT_FLAGS.put("settings_seamless_transfer", "false");
         DEFAULT_FLAGS.put("settings_slice_injection", "false");
         DEFAULT_FLAGS.put("settings_systemui_theme", "true");
-<<<<<<< HEAD
-        DEFAULT_FLAGS.put("settings_dynamic_homepage", "true");
-        DEFAULT_FLAGS.put("settings_mobile_network_v2", "true");
-        DEFAULT_FLAGS.put("settings_data_usage_v2", "true");
-        DEFAULT_FLAGS.put("settings_seamless_transfer", "false");
-        DEFAULT_FLAGS.put(HEARING_AID_SETTINGS, "false");
-        DEFAULT_FLAGS.put("settings_network_and_internet_v2", "false");
-=======
         DEFAULT_FLAGS.put("settings_wifi_dpp", "false");
         DEFAULT_FLAGS.put("settings_wifi_mac_randomization", "false");
         DEFAULT_FLAGS.put("settings_wifi_sharing", "false");
         DEFAULT_FLAGS.put(HEARING_AID_SETTINGS, "false");
->>>>>>> de843449
         DEFAULT_FLAGS.put(SAFETY_HUB, "false");
         DEFAULT_FLAGS.put(SCREENRECORD_LONG_PRESS, "false");
     }
