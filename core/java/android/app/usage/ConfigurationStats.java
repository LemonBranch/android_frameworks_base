/**
 * Copyright (C) 2014 The Android Open Source Project
 *
 * Licensed under the Apache License, Version 2.0 (the "License"); you may not
 * use this file except in compliance with the License. You may obtain a copy
 * of the License at
 *
 * http://www.apache.org/licenses/LICENSE-2.0
 *
 * Unless required by applicable law or agreed to in writing, software
 * distributed under the License is distributed on an "AS IS" BASIS, WITHOUT
 * WARRANTIES OR CONDITIONS OF ANY KIND, either express or implied. See the
 * License for the specific language governing permissions and limitations
 * under the License.
 */
package android.app.usage;

import android.annotation.UnsupportedAppUsage;
import android.content.res.Configuration;
import android.os.Build;
import android.os.Parcel;
import android.os.Parcelable;

/**
 * Represents the usage statistics of a device {@link android.content.res.Configuration} for a
 * specific time range.
 */
public final class ConfigurationStats implements Parcelable {

    /**
     * {@hide}
     */
<<<<<<< HEAD
    @UnsupportedAppUsage
=======
    @UnsupportedAppUsage(maxTargetSdk = Build.VERSION_CODES.P, trackingBug = 115609023)
>>>>>>> de843449
    public Configuration mConfiguration;

    /**
     * {@hide}
     */
<<<<<<< HEAD
    @UnsupportedAppUsage
=======
    @UnsupportedAppUsage(maxTargetSdk = Build.VERSION_CODES.P, trackingBug = 115609023)
>>>>>>> de843449
    public long mBeginTimeStamp;

    /**
     * {@hide}
     */
<<<<<<< HEAD
    @UnsupportedAppUsage
=======
    @UnsupportedAppUsage(maxTargetSdk = Build.VERSION_CODES.P, trackingBug = 115609023)
>>>>>>> de843449
    public long mEndTimeStamp;

    /**
     * {@hide}
     */
<<<<<<< HEAD
    @UnsupportedAppUsage
=======
    @UnsupportedAppUsage(maxTargetSdk = Build.VERSION_CODES.P, trackingBug = 115609023)
>>>>>>> de843449
    public long mLastTimeActive;

    /**
     * {@hide}
     */
<<<<<<< HEAD
    @UnsupportedAppUsage
=======
    @UnsupportedAppUsage(maxTargetSdk = Build.VERSION_CODES.P, trackingBug = 115609023)
>>>>>>> de843449
    public long mTotalTimeActive;

    /**
     * {@hide}
     */
<<<<<<< HEAD
    @UnsupportedAppUsage
=======
    @UnsupportedAppUsage(maxTargetSdk = Build.VERSION_CODES.P, trackingBug = 115609023)
>>>>>>> de843449
    public int mActivationCount;

    /**
     * {@hide}
     */
    public ConfigurationStats() {
    }

    public ConfigurationStats(ConfigurationStats stats) {
        mConfiguration = stats.mConfiguration;
        mBeginTimeStamp = stats.mBeginTimeStamp;
        mEndTimeStamp = stats.mEndTimeStamp;
        mLastTimeActive = stats.mLastTimeActive;
        mTotalTimeActive = stats.mTotalTimeActive;
        mActivationCount = stats.mActivationCount;
    }

    public Configuration getConfiguration() {
        return mConfiguration;
    }

    /**
     * Get the beginning of the time range this {@link ConfigurationStats} represents,
     * measured in milliseconds since the epoch.
     * <p/>
     * See {@link System#currentTimeMillis()}.
     */
    public long getFirstTimeStamp() {
        return mBeginTimeStamp;
    }

    /**
     * Get the end of the time range this {@link ConfigurationStats} represents,
     * measured in milliseconds since the epoch.
     * <p/>
     * See {@link System#currentTimeMillis()}.
     */
    public long getLastTimeStamp() {
        return mEndTimeStamp;
    }

    /**
     * Get the last time this configuration was active, measured in milliseconds since the epoch.
     * <p/>
     * See {@link System#currentTimeMillis()}.
     */
    public long getLastTimeActive() {
        return mLastTimeActive;
    }

    /**
     * Get the total time this configuration was active, measured in milliseconds.
     */
    public long getTotalTimeActive() {
        return mTotalTimeActive;
    }

    /**
     * Get the number of times this configuration was active.
     */
    public int getActivationCount() {
        return mActivationCount;
    }

    @Override
    public int describeContents() {
        return 0;
    }

    @Override
    public void writeToParcel(Parcel dest, int flags) {
        if (mConfiguration != null) {
            dest.writeInt(1);
            mConfiguration.writeToParcel(dest, flags);
        } else {
            dest.writeInt(0);
        }

        dest.writeLong(mBeginTimeStamp);
        dest.writeLong(mEndTimeStamp);
        dest.writeLong(mLastTimeActive);
        dest.writeLong(mTotalTimeActive);
        dest.writeInt(mActivationCount);
    }

    public static final Creator<ConfigurationStats> CREATOR = new Creator<ConfigurationStats>() {
        @Override
        public ConfigurationStats createFromParcel(Parcel source) {
            ConfigurationStats stats = new ConfigurationStats();
            if (source.readInt() != 0) {
                stats.mConfiguration = Configuration.CREATOR.createFromParcel(source);
            }
            stats.mBeginTimeStamp = source.readLong();
            stats.mEndTimeStamp = source.readLong();
            stats.mLastTimeActive = source.readLong();
            stats.mTotalTimeActive = source.readLong();
            stats.mActivationCount = source.readInt();
            return stats;
        }

        @Override
        public ConfigurationStats[] newArray(int size) {
            return new ConfigurationStats[size];
        }
    };
}<|MERGE_RESOLUTION|>--- conflicted
+++ resolved
@@ -30,61 +30,37 @@
     /**
      * {@hide}
      */
-<<<<<<< HEAD
-    @UnsupportedAppUsage
-=======
     @UnsupportedAppUsage(maxTargetSdk = Build.VERSION_CODES.P, trackingBug = 115609023)
->>>>>>> de843449
     public Configuration mConfiguration;
 
     /**
      * {@hide}
      */
-<<<<<<< HEAD
-    @UnsupportedAppUsage
-=======
     @UnsupportedAppUsage(maxTargetSdk = Build.VERSION_CODES.P, trackingBug = 115609023)
->>>>>>> de843449
     public long mBeginTimeStamp;
 
     /**
      * {@hide}
      */
-<<<<<<< HEAD
-    @UnsupportedAppUsage
-=======
     @UnsupportedAppUsage(maxTargetSdk = Build.VERSION_CODES.P, trackingBug = 115609023)
->>>>>>> de843449
     public long mEndTimeStamp;
 
     /**
      * {@hide}
      */
-<<<<<<< HEAD
-    @UnsupportedAppUsage
-=======
     @UnsupportedAppUsage(maxTargetSdk = Build.VERSION_CODES.P, trackingBug = 115609023)
->>>>>>> de843449
     public long mLastTimeActive;
 
     /**
      * {@hide}
      */
-<<<<<<< HEAD
-    @UnsupportedAppUsage
-=======
     @UnsupportedAppUsage(maxTargetSdk = Build.VERSION_CODES.P, trackingBug = 115609023)
->>>>>>> de843449
     public long mTotalTimeActive;
 
     /**
      * {@hide}
      */
-<<<<<<< HEAD
-    @UnsupportedAppUsage
-=======
     @UnsupportedAppUsage(maxTargetSdk = Build.VERSION_CODES.P, trackingBug = 115609023)
->>>>>>> de843449
     public int mActivationCount;
 
     /**
