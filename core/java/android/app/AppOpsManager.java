--- conflicted
+++ resolved
@@ -88,10 +88,7 @@
      */
 
     final Context mContext;
-<<<<<<< HEAD
-=======
-
->>>>>>> de843449
+
     @UnsupportedAppUsage
     final IAppOpsService mService;
 
@@ -491,17 +488,11 @@
     public static final int OP_READ_MEDIA_IMAGES = 85;
     /** @hide Write media of image type. */
     public static final int OP_WRITE_MEDIA_IMAGES = 86;
-<<<<<<< HEAD
-    /** @hide */
-    @UnsupportedAppUsage
-    public static final int _NUM_OP = 87;
-=======
     /** @hide Has a legacy (non-isolated) view of storage. */
     public static final int OP_LEGACY_STORAGE = 87;
     /** @hide */
     @UnsupportedAppUsage
     public static final int _NUM_OP = 88;
->>>>>>> de843449
 
     /** Access to coarse location information. */
     public static final String OPSTR_COARSE_LOCATION = "android:coarse_location";
@@ -768,11 +759,8 @@
     public static final String OPSTR_READ_MEDIA_IMAGES = "android:read_media_images";
     /** @hide Write media of image type. */
     public static final String OPSTR_WRITE_MEDIA_IMAGES = "android:write_media_images";
-<<<<<<< HEAD
-=======
     /** @hide Has a legacy (non-isolated) view of storage. */
     public static final String OPSTR_LEGACY_STORAGE = "android:legacy_storage";
->>>>>>> de843449
 
     // Warning: If an permission is added here it also has to be added to
     // com.android.packageinstaller.permission.utils.EventLogger
@@ -931,10 +919,7 @@
             OP_WRITE_MEDIA_VIDEO,               // WRITE_MEDIA_VIDEO
             OP_READ_MEDIA_IMAGES,               // READ_MEDIA_IMAGES
             OP_WRITE_MEDIA_IMAGES,              // WRITE_MEDIA_IMAGES
-<<<<<<< HEAD
-=======
             OP_LEGACY_STORAGE,                  // LEGACY_STORAGE
->>>>>>> de843449
     };
 
     /**
@@ -1028,10 +1013,7 @@
             OPSTR_WRITE_MEDIA_VIDEO,
             OPSTR_READ_MEDIA_IMAGES,
             OPSTR_WRITE_MEDIA_IMAGES,
-<<<<<<< HEAD
-=======
             OPSTR_LEGACY_STORAGE,
->>>>>>> de843449
     };
 
     /**
@@ -1126,10 +1108,7 @@
             "WRITE_MEDIA_VIDEO",
             "READ_MEDIA_IMAGES",
             "WRITE_MEDIA_IMAGES",
-<<<<<<< HEAD
-=======
             "LEGACY_STORAGE",
->>>>>>> de843449
     };
 
     /**
@@ -1225,10 +1204,7 @@
             null, // no permission for OP_WRITE_MEDIA_VIDEO
             Manifest.permission.READ_MEDIA_IMAGES,
             null, // no permission for OP_WRITE_MEDIA_IMAGES
-<<<<<<< HEAD
-=======
             null, // no permission for OP_LEGACY_STORAGE
->>>>>>> de843449
     };
 
     /**
@@ -1324,10 +1300,7 @@
             null, // WRITE_MEDIA_VIDEO
             null, // READ_MEDIA_IMAGES
             null, // WRITE_MEDIA_IMAGES
-<<<<<<< HEAD
-=======
             null, // LEGACY_STORAGE
->>>>>>> de843449
     };
 
     /**
@@ -1422,10 +1395,7 @@
             false, // WRITE_MEDIA_VIDEO
             false, // READ_MEDIA_IMAGES
             false, // WRITE_MEDIA_IMAGES
-<<<<<<< HEAD
-=======
             false, // LEGACY_STORAGE
->>>>>>> de843449
     };
 
     /**
@@ -1519,10 +1489,7 @@
             AppOpsManager.MODE_ERRORED, // WRITE_MEDIA_VIDEO
             AppOpsManager.MODE_ALLOWED, // READ_MEDIA_IMAGES
             AppOpsManager.MODE_ERRORED, // WRITE_MEDIA_IMAGES
-<<<<<<< HEAD
-=======
             AppOpsManager.MODE_DEFAULT, // LEGACY_STORAGE
->>>>>>> de843449
     };
 
     /**
@@ -1620,10 +1587,7 @@
             false, // WRITE_MEDIA_VIDEO
             false, // READ_MEDIA_IMAGES
             false, // WRITE_MEDIA_IMAGES
-<<<<<<< HEAD
-=======
             false, // LEGACY_STORAGE
->>>>>>> de843449
     };
 
     /**
@@ -2564,30 +2528,6 @@
         } catch (RemoteException e) {
             throw e.rethrowFromSystemServer();
         }
-    }
-
-    /**
-     * Retrieve current operation state for all applications.
-     *
-     * @param ops The set of operations you are interested in, or null if you want all of them.
-     * @hide
-     */
-    @RequiresPermission(android.Manifest.permission.GET_APP_OPS_STATS)
-    @SystemApi
-    public List<AppOpsManager.PackageOps> getPackagesForOpStrs(String[] ops) {
-        if (ops == null) {
-            return getPackagesForOps(null);
-        }
-        final int[] opCodes = new int[ops.length];
-        for (int i = 0; i < ops.length; ++i) {
-            final Integer opCode = sOpStrToOp.get(ops[i]);
-            if (opCode == null) {
-                opCodes[i] = OP_NONE;
-            } else {
-                opCodes[i] = opCode;
-            }
-        }
-        return getPackagesForOps(opCodes);
     }
 
     /**
