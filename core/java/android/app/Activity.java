/*
 * Copyright (C) 2006 The Android Open Source Project
 *
 * Licensed under the Apache License, Version 2.0 (the "License");
 * you may not use this file except in compliance with the License.
 * You may obtain a copy of the License at
 *
 *      http://www.apache.org/licenses/LICENSE-2.0
 *
 * Unless required by applicable law or agreed to in writing, software
 * distributed under the License is distributed on an "AS IS" BASIS,
 * WITHOUT WARRANTIES OR CONDITIONS OF ANY KIND, either express or implied.
 * See the License for the specific language governing permissions and
 * limitations under the License.
 */

package android.app;

import android.annotation.CallSuper;
import android.annotation.DrawableRes;
import android.annotation.IdRes;
import android.annotation.IntDef;
import android.annotation.LayoutRes;
import android.annotation.MainThread;
import android.annotation.NonNull;
import android.annotation.Nullable;
import android.annotation.StyleRes;
import android.os.PersistableBundle;
import android.transition.Scene;
import android.transition.TransitionManager;
import android.util.ArrayMap;
import android.util.SuperNotCalledException;
import android.widget.Toolbar;

import com.android.internal.app.IVoiceInteractor;
import com.android.internal.app.WindowDecorActionBar;
import com.android.internal.app.ToolbarActionBar;

import android.annotation.SystemApi;
import android.app.admin.DevicePolicyManager;
import android.app.assist.AssistContent;
import android.content.ComponentCallbacks2;
import android.content.ComponentName;
import android.content.ContentResolver;
import android.content.Context;
import android.content.CursorLoader;
import android.content.IIntentSender;
import android.content.Intent;
import android.content.IntentSender;
import android.content.SharedPreferences;
import android.content.pm.ActivityInfo;
import android.content.pm.PackageManager;
import android.content.pm.PackageManager.NameNotFoundException;
import android.content.res.Configuration;
import android.content.res.Resources;
import android.content.res.TypedArray;
import android.database.Cursor;
import android.graphics.Bitmap;
import android.graphics.Canvas;
import android.graphics.drawable.Drawable;
import android.media.AudioManager;
import android.media.session.MediaController;
import android.net.Uri;
import android.os.Build;
import android.os.Bundle;
import android.os.Handler;
import android.os.IBinder;
import android.os.Looper;
import android.os.Parcelable;
import android.os.RemoteException;
import android.os.StrictMode;
import android.os.UserHandle;
import android.text.Selection;
import android.text.SpannableStringBuilder;
import android.text.TextUtils;
import android.text.method.TextKeyListener;
import android.util.AttributeSet;
import android.util.EventLog;
import android.util.Log;
import android.util.PrintWriterPrinter;
import android.util.Slog;
import android.util.SparseArray;
import android.view.ActionMode;
import android.view.ContextMenu;
import android.view.ContextMenu.ContextMenuInfo;
import android.view.ContextThemeWrapper;
import android.view.KeyEvent;
import android.view.LayoutInflater;
import android.view.Menu;
import android.view.MenuInflater;
import android.view.MenuItem;
import android.view.MotionEvent;
import com.android.internal.policy.PhoneWindow;
import android.view.SearchEvent;
import android.view.View;
import android.view.View.OnCreateContextMenuListener;
import android.view.ViewGroup;
import android.view.ViewGroup.LayoutParams;
import android.view.ViewManager;
import android.view.ViewRootImpl;
import android.view.Window;
import android.view.WindowManager;
import android.view.WindowManagerGlobal;
import android.view.accessibility.AccessibilityEvent;
import android.widget.AdapterView;

import java.io.FileDescriptor;
import java.io.PrintWriter;
import java.lang.annotation.Retention;
import java.lang.annotation.RetentionPolicy;
import java.util.ArrayList;
import java.util.HashMap;
import java.util.List;
import org.codeaurora.Performance;

/**
 * An activity is a single, focused thing that the user can do.  Almost all
 * activities interact with the user, so the Activity class takes care of
 * creating a window for you in which you can place your UI with
 * {@link #setContentView}.  While activities are often presented to the user
 * as full-screen windows, they can also be used in other ways: as floating
 * windows (via a theme with {@link android.R.attr#windowIsFloating} set)
 * or embedded inside of another activity (using {@link ActivityGroup}).
 *
 * There are two methods almost all subclasses of Activity will implement:
 *
 * <ul>
 *     <li> {@link #onCreate} is where you initialize your activity.  Most
 *     importantly, here you will usually call {@link #setContentView(int)}
 *     with a layout resource defining your UI, and using {@link #findViewById}
 *     to retrieve the widgets in that UI that you need to interact with
 *     programmatically.
 *
 *     <li> {@link #onPause} is where you deal with the user leaving your
 *     activity.  Most importantly, any changes made by the user should at this
 *     point be committed (usually to the
 *     {@link android.content.ContentProvider} holding the data).
 * </ul>
 *
 * <p>To be of use with {@link android.content.Context#startActivity Context.startActivity()}, all
 * activity classes must have a corresponding
 * {@link android.R.styleable#AndroidManifestActivity &lt;activity&gt;}
 * declaration in their package's <code>AndroidManifest.xml</code>.</p>
 *
 * <p>Topics covered here:
 * <ol>
 * <li><a href="#Fragments">Fragments</a>
 * <li><a href="#ActivityLifecycle">Activity Lifecycle</a>
 * <li><a href="#ConfigurationChanges">Configuration Changes</a>
 * <li><a href="#StartingActivities">Starting Activities and Getting Results</a>
 * <li><a href="#SavingPersistentState">Saving Persistent State</a>
 * <li><a href="#Permissions">Permissions</a>
 * <li><a href="#ProcessLifecycle">Process Lifecycle</a>
 * </ol>
 *
 * <div class="special reference">
 * <h3>Developer Guides</h3>
 * <p>The Activity class is an important part of an application's overall lifecycle,
 * and the way activities are launched and put together is a fundamental
 * part of the platform's application model. For a detailed perspective on the structure of an
 * Android application and how activities behave, please read the
 * <a href="{@docRoot}guide/topics/fundamentals.html">Application Fundamentals</a> and
 * <a href="{@docRoot}guide/topics/fundamentals/tasks-and-back-stack.html">Tasks and Back Stack</a>
 * developer guides.</p>
 *
 * <p>You can also find a detailed discussion about how to create activities in the
 * <a href="{@docRoot}guide/topics/fundamentals/activities.html">Activities</a>
 * developer guide.</p>
 * </div>
 *
 * <a name="Fragments"></a>
 * <h3>Fragments</h3>
 *
 * <p>Starting with {@link android.os.Build.VERSION_CODES#HONEYCOMB}, Activity
 * implementations can make use of the {@link Fragment} class to better
 * modularize their code, build more sophisticated user interfaces for larger
 * screens, and help scale their application between small and large screens.
 *
 * <a name="ActivityLifecycle"></a>
 * <h3>Activity Lifecycle</h3>
 *
 * <p>Activities in the system are managed as an <em>activity stack</em>.
 * When a new activity is started, it is placed on the top of the stack
 * and becomes the running activity -- the previous activity always remains
 * below it in the stack, and will not come to the foreground again until
 * the new activity exits.</p>
 *
 * <p>An activity has essentially four states:</p>
 * <ul>
 *     <li> If an activity in the foreground of the screen (at the top of
 *         the stack),
 *         it is <em>active</em> or  <em>running</em>. </li>
 *     <li>If an activity has lost focus but is still visible (that is, a new non-full-sized
 *         or transparent activity has focus on top of your activity), it
 *         is <em>paused</em>. A paused activity is completely alive (it
 *         maintains all state and member information and remains attached to
 *         the window manager), but can be killed by the system in extreme
 *         low memory situations.
 *     <li>If an activity is completely obscured by another activity,
 *         it is <em>stopped</em>. It still retains all state and member information,
 *         however, it is no longer visible to the user so its window is hidden
 *         and it will often be killed by the system when memory is needed
 *         elsewhere.</li>
 *     <li>If an activity is paused or stopped, the system can drop the activity
 *         from memory by either asking it to finish, or simply killing its
 *         process.  When it is displayed again to the user, it must be
 *         completely restarted and restored to its previous state.</li>
 * </ul>
 *
 * <p>The following diagram shows the important state paths of an Activity.
 * The square rectangles represent callback methods you can implement to
 * perform operations when the Activity moves between states.  The colored
 * ovals are major states the Activity can be in.</p>
 *
 * <p><img src="../../../images/activity_lifecycle.png"
 *      alt="State diagram for an Android Activity Lifecycle." border="0" /></p>
 *
 * <p>There are three key loops you may be interested in monitoring within your
 * activity:
 *
 * <ul>
 * <li>The <b>entire lifetime</b> of an activity happens between the first call
 * to {@link android.app.Activity#onCreate} through to a single final call
 * to {@link android.app.Activity#onDestroy}.  An activity will do all setup
 * of "global" state in onCreate(), and release all remaining resources in
 * onDestroy().  For example, if it has a thread running in the background
 * to download data from the network, it may create that thread in onCreate()
 * and then stop the thread in onDestroy().
 *
 * <li>The <b>visible lifetime</b> of an activity happens between a call to
 * {@link android.app.Activity#onStart} until a corresponding call to
 * {@link android.app.Activity#onStop}.  During this time the user can see the
 * activity on-screen, though it may not be in the foreground and interacting
 * with the user.  Between these two methods you can maintain resources that
 * are needed to show the activity to the user.  For example, you can register
 * a {@link android.content.BroadcastReceiver} in onStart() to monitor for changes
 * that impact your UI, and unregister it in onStop() when the user no
 * longer sees what you are displaying.  The onStart() and onStop() methods
 * can be called multiple times, as the activity becomes visible and hidden
 * to the user.
 *
 * <li>The <b>foreground lifetime</b> of an activity happens between a call to
 * {@link android.app.Activity#onResume} until a corresponding call to
 * {@link android.app.Activity#onPause}.  During this time the activity is
 * in front of all other activities and interacting with the user.  An activity
 * can frequently go between the resumed and paused states -- for example when
 * the device goes to sleep, when an activity result is delivered, when a new
 * intent is delivered -- so the code in these methods should be fairly
 * lightweight.
 * </ul>
 *
 * <p>The entire lifecycle of an activity is defined by the following
 * Activity methods.  All of these are hooks that you can override
 * to do appropriate work when the activity changes state.  All
 * activities will implement {@link android.app.Activity#onCreate}
 * to do their initial setup; many will also implement
 * {@link android.app.Activity#onPause} to commit changes to data and
 * otherwise prepare to stop interacting with the user.  You should always
 * call up to your superclass when implementing these methods.</p>
 *
 * </p>
 * <pre class="prettyprint">
 * public class Activity extends ApplicationContext {
 *     protected void onCreate(Bundle savedInstanceState);
 *
 *     protected void onStart();
 *
 *     protected void onRestart();
 *
 *     protected void onResume();
 *
 *     protected void onPause();
 *
 *     protected void onStop();
 *
 *     protected void onDestroy();
 * }
 * </pre>
 *
 * <p>In general the movement through an activity's lifecycle looks like
 * this:</p>
 *
 * <table border="2" width="85%" align="center" frame="hsides" rules="rows">
 *     <colgroup align="left" span="3" />
 *     <colgroup align="left" />
 *     <colgroup align="center" />
 *     <colgroup align="center" />
 *
 *     <thead>
 *     <tr><th colspan="3">Method</th> <th>Description</th> <th>Killable?</th> <th>Next</th></tr>
 *     </thead>
 *
 *     <tbody>
 *     <tr><th colspan="3" align="left" border="0">{@link android.app.Activity#onCreate onCreate()}</th>
 *         <td>Called when the activity is first created.
 *             This is where you should do all of your normal static set up:
 *             create views, bind data to lists, etc.  This method also
 *             provides you with a Bundle containing the activity's previously
 *             frozen state, if there was one.
 *             <p>Always followed by <code>onStart()</code>.</td>
 *         <td align="center">No</td>
 *         <td align="center"><code>onStart()</code></td>
 *     </tr>
 *
 *     <tr><td rowspan="5" style="border-left: none; border-right: none;">&nbsp;&nbsp;&nbsp;&nbsp;</td>
 *         <th colspan="2" align="left" border="0">{@link android.app.Activity#onRestart onRestart()}</th>
 *         <td>Called after your activity has been stopped, prior to it being
 *             started again.
 *             <p>Always followed by <code>onStart()</code></td>
 *         <td align="center">No</td>
 *         <td align="center"><code>onStart()</code></td>
 *     </tr>
 *
 *     <tr><th colspan="2" align="left" border="0">{@link android.app.Activity#onStart onStart()}</th>
 *         <td>Called when the activity is becoming visible to the user.
 *             <p>Followed by <code>onResume()</code> if the activity comes
 *             to the foreground, or <code>onStop()</code> if it becomes hidden.</td>
 *         <td align="center">No</td>
 *         <td align="center"><code>onResume()</code> or <code>onStop()</code></td>
 *     </tr>
 *
 *     <tr><td rowspan="2" style="border-left: none;">&nbsp;&nbsp;&nbsp;&nbsp;</td>
 *         <th align="left" border="0">{@link android.app.Activity#onResume onResume()}</th>
 *         <td>Called when the activity will start
 *             interacting with the user.  At this point your activity is at
 *             the top of the activity stack, with user input going to it.
 *             <p>Always followed by <code>onPause()</code>.</td>
 *         <td align="center">No</td>
 *         <td align="center"><code>onPause()</code></td>
 *     </tr>
 *
 *     <tr><th align="left" border="0">{@link android.app.Activity#onPause onPause()}</th>
 *         <td>Called when the system is about to start resuming a previous
 *             activity.  This is typically used to commit unsaved changes to
 *             persistent data, stop animations and other things that may be consuming
 *             CPU, etc.  Implementations of this method must be very quick because
 *             the next activity will not be resumed until this method returns.
 *             <p>Followed by either <code>onResume()</code> if the activity
 *             returns back to the front, or <code>onStop()</code> if it becomes
 *             invisible to the user.</td>
 *         <td align="center"><font color="#800000"><strong>Pre-{@link android.os.Build.VERSION_CODES#HONEYCOMB}</strong></font></td>
 *         <td align="center"><code>onResume()</code> or<br>
 *                 <code>onStop()</code></td>
 *     </tr>
 *
 *     <tr><th colspan="2" align="left" border="0">{@link android.app.Activity#onStop onStop()}</th>
 *         <td>Called when the activity is no longer visible to the user, because
 *             another activity has been resumed and is covering this one.  This
 *             may happen either because a new activity is being started, an existing
 *             one is being brought in front of this one, or this one is being
 *             destroyed.
 *             <p>Followed by either <code>onRestart()</code> if
 *             this activity is coming back to interact with the user, or
 *             <code>onDestroy()</code> if this activity is going away.</td>
 *         <td align="center"><font color="#800000"><strong>Yes</strong></font></td>
 *         <td align="center"><code>onRestart()</code> or<br>
 *                 <code>onDestroy()</code></td>
 *     </tr>
 *
 *     <tr><th colspan="3" align="left" border="0">{@link android.app.Activity#onDestroy onDestroy()}</th>
 *         <td>The final call you receive before your
 *             activity is destroyed.  This can happen either because the
 *             activity is finishing (someone called {@link Activity#finish} on
 *             it, or because the system is temporarily destroying this
 *             instance of the activity to save space.  You can distinguish
 *             between these two scenarios with the {@link
 *             Activity#isFinishing} method.</td>
 *         <td align="center"><font color="#800000"><strong>Yes</strong></font></td>
 *         <td align="center"><em>nothing</em></td>
 *     </tr>
 *     </tbody>
 * </table>
 *
 * <p>Note the "Killable" column in the above table -- for those methods that
 * are marked as being killable, after that method returns the process hosting the
 * activity may be killed by the system <em>at any time</em> without another line
 * of its code being executed.  Because of this, you should use the
 * {@link #onPause} method to write any persistent data (such as user edits)
 * to storage.  In addition, the method
 * {@link #onSaveInstanceState(Bundle)} is called before placing the activity
 * in such a background state, allowing you to save away any dynamic instance
 * state in your activity into the given Bundle, to be later received in
 * {@link #onCreate} if the activity needs to be re-created.
 * See the <a href="#ProcessLifecycle">Process Lifecycle</a>
 * section for more information on how the lifecycle of a process is tied
 * to the activities it is hosting.  Note that it is important to save
 * persistent data in {@link #onPause} instead of {@link #onSaveInstanceState}
 * because the latter is not part of the lifecycle callbacks, so will not
 * be called in every situation as described in its documentation.</p>
 *
 * <p class="note">Be aware that these semantics will change slightly between
 * applications targeting platforms starting with {@link android.os.Build.VERSION_CODES#HONEYCOMB}
 * vs. those targeting prior platforms.  Starting with Honeycomb, an application
 * is not in the killable state until its {@link #onStop} has returned.  This
 * impacts when {@link #onSaveInstanceState(Bundle)} may be called (it may be
 * safely called after {@link #onPause()} and allows and application to safely
 * wait until {@link #onStop()} to save persistent state.</p>
 *
 * <p>For those methods that are not marked as being killable, the activity's
 * process will not be killed by the system starting from the time the method
 * is called and continuing after it returns.  Thus an activity is in the killable
 * state, for example, between after <code>onPause()</code> to the start of
 * <code>onResume()</code>.</p>
 *
 * <a name="ConfigurationChanges"></a>
 * <h3>Configuration Changes</h3>
 *
 * <p>If the configuration of the device (as defined by the
 * {@link Configuration Resources.Configuration} class) changes,
 * then anything displaying a user interface will need to update to match that
 * configuration.  Because Activity is the primary mechanism for interacting
 * with the user, it includes special support for handling configuration
 * changes.</p>
 *
 * <p>Unless you specify otherwise, a configuration change (such as a change
 * in screen orientation, language, input devices, etc) will cause your
 * current activity to be <em>destroyed</em>, going through the normal activity
 * lifecycle process of {@link #onPause},
 * {@link #onStop}, and {@link #onDestroy} as appropriate.  If the activity
 * had been in the foreground or visible to the user, once {@link #onDestroy} is
 * called in that instance then a new instance of the activity will be
 * created, with whatever savedInstanceState the previous instance had generated
 * from {@link #onSaveInstanceState}.</p>
 *
 * <p>This is done because any application resource,
 * including layout files, can change based on any configuration value.  Thus
 * the only safe way to handle a configuration change is to re-retrieve all
 * resources, including layouts, drawables, and strings.  Because activities
 * must already know how to save their state and re-create themselves from
 * that state, this is a convenient way to have an activity restart itself
 * with a new configuration.</p>
 *
 * <p>In some special cases, you may want to bypass restarting of your
 * activity based on one or more types of configuration changes.  This is
 * done with the {@link android.R.attr#configChanges android:configChanges}
 * attribute in its manifest.  For any types of configuration changes you say
 * that you handle there, you will receive a call to your current activity's
 * {@link #onConfigurationChanged} method instead of being restarted.  If
 * a configuration change involves any that you do not handle, however, the
 * activity will still be restarted and {@link #onConfigurationChanged}
 * will not be called.</p>
 *
 * <a name="StartingActivities"></a>
 * <h3>Starting Activities and Getting Results</h3>
 *
 * <p>The {@link android.app.Activity#startActivity}
 * method is used to start a
 * new activity, which will be placed at the top of the activity stack.  It
 * takes a single argument, an {@link android.content.Intent Intent},
 * which describes the activity
 * to be executed.</p>
 *
 * <p>Sometimes you want to get a result back from an activity when it
 * ends.  For example, you may start an activity that lets the user pick
 * a person in a list of contacts; when it ends, it returns the person
 * that was selected.  To do this, you call the
 * {@link android.app.Activity#startActivityForResult(Intent, int)}
 * version with a second integer parameter identifying the call.  The result
 * will come back through your {@link android.app.Activity#onActivityResult}
 * method.</p>
 *
 * <p>When an activity exits, it can call
 * {@link android.app.Activity#setResult(int)}
 * to return data back to its parent.  It must always supply a result code,
 * which can be the standard results RESULT_CANCELED, RESULT_OK, or any
 * custom values starting at RESULT_FIRST_USER.  In addition, it can optionally
 * return back an Intent containing any additional data it wants.  All of this
 * information appears back on the
 * parent's <code>Activity.onActivityResult()</code>, along with the integer
 * identifier it originally supplied.</p>
 *
 * <p>If a child activity fails for any reason (such as crashing), the parent
 * activity will receive a result with the code RESULT_CANCELED.</p>
 *
 * <pre class="prettyprint">
 * public class MyActivity extends Activity {
 *     ...
 *
 *     static final int PICK_CONTACT_REQUEST = 0;
 *
 *     public boolean onKeyDown(int keyCode, KeyEvent event) {
 *         if (keyCode == KeyEvent.KEYCODE_DPAD_CENTER) {
 *             // When the user center presses, let them pick a contact.
 *             startActivityForResult(
 *                 new Intent(Intent.ACTION_PICK,
 *                 new Uri("content://contacts")),
 *                 PICK_CONTACT_REQUEST);
 *            return true;
 *         }
 *         return false;
 *     }
 *
 *     protected void onActivityResult(int requestCode, int resultCode,
 *             Intent data) {
 *         if (requestCode == PICK_CONTACT_REQUEST) {
 *             if (resultCode == RESULT_OK) {
 *                 // A contact was picked.  Here we will just display it
 *                 // to the user.
 *                 startActivity(new Intent(Intent.ACTION_VIEW, data));
 *             }
 *         }
 *     }
 * }
 * </pre>
 *
 * <a name="SavingPersistentState"></a>
 * <h3>Saving Persistent State</h3>
 *
 * <p>There are generally two kinds of persistent state than an activity
 * will deal with: shared document-like data (typically stored in a SQLite
 * database using a {@linkplain android.content.ContentProvider content provider})
 * and internal state such as user preferences.</p>
 *
 * <p>For content provider data, we suggest that activities use a
 * "edit in place" user model.  That is, any edits a user makes are effectively
 * made immediately without requiring an additional confirmation step.
 * Supporting this model is generally a simple matter of following two rules:</p>
 *
 * <ul>
 *     <li> <p>When creating a new document, the backing database entry or file for
 *             it is created immediately.  For example, if the user chooses to write
 *             a new e-mail, a new entry for that e-mail is created as soon as they
 *             start entering data, so that if they go to any other activity after
 *             that point this e-mail will now appear in the list of drafts.</p>
 *     <li> <p>When an activity's <code>onPause()</code> method is called, it should
 *             commit to the backing content provider or file any changes the user
 *             has made.  This ensures that those changes will be seen by any other
 *             activity that is about to run.  You will probably want to commit
 *             your data even more aggressively at key times during your
 *             activity's lifecycle: for example before starting a new
 *             activity, before finishing your own activity, when the user
 *             switches between input fields, etc.</p>
 * </ul>
 *
 * <p>This model is designed to prevent data loss when a user is navigating
 * between activities, and allows the system to safely kill an activity (because
 * system resources are needed somewhere else) at any time after it has been
 * paused.  Note this implies
 * that the user pressing BACK from your activity does <em>not</em>
 * mean "cancel" -- it means to leave the activity with its current contents
 * saved away.  Canceling edits in an activity must be provided through
 * some other mechanism, such as an explicit "revert" or "undo" option.</p>
 *
 * <p>See the {@linkplain android.content.ContentProvider content package} for
 * more information about content providers.  These are a key aspect of how
 * different activities invoke and propagate data between themselves.</p>
 *
 * <p>The Activity class also provides an API for managing internal persistent state
 * associated with an activity.  This can be used, for example, to remember
 * the user's preferred initial display in a calendar (day view or week view)
 * or the user's default home page in a web browser.</p>
 *
 * <p>Activity persistent state is managed
 * with the method {@link #getPreferences},
 * allowing you to retrieve and
 * modify a set of name/value pairs associated with the activity.  To use
 * preferences that are shared across multiple application components
 * (activities, receivers, services, providers), you can use the underlying
 * {@link Context#getSharedPreferences Context.getSharedPreferences()} method
 * to retrieve a preferences
 * object stored under a specific name.
 * (Note that it is not possible to share settings data across application
 * packages -- for that you will need a content provider.)</p>
 *
 * <p>Here is an excerpt from a calendar activity that stores the user's
 * preferred view mode in its persistent settings:</p>
 *
 * <pre class="prettyprint">
 * public class CalendarActivity extends Activity {
 *     ...
 *
 *     static final int DAY_VIEW_MODE = 0;
 *     static final int WEEK_VIEW_MODE = 1;
 *
 *     private SharedPreferences mPrefs;
 *     private int mCurViewMode;
 *
 *     protected void onCreate(Bundle savedInstanceState) {
 *         super.onCreate(savedInstanceState);
 *
 *         SharedPreferences mPrefs = getSharedPreferences();
 *         mCurViewMode = mPrefs.getInt("view_mode", DAY_VIEW_MODE);
 *     }
 *
 *     protected void onPause() {
 *         super.onPause();
 *
 *         SharedPreferences.Editor ed = mPrefs.edit();
 *         ed.putInt("view_mode", mCurViewMode);
 *         ed.commit();
 *     }
 * }
 * </pre>
 *
 * <a name="Permissions"></a>
 * <h3>Permissions</h3>
 *
 * <p>The ability to start a particular Activity can be enforced when it is
 * declared in its
 * manifest's {@link android.R.styleable#AndroidManifestActivity &lt;activity&gt;}
 * tag.  By doing so, other applications will need to declare a corresponding
 * {@link android.R.styleable#AndroidManifestUsesPermission &lt;uses-permission&gt;}
 * element in their own manifest to be able to start that activity.
 *
 * <p>When starting an Activity you can set {@link Intent#FLAG_GRANT_READ_URI_PERMISSION
 * Intent.FLAG_GRANT_READ_URI_PERMISSION} and/or {@link Intent#FLAG_GRANT_WRITE_URI_PERMISSION
 * Intent.FLAG_GRANT_WRITE_URI_PERMISSION} on the Intent.  This will grant the
 * Activity access to the specific URIs in the Intent.  Access will remain
 * until the Activity has finished (it will remain across the hosting
 * process being killed and other temporary destruction).  As of
 * {@link android.os.Build.VERSION_CODES#GINGERBREAD}, if the Activity
 * was already created and a new Intent is being delivered to
 * {@link #onNewIntent(Intent)}, any newly granted URI permissions will be added
 * to the existing ones it holds.
 *
 * <p>See the <a href="{@docRoot}guide/topics/security/security.html">Security and Permissions</a>
 * document for more information on permissions and security in general.
 *
 * <a name="ProcessLifecycle"></a>
 * <h3>Process Lifecycle</h3>
 *
 * <p>The Android system attempts to keep application process around for as
 * long as possible, but eventually will need to remove old processes when
 * memory runs low.  As described in <a href="#ActivityLifecycle">Activity
 * Lifecycle</a>, the decision about which process to remove is intimately
 * tied to the state of the user's interaction with it.  In general, there
 * are four states a process can be in based on the activities running in it,
 * listed here in order of importance.  The system will kill less important
 * processes (the last ones) before it resorts to killing more important
 * processes (the first ones).
 *
 * <ol>
 * <li> <p>The <b>foreground activity</b> (the activity at the top of the screen
 * that the user is currently interacting with) is considered the most important.
 * Its process will only be killed as a last resort, if it uses more memory
 * than is available on the device.  Generally at this point the device has
 * reached a memory paging state, so this is required in order to keep the user
 * interface responsive.
 * <li> <p>A <b>visible activity</b> (an activity that is visible to the user
 * but not in the foreground, such as one sitting behind a foreground dialog)
 * is considered extremely important and will not be killed unless that is
 * required to keep the foreground activity running.
 * <li> <p>A <b>background activity</b> (an activity that is not visible to
 * the user and has been paused) is no longer critical, so the system may
 * safely kill its process to reclaim memory for other foreground or
 * visible processes.  If its process needs to be killed, when the user navigates
 * back to the activity (making it visible on the screen again), its
 * {@link #onCreate} method will be called with the savedInstanceState it had previously
 * supplied in {@link #onSaveInstanceState} so that it can restart itself in the same
 * state as the user last left it.
 * <li> <p>An <b>empty process</b> is one hosting no activities or other
 * application components (such as {@link Service} or
 * {@link android.content.BroadcastReceiver} classes).  These are killed very
 * quickly by the system as memory becomes low.  For this reason, any
 * background operation you do outside of an activity must be executed in the
 * context of an activity BroadcastReceiver or Service to ensure that the system
 * knows it needs to keep your process around.
 * </ol>
 *
 * <p>Sometimes an Activity may need to do a long-running operation that exists
 * independently of the activity lifecycle itself.  An example may be a camera
 * application that allows you to upload a picture to a web site.  The upload
 * may take a long time, and the application should allow the user to leave
 * the application will it is executing.  To accomplish this, your Activity
 * should start a {@link Service} in which the upload takes place.  This allows
 * the system to properly prioritize your process (considering it to be more
 * important than other non-visible applications) for the duration of the
 * upload, independent of whether the original activity is paused, stopped,
 * or finished.
 */
public class Activity extends ContextThemeWrapper
        implements LayoutInflater.Factory2,
        Window.Callback, KeyEvent.Callback,
        OnCreateContextMenuListener, ComponentCallbacks2,
        Window.OnWindowDismissedCallback {

    private static Performance mPerf = null;
    private static int mDragBoostPossible = -1;
    private static int mPerfLockDuration = -1;
    private static int mAsCpuBoost = -1;
    private static int mAsSchedBoost = -1;
    private static int mAsPcDisblBoost = -1;
    private static final String TAG = "Activity";

    private static final boolean DEBUG_LIFECYCLE = false;

    /** Standard activity result: operation canceled. */
    public static final int RESULT_CANCELED    = 0;
    /** Standard activity result: operation succeeded. */
    public static final int RESULT_OK           = -1;
    /** Start of user-defined activity results. */
    public static final int RESULT_FIRST_USER   = 1;

    static final String FRAGMENTS_TAG = "android:fragments";

    private static final String WINDOW_HIERARCHY_TAG = "android:viewHierarchyState";
    private static final String SAVED_DIALOG_IDS_KEY = "android:savedDialogIds";
    private static final String SAVED_DIALOGS_TAG = "android:savedDialogs";
    private static final String SAVED_DIALOG_KEY_PREFIX = "android:dialog_";
    private static final String SAVED_DIALOG_ARGS_KEY_PREFIX = "android:dialog_args_";
    private static final String HAS_CURENT_PERMISSIONS_REQUEST_KEY =
            "android:hasCurrentPermissionsRequest";

    private static final String REQUEST_PERMISSIONS_WHO_PREFIX = "@android:requestPermissions:";

    private static class ManagedDialog {
        Dialog mDialog;
        Bundle mArgs;
    }
    private SparseArray<ManagedDialog> mManagedDialogs;

    // set by the thread after the constructor and before onCreate(Bundle savedInstanceState) is called.
    private Instrumentation mInstrumentation;
    private IBinder mToken;
    private int mIdent;
    /*package*/ String mEmbeddedID;
    private Application mApplication;
    /*package*/ Intent mIntent;
    /*package*/ String mReferrer;
    private ComponentName mComponent;
    /*package*/ ActivityInfo mActivityInfo;
    /*package*/ ActivityThread mMainThread;
    Activity mParent;
    boolean mCalled;
    /*package*/ boolean mResumed;
    private boolean mStopped;
    boolean mFinished;
    boolean mStartedActivity;
    private boolean mDestroyed;
    private boolean mDoReportFullyDrawn = true;
    /** true if the activity is going through a transient pause */
    /*package*/ boolean mTemporaryPause = false;
    /** true if the activity is being destroyed in order to recreate it with a new configuration */
    /*package*/ boolean mChangingConfigurations = false;
    /*package*/ int mConfigChangeFlags;
    /*package*/ Configuration mCurrentConfig;
    private SearchManager mSearchManager;
    private MenuInflater mMenuInflater;

    static final class NonConfigurationInstances {
        Object activity;
        HashMap<String, Object> children;
        List<Fragment> fragments;
        ArrayMap<String, LoaderManager> loaders;
        VoiceInteractor voiceInteractor;
    }
    /* package */ NonConfigurationInstances mLastNonConfigurationInstances;

    private Window mWindow;

    private WindowManager mWindowManager;
    /*package*/ View mDecor = null;
    /*package*/ boolean mWindowAdded = false;
    /*package*/ boolean mVisibleFromServer = false;
    /*package*/ boolean mVisibleFromClient = true;
    /*package*/ ActionBar mActionBar = null;
    private boolean mEnableDefaultActionBarUp;

    private VoiceInteractor mVoiceInteractor;

    private CharSequence mTitle;
    private int mTitleColor = 0;

    // we must have a handler before the FragmentController is constructed
    final Handler mHandler = new Handler();
    final FragmentController mFragments = FragmentController.createController(new HostCallbacks());

    // Most recent call to requestVisibleBehind().
    boolean mVisibleBehind;

    private static final class ManagedCursor {
        ManagedCursor(Cursor cursor) {
            mCursor = cursor;
            mReleased = false;
            mUpdated = false;
        }

        private final Cursor mCursor;
        private boolean mReleased;
        private boolean mUpdated;
    }
    private final ArrayList<ManagedCursor> mManagedCursors =
        new ArrayList<ManagedCursor>();

    // protected by synchronized (this)
    int mResultCode = RESULT_CANCELED;
    Intent mResultData = null;

    private TranslucentConversionListener mTranslucentCallback;
    private boolean mChangeCanvasToTranslucent;

    private SearchEvent mSearchEvent;

    private boolean mTitleReady = false;
    private int mActionModeTypeStarting = ActionMode.TYPE_PRIMARY;

    private int mDefaultKeyMode = DEFAULT_KEYS_DISABLE;
    private SpannableStringBuilder mDefaultKeySsb = null;

    protected static final int[] FOCUSED_STATE_SET = {com.android.internal.R.attr.state_focused};

    @SuppressWarnings("unused")
    private final Object mInstanceTracker = StrictMode.trackActivity(this);

    private Thread mUiThread;

    ActivityTransitionState mActivityTransitionState = new ActivityTransitionState();
    SharedElementCallback mEnterTransitionListener = SharedElementCallback.NULL_CALLBACK;
    SharedElementCallback mExitTransitionListener = SharedElementCallback.NULL_CALLBACK;

<<<<<<< HEAD
    /** Return the activity handler instance. */
    public Handler getHandler() {
        return mHandler;
    }
=======
    private boolean mHasCurrentPermissionsRequest;
>>>>>>> 62a54691

    /** Return the intent that started this activity. */
    public Intent getIntent() {
        return mIntent;
    }

    /**
     * Change the intent returned by {@link #getIntent}.  This holds a
     * reference to the given intent; it does not copy it.  Often used in
     * conjunction with {@link #onNewIntent}.
     *
     * @param newIntent The new Intent object to return from getIntent
     *
     * @see #getIntent
     * @see #onNewIntent
     */
    public void setIntent(Intent newIntent) {
        mIntent = newIntent;
    }

    /** Return the application that owns this activity. */
    public final Application getApplication() {
        return mApplication;
    }

    /** Is this activity embedded inside of another activity? */
    public final boolean isChild() {
        return mParent != null;
    }

    /** Return the parent activity if this view is an embedded child. */
    public final Activity getParent() {
        return mParent;
    }

    /** Retrieve the window manager for showing custom windows. */
    public WindowManager getWindowManager() {
        return mWindowManager;
    }

    /**
     * Retrieve the current {@link android.view.Window} for the activity.
     * This can be used to directly access parts of the Window API that
     * are not available through Activity/Screen.
     *
     * @return Window The current window, or null if the activity is not
     *         visual.
     */
    public Window getWindow() {
        return mWindow;
    }

    /**
     * Return the LoaderManager for this activity, creating it if needed.
     */
    public LoaderManager getLoaderManager() {
        return mFragments.getLoaderManager();
    }

    /**
     * Calls {@link android.view.Window#getCurrentFocus} on the
     * Window of this Activity to return the currently focused view.
     *
     * @return View The current View with focus or null.
     *
     * @see #getWindow
     * @see android.view.Window#getCurrentFocus
     */
    @Nullable
    public View getCurrentFocus() {
        return mWindow != null ? mWindow.getCurrentFocus() : null;
    }

    /**
     * Called when the activity is starting.  This is where most initialization
     * should go: calling {@link #setContentView(int)} to inflate the
     * activity's UI, using {@link #findViewById} to programmatically interact
     * with widgets in the UI, calling
     * {@link #managedQuery(android.net.Uri , String[], String, String[], String)} to retrieve
     * cursors for data being displayed, etc.
     *
     * <p>You can call {@link #finish} from within this function, in
     * which case onDestroy() will be immediately called without any of the rest
     * of the activity lifecycle ({@link #onStart}, {@link #onResume},
     * {@link #onPause}, etc) executing.
     *
     * <p><em>Derived classes must call through to the super class's
     * implementation of this method.  If they do not, an exception will be
     * thrown.</em></p>
     *
     * @param savedInstanceState If the activity is being re-initialized after
     *     previously being shut down then this Bundle contains the data it most
     *     recently supplied in {@link #onSaveInstanceState}.  <b><i>Note: Otherwise it is null.</i></b>
     *
     * @see #onStart
     * @see #onSaveInstanceState
     * @see #onRestoreInstanceState
     * @see #onPostCreate
     */
    @MainThread
    @CallSuper
    protected void onCreate(@Nullable Bundle savedInstanceState) {
        if (DEBUG_LIFECYCLE) Slog.v(TAG, "onCreate " + this + ": " + savedInstanceState);
        if (mLastNonConfigurationInstances != null) {
            mFragments.restoreLoaderNonConfig(mLastNonConfigurationInstances.loaders);
        }
        if (mActivityInfo.parentActivityName != null) {
            if (mActionBar == null) {
                mEnableDefaultActionBarUp = true;
            } else {
                mActionBar.setDefaultDisplayHomeAsUpEnabled(true);
            }
        }
        if (savedInstanceState != null) {
            Parcelable p = savedInstanceState.getParcelable(FRAGMENTS_TAG);
            mFragments.restoreAllState(p, mLastNonConfigurationInstances != null
                    ? mLastNonConfigurationInstances.fragments : null);
        }
        mFragments.dispatchCreate();
        getApplication().dispatchActivityCreated(this, savedInstanceState);
        if (mVoiceInteractor != null) {
            mVoiceInteractor.attachActivity(this);
        }
        mCalled = true;
    }

    /**
     * Same as {@link #onCreate(android.os.Bundle)} but called for those activities created with
     * the attribute {@link android.R.attr#persistableMode} set to
     * <code>persistAcrossReboots</code>.
     *
     * @param savedInstanceState if the activity is being re-initialized after
     *     previously being shut down then this Bundle contains the data it most
     *     recently supplied in {@link #onSaveInstanceState}.
     *     <b><i>Note: Otherwise it is null.</i></b>
     * @param persistentState if the activity is being re-initialized after
     *     previously being shut down or powered off then this Bundle contains the data it most
     *     recently supplied to outPersistentState in {@link #onSaveInstanceState}.
     *     <b><i>Note: Otherwise it is null.</i></b>
     *
     * @see #onCreate(android.os.Bundle)
     * @see #onStart
     * @see #onSaveInstanceState
     * @see #onRestoreInstanceState
     * @see #onPostCreate
     */
    public void onCreate(@Nullable Bundle savedInstanceState,
            @Nullable PersistableBundle persistentState) {
        onCreate(savedInstanceState);
    }

    /**
     * The hook for {@link ActivityThread} to restore the state of this activity.
     *
     * Calls {@link #onSaveInstanceState(android.os.Bundle)} and
     * {@link #restoreManagedDialogs(android.os.Bundle)}.
     *
     * @param savedInstanceState contains the saved state
     */
    final void performRestoreInstanceState(Bundle savedInstanceState) {
        onRestoreInstanceState(savedInstanceState);
        restoreManagedDialogs(savedInstanceState);
    }

    /**
     * The hook for {@link ActivityThread} to restore the state of this activity.
     *
     * Calls {@link #onSaveInstanceState(android.os.Bundle)} and
     * {@link #restoreManagedDialogs(android.os.Bundle)}.
     *
     * @param savedInstanceState contains the saved state
     * @param persistentState contains the persistable saved state
     */
    final void performRestoreInstanceState(Bundle savedInstanceState,
            PersistableBundle persistentState) {
        onRestoreInstanceState(savedInstanceState, persistentState);
        if (savedInstanceState != null) {
            restoreManagedDialogs(savedInstanceState);
        }
    }

    /**
     * This method is called after {@link #onStart} when the activity is
     * being re-initialized from a previously saved state, given here in
     * <var>savedInstanceState</var>.  Most implementations will simply use {@link #onCreate}
     * to restore their state, but it is sometimes convenient to do it here
     * after all of the initialization has been done or to allow subclasses to
     * decide whether to use your default implementation.  The default
     * implementation of this method performs a restore of any view state that
     * had previously been frozen by {@link #onSaveInstanceState}.
     *
     * <p>This method is called between {@link #onStart} and
     * {@link #onPostCreate}.
     *
     * @param savedInstanceState the data most recently supplied in {@link #onSaveInstanceState}.
     *
     * @see #onCreate
     * @see #onPostCreate
     * @see #onResume
     * @see #onSaveInstanceState
     */
    protected void onRestoreInstanceState(Bundle savedInstanceState) {
        if (mWindow != null) {
            Bundle windowState = savedInstanceState.getBundle(WINDOW_HIERARCHY_TAG);
            if (windowState != null) {
                mWindow.restoreHierarchyState(windowState);
            }
        }
    }

    /**
     * This is the same as {@link #onRestoreInstanceState(Bundle)} but is called for activities
     * created with the attribute {@link android.R.attr#persistableMode} set to
     * <code>persistAcrossReboots</code>. The {@link android.os.PersistableBundle} passed
     * came from the restored PersistableBundle first
     * saved in {@link #onSaveInstanceState(Bundle, PersistableBundle)}.
     *
     * <p>This method is called between {@link #onStart} and
     * {@link #onPostCreate}.
     *
     * <p>If this method is called {@link #onRestoreInstanceState(Bundle)} will not be called.
     *
     * @param savedInstanceState the data most recently supplied in {@link #onSaveInstanceState}.
     * @param persistentState the data most recently supplied in {@link #onSaveInstanceState}.
     *
     * @see #onRestoreInstanceState(Bundle)
     * @see #onCreate
     * @see #onPostCreate
     * @see #onResume
     * @see #onSaveInstanceState
     */
    public void onRestoreInstanceState(Bundle savedInstanceState,
            PersistableBundle persistentState) {
        if (savedInstanceState != null) {
            onRestoreInstanceState(savedInstanceState);
        }
    }

    /**
     * Restore the state of any saved managed dialogs.
     *
     * @param savedInstanceState The bundle to restore from.
     */
    private void restoreManagedDialogs(Bundle savedInstanceState) {
        final Bundle b = savedInstanceState.getBundle(SAVED_DIALOGS_TAG);
        if (b == null) {
            return;
        }

        final int[] ids = b.getIntArray(SAVED_DIALOG_IDS_KEY);
        final int numDialogs = ids.length;
        mManagedDialogs = new SparseArray<ManagedDialog>(numDialogs);
        for (int i = 0; i < numDialogs; i++) {
            final Integer dialogId = ids[i];
            Bundle dialogState = b.getBundle(savedDialogKeyFor(dialogId));
            if (dialogState != null) {
                // Calling onRestoreInstanceState() below will invoke dispatchOnCreate
                // so tell createDialog() not to do it, otherwise we get an exception
                final ManagedDialog md = new ManagedDialog();
                md.mArgs = b.getBundle(savedDialogArgsKeyFor(dialogId));
                md.mDialog = createDialog(dialogId, dialogState, md.mArgs);
                if (md.mDialog != null) {
                    mManagedDialogs.put(dialogId, md);
                    onPrepareDialog(dialogId, md.mDialog, md.mArgs);
                    md.mDialog.onRestoreInstanceState(dialogState);
                }
            }
        }
    }

    private Dialog createDialog(Integer dialogId, Bundle state, Bundle args) {
        final Dialog dialog = onCreateDialog(dialogId, args);
        if (dialog == null) {
            return null;
        }
        dialog.dispatchOnCreate(state);
        return dialog;
    }

    private static String savedDialogKeyFor(int key) {
        return SAVED_DIALOG_KEY_PREFIX + key;
    }

    private static String savedDialogArgsKeyFor(int key) {
        return SAVED_DIALOG_ARGS_KEY_PREFIX + key;
    }

    /**
     * Called when activity start-up is complete (after {@link #onStart}
     * and {@link #onRestoreInstanceState} have been called).  Applications will
     * generally not implement this method; it is intended for system
     * classes to do final initialization after application code has run.
     *
     * <p><em>Derived classes must call through to the super class's
     * implementation of this method.  If they do not, an exception will be
     * thrown.</em></p>
     *
     * @param savedInstanceState If the activity is being re-initialized after
     *     previously being shut down then this Bundle contains the data it most
     *     recently supplied in {@link #onSaveInstanceState}.  <b><i>Note: Otherwise it is null.</i></b>
     * @see #onCreate
     */
    @CallSuper
    protected void onPostCreate(@Nullable Bundle savedInstanceState) {
        if (!isChild()) {
            mTitleReady = true;
            onTitleChanged(getTitle(), getTitleColor());
        }
        mCalled = true;
    }

    /**
     * This is the same as {@link #onPostCreate(Bundle)} but is called for activities
     * created with the attribute {@link android.R.attr#persistableMode} set to
     * <code>persistAcrossReboots</code>.
     *
     * @param savedInstanceState The data most recently supplied in {@link #onSaveInstanceState}
     * @param persistentState The data caming from the PersistableBundle first
     * saved in {@link #onSaveInstanceState(Bundle, PersistableBundle)}.
     *
     * @see #onCreate
     */
    public void onPostCreate(@Nullable Bundle savedInstanceState,
            @Nullable PersistableBundle persistentState) {
        onPostCreate(savedInstanceState);
    }

    /**
     * Called after {@link #onCreate} &mdash; or after {@link #onRestart} when
     * the activity had been stopped, but is now again being displayed to the
     * user.  It will be followed by {@link #onResume}.
     *
     * <p><em>Derived classes must call through to the super class's
     * implementation of this method.  If they do not, an exception will be
     * thrown.</em></p>
     *
     * @see #onCreate
     * @see #onStop
     * @see #onResume
     */
    @CallSuper
    protected void onStart() {
        if (DEBUG_LIFECYCLE) Slog.v(TAG, "onStart " + this);
        mCalled = true;

        mFragments.doLoaderStart();

        getApplication().dispatchActivityStarted(this);
    }

    /**
     * Called after {@link #onStop} when the current activity is being
     * re-displayed to the user (the user has navigated back to it).  It will
     * be followed by {@link #onStart} and then {@link #onResume}.
     *
     * <p>For activities that are using raw {@link Cursor} objects (instead of
     * creating them through
     * {@link #managedQuery(android.net.Uri , String[], String, String[], String)},
     * this is usually the place
     * where the cursor should be requeried (because you had deactivated it in
     * {@link #onStop}.
     *
     * <p><em>Derived classes must call through to the super class's
     * implementation of this method.  If they do not, an exception will be
     * thrown.</em></p>
     *
     * @see #onStop
     * @see #onStart
     * @see #onResume
     */
    @CallSuper
    protected void onRestart() {
        mCalled = true;
    }

    /**
     * Called when an {@link #onResume} is coming up, prior to other pre-resume callbacks
     * such as {@link #onNewIntent} and {@link #onActivityResult}.  This is primarily intended
     * to give the activity a hint that its state is no longer saved -- it will generally
     * be called after {@link #onSaveInstanceState} and prior to the activity being
     * resumed/started again.
     */
    public void onStateNotSaved() {
    }

    /**
     * Called after {@link #onRestoreInstanceState}, {@link #onRestart}, or
     * {@link #onPause}, for your activity to start interacting with the user.
     * This is a good place to begin animations, open exclusive-access devices
     * (such as the camera), etc.
     *
     * <p>Keep in mind that onResume is not the best indicator that your activity
     * is visible to the user; a system window such as the keyguard may be in
     * front.  Use {@link #onWindowFocusChanged} to know for certain that your
     * activity is visible to the user (for example, to resume a game).
     *
     * <p><em>Derived classes must call through to the super class's
     * implementation of this method.  If they do not, an exception will be
     * thrown.</em></p>
     *
     * @see #onRestoreInstanceState
     * @see #onRestart
     * @see #onPostResume
     * @see #onPause
     */
    @CallSuper
    protected void onResume() {
        if (DEBUG_LIFECYCLE) Slog.v(TAG, "onResume " + this);
        getApplication().dispatchActivityResumed(this);
        mActivityTransitionState.onResume();
        mCalled = true;
    }

    /**
     * Called when activity resume is complete (after {@link #onResume} has
     * been called). Applications will generally not implement this method;
     * it is intended for system classes to do final setup after application
     * resume code has run.
     *
     * <p><em>Derived classes must call through to the super class's
     * implementation of this method.  If they do not, an exception will be
     * thrown.</em></p>
     *
     * @see #onResume
     */
    @CallSuper
    protected void onPostResume() {
        final Window win = getWindow();
        if (win != null) win.makeActive();
        if (mActionBar != null) mActionBar.setShowHideAnimationEnabled(true);
        mCalled = true;
    }

    /**
     * Check whether this activity is running as part of a voice interaction with the user.
     * If true, it should perform its interaction with the user through the
     * {@link VoiceInteractor} returned by {@link #getVoiceInteractor}.
     */
    public boolean isVoiceInteraction() {
        return mVoiceInteractor != null;
    }

    /**
     * Like {@link #isVoiceInteraction}, but only returns true if this is also the root
     * of a voice interaction.  That is, returns true if this activity was directly
     * started by the voice interaction service as the initiation of a voice interaction.
     * Otherwise, for example if it was started by another activity while under voice
     * interaction, returns false.
     */
    public boolean isVoiceInteractionRoot() {
        try {
            return mVoiceInteractor != null
                    && ActivityManagerNative.getDefault().isRootVoiceInteraction(mToken);
        } catch (RemoteException e) {
        }
        return false;
    }

    /**
     * Retrieve the active {@link VoiceInteractor} that the user is going through to
     * interact with this activity.
     */
    public VoiceInteractor getVoiceInteractor() {
        return mVoiceInteractor;
    }

    /**
     * This is called for activities that set launchMode to "singleTop" in
     * their package, or if a client used the {@link Intent#FLAG_ACTIVITY_SINGLE_TOP}
     * flag when calling {@link #startActivity}.  In either case, when the
     * activity is re-launched while at the top of the activity stack instead
     * of a new instance of the activity being started, onNewIntent() will be
     * called on the existing instance with the Intent that was used to
     * re-launch it.
     *
     * <p>An activity will always be paused before receiving a new intent, so
     * you can count on {@link #onResume} being called after this method.
     *
     * <p>Note that {@link #getIntent} still returns the original Intent.  You
     * can use {@link #setIntent} to update it to this new Intent.
     *
     * @param intent The new intent that was started for the activity.
     *
     * @see #getIntent
     * @see #setIntent
     * @see #onResume
     */
    protected void onNewIntent(Intent intent) {
    }

    /**
     * The hook for {@link ActivityThread} to save the state of this activity.
     *
     * Calls {@link #onSaveInstanceState(android.os.Bundle)}
     * and {@link #saveManagedDialogs(android.os.Bundle)}.
     *
     * @param outState The bundle to save the state to.
     */
    final void performSaveInstanceState(Bundle outState) {
        onSaveInstanceState(outState);
        saveManagedDialogs(outState);
        mActivityTransitionState.saveState(outState);
        storeHasCurrentPermissionRequest(outState);
        if (DEBUG_LIFECYCLE) Slog.v(TAG, "onSaveInstanceState " + this + ": " + outState);
    }

    /**
     * The hook for {@link ActivityThread} to save the state of this activity.
     *
     * Calls {@link #onSaveInstanceState(android.os.Bundle)}
     * and {@link #saveManagedDialogs(android.os.Bundle)}.
     *
     * @param outState The bundle to save the state to.
     * @param outPersistentState The bundle to save persistent state to.
     */
    final void performSaveInstanceState(Bundle outState, PersistableBundle outPersistentState) {
        onSaveInstanceState(outState, outPersistentState);
        saveManagedDialogs(outState);
        storeHasCurrentPermissionRequest(outState);
        if (DEBUG_LIFECYCLE) Slog.v(TAG, "onSaveInstanceState " + this + ": " + outState +
                ", " + outPersistentState);
    }

    /**
     * Called to retrieve per-instance state from an activity before being killed
     * so that the state can be restored in {@link #onCreate} or
     * {@link #onRestoreInstanceState} (the {@link Bundle} populated by this method
     * will be passed to both).
     *
     * <p>This method is called before an activity may be killed so that when it
     * comes back some time in the future it can restore its state.  For example,
     * if activity B is launched in front of activity A, and at some point activity
     * A is killed to reclaim resources, activity A will have a chance to save the
     * current state of its user interface via this method so that when the user
     * returns to activity A, the state of the user interface can be restored
     * via {@link #onCreate} or {@link #onRestoreInstanceState}.
     *
     * <p>Do not confuse this method with activity lifecycle callbacks such as
     * {@link #onPause}, which is always called when an activity is being placed
     * in the background or on its way to destruction, or {@link #onStop} which
     * is called before destruction.  One example of when {@link #onPause} and
     * {@link #onStop} is called and not this method is when a user navigates back
     * from activity B to activity A: there is no need to call {@link #onSaveInstanceState}
     * on B because that particular instance will never be restored, so the
     * system avoids calling it.  An example when {@link #onPause} is called and
     * not {@link #onSaveInstanceState} is when activity B is launched in front of activity A:
     * the system may avoid calling {@link #onSaveInstanceState} on activity A if it isn't
     * killed during the lifetime of B since the state of the user interface of
     * A will stay intact.
     *
     * <p>The default implementation takes care of most of the UI per-instance
     * state for you by calling {@link android.view.View#onSaveInstanceState()} on each
     * view in the hierarchy that has an id, and by saving the id of the currently
     * focused view (all of which is restored by the default implementation of
     * {@link #onRestoreInstanceState}).  If you override this method to save additional
     * information not captured by each individual view, you will likely want to
     * call through to the default implementation, otherwise be prepared to save
     * all of the state of each view yourself.
     *
     * <p>If called, this method will occur before {@link #onStop}.  There are
     * no guarantees about whether it will occur before or after {@link #onPause}.
     *
     * @param outState Bundle in which to place your saved state.
     *
     * @see #onCreate
     * @see #onRestoreInstanceState
     * @see #onPause
     */
    protected void onSaveInstanceState(Bundle outState) {
        outState.putBundle(WINDOW_HIERARCHY_TAG, mWindow.saveHierarchyState());
        Parcelable p = mFragments.saveAllState();
        if (p != null) {
            outState.putParcelable(FRAGMENTS_TAG, p);
        }
        getApplication().dispatchActivitySaveInstanceState(this, outState);
    }

    /**
     * This is the same as {@link #onSaveInstanceState} but is called for activities
     * created with the attribute {@link android.R.attr#persistableMode} set to
     * <code>persistAcrossReboots</code>. The {@link android.os.PersistableBundle} passed
     * in will be saved and presented in {@link #onCreate(Bundle, PersistableBundle)}
     * the first time that this activity is restarted following the next device reboot.
     *
     * @param outState Bundle in which to place your saved state.
     * @param outPersistentState State which will be saved across reboots.
     *
     * @see #onSaveInstanceState(Bundle)
     * @see #onCreate
     * @see #onRestoreInstanceState(Bundle, PersistableBundle)
     * @see #onPause
     */
    public void onSaveInstanceState(Bundle outState, PersistableBundle outPersistentState) {
        onSaveInstanceState(outState);
    }

    /**
     * Save the state of any managed dialogs.
     *
     * @param outState place to store the saved state.
     */
    private void saveManagedDialogs(Bundle outState) {
        if (mManagedDialogs == null) {
            return;
        }

        final int numDialogs = mManagedDialogs.size();
        if (numDialogs == 0) {
            return;
        }

        Bundle dialogState = new Bundle();

        int[] ids = new int[mManagedDialogs.size()];

        // save each dialog's bundle, gather the ids
        for (int i = 0; i < numDialogs; i++) {
            final int key = mManagedDialogs.keyAt(i);
            ids[i] = key;
            final ManagedDialog md = mManagedDialogs.valueAt(i);
            dialogState.putBundle(savedDialogKeyFor(key), md.mDialog.onSaveInstanceState());
            if (md.mArgs != null) {
                dialogState.putBundle(savedDialogArgsKeyFor(key), md.mArgs);
            }
        }

        dialogState.putIntArray(SAVED_DIALOG_IDS_KEY, ids);
        outState.putBundle(SAVED_DIALOGS_TAG, dialogState);
    }


    /**
     * Called as part of the activity lifecycle when an activity is going into
     * the background, but has not (yet) been killed.  The counterpart to
     * {@link #onResume}.
     *
     * <p>When activity B is launched in front of activity A, this callback will
     * be invoked on A.  B will not be created until A's {@link #onPause} returns,
     * so be sure to not do anything lengthy here.
     *
     * <p>This callback is mostly used for saving any persistent state the
     * activity is editing, to present a "edit in place" model to the user and
     * making sure nothing is lost if there are not enough resources to start
     * the new activity without first killing this one.  This is also a good
     * place to do things like stop animations and other things that consume a
     * noticeable amount of CPU in order to make the switch to the next activity
     * as fast as possible, or to close resources that are exclusive access
     * such as the camera.
     *
     * <p>In situations where the system needs more memory it may kill paused
     * processes to reclaim resources.  Because of this, you should be sure
     * that all of your state is saved by the time you return from
     * this function.  In general {@link #onSaveInstanceState} is used to save
     * per-instance state in the activity and this method is used to store
     * global persistent data (in content providers, files, etc.)
     *
     * <p>After receiving this call you will usually receive a following call
     * to {@link #onStop} (after the next activity has been resumed and
     * displayed), however in some cases there will be a direct call back to
     * {@link #onResume} without going through the stopped state.
     *
     * <p><em>Derived classes must call through to the super class's
     * implementation of this method.  If they do not, an exception will be
     * thrown.</em></p>
     *
     * @see #onResume
     * @see #onSaveInstanceState
     * @see #onStop
     */
    @CallSuper
    protected void onPause() {
        if (DEBUG_LIFECYCLE) Slog.v(TAG, "onPause " + this);
        getApplication().dispatchActivityPaused(this);
        mCalled = true;
    }

    /**
     * Called as part of the activity lifecycle when an activity is about to go
     * into the background as the result of user choice.  For example, when the
     * user presses the Home key, {@link #onUserLeaveHint} will be called, but
     * when an incoming phone call causes the in-call Activity to be automatically
     * brought to the foreground, {@link #onUserLeaveHint} will not be called on
     * the activity being interrupted.  In cases when it is invoked, this method
     * is called right before the activity's {@link #onPause} callback.
     *
     * <p>This callback and {@link #onUserInteraction} are intended to help
     * activities manage status bar notifications intelligently; specifically,
     * for helping activities determine the proper time to cancel a notfication.
     *
     * @see #onUserInteraction()
     */
    protected void onUserLeaveHint() {
    }

    /**
     * Generate a new thumbnail for this activity.  This method is called before
     * pausing the activity, and should draw into <var>outBitmap</var> the
     * imagery for the desired thumbnail in the dimensions of that bitmap.  It
     * can use the given <var>canvas</var>, which is configured to draw into the
     * bitmap, for rendering if desired.
     *
     * <p>The default implementation returns fails and does not draw a thumbnail;
     * this will result in the platform creating its own thumbnail if needed.
     *
     * @param outBitmap The bitmap to contain the thumbnail.
     * @param canvas Can be used to render into the bitmap.
     *
     * @return Return true if you have drawn into the bitmap; otherwise after
     *         you return it will be filled with a default thumbnail.
     *
     * @see #onCreateDescription
     * @see #onSaveInstanceState
     * @see #onPause
     */
    public boolean onCreateThumbnail(Bitmap outBitmap, Canvas canvas) {
        return false;
    }

    /**
     * Generate a new description for this activity.  This method is called
     * before pausing the activity and can, if desired, return some textual
     * description of its current state to be displayed to the user.
     *
     * <p>The default implementation returns null, which will cause you to
     * inherit the description from the previous activity.  If all activities
     * return null, generally the label of the top activity will be used as the
     * description.
     *
     * @return A description of what the user is doing.  It should be short and
     *         sweet (only a few words).
     *
     * @see #onCreateThumbnail
     * @see #onSaveInstanceState
     * @see #onPause
     */
    @Nullable
    public CharSequence onCreateDescription() {
        return null;
    }

    /**
     * This is called when the user is requesting an assist, to build a full
     * {@link Intent#ACTION_ASSIST} Intent with all of the context of the current
     * application.  You can override this method to place into the bundle anything
     * you would like to appear in the {@link Intent#EXTRA_ASSIST_CONTEXT} part
     * of the assist Intent.
     *
     * <p>This function will be called after any global assist callbacks that had
     * been registered with {@link Application#registerOnProvideAssistDataListener
     * Application.registerOnProvideAssistDataListener}.
     */
    public void onProvideAssistData(Bundle data) {
    }

    /**
     * This is called when the user is requesting an assist, to provide references
     * to content related to the current activity.  Before being called, the
     * {@code outContent} Intent is filled with the base Intent of the activity (the Intent
     * returned by {@link #getIntent()}).  The Intent's extras are stripped of any types
     * that are not valid for {@link PersistableBundle} or non-framework Parcelables, and
     * the flags {@link Intent#FLAG_GRANT_WRITE_URI_PERMISSION} and
     * {@link Intent#FLAG_GRANT_PERSISTABLE_URI_PERMISSION} are cleared from the Intent.
     *
     * <p>Custom implementation may adjust the content intent to better reflect the top-level
     * context of the activity, and fill in its ClipData with additional content of
     * interest that the user is currently viewing.  For example, an image gallery application
     * that has launched in to an activity allowing the user to swipe through pictures should
     * modify the intent to reference the current image they are looking it; such an
     * application when showing a list of pictures should add a ClipData that has
     * references to all of the pictures currently visible on screen.</p>
     *
     * @param outContent The assist content to return.
     */
    public void onProvideAssistContent(AssistContent outContent) {
    }

    /**
     * Ask to have the current assistant shown to the user.  This only works if the calling
     * activity is the current foreground activity.  It is the same as calling
     * {@link android.service.voice.VoiceInteractionService#showSession
     * VoiceInteractionService.showSession} and requesting all of the possible context.
     * The receiver will always see
     * {@link android.service.voice.VoiceInteractionSession#SHOW_SOURCE_APPLICATION} set.
     * @return Returns true if the assistant was successfully invoked, else false.  For example
     * false will be returned if the caller is not the current top activity.
     */
    public boolean showAssist(Bundle args) {
        try {
            return ActivityManagerNative.getDefault().showAssistFromActivity(mToken, args);
        } catch (RemoteException e) {
        }
        return false;
    }

    /**
     * Called when you are no longer visible to the user.  You will next
     * receive either {@link #onRestart}, {@link #onDestroy}, or nothing,
     * depending on later user activity.
     *
     * <p>Note that this method may never be called, in low memory situations
     * where the system does not have enough memory to keep your activity's
     * process running after its {@link #onPause} method is called.
     *
     * <p><em>Derived classes must call through to the super class's
     * implementation of this method.  If they do not, an exception will be
     * thrown.</em></p>
     *
     * @see #onRestart
     * @see #onResume
     * @see #onSaveInstanceState
     * @see #onDestroy
     */
    @CallSuper
    protected void onStop() {
        if (DEBUG_LIFECYCLE) Slog.v(TAG, "onStop " + this);
        if (mActionBar != null) mActionBar.setShowHideAnimationEnabled(false);
        mActivityTransitionState.onStop();
        getApplication().dispatchActivityStopped(this);
        mTranslucentCallback = null;
        mCalled = true;
    }

    /**
     * Perform any final cleanup before an activity is destroyed.  This can
     * happen either because the activity is finishing (someone called
     * {@link #finish} on it, or because the system is temporarily destroying
     * this instance of the activity to save space.  You can distinguish
     * between these two scenarios with the {@link #isFinishing} method.
     *
     * <p><em>Note: do not count on this method being called as a place for
     * saving data! For example, if an activity is editing data in a content
     * provider, those edits should be committed in either {@link #onPause} or
     * {@link #onSaveInstanceState}, not here.</em> This method is usually implemented to
     * free resources like threads that are associated with an activity, so
     * that a destroyed activity does not leave such things around while the
     * rest of its application is still running.  There are situations where
     * the system will simply kill the activity's hosting process without
     * calling this method (or any others) in it, so it should not be used to
     * do things that are intended to remain around after the process goes
     * away.
     *
     * <p><em>Derived classes must call through to the super class's
     * implementation of this method.  If they do not, an exception will be
     * thrown.</em></p>
     *
     * @see #onPause
     * @see #onStop
     * @see #finish
     * @see #isFinishing
     */
    @CallSuper
    protected void onDestroy() {
        if (DEBUG_LIFECYCLE) Slog.v(TAG, "onDestroy " + this);
        mCalled = true;

        // dismiss any dialogs we are managing.
        if (mManagedDialogs != null) {
            final int numDialogs = mManagedDialogs.size();
            for (int i = 0; i < numDialogs; i++) {
                final ManagedDialog md = mManagedDialogs.valueAt(i);
                if (md.mDialog.isShowing()) {
                    md.mDialog.dismiss();
                }
            }
            mManagedDialogs = null;
        }

        // close any cursors we are managing.
        synchronized (mManagedCursors) {
            int numCursors = mManagedCursors.size();
            for (int i = 0; i < numCursors; i++) {
                ManagedCursor c = mManagedCursors.get(i);
                if (c != null) {
                    c.mCursor.close();
                }
            }
            mManagedCursors.clear();
        }

        // Close any open search dialog
        if (mSearchManager != null) {
            mSearchManager.stopSearch();
        }

        getApplication().dispatchActivityDestroyed(this);
    }

    /**
     * Report to the system that your app is now fully drawn, purely for diagnostic
     * purposes (calling it does not impact the visible behavior of the activity).
     * This is only used to help instrument application launch times, so that the
     * app can report when it is fully in a usable state; without this, the only thing
     * the system itself can determine is the point at which the activity's window
     * is <em>first</em> drawn and displayed.  To participate in app launch time
     * measurement, you should always call this method after first launch (when
     * {@link #onCreate(android.os.Bundle)} is called), at the point where you have
     * entirely drawn your UI and populated with all of the significant data.  You
     * can safely call this method any time after first launch as well, in which case
     * it will simply be ignored.
     */
    public void reportFullyDrawn() {
        if (mDoReportFullyDrawn) {
            mDoReportFullyDrawn = false;
            try {
                ActivityManagerNative.getDefault().reportActivityFullyDrawn(mToken);
            } catch (RemoteException e) {
            }
        }
    }

    /**
     * Called by the system when the device configuration changes while your
     * activity is running.  Note that this will <em>only</em> be called if
     * you have selected configurations you would like to handle with the
     * {@link android.R.attr#configChanges} attribute in your manifest.  If
     * any configuration change occurs that is not selected to be reported
     * by that attribute, then instead of reporting it the system will stop
     * and restart the activity (to have it launched with the new
     * configuration).
     *
     * <p>At the time that this function has been called, your Resources
     * object will have been updated to return resource values matching the
     * new configuration.
     *
     * @param newConfig The new device configuration.
     */
    public void onConfigurationChanged(Configuration newConfig) {
        if (DEBUG_LIFECYCLE) Slog.v(TAG, "onConfigurationChanged " + this + ": " + newConfig);
        mCalled = true;

        mFragments.dispatchConfigurationChanged(newConfig);

        if (mWindow != null) {
            // Pass the configuration changed event to the window
            mWindow.onConfigurationChanged(newConfig);
        }

        if (mActionBar != null) {
            // Do this last; the action bar will need to access
            // view changes from above.
            mActionBar.onConfigurationChanged(newConfig);
        }
    }

    /**
     * If this activity is being destroyed because it can not handle a
     * configuration parameter being changed (and thus its
     * {@link #onConfigurationChanged(Configuration)} method is
     * <em>not</em> being called), then you can use this method to discover
     * the set of changes that have occurred while in the process of being
     * destroyed.  Note that there is no guarantee that these will be
     * accurate (other changes could have happened at any time), so you should
     * only use this as an optimization hint.
     *
     * @return Returns a bit field of the configuration parameters that are
     * changing, as defined by the {@link android.content.res.Configuration}
     * class.
     */
    public int getChangingConfigurations() {
        return mConfigChangeFlags;
    }

    /**
     * Retrieve the non-configuration instance data that was previously
     * returned by {@link #onRetainNonConfigurationInstance()}.  This will
     * be available from the initial {@link #onCreate} and
     * {@link #onStart} calls to the new instance, allowing you to extract
     * any useful dynamic state from the previous instance.
     *
     * <p>Note that the data you retrieve here should <em>only</em> be used
     * as an optimization for handling configuration changes.  You should always
     * be able to handle getting a null pointer back, and an activity must
     * still be able to restore itself to its previous state (through the
     * normal {@link #onSaveInstanceState(Bundle)} mechanism) even if this
     * function returns null.
     *
     * @return Returns the object previously returned by
     * {@link #onRetainNonConfigurationInstance()}.
     *
     * @deprecated Use the new {@link Fragment} API
     * {@link Fragment#setRetainInstance(boolean)} instead; this is also
     * available on older platforms through the Android compatibility package.
     */
    @Nullable
    @Deprecated
    public Object getLastNonConfigurationInstance() {
        return mLastNonConfigurationInstances != null
                ? mLastNonConfigurationInstances.activity : null;
    }

    /**
     * Called by the system, as part of destroying an
     * activity due to a configuration change, when it is known that a new
     * instance will immediately be created for the new configuration.  You
     * can return any object you like here, including the activity instance
     * itself, which can later be retrieved by calling
     * {@link #getLastNonConfigurationInstance()} in the new activity
     * instance.
     *
     * <em>If you are targeting {@link android.os.Build.VERSION_CODES#HONEYCOMB}
     * or later, consider instead using a {@link Fragment} with
     * {@link Fragment#setRetainInstance(boolean)
     * Fragment.setRetainInstance(boolean}.</em>
     *
     * <p>This function is called purely as an optimization, and you must
     * not rely on it being called.  When it is called, a number of guarantees
     * will be made to help optimize configuration switching:
     * <ul>
     * <li> The function will be called between {@link #onStop} and
     * {@link #onDestroy}.
     * <li> A new instance of the activity will <em>always</em> be immediately
     * created after this one's {@link #onDestroy()} is called.  In particular,
     * <em>no</em> messages will be dispatched during this time (when the returned
     * object does not have an activity to be associated with).
     * <li> The object you return here will <em>always</em> be available from
     * the {@link #getLastNonConfigurationInstance()} method of the following
     * activity instance as described there.
     * </ul>
     *
     * <p>These guarantees are designed so that an activity can use this API
     * to propagate extensive state from the old to new activity instance, from
     * loaded bitmaps, to network connections, to evenly actively running
     * threads.  Note that you should <em>not</em> propagate any data that
     * may change based on the configuration, including any data loaded from
     * resources such as strings, layouts, or drawables.
     *
     * <p>The guarantee of no message handling during the switch to the next
     * activity simplifies use with active objects.  For example if your retained
     * state is an {@link android.os.AsyncTask} you are guaranteed that its
     * call back functions (like {@link android.os.AsyncTask#onPostExecute}) will
     * not be called from the call here until you execute the next instance's
     * {@link #onCreate(Bundle)}.  (Note however that there is of course no such
     * guarantee for {@link android.os.AsyncTask#doInBackground} since that is
     * running in a separate thread.)
     *
     * @return Return any Object holding the desired state to propagate to the
     * next activity instance.
     *
     * @deprecated Use the new {@link Fragment} API
     * {@link Fragment#setRetainInstance(boolean)} instead; this is also
     * available on older platforms through the Android compatibility package.
     */
    public Object onRetainNonConfigurationInstance() {
        return null;
    }

    /**
     * Retrieve the non-configuration instance data that was previously
     * returned by {@link #onRetainNonConfigurationChildInstances()}.  This will
     * be available from the initial {@link #onCreate} and
     * {@link #onStart} calls to the new instance, allowing you to extract
     * any useful dynamic state from the previous instance.
     *
     * <p>Note that the data you retrieve here should <em>only</em> be used
     * as an optimization for handling configuration changes.  You should always
     * be able to handle getting a null pointer back, and an activity must
     * still be able to restore itself to its previous state (through the
     * normal {@link #onSaveInstanceState(Bundle)} mechanism) even if this
     * function returns null.
     *
     * @return Returns the object previously returned by
     * {@link #onRetainNonConfigurationChildInstances()}
     */
    @Nullable
    HashMap<String, Object> getLastNonConfigurationChildInstances() {
        return mLastNonConfigurationInstances != null
                ? mLastNonConfigurationInstances.children : null;
    }

    /**
     * This method is similar to {@link #onRetainNonConfigurationInstance()} except that
     * it should return either a mapping from  child activity id strings to arbitrary objects,
     * or null.  This method is intended to be used by Activity framework subclasses that control a
     * set of child activities, such as ActivityGroup.  The same guarantees and restrictions apply
     * as for {@link #onRetainNonConfigurationInstance()}.  The default implementation returns null.
     */
    @Nullable
    HashMap<String,Object> onRetainNonConfigurationChildInstances() {
        return null;
    }

    NonConfigurationInstances retainNonConfigurationInstances() {
        Object activity = onRetainNonConfigurationInstance();
        HashMap<String, Object> children = onRetainNonConfigurationChildInstances();
        List<Fragment> fragments = mFragments.retainNonConfig();
        ArrayMap<String, LoaderManager> loaders = mFragments.retainLoaderNonConfig();
        if (activity == null && children == null && fragments == null && loaders == null
                && mVoiceInteractor == null) {
            return null;
        }

        NonConfigurationInstances nci = new NonConfigurationInstances();
        nci.activity = activity;
        nci.children = children;
        nci.fragments = fragments;
        nci.loaders = loaders;
        if (mVoiceInteractor != null) {
            mVoiceInteractor.retainInstance();
            nci.voiceInteractor = mVoiceInteractor;
        }
        return nci;
    }

    public void onLowMemory() {
        if (DEBUG_LIFECYCLE) Slog.v(TAG, "onLowMemory " + this);
        mCalled = true;
        mFragments.dispatchLowMemory();
    }

    public void onTrimMemory(int level) {
        if (DEBUG_LIFECYCLE) Slog.v(TAG, "onTrimMemory " + this + ": " + level);
        mCalled = true;
        mFragments.dispatchTrimMemory(level);
    }

    /**
     * Return the FragmentManager for interacting with fragments associated
     * with this activity.
     */
    public FragmentManager getFragmentManager() {
        return mFragments.getFragmentManager();
    }

    /**
     * Called when a Fragment is being attached to this activity, immediately
     * after the call to its {@link Fragment#onAttach Fragment.onAttach()}
     * method and before {@link Fragment#onCreate Fragment.onCreate()}.
     */
    public void onAttachFragment(Fragment fragment) {
    }

    /**
     * Wrapper around
     * {@link ContentResolver#query(android.net.Uri , String[], String, String[], String)}
     * that gives the resulting {@link Cursor} to call
     * {@link #startManagingCursor} so that the activity will manage its
     * lifecycle for you.
     *
     * <em>If you are targeting {@link android.os.Build.VERSION_CODES#HONEYCOMB}
     * or later, consider instead using {@link LoaderManager} instead, available
     * via {@link #getLoaderManager()}.</em>
     *
     * <p><strong>Warning:</strong> Do not call {@link Cursor#close()} on a cursor obtained using
     * this method, because the activity will do that for you at the appropriate time. However, if
     * you call {@link #stopManagingCursor} on a cursor from a managed query, the system <em>will
     * not</em> automatically close the cursor and, in that case, you must call
     * {@link Cursor#close()}.</p>
     *
     * @param uri The URI of the content provider to query.
     * @param projection List of columns to return.
     * @param selection SQL WHERE clause.
     * @param sortOrder SQL ORDER BY clause.
     *
     * @return The Cursor that was returned by query().
     *
     * @see ContentResolver#query(android.net.Uri , String[], String, String[], String)
     * @see #startManagingCursor
     * @hide
     *
     * @deprecated Use {@link CursorLoader} instead.
     */
    @Deprecated
    public final Cursor managedQuery(Uri uri, String[] projection, String selection,
            String sortOrder) {
        Cursor c = getContentResolver().query(uri, projection, selection, null, sortOrder);
        if (c != null) {
            startManagingCursor(c);
        }
        return c;
    }

    /**
     * Wrapper around
     * {@link ContentResolver#query(android.net.Uri , String[], String, String[], String)}
     * that gives the resulting {@link Cursor} to call
     * {@link #startManagingCursor} so that the activity will manage its
     * lifecycle for you.
     *
     * <em>If you are targeting {@link android.os.Build.VERSION_CODES#HONEYCOMB}
     * or later, consider instead using {@link LoaderManager} instead, available
     * via {@link #getLoaderManager()}.</em>
     *
     * <p><strong>Warning:</strong> Do not call {@link Cursor#close()} on a cursor obtained using
     * this method, because the activity will do that for you at the appropriate time. However, if
     * you call {@link #stopManagingCursor} on a cursor from a managed query, the system <em>will
     * not</em> automatically close the cursor and, in that case, you must call
     * {@link Cursor#close()}.</p>
     *
     * @param uri The URI of the content provider to query.
     * @param projection List of columns to return.
     * @param selection SQL WHERE clause.
     * @param selectionArgs The arguments to selection, if any ?s are pesent
     * @param sortOrder SQL ORDER BY clause.
     *
     * @return The Cursor that was returned by query().
     *
     * @see ContentResolver#query(android.net.Uri , String[], String, String[], String)
     * @see #startManagingCursor
     *
     * @deprecated Use {@link CursorLoader} instead.
     */
    @Deprecated
    public final Cursor managedQuery(Uri uri, String[] projection, String selection,
            String[] selectionArgs, String sortOrder) {
        Cursor c = getContentResolver().query(uri, projection, selection, selectionArgs, sortOrder);
        if (c != null) {
            startManagingCursor(c);
        }
        return c;
    }

    /**
     * This method allows the activity to take care of managing the given
     * {@link Cursor}'s lifecycle for you based on the activity's lifecycle.
     * That is, when the activity is stopped it will automatically call
     * {@link Cursor#deactivate} on the given Cursor, and when it is later restarted
     * it will call {@link Cursor#requery} for you.  When the activity is
     * destroyed, all managed Cursors will be closed automatically.
     *
     * <em>If you are targeting {@link android.os.Build.VERSION_CODES#HONEYCOMB}
     * or later, consider instead using {@link LoaderManager} instead, available
     * via {@link #getLoaderManager()}.</em>
     *
     * <p><strong>Warning:</strong> Do not call {@link Cursor#close()} on cursor obtained from
     * {@link #managedQuery}, because the activity will do that for you at the appropriate time.
     * However, if you call {@link #stopManagingCursor} on a cursor from a managed query, the system
     * <em>will not</em> automatically close the cursor and, in that case, you must call
     * {@link Cursor#close()}.</p>
     *
     * @param c The Cursor to be managed.
     *
     * @see #managedQuery(android.net.Uri , String[], String, String[], String)
     * @see #stopManagingCursor
     *
     * @deprecated Use the new {@link android.content.CursorLoader} class with
     * {@link LoaderManager} instead; this is also
     * available on older platforms through the Android compatibility package.
     */
    @Deprecated
    public void startManagingCursor(Cursor c) {
        synchronized (mManagedCursors) {
            mManagedCursors.add(new ManagedCursor(c));
        }
    }

    /**
     * Given a Cursor that was previously given to
     * {@link #startManagingCursor}, stop the activity's management of that
     * cursor.
     *
     * <p><strong>Warning:</strong> After calling this method on a cursor from a managed query,
     * the system <em>will not</em> automatically close the cursor and you must call
     * {@link Cursor#close()}.</p>
     *
     * @param c The Cursor that was being managed.
     *
     * @see #startManagingCursor
     *
     * @deprecated Use the new {@link android.content.CursorLoader} class with
     * {@link LoaderManager} instead; this is also
     * available on older platforms through the Android compatibility package.
     */
    @Deprecated
    public void stopManagingCursor(Cursor c) {
        synchronized (mManagedCursors) {
            final int N = mManagedCursors.size();
            for (int i=0; i<N; i++) {
                ManagedCursor mc = mManagedCursors.get(i);
                if (mc.mCursor == c) {
                    mManagedCursors.remove(i);
                    break;
                }
            }
        }
    }

    /**
     * @deprecated As of {@link android.os.Build.VERSION_CODES#GINGERBREAD}
     * this is a no-op.
     * @hide
     */
    @Deprecated
    public void setPersistent(boolean isPersistent) {
    }

    /**
     * Finds a view that was identified by the id attribute from the XML that
     * was processed in {@link #onCreate}.
     *
     * @return The view if found or null otherwise.
     */
    @Nullable
    public View findViewById(@IdRes int id) {
        return getWindow().findViewById(id);
    }

    /**
     * Retrieve a reference to this activity's ActionBar.
     *
     * @return The Activity's ActionBar, or null if it does not have one.
     */
    @Nullable
    public ActionBar getActionBar() {
        initWindowDecorActionBar();
        return mActionBar;
    }

    /**
     * Set a {@link android.widget.Toolbar Toolbar} to act as the {@link ActionBar} for this
     * Activity window.
     *
     * <p>When set to a non-null value the {@link #getActionBar()} method will return
     * an {@link ActionBar} object that can be used to control the given toolbar as if it were
     * a traditional window decor action bar. The toolbar's menu will be populated with the
     * Activity's options menu and the navigation button will be wired through the standard
     * {@link android.R.id#home home} menu select action.</p>
     *
     * <p>In order to use a Toolbar within the Activity's window content the application
     * must not request the window feature {@link Window#FEATURE_ACTION_BAR FEATURE_ACTION_BAR}.</p>
     *
     * @param toolbar Toolbar to set as the Activity's action bar
     */
    public void setActionBar(@Nullable Toolbar toolbar) {
        if (getActionBar() instanceof WindowDecorActionBar) {
            throw new IllegalStateException("This Activity already has an action bar supplied " +
                    "by the window decor. Do not request Window.FEATURE_ACTION_BAR and set " +
                    "android:windowActionBar to false in your theme to use a Toolbar instead.");
        }
        // Clear out the MenuInflater to make sure that it is valid for the new Action Bar
        mMenuInflater = null;

        ToolbarActionBar tbab = new ToolbarActionBar(toolbar, getTitle(), this);
        mActionBar = tbab;
        mWindow.setCallback(tbab.getWrappedWindowCallback());
        mActionBar.invalidateOptionsMenu();
    }

    /**
     * Creates a new ActionBar, locates the inflated ActionBarView,
     * initializes the ActionBar with the view, and sets mActionBar.
     */
    private void initWindowDecorActionBar() {
        Window window = getWindow();

        // Initializing the window decor can change window feature flags.
        // Make sure that we have the correct set before performing the test below.
        window.getDecorView();

        if (isChild() || !window.hasFeature(Window.FEATURE_ACTION_BAR) || mActionBar != null) {
            return;
        }

        mActionBar = new WindowDecorActionBar(this);
        mActionBar.setDefaultDisplayHomeAsUpEnabled(mEnableDefaultActionBarUp);

        mWindow.setDefaultIcon(mActivityInfo.getIconResource());
        mWindow.setDefaultLogo(mActivityInfo.getLogoResource());
    }

    /**
     * Set the activity content from a layout resource.  The resource will be
     * inflated, adding all top-level views to the activity.
     *
     * @param layoutResID Resource ID to be inflated.
     *
     * @see #setContentView(android.view.View)
     * @see #setContentView(android.view.View, android.view.ViewGroup.LayoutParams)
     */
    public void setContentView(@LayoutRes int layoutResID) {
        getWindow().setContentView(layoutResID);
        initWindowDecorActionBar();
    }

    /**
     * Set the activity content to an explicit view.  This view is placed
     * directly into the activity's view hierarchy.  It can itself be a complex
     * view hierarchy.  When calling this method, the layout parameters of the
     * specified view are ignored.  Both the width and the height of the view are
     * set by default to {@link ViewGroup.LayoutParams#MATCH_PARENT}. To use
     * your own layout parameters, invoke
     * {@link #setContentView(android.view.View, android.view.ViewGroup.LayoutParams)}
     * instead.
     *
     * @param view The desired content to display.
     *
     * @see #setContentView(int)
     * @see #setContentView(android.view.View, android.view.ViewGroup.LayoutParams)
     */
    public void setContentView(View view) {
        getWindow().setContentView(view);
        initWindowDecorActionBar();
    }

    /**
     * Set the activity content to an explicit view.  This view is placed
     * directly into the activity's view hierarchy.  It can itself be a complex
     * view hierarchy.
     *
     * @param view The desired content to display.
     * @param params Layout parameters for the view.
     *
     * @see #setContentView(android.view.View)
     * @see #setContentView(int)
     */
    public void setContentView(View view, ViewGroup.LayoutParams params) {
        getWindow().setContentView(view, params);
        initWindowDecorActionBar();
    }

    /**
     * Add an additional content view to the activity.  Added after any existing
     * ones in the activity -- existing views are NOT removed.
     *
     * @param view The desired content to display.
     * @param params Layout parameters for the view.
     */
    public void addContentView(View view, ViewGroup.LayoutParams params) {
        getWindow().addContentView(view, params);
        initWindowDecorActionBar();
    }

    /**
     * Retrieve the {@link TransitionManager} responsible for default transitions in this window.
     * Requires {@link Window#FEATURE_CONTENT_TRANSITIONS}.
     *
     * <p>This method will return non-null after content has been initialized (e.g. by using
     * {@link #setContentView}) if {@link Window#FEATURE_CONTENT_TRANSITIONS} has been granted.</p>
     *
     * @return This window's content TransitionManager or null if none is set.
     */
    public TransitionManager getContentTransitionManager() {
        return getWindow().getTransitionManager();
    }

    /**
     * Set the {@link TransitionManager} to use for default transitions in this window.
     * Requires {@link Window#FEATURE_CONTENT_TRANSITIONS}.
     *
     * @param tm The TransitionManager to use for scene changes.
     */
    public void setContentTransitionManager(TransitionManager tm) {
        getWindow().setTransitionManager(tm);
    }

    /**
     * Retrieve the {@link Scene} representing this window's current content.
     * Requires {@link Window#FEATURE_CONTENT_TRANSITIONS}.
     *
     * <p>This method will return null if the current content is not represented by a Scene.</p>
     *
     * @return Current Scene being shown or null
     */
    public Scene getContentScene() {
        return getWindow().getContentScene();
    }

    /**
     * Sets whether this activity is finished when touched outside its window's
     * bounds.
     */
    public void setFinishOnTouchOutside(boolean finish) {
        mWindow.setCloseOnTouchOutside(finish);
    }

    /** @hide */
    @IntDef({
            DEFAULT_KEYS_DISABLE,
            DEFAULT_KEYS_DIALER,
            DEFAULT_KEYS_SHORTCUT,
            DEFAULT_KEYS_SEARCH_LOCAL,
            DEFAULT_KEYS_SEARCH_GLOBAL})
    @Retention(RetentionPolicy.SOURCE)
    @interface DefaultKeyMode {}

    /**
     * Use with {@link #setDefaultKeyMode} to turn off default handling of
     * keys.
     *
     * @see #setDefaultKeyMode
     */
    static public final int DEFAULT_KEYS_DISABLE = 0;
    /**
     * Use with {@link #setDefaultKeyMode} to launch the dialer during default
     * key handling.
     *
     * @see #setDefaultKeyMode
     */
    static public final int DEFAULT_KEYS_DIALER = 1;
    /**
     * Use with {@link #setDefaultKeyMode} to execute a menu shortcut in
     * default key handling.
     *
     * <p>That is, the user does not need to hold down the menu key to execute menu shortcuts.
     *
     * @see #setDefaultKeyMode
     */
    static public final int DEFAULT_KEYS_SHORTCUT = 2;
    /**
     * Use with {@link #setDefaultKeyMode} to specify that unhandled keystrokes
     * will start an application-defined search.  (If the application or activity does not
     * actually define a search, the the keys will be ignored.)
     *
     * <p>See {@link android.app.SearchManager android.app.SearchManager} for more details.
     *
     * @see #setDefaultKeyMode
     */
    static public final int DEFAULT_KEYS_SEARCH_LOCAL = 3;

    /**
     * Use with {@link #setDefaultKeyMode} to specify that unhandled keystrokes
     * will start a global search (typically web search, but some platforms may define alternate
     * methods for global search)
     *
     * <p>See {@link android.app.SearchManager android.app.SearchManager} for more details.
     *
     * @see #setDefaultKeyMode
     */
    static public final int DEFAULT_KEYS_SEARCH_GLOBAL = 4;

    /**
     * Select the default key handling for this activity.  This controls what
     * will happen to key events that are not otherwise handled.  The default
     * mode ({@link #DEFAULT_KEYS_DISABLE}) will simply drop them on the
     * floor. Other modes allow you to launch the dialer
     * ({@link #DEFAULT_KEYS_DIALER}), execute a shortcut in your options
     * menu without requiring the menu key be held down
     * ({@link #DEFAULT_KEYS_SHORTCUT}), or launch a search ({@link #DEFAULT_KEYS_SEARCH_LOCAL}
     * and {@link #DEFAULT_KEYS_SEARCH_GLOBAL}).
     *
     * <p>Note that the mode selected here does not impact the default
     * handling of system keys, such as the "back" and "menu" keys, and your
     * activity and its views always get a first chance to receive and handle
     * all application keys.
     *
     * @param mode The desired default key mode constant.
     *
     * @see #DEFAULT_KEYS_DISABLE
     * @see #DEFAULT_KEYS_DIALER
     * @see #DEFAULT_KEYS_SHORTCUT
     * @see #DEFAULT_KEYS_SEARCH_LOCAL
     * @see #DEFAULT_KEYS_SEARCH_GLOBAL
     * @see #onKeyDown
     */
    public final void setDefaultKeyMode(@DefaultKeyMode int mode) {
        mDefaultKeyMode = mode;

        // Some modes use a SpannableStringBuilder to track & dispatch input events
        // This list must remain in sync with the switch in onKeyDown()
        switch (mode) {
        case DEFAULT_KEYS_DISABLE:
        case DEFAULT_KEYS_SHORTCUT:
            mDefaultKeySsb = null;      // not used in these modes
            break;
        case DEFAULT_KEYS_DIALER:
        case DEFAULT_KEYS_SEARCH_LOCAL:
        case DEFAULT_KEYS_SEARCH_GLOBAL:
            mDefaultKeySsb = new SpannableStringBuilder();
            Selection.setSelection(mDefaultKeySsb,0);
            break;
        default:
            throw new IllegalArgumentException();
        }
    }

    /**
     * Called when a key was pressed down and not handled by any of the views
     * inside of the activity. So, for example, key presses while the cursor
     * is inside a TextView will not trigger the event (unless it is a navigation
     * to another object) because TextView handles its own key presses.
     *
     * <p>If the focused view didn't want this event, this method is called.
     *
     * <p>The default implementation takes care of {@link KeyEvent#KEYCODE_BACK}
     * by calling {@link #onBackPressed()}, though the behavior varies based
     * on the application compatibility mode: for
     * {@link android.os.Build.VERSION_CODES#ECLAIR} or later applications,
     * it will set up the dispatch to call {@link #onKeyUp} where the action
     * will be performed; for earlier applications, it will perform the
     * action immediately in on-down, as those versions of the platform
     * behaved.
     *
     * <p>Other additional default key handling may be performed
     * if configured with {@link #setDefaultKeyMode}.
     *
     * @return Return <code>true</code> to prevent this event from being propagated
     * further, or <code>false</code> to indicate that you have not handled
     * this event and it should continue to be propagated.
     * @see #onKeyUp
     * @see android.view.KeyEvent
     */
    public boolean onKeyDown(int keyCode, KeyEvent event)  {
        if (keyCode == KeyEvent.KEYCODE_BACK) {
            if (getApplicationInfo().targetSdkVersion
                    >= Build.VERSION_CODES.ECLAIR) {
                event.startTracking();
            } else {
                onBackPressed();
            }
            return true;
        }

        if (mDefaultKeyMode == DEFAULT_KEYS_DISABLE) {
            return false;
        } else if (mDefaultKeyMode == DEFAULT_KEYS_SHORTCUT) {
            Window w = getWindow();
            if (w.hasFeature(Window.FEATURE_OPTIONS_PANEL) &&
                    w.performPanelShortcut(Window.FEATURE_OPTIONS_PANEL, keyCode, event,
                            Menu.FLAG_ALWAYS_PERFORM_CLOSE)) {
                return true;
            }
            return false;
        } else {
            // Common code for DEFAULT_KEYS_DIALER & DEFAULT_KEYS_SEARCH_*
            boolean clearSpannable = false;
            boolean handled;
            if ((event.getRepeatCount() != 0) || event.isSystem()) {
                clearSpannable = true;
                handled = false;
            } else {
                handled = TextKeyListener.getInstance().onKeyDown(
                        null, mDefaultKeySsb, keyCode, event);
                if (handled && mDefaultKeySsb.length() > 0) {
                    // something useable has been typed - dispatch it now.

                    final String str = mDefaultKeySsb.toString();
                    clearSpannable = true;

                    switch (mDefaultKeyMode) {
                    case DEFAULT_KEYS_DIALER:
                        Intent intent = new Intent(Intent.ACTION_DIAL,  Uri.parse("tel:" + str));
                        intent.addFlags(Intent.FLAG_ACTIVITY_NEW_TASK);
                        startActivity(intent);
                        break;
                    case DEFAULT_KEYS_SEARCH_LOCAL:
                        startSearch(str, false, null, false);
                        break;
                    case DEFAULT_KEYS_SEARCH_GLOBAL:
                        startSearch(str, false, null, true);
                        break;
                    }
                }
            }
            if (clearSpannable) {
                mDefaultKeySsb.clear();
                mDefaultKeySsb.clearSpans();
                Selection.setSelection(mDefaultKeySsb,0);
            }
            return handled;
        }
    }

    /**
     * Default implementation of {@link KeyEvent.Callback#onKeyLongPress(int, KeyEvent)
     * KeyEvent.Callback.onKeyLongPress()}: always returns false (doesn't handle
     * the event).
     */
    public boolean onKeyLongPress(int keyCode, KeyEvent event) {
        return false;
    }

    /**
     * Called when a key was released and not handled by any of the views
     * inside of the activity. So, for example, key presses while the cursor
     * is inside a TextView will not trigger the event (unless it is a navigation
     * to another object) because TextView handles its own key presses.
     *
     * <p>The default implementation handles KEYCODE_BACK to stop the activity
     * and go back.
     *
     * @return Return <code>true</code> to prevent this event from being propagated
     * further, or <code>false</code> to indicate that you have not handled
     * this event and it should continue to be propagated.
     * @see #onKeyDown
     * @see KeyEvent
     */
    public boolean onKeyUp(int keyCode, KeyEvent event) {
        if (getApplicationInfo().targetSdkVersion
                >= Build.VERSION_CODES.ECLAIR) {
            if (keyCode == KeyEvent.KEYCODE_BACK && event.isTracking()
                    && !event.isCanceled()) {
                onBackPressed();
                return true;
            }
        }
        return false;
    }

    /**
     * Default implementation of {@link KeyEvent.Callback#onKeyMultiple(int, int, KeyEvent)
     * KeyEvent.Callback.onKeyMultiple()}: always returns false (doesn't handle
     * the event).
     */
    public boolean onKeyMultiple(int keyCode, int repeatCount, KeyEvent event) {
        return false;
    }

    /**
     * Called when the activity has detected the user's press of the back
     * key.  The default implementation simply finishes the current activity,
     * but you can override this to do whatever you want.
     */
    public void onBackPressed() {
        if (mActionBar != null && mActionBar.collapseActionView()) {
            return;
        }

        if (!mFragments.getFragmentManager().popBackStackImmediate()) {
            finishAfterTransition();
        }
    }

    /**
     * Called when a key shortcut event is not handled by any of the views in the Activity.
     * Override this method to implement global key shortcuts for the Activity.
     * Key shortcuts can also be implemented by setting the
     * {@link MenuItem#setShortcut(char, char) shortcut} property of menu items.
     *
     * @param keyCode The value in event.getKeyCode().
     * @param event Description of the key event.
     * @return True if the key shortcut was handled.
     */
    public boolean onKeyShortcut(int keyCode, KeyEvent event) {
        // Let the Action Bar have a chance at handling the shortcut.
        ActionBar actionBar = getActionBar();
        return (actionBar != null && actionBar.onKeyShortcut(keyCode, event));
    }

    /**
     * Called when a touch screen event was not handled by any of the views
     * under it.  This is most useful to process touch events that happen
     * outside of your window bounds, where there is no view to receive it.
     *
     * @param event The touch screen event being processed.
     *
     * @return Return true if you have consumed the event, false if you haven't.
     * The default implementation always returns false.
     */
    public boolean onTouchEvent(MotionEvent event) {
        if (mWindow.shouldCloseOnTouch(this, event)) {
            finish();
            return true;
        }

        return false;
    }

    /**
     * Called when the trackball was moved and not handled by any of the
     * views inside of the activity.  So, for example, if the trackball moves
     * while focus is on a button, you will receive a call here because
     * buttons do not normally do anything with trackball events.  The call
     * here happens <em>before</em> trackball movements are converted to
     * DPAD key events, which then get sent back to the view hierarchy, and
     * will be processed at the point for things like focus navigation.
     *
     * @param event The trackball event being processed.
     *
     * @return Return true if you have consumed the event, false if you haven't.
     * The default implementation always returns false.
     */
    public boolean onTrackballEvent(MotionEvent event) {
        return false;
    }

    /**
     * Called when a generic motion event was not handled by any of the
     * views inside of the activity.
     * <p>
     * Generic motion events describe joystick movements, mouse hovers, track pad
     * touches, scroll wheel movements and other input events.  The
     * {@link MotionEvent#getSource() source} of the motion event specifies
     * the class of input that was received.  Implementations of this method
     * must examine the bits in the source before processing the event.
     * The following code example shows how this is done.
     * </p><p>
     * Generic motion events with source class
     * {@link android.view.InputDevice#SOURCE_CLASS_POINTER}
     * are delivered to the view under the pointer.  All other generic motion events are
     * delivered to the focused view.
     * </p><p>
     * See {@link View#onGenericMotionEvent(MotionEvent)} for an example of how to
     * handle this event.
     * </p>
     *
     * @param event The generic motion event being processed.
     *
     * @return Return true if you have consumed the event, false if you haven't.
     * The default implementation always returns false.
     */
    public boolean onGenericMotionEvent(MotionEvent event) {
        return false;
    }

    /**
     * Called whenever a key, touch, or trackball event is dispatched to the
     * activity.  Implement this method if you wish to know that the user has
     * interacted with the device in some way while your activity is running.
     * This callback and {@link #onUserLeaveHint} are intended to help
     * activities manage status bar notifications intelligently; specifically,
     * for helping activities determine the proper time to cancel a notfication.
     *
     * <p>All calls to your activity's {@link #onUserLeaveHint} callback will
     * be accompanied by calls to {@link #onUserInteraction}.  This
     * ensures that your activity will be told of relevant user activity such
     * as pulling down the notification pane and touching an item there.
     *
     * <p>Note that this callback will be invoked for the touch down action
     * that begins a touch gesture, but may not be invoked for the touch-moved
     * and touch-up actions that follow.
     *
     * @see #onUserLeaveHint()
     */
    public void onUserInteraction() {
    }

    public void onWindowAttributesChanged(WindowManager.LayoutParams params) {
        // Update window manager if: we have a view, that view is
        // attached to its parent (which will be a RootView), and
        // this activity is not embedded.
        if (mParent == null) {
            View decor = mDecor;
            if (decor != null && decor.getParent() != null) {
                getWindowManager().updateViewLayout(decor, params);
            }
        }
    }

    public void onContentChanged() {
    }

    /**
     * Called when the current {@link Window} of the activity gains or loses
     * focus.  This is the best indicator of whether this activity is visible
     * to the user.  The default implementation clears the key tracking
     * state, so should always be called.
     *
     * <p>Note that this provides information about global focus state, which
     * is managed independently of activity lifecycles.  As such, while focus
     * changes will generally have some relation to lifecycle changes (an
     * activity that is stopped will not generally get window focus), you
     * should not rely on any particular order between the callbacks here and
     * those in the other lifecycle methods such as {@link #onResume}.
     *
     * <p>As a general rule, however, a resumed activity will have window
     * focus...  unless it has displayed other dialogs or popups that take
     * input focus, in which case the activity itself will not have focus
     * when the other windows have it.  Likewise, the system may display
     * system-level windows (such as the status bar notification panel or
     * a system alert) which will temporarily take window input focus without
     * pausing the foreground activity.
     *
     * @param hasFocus Whether the window of this activity has focus.
     *
     * @see #hasWindowFocus()
     * @see #onResume
     * @see View#onWindowFocusChanged(boolean)
     */
    public void onWindowFocusChanged(boolean hasFocus) {
    }

    /**
     * Called when the main window associated with the activity has been
     * attached to the window manager.
     * See {@link View#onAttachedToWindow() View.onAttachedToWindow()}
     * for more information.
     * @see View#onAttachedToWindow
     */
    public void onAttachedToWindow() {
    }

    /**
     * Called when the main window associated with the activity has been
     * detached from the window manager.
     * See {@link View#onDetachedFromWindow() View.onDetachedFromWindow()}
     * for more information.
     * @see View#onDetachedFromWindow
     */
    public void onDetachedFromWindow() {
    }

    /**
     * Returns true if this activity's <em>main</em> window currently has window focus.
     * Note that this is not the same as the view itself having focus.
     *
     * @return True if this activity's main window currently has window focus.
     *
     * @see #onWindowAttributesChanged(android.view.WindowManager.LayoutParams)
     */
    public boolean hasWindowFocus() {
        Window w = getWindow();
        if (w != null) {
            View d = w.getDecorView();
            if (d != null) {
                return d.hasWindowFocus();
            }
        }
        return false;
    }

    /**
     * Called when the main window associated with the activity has been dismissed.
     * @hide
     */
    @Override
    public void onWindowDismissed() {
        finish();
    }

    /**
     * Called to process key events.  You can override this to intercept all
     * key events before they are dispatched to the window.  Be sure to call
     * this implementation for key events that should be handled normally.
     *
     * @param event The key event.
     *
     * @return boolean Return true if this event was consumed.
     */
    public boolean dispatchKeyEvent(KeyEvent event) {
        onUserInteraction();

        // Let action bars open menus in response to the menu key prioritized over
        // the window handling it
        if (event.getKeyCode() == KeyEvent.KEYCODE_MENU &&
                mActionBar != null && mActionBar.onMenuKeyEvent(event)) {
            return true;
        }

        Window win = getWindow();
        if (win.superDispatchKeyEvent(event)) {
            return true;
        }
        View decor = mDecor;
        if (decor == null) decor = win.getDecorView();
        return event.dispatch(this, decor != null
                ? decor.getKeyDispatcherState() : null, this);
    }

    /**
     * Called to process a key shortcut event.
     * You can override this to intercept all key shortcut events before they are
     * dispatched to the window.  Be sure to call this implementation for key shortcut
     * events that should be handled normally.
     *
     * @param event The key shortcut event.
     * @return True if this event was consumed.
     */
    public boolean dispatchKeyShortcutEvent(KeyEvent event) {
        onUserInteraction();
        if (getWindow().superDispatchKeyShortcutEvent(event)) {
            return true;
        }
        return onKeyShortcut(event.getKeyCode(), event);
    }

    /**
     * Called to process touch screen events.  You can override this to
     * intercept all touch screen events before they are dispatched to the
     * window.  Be sure to call this implementation for touch screen events
     * that should be handled normally.
     *
     * @param ev The touch screen event.
     *
     * @return boolean Return true if this event was consumed.
     */
    public boolean dispatchTouchEvent(MotionEvent ev) {
        String currentActivity = getPackageName();
        if(mDragBoostPossible == -1)
        {
            mDragBoostPossible = 0;
            String[] activityList = getResources().getStringArray(
                com.android.internal.R.array.boost_activityList);
            if(activityList != null){
                for (String match : activityList) {
                    if (currentActivity.indexOf(match) != -1){
                        mDragBoostPossible = 1;
                        break;
                    }
                }
            }
        }
        if (mDragBoostPossible == 1)
        {
            if (mPerf == null){
                mPerf = new Performance();
            }
            if(mPerfLockDuration == -1){
                mPerfLockDuration = getResources().getInteger(
                    com.android.internal.R.integer.ascrollboost_timeout);
                mAsCpuBoost = getResources().getInteger(
                    com.android.internal.R.integer.ascrollboost_cpuboost);
                mAsSchedBoost = getResources().getInteger(
                    com.android.internal.R.integer.ascrollboost_schedboost);
                mAsPcDisblBoost = getResources().getInteger(
                    com.android.internal.R.integer.ascrollboost_pcdisbl);
            }
            mPerf.perfLockAcquireTouch(ev,
                getResources().getDisplayMetrics(),
                mPerfLockDuration,
                mAsSchedBoost, mAsCpuBoost, mAsPcDisblBoost);
        }

        if (ev.getAction() == MotionEvent.ACTION_DOWN) {
            onUserInteraction();
        }
        if (getWindow().superDispatchTouchEvent(ev)) {
            return true;
        }
        return onTouchEvent(ev);
    }

    /**
     * Called to process trackball events.  You can override this to
     * intercept all trackball events before they are dispatched to the
     * window.  Be sure to call this implementation for trackball events
     * that should be handled normally.
     *
     * @param ev The trackball event.
     *
     * @return boolean Return true if this event was consumed.
     */
    public boolean dispatchTrackballEvent(MotionEvent ev) {
        onUserInteraction();
        if (getWindow().superDispatchTrackballEvent(ev)) {
            return true;
        }
        return onTrackballEvent(ev);
    }

    /**
     * Called to process generic motion events.  You can override this to
     * intercept all generic motion events before they are dispatched to the
     * window.  Be sure to call this implementation for generic motion events
     * that should be handled normally.
     *
     * @param ev The generic motion event.
     *
     * @return boolean Return true if this event was consumed.
     */
    public boolean dispatchGenericMotionEvent(MotionEvent ev) {
        onUserInteraction();
        if (getWindow().superDispatchGenericMotionEvent(ev)) {
            return true;
        }
        return onGenericMotionEvent(ev);
    }

    public boolean dispatchPopulateAccessibilityEvent(AccessibilityEvent event) {
        event.setClassName(getClass().getName());
        event.setPackageName(getPackageName());

        LayoutParams params = getWindow().getAttributes();
        boolean isFullScreen = (params.width == LayoutParams.MATCH_PARENT) &&
            (params.height == LayoutParams.MATCH_PARENT);
        event.setFullScreen(isFullScreen);

        CharSequence title = getTitle();
        if (!TextUtils.isEmpty(title)) {
           event.getText().add(title);
        }

        return true;
    }

    /**
     * Default implementation of
     * {@link android.view.Window.Callback#onCreatePanelView}
     * for activities. This
     * simply returns null so that all panel sub-windows will have the default
     * menu behavior.
     */
    @Nullable
    public View onCreatePanelView(int featureId) {
        return null;
    }

    /**
     * Default implementation of
     * {@link android.view.Window.Callback#onCreatePanelMenu}
     * for activities.  This calls through to the new
     * {@link #onCreateOptionsMenu} method for the
     * {@link android.view.Window#FEATURE_OPTIONS_PANEL} panel,
     * so that subclasses of Activity don't need to deal with feature codes.
     */
    public boolean onCreatePanelMenu(int featureId, Menu menu) {
        if (featureId == Window.FEATURE_OPTIONS_PANEL) {
            boolean show = onCreateOptionsMenu(menu);
            show |= mFragments.dispatchCreateOptionsMenu(menu, getMenuInflater());
            return show;
        }
        return false;
    }

    /**
     * Default implementation of
     * {@link android.view.Window.Callback#onPreparePanel}
     * for activities.  This
     * calls through to the new {@link #onPrepareOptionsMenu} method for the
     * {@link android.view.Window#FEATURE_OPTIONS_PANEL}
     * panel, so that subclasses of
     * Activity don't need to deal with feature codes.
     */
    public boolean onPreparePanel(int featureId, View view, Menu menu) {
        if (featureId == Window.FEATURE_OPTIONS_PANEL && menu != null) {
            boolean goforit = onPrepareOptionsMenu(menu);
            goforit |= mFragments.dispatchPrepareOptionsMenu(menu);
            return goforit;
        }
        return true;
    }

    /**
     * {@inheritDoc}
     *
     * @return The default implementation returns true.
     */
    public boolean onMenuOpened(int featureId, Menu menu) {
        if (featureId == Window.FEATURE_ACTION_BAR) {
            initWindowDecorActionBar();
            if (mActionBar != null) {
                mActionBar.dispatchMenuVisibilityChanged(true);
            } else {
                Log.e(TAG, "Tried to open action bar menu with no action bar");
            }
        }
        return true;
    }

    /**
     * Default implementation of
     * {@link android.view.Window.Callback#onMenuItemSelected}
     * for activities.  This calls through to the new
     * {@link #onOptionsItemSelected} method for the
     * {@link android.view.Window#FEATURE_OPTIONS_PANEL}
     * panel, so that subclasses of
     * Activity don't need to deal with feature codes.
     */
    public boolean onMenuItemSelected(int featureId, MenuItem item) {
        CharSequence titleCondensed = item.getTitleCondensed();

        switch (featureId) {
            case Window.FEATURE_OPTIONS_PANEL:
                // Put event logging here so it gets called even if subclass
                // doesn't call through to superclass's implmeentation of each
                // of these methods below
                if(titleCondensed != null) {
                    EventLog.writeEvent(50000, 0, titleCondensed.toString());
                }
                if (onOptionsItemSelected(item)) {
                    return true;
                }
                if (mFragments.dispatchOptionsItemSelected(item)) {
                    return true;
                }
                if (item.getItemId() == android.R.id.home && mActionBar != null &&
                        (mActionBar.getDisplayOptions() & ActionBar.DISPLAY_HOME_AS_UP) != 0) {
                    if (mParent == null) {
                        return onNavigateUp();
                    } else {
                        return mParent.onNavigateUpFromChild(this);
                    }
                }
                return false;

            case Window.FEATURE_CONTEXT_MENU:
                if(titleCondensed != null) {
                    EventLog.writeEvent(50000, 1, titleCondensed.toString());
                }
                if (onContextItemSelected(item)) {
                    return true;
                }
                return mFragments.dispatchContextItemSelected(item);

            default:
                return false;
        }
    }

    /**
     * Default implementation of
     * {@link android.view.Window.Callback#onPanelClosed(int, Menu)} for
     * activities. This calls through to {@link #onOptionsMenuClosed(Menu)}
     * method for the {@link android.view.Window#FEATURE_OPTIONS_PANEL} panel,
     * so that subclasses of Activity don't need to deal with feature codes.
     * For context menus ({@link Window#FEATURE_CONTEXT_MENU}), the
     * {@link #onContextMenuClosed(Menu)} will be called.
     */
    public void onPanelClosed(int featureId, Menu menu) {
        switch (featureId) {
            case Window.FEATURE_OPTIONS_PANEL:
                mFragments.dispatchOptionsMenuClosed(menu);
                onOptionsMenuClosed(menu);
                break;

            case Window.FEATURE_CONTEXT_MENU:
                onContextMenuClosed(menu);
                break;

            case Window.FEATURE_ACTION_BAR:
                initWindowDecorActionBar();
                mActionBar.dispatchMenuVisibilityChanged(false);
                break;
        }
    }

    /**
     * Declare that the options menu has changed, so should be recreated.
     * The {@link #onCreateOptionsMenu(Menu)} method will be called the next
     * time it needs to be displayed.
     */
    public void invalidateOptionsMenu() {
        if (mWindow.hasFeature(Window.FEATURE_OPTIONS_PANEL) &&
                (mActionBar == null || !mActionBar.invalidateOptionsMenu())) {
            mWindow.invalidatePanelMenu(Window.FEATURE_OPTIONS_PANEL);
        }
    }

    /**
     * Initialize the contents of the Activity's standard options menu.  You
     * should place your menu items in to <var>menu</var>.
     *
     * <p>This is only called once, the first time the options menu is
     * displayed.  To update the menu every time it is displayed, see
     * {@link #onPrepareOptionsMenu}.
     *
     * <p>The default implementation populates the menu with standard system
     * menu items.  These are placed in the {@link Menu#CATEGORY_SYSTEM} group so that
     * they will be correctly ordered with application-defined menu items.
     * Deriving classes should always call through to the base implementation.
     *
     * <p>You can safely hold on to <var>menu</var> (and any items created
     * from it), making modifications to it as desired, until the next
     * time onCreateOptionsMenu() is called.
     *
     * <p>When you add items to the menu, you can implement the Activity's
     * {@link #onOptionsItemSelected} method to handle them there.
     *
     * @param menu The options menu in which you place your items.
     *
     * @return You must return true for the menu to be displayed;
     *         if you return false it will not be shown.
     *
     * @see #onPrepareOptionsMenu
     * @see #onOptionsItemSelected
     */
    public boolean onCreateOptionsMenu(Menu menu) {
        if (mParent != null) {
            return mParent.onCreateOptionsMenu(menu);
        }
        return true;
    }

    /**
     * Prepare the Screen's standard options menu to be displayed.  This is
     * called right before the menu is shown, every time it is shown.  You can
     * use this method to efficiently enable/disable items or otherwise
     * dynamically modify the contents.
     *
     * <p>The default implementation updates the system menu items based on the
     * activity's state.  Deriving classes should always call through to the
     * base class implementation.
     *
     * @param menu The options menu as last shown or first initialized by
     *             onCreateOptionsMenu().
     *
     * @return You must return true for the menu to be displayed;
     *         if you return false it will not be shown.
     *
     * @see #onCreateOptionsMenu
     */
    public boolean onPrepareOptionsMenu(Menu menu) {
        if (mParent != null) {
            return mParent.onPrepareOptionsMenu(menu);
        }
        return true;
    }

    /**
     * This hook is called whenever an item in your options menu is selected.
     * The default implementation simply returns false to have the normal
     * processing happen (calling the item's Runnable or sending a message to
     * its Handler as appropriate).  You can use this method for any items
     * for which you would like to do processing without those other
     * facilities.
     *
     * <p>Derived classes should call through to the base class for it to
     * perform the default menu handling.</p>
     *
     * @param item The menu item that was selected.
     *
     * @return boolean Return false to allow normal menu processing to
     *         proceed, true to consume it here.
     *
     * @see #onCreateOptionsMenu
     */
    public boolean onOptionsItemSelected(MenuItem item) {
        if (mParent != null) {
            return mParent.onOptionsItemSelected(item);
        }
        return false;
    }

    /**
     * This method is called whenever the user chooses to navigate Up within your application's
     * activity hierarchy from the action bar.
     *
     * <p>If the attribute {@link android.R.attr#parentActivityName parentActivityName}
     * was specified in the manifest for this activity or an activity-alias to it,
     * default Up navigation will be handled automatically. If any activity
     * along the parent chain requires extra Intent arguments, the Activity subclass
     * should override the method {@link #onPrepareNavigateUpTaskStack(TaskStackBuilder)}
     * to supply those arguments.</p>
     *
     * <p>See <a href="{@docRoot}guide/topics/fundamentals/tasks-and-back-stack.html">Tasks and Back Stack</a>
     * from the developer guide and <a href="{@docRoot}design/patterns/navigation.html">Navigation</a>
     * from the design guide for more information about navigating within your app.</p>
     *
     * <p>See the {@link TaskStackBuilder} class and the Activity methods
     * {@link #getParentActivityIntent()}, {@link #shouldUpRecreateTask(Intent)}, and
     * {@link #navigateUpTo(Intent)} for help implementing custom Up navigation.
     * The AppNavigation sample application in the Android SDK is also available for reference.</p>
     *
     * @return true if Up navigation completed successfully and this Activity was finished,
     *         false otherwise.
     */
    public boolean onNavigateUp() {
        // Automatically handle hierarchical Up navigation if the proper
        // metadata is available.
        Intent upIntent = getParentActivityIntent();
        if (upIntent != null) {
            if (mActivityInfo.taskAffinity == null) {
                // Activities with a null affinity are special; they really shouldn't
                // specify a parent activity intent in the first place. Just finish
                // the current activity and call it a day.
                finish();
            } else if (shouldUpRecreateTask(upIntent)) {
                TaskStackBuilder b = TaskStackBuilder.create(this);
                onCreateNavigateUpTaskStack(b);
                onPrepareNavigateUpTaskStack(b);
                b.startActivities();

                // We can't finishAffinity if we have a result.
                // Fall back and simply finish the current activity instead.
                if (mResultCode != RESULT_CANCELED || mResultData != null) {
                    // Tell the developer what's going on to avoid hair-pulling.
                    Log.i(TAG, "onNavigateUp only finishing topmost activity to return a result");
                    finish();
                } else {
                    finishAffinity();
                }
            } else {
                navigateUpTo(upIntent);
            }
            return true;
        }
        return false;
    }

    /**
     * This is called when a child activity of this one attempts to navigate up.
     * The default implementation simply calls onNavigateUp() on this activity (the parent).
     *
     * @param child The activity making the call.
     */
    public boolean onNavigateUpFromChild(Activity child) {
        return onNavigateUp();
    }

    /**
     * Define the synthetic task stack that will be generated during Up navigation from
     * a different task.
     *
     * <p>The default implementation of this method adds the parent chain of this activity
     * as specified in the manifest to the supplied {@link TaskStackBuilder}. Applications
     * may choose to override this method to construct the desired task stack in a different
     * way.</p>
     *
     * <p>This method will be invoked by the default implementation of {@link #onNavigateUp()}
     * if {@link #shouldUpRecreateTask(Intent)} returns true when supplied with the intent
     * returned by {@link #getParentActivityIntent()}.</p>
     *
     * <p>Applications that wish to supply extra Intent parameters to the parent stack defined
     * by the manifest should override {@link #onPrepareNavigateUpTaskStack(TaskStackBuilder)}.</p>
     *
     * @param builder An empty TaskStackBuilder - the application should add intents representing
     *                the desired task stack
     */
    public void onCreateNavigateUpTaskStack(TaskStackBuilder builder) {
        builder.addParentStack(this);
    }

    /**
     * Prepare the synthetic task stack that will be generated during Up navigation
     * from a different task.
     *
     * <p>This method receives the {@link TaskStackBuilder} with the constructed series of
     * Intents as generated by {@link #onCreateNavigateUpTaskStack(TaskStackBuilder)}.
     * If any extra data should be added to these intents before launching the new task,
     * the application should override this method and add that data here.</p>
     *
     * @param builder A TaskStackBuilder that has been populated with Intents by
     *                onCreateNavigateUpTaskStack.
     */
    public void onPrepareNavigateUpTaskStack(TaskStackBuilder builder) {
    }

    /**
     * This hook is called whenever the options menu is being closed (either by the user canceling
     * the menu with the back/menu button, or when an item is selected).
     *
     * @param menu The options menu as last shown or first initialized by
     *             onCreateOptionsMenu().
     */
    public void onOptionsMenuClosed(Menu menu) {
        if (mParent != null) {
            mParent.onOptionsMenuClosed(menu);
        }
    }

    /**
     * Programmatically opens the options menu. If the options menu is already
     * open, this method does nothing.
     */
    public void openOptionsMenu() {
        if (mWindow.hasFeature(Window.FEATURE_OPTIONS_PANEL) &&
                (mActionBar == null || !mActionBar.openOptionsMenu())) {
            mWindow.openPanel(Window.FEATURE_OPTIONS_PANEL, null);
        }
    }

    /**
     * Progammatically closes the options menu. If the options menu is already
     * closed, this method does nothing.
     */
    public void closeOptionsMenu() {
        if (mWindow.hasFeature(Window.FEATURE_OPTIONS_PANEL)) {
            mWindow.closePanel(Window.FEATURE_OPTIONS_PANEL);
        }
    }

    /**
     * Called when a context menu for the {@code view} is about to be shown.
     * Unlike {@link #onCreateOptionsMenu(Menu)}, this will be called every
     * time the context menu is about to be shown and should be populated for
     * the view (or item inside the view for {@link AdapterView} subclasses,
     * this can be found in the {@code menuInfo})).
     * <p>
     * Use {@link #onContextItemSelected(android.view.MenuItem)} to know when an
     * item has been selected.
     * <p>
     * It is not safe to hold onto the context menu after this method returns.
     *
     */
    public void onCreateContextMenu(ContextMenu menu, View v, ContextMenuInfo menuInfo) {
    }

    /**
     * Registers a context menu to be shown for the given view (multiple views
     * can show the context menu). This method will set the
     * {@link OnCreateContextMenuListener} on the view to this activity, so
     * {@link #onCreateContextMenu(ContextMenu, View, ContextMenuInfo)} will be
     * called when it is time to show the context menu.
     *
     * @see #unregisterForContextMenu(View)
     * @param view The view that should show a context menu.
     */
    public void registerForContextMenu(View view) {
        view.setOnCreateContextMenuListener(this);
    }

    /**
     * Prevents a context menu to be shown for the given view. This method will remove the
     * {@link OnCreateContextMenuListener} on the view.
     *
     * @see #registerForContextMenu(View)
     * @param view The view that should stop showing a context menu.
     */
    public void unregisterForContextMenu(View view) {
        view.setOnCreateContextMenuListener(null);
    }

    /**
     * Programmatically opens the context menu for a particular {@code view}.
     * The {@code view} should have been added via
     * {@link #registerForContextMenu(View)}.
     *
     * @param view The view to show the context menu for.
     */
    public void openContextMenu(View view) {
        view.showContextMenu();
    }

    /**
     * Programmatically closes the most recently opened context menu, if showing.
     */
    public void closeContextMenu() {
        if (mWindow.hasFeature(Window.FEATURE_CONTEXT_MENU)) {
            mWindow.closePanel(Window.FEATURE_CONTEXT_MENU);
        }
    }

    /**
     * This hook is called whenever an item in a context menu is selected. The
     * default implementation simply returns false to have the normal processing
     * happen (calling the item's Runnable or sending a message to its Handler
     * as appropriate). You can use this method for any items for which you
     * would like to do processing without those other facilities.
     * <p>
     * Use {@link MenuItem#getMenuInfo()} to get extra information set by the
     * View that added this menu item.
     * <p>
     * Derived classes should call through to the base class for it to perform
     * the default menu handling.
     *
     * @param item The context menu item that was selected.
     * @return boolean Return false to allow normal context menu processing to
     *         proceed, true to consume it here.
     */
    public boolean onContextItemSelected(MenuItem item) {
        if (mParent != null) {
            return mParent.onContextItemSelected(item);
        }
        return false;
    }

    /**
     * This hook is called whenever the context menu is being closed (either by
     * the user canceling the menu with the back/menu button, or when an item is
     * selected).
     *
     * @param menu The context menu that is being closed.
     */
    public void onContextMenuClosed(Menu menu) {
        if (mParent != null) {
            mParent.onContextMenuClosed(menu);
        }
    }

    /**
     * @deprecated Old no-arguments version of {@link #onCreateDialog(int, Bundle)}.
     */
    @Deprecated
    protected Dialog onCreateDialog(int id) {
        return null;
    }

    /**
     * Callback for creating dialogs that are managed (saved and restored) for you
     * by the activity.  The default implementation calls through to
     * {@link #onCreateDialog(int)} for compatibility.
     *
     * <em>If you are targeting {@link android.os.Build.VERSION_CODES#HONEYCOMB}
     * or later, consider instead using a {@link DialogFragment} instead.</em>
     *
     * <p>If you use {@link #showDialog(int)}, the activity will call through to
     * this method the first time, and hang onto it thereafter.  Any dialog
     * that is created by this method will automatically be saved and restored
     * for you, including whether it is showing.
     *
     * <p>If you would like the activity to manage saving and restoring dialogs
     * for you, you should override this method and handle any ids that are
     * passed to {@link #showDialog}.
     *
     * <p>If you would like an opportunity to prepare your dialog before it is shown,
     * override {@link #onPrepareDialog(int, Dialog, Bundle)}.
     *
     * @param id The id of the dialog.
     * @param args The dialog arguments provided to {@link #showDialog(int, Bundle)}.
     * @return The dialog.  If you return null, the dialog will not be created.
     *
     * @see #onPrepareDialog(int, Dialog, Bundle)
     * @see #showDialog(int, Bundle)
     * @see #dismissDialog(int)
     * @see #removeDialog(int)
     *
     * @deprecated Use the new {@link DialogFragment} class with
     * {@link FragmentManager} instead; this is also
     * available on older platforms through the Android compatibility package.
     */
    @Nullable
    @Deprecated
    protected Dialog onCreateDialog(int id, Bundle args) {
        return onCreateDialog(id);
    }

    /**
     * @deprecated Old no-arguments version of
     * {@link #onPrepareDialog(int, Dialog, Bundle)}.
     */
    @Deprecated
    protected void onPrepareDialog(int id, Dialog dialog) {
        dialog.setOwnerActivity(this);
    }

    /**
     * Provides an opportunity to prepare a managed dialog before it is being
     * shown.  The default implementation calls through to
     * {@link #onPrepareDialog(int, Dialog)} for compatibility.
     *
     * <p>
     * Override this if you need to update a managed dialog based on the state
     * of the application each time it is shown. For example, a time picker
     * dialog might want to be updated with the current time. You should call
     * through to the superclass's implementation. The default implementation
     * will set this Activity as the owner activity on the Dialog.
     *
     * @param id The id of the managed dialog.
     * @param dialog The dialog.
     * @param args The dialog arguments provided to {@link #showDialog(int, Bundle)}.
     * @see #onCreateDialog(int, Bundle)
     * @see #showDialog(int)
     * @see #dismissDialog(int)
     * @see #removeDialog(int)
     *
     * @deprecated Use the new {@link DialogFragment} class with
     * {@link FragmentManager} instead; this is also
     * available on older platforms through the Android compatibility package.
     */
    @Deprecated
    protected void onPrepareDialog(int id, Dialog dialog, Bundle args) {
        onPrepareDialog(id, dialog);
    }

    /**
     * Simple version of {@link #showDialog(int, Bundle)} that does not
     * take any arguments.  Simply calls {@link #showDialog(int, Bundle)}
     * with null arguments.
     *
     * @deprecated Use the new {@link DialogFragment} class with
     * {@link FragmentManager} instead; this is also
     * available on older platforms through the Android compatibility package.
     */
    @Deprecated
    public final void showDialog(int id) {
        showDialog(id, null);
    }

    /**
     * Show a dialog managed by this activity.  A call to {@link #onCreateDialog(int, Bundle)}
     * will be made with the same id the first time this is called for a given
     * id.  From thereafter, the dialog will be automatically saved and restored.
     *
     * <em>If you are targeting {@link android.os.Build.VERSION_CODES#HONEYCOMB}
     * or later, consider instead using a {@link DialogFragment} instead.</em>
     *
     * <p>Each time a dialog is shown, {@link #onPrepareDialog(int, Dialog, Bundle)} will
     * be made to provide an opportunity to do any timely preparation.
     *
     * @param id The id of the managed dialog.
     * @param args Arguments to pass through to the dialog.  These will be saved
     * and restored for you.  Note that if the dialog is already created,
     * {@link #onCreateDialog(int, Bundle)} will not be called with the new
     * arguments but {@link #onPrepareDialog(int, Dialog, Bundle)} will be.
     * If you need to rebuild the dialog, call {@link #removeDialog(int)} first.
     * @return Returns true if the Dialog was created; false is returned if
     * it is not created because {@link #onCreateDialog(int, Bundle)} returns false.
     *
     * @see Dialog
     * @see #onCreateDialog(int, Bundle)
     * @see #onPrepareDialog(int, Dialog, Bundle)
     * @see #dismissDialog(int)
     * @see #removeDialog(int)
     *
     * @deprecated Use the new {@link DialogFragment} class with
     * {@link FragmentManager} instead; this is also
     * available on older platforms through the Android compatibility package.
     */
    @Nullable
    @Deprecated
    public final boolean showDialog(int id, Bundle args) {
        if (mManagedDialogs == null) {
            mManagedDialogs = new SparseArray<ManagedDialog>();
        }
        ManagedDialog md = mManagedDialogs.get(id);
        if (md == null) {
            md = new ManagedDialog();
            md.mDialog = createDialog(id, null, args);
            if (md.mDialog == null) {
                return false;
            }
            mManagedDialogs.put(id, md);
        }

        md.mArgs = args;
        onPrepareDialog(id, md.mDialog, args);
        md.mDialog.show();
        return true;
    }

    /**
     * Dismiss a dialog that was previously shown via {@link #showDialog(int)}.
     *
     * @param id The id of the managed dialog.
     *
     * @throws IllegalArgumentException if the id was not previously shown via
     *   {@link #showDialog(int)}.
     *
     * @see #onCreateDialog(int, Bundle)
     * @see #onPrepareDialog(int, Dialog, Bundle)
     * @see #showDialog(int)
     * @see #removeDialog(int)
     *
     * @deprecated Use the new {@link DialogFragment} class with
     * {@link FragmentManager} instead; this is also
     * available on older platforms through the Android compatibility package.
     */
    @Deprecated
    public final void dismissDialog(int id) {
        if (mManagedDialogs == null) {
            throw missingDialog(id);
        }

        final ManagedDialog md = mManagedDialogs.get(id);
        if (md == null) {
            throw missingDialog(id);
        }
        md.mDialog.dismiss();
    }

    /**
     * Creates an exception to throw if a user passed in a dialog id that is
     * unexpected.
     */
    private IllegalArgumentException missingDialog(int id) {
        return new IllegalArgumentException("no dialog with id " + id + " was ever "
                + "shown via Activity#showDialog");
    }

    /**
     * Removes any internal references to a dialog managed by this Activity.
     * If the dialog is showing, it will dismiss it as part of the clean up.
     *
     * <p>This can be useful if you know that you will never show a dialog again and
     * want to avoid the overhead of saving and restoring it in the future.
     *
     * <p>As of {@link android.os.Build.VERSION_CODES#GINGERBREAD}, this function
     * will not throw an exception if you try to remove an ID that does not
     * currently have an associated dialog.</p>
     *
     * @param id The id of the managed dialog.
     *
     * @see #onCreateDialog(int, Bundle)
     * @see #onPrepareDialog(int, Dialog, Bundle)
     * @see #showDialog(int)
     * @see #dismissDialog(int)
     *
     * @deprecated Use the new {@link DialogFragment} class with
     * {@link FragmentManager} instead; this is also
     * available on older platforms through the Android compatibility package.
     */
    @Deprecated
    public final void removeDialog(int id) {
        if (mManagedDialogs != null) {
            final ManagedDialog md = mManagedDialogs.get(id);
            if (md != null) {
                md.mDialog.dismiss();
                mManagedDialogs.remove(id);
            }
        }
    }

    /**
     * This hook is called when the user signals the desire to start a search.
     *
     * <p>You can use this function as a simple way to launch the search UI, in response to a
     * menu item, search button, or other widgets within your activity. Unless overidden,
     * calling this function is the same as calling
     * {@link #startSearch startSearch(null, false, null, false)}, which launches
     * search for the current activity as specified in its manifest, see {@link SearchManager}.
     *
     * <p>You can override this function to force global search, e.g. in response to a dedicated
     * search key, or to block search entirely (by simply returning false).
     *
     * <p>Note: when running in a {@link Configuration#UI_MODE_TYPE_TELEVISION}, the default
     * implementation changes to simply return false and you must supply your own custom
     * implementation if you want to support search.</p>
     *
     * @param searchEvent The {@link SearchEvent} that signaled this search.
     * @return Returns {@code true} if search launched, and {@code false} if the activity does
     * not respond to search.  The default implementation always returns {@code true}, except
     * when in {@link Configuration#UI_MODE_TYPE_TELEVISION} mode where it returns false.
     *
     * @see android.app.SearchManager
     */
    public boolean onSearchRequested(@Nullable SearchEvent searchEvent) {
        mSearchEvent = searchEvent;
        boolean result = onSearchRequested();
        mSearchEvent = null;
        return result;
    }

    /**
     * @see #onSearchRequested(SearchEvent)
     */
    public boolean onSearchRequested() {
        if ((getResources().getConfiguration().uiMode&Configuration.UI_MODE_TYPE_MASK)
                != Configuration.UI_MODE_TYPE_TELEVISION) {
            startSearch(null, false, null, false);
            return true;
        } else {
            return false;
        }
    }

    /**
     * During the onSearchRequested() callbacks, this function will return the
     * {@link SearchEvent} that triggered the callback, if it exists.
     *
     * @return SearchEvent The SearchEvent that triggered the {@link
     *                    #onSearchRequested} callback.
     */
    public final SearchEvent getSearchEvent() {
        return mSearchEvent;
    }

    /**
     * This hook is called to launch the search UI.
     *
     * <p>It is typically called from onSearchRequested(), either directly from
     * Activity.onSearchRequested() or from an overridden version in any given
     * Activity.  If your goal is simply to activate search, it is preferred to call
     * onSearchRequested(), which may have been overridden elsewhere in your Activity.  If your goal
     * is to inject specific data such as context data, it is preferred to <i>override</i>
     * onSearchRequested(), so that any callers to it will benefit from the override.
     *
     * @param initialQuery Any non-null non-empty string will be inserted as
     * pre-entered text in the search query box.
     * @param selectInitialQuery If true, the initial query will be preselected, which means that
     * any further typing will replace it.  This is useful for cases where an entire pre-formed
     * query is being inserted.  If false, the selection point will be placed at the end of the
     * inserted query.  This is useful when the inserted query is text that the user entered,
     * and the user would expect to be able to keep typing.  <i>This parameter is only meaningful
     * if initialQuery is a non-empty string.</i>
     * @param appSearchData An application can insert application-specific
     * context here, in order to improve quality or specificity of its own
     * searches.  This data will be returned with SEARCH intent(s).  Null if
     * no extra data is required.
     * @param globalSearch If false, this will only launch the search that has been specifically
     * defined by the application (which is usually defined as a local search).  If no default
     * search is defined in the current application or activity, global search will be launched.
     * If true, this will always launch a platform-global (e.g. web-based) search instead.
     *
     * @see android.app.SearchManager
     * @see #onSearchRequested
     */
    public void startSearch(@Nullable String initialQuery, boolean selectInitialQuery,
            @Nullable Bundle appSearchData, boolean globalSearch) {
        ensureSearchManager();
        mSearchManager.startSearch(initialQuery, selectInitialQuery, getComponentName(),
                appSearchData, globalSearch);
    }

    /**
     * Similar to {@link #startSearch}, but actually fires off the search query after invoking
     * the search dialog.  Made available for testing purposes.
     *
     * @param query The query to trigger.  If empty, the request will be ignored.
     * @param appSearchData An application can insert application-specific
     * context here, in order to improve quality or specificity of its own
     * searches.  This data will be returned with SEARCH intent(s).  Null if
     * no extra data is required.
     */
    public void triggerSearch(String query, @Nullable Bundle appSearchData) {
        ensureSearchManager();
        mSearchManager.triggerSearch(query, getComponentName(), appSearchData);
    }

    /**
     * Request that key events come to this activity. Use this if your
     * activity has no views with focus, but the activity still wants
     * a chance to process key events.
     *
     * @see android.view.Window#takeKeyEvents
     */
    public void takeKeyEvents(boolean get) {
        getWindow().takeKeyEvents(get);
    }

    /**
     * Enable extended window features.  This is a convenience for calling
     * {@link android.view.Window#requestFeature getWindow().requestFeature()}.
     *
     * @param featureId The desired feature as defined in
     *                  {@link android.view.Window}.
     * @return Returns true if the requested feature is supported and now
     *         enabled.
     *
     * @see android.view.Window#requestFeature
     */
    public final boolean requestWindowFeature(int featureId) {
        return getWindow().requestFeature(featureId);
    }

    /**
     * Convenience for calling
     * {@link android.view.Window#setFeatureDrawableResource}.
     */
    public final void setFeatureDrawableResource(int featureId, @DrawableRes int resId) {
        getWindow().setFeatureDrawableResource(featureId, resId);
    }

    /**
     * Convenience for calling
     * {@link android.view.Window#setFeatureDrawableUri}.
     */
    public final void setFeatureDrawableUri(int featureId, Uri uri) {
        getWindow().setFeatureDrawableUri(featureId, uri);
    }

    /**
     * Convenience for calling
     * {@link android.view.Window#setFeatureDrawable(int, Drawable)}.
     */
    public final void setFeatureDrawable(int featureId, Drawable drawable) {
        getWindow().setFeatureDrawable(featureId, drawable);
    }

    /**
     * Convenience for calling
     * {@link android.view.Window#setFeatureDrawableAlpha}.
     */
    public final void setFeatureDrawableAlpha(int featureId, int alpha) {
        getWindow().setFeatureDrawableAlpha(featureId, alpha);
    }

    /**
     * Convenience for calling
     * {@link android.view.Window#getLayoutInflater}.
     */
    @NonNull
    public LayoutInflater getLayoutInflater() {
        return getWindow().getLayoutInflater();
    }

    /**
     * Returns a {@link MenuInflater} with this context.
     */
    @NonNull
    public MenuInflater getMenuInflater() {
        // Make sure that action views can get an appropriate theme.
        if (mMenuInflater == null) {
            initWindowDecorActionBar();
            if (mActionBar != null) {
                mMenuInflater = new MenuInflater(mActionBar.getThemedContext(), this);
            } else {
                mMenuInflater = new MenuInflater(this);
            }
        }
        return mMenuInflater;
    }

    @Override
    protected void onApplyThemeResource(Resources.Theme theme, @StyleRes int resid,
            boolean first) {
        if (mParent == null) {
            super.onApplyThemeResource(theme, resid, first);
        } else {
            try {
                theme.setTo(mParent.getTheme());
            } catch (Exception e) {
                // Empty
            }
            theme.applyStyle(resid, false);
        }

        // Get the primary color and update the TaskDescription for this activity
        if (theme != null) {
            TypedArray a = theme.obtainStyledAttributes(com.android.internal.R.styleable.Theme);
            int colorPrimary = a.getColor(com.android.internal.R.styleable.Theme_colorPrimary, 0);
            a.recycle();
            if (colorPrimary != 0) {
                ActivityManager.TaskDescription v = new ActivityManager.TaskDescription(null, null,
                        colorPrimary);
                setTaskDescription(v);
            }
        }
    }

    /**
     * Requests permissions to be granted to this application. These permissions
     * must be requested in your manifest, they should not be granted to your app,
     * and they should have protection level {@link android.content.pm.PermissionInfo
     * #PROTECTION_DANGEROUS dangerous}, regardless whether they are declared by
     * the platform or a third-party app.
     * <p>
     * Normal permissions {@link android.content.pm.PermissionInfo#PROTECTION_NORMAL}
     * are granted at install time if requested in the manifest. Signature permissions
     * {@link android.content.pm.PermissionInfo#PROTECTION_SIGNATURE} are granted at
     * install time if requested in the manifest and the signature of your app matches
     * the signature of the app declaring the permissions.
     * </p>
     * <p>
     * If your app does not have the requested permissions the user will be presented
     * with UI for accepting them. After the user has accepted or rejected the
     * requested permissions you will receive a callback on {@link
     * #onRequestPermissionsResult(int, String[], int[])} reporting whether the
     * permissions were granted or not.
     * </p>
     * <p>
     * Note that requesting a permission does not guarantee it will be granted and
     * your app should be able to run without having this permission.
     * </p>
     * <p>
     * This method may start an activity allowing the user to choose which permissions
     * to grant and which to reject. Hence, you should be prepared that your activity
     * may be paused and resumed. Further, granting some permissions may require
     * a restart of you application. In such a case, the system will recreate the
     * activity stack before delivering the result to {@link
     * #onRequestPermissionsResult(int, String[], int[])}.
     * </p>
     * <p>
     * When checking whether you have a permission you should use {@link
     * #checkSelfPermission(String)}.
     * </p>
     * <p>
     * You cannot request a permission if your activity sets {@link
     * android.R.styleable#AndroidManifestActivity_noHistory noHistory} to
     * <code>true</code> because in this case the activity would not receive
     * result callbacks including {@link #onRequestPermissionsResult(int, String[], int[])}.
     * </p>
     * <p>
     * A sample permissions request looks like this:
     * </p>
     * <code><pre><p>
     * private void showContacts() {
     *     if (checkSelfPermission(Manifest.permission.READ_CONTACTS)
     *             != PackageManager.PERMISSION_GRANTED) {
     *         requestPermissions(new String[]{Manifest.permission.READ_CONTACTS},
     *                 PERMISSIONS_REQUEST_READ_CONTACTS);
     *     } else {
     *         doShowContacts();
     *     }
     * }
     *
     * {@literal @}Override
     * public void onRequestPermissionsResult(int requestCode, String[] permissions,
     *         int[] grantResults) {
     *     if (requestCode == PERMISSIONS_REQUEST_READ_CONTACTS
     *             && grantResults[0] == PackageManager.PERMISSION_GRANTED) {
     *         showContacts();
     *     }
     * }
     * </code></pre></p>
     *
     * @param permissions The requested permissions.
     * @param requestCode Application specific request code to match with a result
     *    reported to {@link #onRequestPermissionsResult(int, String[], int[])}.
     *    Should be >= 0.
     *
     * @see #onRequestPermissionsResult(int, String[], int[])
     * @see #checkSelfPermission(String)
     * @see #shouldShowRequestPermissionRationale(String)
     */
    public final void requestPermissions(@NonNull String[] permissions, int requestCode) {
        if (mHasCurrentPermissionsRequest) {
            Log.w(TAG, "Can reqeust only one set of permissions at a time");
            // Dispatch the callback with empty arrays which means a cancellation.
            onRequestPermissionsResult(requestCode, new String[0], new int[0]);
            return;
        }
        Intent intent = getPackageManager().buildRequestPermissionsIntent(permissions);
        startActivityForResult(REQUEST_PERMISSIONS_WHO_PREFIX, intent, requestCode, null);
        mHasCurrentPermissionsRequest = true;
    }

    /**
     * Callback for the result from requesting permissions. This method
     * is invoked for every call on {@link #requestPermissions(String[], int)}.
     * <p>
     * <strong>Note:</strong> It is possible that the permissions request interaction
     * with the user is interrupted. In this case you will receive empty permissions
     * and results arrays which should be treated as a cancellation.
     * </p>
     *
     * @param requestCode The request code passed in {@link #requestPermissions(String[], int)}.
     * @param permissions The requested permissions. Never null.
     * @param grantResults The grant results for the corresponding permissions
     *     which is either {@link android.content.pm.PackageManager#PERMISSION_GRANTED}
     *     or {@link android.content.pm.PackageManager#PERMISSION_DENIED}. Never null.
     *
     * @see #requestPermissions(String[], int)
     */
    public void onRequestPermissionsResult(int requestCode, @NonNull String[] permissions,
            @NonNull int[] grantResults) {
        /* callback - no nothing */
    }

    /**
     * Gets whether you should show UI with rationale for requesting a permission.
     * You should do this only if you do not have the permission and the context in
     * which the permission is requested does not clearly communicate to the user
     * what would be the benefit from granting this permission.
     * <p>
     * For example, if you write a camera app, requesting the camera permission
     * would be expected by the user and no rationale for why it is requested is
     * needed. If however, the app needs location for tagging photos then a non-tech
     * savvy user may wonder how location is related to taking photos. In this case
     * you may choose to show UI with rationale of requesting this permission.
     * </p>
     *
     * @param permission A permission your app wants to request.
     * @return Whether you can show permission rationale UI.
     *
     * @see #checkSelfPermission(String)
     * @see #requestPermissions(String[], int)
     * @see #onRequestPermissionsResult(int, String[], int[])
     */
    public boolean shouldShowRequestPermissionRationale(@NonNull String permission) {
        return getPackageManager().shouldShowRequestPermissionRationale(permission);
    }

    /**
     * Same as calling {@link #startActivityForResult(Intent, int, Bundle)}
     * with no options.
     *
     * @param intent The intent to start.
     * @param requestCode If >= 0, this code will be returned in
     *                    onActivityResult() when the activity exits.
     *
     * @throws android.content.ActivityNotFoundException
     *
     * @see #startActivity
     */
    public void startActivityForResult(Intent intent, int requestCode) {
        startActivityForResult(intent, requestCode, null);
    }

    /**
     * Launch an activity for which you would like a result when it finished.
     * When this activity exits, your
     * onActivityResult() method will be called with the given requestCode.
     * Using a negative requestCode is the same as calling
     * {@link #startActivity} (the activity is not launched as a sub-activity).
     *
     * <p>Note that this method should only be used with Intent protocols
     * that are defined to return a result.  In other protocols (such as
     * {@link Intent#ACTION_MAIN} or {@link Intent#ACTION_VIEW}), you may
     * not get the result when you expect.  For example, if the activity you
     * are launching uses the singleTask launch mode, it will not run in your
     * task and thus you will immediately receive a cancel result.
     *
     * <p>As a special case, if you call startActivityForResult() with a requestCode
     * >= 0 during the initial onCreate(Bundle savedInstanceState)/onResume() of your
     * activity, then your window will not be displayed until a result is
     * returned back from the started activity.  This is to avoid visible
     * flickering when redirecting to another activity.
     *
     * <p>This method throws {@link android.content.ActivityNotFoundException}
     * if there was no Activity found to run the given Intent.
     *
     * @param intent The intent to start.
     * @param requestCode If >= 0, this code will be returned in
     *                    onActivityResult() when the activity exits.
     * @param options Additional options for how the Activity should be started.
     * See {@link android.content.Context#startActivity(Intent, Bundle)
     * Context.startActivity(Intent, Bundle)} for more details.
     *
     * @throws android.content.ActivityNotFoundException
     *
     * @see #startActivity
     */
    public void startActivityForResult(Intent intent, int requestCode, @Nullable Bundle options) {
        if (mParent == null) {
            Instrumentation.ActivityResult ar =
                mInstrumentation.execStartActivity(
                    this, mMainThread.getApplicationThread(), mToken, this,
                    intent, requestCode, options);
            if (ar != null) {
                mMainThread.sendActivityResult(
                    mToken, mEmbeddedID, requestCode, ar.getResultCode(),
                    ar.getResultData());
            }
            if (requestCode >= 0) {
                // If this start is requesting a result, we can avoid making
                // the activity visible until the result is received.  Setting
                // this code during onCreate(Bundle savedInstanceState) or onResume() will keep the
                // activity hidden during this time, to avoid flickering.
                // This can only be done when a result is requested because
                // that guarantees we will get information back when the
                // activity is finished, no matter what happens to it.
                mStartedActivity = true;
            }

            cancelInputsAndStartExitTransition(options);
            // TODO Consider clearing/flushing other event sources and events for child windows.
        } else {
            if (options != null) {
                mParent.startActivityFromChild(this, intent, requestCode, options);
            } else {
                // Note we want to go through this method for compatibility with
                // existing applications that may have overridden it.
                mParent.startActivityFromChild(this, intent, requestCode);
            }
        }
    }

    /**
     * Cancels pending inputs and if an Activity Transition is to be run, starts the transition.
     *
     * @param options The ActivityOptions bundle used to start an Activity.
     */
    private void cancelInputsAndStartExitTransition(Bundle options) {
        final View decor = mWindow != null ? mWindow.peekDecorView() : null;
        if (decor != null) {
            decor.cancelPendingInputEvents();
        }
        if (options != null && !isTopOfTask()) {
            mActivityTransitionState.startExitOutTransition(this, options);
        }
    }

    /**
     * @hide Implement to provide correct calling token.
     */
    public void startActivityForResultAsUser(Intent intent, int requestCode, UserHandle user) {
        startActivityForResultAsUser(intent, requestCode, null, user);
    }

    /**
     * @hide Implement to provide correct calling token.
     */
    public void startActivityForResultAsUser(Intent intent, int requestCode,
            @Nullable Bundle options, UserHandle user) {
        if (mParent != null) {
            throw new RuntimeException("Can't be called from a child");
        }
        Instrumentation.ActivityResult ar = mInstrumentation.execStartActivity(
                this, mMainThread.getApplicationThread(), mToken, this, intent, requestCode,
                options, user);
        if (ar != null) {
            mMainThread.sendActivityResult(
                mToken, mEmbeddedID, requestCode, ar.getResultCode(), ar.getResultData());
        }
        if (requestCode >= 0) {
            // If this start is requesting a result, we can avoid making
            // the activity visible until the result is received.  Setting
            // this code during onCreate(Bundle savedInstanceState) or onResume() will keep the
            // activity hidden during this time, to avoid flickering.
            // This can only be done when a result is requested because
            // that guarantees we will get information back when the
            // activity is finished, no matter what happens to it.
            mStartedActivity = true;
        }

        cancelInputsAndStartExitTransition(options);
    }

    /**
     * @hide Implement to provide correct calling token.
     */
    public void startActivityAsUser(Intent intent, UserHandle user) {
        startActivityAsUser(intent, null, user);
    }

    /**
     * @hide Implement to provide correct calling token.
     */
    public void startActivityAsUser(Intent intent, Bundle options, UserHandle user) {
        if (mParent != null) {
            throw new RuntimeException("Can't be called from a child");
        }
        Instrumentation.ActivityResult ar =
                mInstrumentation.execStartActivity(
                        this, mMainThread.getApplicationThread(), mToken, this,
                        intent, -1, options, user);
        if (ar != null) {
            mMainThread.sendActivityResult(
                mToken, mEmbeddedID, -1, ar.getResultCode(),
                ar.getResultData());
        }
        cancelInputsAndStartExitTransition(options);
    }

    /**
     * Start a new activity as if it was started by the activity that started our
     * current activity.  This is for the resolver and chooser activities, which operate
     * as intermediaries that dispatch their intent to the target the user selects -- to
     * do this, they must perform all security checks including permission grants as if
     * their launch had come from the original activity.
     * @param intent The Intent to start.
     * @param options ActivityOptions or null.
     * @param ignoreTargetSecurity If true, the activity manager will not check whether the
     * caller it is doing the start is, is actually allowed to start the target activity.
     * If you set this to true, you must set an explicit component in the Intent and do any
     * appropriate security checks yourself.
     * @param userId The user the new activity should run as.
     * @hide
     */
    public void startActivityAsCaller(Intent intent, @Nullable Bundle options,
            boolean ignoreTargetSecurity, int userId) {
        if (mParent != null) {
            throw new RuntimeException("Can't be called from a child");
        }
        Instrumentation.ActivityResult ar =
                mInstrumentation.execStartActivityAsCaller(
                        this, mMainThread.getApplicationThread(), mToken, this,
                        intent, -1, options, ignoreTargetSecurity, userId);
        if (ar != null) {
            mMainThread.sendActivityResult(
                mToken, mEmbeddedID, -1, ar.getResultCode(),
                ar.getResultData());
        }
        cancelInputsAndStartExitTransition(options);
    }

    /**
     * Same as calling {@link #startIntentSenderForResult(IntentSender, int,
     * Intent, int, int, int, Bundle)} with no options.
     *
     * @param intent The IntentSender to launch.
     * @param requestCode If >= 0, this code will be returned in
     *                    onActivityResult() when the activity exits.
     * @param fillInIntent If non-null, this will be provided as the
     * intent parameter to {@link IntentSender#sendIntent}.
     * @param flagsMask Intent flags in the original IntentSender that you
     * would like to change.
     * @param flagsValues Desired values for any bits set in
     * <var>flagsMask</var>
     * @param extraFlags Always set to 0.
     */
    public void startIntentSenderForResult(IntentSender intent, int requestCode,
            @Nullable Intent fillInIntent, int flagsMask, int flagsValues, int extraFlags)
            throws IntentSender.SendIntentException {
        startIntentSenderForResult(intent, requestCode, fillInIntent, flagsMask,
                flagsValues, extraFlags, null);
    }

    /**
     * Like {@link #startActivityForResult(Intent, int)}, but allowing you
     * to use a IntentSender to describe the activity to be started.  If
     * the IntentSender is for an activity, that activity will be started
     * as if you had called the regular {@link #startActivityForResult(Intent, int)}
     * here; otherwise, its associated action will be executed (such as
     * sending a broadcast) as if you had called
     * {@link IntentSender#sendIntent IntentSender.sendIntent} on it.
     *
     * @param intent The IntentSender to launch.
     * @param requestCode If >= 0, this code will be returned in
     *                    onActivityResult() when the activity exits.
     * @param fillInIntent If non-null, this will be provided as the
     * intent parameter to {@link IntentSender#sendIntent}.
     * @param flagsMask Intent flags in the original IntentSender that you
     * would like to change.
     * @param flagsValues Desired values for any bits set in
     * <var>flagsMask</var>
     * @param extraFlags Always set to 0.
     * @param options Additional options for how the Activity should be started.
     * See {@link android.content.Context#startActivity(Intent, Bundle)
     * Context.startActivity(Intent, Bundle)} for more details.  If options
     * have also been supplied by the IntentSender, options given here will
     * override any that conflict with those given by the IntentSender.
     */
    public void startIntentSenderForResult(IntentSender intent, int requestCode,
            @Nullable Intent fillInIntent, int flagsMask, int flagsValues, int extraFlags,
            Bundle options) throws IntentSender.SendIntentException {
        if (mParent == null) {
            startIntentSenderForResultInner(intent, requestCode, fillInIntent,
                    flagsMask, flagsValues, this, options);
        } else if (options != null) {
            mParent.startIntentSenderFromChild(this, intent, requestCode,
                    fillInIntent, flagsMask, flagsValues, extraFlags, options);
        } else {
            // Note we want to go through this call for compatibility with
            // existing applications that may have overridden the method.
            mParent.startIntentSenderFromChild(this, intent, requestCode,
                    fillInIntent, flagsMask, flagsValues, extraFlags);
        }
    }

    private void startIntentSenderForResultInner(IntentSender intent, int requestCode,
            Intent fillInIntent, int flagsMask, int flagsValues, Activity activity,
            Bundle options)
            throws IntentSender.SendIntentException {
        try {
            String resolvedType = null;
            if (fillInIntent != null) {
                fillInIntent.migrateExtraStreamToClipData();
                fillInIntent.prepareToLeaveProcess();
                resolvedType = fillInIntent.resolveTypeIfNeeded(getContentResolver());
            }
            int result = ActivityManagerNative.getDefault()
                .startActivityIntentSender(mMainThread.getApplicationThread(), intent,
                        fillInIntent, resolvedType, mToken, activity.mEmbeddedID,
                        requestCode, flagsMask, flagsValues, options);
            if (result == ActivityManager.START_CANCELED) {
                throw new IntentSender.SendIntentException();
            }
            Instrumentation.checkStartActivityResult(result, null);
        } catch (RemoteException e) {
        }
        if (requestCode >= 0) {
            // If this start is requesting a result, we can avoid making
            // the activity visible until the result is received.  Setting
            // this code during onCreate(Bundle savedInstanceState) or onResume() will keep the
            // activity hidden during this time, to avoid flickering.
            // This can only be done when a result is requested because
            // that guarantees we will get information back when the
            // activity is finished, no matter what happens to it.
            mStartedActivity = true;
        }
    }

    /**
     * Same as {@link #startActivity(Intent, Bundle)} with no options
     * specified.
     *
     * @param intent The intent to start.
     *
     * @throws android.content.ActivityNotFoundException
     *
     * @see {@link #startActivity(Intent, Bundle)}
     * @see #startActivityForResult
     */
    @Override
    public void startActivity(Intent intent) {
        this.startActivity(intent, null);
    }

    /**
     * Launch a new activity.  You will not receive any information about when
     * the activity exits.  This implementation overrides the base version,
     * providing information about
     * the activity performing the launch.  Because of this additional
     * information, the {@link Intent#FLAG_ACTIVITY_NEW_TASK} launch flag is not
     * required; if not specified, the new activity will be added to the
     * task of the caller.
     *
     * <p>This method throws {@link android.content.ActivityNotFoundException}
     * if there was no Activity found to run the given Intent.
     *
     * @param intent The intent to start.
     * @param options Additional options for how the Activity should be started.
     * See {@link android.content.Context#startActivity(Intent, Bundle)
     * Context.startActivity(Intent, Bundle)} for more details.
     *
     * @throws android.content.ActivityNotFoundException
     *
     * @see {@link #startActivity(Intent)}
     * @see #startActivityForResult
     */
    @Override
    public void startActivity(Intent intent, @Nullable Bundle options) {
        if (options != null) {
            startActivityForResult(intent, -1, options);
        } else {
            // Note we want to go through this call for compatibility with
            // applications that may have overridden the method.
            startActivityForResult(intent, -1);
        }
    }

    /**
     * Same as {@link #startActivities(Intent[], Bundle)} with no options
     * specified.
     *
     * @param intents The intents to start.
     *
     * @throws android.content.ActivityNotFoundException
     *
     * @see {@link #startActivities(Intent[], Bundle)}
     * @see #startActivityForResult
     */
    @Override
    public void startActivities(Intent[] intents) {
        startActivities(intents, null);
    }

    /**
     * Launch a new activity.  You will not receive any information about when
     * the activity exits.  This implementation overrides the base version,
     * providing information about
     * the activity performing the launch.  Because of this additional
     * information, the {@link Intent#FLAG_ACTIVITY_NEW_TASK} launch flag is not
     * required; if not specified, the new activity will be added to the
     * task of the caller.
     *
     * <p>This method throws {@link android.content.ActivityNotFoundException}
     * if there was no Activity found to run the given Intent.
     *
     * @param intents The intents to start.
     * @param options Additional options for how the Activity should be started.
     * See {@link android.content.Context#startActivity(Intent, Bundle)
     * Context.startActivity(Intent, Bundle)} for more details.
     *
     * @throws android.content.ActivityNotFoundException
     *
     * @see {@link #startActivities(Intent[])}
     * @see #startActivityForResult
     */
    @Override
    public void startActivities(Intent[] intents, @Nullable Bundle options) {
        mInstrumentation.execStartActivities(this, mMainThread.getApplicationThread(),
                mToken, this, intents, options);
    }

    /**
     * Same as calling {@link #startIntentSender(IntentSender, Intent, int, int, int, Bundle)}
     * with no options.
     *
     * @param intent The IntentSender to launch.
     * @param fillInIntent If non-null, this will be provided as the
     * intent parameter to {@link IntentSender#sendIntent}.
     * @param flagsMask Intent flags in the original IntentSender that you
     * would like to change.
     * @param flagsValues Desired values for any bits set in
     * <var>flagsMask</var>
     * @param extraFlags Always set to 0.
     */
    public void startIntentSender(IntentSender intent,
            @Nullable Intent fillInIntent, int flagsMask, int flagsValues, int extraFlags)
            throws IntentSender.SendIntentException {
        startIntentSender(intent, fillInIntent, flagsMask, flagsValues,
                extraFlags, null);
    }

    /**
     * Like {@link #startActivity(Intent, Bundle)}, but taking a IntentSender
     * to start; see
     * {@link #startIntentSenderForResult(IntentSender, int, Intent, int, int, int, Bundle)}
     * for more information.
     *
     * @param intent The IntentSender to launch.
     * @param fillInIntent If non-null, this will be provided as the
     * intent parameter to {@link IntentSender#sendIntent}.
     * @param flagsMask Intent flags in the original IntentSender that you
     * would like to change.
     * @param flagsValues Desired values for any bits set in
     * <var>flagsMask</var>
     * @param extraFlags Always set to 0.
     * @param options Additional options for how the Activity should be started.
     * See {@link android.content.Context#startActivity(Intent, Bundle)
     * Context.startActivity(Intent, Bundle)} for more details.  If options
     * have also been supplied by the IntentSender, options given here will
     * override any that conflict with those given by the IntentSender.
     */
    public void startIntentSender(IntentSender intent,
            @Nullable Intent fillInIntent, int flagsMask, int flagsValues, int extraFlags,
            Bundle options) throws IntentSender.SendIntentException {
        if (options != null) {
            startIntentSenderForResult(intent, -1, fillInIntent, flagsMask,
                    flagsValues, extraFlags, options);
        } else {
            // Note we want to go through this call for compatibility with
            // applications that may have overridden the method.
            startIntentSenderForResult(intent, -1, fillInIntent, flagsMask,
                    flagsValues, extraFlags);
        }
    }

    /**
     * Same as calling {@link #startActivityIfNeeded(Intent, int, Bundle)}
     * with no options.
     *
     * @param intent The intent to start.
     * @param requestCode If >= 0, this code will be returned in
     *         onActivityResult() when the activity exits, as described in
     *         {@link #startActivityForResult}.
     *
     * @return If a new activity was launched then true is returned; otherwise
     *         false is returned and you must handle the Intent yourself.
     *
     * @see #startActivity
     * @see #startActivityForResult
     */
    public boolean startActivityIfNeeded(@NonNull Intent intent, int requestCode) {
        return startActivityIfNeeded(intent, requestCode, null);
    }

    /**
     * A special variation to launch an activity only if a new activity
     * instance is needed to handle the given Intent.  In other words, this is
     * just like {@link #startActivityForResult(Intent, int)} except: if you are
     * using the {@link Intent#FLAG_ACTIVITY_SINGLE_TOP} flag, or
     * singleTask or singleTop
     * {@link android.R.styleable#AndroidManifestActivity_launchMode launchMode},
     * and the activity
     * that handles <var>intent</var> is the same as your currently running
     * activity, then a new instance is not needed.  In this case, instead of
     * the normal behavior of calling {@link #onNewIntent} this function will
     * return and you can handle the Intent yourself.
     *
     * <p>This function can only be called from a top-level activity; if it is
     * called from a child activity, a runtime exception will be thrown.
     *
     * @param intent The intent to start.
     * @param requestCode If >= 0, this code will be returned in
     *         onActivityResult() when the activity exits, as described in
     *         {@link #startActivityForResult}.
     * @param options Additional options for how the Activity should be started.
     * See {@link android.content.Context#startActivity(Intent, Bundle)
     * Context.startActivity(Intent, Bundle)} for more details.
     *
     * @return If a new activity was launched then true is returned; otherwise
     *         false is returned and you must handle the Intent yourself.
     *
     * @see #startActivity
     * @see #startActivityForResult
     */
    public boolean startActivityIfNeeded(@NonNull Intent intent, int requestCode,
            @Nullable Bundle options) {
        if (mParent == null) {
            int result = ActivityManager.START_RETURN_INTENT_TO_CALLER;
            try {
                Uri referrer = onProvideReferrer();
                if (referrer != null) {
                    intent.putExtra(Intent.EXTRA_REFERRER, referrer);
                }
                intent.migrateExtraStreamToClipData();
                intent.prepareToLeaveProcess();
                result = ActivityManagerNative.getDefault()
                    .startActivity(mMainThread.getApplicationThread(), getBasePackageName(),
                            intent, intent.resolveTypeIfNeeded(getContentResolver()), mToken,
                            mEmbeddedID, requestCode, ActivityManager.START_FLAG_ONLY_IF_NEEDED,
                            null, options);
            } catch (RemoteException e) {
                // Empty
            }

            Instrumentation.checkStartActivityResult(result, intent);

            if (requestCode >= 0) {
                // If this start is requesting a result, we can avoid making
                // the activity visible until the result is received.  Setting
                // this code during onCreate(Bundle savedInstanceState) or onResume() will keep the
                // activity hidden during this time, to avoid flickering.
                // This can only be done when a result is requested because
                // that guarantees we will get information back when the
                // activity is finished, no matter what happens to it.
                mStartedActivity = true;
            }
            return result != ActivityManager.START_RETURN_INTENT_TO_CALLER;
        }

        throw new UnsupportedOperationException(
            "startActivityIfNeeded can only be called from a top-level activity");
    }

    /**
     * Same as calling {@link #startNextMatchingActivity(Intent, Bundle)} with
     * no options.
     *
     * @param intent The intent to dispatch to the next activity.  For
     * correct behavior, this must be the same as the Intent that started
     * your own activity; the only changes you can make are to the extras
     * inside of it.
     *
     * @return Returns a boolean indicating whether there was another Activity
     * to start: true if there was a next activity to start, false if there
     * wasn't.  In general, if true is returned you will then want to call
     * finish() on yourself.
     */
    public boolean startNextMatchingActivity(@NonNull Intent intent) {
        return startNextMatchingActivity(intent, null);
    }

    /**
     * Special version of starting an activity, for use when you are replacing
     * other activity components.  You can use this to hand the Intent off
     * to the next Activity that can handle it.  You typically call this in
     * {@link #onCreate} with the Intent returned by {@link #getIntent}.
     *
     * @param intent The intent to dispatch to the next activity.  For
     * correct behavior, this must be the same as the Intent that started
     * your own activity; the only changes you can make are to the extras
     * inside of it.
     * @param options Additional options for how the Activity should be started.
     * See {@link android.content.Context#startActivity(Intent, Bundle)
     * Context.startActivity(Intent, Bundle)} for more details.
     *
     * @return Returns a boolean indicating whether there was another Activity
     * to start: true if there was a next activity to start, false if there
     * wasn't.  In general, if true is returned you will then want to call
     * finish() on yourself.
     */
    public boolean startNextMatchingActivity(@NonNull Intent intent, @Nullable Bundle options) {
        if (mParent == null) {
            try {
                intent.migrateExtraStreamToClipData();
                intent.prepareToLeaveProcess();
                return ActivityManagerNative.getDefault()
                    .startNextMatchingActivity(mToken, intent, options);
            } catch (RemoteException e) {
                // Empty
            }
            return false;
        }

        throw new UnsupportedOperationException(
            "startNextMatchingActivity can only be called from a top-level activity");
    }

    /**
     * Same as calling {@link #startActivityFromChild(Activity, Intent, int, Bundle)}
     * with no options.
     *
     * @param child The activity making the call.
     * @param intent The intent to start.
     * @param requestCode Reply request code.  < 0 if reply is not requested.
     *
     * @throws android.content.ActivityNotFoundException
     *
     * @see #startActivity
     * @see #startActivityForResult
     */
    public void startActivityFromChild(@NonNull Activity child, Intent intent,
            int requestCode) {
        startActivityFromChild(child, intent, requestCode, null);
    }

    /**
     * This is called when a child activity of this one calls its
     * {@link #startActivity} or {@link #startActivityForResult} method.
     *
     * <p>This method throws {@link android.content.ActivityNotFoundException}
     * if there was no Activity found to run the given Intent.
     *
     * @param child The activity making the call.
     * @param intent The intent to start.
     * @param requestCode Reply request code.  < 0 if reply is not requested.
     * @param options Additional options for how the Activity should be started.
     * See {@link android.content.Context#startActivity(Intent, Bundle)
     * Context.startActivity(Intent, Bundle)} for more details.
     *
     * @throws android.content.ActivityNotFoundException
     *
     * @see #startActivity
     * @see #startActivityForResult
     */
    public void startActivityFromChild(@NonNull Activity child, Intent intent,
            int requestCode, @Nullable Bundle options) {
        Instrumentation.ActivityResult ar =
            mInstrumentation.execStartActivity(
                this, mMainThread.getApplicationThread(), mToken, child,
                intent, requestCode, options);
        if (ar != null) {
            mMainThread.sendActivityResult(
                mToken, child.mEmbeddedID, requestCode,
                ar.getResultCode(), ar.getResultData());
        }
        cancelInputsAndStartExitTransition(options);
    }

    /**
     * Same as calling {@link #startActivityFromFragment(Fragment, Intent, int, Bundle)}
     * with no options.
     *
     * @param fragment The fragment making the call.
     * @param intent The intent to start.
     * @param requestCode Reply request code.  < 0 if reply is not requested.
     *
     * @throws android.content.ActivityNotFoundException
     *
     * @see Fragment#startActivity
     * @see Fragment#startActivityForResult
     */
    public void startActivityFromFragment(@NonNull Fragment fragment, Intent intent,
            int requestCode) {
        startActivityFromFragment(fragment, intent, requestCode, null);
    }

    /**
     * This is called when a Fragment in this activity calls its
     * {@link Fragment#startActivity} or {@link Fragment#startActivityForResult}
     * method.
     *
     * <p>This method throws {@link android.content.ActivityNotFoundException}
     * if there was no Activity found to run the given Intent.
     *
     * @param fragment The fragment making the call.
     * @param intent The intent to start.
     * @param requestCode Reply request code.  < 0 if reply is not requested.
     * @param options Additional options for how the Activity should be started.
     * See {@link android.content.Context#startActivity(Intent, Bundle)
     * Context.startActivity(Intent, Bundle)} for more details.
     *
     * @throws android.content.ActivityNotFoundException
     *
     * @see Fragment#startActivity
     * @see Fragment#startActivityForResult
     */
    public void startActivityFromFragment(@NonNull Fragment fragment, Intent intent,
            int requestCode, @Nullable Bundle options) {
        startActivityForResult(fragment.mWho, intent, requestCode, options);
    }

    /**
     * @hide
     */
    @Override
    public void startActivityForResult(
            String who, Intent intent, int requestCode, @Nullable Bundle options) {
        Uri referrer = onProvideReferrer();
        if (referrer != null) {
            intent.putExtra(Intent.EXTRA_REFERRER, referrer);
        }
        Instrumentation.ActivityResult ar =
            mInstrumentation.execStartActivity(
                this, mMainThread.getApplicationThread(), mToken, who,
                intent, requestCode, options);
        if (ar != null) {
            mMainThread.sendActivityResult(
                mToken, who, requestCode,
                ar.getResultCode(), ar.getResultData());
        }
        cancelInputsAndStartExitTransition(options);
    }

    /**
     * @hide
     */
    @Override
    public boolean canStartActivityForResult() {
        return true;
    }

    /**
     * Same as calling {@link #startIntentSenderFromChild(Activity, IntentSender,
     * int, Intent, int, int, int, Bundle)} with no options.
     */
    public void startIntentSenderFromChild(Activity child, IntentSender intent,
            int requestCode, Intent fillInIntent, int flagsMask, int flagsValues,
            int extraFlags)
            throws IntentSender.SendIntentException {
        startIntentSenderFromChild(child, intent, requestCode, fillInIntent,
                flagsMask, flagsValues, extraFlags, null);
    }

    /**
     * Like {@link #startActivityFromChild(Activity, Intent, int)}, but
     * taking a IntentSender; see
     * {@link #startIntentSenderForResult(IntentSender, int, Intent, int, int, int)}
     * for more information.
     */
    public void startIntentSenderFromChild(Activity child, IntentSender intent,
            int requestCode, Intent fillInIntent, int flagsMask, int flagsValues,
            int extraFlags, @Nullable Bundle options)
            throws IntentSender.SendIntentException {
        startIntentSenderForResultInner(intent, requestCode, fillInIntent,
                flagsMask, flagsValues, child, options);
    }

    /**
     * Call immediately after one of the flavors of {@link #startActivity(Intent)}
     * or {@link #finish} to specify an explicit transition animation to
     * perform next.
     *
     * <p>As of {@link android.os.Build.VERSION_CODES#JELLY_BEAN} an alternative
     * to using this with starting activities is to supply the desired animation
     * information through a {@link ActivityOptions} bundle to
     * {@link #startActivity(Intent, Bundle) or a related function.  This allows
     * you to specify a custom animation even when starting an activity from
     * outside the context of the current top activity.
     *
     * @param enterAnim A resource ID of the animation resource to use for
     * the incoming activity.  Use 0 for no animation.
     * @param exitAnim A resource ID of the animation resource to use for
     * the outgoing activity.  Use 0 for no animation.
     */
    public void overridePendingTransition(int enterAnim, int exitAnim) {
        try {
            ActivityManagerNative.getDefault().overridePendingTransition(
                    mToken, getPackageName(), enterAnim, exitAnim);
        } catch (RemoteException e) {
        }
    }

    /**
     * Call this to set the result that your activity will return to its
     * caller.
     *
     * @param resultCode The result code to propagate back to the originating
     *                   activity, often RESULT_CANCELED or RESULT_OK
     *
     * @see #RESULT_CANCELED
     * @see #RESULT_OK
     * @see #RESULT_FIRST_USER
     * @see #setResult(int, Intent)
     */
    public final void setResult(int resultCode) {
        synchronized (this) {
            mResultCode = resultCode;
            mResultData = null;
        }
    }

    /**
     * Call this to set the result that your activity will return to its
     * caller.
     *
     * <p>As of {@link android.os.Build.VERSION_CODES#GINGERBREAD}, the Intent
     * you supply here can have {@link Intent#FLAG_GRANT_READ_URI_PERMISSION
     * Intent.FLAG_GRANT_READ_URI_PERMISSION} and/or {@link Intent#FLAG_GRANT_WRITE_URI_PERMISSION
     * Intent.FLAG_GRANT_WRITE_URI_PERMISSION} set.  This will grant the
     * Activity receiving the result access to the specific URIs in the Intent.
     * Access will remain until the Activity has finished (it will remain across the hosting
     * process being killed and other temporary destruction) and will be added
     * to any existing set of URI permissions it already holds.
     *
     * @param resultCode The result code to propagate back to the originating
     *                   activity, often RESULT_CANCELED or RESULT_OK
     * @param data The data to propagate back to the originating activity.
     *
     * @see #RESULT_CANCELED
     * @see #RESULT_OK
     * @see #RESULT_FIRST_USER
     * @see #setResult(int)
     */
    public final void setResult(int resultCode, Intent data) {
        synchronized (this) {
            mResultCode = resultCode;
            mResultData = data;
        }
    }

    /**
     * Return information about who launched this activity.  If the launching Intent
     * contains an {@link android.content.Intent#EXTRA_REFERRER Intent.EXTRA_REFERRER},
     * that will be returned as-is; otherwise, if known, an
     * {@link Intent#URI_ANDROID_APP_SCHEME android-app:} referrer URI containing the
     * package name that started the Intent will be returned.  This may return null if no
     * referrer can be identified -- it is neither explicitly specified, nor is it known which
     * application package was involved.
     *
     * <p>If called while inside the handling of {@link #onNewIntent}, this function will
     * return the referrer that submitted that new intent to the activity.  Otherwise, it
     * always returns the referrer of the original Intent.</p>
     *
     * <p>Note that this is <em>not</em> a security feature -- you can not trust the
     * referrer information, applications can spoof it.</p>
     */
    @Nullable
    public Uri getReferrer() {
        Intent intent = getIntent();
        Uri referrer = intent.getParcelableExtra(Intent.EXTRA_REFERRER);
        if (referrer != null) {
            return referrer;
        }
        String referrerName = intent.getStringExtra(Intent.EXTRA_REFERRER_NAME);
        if (referrerName != null) {
            return Uri.parse(referrerName);
        }
        if (mReferrer != null) {
            return new Uri.Builder().scheme("android-app").authority(mReferrer).build();
        }
        return null;
    }

    /**
     * Override to generate the desired referrer for the content currently being shown
     * by the app.  The default implementation returns null, meaning the referrer will simply
     * be the android-app: of the package name of this activity.  Return a non-null Uri to
     * have that supplied as the {@link Intent#EXTRA_REFERRER} of any activities started from it.
     */
    public Uri onProvideReferrer() {
        return null;
    }

    /**
     * Return the name of the package that invoked this activity.  This is who
     * the data in {@link #setResult setResult()} will be sent to.  You can
     * use this information to validate that the recipient is allowed to
     * receive the data.
     *
     * <p class="note">Note: if the calling activity is not expecting a result (that is it
     * did not use the {@link #startActivityForResult}
     * form that includes a request code), then the calling package will be
     * null.</p>
     *
     * <p class="note">Note: prior to {@link android.os.Build.VERSION_CODES#JELLY_BEAN_MR2},
     * the result from this method was unstable.  If the process hosting the calling
     * package was no longer running, it would return null instead of the proper package
     * name.  You can use {@link #getCallingActivity()} and retrieve the package name
     * from that instead.</p>
     *
     * @return The package of the activity that will receive your
     *         reply, or null if none.
     */
    @Nullable
    public String getCallingPackage() {
        try {
            return ActivityManagerNative.getDefault().getCallingPackage(mToken);
        } catch (RemoteException e) {
            return null;
        }
    }

    /**
     * Return the name of the activity that invoked this activity.  This is
     * who the data in {@link #setResult setResult()} will be sent to.  You
     * can use this information to validate that the recipient is allowed to
     * receive the data.
     *
     * <p class="note">Note: if the calling activity is not expecting a result (that is it
     * did not use the {@link #startActivityForResult}
     * form that includes a request code), then the calling package will be
     * null.
     *
     * @return The ComponentName of the activity that will receive your
     *         reply, or null if none.
     */
    @Nullable
    public ComponentName getCallingActivity() {
        try {
            return ActivityManagerNative.getDefault().getCallingActivity(mToken);
        } catch (RemoteException e) {
            return null;
        }
    }

    /**
     * Control whether this activity's main window is visible.  This is intended
     * only for the special case of an activity that is not going to show a
     * UI itself, but can't just finish prior to onResume() because it needs
     * to wait for a service binding or such.  Setting this to false allows
     * you to prevent your UI from being shown during that time.
     *
     * <p>The default value for this is taken from the
     * {@link android.R.attr#windowNoDisplay} attribute of the activity's theme.
     */
    public void setVisible(boolean visible) {
        if (mVisibleFromClient != visible) {
            mVisibleFromClient = visible;
            if (mVisibleFromServer) {
                if (visible) makeVisible();
                else mDecor.setVisibility(View.INVISIBLE);
            }
        }
    }

    void makeVisible() {
        if (!mWindowAdded) {
            ViewManager wm = getWindowManager();
            wm.addView(mDecor, getWindow().getAttributes());
            mWindowAdded = true;
        }
        mDecor.setVisibility(View.VISIBLE);
    }

    /**
     * Check to see whether this activity is in the process of finishing,
     * either because you called {@link #finish} on it or someone else
     * has requested that it finished.  This is often used in
     * {@link #onPause} to determine whether the activity is simply pausing or
     * completely finishing.
     *
     * @return If the activity is finishing, returns true; else returns false.
     *
     * @see #finish
     */
    public boolean isFinishing() {
        return mFinished;
    }

    /**
     * Returns true if the final {@link #onDestroy()} call has been made
     * on the Activity, so this instance is now dead.
     */
    public boolean isDestroyed() {
        return mDestroyed;
    }

    /**
     * Check to see whether this activity is in the process of being destroyed in order to be
     * recreated with a new configuration. This is often used in
     * {@link #onStop} to determine whether the state needs to be cleaned up or will be passed
     * on to the next instance of the activity via {@link #onRetainNonConfigurationInstance()}.
     *
     * @return If the activity is being torn down in order to be recreated with a new configuration,
     * returns true; else returns false.
     */
    public boolean isChangingConfigurations() {
        return mChangingConfigurations;
    }

    /**
     * Cause this Activity to be recreated with a new instance.  This results
     * in essentially the same flow as when the Activity is created due to
     * a configuration change -- the current instance will go through its
     * lifecycle to {@link #onDestroy} and a new instance then created after it.
     */
    public void recreate() {
        if (mParent != null) {
            throw new IllegalStateException("Can only be called on top-level activity");
        }
        if (Looper.myLooper() != mMainThread.getLooper()) {
            throw new IllegalStateException("Must be called from main thread");
        }
        mMainThread.requestRelaunchActivity(mToken, null, null, 0, false, null, null, false);
    }

    /**
     * Finishes the current activity and specifies whether to remove the task associated with this
     * activity.
     */
    private void finish(boolean finishTask) {
        if (mParent == null) {
            int resultCode;
            Intent resultData;
            synchronized (this) {
                resultCode = mResultCode;
                resultData = mResultData;
            }
            if (false) Log.v(TAG, "Finishing self: token=" + mToken);
            try {
                if (resultData != null) {
                    resultData.prepareToLeaveProcess();
                }
                if (ActivityManagerNative.getDefault()
                        .finishActivity(mToken, resultCode, resultData, finishTask)) {
                    mFinished = true;
                }
            } catch (RemoteException e) {
                // Empty
            }
        } else {
            mParent.finishFromChild(this);
        }
    }

    /**
     * Call this when your activity is done and should be closed.  The
     * ActivityResult is propagated back to whoever launched you via
     * onActivityResult().
     */
    public void finish() {
        finish(false);
    }

    /**
     * Finish this activity as well as all activities immediately below it
     * in the current task that have the same affinity.  This is typically
     * used when an application can be launched on to another task (such as
     * from an ACTION_VIEW of a content type it understands) and the user
     * has used the up navigation to switch out of the current task and in
     * to its own task.  In this case, if the user has navigated down into
     * any other activities of the second application, all of those should
     * be removed from the original task as part of the task switch.
     *
     * <p>Note that this finish does <em>not</em> allow you to deliver results
     * to the previous activity, and an exception will be thrown if you are trying
     * to do so.</p>
     */
    public void finishAffinity() {
        if (mParent != null) {
            throw new IllegalStateException("Can not be called from an embedded activity");
        }
        if (mResultCode != RESULT_CANCELED || mResultData != null) {
            throw new IllegalStateException("Can not be called to deliver a result");
        }
        try {
            if (ActivityManagerNative.getDefault().finishActivityAffinity(mToken)) {
                mFinished = true;
            }
        } catch (RemoteException e) {
            // Empty
        }
    }

    /**
     * This is called when a child activity of this one calls its
     * {@link #finish} method.  The default implementation simply calls
     * finish() on this activity (the parent), finishing the entire group.
     *
     * @param child The activity making the call.
     *
     * @see #finish
     */
    public void finishFromChild(Activity child) {
        finish();
    }

    /**
     * Reverses the Activity Scene entry Transition and triggers the calling Activity
     * to reverse its exit Transition. When the exit Transition completes,
     * {@link #finish()} is called. If no entry Transition was used, finish() is called
     * immediately and the Activity exit Transition is run.
     * @see android.app.ActivityOptions#makeSceneTransitionAnimation(Activity, android.util.Pair[])
     */
    public void finishAfterTransition() {
        if (!mActivityTransitionState.startExitBackTransition(this)) {
            finish();
        }
    }

    /**
     * Force finish another activity that you had previously started with
     * {@link #startActivityForResult}.
     *
     * @param requestCode The request code of the activity that you had
     *                    given to startActivityForResult().  If there are multiple
     *                    activities started with this request code, they
     *                    will all be finished.
     */
    public void finishActivity(int requestCode) {
        if (mParent == null) {
            try {
                ActivityManagerNative.getDefault()
                    .finishSubActivity(mToken, mEmbeddedID, requestCode);
            } catch (RemoteException e) {
                // Empty
            }
        } else {
            mParent.finishActivityFromChild(this, requestCode);
        }
    }

    /**
     * This is called when a child activity of this one calls its
     * finishActivity().
     *
     * @param child The activity making the call.
     * @param requestCode Request code that had been used to start the
     *                    activity.
     */
    public void finishActivityFromChild(@NonNull Activity child, int requestCode) {
        try {
            ActivityManagerNative.getDefault()
                .finishSubActivity(mToken, child.mEmbeddedID, requestCode);
        } catch (RemoteException e) {
            // Empty
        }
    }

    /**
     * Call this when your activity is done and should be closed and the task should be completely
     * removed as a part of finishing the Activity.
     */
    public void finishAndRemoveTask() {
        finish(true);
    }

    /**
     * Ask that the local app instance of this activity be released to free up its memory.
     * This is asking for the activity to be destroyed, but does <b>not</b> finish the activity --
     * a new instance of the activity will later be re-created if needed due to the user
     * navigating back to it.
     *
     * @return Returns true if the activity was in a state that it has started the process
     * of destroying its current instance; returns false if for any reason this could not
     * be done: it is currently visible to the user, it is already being destroyed, it is
     * being finished, it hasn't yet saved its state, etc.
     */
    public boolean releaseInstance() {
        try {
            return ActivityManagerNative.getDefault().releaseActivityInstance(mToken);
        } catch (RemoteException e) {
            // Empty
        }
        return false;
    }

    /**
     * Called when an activity you launched exits, giving you the requestCode
     * you started it with, the resultCode it returned, and any additional
     * data from it.  The <var>resultCode</var> will be
     * {@link #RESULT_CANCELED} if the activity explicitly returned that,
     * didn't return any result, or crashed during its operation.
     *
     * <p>You will receive this call immediately before onResume() when your
     * activity is re-starting.
     *
     * <p>This method is never invoked if your activity sets
     * {@link android.R.styleable#AndroidManifestActivity_noHistory noHistory} to
     * <code>true</code>.
     *
     * @param requestCode The integer request code originally supplied to
     *                    startActivityForResult(), allowing you to identify who this
     *                    result came from.
     * @param resultCode The integer result code returned by the child activity
     *                   through its setResult().
     * @param data An Intent, which can return result data to the caller
     *               (various data can be attached to Intent "extras").
     *
     * @see #startActivityForResult
     * @see #createPendingResult
     * @see #setResult(int)
     */
    protected void onActivityResult(int requestCode, int resultCode, Intent data) {
    }

    /**
     * Called when an activity you launched with an activity transition exposes this
     * Activity through a returning activity transition, giving you the resultCode
     * and any additional data from it. This method will only be called if the activity
     * set a result code other than {@link #RESULT_CANCELED} and it supports activity
     * transitions with {@link Window#FEATURE_ACTIVITY_TRANSITIONS}.
     *
     * <p>The purpose of this function is to let the called Activity send a hint about
     * its state so that this underlying Activity can prepare to be exposed. A call to
     * this method does not guarantee that the called Activity has or will be exiting soon.
     * It only indicates that it will expose this Activity's Window and it has
     * some data to pass to prepare it.</p>
     *
     * @param resultCode The integer result code returned by the child activity
     *                   through its setResult().
     * @param data An Intent, which can return result data to the caller
     *               (various data can be attached to Intent "extras").
     */
    public void onActivityReenter(int resultCode, Intent data) {
    }

    /**
     * Create a new PendingIntent object which you can hand to others
     * for them to use to send result data back to your
     * {@link #onActivityResult} callback.  The created object will be either
     * one-shot (becoming invalid after a result is sent back) or multiple
     * (allowing any number of results to be sent through it).
     *
     * @param requestCode Private request code for the sender that will be
     * associated with the result data when it is returned.  The sender can not
     * modify this value, allowing you to identify incoming results.
     * @param data Default data to supply in the result, which may be modified
     * by the sender.
     * @param flags May be {@link PendingIntent#FLAG_ONE_SHOT PendingIntent.FLAG_ONE_SHOT},
     * {@link PendingIntent#FLAG_NO_CREATE PendingIntent.FLAG_NO_CREATE},
     * {@link PendingIntent#FLAG_CANCEL_CURRENT PendingIntent.FLAG_CANCEL_CURRENT},
     * {@link PendingIntent#FLAG_UPDATE_CURRENT PendingIntent.FLAG_UPDATE_CURRENT},
     * or any of the flags as supported by
     * {@link Intent#fillIn Intent.fillIn()} to control which unspecified parts
     * of the intent that can be supplied when the actual send happens.
     *
     * @return Returns an existing or new PendingIntent matching the given
     * parameters.  May return null only if
     * {@link PendingIntent#FLAG_NO_CREATE PendingIntent.FLAG_NO_CREATE} has been
     * supplied.
     *
     * @see PendingIntent
     */
    public PendingIntent createPendingResult(int requestCode, @NonNull Intent data,
            @PendingIntent.Flags int flags) {
        String packageName = getPackageName();
        try {
            data.prepareToLeaveProcess();
            IIntentSender target =
                ActivityManagerNative.getDefault().getIntentSender(
                        ActivityManager.INTENT_SENDER_ACTIVITY_RESULT, packageName,
                        mParent == null ? mToken : mParent.mToken,
                        mEmbeddedID, requestCode, new Intent[] { data }, null, flags, null,
                        UserHandle.myUserId());
            return target != null ? new PendingIntent(target) : null;
        } catch (RemoteException e) {
            // Empty
        }
        return null;
    }

    /**
     * Change the desired orientation of this activity.  If the activity
     * is currently in the foreground or otherwise impacting the screen
     * orientation, the screen will immediately be changed (possibly causing
     * the activity to be restarted). Otherwise, this will be used the next
     * time the activity is visible.
     *
     * @param requestedOrientation An orientation constant as used in
     * {@link ActivityInfo#screenOrientation ActivityInfo.screenOrientation}.
     */
    public void setRequestedOrientation(@ActivityInfo.ScreenOrientation int requestedOrientation) {
        if (mParent == null) {
            try {
                ActivityManagerNative.getDefault().setRequestedOrientation(
                        mToken, requestedOrientation);
            } catch (RemoteException e) {
                // Empty
            }
        } else {
            mParent.setRequestedOrientation(requestedOrientation);
        }
    }

    /**
     * Return the current requested orientation of the activity.  This will
     * either be the orientation requested in its component's manifest, or
     * the last requested orientation given to
     * {@link #setRequestedOrientation(int)}.
     *
     * @return Returns an orientation constant as used in
     * {@link ActivityInfo#screenOrientation ActivityInfo.screenOrientation}.
     */
    @ActivityInfo.ScreenOrientation
    public int getRequestedOrientation() {
        if (mParent == null) {
            try {
                return ActivityManagerNative.getDefault()
                        .getRequestedOrientation(mToken);
            } catch (RemoteException e) {
                // Empty
            }
        } else {
            return mParent.getRequestedOrientation();
        }
        return ActivityInfo.SCREEN_ORIENTATION_UNSPECIFIED;
    }

    /**
     * Return the identifier of the task this activity is in.  This identifier
     * will remain the same for the lifetime of the activity.
     *
     * @return Task identifier, an opaque integer.
     */
    public int getTaskId() {
        try {
            return ActivityManagerNative.getDefault()
                .getTaskForActivity(mToken, false);
        } catch (RemoteException e) {
            return -1;
        }
    }

    /**
     * Return whether this activity is the root of a task.  The root is the
     * first activity in a task.
     *
     * @return True if this is the root activity, else false.
     */
    public boolean isTaskRoot() {
        try {
            return ActivityManagerNative.getDefault()
                .getTaskForActivity(mToken, true) >= 0;
        } catch (RemoteException e) {
            return false;
        }
    }

    /**
     * Move the task containing this activity to the back of the activity
     * stack.  The activity's order within the task is unchanged.
     *
     * @param nonRoot If false then this only works if the activity is the root
     *                of a task; if true it will work for any activity in
     *                a task.
     *
     * @return If the task was moved (or it was already at the
     *         back) true is returned, else false.
     */
    public boolean moveTaskToBack(boolean nonRoot) {
        try {
            return ActivityManagerNative.getDefault().moveActivityTaskToBack(
                    mToken, nonRoot);
        } catch (RemoteException e) {
            // Empty
        }
        return false;
    }

    /**
     * Returns class name for this activity with the package prefix removed.
     * This is the default name used to read and write settings.
     *
     * @return The local class name.
     */
    @NonNull
    public String getLocalClassName() {
        final String pkg = getPackageName();
        final String cls = mComponent.getClassName();
        int packageLen = pkg.length();
        if (!cls.startsWith(pkg) || cls.length() <= packageLen
                || cls.charAt(packageLen) != '.') {
            return cls;
        }
        return cls.substring(packageLen+1);
    }

    /**
     * Returns complete component name of this activity.
     *
     * @return Returns the complete component name for this activity
     */
    public ComponentName getComponentName()
    {
        return mComponent;
    }

    /**
     * Retrieve a {@link SharedPreferences} object for accessing preferences
     * that are private to this activity.  This simply calls the underlying
     * {@link #getSharedPreferences(String, int)} method by passing in this activity's
     * class name as the preferences name.
     *
     * @param mode Operating mode.  Use {@link #MODE_PRIVATE} for the default
     *             operation, {@link #MODE_WORLD_READABLE} and
     *             {@link #MODE_WORLD_WRITEABLE} to control permissions.
     *
     * @return Returns the single SharedPreferences instance that can be used
     *         to retrieve and modify the preference values.
     */
    public SharedPreferences getPreferences(int mode) {
        return getSharedPreferences(getLocalClassName(), mode);
    }

    private void ensureSearchManager() {
        if (mSearchManager != null) {
            return;
        }

        mSearchManager = new SearchManager(this, null);
    }

    @Override
    public Object getSystemService(@ServiceName @NonNull String name) {
        if (getBaseContext() == null) {
            throw new IllegalStateException(
                    "System services not available to Activities before onCreate()");
        }

        if (WINDOW_SERVICE.equals(name)) {
            return mWindowManager;
        } else if (SEARCH_SERVICE.equals(name)) {
            ensureSearchManager();
            return mSearchManager;
        }
        return super.getSystemService(name);
    }

    /**
     * Change the title associated with this activity.  If this is a
     * top-level activity, the title for its window will change.  If it
     * is an embedded activity, the parent can do whatever it wants
     * with it.
     */
    public void setTitle(CharSequence title) {
        mTitle = title;
        onTitleChanged(title, mTitleColor);

        if (mParent != null) {
            mParent.onChildTitleChanged(this, title);
        }
    }

    /**
     * Change the title associated with this activity.  If this is a
     * top-level activity, the title for its window will change.  If it
     * is an embedded activity, the parent can do whatever it wants
     * with it.
     */
    public void setTitle(int titleId) {
        setTitle(getText(titleId));
    }

    /**
     * Change the color of the title associated with this activity.
     * <p>
     * This method is deprecated starting in API Level 11 and replaced by action
     * bar styles. For information on styling the Action Bar, read the <a
     * href="{@docRoot} guide/topics/ui/actionbar.html">Action Bar</a> developer
     * guide.
     *
     * @deprecated Use action bar styles instead.
     */
    @Deprecated
    public void setTitleColor(int textColor) {
        mTitleColor = textColor;
        onTitleChanged(mTitle, textColor);
    }

    public final CharSequence getTitle() {
        return mTitle;
    }

    public final int getTitleColor() {
        return mTitleColor;
    }

    protected void onTitleChanged(CharSequence title, int color) {
        if (mTitleReady) {
            final Window win = getWindow();
            if (win != null) {
                win.setTitle(title);
                if (color != 0) {
                    win.setTitleColor(color);
                }
            }
            if (mActionBar != null) {
                mActionBar.setWindowTitle(title);
            }
        }
    }

    protected void onChildTitleChanged(Activity childActivity, CharSequence title) {
    }

    /**
     * Sets information describing the task with this activity for presentation inside the Recents
     * System UI. When {@link ActivityManager#getRecentTasks} is called, the activities of each task
     * are traversed in order from the topmost activity to the bottommost. The traversal continues
     * for each property until a suitable value is found. For each task the taskDescription will be
     * returned in {@link android.app.ActivityManager.TaskDescription}.
     *
     * @see ActivityManager#getRecentTasks
     * @see android.app.ActivityManager.TaskDescription
     *
     * @param taskDescription The TaskDescription properties that describe the task with this activity
     */
    public void setTaskDescription(ActivityManager.TaskDescription taskDescription) {
        ActivityManager.TaskDescription td;
        // Scale the icon down to something reasonable if it is provided
        if (taskDescription.getIconFilename() == null && taskDescription.getIcon() != null) {
            final int size = ActivityManager.getLauncherLargeIconSizeInner(this);
            final Bitmap icon = Bitmap.createScaledBitmap(taskDescription.getIcon(), size, size, true);
            td = new ActivityManager.TaskDescription(taskDescription.getLabel(), icon,
                    taskDescription.getPrimaryColor());
        } else {
            td = taskDescription;
        }
        try {
            ActivityManagerNative.getDefault().setTaskDescription(mToken, td);
        } catch (RemoteException e) {
        }
    }

    /**
     * Sets the visibility of the progress bar in the title.
     * <p>
     * In order for the progress bar to be shown, the feature must be requested
     * via {@link #requestWindowFeature(int)}.
     *
     * @param visible Whether to show the progress bars in the title.
     */
    public final void setProgressBarVisibility(boolean visible) {
        getWindow().setFeatureInt(Window.FEATURE_PROGRESS, visible ? Window.PROGRESS_VISIBILITY_ON :
            Window.PROGRESS_VISIBILITY_OFF);
    }

    /**
     * Sets the visibility of the indeterminate progress bar in the title.
     * <p>
     * In order for the progress bar to be shown, the feature must be requested
     * via {@link #requestWindowFeature(int)}.
     *
     * @param visible Whether to show the progress bars in the title.
     */
    public final void setProgressBarIndeterminateVisibility(boolean visible) {
        getWindow().setFeatureInt(Window.FEATURE_INDETERMINATE_PROGRESS,
                visible ? Window.PROGRESS_VISIBILITY_ON : Window.PROGRESS_VISIBILITY_OFF);
    }

    /**
     * Sets whether the horizontal progress bar in the title should be indeterminate (the circular
     * is always indeterminate).
     * <p>
     * In order for the progress bar to be shown, the feature must be requested
     * via {@link #requestWindowFeature(int)}.
     *
     * @param indeterminate Whether the horizontal progress bar should be indeterminate.
     */
    public final void setProgressBarIndeterminate(boolean indeterminate) {
        getWindow().setFeatureInt(Window.FEATURE_PROGRESS,
                indeterminate ? Window.PROGRESS_INDETERMINATE_ON
                        : Window.PROGRESS_INDETERMINATE_OFF);
    }

    /**
     * Sets the progress for the progress bars in the title.
     * <p>
     * In order for the progress bar to be shown, the feature must be requested
     * via {@link #requestWindowFeature(int)}.
     *
     * @param progress The progress for the progress bar. Valid ranges are from
     *            0 to 10000 (both inclusive). If 10000 is given, the progress
     *            bar will be completely filled and will fade out.
     */
    public final void setProgress(int progress) {
        getWindow().setFeatureInt(Window.FEATURE_PROGRESS, progress + Window.PROGRESS_START);
    }

    /**
     * Sets the secondary progress for the progress bar in the title. This
     * progress is drawn between the primary progress (set via
     * {@link #setProgress(int)} and the background. It can be ideal for media
     * scenarios such as showing the buffering progress while the default
     * progress shows the play progress.
     * <p>
     * In order for the progress bar to be shown, the feature must be requested
     * via {@link #requestWindowFeature(int)}.
     *
     * @param secondaryProgress The secondary progress for the progress bar. Valid ranges are from
     *            0 to 10000 (both inclusive).
     */
    public final void setSecondaryProgress(int secondaryProgress) {
        getWindow().setFeatureInt(Window.FEATURE_PROGRESS,
                secondaryProgress + Window.PROGRESS_SECONDARY_START);
    }

    /**
     * Suggests an audio stream whose volume should be changed by the hardware
     * volume controls.
     * <p>
     * The suggested audio stream will be tied to the window of this Activity.
     * Volume requests which are received while the Activity is in the
     * foreground will affect this stream.
     * <p>
     * It is not guaranteed that the hardware volume controls will always change
     * this stream's volume (for example, if a call is in progress, its stream's
     * volume may be changed instead). To reset back to the default, use
     * {@link AudioManager#USE_DEFAULT_STREAM_TYPE}.
     *
     * @param streamType The type of the audio stream whose volume should be
     *            changed by the hardware volume controls.
     */
    public final void setVolumeControlStream(int streamType) {
        getWindow().setVolumeControlStream(streamType);
    }

    /**
     * Gets the suggested audio stream whose volume should be changed by the
     * hardware volume controls.
     *
     * @return The suggested audio stream type whose volume should be changed by
     *         the hardware volume controls.
     * @see #setVolumeControlStream(int)
     */
    public final int getVolumeControlStream() {
        return getWindow().getVolumeControlStream();
    }

    /**
     * Sets a {@link MediaController} to send media keys and volume changes to.
     * <p>
     * The controller will be tied to the window of this Activity. Media key and
     * volume events which are received while the Activity is in the foreground
     * will be forwarded to the controller and used to invoke transport controls
     * or adjust the volume. This may be used instead of or in addition to
     * {@link #setVolumeControlStream} to affect a specific session instead of a
     * specific stream.
     * <p>
     * It is not guaranteed that the hardware volume controls will always change
     * this session's volume (for example, if a call is in progress, its
     * stream's volume may be changed instead). To reset back to the default use
     * null as the controller.
     *
     * @param controller The controller for the session which should receive
     *            media keys and volume changes.
     */
    public final void setMediaController(MediaController controller) {
        getWindow().setMediaController(controller);
    }

    /**
     * Gets the controller which should be receiving media key and volume events
     * while this activity is in the foreground.
     *
     * @return The controller which should receive events.
     * @see #setMediaController(android.media.session.MediaController)
     */
    public final MediaController getMediaController() {
        return getWindow().getMediaController();
    }

    /**
     * Runs the specified action on the UI thread. If the current thread is the UI
     * thread, then the action is executed immediately. If the current thread is
     * not the UI thread, the action is posted to the event queue of the UI thread.
     *
     * @param action the action to run on the UI thread
     */
    public final void runOnUiThread(Runnable action) {
        if (Thread.currentThread() != mUiThread) {
            mHandler.post(action);
        } else {
            action.run();
        }
    }

    /**
     * Standard implementation of
     * {@link android.view.LayoutInflater.Factory#onCreateView} used when
     * inflating with the LayoutInflater returned by {@link #getSystemService}.
     * This implementation does nothing and is for
     * pre-{@link android.os.Build.VERSION_CODES#HONEYCOMB} apps.  Newer apps
     * should use {@link #onCreateView(View, String, Context, AttributeSet)}.
     *
     * @see android.view.LayoutInflater#createView
     * @see android.view.Window#getLayoutInflater
     */
    @Nullable
    public View onCreateView(String name, Context context, AttributeSet attrs) {
        return null;
    }

    /**
     * Standard implementation of
     * {@link android.view.LayoutInflater.Factory2#onCreateView(View, String, Context, AttributeSet)}
     * used when inflating with the LayoutInflater returned by {@link #getSystemService}.
     * This implementation handles <fragment> tags to embed fragments inside
     * of the activity.
     *
     * @see android.view.LayoutInflater#createView
     * @see android.view.Window#getLayoutInflater
     */
    public View onCreateView(View parent, String name, Context context, AttributeSet attrs) {
        if (!"fragment".equals(name)) {
            return onCreateView(name, context, attrs);
        }

        return mFragments.onCreateView(parent, name, context, attrs);
    }

    /**
     * Print the Activity's state into the given stream.  This gets invoked if
     * you run "adb shell dumpsys activity &lt;activity_component_name&gt;".
     *
     * @param prefix Desired prefix to prepend at each line of output.
     * @param fd The raw file descriptor that the dump is being sent to.
     * @param writer The PrintWriter to which you should dump your state.  This will be
     * closed for you after you return.
     * @param args additional arguments to the dump request.
     */
    public void dump(String prefix, FileDescriptor fd, PrintWriter writer, String[] args) {
        dumpInner(prefix, fd, writer, args);
    }

    void dumpInner(String prefix, FileDescriptor fd, PrintWriter writer, String[] args) {
        writer.print(prefix); writer.print("Local Activity ");
                writer.print(Integer.toHexString(System.identityHashCode(this)));
                writer.println(" State:");
        String innerPrefix = prefix + "  ";
        writer.print(innerPrefix); writer.print("mResumed=");
                writer.print(mResumed); writer.print(" mStopped=");
                writer.print(mStopped); writer.print(" mFinished=");
                writer.println(mFinished);
        writer.print(innerPrefix); writer.print("mChangingConfigurations=");
                writer.println(mChangingConfigurations);
        writer.print(innerPrefix); writer.print("mCurrentConfig=");
                writer.println(mCurrentConfig);

        mFragments.dumpLoaders(innerPrefix, fd, writer, args);
        mFragments.getFragmentManager().dump(innerPrefix, fd, writer, args);
        if (mVoiceInteractor != null) {
            mVoiceInteractor.dump(innerPrefix, fd, writer, args);
        }

        if (getWindow() != null &&
                getWindow().peekDecorView() != null &&
                getWindow().peekDecorView().getViewRootImpl() != null) {
            getWindow().peekDecorView().getViewRootImpl().dump(prefix, fd, writer, args);
        }

        mHandler.getLooper().dump(new PrintWriterPrinter(writer), prefix);
    }

    /**
     * Bit indicating that this activity is "immersive" and should not be
     * interrupted by notifications if possible.
     *
     * This value is initially set by the manifest property
     * <code>android:immersive</code> but may be changed at runtime by
     * {@link #setImmersive}.
     *
     * @see #setImmersive(boolean)
     * @see android.content.pm.ActivityInfo#FLAG_IMMERSIVE
     */
    public boolean isImmersive() {
        try {
            return ActivityManagerNative.getDefault().isImmersive(mToken);
        } catch (RemoteException e) {
            return false;
        }
    }

    /**
     * Indication of whether this is the highest level activity in this task. Can be used to
     * determine whether an activity launched by this activity was placed in the same task or
     * another task.
     *
     * @return true if this is the topmost, non-finishing activity in its task.
     */
    private boolean isTopOfTask() {
        try {
            return ActivityManagerNative.getDefault().isTopOfTask(mToken);
        } catch (RemoteException e) {
            return false;
        }
    }

    /**
     * Convert a translucent themed Activity {@link android.R.attr#windowIsTranslucent} to a
     * fullscreen opaque Activity.
     * <p>
     * Call this whenever the background of a translucent Activity has changed to become opaque.
     * Doing so will allow the {@link android.view.Surface} of the Activity behind to be released.
     * <p>
     * This call has no effect on non-translucent activities or on activities with the
     * {@link android.R.attr#windowIsFloating} attribute.
     *
     * @see #convertToTranslucent(android.app.Activity.TranslucentConversionListener,
     * ActivityOptions)
     * @see TranslucentConversionListener
     *
     * @hide
     */
    @SystemApi
    public void convertFromTranslucent() {
        try {
            mTranslucentCallback = null;
            if (ActivityManagerNative.getDefault().convertFromTranslucent(mToken)) {
                WindowManagerGlobal.getInstance().changeCanvasOpacity(mToken, true);
            }
        } catch (RemoteException e) {
            // pass
        }
    }

    /**
     * Convert a translucent themed Activity {@link android.R.attr#windowIsTranslucent} back from
     * opaque to translucent following a call to {@link #convertFromTranslucent()}.
     * <p>
     * Calling this allows the Activity behind this one to be seen again. Once all such Activities
     * have been redrawn {@link TranslucentConversionListener#onTranslucentConversionComplete} will
     * be called indicating that it is safe to make this activity translucent again. Until
     * {@link TranslucentConversionListener#onTranslucentConversionComplete} is called the image
     * behind the frontmost Activity will be indeterminate.
     * <p>
     * This call has no effect on non-translucent activities or on activities with the
     * {@link android.R.attr#windowIsFloating} attribute.
     *
     * @param callback the method to call when all visible Activities behind this one have been
     * drawn and it is safe to make this Activity translucent again.
     * @param options activity options delivered to the activity below this one. The options
     * are retrieved using {@link #getActivityOptions}.
     * @return <code>true</code> if Window was opaque and will become translucent or
     * <code>false</code> if window was translucent and no change needed to be made.
     *
     * @see #convertFromTranslucent()
     * @see TranslucentConversionListener
     *
     * @hide
     */
    @SystemApi
    public boolean convertToTranslucent(TranslucentConversionListener callback,
            ActivityOptions options) {
        boolean drawComplete;
        try {
            mTranslucentCallback = callback;
            mChangeCanvasToTranslucent =
                    ActivityManagerNative.getDefault().convertToTranslucent(mToken, options);
            WindowManagerGlobal.getInstance().changeCanvasOpacity(mToken, false);
            drawComplete = true;
        } catch (RemoteException e) {
            // Make callback return as though it timed out.
            mChangeCanvasToTranslucent = false;
            drawComplete = false;
        }
        if (!mChangeCanvasToTranslucent && mTranslucentCallback != null) {
            // Window is already translucent.
            mTranslucentCallback.onTranslucentConversionComplete(drawComplete);
        }
        return mChangeCanvasToTranslucent;
    }

    /** @hide */
    void onTranslucentConversionComplete(boolean drawComplete) {
        if (mTranslucentCallback != null) {
            mTranslucentCallback.onTranslucentConversionComplete(drawComplete);
            mTranslucentCallback = null;
        }
        if (mChangeCanvasToTranslucent) {
            WindowManagerGlobal.getInstance().changeCanvasOpacity(mToken, false);
        }
    }

    /** @hide */
    public void onNewActivityOptions(ActivityOptions options) {
        mActivityTransitionState.setEnterActivityOptions(this, options);
        if (!mStopped) {
            mActivityTransitionState.enterReady(this);
        }
    }

    /**
     * Retrieve the ActivityOptions passed in from the launching activity or passed back
     * from an activity launched by this activity in its call to {@link
     * #convertToTranslucent(TranslucentConversionListener, ActivityOptions)}
     *
     * @return The ActivityOptions passed to {@link #convertToTranslucent}.
     * @hide
     */
    ActivityOptions getActivityOptions() {
        try {
            return ActivityManagerNative.getDefault().getActivityOptions(mToken);
        } catch (RemoteException e) {
        }
        return null;
    }

    /**
     * Activities that want to remain visible behind a translucent activity above them must call
     * this method anytime between the start of {@link #onResume()} and the return from
     * {@link #onPause()}. If this call is successful then the activity will remain visible after
     * {@link #onPause()} is called, and is allowed to continue playing media in the background.
     *
     * <p>The actions of this call are reset each time that this activity is brought to the
     * front. That is, every time {@link #onResume()} is called the activity will be assumed
     * to not have requested visible behind. Therefore, if you want this activity to continue to
     * be visible in the background you must call this method again.
     *
     * <p>Only fullscreen opaque activities may make this call. I.e. this call is a nop
     * for dialog and translucent activities.
     *
     * <p>Under all circumstances, the activity must stop playing and release resources prior to or
     * within a call to {@link #onVisibleBehindCanceled()} or if this call returns false.
     *
     * <p>False will be returned any time this method is called between the return of onPause and
     *      the next call to onResume.
     *
     * @param visible true to notify the system that the activity wishes to be visible behind other
     *                translucent activities, false to indicate otherwise. Resources must be
     *                released when passing false to this method.
     * @return the resulting visibiity state. If true the activity will remain visible beyond
     *      {@link #onPause()} if the next activity is translucent or not fullscreen. If false
     *      then the activity may not count on being visible behind other translucent activities,
     *      and must stop any media playback and release resources.
     *      Returning false may occur in lieu of a call to {@link #onVisibleBehindCanceled()} so
     *      the return value must be checked.
     *
     * @see #onVisibleBehindCanceled()
     * @see #onBackgroundVisibleBehindChanged(boolean)
     */
    public boolean requestVisibleBehind(boolean visible) {
        if (!mResumed) {
            // Do not permit paused or stopped activities to do this.
            visible = false;
        }
        try {
            mVisibleBehind = ActivityManagerNative.getDefault()
                    .requestVisibleBehind(mToken, visible) && visible;
        } catch (RemoteException e) {
            mVisibleBehind = false;
        }
        return mVisibleBehind;
    }

    /**
     * Called when a translucent activity over this activity is becoming opaque or another
     * activity is being launched. Activities that override this method must call
     * <code>super.onVisibleBehindCanceled()</code> or a SuperNotCalledException will be thrown.
     *
     * <p>When this method is called the activity has 500 msec to release any resources it may be
     * using while visible in the background.
     * If the activity has not returned from this method in 500 msec the system will destroy
     * the activity and kill the process in order to recover the resources for another
     * process. Otherwise {@link #onStop()} will be called following return.
     *
     * @see #requestVisibleBehind(boolean)
     * @see #onBackgroundVisibleBehindChanged(boolean)
     */
    @CallSuper
    public void onVisibleBehindCanceled() {
        mCalled = true;
    }

    /**
     * Translucent activities may call this to determine if there is an activity below them that
     * is currently set to be visible in the background.
     *
     * @return true if an activity below is set to visible according to the most recent call to
     * {@link #requestVisibleBehind(boolean)}, false otherwise.
     *
     * @see #requestVisibleBehind(boolean)
     * @see #onVisibleBehindCanceled()
     * @see #onBackgroundVisibleBehindChanged(boolean)
     * @hide
     */
    @SystemApi
    public boolean isBackgroundVisibleBehind() {
        try {
            return ActivityManagerNative.getDefault().isBackgroundVisibleBehind(mToken);
        } catch (RemoteException e) {
        }
        return false;
    }

    /**
     * The topmost foreground activity will receive this call when the background visibility state
     * of the activity below it changes.
     *
     * This call may be a consequence of {@link #requestVisibleBehind(boolean)} or might be
     * due to a background activity finishing itself.
     *
     * @param visible true if a background activity is visible, false otherwise.
     *
     * @see #requestVisibleBehind(boolean)
     * @see #onVisibleBehindCanceled()
     * @hide
     */
    @SystemApi
    public void onBackgroundVisibleBehindChanged(boolean visible) {
    }

    /**
     * Activities cannot draw during the period that their windows are animating in. In order
     * to know when it is safe to begin drawing they can override this method which will be
     * called when the entering animation has completed.
     */
    public void onEnterAnimationComplete() {
    }

    /**
     * @hide
     */
    public void dispatchEnterAnimationComplete() {
        onEnterAnimationComplete();
        if (getWindow() != null && getWindow().getDecorView() != null) {
            getWindow().getDecorView().getViewTreeObserver().dispatchOnEnterAnimationComplete();
        }
    }

    /**
     * Adjust the current immersive mode setting.
     *
     * Note that changing this value will have no effect on the activity's
     * {@link android.content.pm.ActivityInfo} structure; that is, if
     * <code>android:immersive</code> is set to <code>true</code>
     * in the application's manifest entry for this activity, the {@link
     * android.content.pm.ActivityInfo#flags ActivityInfo.flags} member will
     * always have its {@link android.content.pm.ActivityInfo#FLAG_IMMERSIVE
     * FLAG_IMMERSIVE} bit set.
     *
     * @see #isImmersive()
     * @see android.content.pm.ActivityInfo#FLAG_IMMERSIVE
     */
    public void setImmersive(boolean i) {
        try {
            ActivityManagerNative.getDefault().setImmersive(mToken, i);
        } catch (RemoteException e) {
            // pass
        }
    }

    /**
     * Start an action mode of the default type {@link ActionMode#TYPE_PRIMARY}.
     *
     * @param callback Callback that will manage lifecycle events for this action mode
     * @return The ActionMode that was started, or null if it was canceled
     *
     * @see ActionMode
     */
    @Nullable
    public ActionMode startActionMode(ActionMode.Callback callback) {
        return mWindow.getDecorView().startActionMode(callback);
    }

    /**
     * Start an action mode of the given type.
     *
     * @param callback Callback that will manage lifecycle events for this action mode
     * @param type One of {@link ActionMode#TYPE_PRIMARY} or {@link ActionMode#TYPE_FLOATING}.
     * @return The ActionMode that was started, or null if it was canceled
     *
     * @see ActionMode
     */
    @Nullable
    public ActionMode startActionMode(ActionMode.Callback callback, int type) {
        return mWindow.getDecorView().startActionMode(callback, type);
    }

    /**
     * Give the Activity a chance to control the UI for an action mode requested
     * by the system.
     *
     * <p>Note: If you are looking for a notification callback that an action mode
     * has been started for this activity, see {@link #onActionModeStarted(ActionMode)}.</p>
     *
     * @param callback The callback that should control the new action mode
     * @return The new action mode, or <code>null</code> if the activity does not want to
     *         provide special handling for this action mode. (It will be handled by the system.)
     */
    @Nullable
    @Override
    public ActionMode onWindowStartingActionMode(ActionMode.Callback callback) {
        // Only Primary ActionModes are represented in the ActionBar.
        if (mActionModeTypeStarting == ActionMode.TYPE_PRIMARY) {
            initWindowDecorActionBar();
            if (mActionBar != null) {
                return mActionBar.startActionMode(callback);
            }
        }
        return null;
    }

    /**
     * {@inheritDoc}
     */
    @Nullable
    @Override
    public ActionMode onWindowStartingActionMode(ActionMode.Callback callback, int type) {
        try {
            mActionModeTypeStarting = type;
            return onWindowStartingActionMode(callback);
        } finally {
            mActionModeTypeStarting = ActionMode.TYPE_PRIMARY;
        }
    }

    /**
     * Notifies the Activity that an action mode has been started.
     * Activity subclasses overriding this method should call the superclass implementation.
     *
     * @param mode The new action mode.
     */
    @CallSuper
    @Override
    public void onActionModeStarted(ActionMode mode) {
    }

    /**
     * Notifies the activity that an action mode has finished.
     * Activity subclasses overriding this method should call the superclass implementation.
     *
     * @param mode The action mode that just finished.
     */
    @CallSuper
    @Override
    public void onActionModeFinished(ActionMode mode) {
    }

    /**
     * Returns true if the app should recreate the task when navigating 'up' from this activity
     * by using targetIntent.
     *
     * <p>If this method returns false the app can trivially call
     * {@link #navigateUpTo(Intent)} using the same parameters to correctly perform
     * up navigation. If this method returns false, the app should synthesize a new task stack
     * by using {@link TaskStackBuilder} or another similar mechanism to perform up navigation.</p>
     *
     * @param targetIntent An intent representing the target destination for up navigation
     * @return true if navigating up should recreate a new task stack, false if the same task
     *         should be used for the destination
     */
    public boolean shouldUpRecreateTask(Intent targetIntent) {
        try {
            PackageManager pm = getPackageManager();
            ComponentName cn = targetIntent.getComponent();
            if (cn == null) {
                cn = targetIntent.resolveActivity(pm);
            }
            ActivityInfo info = pm.getActivityInfo(cn, 0);
            if (info.taskAffinity == null) {
                return false;
            }
            return ActivityManagerNative.getDefault()
                    .shouldUpRecreateTask(mToken, info.taskAffinity);
        } catch (RemoteException e) {
            return false;
        } catch (NameNotFoundException e) {
            return false;
        }
    }

    /**
     * Navigate from this activity to the activity specified by upIntent, finishing this activity
     * in the process. If the activity indicated by upIntent already exists in the task's history,
     * this activity and all others before the indicated activity in the history stack will be
     * finished.
     *
     * <p>If the indicated activity does not appear in the history stack, this will finish
     * each activity in this task until the root activity of the task is reached, resulting in
     * an "in-app home" behavior. This can be useful in apps with a complex navigation hierarchy
     * when an activity may be reached by a path not passing through a canonical parent
     * activity.</p>
     *
     * <p>This method should be used when performing up navigation from within the same task
     * as the destination. If up navigation should cross tasks in some cases, see
     * {@link #shouldUpRecreateTask(Intent)}.</p>
     *
     * @param upIntent An intent representing the target destination for up navigation
     *
     * @return true if up navigation successfully reached the activity indicated by upIntent and
     *         upIntent was delivered to it. false if an instance of the indicated activity could
     *         not be found and this activity was simply finished normally.
     */
    public boolean navigateUpTo(Intent upIntent) {
        if (mParent == null) {
            ComponentName destInfo = upIntent.getComponent();
            if (destInfo == null) {
                destInfo = upIntent.resolveActivity(getPackageManager());
                if (destInfo == null) {
                    return false;
                }
                upIntent = new Intent(upIntent);
                upIntent.setComponent(destInfo);
            }
            int resultCode;
            Intent resultData;
            synchronized (this) {
                resultCode = mResultCode;
                resultData = mResultData;
            }
            if (resultData != null) {
                resultData.prepareToLeaveProcess();
            }
            try {
                upIntent.prepareToLeaveProcess();
                return ActivityManagerNative.getDefault().navigateUpTo(mToken, upIntent,
                        resultCode, resultData);
            } catch (RemoteException e) {
                return false;
            }
        } else {
            return mParent.navigateUpToFromChild(this, upIntent);
        }
    }

    /**
     * This is called when a child activity of this one calls its
     * {@link #navigateUpTo} method.  The default implementation simply calls
     * navigateUpTo(upIntent) on this activity (the parent).
     *
     * @param child The activity making the call.
     * @param upIntent An intent representing the target destination for up navigation
     *
     * @return true if up navigation successfully reached the activity indicated by upIntent and
     *         upIntent was delivered to it. false if an instance of the indicated activity could
     *         not be found and this activity was simply finished normally.
     */
    public boolean navigateUpToFromChild(Activity child, Intent upIntent) {
        return navigateUpTo(upIntent);
    }

    /**
     * Obtain an {@link Intent} that will launch an explicit target activity specified by
     * this activity's logical parent. The logical parent is named in the application's manifest
     * by the {@link android.R.attr#parentActivityName parentActivityName} attribute.
     * Activity subclasses may override this method to modify the Intent returned by
     * super.getParentActivityIntent() or to implement a different mechanism of retrieving
     * the parent intent entirely.
     *
     * @return a new Intent targeting the defined parent of this activity or null if
     *         there is no valid parent.
     */
    @Nullable
    public Intent getParentActivityIntent() {
        final String parentName = mActivityInfo.parentActivityName;
        if (TextUtils.isEmpty(parentName)) {
            return null;
        }

        // If the parent itself has no parent, generate a main activity intent.
        final ComponentName target = new ComponentName(this, parentName);
        try {
            final ActivityInfo parentInfo = getPackageManager().getActivityInfo(target, 0);
            final String parentActivity = parentInfo.parentActivityName;
            final Intent parentIntent = parentActivity == null
                    ? Intent.makeMainActivity(target)
                    : new Intent().setComponent(target);
            return parentIntent;
        } catch (NameNotFoundException e) {
            Log.e(TAG, "getParentActivityIntent: bad parentActivityName '" + parentName +
                    "' in manifest");
            return null;
        }
    }

    /**
     * When {@link android.app.ActivityOptions#makeSceneTransitionAnimation(Activity,
     * android.view.View, String)} was used to start an Activity, <var>callback</var>
     * will be called to handle shared elements on the <i>launched</i> Activity. This requires
     * {@link Window#FEATURE_ACTIVITY_TRANSITIONS}.
     *
     * @param callback Used to manipulate shared element transitions on the launched Activity.
     */
    public void setEnterSharedElementCallback(SharedElementCallback callback) {
        if (callback == null) {
            callback = SharedElementCallback.NULL_CALLBACK;
        }
        mEnterTransitionListener = callback;
    }

    /**
     * When {@link android.app.ActivityOptions#makeSceneTransitionAnimation(Activity,
     * android.view.View, String)} was used to start an Activity, <var>callback</var>
     * will be called to handle shared elements on the <i>launching</i> Activity. Most
     * calls will only come when returning from the started Activity.
     * This requires {@link Window#FEATURE_ACTIVITY_TRANSITIONS}.
     *
     * @param callback Used to manipulate shared element transitions on the launching Activity.
     */
    public void setExitSharedElementCallback(SharedElementCallback callback) {
        if (callback == null) {
            callback = SharedElementCallback.NULL_CALLBACK;
        }
        mExitTransitionListener = callback;
    }

    /**
     * Postpone the entering activity transition when Activity was started with
     * {@link android.app.ActivityOptions#makeSceneTransitionAnimation(Activity,
     * android.util.Pair[])}.
     * <p>This method gives the Activity the ability to delay starting the entering and
     * shared element transitions until all data is loaded. Until then, the Activity won't
     * draw into its window, leaving the window transparent. This may also cause the
     * returning animation to be delayed until data is ready. This method should be
     * called in {@link #onCreate(android.os.Bundle)} or in
     * {@link #onActivityReenter(int, android.content.Intent)}.
     * {@link #startPostponedEnterTransition()} must be called to allow the Activity to
     * start the transitions. If the Activity did not use
     * {@link android.app.ActivityOptions#makeSceneTransitionAnimation(Activity,
     * android.util.Pair[])}, then this method does nothing.</p>
     */
    public void postponeEnterTransition() {
        mActivityTransitionState.postponeEnterTransition();
    }

    /**
     * Begin postponed transitions after {@link #postponeEnterTransition()} was called.
     * If postponeEnterTransition() was called, you must call startPostponedEnterTransition()
     * to have your Activity start drawing.
     */
    public void startPostponedEnterTransition() {
        mActivityTransitionState.startPostponedEnterTransition();
    }

    // ------------------ Internal API ------------------

    final void setParent(Activity parent) {
        mParent = parent;
    }

    final void attach(Context context, ActivityThread aThread,
            Instrumentation instr, IBinder token, int ident,
            Application application, Intent intent, ActivityInfo info,
            CharSequence title, Activity parent, String id,
            NonConfigurationInstances lastNonConfigurationInstances,
            Configuration config, String referrer, IVoiceInteractor voiceInteractor) {
        attachBaseContext(context);

        mFragments.attachHost(null /*parent*/);

        mWindow = new PhoneWindow(this);
        mWindow.setCallback(this);
        mWindow.setOnWindowDismissedCallback(this);
        mWindow.getLayoutInflater().setPrivateFactory(this);
        if (info.softInputMode != WindowManager.LayoutParams.SOFT_INPUT_STATE_UNSPECIFIED) {
            mWindow.setSoftInputMode(info.softInputMode);
        }
        if (info.uiOptions != 0) {
            mWindow.setUiOptions(info.uiOptions);
        }
        mUiThread = Thread.currentThread();

        mMainThread = aThread;
        mInstrumentation = instr;
        mToken = token;
        mIdent = ident;
        mApplication = application;
        mIntent = intent;
        mReferrer = referrer;
        mComponent = intent.getComponent();
        mActivityInfo = info;
        mTitle = title;
        mParent = parent;
        mEmbeddedID = id;
        mLastNonConfigurationInstances = lastNonConfigurationInstances;
        if (voiceInteractor != null) {
            if (lastNonConfigurationInstances != null) {
                mVoiceInteractor = lastNonConfigurationInstances.voiceInteractor;
            } else {
                mVoiceInteractor = new VoiceInteractor(voiceInteractor, this, this,
                        Looper.myLooper());
            }
        }

        mWindow.setWindowManager(
                (WindowManager)context.getSystemService(Context.WINDOW_SERVICE),
                mToken, mComponent.flattenToString(),
                (info.flags & ActivityInfo.FLAG_HARDWARE_ACCELERATED) != 0);
        if (mParent != null) {
            mWindow.setContainer(mParent.getWindow());
        }
        mWindowManager = mWindow.getWindowManager();
        mCurrentConfig = config;
    }

    /** @hide */
    public final IBinder getActivityToken() {
        return mParent != null ? mParent.getActivityToken() : mToken;
    }

    final void performCreateCommon() {
        mVisibleFromClient = !mWindow.getWindowStyle().getBoolean(
                com.android.internal.R.styleable.Window_windowNoDisplay, false);
        mFragments.dispatchActivityCreated();
        mActivityTransitionState.setEnterActivityOptions(this, getActivityOptions());
    }

    final void performCreate(Bundle icicle) {
        restoreHasCurrentPermissionRequest(icicle);
        onCreate(icicle);
        mActivityTransitionState.readState(icicle);
        performCreateCommon();
    }

    final void performCreate(Bundle icicle, PersistableBundle persistentState) {
        restoreHasCurrentPermissionRequest(icicle);
        onCreate(icicle, persistentState);
        mActivityTransitionState.readState(icicle);
        performCreateCommon();
    }

    final void performStart() {
        mActivityTransitionState.setEnterActivityOptions(this, getActivityOptions());
        mFragments.noteStateNotSaved();
        mCalled = false;
        mFragments.execPendingActions();
        mInstrumentation.callActivityOnStart(this);
        if (!mCalled) {
            throw new SuperNotCalledException(
                "Activity " + mComponent.toShortString() +
                " did not call through to super.onStart()");
        }
        mFragments.dispatchStart();
        mFragments.reportLoaderStart();
        mActivityTransitionState.enterReady(this);
    }

    final void performRestart() {
        mFragments.noteStateNotSaved();

        if (mStopped) {
            mStopped = false;
            if (mToken != null && mParent == null) {
                WindowManagerGlobal.getInstance().setStoppedState(mToken, false);
            }

            synchronized (mManagedCursors) {
                final int N = mManagedCursors.size();
                for (int i=0; i<N; i++) {
                    ManagedCursor mc = mManagedCursors.get(i);
                    if (mc.mReleased || mc.mUpdated) {
                        if (!mc.mCursor.requery()) {
                            if (getApplicationInfo().targetSdkVersion
                                    >= android.os.Build.VERSION_CODES.ICE_CREAM_SANDWICH) {
                                throw new IllegalStateException(
                                        "trying to requery an already closed cursor  "
                                        + mc.mCursor);
                            }
                        }
                        mc.mReleased = false;
                        mc.mUpdated = false;
                    }
                }
            }

            mCalled = false;
            mInstrumentation.callActivityOnRestart(this);
            if (!mCalled) {
                throw new SuperNotCalledException(
                    "Activity " + mComponent.toShortString() +
                    " did not call through to super.onRestart()");
            }
            performStart();
        }
    }

    final void performResume() {
        performRestart();

        mFragments.execPendingActions();

        mLastNonConfigurationInstances = null;

        mCalled = false;
        // mResumed is set by the instrumentation
        mInstrumentation.callActivityOnResume(this);
        if (!mCalled) {
            throw new SuperNotCalledException(
                "Activity " + mComponent.toShortString() +
                " did not call through to super.onResume()");
        }

        // invisible activities must be finished before onResume() completes
        if (!mVisibleFromClient && !mFinished) {
            Log.w(TAG, "An activity without a UI must call finish() before onResume() completes");
            if (getApplicationInfo().targetSdkVersion
                    > android.os.Build.VERSION_CODES.LOLLIPOP_MR1) {
                throw new IllegalStateException(
                        "Activity " + mComponent.toShortString() +
                        " did not call finish() prior to onResume() completing");
            }
        }

        // Now really resume, and install the current status bar and menu.
        mCalled = false;

        mFragments.dispatchResume();
        mFragments.execPendingActions();

        onPostResume();
        if (!mCalled) {
            throw new SuperNotCalledException(
                "Activity " + mComponent.toShortString() +
                " did not call through to super.onPostResume()");
        }
    }

    final void performPause() {
        mDoReportFullyDrawn = false;
        mFragments.dispatchPause();
        mCalled = false;
        onPause();
        mResumed = false;
        if (!mCalled && getApplicationInfo().targetSdkVersion
                >= android.os.Build.VERSION_CODES.GINGERBREAD) {
            throw new SuperNotCalledException(
                    "Activity " + mComponent.toShortString() +
                    " did not call through to super.onPause()");
        }
        mResumed = false;
    }

    final void performUserLeaving() {
        onUserInteraction();
        onUserLeaveHint();
    }

    final void performStop() {
        mDoReportFullyDrawn = false;
        mFragments.doLoaderStop(mChangingConfigurations /*retain*/);

        if (!mStopped) {
            if (mWindow != null) {
                mWindow.closeAllPanels();
            }

            if (mToken != null && mParent == null) {
                WindowManagerGlobal.getInstance().setStoppedState(mToken, true);
            }

            mFragments.dispatchStop();

            mCalled = false;
            mInstrumentation.callActivityOnStop(this);
            if (!mCalled) {
                throw new SuperNotCalledException(
                    "Activity " + mComponent.toShortString() +
                    " did not call through to super.onStop()");
            }

            synchronized (mManagedCursors) {
                final int N = mManagedCursors.size();
                for (int i=0; i<N; i++) {
                    ManagedCursor mc = mManagedCursors.get(i);
                    if (!mc.mReleased) {
                        mc.mCursor.deactivate();
                        mc.mReleased = true;
                    }
                }
            }

            mStopped = true;
        }
        mResumed = false;
    }

    final void performDestroy() {
        mDestroyed = true;
        mWindow.destroy();
        mFragments.dispatchDestroy();
        onDestroy();
        mFragments.doLoaderDestroy();
        if (mVoiceInteractor != null) {
            mVoiceInteractor.detachActivity();
        }
    }

    /**
     * @hide
     */
    public final boolean isResumed() {
        return mResumed;
    }

    private void storeHasCurrentPermissionRequest(Bundle bundle) {
        if (bundle != null && mHasCurrentPermissionsRequest) {
            bundle.putBoolean(HAS_CURENT_PERMISSIONS_REQUEST_KEY, true);
        }
    }

    private void restoreHasCurrentPermissionRequest(Bundle bundle) {
        if (bundle != null) {
            mHasCurrentPermissionsRequest = bundle.getBoolean(
                    HAS_CURENT_PERMISSIONS_REQUEST_KEY, false);
        }
    }

    void dispatchActivityResult(String who, int requestCode,
        int resultCode, Intent data) {
        if (false) Log.v(
            TAG, "Dispatching result: who=" + who + ", reqCode=" + requestCode
            + ", resCode=" + resultCode + ", data=" + data);
        mFragments.noteStateNotSaved();
        if (who == null) {
            onActivityResult(requestCode, resultCode, data);
        } else if (who.startsWith(REQUEST_PERMISSIONS_WHO_PREFIX)) {
            who = who.substring(REQUEST_PERMISSIONS_WHO_PREFIX.length());
            if (TextUtils.isEmpty(who)) {
                dispatchRequestPermissionsResult(requestCode, data);
            } else {
                Fragment frag = mFragments.findFragmentByWho(who);
                if (frag != null) {
                    dispatchRequestPermissionsResultToFragment(requestCode, data, frag);
                }
            }
        } else if (who.startsWith("@android:view:")) {
            ArrayList<ViewRootImpl> views = WindowManagerGlobal.getInstance().getRootViews(
                    getActivityToken());
            for (ViewRootImpl viewRoot : views) {
                if (viewRoot.getView() != null
                        && viewRoot.getView().dispatchActivityResult(
                                who, requestCode, resultCode, data)) {
                    return;
                }
            }
        } else {
            Fragment frag = mFragments.findFragmentByWho(who);
            if (frag != null) {
                frag.onActivityResult(requestCode, resultCode, data);
            }
        }
    }

    /**
     * Request to put this Activity in a mode where the user is locked to the
     * current task.
     *
     * This will prevent the user from launching other apps, going to settings, or reaching the
     * home screen. This does not include those apps whose {@link android.R.attr#lockTaskMode}
     * values permit launching while locked.
     *
     * If {@link DevicePolicyManager#isLockTaskPermitted(String)} returns true or
     * lockTaskMode=lockTaskModeAlways for this component then the app will go directly into
     * Lock Task mode. The user will not be able to exit this mode until
     * {@link Activity#stopLockTask()} is called.
     *
     * If {@link DevicePolicyManager#isLockTaskPermitted(String)} returns false
     * then the system will prompt the user with a dialog requesting permission to enter
     * this mode.  When entered through this method the user can exit at any time through
     * an action described by the request dialog.  Calling stopLockTask will also exit the
     * mode.
     *
     * @see android.R.attr#lockTaskMode
     */
    public void startLockTask() {
        try {
            ActivityManagerNative.getDefault().startLockTaskMode(mToken);
        } catch (RemoteException e) {
        }
    }

    /**
     * Allow the user to switch away from the current task.
     *
     * Called to end the mode started by {@link Activity#startLockTask}. This
     * can only be called by activities that have successfully called
     * startLockTask previously.
     *
     * This will allow the user to exit this app and move onto other activities.
     * <p>Note: This method should only be called when the activity is user-facing. That is,
     * between onResume() and onPause().
     * <p>Note: If there are other tasks below this one that are also locked then calling this
     * method will immediately finish this task and resume the previous locked one, remaining in
     * lockTask mode.
     *
     * @see android.R.attr#lockTaskMode
     * @see ActivityManager#getLockTaskModeState()
     */
    public void stopLockTask() {
        try {
            ActivityManagerNative.getDefault().stopLockTaskMode();
        } catch (RemoteException e) {
        }
    }

    /**
     * Shows the user the system defined message for telling the user how to exit
     * lock task mode. The task containing this activity must be in lock task mode at the time
     * of this call for the message to be displayed.
     */
    public void showLockTaskEscapeMessage() {
        try {
            ActivityManagerNative.getDefault().showLockTaskEscapeMessage(mToken);
        } catch (RemoteException e) {
        }
    }

    /**
     * Interface for informing a translucent {@link Activity} once all visible activities below it
     * have completed drawing. This is necessary only after an {@link Activity} has been made
     * opaque using {@link Activity#convertFromTranslucent()} and before it has been drawn
     * translucent again following a call to {@link
     * Activity#convertToTranslucent(android.app.Activity.TranslucentConversionListener,
     * ActivityOptions)}
     *
     * @hide
     */
    @SystemApi
    public interface TranslucentConversionListener {
        /**
         * Callback made following {@link Activity#convertToTranslucent} once all visible Activities
         * below the top one have been redrawn. Following this callback it is safe to make the top
         * Activity translucent because the underlying Activity has been drawn.
         *
         * @param drawComplete True if the background Activity has drawn itself. False if a timeout
         * occurred waiting for the Activity to complete drawing.
         *
         * @see Activity#convertFromTranslucent()
         * @see Activity#convertToTranslucent(TranslucentConversionListener, ActivityOptions)
         */
        public void onTranslucentConversionComplete(boolean drawComplete);
    }

    private void dispatchRequestPermissionsResult(int requestCode, Intent data) {
        mHasCurrentPermissionsRequest = false;
        // If the package installer crashed we may have not data - best effort.
        String[] permissions = (data != null) ? data.getStringArrayExtra(
                PackageManager.EXTRA_REQUEST_PERMISSIONS_NAMES) : new String[0];
        final int[] grantResults = (data != null) ? data.getIntArrayExtra(
                PackageManager.EXTRA_REQUEST_PERMISSIONS_RESULTS) : new int[0];
        onRequestPermissionsResult(requestCode, permissions, grantResults);
    }

    private void dispatchRequestPermissionsResultToFragment(int requestCode, Intent data,
            Fragment fragment) {
        // If the package installer crashed we may have not data - best effort.
        String[] permissions = (data != null) ? data.getStringArrayExtra(
                PackageManager.EXTRA_REQUEST_PERMISSIONS_NAMES) : new String[0];
        final int[] grantResults = (data != null) ? data.getIntArrayExtra(
                PackageManager.EXTRA_REQUEST_PERMISSIONS_RESULTS) : new int[0];
        fragment.onRequestPermissionsResult(requestCode, permissions, grantResults);
    }

    class HostCallbacks extends FragmentHostCallback<Activity> {
        public HostCallbacks() {
            super(Activity.this /*activity*/);
        }

        @Override
        public void onDump(String prefix, FileDescriptor fd, PrintWriter writer, String[] args) {
            Activity.this.dump(prefix, fd, writer, args);
        }

        @Override
        public boolean onShouldSaveFragmentState(Fragment fragment) {
            return !isFinishing();
        }

        @Override
        public LayoutInflater onGetLayoutInflater() {
            final LayoutInflater result = Activity.this.getLayoutInflater();
            if (onUseFragmentManagerInflaterFactory()) {
                return result.cloneInContext(Activity.this);
            }
            return result;
        }

        @Override
        public boolean onUseFragmentManagerInflaterFactory() {
            // Newer platform versions use the child fragment manager's LayoutInflaterFactory.
            return getApplicationInfo().targetSdkVersion >= Build.VERSION_CODES.LOLLIPOP;
        }

        @Override
        public Activity onGetHost() {
            return Activity.this;
        }

        @Override
        public void onInvalidateOptionsMenu() {
            Activity.this.invalidateOptionsMenu();
        }

        @Override
        public void onStartActivityFromFragment(Fragment fragment, Intent intent, int requestCode,
                Bundle options) {
            Activity.this.startActivityFromFragment(fragment, intent, requestCode, options);
        }

        @Override
        public void onRequestPermissionsFromFragment(Fragment fragment, String[] permissions,
                int requestCode) {
            String who = REQUEST_PERMISSIONS_WHO_PREFIX + fragment.mWho;
            Intent intent = getPackageManager().buildRequestPermissionsIntent(permissions);
            startActivityForResult(who, intent, requestCode, null);
        }

        @Override
        public boolean onHasWindowAnimations() {
            return getWindow() != null;
        }

        @Override
        public int onGetWindowAnimations() {
            final Window w = getWindow();
            return (w == null) ? 0 : w.getAttributes().windowAnimations;
        }

        @Override
        public void onAttachFragment(Fragment fragment) {
            Activity.this.onAttachFragment(fragment);
        }

        @Nullable
        @Override
        public View onFindViewById(int id) {
            return Activity.this.findViewById(id);
        }

        @Override
        public boolean onHasView() {
            final Window w = getWindow();
            return (w != null && w.peekDecorView() != null);
        }
    }
}<|MERGE_RESOLUTION|>--- conflicted
+++ resolved
@@ -808,14 +808,12 @@
     SharedElementCallback mEnterTransitionListener = SharedElementCallback.NULL_CALLBACK;
     SharedElementCallback mExitTransitionListener = SharedElementCallback.NULL_CALLBACK;
 
-<<<<<<< HEAD
     /** Return the activity handler instance. */
     public Handler getHandler() {
         return mHandler;
     }
-=======
+
     private boolean mHasCurrentPermissionsRequest;
->>>>>>> 62a54691
 
     /** Return the intent that started this activity. */
     public Intent getIntent() {
