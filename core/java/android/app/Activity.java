/*
 * Copyright (C) 2006 The Android Open Source Project
 *
 * Licensed under the Apache License, Version 2.0 (the "License");
 * you may not use this file except in compliance with the License.
 * You may obtain a copy of the License at
 *
 *      http://www.apache.org/licenses/LICENSE-2.0
 *
 * Unless required by applicable law or agreed to in writing, software
 * distributed under the License is distributed on an "AS IS" BASIS,
 * WITHOUT WARRANTIES OR CONDITIONS OF ANY KIND, either express or implied.
 * See the License for the specific language governing permissions and
 * limitations under the License.
 */

package android.app;

import android.annotation.CallSuper;
import android.annotation.DrawableRes;
import android.annotation.IdRes;
import android.annotation.IntDef;
import android.annotation.LayoutRes;
import android.annotation.MainThread;
import android.annotation.NonNull;
import android.annotation.Nullable;
import android.annotation.StyleRes;
import android.os.PersistableBundle;
import android.transition.Scene;
import android.transition.TransitionManager;
import android.util.ArrayMap;
import android.util.SuperNotCalledException;
import android.widget.Toolbar;

import com.android.internal.app.IVoiceInteractor;
import com.android.internal.app.WindowDecorActionBar;
import com.android.internal.app.ToolbarActionBar;

import android.annotation.SystemApi;
import android.app.admin.DevicePolicyManager;
import android.app.assist.AssistContent;
import android.content.ComponentCallbacks2;
import android.content.ComponentName;
import android.content.ContentResolver;
import android.content.Context;
import android.content.CursorLoader;
import android.content.IIntentSender;
import android.content.Intent;
import android.content.IntentSender;
import android.content.SharedPreferences;
import android.content.pm.ActivityInfo;
import android.content.pm.PackageManager;
import android.content.pm.PackageManager.NameNotFoundException;
import android.content.res.Configuration;
import android.content.res.Resources;
import android.content.res.TypedArray;
import android.database.Cursor;
import android.graphics.Bitmap;
import android.graphics.Canvas;
import android.graphics.drawable.Drawable;
import android.media.AudioManager;
import android.media.session.MediaController;
import android.net.Uri;
import android.os.Build;
import android.os.Bundle;
import android.os.Handler;
import android.os.IBinder;
import android.os.Looper;
import android.os.Parcelable;
import android.os.RemoteException;
import android.os.StrictMode;
import android.os.UserHandle;
import android.text.Selection;
import android.text.SpannableStringBuilder;
import android.text.TextUtils;
import android.text.method.TextKeyListener;
import android.util.AttributeSet;
import android.util.EventLog;
import android.util.Log;
import android.util.PrintWriterPrinter;
import android.util.Slog;
import android.util.SparseArray;
import android.view.ActionMode;
import android.view.ContextMenu;
import android.view.ContextMenu.ContextMenuInfo;
import android.view.ContextThemeWrapper;
import android.view.KeyEvent;
import android.view.LayoutInflater;
import android.view.Menu;
import android.view.MenuInflater;
import android.view.MenuItem;
import android.view.MotionEvent;
import com.android.internal.policy.PhoneWindow;
import android.view.SearchEvent;
import android.view.View;
import android.view.View.OnCreateContextMenuListener;
import android.view.ViewGroup;
import android.view.ViewGroup.LayoutParams;
import android.view.ViewManager;
import android.view.ViewRootImpl;
import android.view.Window;
import android.view.WindowManager;
import android.view.WindowManagerGlobal;
import android.view.accessibility.AccessibilityEvent;
import android.widget.AdapterView;

import java.io.FileDescriptor;
import java.io.PrintWriter;
import java.lang.annotation.Retention;
import java.lang.annotation.RetentionPolicy;
import java.util.ArrayList;
import java.util.HashMap;
import java.util.List;

/**
 * An activity is a single, focused thing that the user can do.  Almost all
 * activities interact with the user, so the Activity class takes care of
 * creating a window for you in which you can place your UI with
 * {@link #setContentView}.  While activities are often presented to the user
 * as full-screen windows, they can also be used in other ways: as floating
 * windows (via a theme with {@link android.R.attr#windowIsFloating} set)
 * or embedded inside of another activity (using {@link ActivityGroup}).
 *
 * There are two methods almost all subclasses of Activity will implement:
 *
 * <ul>
 *     <li> {@link #onCreate} is where you initialize your activity.  Most
 *     importantly, here you will usually call {@link #setContentView(int)}
 *     with a layout resource defining your UI, and using {@link #findViewById}
 *     to retrieve the widgets in that UI that you need to interact with
 *     programmatically.
 *
 *     <li> {@link #onPause} is where you deal with the user leaving your
 *     activity.  Most importantly, any changes made by the user should at this
 *     point be committed (usually to the
 *     {@link android.content.ContentProvider} holding the data).
 * </ul>
 *
 * <p>To be of use with {@link android.content.Context#startActivity Context.startActivity()}, all
 * activity classes must have a corresponding
 * {@link android.R.styleable#AndroidManifestActivity &lt;activity&gt;}
 * declaration in their package's <code>AndroidManifest.xml</code>.</p>
 *
 * <p>Topics covered here:
 * <ol>
 * <li><a href="#Fragments">Fragments</a>
 * <li><a href="#ActivityLifecycle">Activity Lifecycle</a>
 * <li><a href="#ConfigurationChanges">Configuration Changes</a>
 * <li><a href="#StartingActivities">Starting Activities and Getting Results</a>
 * <li><a href="#SavingPersistentState">Saving Persistent State</a>
 * <li><a href="#Permissions">Permissions</a>
 * <li><a href="#ProcessLifecycle">Process Lifecycle</a>
 * </ol>
 *
 * <div class="special reference">
 * <h3>Developer Guides</h3>
 * <p>The Activity class is an important part of an application's overall lifecycle,
 * and the way activities are launched and put together is a fundamental
 * part of the platform's application model. For a detailed perspective on the structure of an
 * Android application and how activities behave, please read the
 * <a href="{@docRoot}guide/topics/fundamentals.html">Application Fundamentals</a> and
 * <a href="{@docRoot}guide/topics/fundamentals/tasks-and-back-stack.html">Tasks and Back Stack</a>
 * developer guides.</p>
 *
 * <p>You can also find a detailed discussion about how to create activities in the
 * <a href="{@docRoot}guide/topics/fundamentals/activities.html">Activities</a>
 * developer guide.</p>
 * </div>
 *
 * <a name="Fragments"></a>
 * <h3>Fragments</h3>
 *
 * <p>Starting with {@link android.os.Build.VERSION_CODES#HONEYCOMB}, Activity
 * implementations can make use of the {@link Fragment} class to better
 * modularize their code, build more sophisticated user interfaces for larger
 * screens, and help scale their application between small and large screens.
 *
 * <a name="ActivityLifecycle"></a>
 * <h3>Activity Lifecycle</h3>
 *
 * <p>Activities in the system are managed as an <em>activity stack</em>.
 * When a new activity is started, it is placed on the top of the stack
 * and becomes the running activity -- the previous activity always remains
 * below it in the stack, and will not come to the foreground again until
 * the new activity exits.</p>
 *
 * <p>An activity has essentially four states:</p>
 * <ul>
 *     <li> If an activity in the foreground of the screen (at the top of
 *         the stack),
 *         it is <em>active</em> or  <em>running</em>. </li>
 *     <li>If an activity has lost focus but is still visible (that is, a new non-full-sized
 *         or transparent activity has focus on top of your activity), it
 *         is <em>paused</em>. A paused activity is completely alive (it
 *         maintains all state and member information and remains attached to
 *         the window manager), but can be killed by the system in extreme
 *         low memory situations.
 *     <li>If an activity is completely obscured by another activity,
 *         it is <em>stopped</em>. It still retains all state and member information,
 *         however, it is no longer visible to the user so its window is hidden
 *         and it will often be killed by the system when memory is needed
 *         elsewhere.</li>
 *     <li>If an activity is paused or stopped, the system can drop the activity
 *         from memory by either asking it to finish, or simply killing its
 *         process.  When it is displayed again to the user, it must be
 *         completely restarted and restored to its previous state.</li>
 * </ul>
 *
 * <p>The following diagram shows the important state paths of an Activity.
 * The square rectangles represent callback methods you can implement to
 * perform operations when the Activity moves between states.  The colored
 * ovals are major states the Activity can be in.</p>
 *
 * <p><img src="../../../images/activity_lifecycle.png"
 *      alt="State diagram for an Android Activity Lifecycle." border="0" /></p>
 *
 * <p>There are three key loops you may be interested in monitoring within your
 * activity:
 *
 * <ul>
 * <li>The <b>entire lifetime</b> of an activity happens between the first call
 * to {@link android.app.Activity#onCreate} through to a single final call
 * to {@link android.app.Activity#onDestroy}.  An activity will do all setup
 * of "global" state in onCreate(), and release all remaining resources in
 * onDestroy().  For example, if it has a thread running in the background
 * to download data from the network, it may create that thread in onCreate()
 * and then stop the thread in onDestroy().
 *
 * <li>The <b>visible lifetime</b> of an activity happens between a call to
 * {@link android.app.Activity#onStart} until a corresponding call to
 * {@link android.app.Activity#onStop}.  During this time the user can see the
 * activity on-screen, though it may not be in the foreground and interacting
 * with the user.  Between these two methods you can maintain resources that
 * are needed to show the activity to the user.  For example, you can register
 * a {@link android.content.BroadcastReceiver} in onStart() to monitor for changes
 * that impact your UI, and unregister it in onStop() when the user no
 * longer sees what you are displaying.  The onStart() and onStop() methods
 * can be called multiple times, as the activity becomes visible and hidden
 * to the user.
 *
 * <li>The <b>foreground lifetime</b> of an activity happens between a call to
 * {@link android.app.Activity#onResume} until a corresponding call to
 * {@link android.app.Activity#onPause}.  During this time the activity is
 * in front of all other activities and interacting with the user.  An activity
 * can frequently go between the resumed and paused states -- for example when
 * the device goes to sleep, when an activity result is delivered, when a new
 * intent is delivered -- so the code in these methods should be fairly
 * lightweight.
 * </ul>
 *
 * <p>The entire lifecycle of an activity is defined by the following
 * Activity methods.  All of these are hooks that you can override
 * to do appropriate work when the activity changes state.  All
 * activities will implement {@link android.app.Activity#onCreate}
 * to do their initial setup; many will also implement
 * {@link android.app.Activity#onPause} to commit changes to data and
 * otherwise prepare to stop interacting with the user.  You should always
 * call up to your superclass when implementing these methods.</p>
 *
 * </p>
 * <pre class="prettyprint">
 * public class Activity extends ApplicationContext {
 *     protected void onCreate(Bundle savedInstanceState);
 *
 *     protected void onStart();
 *
 *     protected void onRestart();
 *
 *     protected void onResume();
 *
 *     protected void onPause();
 *
 *     protected void onStop();
 *
 *     protected void onDestroy();
 * }
 * </pre>
 *
 * <p>In general the movement through an activity's lifecycle looks like
 * this:</p>
 *
 * <table border="2" width="85%" align="center" frame="hsides" rules="rows">
 *     <colgroup align="left" span="3" />
 *     <colgroup align="left" />
 *     <colgroup align="center" />
 *     <colgroup align="center" />
 *
 *     <thead>
 *     <tr><th colspan="3">Method</th> <th>Description</th> <th>Killable?</th> <th>Next</th></tr>
 *     </thead>
 *
 *     <tbody>
 *     <tr><th colspan="3" align="left" border="0">{@link android.app.Activity#onCreate onCreate()}</th>
 *         <td>Called when the activity is first created.
 *             This is where you should do all of your normal static set up:
 *             create views, bind data to lists, etc.  This method also
 *             provides you with a Bundle containing the activity's previously
 *             frozen state, if there was one.
 *             <p>Always followed by <code>onStart()</code>.</td>
 *         <td align="center">No</td>
 *         <td align="center"><code>onStart()</code></td>
 *     </tr>
 *
 *     <tr><td rowspan="5" style="border-left: none; border-right: none;">&nbsp;&nbsp;&nbsp;&nbsp;</td>
 *         <th colspan="2" align="left" border="0">{@link android.app.Activity#onRestart onRestart()}</th>
 *         <td>Called after your activity has been stopped, prior to it being
 *             started again.
 *             <p>Always followed by <code>onStart()</code></td>
 *         <td align="center">No</td>
 *         <td align="center"><code>onStart()</code></td>
 *     </tr>
 *
 *     <tr><th colspan="2" align="left" border="0">{@link android.app.Activity#onStart onStart()}</th>
 *         <td>Called when the activity is becoming visible to the user.
 *             <p>Followed by <code>onResume()</code> if the activity comes
 *             to the foreground, or <code>onStop()</code> if it becomes hidden.</td>
 *         <td align="center">No</td>
 *         <td align="center"><code>onResume()</code> or <code>onStop()</code></td>
 *     </tr>
 *
 *     <tr><td rowspan="2" style="border-left: none;">&nbsp;&nbsp;&nbsp;&nbsp;</td>
 *         <th align="left" border="0">{@link android.app.Activity#onResume onResume()}</th>
 *         <td>Called when the activity will start
 *             interacting with the user.  At this point your activity is at
 *             the top of the activity stack, with user input going to it.
 *             <p>Always followed by <code>onPause()</code>.</td>
 *         <td align="center">No</td>
 *         <td align="center"><code>onPause()</code></td>
 *     </tr>
 *
 *     <tr><th align="left" border="0">{@link android.app.Activity#onPause onPause()}</th>
 *         <td>Called when the system is about to start resuming a previous
 *             activity.  This is typically used to commit unsaved changes to
 *             persistent data, stop animations and other things that may be consuming
 *             CPU, etc.  Implementations of this method must be very quick because
 *             the next activity will not be resumed until this method returns.
 *             <p>Followed by either <code>onResume()</code> if the activity
 *             returns back to the front, or <code>onStop()</code> if it becomes
 *             invisible to the user.</td>
 *         <td align="center"><font color="#800000"><strong>Pre-{@link android.os.Build.VERSION_CODES#HONEYCOMB}</strong></font></td>
 *         <td align="center"><code>onResume()</code> or<br>
 *                 <code>onStop()</code></td>
 *     </tr>
 *
 *     <tr><th colspan="2" align="left" border="0">{@link android.app.Activity#onStop onStop()}</th>
 *         <td>Called when the activity is no longer visible to the user, because
 *             another activity has been resumed and is covering this one.  This
 *             may happen either because a new activity is being started, an existing
 *             one is being brought in front of this one, or this one is being
 *             destroyed.
 *             <p>Followed by either <code>onRestart()</code> if
 *             this activity is coming back to interact with the user, or
 *             <code>onDestroy()</code> if this activity is going away.</td>
 *         <td align="center"><font color="#800000"><strong>Yes</strong></font></td>
 *         <td align="center"><code>onRestart()</code> or<br>
 *                 <code>onDestroy()</code></td>
 *     </tr>
 *
 *     <tr><th colspan="3" align="left" border="0">{@link android.app.Activity#onDestroy onDestroy()}</th>
 *         <td>The final call you receive before your
 *             activity is destroyed.  This can happen either because the
 *             activity is finishing (someone called {@link Activity#finish} on
 *             it, or because the system is temporarily destroying this
 *             instance of the activity to save space.  You can distinguish
 *             between these two scenarios with the {@link
 *             Activity#isFinishing} method.</td>
 *         <td align="center"><font color="#800000"><strong>Yes</strong></font></td>
 *         <td align="center"><em>nothing</em></td>
 *     </tr>
 *     </tbody>
 * </table>
 *
 * <p>Note the "Killable" column in the above table -- for those methods that
 * are marked as being killable, after that method returns the process hosting the
 * activity may be killed by the system <em>at any time</em> without another line
 * of its code being executed.  Because of this, you should use the
 * {@link #onPause} method to write any persistent data (such as user edits)
 * to storage.  In addition, the method
 * {@link #onSaveInstanceState(Bundle)} is called before placing the activity
 * in such a background state, allowing you to save away any dynamic instance
 * state in your activity into the given Bundle, to be later received in
 * {@link #onCreate} if the activity needs to be re-created.
 * See the <a href="#ProcessLifecycle">Process Lifecycle</a>
 * section for more information on how the lifecycle of a process is tied
 * to the activities it is hosting.  Note that it is important to save
 * persistent data in {@link #onPause} instead of {@link #onSaveInstanceState}
 * because the latter is not part of the lifecycle callbacks, so will not
 * be called in every situation as described in its documentation.</p>
 *
 * <p class="note">Be aware that these semantics will change slightly between
 * applications targeting platforms starting with {@link android.os.Build.VERSION_CODES#HONEYCOMB}
 * vs. those targeting prior platforms.  Starting with Honeycomb, an application
 * is not in the killable state until its {@link #onStop} has returned.  This
 * impacts when {@link #onSaveInstanceState(Bundle)} may be called (it may be
 * safely called after {@link #onPause()} and allows and application to safely
 * wait until {@link #onStop()} to save persistent state.</p>
 *
 * <p>For those methods that are not marked as being killable, the activity's
 * process will not be killed by the system starting from the time the method
 * is called and continuing after it returns.  Thus an activity is in the killable
 * state, for example, between after <code>onPause()</code> to the start of
 * <code>onResume()</code>.</p>
 *
 * <a name="ConfigurationChanges"></a>
 * <h3>Configuration Changes</h3>
 *
 * <p>If the configuration of the device (as defined by the
 * {@link Configuration Resources.Configuration} class) changes,
 * then anything displaying a user interface will need to update to match that
 * configuration.  Because Activity is the primary mechanism for interacting
 * with the user, it includes special support for handling configuration
 * changes.</p>
 *
 * <p>Unless you specify otherwise, a configuration change (such as a change
 * in screen orientation, language, input devices, etc) will cause your
 * current activity to be <em>destroyed</em>, going through the normal activity
 * lifecycle process of {@link #onPause},
 * {@link #onStop}, and {@link #onDestroy} as appropriate.  If the activity
 * had been in the foreground or visible to the user, once {@link #onDestroy} is
 * called in that instance then a new instance of the activity will be
 * created, with whatever savedInstanceState the previous instance had generated
 * from {@link #onSaveInstanceState}.</p>
 *
 * <p>This is done because any application resource,
 * including layout files, can change based on any configuration value.  Thus
 * the only safe way to handle a configuration change is to re-retrieve all
 * resources, including layouts, drawables, and strings.  Because activities
 * must already know how to save their state and re-create themselves from
 * that state, this is a convenient way to have an activity restart itself
 * with a new configuration.</p>
 *
 * <p>In some special cases, you may want to bypass restarting of your
 * activity based on one or more types of configuration changes.  This is
 * done with the {@link android.R.attr#configChanges android:configChanges}
 * attribute in its manifest.  For any types of configuration changes you say
 * that you handle there, you will receive a call to your current activity's
 * {@link #onConfigurationChanged} method instead of being restarted.  If
 * a configuration change involves any that you do not handle, however, the
 * activity will still be restarted and {@link #onConfigurationChanged}
 * will not be called.</p>
 *
 * <a name="StartingActivities"></a>
 * <h3>Starting Activities and Getting Results</h3>
 *
 * <p>The {@link android.app.Activity#startActivity}
 * method is used to start a
 * new activity, which will be placed at the top of the activity stack.  It
 * takes a single argument, an {@link android.content.Intent Intent},
 * which describes the activity
 * to be executed.</p>
 *
 * <p>Sometimes you want to get a result back from an activity when it
 * ends.  For example, you may start an activity that lets the user pick
 * a person in a list of contacts; when it ends, it returns the person
 * that was selected.  To do this, you call the
 * {@link android.app.Activity#startActivityForResult(Intent, int)}
 * version with a second integer parameter identifying the call.  The result
 * will come back through your {@link android.app.Activity#onActivityResult}
 * method.</p>
 *
 * <p>When an activity exits, it can call
 * {@link android.app.Activity#setResult(int)}
 * to return data back to its parent.  It must always supply a result code,
 * which can be the standard results RESULT_CANCELED, RESULT_OK, or any
 * custom values starting at RESULT_FIRST_USER.  In addition, it can optionally
 * return back an Intent containing any additional data it wants.  All of this
 * information appears back on the
 * parent's <code>Activity.onActivityResult()</code>, along with the integer
 * identifier it originally supplied.</p>
 *
 * <p>If a child activity fails for any reason (such as crashing), the parent
 * activity will receive a result with the code RESULT_CANCELED.</p>
 *
 * <pre class="prettyprint">
 * public class MyActivity extends Activity {
 *     ...
 *
 *     static final int PICK_CONTACT_REQUEST = 0;
 *
 *     public boolean onKeyDown(int keyCode, KeyEvent event) {
 *         if (keyCode == KeyEvent.KEYCODE_DPAD_CENTER) {
 *             // When the user center presses, let them pick a contact.
 *             startActivityForResult(
 *                 new Intent(Intent.ACTION_PICK,
 *                 new Uri("content://contacts")),
 *                 PICK_CONTACT_REQUEST);
 *            return true;
 *         }
 *         return false;
 *     }
 *
 *     protected void onActivityResult(int requestCode, int resultCode,
 *             Intent data) {
 *         if (requestCode == PICK_CONTACT_REQUEST) {
 *             if (resultCode == RESULT_OK) {
 *                 // A contact was picked.  Here we will just display it
 *                 // to the user.
 *                 startActivity(new Intent(Intent.ACTION_VIEW, data));
 *             }
 *         }
 *     }
 * }
 * </pre>
 *
 * <a name="SavingPersistentState"></a>
 * <h3>Saving Persistent State</h3>
 *
 * <p>There are generally two kinds of persistent state than an activity
 * will deal with: shared document-like data (typically stored in a SQLite
 * database using a {@linkplain android.content.ContentProvider content provider})
 * and internal state such as user preferences.</p>
 *
 * <p>For content provider data, we suggest that activities use a
 * "edit in place" user model.  That is, any edits a user makes are effectively
 * made immediately without requiring an additional confirmation step.
 * Supporting this model is generally a simple matter of following two rules:</p>
 *
 * <ul>
 *     <li> <p>When creating a new document, the backing database entry or file for
 *             it is created immediately.  For example, if the user chooses to write
 *             a new e-mail, a new entry for that e-mail is created as soon as they
 *             start entering data, so that if they go to any other activity after
 *             that point this e-mail will now appear in the list of drafts.</p>
 *     <li> <p>When an activity's <code>onPause()</code> method is called, it should
 *             commit to the backing content provider or file any changes the user
 *             has made.  This ensures that those changes will be seen by any other
 *             activity that is about to run.  You will probably want to commit
 *             your data even more aggressively at key times during your
 *             activity's lifecycle: for example before starting a new
 *             activity, before finishing your own activity, when the user
 *             switches between input fields, etc.</p>
 * </ul>
 *
 * <p>This model is designed to prevent data loss when a user is navigating
 * between activities, and allows the system to safely kill an activity (because
 * system resources are needed somewhere else) at any time after it has been
 * paused.  Note this implies
 * that the user pressing BACK from your activity does <em>not</em>
 * mean "cancel" -- it means to leave the activity with its current contents
 * saved away.  Canceling edits in an activity must be provided through
 * some other mechanism, such as an explicit "revert" or "undo" option.</p>
 *
 * <p>See the {@linkplain android.content.ContentProvider content package} for
 * more information about content providers.  These are a key aspect of how
 * different activities invoke and propagate data between themselves.</p>
 *
 * <p>The Activity class also provides an API for managing internal persistent state
 * associated with an activity.  This can be used, for example, to remember
 * the user's preferred initial display in a calendar (day view or week view)
 * or the user's default home page in a web browser.</p>
 *
 * <p>Activity persistent state is managed
 * with the method {@link #getPreferences},
 * allowing you to retrieve and
 * modify a set of name/value pairs associated with the activity.  To use
 * preferences that are shared across multiple application components
 * (activities, receivers, services, providers), you can use the underlying
 * {@link Context#getSharedPreferences Context.getSharedPreferences()} method
 * to retrieve a preferences
 * object stored under a specific name.
 * (Note that it is not possible to share settings data across application
 * packages -- for that you will need a content provider.)</p>
 *
 * <p>Here is an excerpt from a calendar activity that stores the user's
 * preferred view mode in its persistent settings:</p>
 *
 * <pre class="prettyprint">
 * public class CalendarActivity extends Activity {
 *     ...
 *
 *     static final int DAY_VIEW_MODE = 0;
 *     static final int WEEK_VIEW_MODE = 1;
 *
 *     private SharedPreferences mPrefs;
 *     private int mCurViewMode;
 *
 *     protected void onCreate(Bundle savedInstanceState) {
 *         super.onCreate(savedInstanceState);
 *
 *         SharedPreferences mPrefs = getSharedPreferences();
 *         mCurViewMode = mPrefs.getInt("view_mode", DAY_VIEW_MODE);
 *     }
 *
 *     protected void onPause() {
 *         super.onPause();
 *
 *         SharedPreferences.Editor ed = mPrefs.edit();
 *         ed.putInt("view_mode", mCurViewMode);
 *         ed.commit();
 *     }
 * }
 * </pre>
 *
 * <a name="Permissions"></a>
 * <h3>Permissions</h3>
 *
 * <p>The ability to start a particular Activity can be enforced when it is
 * declared in its
 * manifest's {@link android.R.styleable#AndroidManifestActivity &lt;activity&gt;}
 * tag.  By doing so, other applications will need to declare a corresponding
 * {@link android.R.styleable#AndroidManifestUsesPermission &lt;uses-permission&gt;}
 * element in their own manifest to be able to start that activity.
 *
 * <p>When starting an Activity you can set {@link Intent#FLAG_GRANT_READ_URI_PERMISSION
 * Intent.FLAG_GRANT_READ_URI_PERMISSION} and/or {@link Intent#FLAG_GRANT_WRITE_URI_PERMISSION
 * Intent.FLAG_GRANT_WRITE_URI_PERMISSION} on the Intent.  This will grant the
 * Activity access to the specific URIs in the Intent.  Access will remain
 * until the Activity has finished (it will remain across the hosting
 * process being killed and other temporary destruction).  As of
 * {@link android.os.Build.VERSION_CODES#GINGERBREAD}, if the Activity
 * was already created and a new Intent is being delivered to
 * {@link #onNewIntent(Intent)}, any newly granted URI permissions will be added
 * to the existing ones it holds.
 *
 * <p>See the <a href="{@docRoot}guide/topics/security/security.html">Security and Permissions</a>
 * document for more information on permissions and security in general.
 *
 * <a name="ProcessLifecycle"></a>
 * <h3>Process Lifecycle</h3>
 *
 * <p>The Android system attempts to keep application process around for as
 * long as possible, but eventually will need to remove old processes when
 * memory runs low.  As described in <a href="#ActivityLifecycle">Activity
 * Lifecycle</a>, the decision about which process to remove is intimately
 * tied to the state of the user's interaction with it.  In general, there
 * are four states a process can be in based on the activities running in it,
 * listed here in order of importance.  The system will kill less important
 * processes (the last ones) before it resorts to killing more important
 * processes (the first ones).
 *
 * <ol>
 * <li> <p>The <b>foreground activity</b> (the activity at the top of the screen
 * that the user is currently interacting with) is considered the most important.
 * Its process will only be killed as a last resort, if it uses more memory
 * than is available on the device.  Generally at this point the device has
 * reached a memory paging state, so this is required in order to keep the user
 * interface responsive.
 * <li> <p>A <b>visible activity</b> (an activity that is visible to the user
 * but not in the foreground, such as one sitting behind a foreground dialog)
 * is considered extremely important and will not be killed unless that is
 * required to keep the foreground activity running.
 * <li> <p>A <b>background activity</b> (an activity that is not visible to
 * the user and has been paused) is no longer critical, so the system may
 * safely kill its process to reclaim memory for other foreground or
 * visible processes.  If its process needs to be killed, when the user navigates
 * back to the activity (making it visible on the screen again), its
 * {@link #onCreate} method will be called with the savedInstanceState it had previously
 * supplied in {@link #onSaveInstanceState} so that it can restart itself in the same
 * state as the user last left it.
 * <li> <p>An <b>empty process</b> is one hosting no activities or other
 * application components (such as {@link Service} or
 * {@link android.content.BroadcastReceiver} classes).  These are killed very
 * quickly by the system as memory becomes low.  For this reason, any
 * background operation you do outside of an activity must be executed in the
 * context of an activity BroadcastReceiver or Service to ensure that the system
 * knows it needs to keep your process around.
 * </ol>
 *
 * <p>Sometimes an Activity may need to do a long-running operation that exists
 * independently of the activity lifecycle itself.  An example may be a camera
 * application that allows you to upload a picture to a web site.  The upload
 * may take a long time, and the application should allow the user to leave
 * the application will it is executing.  To accomplish this, your Activity
 * should start a {@link Service} in which the upload takes place.  This allows
 * the system to properly prioritize your process (considering it to be more
 * important than other non-visible applications) for the duration of the
 * upload, independent of whether the original activity is paused, stopped,
 * or finished.
 */
public class Activity extends ContextThemeWrapper
        implements LayoutInflater.Factory2,
        Window.Callback, KeyEvent.Callback,
        OnCreateContextMenuListener, ComponentCallbacks2,
        Window.OnWindowDismissedCallback {
    private static final String TAG = "Activity";
    private static final boolean DEBUG_LIFECYCLE = false;

    /** Standard activity result: operation canceled. */
    public static final int RESULT_CANCELED    = 0;
    /** Standard activity result: operation succeeded. */
    public static final int RESULT_OK           = -1;
    /** Start of user-defined activity results. */
    public static final int RESULT_FIRST_USER   = 1;

    static final String FRAGMENTS_TAG = "android:fragments";

    private static final String WINDOW_HIERARCHY_TAG = "android:viewHierarchyState";
    private static final String SAVED_DIALOG_IDS_KEY = "android:savedDialogIds";
    private static final String SAVED_DIALOGS_TAG = "android:savedDialogs";
    private static final String SAVED_DIALOG_KEY_PREFIX = "android:dialog_";
    private static final String SAVED_DIALOG_ARGS_KEY_PREFIX = "android:dialog_args_";
    private static final String HAS_CURENT_PERMISSIONS_REQUEST_KEY =
            "android:hasCurrentPermissionsRequest";

    private static final String REQUEST_PERMISSIONS_WHO_PREFIX = "@android:requestPermissions:";

    private static class ManagedDialog {
        Dialog mDialog;
        Bundle mArgs;
    }
    private SparseArray<ManagedDialog> mManagedDialogs;

    // set by the thread after the constructor and before onCreate(Bundle savedInstanceState) is called.
    private Instrumentation mInstrumentation;
    private IBinder mToken;
    private int mIdent;
    /*package*/ String mEmbeddedID;
    private Application mApplication;
    /*package*/ Intent mIntent;
    /*package*/ String mReferrer;
    private ComponentName mComponent;
    /*package*/ ActivityInfo mActivityInfo;
    /*package*/ ActivityThread mMainThread;
    Activity mParent;
    boolean mCalled;
    /*package*/ boolean mResumed;
    private boolean mStopped;
    boolean mFinished;
    boolean mStartedActivity;
    private boolean mDestroyed;
    private boolean mDoReportFullyDrawn = true;
    /** true if the activity is going through a transient pause */
    /*package*/ boolean mTemporaryPause = false;
    /** true if the activity is being destroyed in order to recreate it with a new configuration */
    /*package*/ boolean mChangingConfigurations = false;
    /*package*/ int mConfigChangeFlags;
    /*package*/ Configuration mCurrentConfig;
    private SearchManager mSearchManager;
    private MenuInflater mMenuInflater;

    static final class NonConfigurationInstances {
        Object activity;
        HashMap<String, Object> children;
        List<Fragment> fragments;
        ArrayMap<String, LoaderManager> loaders;
        VoiceInteractor voiceInteractor;
    }
    /* package */ NonConfigurationInstances mLastNonConfigurationInstances;

    private Window mWindow;

    private WindowManager mWindowManager;
    /*package*/ View mDecor = null;
    /*package*/ boolean mWindowAdded = false;
    /*package*/ boolean mVisibleFromServer = false;
    /*package*/ boolean mVisibleFromClient = true;
    /*package*/ ActionBar mActionBar = null;
    private boolean mEnableDefaultActionBarUp;

    private VoiceInteractor mVoiceInteractor;

    private CharSequence mTitle;
    private int mTitleColor = 0;

    // we must have a handler before the FragmentController is constructed
    final Handler mHandler = new Handler();
    final FragmentController mFragments = FragmentController.createController(new HostCallbacks());

    // Most recent call to requestVisibleBehind().
    boolean mVisibleBehind;

    private static final class ManagedCursor {
        ManagedCursor(Cursor cursor) {
            mCursor = cursor;
            mReleased = false;
            mUpdated = false;
        }

        private final Cursor mCursor;
        private boolean mReleased;
        private boolean mUpdated;
    }
    private final ArrayList<ManagedCursor> mManagedCursors =
        new ArrayList<ManagedCursor>();

    // protected by synchronized (this)
    int mResultCode = RESULT_CANCELED;
    Intent mResultData = null;

    private TranslucentConversionListener mTranslucentCallback;
    private boolean mChangeCanvasToTranslucent;

    private SearchEvent mSearchEvent;

    private boolean mTitleReady = false;
    private int mActionModeTypeStarting = ActionMode.TYPE_PRIMARY;

    private int mDefaultKeyMode = DEFAULT_KEYS_DISABLE;
    private SpannableStringBuilder mDefaultKeySsb = null;

    protected static final int[] FOCUSED_STATE_SET = {com.android.internal.R.attr.state_focused};

    @SuppressWarnings("unused")
    private final Object mInstanceTracker = StrictMode.trackActivity(this);

    private Thread mUiThread;

    ActivityTransitionState mActivityTransitionState = new ActivityTransitionState();
    SharedElementCallback mEnterTransitionListener = SharedElementCallback.NULL_CALLBACK;
    SharedElementCallback mExitTransitionListener = SharedElementCallback.NULL_CALLBACK;

<<<<<<< HEAD
    /** Return the activity handler instance. */
    public Handler getHandler() {
        return mHandler;
    }
=======
    private boolean mHasCurrentPermissionsRequest;
>>>>>>> 4d70bd7a

    /** Return the intent that started this activity. */
    public Intent getIntent() {
        return mIntent;
    }

    /**
     * Change the intent returned by {@link #getIntent}.  This holds a
     * reference to the given intent; it does not copy it.  Often used in
     * conjunction with {@link #onNewIntent}.
     *
     * @param newIntent The new Intent object to return from getIntent
     *
     * @see #getIntent
     * @see #onNewIntent
     */
    public void setIntent(Intent newIntent) {
        mIntent = newIntent;
    }

    /** Return the application that owns this activity. */
    public final Application getApplication() {
        return mApplication;
    }

    /** Is this activity embedded inside of another activity? */
    public final boolean isChild() {
        return mParent != null;
    }

    /** Return the parent activity if this view is an embedded child. */
    public final Activity getParent() {
        return mParent;
    }

    /** Retrieve the window manager for showing custom windows. */
    public WindowManager getWindowManager() {
        return mWindowManager;
    }

    /**
     * Retrieve the current {@link android.view.Window} for the activity.
     * This can be used to directly access parts of the Window API that
     * are not available through Activity/Screen.
     *
     * @return Window The current window, or null if the activity is not
     *         visual.
     */
    public Window getWindow() {
        return mWindow;
    }

    /**
     * Return the LoaderManager for this activity, creating it if needed.
     */
    public LoaderManager getLoaderManager() {
        return mFragments.getLoaderManager();
    }

    /**
     * Calls {@link android.view.Window#getCurrentFocus} on the
     * Window of this Activity to return the currently focused view.
     *
     * @return View The current View with focus or null.
     *
     * @see #getWindow
     * @see android.view.Window#getCurrentFocus
     */
    @Nullable
    public View getCurrentFocus() {
        return mWindow != null ? mWindow.getCurrentFocus() : null;
    }

    /**
     * Called when the activity is starting.  This is where most initialization
     * should go: calling {@link #setContentView(int)} to inflate the
     * activity's UI, using {@link #findViewById} to programmatically interact
     * with widgets in the UI, calling
     * {@link #managedQuery(android.net.Uri , String[], String, String[], String)} to retrieve
     * cursors for data being displayed, etc.
     *
     * <p>You can call {@link #finish} from within this function, in
     * which case onDestroy() will be immediately called without any of the rest
     * of the activity lifecycle ({@link #onStart}, {@link #onResume},
     * {@link #onPause}, etc) executing.
     *
     * <p><em>Derived classes must call through to the super class's
     * implementation of this method.  If they do not, an exception will be
     * thrown.</em></p>
     *
     * @param savedInstanceState If the activity is being re-initialized after
     *     previously being shut down then this Bundle contains the data it most
     *     recently supplied in {@link #onSaveInstanceState}.  <b><i>Note: Otherwise it is null.</i></b>
     *
     * @see #onStart
     * @see #onSaveInstanceState
     * @see #onRestoreInstanceState
     * @see #onPostCreate
     */
    @MainThread
    @CallSuper
    protected void onCreate(@Nullable Bundle savedInstanceState) {
        if (DEBUG_LIFECYCLE) Slog.v(TAG, "onCreate " + this + ": " + savedInstanceState);
        if (mLastNonConfigurationInstances != null) {
            mFragments.restoreLoaderNonConfig(mLastNonConfigurationInstances.loaders);
        }
        if (mActivityInfo.parentActivityName != null) {
            if (mActionBar == null) {
                mEnableDefaultActionBarUp = true;
            } else {
                mActionBar.setDefaultDisplayHomeAsUpEnabled(true);
            }
        }
        if (savedInstanceState != null) {
            Parcelable p = savedInstanceState.getParcelable(FRAGMENTS_TAG);
            mFragments.restoreAllState(p, mLastNonConfigurationInstances != null
                    ? mLastNonConfigurationInstances.fragments : null);
        }
        mFragments.dispatchCreate();
        getApplication().dispatchActivityCreated(this, savedInstanceState);
        if (mVoiceInteractor != null) {
            mVoiceInteractor.attachActivity(this);
        }
        mCalled = true;
    }

    /**
     * Same as {@link #onCreate(android.os.Bundle)} but called for those activities created with
     * the attribute {@link android.R.attr#persistableMode} set to
     * <code>persistAcrossReboots</code>.
     *
     * @param savedInstanceState if the activity is being re-initialized after
     *     previously being shut down then this Bundle contains the data it most
     *     recently supplied in {@link #onSaveInstanceState}.
     *     <b><i>Note: Otherwise it is null.</i></b>
     * @param persistentState if the activity is being re-initialized after
     *     previously being shut down or powered off then this Bundle contains the data it most
     *     recently supplied to outPersistentState in {@link #onSaveInstanceState}.
     *     <b><i>Note: Otherwise it is null.</i></b>
     *
     * @see #onCreate(android.os.Bundle)
     * @see #onStart
     * @see #onSaveInstanceState
     * @see #onRestoreInstanceState
     * @see #onPostCreate
     */
    public void onCreate(@Nullable Bundle savedInstanceState,
            @Nullable PersistableBundle persistentState) {
        onCreate(savedInstanceState);
    }

    /**
     * The hook for {@link ActivityThread} to restore the state of this activity.
     *
     * Calls {@link #onSaveInstanceState(android.os.Bundle)} and
     * {@link #restoreManagedDialogs(android.os.Bundle)}.
     *
     * @param savedInstanceState contains the saved state
     */
    final void performRestoreInstanceState(Bundle savedInstanceState) {
        onRestoreInstanceState(savedInstanceState);
        restoreManagedDialogs(savedInstanceState);
    }

    /**
     * The hook for {@link ActivityThread} to restore the state of this activity.
     *
     * Calls {@link #onSaveInstanceState(android.os.Bundle)} and
     * {@link #restoreManagedDialogs(android.os.Bundle)}.
     *
     * @param savedInstanceState contains the saved state
     * @param persistentState contains the persistable saved state
     */
    final void performRestoreInstanceState(Bundle savedInstanceState,
            PersistableBundle persistentState) {
        onRestoreInstanceState(savedInstanceState, persistentState);
        if (savedInstanceState != null) {
            restoreManagedDialogs(savedInstanceState);
        }
    }

    /**
     * This method is called after {@link #onStart} when the activity is
     * being re-initialized from a previously saved state, given here in
     * <var>savedInstanceState</var>.  Most implementations will simply use {@link #onCreate}
     * to restore their state, but it is sometimes convenient to do it here
     * after all of the initialization has been done or to allow subclasses to
     * decide whether to use your default implementation.  The default
     * implementation of this method performs a restore of any view state that
     * had previously been frozen by {@link #onSaveInstanceState}.
     *
     * <p>This method is called between {@link #onStart} and
     * {@link #onPostCreate}.
     *
     * @param savedInstanceState the data most recently supplied in {@link #onSaveInstanceState}.
     *
     * @see #onCreate
     * @see #onPostCreate
     * @see #onResume
     * @see #onSaveInstanceState
     */
    protected void onRestoreInstanceState(Bundle savedInstanceState) {
        if (mWindow != null) {
            Bundle windowState = savedInstanceState.getBundle(WINDOW_HIERARCHY_TAG);
            if (windowState != null) {
                mWindow.restoreHierarchyState(windowState);
            }
        }
    }

    /**
     * This is the same as {@link #onRestoreInstanceState(Bundle)} but is called for activities
     * created with the attribute {@link android.R.attr#persistableMode} set to
     * <code>persistAcrossReboots</code>. The {@link android.os.PersistableBundle} passed
     * came from the restored PersistableBundle first
     * saved in {@link #onSaveInstanceState(Bundle, PersistableBundle)}.
     *
     * <p>This method is called between {@link #onStart} and
     * {@link #onPostCreate}.
     *
     * <p>If this method is called {@link #onRestoreInstanceState(Bundle)} will not be called.
     *
     * @param savedInstanceState the data most recently supplied in {@link #onSaveInstanceState}.
     * @param persistentState the data most recently supplied in {@link #onSaveInstanceState}.
     *
     * @see #onRestoreInstanceState(Bundle)
     * @see #onCreate
     * @see #onPostCreate
     * @see #onResume
     * @see #onSaveInstanceState
     */
    public void onRestoreInstanceState(Bundle savedInstanceState,
            PersistableBundle persistentState) {
        if (savedInstanceState != null) {
            onRestoreInstanceState(savedInstanceState);
        }
    }

    /**
     * Restore the state of any saved managed dialogs.
     *
     * @param savedInstanceState The bundle to restore from.
     */
    private void restoreManagedDialogs(Bundle savedInstanceState) {
        final Bundle b = savedInstanceState.getBundle(SAVED_DIALOGS_TAG);
        if (b == null) {
            return;
        }

        final int[] ids = b.getIntArray(SAVED_DIALOG_IDS_KEY);
        final int numDialogs = ids.length;
        mManagedDialogs = new SparseArray<ManagedDialog>(numDialogs);
        for (int i = 0; i < numDialogs; i++) {
            final Integer dialogId = ids[i];
            Bundle dialogState = b.getBundle(savedDialogKeyFor(dialogId));
            if (dialogState != null) {
                // Calling onRestoreInstanceState() below will invoke dispatchOnCreate
                // so tell createDialog() not to do it, otherwise we get an exception
                final ManagedDialog md = new ManagedDialog();
                md.mArgs = b.getBundle(savedDialogArgsKeyFor(dialogId));
                md.mDialog = createDialog(dialogId, dialogState, md.mArgs);
                if (md.mDialog != null) {
                    mManagedDialogs.put(dialogId, md);
                    onPrepareDialog(dialogId, md.mDialog, md.mArgs);
                    md.mDialog.onRestoreInstanceState(dialogState);
                }
            }
        }
    }

    private Dialog createDialog(Integer dialogId, Bundle state, Bundle args) {
        final Dialog dialog = onCreateDialog(dialogId, args);
        if (dialog == null) {
            return null;
        }
        dialog.dispatchOnCreate(state);
        return dialog;
    }

    private static String savedDialogKeyFor(int key) {
        return SAVED_DIALOG_KEY_PREFIX + key;
    }

    private static String savedDialogArgsKeyFor(int key) {
        return SAVED_DIALOG_ARGS_KEY_PREFIX + key;
    }

    /**
     * Called when activity start-up is complete (after {@link #onStart}
     * and {@link #onRestoreInstanceState} have been called).  Applications will
     * generally not implement this method; it is intended for system
     * classes to do final initialization after application code has run.
     *
     * <p><em>Derived classes must call through to the super class's
     * implementation of this method.  If they do not, an exception will be
     * thrown.</em></p>
     *
     * @param savedInstanceState If the activity is being re-initialized after
     *     previously being shut down then this Bundle contains the data it most
     *     recently supplied in {@link #onSaveInstanceState}.  <b><i>Note: Otherwise it is null.</i></b>
     * @see #onCreate
     */
    @CallSuper
    protected void onPostCreate(@Nullable Bundle savedInstanceState) {
        if (!isChild()) {
            mTitleReady = true;
            onTitleChanged(getTitle(), getTitleColor());
        }
        mCalled = true;
    }

    /**
     * This is the same as {@link #onPostCreate(Bundle)} but is called for activities
     * created with the attribute {@link android.R.attr#persistableMode} set to
     * <code>persistAcrossReboots</code>.
     *
     * @param savedInstanceState The data most recently supplied in {@link #onSaveInstanceState}
     * @param persistentState The data caming from the PersistableBundle first
     * saved in {@link #onSaveInstanceState(Bundle, PersistableBundle)}.
     *
     * @see #onCreate
     */
    public void onPostCreate(@Nullable Bundle savedInstanceState,
            @Nullable PersistableBundle persistentState) {
        onPostCreate(savedInstanceState);
    }

    /**
     * Called after {@link #onCreate} &mdash; or after {@link #onRestart} when
     * the activity had been stopped, but is now again being displayed to the
     * user.  It will be followed by {@link #onResume}.
     *
     * <p><em>Derived classes must call through to the super class's
     * implementation of this method.  If they do not, an exception will be
     * thrown.</em></p>
     *
     * @see #onCreate
     * @see #onStop
     * @see #onResume
     */
    @CallSuper
    protected void onStart() {
        if (DEBUG_LIFECYCLE) Slog.v(TAG, "onStart " + this);
        mCalled = true;

        mFragments.doLoaderStart();

        getApplication().dispatchActivityStarted(this);
    }

    /**
     * Called after {@link #onStop} when the current activity is being
     * re-displayed to the user (the user has navigated back to it).  It will
     * be followed by {@link #onStart} and then {@link #onResume}.
     *
     * <p>For activities that are using raw {@link Cursor} objects (instead of
     * creating them through
     * {@link #managedQuery(android.net.Uri , String[], String, String[], String)},
     * this is usually the place
     * where the cursor should be requeried (because you had deactivated it in
     * {@link #onStop}.
     *
     * <p><em>Derived classes must call through to the super class's
     * implementation of this method.  If they do not, an exception will be
     * thrown.</em></p>
     *
     * @see #onStop
     * @see #onStart
     * @see #onResume
     */
    @CallSuper
    protected void onRestart() {
        mCalled = true;
    }

    /**
     * Called when an {@link #onResume} is coming up, prior to other pre-resume callbacks
     * such as {@link #onNewIntent} and {@link #onActivityResult}.  This is primarily intended
     * to give the activity a hint that its state is no longer saved -- it will generally
     * be called after {@link #onSaveInstanceState} and prior to the activity being
     * resumed/started again.
     */
    public void onStateNotSaved() {
    }

    /**
     * Called after {@link #onRestoreInstanceState}, {@link #onRestart}, or
     * {@link #onPause}, for your activity to start interacting with the user.
     * This is a good place to begin animations, open exclusive-access devices
     * (such as the camera), etc.
     *
     * <p>Keep in mind that onResume is not the best indicator that your activity
     * is visible to the user; a system window such as the keyguard may be in
     * front.  Use {@link #onWindowFocusChanged} to know for certain that your
     * activity is visible to the user (for example, to resume a game).
     *
     * <p><em>Derived classes must call through to the super class's
     * implementation of this method.  If they do not, an exception will be
     * thrown.</em></p>
     *
     * @see #onRestoreInstanceState
     * @see #onRestart
     * @see #onPostResume
     * @see #onPause
     */
    @CallSuper
    protected void onResume() {
        if (DEBUG_LIFECYCLE) Slog.v(TAG, "onResume " + this);
        getApplication().dispatchActivityResumed(this);
        mActivityTransitionState.onResume();
        mCalled = true;
    }

    /**
     * Called when activity resume is complete (after {@link #onResume} has
     * been called). Applications will generally not implement this method;
     * it is intended for system classes to do final setup after application
     * resume code has run.
     *
     * <p><em>Derived classes must call through to the super class's
     * implementation of this method.  If they do not, an exception will be
     * thrown.</em></p>
     *
     * @see #onResume
     */
    @CallSuper
    protected void onPostResume() {
        final Window win = getWindow();
        if (win != null) win.makeActive();
        if (mActionBar != null) mActionBar.setShowHideAnimationEnabled(true);
        mCalled = true;
    }

    /**
     * Check whether this activity is running as part of a voice interaction with the user.
     * If true, it should perform its interaction with the user through the
     * {@link VoiceInteractor} returned by {@link #getVoiceInteractor}.
     */
    public boolean isVoiceInteraction() {
        return mVoiceInteractor != null;
    }

    /**
     * Like {@link #isVoiceInteraction}, but only returns true if this is also the root
     * of a voice interaction.  That is, returns true if this activity was directly
     * started by the voice interaction service as the initiation of a voice interaction.
     * Otherwise, for example if it was started by another activity while under voice
     * interaction, returns false.
     */
    public boolean isVoiceInteractionRoot() {
        try {
            return mVoiceInteractor != null
                    && ActivityManagerNative.getDefault().isRootVoiceInteraction(mToken);
        } catch (RemoteException e) {
        }
        return false;
    }

    /**
     * Retrieve the active {@link VoiceInteractor} that the user is going through to
     * interact with this activity.
     */
    public VoiceInteractor getVoiceInteractor() {
        return mVoiceInteractor;
    }

    /**
     * This is called for activities that set launchMode to "singleTop" in
     * their package, or if a client used the {@link Intent#FLAG_ACTIVITY_SINGLE_TOP}
     * flag when calling {@link #startActivity}.  In either case, when the
     * activity is re-launched while at the top of the activity stack instead
     * of a new instance of the activity being started, onNewIntent() will be
     * called on the existing instance with the Intent that was used to
     * re-launch it.
     *
     * <p>An activity will always be paused before receiving a new intent, so
     * you can count on {@link #onResume} being called after this method.
     *
     * <p>Note that {@link #getIntent} still returns the original Intent.  You
     * can use {@link #setIntent} to update it to this new Intent.
     *
     * @param intent The new intent that was started for the activity.
     *
     * @see #getIntent
     * @see #setIntent
     * @see #onResume
     */
    protected void onNewIntent(Intent intent) {
    }

    /**
     * The hook for {@link ActivityThread} to save the state of this activity.
     *
     * Calls {@link #onSaveInstanceState(android.os.Bundle)}
     * and {@link #saveManagedDialogs(android.os.Bundle)}.
     *
     * @param outState The bundle to save the state to.
     */
    final void performSaveInstanceState(Bundle outState) {
        onSaveInstanceState(outState);
        saveManagedDialogs(outState);
        mActivityTransitionState.saveState(outState);
        storeHasCurrentPermissionRequest(outState);
        if (DEBUG_LIFECYCLE) Slog.v(TAG, "onSaveInstanceState " + this + ": " + outState);
    }

    /**
     * The hook for {@link ActivityThread} to save the state of this activity.
     *
     * Calls {@link #onSaveInstanceState(android.os.Bundle)}
     * and {@link #saveManagedDialogs(android.os.Bundle)}.
     *
     * @param outState The bundle to save the state to.
     * @param outPersistentState The bundle to save persistent state to.
     */
    final void performSaveInstanceState(Bundle outState, PersistableBundle outPersistentState) {
        onSaveInstanceState(outState, outPersistentState);
        saveManagedDialogs(outState);
        storeHasCurrentPermissionRequest(outState);
        if (DEBUG_LIFECYCLE) Slog.v(TAG, "onSaveInstanceState " + this + ": " + outState +
                ", " + outPersistentState);
    }

    /**
     * Called to retrieve per-instance state from an activity before being killed
     * so that the state can be restored in {@link #onCreate} or
     * {@link #onRestoreInstanceState} (the {@link Bundle} populated by this method
     * will be passed to both).
     *
     * <p>This method is called before an activity may be killed so that when it
     * comes back some time in the future it can restore its state.  For example,
     * if activity B is launched in front of activity A, and at some point activity
     * A is killed to reclaim resources, activity A will have a chance to save the
     * current state of its user interface via this method so that when the user
     * returns to activity A, the state of the user interface can be restored
     * via {@link #onCreate} or {@link #onRestoreInstanceState}.
     *
     * <p>Do not confuse this method with activity lifecycle callbacks such as
     * {@link #onPause}, which is always called when an activity is being placed
     * in the background or on its way to destruction, or {@link #onStop} which
     * is called before destruction.  One example of when {@link #onPause} and
     * {@link #onStop} is called and not this method is when a user navigates back
     * from activity B to activity A: there is no need to call {@link #onSaveInstanceState}
     * on B because that particular instance will never be restored, so the
     * system avoids calling it.  An example when {@link #onPause} is called and
     * not {@link #onSaveInstanceState} is when activity B is launched in front of activity A:
     * the system may avoid calling {@link #onSaveInstanceState} on activity A if it isn't
     * killed during the lifetime of B since the state of the user interface of
     * A will stay intact.
     *
     * <p>The default implementation takes care of most of the UI per-instance
     * state for you by calling {@link android.view.View#onSaveInstanceState()} on each
     * view in the hierarchy that has an id, and by saving the id of the currently
     * focused view (all of which is restored by the default implementation of
     * {@link #onRestoreInstanceState}).  If you override this method to save additional
     * information not captured by each individual view, you will likely want to
     * call through to the default implementation, otherwise be prepared to save
     * all of the state of each view yourself.
     *
     * <p>If called, this method will occur before {@link #onStop}.  There are
     * no guarantees about whether it will occur before or after {@link #onPause}.
     *
     * @param outState Bundle in which to place your saved state.
     *
     * @see #onCreate
     * @see #onRestoreInstanceState
     * @see #onPause
     */
    protected void onSaveInstanceState(Bundle outState) {
        outState.putBundle(WINDOW_HIERARCHY_TAG, mWindow.saveHierarchyState());
        Parcelable p = mFragments.saveAllState();
        if (p != null) {
            outState.putParcelable(FRAGMENTS_TAG, p);
        }
        getApplication().dispatchActivitySaveInstanceState(this, outState);
    }

    /**
     * This is the same as {@link #onSaveInstanceState} but is called for activities
     * created with the attribute {@link android.R.attr#persistableMode} set to
     * <code>persistAcrossReboots</code>. The {@link android.os.PersistableBundle} passed
     * in will be saved and presented in {@link #onCreate(Bundle, PersistableBundle)}
     * the first time that this activity is restarted following the next device reboot.
     *
     * @param outState Bundle in which to place your saved state.
     * @param outPersistentState State which will be saved across reboots.
     *
     * @see #onSaveInstanceState(Bundle)
     * @see #onCreate
     * @see #onRestoreInstanceState(Bundle, PersistableBundle)
     * @see #onPause
     */
    public void onSaveInstanceState(Bundle outState, PersistableBundle outPersistentState) {
        onSaveInstanceState(outState);
    }

    /**
     * Save the state of any managed dialogs.
     *
     * @param outState place to store the saved state.
     */
    private void saveManagedDialogs(Bundle outState) {
        if (mManagedDialogs == null) {
            return;
        }

        final int numDialogs = mManagedDialogs.size();
        if (numDialogs == 0) {
            return;
        }

        Bundle dialogState = new Bundle();

        int[] ids = new int[mManagedDialogs.size()];

        // save each dialog's bundle, gather the ids
        for (int i = 0; i < numDialogs; i++) {
            final int key = mManagedDialogs.keyAt(i);
            ids[i] = key;
            final ManagedDialog md = mManagedDialogs.valueAt(i);
            dialogState.putBundle(savedDialogKeyFor(key), md.mDialog.onSaveInstanceState());
            if (md.mArgs != null) {
                dialogState.putBundle(savedDialogArgsKeyFor(key), md.mArgs);
            }
        }

        dialogState.putIntArray(SAVED_DIALOG_IDS_KEY, ids);
        outState.putBundle(SAVED_DIALOGS_TAG, dialogState);
    }


    /**
     * Called as part of the activity lifecycle when an activity is going into
     * the background, but has not (yet) been killed.  The counterpart to
     * {@link #onResume}.
     *
     * <p>When activity B is launched in front of activity A, this callback will
     * be invoked on A.  B will not be created until A's {@link #onPause} returns,
     * so be sure to not do anything lengthy here.
     *
     * <p>This callback is mostly used for saving any persistent state the
     * activity is editing, to present a "edit in place" model to the user and
     * making sure nothing is lost if there are not enough resources to start
     * the new activity without first killing this one.  This is also a good
     * place to do things like stop animations and other things that consume a
     * noticeable amount of CPU in order to make the switch to the next activity
     * as fast as possible, or to close resources that are exclusive access
     * such as the camera.
     *
     * <p>In situations where the system needs more memory it may kill paused
     * processes to reclaim resources.  Because of this, you should be sure
     * that all of your state is saved by the time you return from
     * this function.  In general {@link #onSaveInstanceState} is used to save
     * per-instance state in the activity and this method is used to store
     * global persistent data (in content providers, files, etc.)
     *
     * <p>After receiving this call you will usually receive a following call
     * to {@link #onStop} (after the next activity has been resumed and
     * displayed), however in some cases there will be a direct call back to
     * {@link #onResume} without going through the stopped state.
     *
     * <p><em>Derived classes must call through to the super class's
     * implementation of this method.  If they do not, an exception will be
     * thrown.</em></p>
     *
     * @see #onResume
     * @see #onSaveInstanceState
     * @see #onStop
     */
    @CallSuper
    protected void onPause() {
        if (DEBUG_LIFECYCLE) Slog.v(TAG, "onPause " + this);
        getApplication().dispatchActivityPaused(this);
        mCalled = true;
    }

    /**
     * Called as part of the activity lifecycle when an activity is about to go
     * into the background as the result of user choice.  For example, when the
     * user presses the Home key, {@link #onUserLeaveHint} will be called, but
     * when an incoming phone call causes the in-call Activity to be automatically
     * brought to the foreground, {@link #onUserLeaveHint} will not be called on
     * the activity being interrupted.  In cases when it is invoked, this method
     * is called right before the activity's {@link #onPause} callback.
     *
     * <p>This callback and {@link #onUserInteraction} are intended to help
     * activities manage status bar notifications intelligently; specifically,
     * for helping activities determine the proper time to cancel a notfication.
     *
     * @see #onUserInteraction()
     */
    protected void onUserLeaveHint() {
    }

    /**
     * Generate a new thumbnail for this activity.  This method is called before
     * pausing the activity, and should draw into <var>outBitmap</var> the
     * imagery for the desired thumbnail in the dimensions of that bitmap.  It
     * can use the given <var>canvas</var>, which is configured to draw into the
     * bitmap, for rendering if desired.
     *
     * <p>The default implementation returns fails and does not draw a thumbnail;
     * this will result in the platform creating its own thumbnail if needed.
     *
     * @param outBitmap The bitmap to contain the thumbnail.
     * @param canvas Can be used to render into the bitmap.
     *
     * @return Return true if you have drawn into the bitmap; otherwise after
     *         you return it will be filled with a default thumbnail.
     *
     * @see #onCreateDescription
     * @see #onSaveInstanceState
     * @see #onPause
     */
    public boolean onCreateThumbnail(Bitmap outBitmap, Canvas canvas) {
        return false;
    }

    /**
     * Generate a new description for this activity.  This method is called
     * before pausing the activity and can, if desired, return some textual
     * description of its current state to be displayed to the user.
     *
     * <p>The default implementation returns null, which will cause you to
     * inherit the description from the previous activity.  If all activities
     * return null, generally the label of the top activity will be used as the
     * description.
     *
     * @return A description of what the user is doing.  It should be short and
     *         sweet (only a few words).
     *
     * @see #onCreateThumbnail
     * @see #onSaveInstanceState
     * @see #onPause
     */
    @Nullable
    public CharSequence onCreateDescription() {
        return null;
    }

    /**
     * This is called when the user is requesting an assist, to build a full
     * {@link Intent#ACTION_ASSIST} Intent with all of the context of the current
     * application.  You can override this method to place into the bundle anything
     * you would like to appear in the {@link Intent#EXTRA_ASSIST_CONTEXT} part
     * of the assist Intent.
     *
     * <p>This function will be called after any global assist callbacks that had
     * been registered with {@link Application#registerOnProvideAssistDataListener
     * Application.registerOnProvideAssistDataListener}.
     */
    public void onProvideAssistData(Bundle data) {
    }

    /**
     * This is called when the user is requesting an assist, to provide references
     * to content related to the current activity.  Before being called, the
     * {@code outContent} Intent is filled with the base Intent of the activity (the Intent
     * returned by {@link #getIntent()}).  The Intent's extras are stripped of any types
     * that are not valid for {@link PersistableBundle} or non-framework Parcelables, and
     * the flags {@link Intent#FLAG_GRANT_WRITE_URI_PERMISSION} and
     * {@link Intent#FLAG_GRANT_PERSISTABLE_URI_PERMISSION} are cleared from the Intent.
     *
     * <p>Custom implementation may adjust the content intent to better reflect the top-level
     * context of the activity, and fill in its ClipData with additional content of
     * interest that the user is currently viewing.  For example, an image gallery application
     * that has launched in to an activity allowing the user to swipe through pictures should
     * modify the intent to reference the current image they are looking it; such an
     * application when showing a list of pictures should add a ClipData that has
     * references to all of the pictures currently visible on screen.</p>
     *
     * @param outContent The assist content to return.
     */
    public void onProvideAssistContent(AssistContent outContent) {
    }

    /**
     * Ask to have the current assistant shown to the user.  This only works if the calling
     * activity is the current foreground activity.  It is the same as calling
     * {@link android.service.voice.VoiceInteractionService#showSession
     * VoiceInteractionService.showSession} and requesting all of the possible context.
     * The receiver will always see
     * {@link android.service.voice.VoiceInteractionSession#SHOW_SOURCE_APPLICATION} set.
     * @return Returns true if the assistant was successfully invoked, else false.  For example
     * false will be returned if the caller is not the current top activity.
     */
    public boolean showAssist(Bundle args) {
        try {
            return ActivityManagerNative.getDefault().showAssistFromActivity(mToken, args);
        } catch (RemoteException e) {
        }
        return false;
    }

    /**
     * Called when you are no longer visible to the user.  You will next
     * receive either {@link #onRestart}, {@link #onDestroy}, or nothing,
     * depending on later user activity.
     *
     * <p>Note that this method may never be called, in low memory situations
     * where the system does not have enough memory to keep your activity's
     * process running after its {@link #onPause} method is called.
     *
     * <p><em>Derived classes must call through to the super class's
     * implementation of this method.  If they do not, an exception will be
     * thrown.</em></p>
     *
     * @see #onRestart
     * @see #onResume
     * @see #onSaveInstanceState
     * @see #onDestroy
     */
    @CallSuper
    protected void onStop() {
        if (DEBUG_LIFECYCLE) Slog.v(TAG, "onStop " + this);
        if (mActionBar != null) mActionBar.setShowHideAnimationEnabled(false);
        mActivityTransitionState.onStop();
        getApplication().dispatchActivityStopped(this);
        mTranslucentCallback = null;
        mCalled = true;
    }

    /**
     * Perform any final cleanup before an activity is destroyed.  This can
     * happen either because the activity is finishing (someone called
     * {@link #finish} on it, or because the system is temporarily destroying
     * this instance of the activity to save space.  You can distinguish
     * between these two scenarios with the {@link #isFinishing} method.
     *
     * <p><em>Note: do not count on this method being called as a place for
     * saving data! For example, if an activity is editing data in a content
     * provider, those edits should be committed in either {@link #onPause} or
     * {@link #onSaveInstanceState}, not here.</em> This method is usually implemented to
     * free resources like threads that are associated with an activity, so
     * that a destroyed activity does not leave such things around while the
     * rest of its application is still running.  There are situations where
     * the system will simply kill the activity's hosting process without
     * calling this method (or any others) in it, so it should not be used to
     * do things that are intended to remain around after the process goes
     * away.
     *
     * <p><em>Derived classes must call through to the super class's
     * implementation of this method.  If they do not, an exception will be
     * thrown.</em></p>
     *
     * @see #onPause
     * @see #onStop
     * @see #finish
     * @see #isFinishing
     */
    @CallSuper
    protected void onDestroy() {
        if (DEBUG_LIFECYCLE) Slog.v(TAG, "onDestroy " + this);
        mCalled = true;

        // dismiss any dialogs we are managing.
        if (mManagedDialogs != null) {
            final int numDialogs = mManagedDialogs.size();
            for (int i = 0; i < numDialogs; i++) {
                final ManagedDialog md = mManagedDialogs.valueAt(i);
                if (md.mDialog.isShowing()) {
                    md.mDialog.dismiss();
                }
            }
            mManagedDialogs = null;
        }

        // close any cursors we are managing.
        synchronized (mManagedCursors) {
            int numCursors = mManagedCursors.size();
            for (int i = 0; i < numCursors; i++) {
                ManagedCursor c = mManagedCursors.get(i);
                if (c != null) {
                    c.mCursor.close();
                }
            }
            mManagedCursors.clear();
        }

        // Close any open search dialog
        if (mSearchManager != null) {
            mSearchManager.stopSearch();
        }

        getApplication().dispatchActivityDestroyed(this);
    }

    /**
     * Report to the system that your app is now fully drawn, purely for diagnostic
     * purposes (calling it does not impact the visible behavior of the activity).
     * This is only used to help instrument application launch times, so that the
     * app can report when it is fully in a usable state; without this, the only thing
     * the system itself can determine is the point at which the activity's window
     * is <em>first</em> drawn and displayed.  To participate in app launch time
     * measurement, you should always call this method after first launch (when
     * {@link #onCreate(android.os.Bundle)} is called), at the point where you have
     * entirely drawn your UI and populated with all of the significant data.  You
     * can safely call this method any time after first launch as well, in which case
     * it will simply be ignored.
     */
    public void reportFullyDrawn() {
        if (mDoReportFullyDrawn) {
            mDoReportFullyDrawn = false;
            try {
                ActivityManagerNative.getDefault().reportActivityFullyDrawn(mToken);
            } catch (RemoteException e) {
            }
        }
    }

    /**
     * Called by the system when the device configuration changes while your
     * activity is running.  Note that this will <em>only</em> be called if
     * you have selected configurations you would like to handle with the
     * {@link android.R.attr#configChanges} attribute in your manifest.  If
     * any configuration change occurs that is not selected to be reported
     * by that attribute, then instead of reporting it the system will stop
     * and restart the activity (to have it launched with the new
     * configuration).
     *
     * <p>At the time that this function has been called, your Resources
     * object will have been updated to return resource values matching the
     * new configuration.
     *
     * @param newConfig The new device configuration.
     */
    public void onConfigurationChanged(Configuration newConfig) {
        if (DEBUG_LIFECYCLE) Slog.v(TAG, "onConfigurationChanged " + this + ": " + newConfig);
        mCalled = true;

        mFragments.dispatchConfigurationChanged(newConfig);

        if (mWindow != null) {
            // Pass the configuration changed event to the window
            mWindow.onConfigurationChanged(newConfig);
        }

        if (mActionBar != null) {
            // Do this last; the action bar will need to access
            // view changes from above.
            mActionBar.onConfigurationChanged(newConfig);
        }
    }

    /**
     * If this activity is being destroyed because it can not handle a
     * configuration parameter being changed (and thus its
     * {@link #onConfigurationChanged(Configuration)} method is
     * <em>not</em> being called), then you can use this method to discover
     * the set of changes that have occurred while in the process of being
     * destroyed.  Note that there is no guarantee that these will be
     * accurate (other changes could have happened at any time), so you should
     * only use this as an optimization hint.
     *
     * @return Returns a bit field of the configuration parameters that are
     * changing, as defined by the {@link android.content.res.Configuration}
     * class.
     */
    public int getChangingConfigurations() {
        return mConfigChangeFlags;
    }

    /**
     * Retrieve the non-configuration instance data that was previously
     * returned by {@link #onRetainNonConfigurationInstance()}.  This will
     * be available from the initial {@link #onCreate} and
     * {@link #onStart} calls to the new instance, allowing you to extract
     * any useful dynamic state from the previous instance.
     *
     * <p>Note that the data you retrieve here should <em>only</em> be used
     * as an optimization for handling configuration changes.  You should always
     * be able to handle getting a null pointer back, and an activity must
     * still be able to restore itself to its previous state (through the
     * normal {@link #onSaveInstanceState(Bundle)} mechanism) even if this
     * function returns null.
     *
     * @return Returns the object previously returned by
     * {@link #onRetainNonConfigurationInstance()}.
     *
     * @deprecated Use the new {@link Fragment} API
     * {@link Fragment#setRetainInstance(boolean)} instead; this is also
     * available on older platforms through the Android compatibility package.
     */
    @Nullable
    @Deprecated
    public Object getLastNonConfigurationInstance() {
        return mLastNonConfigurationInstances != null
                ? mLastNonConfigurationInstances.activity : null;
    }

    /**
     * Called by the system, as part of destroying an
     * activity due to a configuration change, when it is known that a new
     * instance will immediately be created for the new configuration.  You
     * can return any object you like here, including the activity instance
     * itself, which can later be retrieved by calling
     * {@link #getLastNonConfigurationInstance()} in the new activity
     * instance.
     *
     * <em>If you are targeting {@link android.os.Build.VERSION_CODES#HONEYCOMB}
     * or later, consider instead using a {@link Fragment} with
     * {@link Fragment#setRetainInstance(boolean)
     * Fragment.setRetainInstance(boolean}.</em>
     *
     * <p>This function is called purely as an optimization, and you must
     * not rely on it being called.  When it is called, a number of guarantees
     * will be made to help optimize configuration switching:
     * <ul>
     * <li> The function will be called between {@link #onStop} and
     * {@link #onDestroy}.
     * <li> A new instance of the activity will <em>always</em> be immediately
     * created after this one's {@link #onDestroy()} is called.  In particular,
     * <em>no</em> messages will be dispatched during this time (when the returned
     * object does not have an activity to be associated with).
     * <li> The object you return here will <em>always</em> be available from
     * the {@link #getLastNonConfigurationInstance()} method of the following
     * activity instance as described there.
     * </ul>
     *
     * <p>These guarantees are designed so that an activity can use this API
     * to propagate extensive state from the old to new activity instance, from
     * loaded bitmaps, to network connections, to evenly actively running
     * threads.  Note that you should <em>not</em> propagate any data that
     * may change based on the configuration, including any data loaded from
     * resources such as strings, layouts, or drawables.
     *
     * <p>The guarantee of no message handling during the switch to the next
     * activity simplifies use with active objects.  For example if your retained
     * state is an {@link android.os.AsyncTask} you are guaranteed that its
     * call back functions (like {@link android.os.AsyncTask#onPostExecute}) will
     * not be called from the call here until you execute the next instance's
     * {@link #onCreate(Bundle)}.  (Note however that there is of course no such
     * guarantee for {@link android.os.AsyncTask#doInBackground} since that is
     * running in a separate thread.)
     *
     * @return Return any Object holding the desired state to propagate to the
     * next activity instance.
     *
     * @deprecated Use the new {@link Fragment} API
     * {@link Fragment#setRetainInstance(boolean)} instead; this is also
     * available on older platforms through the Android compatibility package.
     */
    public Object onRetainNonConfigurationInstance() {
        return null;
    }

    /**
     * Retrieve the non-configuration instance data that was previously
     * returned by {@link #onRetainNonConfigurationChildInstances()}.  This will
     * be available from the initial {@link #onCreate} and
     * {@link #onStart} calls to the new instance, allowing you to extract
     * any useful dynamic state from the previous instance.
     *
     * <p>Note that the data you retrieve here should <em>only</em> be used
     * as an optimization for handling configuration changes.  You should always
     * be able to handle getting a null pointer back, and an activity must
     * still be able to restore itself to its previous state (through the
     * normal {@link #onSaveInstanceState(Bundle)} mechanism) even if this
     * function returns null.
     *
     * @return Returns the object previously returned by
     * {@link #onRetainNonConfigurationChildInstances()}
     */
    @Nullable
    HashMap<String, Object> getLastNonConfigurationChildInstances() {
        return mLastNonConfigurationInstances != null
                ? mLastNonConfigurationInstances.children : null;
    }

    /**
     * This method is similar to {@link #onRetainNonConfigurationInstance()} except that
     * it should return either a mapping from  child activity id strings to arbitrary objects,
     * or null.  This method is intended to be used by Activity framework subclasses that control a
     * set of child activities, such as ActivityGroup.  The same guarantees and restrictions apply
     * as for {@link #onRetainNonConfigurationInstance()}.  The default implementation returns null.
     */
    @Nullable
    HashMap<String,Object> onRetainNonConfigurationChildInstances() {
        return null;
    }

    NonConfigurationInstances retainNonConfigurationInstances() {
        Object activity = onRetainNonConfigurationInstance();
        HashMap<String, Object> children = onRetainNonConfigurationChildInstances();
        List<Fragment> fragments = mFragments.retainNonConfig();
        ArrayMap<String, LoaderManager> loaders = mFragments.retainLoaderNonConfig();
        if (activity == null && children == null && fragments == null && loaders == null
                && mVoiceInteractor == null) {
            return null;
        }

        NonConfigurationInstances nci = new NonConfigurationInstances();
        nci.activity = activity;
        nci.children = children;
        nci.fragments = fragments;
        nci.loaders = loaders;
        if (mVoiceInteractor != null) {
            mVoiceInteractor.retainInstance();
            nci.voiceInteractor = mVoiceInteractor;
        }
        return nci;
    }

    public void onLowMemory() {
        if (DEBUG_LIFECYCLE) Slog.v(TAG, "onLowMemory " + this);
        mCalled = true;
        mFragments.dispatchLowMemory();
    }

    public void onTrimMemory(int level) {
        if (DEBUG_LIFECYCLE) Slog.v(TAG, "onTrimMemory " + this + ": " + level);
        mCalled = true;
        mFragments.dispatchTrimMemory(level);
    }

    /**
     * Return the FragmentManager for interacting with fragments associated
     * with this activity.
     */
    public FragmentManager getFragmentManager() {
        return mFragments.getFragmentManager();
    }

    /**
     * Called when a Fragment is being attached to this activity, immediately
     * after the call to its {@link Fragment#onAttach Fragment.onAttach()}
     * method and before {@link Fragment#onCreate Fragment.onCreate()}.
     */
    public void onAttachFragment(Fragment fragment) {
    }

    /**
     * Wrapper around
     * {@link ContentResolver#query(android.net.Uri , String[], String, String[], String)}
     * that gives the resulting {@link Cursor} to call
     * {@link #startManagingCursor} so that the activity will manage its
     * lifecycle for you.
     *
     * <em>If you are targeting {@link android.os.Build.VERSION_CODES#HONEYCOMB}
     * or later, consider instead using {@link LoaderManager} instead, available
     * via {@link #getLoaderManager()}.</em>
     *
     * <p><strong>Warning:</strong> Do not call {@link Cursor#close()} on a cursor obtained using
     * this method, because the activity will do that for you at the appropriate time. However, if
     * you call {@link #stopManagingCursor} on a cursor from a managed query, the system <em>will
     * not</em> automatically close the cursor and, in that case, you must call
     * {@link Cursor#close()}.</p>
     *
     * @param uri The URI of the content provider to query.
     * @param projection List of columns to return.
     * @param selection SQL WHERE clause.
     * @param sortOrder SQL ORDER BY clause.
     *
     * @return The Cursor that was returned by query().
     *
     * @see ContentResolver#query(android.net.Uri , String[], String, String[], String)
     * @see #startManagingCursor
     * @hide
     *
     * @deprecated Use {@link CursorLoader} instead.
     */
    @Deprecated
    public final Cursor managedQuery(Uri uri, String[] projection, String selection,
            String sortOrder) {
        Cursor c = getContentResolver().query(uri, projection, selection, null, sortOrder);
        if (c != null) {
            startManagingCursor(c);
        }
        return c;
    }

    /**
     * Wrapper around
     * {@link ContentResolver#query(android.net.Uri , String[], String, String[], String)}
     * that gives the resulting {@link Cursor} to call
     * {@link #startManagingCursor} so that the activity will manage its
     * lifecycle for you.
     *
     * <em>If you are targeting {@link android.os.Build.VERSION_CODES#HONEYCOMB}
     * or later, consider instead using {@link LoaderManager} instead, available
     * via {@link #getLoaderManager()}.</em>
     *
     * <p><strong>Warning:</strong> Do not call {@link Cursor#close()} on a cursor obtained using
     * this method, because the activity will do that for you at the appropriate time. However, if
     * you call {@link #stopManagingCursor} on a cursor from a managed query, the system <em>will
     * not</em> automatically close the cursor and, in that case, you must call
     * {@link Cursor#close()}.</p>
     *
     * @param uri The URI of the content provider to query.
     * @param projection List of columns to return.
     * @param selection SQL WHERE clause.
     * @param selectionArgs The arguments to selection, if any ?s are pesent
     * @param sortOrder SQL ORDER BY clause.
     *
     * @return The Cursor that was returned by query().
     *
     * @see ContentResolver#query(android.net.Uri , String[], String, String[], String)
     * @see #startManagingCursor
     *
     * @deprecated Use {@link CursorLoader} instead.
     */
    @Deprecated
    public final Cursor managedQuery(Uri uri, String[] projection, String selection,
            String[] selectionArgs, String sortOrder) {
        Cursor c = getContentResolver().query(uri, projection, selection, selectionArgs, sortOrder);
        if (c != null) {
            startManagingCursor(c);
        }
        return c;
    }

    /**
     * This method allows the activity to take care of managing the given
     * {@link Cursor}'s lifecycle for you based on the activity's lifecycle.
     * That is, when the activity is stopped it will automatically call
     * {@link Cursor#deactivate} on the given Cursor, and when it is later restarted
     * it will call {@link Cursor#requery} for you.  When the activity is
     * destroyed, all managed Cursors will be closed automatically.
     *
     * <em>If you are targeting {@link android.os.Build.VERSION_CODES#HONEYCOMB}
     * or later, consider instead using {@link LoaderManager} instead, available
     * via {@link #getLoaderManager()}.</em>
     *
     * <p><strong>Warning:</strong> Do not call {@link Cursor#close()} on cursor obtained from
     * {@link #managedQuery}, because the activity will do that for you at the appropriate time.
     * However, if you call {@link #stopManagingCursor} on a cursor from a managed query, the system
     * <em>will not</em> automatically close the cursor and, in that case, you must call
     * {@link Cursor#close()}.</p>
     *
     * @param c The Cursor to be managed.
     *
     * @see #managedQuery(android.net.Uri , String[], String, String[], String)
     * @see #stopManagingCursor
     *
     * @deprecated Use the new {@link android.content.CursorLoader} class with
     * {@link LoaderManager} instead; this is also
     * available on older platforms through the Android compatibility package.
     */
    @Deprecated
    public void startManagingCursor(Cursor c) {
        synchronized (mManagedCursors) {
            mManagedCursors.add(new ManagedCursor(c));
        }
    }

    /**
     * Given a Cursor that was previously given to
     * {@link #startManagingCursor}, stop the activity's management of that
     * cursor.
     *
     * <p><strong>Warning:</strong> After calling this method on a cursor from a managed query,
     * the system <em>will not</em> automatically close the cursor and you must call
     * {@link Cursor#close()}.</p>
     *
     * @param c The Cursor that was being managed.
     *
     * @see #startManagingCursor
     *
     * @deprecated Use the new {@link android.content.CursorLoader} class with
     * {@link LoaderManager} instead; this is also
     * available on older platforms through the Android compatibility package.
     */
    @Deprecated
    public void stopManagingCursor(Cursor c) {
        synchronized (mManagedCursors) {
            final int N = mManagedCursors.size();
            for (int i=0; i<N; i++) {
                ManagedCursor mc = mManagedCursors.get(i);
                if (mc.mCursor == c) {
                    mManagedCursors.remove(i);
                    break;
                }
            }
        }
    }

    /**
     * @deprecated As of {@link android.os.Build.VERSION_CODES#GINGERBREAD}
     * this is a no-op.
     * @hide
     */
    @Deprecated
    public void setPersistent(boolean isPersistent) {
    }

    /**
     * Finds a view that was identified by the id attribute from the XML that
     * was processed in {@link #onCreate}.
     *
     * @return The view if found or null otherwise.
     */
    @Nullable
    public View findViewById(@IdRes int id) {
        return getWindow().findViewById(id);
    }

    /**
     * Retrieve a reference to this activity's ActionBar.
     *
     * @return The Activity's ActionBar, or null if it does not have one.
     */
    @Nullable
    public ActionBar getActionBar() {
        initWindowDecorActionBar();
        return mActionBar;
    }

    /**
     * Set a {@link android.widget.Toolbar Toolbar} to act as the {@link ActionBar} for this
     * Activity window.
     *
     * <p>When set to a non-null value the {@link #getActionBar()} method will return
     * an {@link ActionBar} object that can be used to control the given toolbar as if it were
     * a traditional window decor action bar. The toolbar's menu will be populated with the
     * Activity's options menu and the navigation button will be wired through the standard
     * {@link android.R.id#home home} menu select action.</p>
     *
     * <p>In order to use a Toolbar within the Activity's window content the application
     * must not request the window feature {@link Window#FEATURE_ACTION_BAR FEATURE_ACTION_BAR}.</p>
     *
     * @param toolbar Toolbar to set as the Activity's action bar
     */
    public void setActionBar(@Nullable Toolbar toolbar) {
        if (getActionBar() instanceof WindowDecorActionBar) {
            throw new IllegalStateException("This Activity already has an action bar supplied " +
                    "by the window decor. Do not request Window.FEATURE_ACTION_BAR and set " +
                    "android:windowActionBar to false in your theme to use a Toolbar instead.");
        }
        // Clear out the MenuInflater to make sure that it is valid for the new Action Bar
        mMenuInflater = null;

        ToolbarActionBar tbab = new ToolbarActionBar(toolbar, getTitle(), this);
        mActionBar = tbab;
        mWindow.setCallback(tbab.getWrappedWindowCallback());
        mActionBar.invalidateOptionsMenu();
    }

    /**
     * Creates a new ActionBar, locates the inflated ActionBarView,
     * initializes the ActionBar with the view, and sets mActionBar.
     */
    private void initWindowDecorActionBar() {
        Window window = getWindow();

        // Initializing the window decor can change window feature flags.
        // Make sure that we have the correct set before performing the test below.
        window.getDecorView();

        if (isChild() || !window.hasFeature(Window.FEATURE_ACTION_BAR) || mActionBar != null) {
            return;
        }

        mActionBar = new WindowDecorActionBar(this);
        mActionBar.setDefaultDisplayHomeAsUpEnabled(mEnableDefaultActionBarUp);

        mWindow.setDefaultIcon(mActivityInfo.getIconResource());
        mWindow.setDefaultLogo(mActivityInfo.getLogoResource());
    }

    /**
     * Set the activity content from a layout resource.  The resource will be
     * inflated, adding all top-level views to the activity.
     *
     * @param layoutResID Resource ID to be inflated.
     *
     * @see #setContentView(android.view.View)
     * @see #setContentView(android.view.View, android.view.ViewGroup.LayoutParams)
     */
    public void setContentView(@LayoutRes int layoutResID) {
        getWindow().setContentView(layoutResID);
        initWindowDecorActionBar();
    }

    /**
     * Set the activity content to an explicit view.  This view is placed
     * directly into the activity's view hierarchy.  It can itself be a complex
     * view hierarchy.  When calling this method, the layout parameters of the
     * specified view are ignored.  Both the width and the height of the view are
     * set by default to {@link ViewGroup.LayoutParams#MATCH_PARENT}. To use
     * your own layout parameters, invoke
     * {@link #setContentView(android.view.View, android.view.ViewGroup.LayoutParams)}
     * instead.
     *
     * @param view The desired content to display.
     *
     * @see #setContentView(int)
     * @see #setContentView(android.view.View, android.view.ViewGroup.LayoutParams)
     */
    public void setContentView(View view) {
        getWindow().setContentView(view);
        initWindowDecorActionBar();
    }

    /**
     * Set the activity content to an explicit view.  This view is placed
     * directly into the activity's view hierarchy.  It can itself be a complex
     * view hierarchy.
     *
     * @param view The desired content to display.
     * @param params Layout parameters for the view.
     *
     * @see #setContentView(android.view.View)
     * @see #setContentView(int)
     */
    public void setContentView(View view, ViewGroup.LayoutParams params) {
        getWindow().setContentView(view, params);
        initWindowDecorActionBar();
    }

    /**
     * Add an additional content view to the activity.  Added after any existing
     * ones in the activity -- existing views are NOT removed.
     *
     * @param view The desired content to display.
     * @param params Layout parameters for the view.
     */
    public void addContentView(View view, ViewGroup.LayoutParams params) {
        getWindow().addContentView(view, params);
        initWindowDecorActionBar();
    }

    /**
     * Retrieve the {@link TransitionManager} responsible for default transitions in this window.
     * Requires {@link Window#FEATURE_CONTENT_TRANSITIONS}.
     *
     * <p>This method will return non-null after content has been initialized (e.g. by using
     * {@link #setContentView}) if {@link Window#FEATURE_CONTENT_TRANSITIONS} has been granted.</p>
     *
     * @return This window's content TransitionManager or null if none is set.
     */
    public TransitionManager getContentTransitionManager() {
        return getWindow().getTransitionManager();
    }

    /**
     * Set the {@link TransitionManager} to use for default transitions in this window.
     * Requires {@link Window#FEATURE_CONTENT_TRANSITIONS}.
     *
     * @param tm The TransitionManager to use for scene changes.
     */
    public void setContentTransitionManager(TransitionManager tm) {
        getWindow().setTransitionManager(tm);
    }

    /**
     * Retrieve the {@link Scene} representing this window's current content.
     * Requires {@link Window#FEATURE_CONTENT_TRANSITIONS}.
     *
     * <p>This method will return null if the current content is not represented by a Scene.</p>
     *
     * @return Current Scene being shown or null
     */
    public Scene getContentScene() {
        return getWindow().getContentScene();
    }

    /**
     * Sets whether this activity is finished when touched outside its window's
     * bounds.
     */
    public void setFinishOnTouchOutside(boolean finish) {
        mWindow.setCloseOnTouchOutside(finish);
    }

    /** @hide */
    @IntDef({
            DEFAULT_KEYS_DISABLE,
            DEFAULT_KEYS_DIALER,
            DEFAULT_KEYS_SHORTCUT,
            DEFAULT_KEYS_SEARCH_LOCAL,
            DEFAULT_KEYS_SEARCH_GLOBAL})
    @Retention(RetentionPolicy.SOURCE)
    @interface DefaultKeyMode {}

    /**
     * Use with {@link #setDefaultKeyMode} to turn off default handling of
     * keys.
     *
     * @see #setDefaultKeyMode
     */
    static public final int DEFAULT_KEYS_DISABLE = 0;
    /**
     * Use with {@link #setDefaultKeyMode} to launch the dialer during default
     * key handling.
     *
     * @see #setDefaultKeyMode
     */
    static public final int DEFAULT_KEYS_DIALER = 1;
    /**
     * Use with {@link #setDefaultKeyMode} to execute a menu shortcut in
     * default key handling.
     *
     * <p>That is, the user does not need to hold down the menu key to execute menu shortcuts.
     *
     * @see #setDefaultKeyMode
     */
    static public final int DEFAULT_KEYS_SHORTCUT = 2;
    /**
     * Use with {@link #setDefaultKeyMode} to specify that unhandled keystrokes
     * will start an application-defined search.  (If the application or activity does not
     * actually define a search, the the keys will be ignored.)
     *
     * <p>See {@link android.app.SearchManager android.app.SearchManager} for more details.
     *
     * @see #setDefaultKeyMode
     */
    static public final int DEFAULT_KEYS_SEARCH_LOCAL = 3;

    /**
     * Use with {@link #setDefaultKeyMode} to specify that unhandled keystrokes
     * will start a global search (typically web search, but some platforms may define alternate
     * methods for global search)
     *
     * <p>See {@link android.app.SearchManager android.app.SearchManager} for more details.
     *
     * @see #setDefaultKeyMode
     */
    static public final int DEFAULT_KEYS_SEARCH_GLOBAL = 4;

    /**
     * Select the default key handling for this activity.  This controls what
     * will happen to key events that are not otherwise handled.  The default
     * mode ({@link #DEFAULT_KEYS_DISABLE}) will simply drop them on the
     * floor. Other modes allow you to launch the dialer
     * ({@link #DEFAULT_KEYS_DIALER}), execute a shortcut in your options
     * menu without requiring the menu key be held down
     * ({@link #DEFAULT_KEYS_SHORTCUT}), or launch a search ({@link #DEFAULT_KEYS_SEARCH_LOCAL}
     * and {@link #DEFAULT_KEYS_SEARCH_GLOBAL}).
     *
     * <p>Note that the mode selected here does not impact the default
     * handling of system keys, such as the "back" and "menu" keys, and your
     * activity and its views always get a first chance to receive and handle
     * all application keys.
     *
     * @param mode The desired default key mode constant.
     *
     * @see #DEFAULT_KEYS_DISABLE
     * @see #DEFAULT_KEYS_DIALER
     * @see #DEFAULT_KEYS_SHORTCUT
     * @see #DEFAULT_KEYS_SEARCH_LOCAL
     * @see #DEFAULT_KEYS_SEARCH_GLOBAL
     * @see #onKeyDown
     */
    public final void setDefaultKeyMode(@DefaultKeyMode int mode) {
        mDefaultKeyMode = mode;

        // Some modes use a SpannableStringBuilder to track & dispatch input events
        // This list must remain in sync with the switch in onKeyDown()
        switch (mode) {
        case DEFAULT_KEYS_DISABLE:
        case DEFAULT_KEYS_SHORTCUT:
            mDefaultKeySsb = null;      // not used in these modes
            break;
        case DEFAULT_KEYS_DIALER:
        case DEFAULT_KEYS_SEARCH_LOCAL:
        case DEFAULT_KEYS_SEARCH_GLOBAL:
            mDefaultKeySsb = new SpannableStringBuilder();
            Selection.setSelection(mDefaultKeySsb,0);
            break;
        default:
            throw new IllegalArgumentException();
        }
    }

    /**
     * Called when a key was pressed down and not handled by any of the views
     * inside of the activity. So, for example, key presses while the cursor
     * is inside a TextView will not trigger the event (unless it is a navigation
     * to another object) because TextView handles its own key presses.
     *
     * <p>If the focused view didn't want this event, this method is called.
     *
     * <p>The default implementation takes care of {@link KeyEvent#KEYCODE_BACK}
     * by calling {@link #onBackPressed()}, though the behavior varies based
     * on the application compatibility mode: for
     * {@link android.os.Build.VERSION_CODES#ECLAIR} or later applications,
     * it will set up the dispatch to call {@link #onKeyUp} where the action
     * will be performed; for earlier applications, it will perform the
     * action immediately in on-down, as those versions of the platform
     * behaved.
     *
     * <p>Other additional default key handling may be performed
     * if configured with {@link #setDefaultKeyMode}.
     *
     * @return Return <code>true</code> to prevent this event from being propagated
     * further, or <code>false</code> to indicate that you have not handled
     * this event and it should continue to be propagated.
     * @see #onKeyUp
     * @see android.view.KeyEvent
     */
    public boolean onKeyDown(int keyCode, KeyEvent event)  {
        if (keyCode == KeyEvent.KEYCODE_BACK) {
            if (getApplicationInfo().targetSdkVersion
                    >= Build.VERSION_CODES.ECLAIR) {
                event.startTracking();
            } else {
                onBackPressed();
            }
            return true;
        }

        if (mDefaultKeyMode == DEFAULT_KEYS_DISABLE) {
            return false;
        } else if (mDefaultKeyMode == DEFAULT_KEYS_SHORTCUT) {
            Window w = getWindow();
            if (w.hasFeature(Window.FEATURE_OPTIONS_PANEL) &&
                    w.performPanelShortcut(Window.FEATURE_OPTIONS_PANEL, keyCode, event,
                            Menu.FLAG_ALWAYS_PERFORM_CLOSE)) {
                return true;
            }
            return false;
        } else {
            // Common code for DEFAULT_KEYS_DIALER & DEFAULT_KEYS_SEARCH_*
            boolean clearSpannable = false;
            boolean handled;
            if ((event.getRepeatCount() != 0) || event.isSystem()) {
                clearSpannable = true;
                handled = false;
            } else {
                handled = TextKeyListener.getInstance().onKeyDown(
                        null, mDefaultKeySsb, keyCode, event);
                if (handled && mDefaultKeySsb.length() > 0) {
                    // something useable has been typed - dispatch it now.

                    final String str = mDefaultKeySsb.toString();
                    clearSpannable = true;

                    switch (mDefaultKeyMode) {
                    case DEFAULT_KEYS_DIALER:
                        Intent intent = new Intent(Intent.ACTION_DIAL,  Uri.parse("tel:" + str));
                        intent.addFlags(Intent.FLAG_ACTIVITY_NEW_TASK);
                        startActivity(intent);
                        break;
                    case DEFAULT_KEYS_SEARCH_LOCAL:
                        startSearch(str, false, null, false);
                        break;
                    case DEFAULT_KEYS_SEARCH_GLOBAL:
                        startSearch(str, false, null, true);
                        break;
                    }
                }
            }
            if (clearSpannable) {
                mDefaultKeySsb.clear();
                mDefaultKeySsb.clearSpans();
                Selection.setSelection(mDefaultKeySsb,0);
            }
            return handled;
        }
    }

    /**
     * Default implementation of {@link KeyEvent.Callback#onKeyLongPress(int, KeyEvent)
     * KeyEvent.Callback.onKeyLongPress()}: always returns false (doesn't handle
     * the event).
     */
    public boolean onKeyLongPress(int keyCode, KeyEvent event) {
        return false;
    }

    /**
     * Called when a key was released and not handled by any of the views
     * inside of the activity. So, for example, key presses while the cursor
     * is inside a TextView will not trigger the event (unless it is a navigation
     * to another object) because TextView handles its own key presses.
     *
     * <p>The default implementation handles KEYCODE_BACK to stop the activity
     * and go back.
     *
     * @return Return <code>true</code> to prevent this event from being propagated
     * further, or <code>false</code> to indicate that you have not handled
     * this event and it should continue to be propagated.
     * @see #onKeyDown
     * @see KeyEvent
     */
    public boolean onKeyUp(int keyCode, KeyEvent event) {
        if (getApplicationInfo().targetSdkVersion
                >= Build.VERSION_CODES.ECLAIR) {
            if (keyCode == KeyEvent.KEYCODE_BACK && event.isTracking()
                    && !event.isCanceled()) {
                onBackPressed();
                return true;
            }
        }
        return false;
    }

    /**
     * Default implementation of {@link KeyEvent.Callback#onKeyMultiple(int, int, KeyEvent)
     * KeyEvent.Callback.onKeyMultiple()}: always returns false (doesn't handle
     * the event).
     */
    public boolean onKeyMultiple(int keyCode, int repeatCount, KeyEvent event) {
        return false;
    }

    /**
     * Called when the activity has detected the user's press of the back
     * key.  The default implementation simply finishes the current activity,
     * but you can override this to do whatever you want.
     */
    public void onBackPressed() {
        if (mActionBar != null && mActionBar.collapseActionView()) {
            return;
        }

        if (!mFragments.getFragmentManager().popBackStackImmediate()) {
            finishAfterTransition();
        }
    }

    /**
     * Called when a key shortcut event is not handled by any of the views in the Activity.
     * Override this method to implement global key shortcuts for the Activity.
     * Key shortcuts can also be implemented by setting the
     * {@link MenuItem#setShortcut(char, char) shortcut} property of menu items.
     *
     * @param keyCode The value in event.getKeyCode().
     * @param event Description of the key event.
     * @return True if the key shortcut was handled.
     */
    public boolean onKeyShortcut(int keyCode, KeyEvent event) {
        // Let the Action Bar have a chance at handling the shortcut.
        ActionBar actionBar = getActionBar();
        return (actionBar != null && actionBar.onKeyShortcut(keyCode, event));
    }

    /**
     * Called when a touch screen event was not handled by any of the views
     * under it.  This is most useful to process touch events that happen
     * outside of your window bounds, where there is no view to receive it.
     *
     * @param event The touch screen event being processed.
     *
     * @return Return true if you have consumed the event, false if you haven't.
     * The default implementation always returns false.
     */
    public boolean onTouchEvent(MotionEvent event) {
        if (mWindow.shouldCloseOnTouch(this, event)) {
            finish();
            return true;
        }

        return false;
    }

    /**
     * Called when the trackball was moved and not handled by any of the
     * views inside of the activity.  So, for example, if the trackball moves
     * while focus is on a button, you will receive a call here because
     * buttons do not normally do anything with trackball events.  The call
     * here happens <em>before</em> trackball movements are converted to
     * DPAD key events, which then get sent back to the view hierarchy, and
     * will be processed at the point for things like focus navigation.
     *
     * @param event The trackball event being processed.
     *
     * @return Return true if you have consumed the event, false if you haven't.
     * The default implementation always returns false.
     */
    public boolean onTrackballEvent(MotionEvent event) {
        return false;
    }

    /**
     * Called when a generic motion event was not handled by any of the
     * views inside of the activity.
     * <p>
     * Generic motion events describe joystick movements, mouse hovers, track pad
     * touches, scroll wheel movements and other input events.  The
     * {@link MotionEvent#getSource() source} of the motion event specifies
     * the class of input that was received.  Implementations of this method
     * must examine the bits in the source before processing the event.
     * The following code example shows how this is done.
     * </p><p>
     * Generic motion events with source class
     * {@link android.view.InputDevice#SOURCE_CLASS_POINTER}
     * are delivered to the view under the pointer.  All other generic motion events are
     * delivered to the focused view.
     * </p><p>
     * See {@link View#onGenericMotionEvent(MotionEvent)} for an example of how to
     * handle this event.
     * </p>
     *
     * @param event The generic motion event being processed.
     *
     * @return Return true if you have consumed the event, false if you haven't.
     * The default implementation always returns false.
     */
    public boolean onGenericMotionEvent(MotionEvent event) {
        return false;
    }

    /**
     * Called whenever a key, touch, or trackball event is dispatched to the
     * activity.  Implement this method if you wish to know that the user has
     * interacted with the device in some way while your activity is running.
     * This callback and {@link #onUserLeaveHint} are intended to help
     * activities manage status bar notifications intelligently; specifically,
     * for helping activities determine the proper time to cancel a notfication.
     *
     * <p>All calls to your activity's {@link #onUserLeaveHint} callback will
     * be accompanied by calls to {@link #onUserInteraction}.  This
     * ensures that your activity will be told of relevant user activity such
     * as pulling down the notification pane and touching an item there.
     *
     * <p>Note that this callback will be invoked for the touch down action
     * that begins a touch gesture, but may not be invoked for the touch-moved
     * and touch-up actions that follow.
     *
     * @see #onUserLeaveHint()
     */
    public void onUserInteraction() {
    }

    public void onWindowAttributesChanged(WindowManager.LayoutParams params) {
        // Update window manager if: we have a view, that view is
        // attached to its parent (which will be a RootView), and
        // this activity is not embedded.
        if (mParent == null) {
            View decor = mDecor;
            if (decor != null && decor.getParent() != null) {
                getWindowManager().updateViewLayout(decor, params);
            }
        }
    }

    public void onContentChanged() {
    }

    /**
     * Called when the current {@link Window} of the activity gains or loses
     * focus.  This is the best indicator of whether this activity is visible
     * to the user.  The default implementation clears the key tracking
     * state, so should always be called.
     *
     * <p>Note that this provides information about global focus state, which
     * is managed independently of activity lifecycles.  As such, while focus
     * changes will generally have some relation to lifecycle changes (an
     * activity that is stopped will not generally get window focus), you
     * should not rely on any particular order between the callbacks here and
     * those in the other lifecycle methods such as {@link #onResume}.
     *
     * <p>As a general rule, however, a resumed activity will have window
     * focus...  unless it has displayed other dialogs or popups that take
     * input focus, in which case the activity itself will not have focus
     * when the other windows have it.  Likewise, the system may display
     * system-level windows (such as the status bar notification panel or
     * a system alert) which will temporarily take window input focus without
     * pausing the foreground activity.
     *
     * @param hasFocus Whether the window of this activity has focus.
     *
     * @see #hasWindowFocus()
     * @see #onResume
     * @see View#onWindowFocusChanged(boolean)
     */
    public void onWindowFocusChanged(boolean hasFocus) {
    }

    /**
     * Called when the main window associated with the activity has been
     * attached to the window manager.
     * See {@link View#onAttachedToWindow() View.onAttachedToWindow()}
     * for more information.
     * @see View#onAttachedToWindow
     */
    public void onAttachedToWindow() {
    }

    /**
     * Called when the main window associated with the activity has been
     * detached from the window manager.
     * See {@link View#onDetachedFromWindow() View.onDetachedFromWindow()}
     * for more information.
     * @see View#onDetachedFromWindow
     */
    public void onDetachedFromWindow() {
    }

    /**
     * Returns true if this activity's <em>main</em> window currently has window focus.
     * Note that this is not the same as the view itself having focus.
     *
     * @return True if this activity's main window currently has window focus.
     *
     * @see #onWindowAttributesChanged(android.view.WindowManager.LayoutParams)
     */
    public boolean hasWindowFocus() {
        Window w = getWindow();
        if (w != null) {
            View d = w.getDecorView();
            if (d != null) {
                return d.hasWindowFocus();
            }
        }
        return false;
    }

    /**
     * Called when the main window associated with the activity has been dismissed.
     * @hide
     */
    @Override
    public void onWindowDismissed() {
        finish();
    }

    /**
     * Called to process key events.  You can override this to intercept all
     * key events before they are dispatched to the window.  Be sure to call
     * this implementation for key events that should be handled normally.
     *
     * @param event The key event.
     *
     * @return boolean Return true if this event was consumed.
     */
    public boolean dispatchKeyEvent(KeyEvent event) {
        onUserInteraction();

        // Let action bars open menus in response to the menu key prioritized over
        // the window handling it
        if (event.getKeyCode() == KeyEvent.KEYCODE_MENU &&
                mActionBar != null && mActionBar.onMenuKeyEvent(event)) {
            return true;
        }

        Window win = getWindow();
        if (win.superDispatchKeyEvent(event)) {
            return true;
        }
        View decor = mDecor;
        if (decor == null) decor = win.getDecorView();
        return event.dispatch(this, decor != null
                ? decor.getKeyDispatcherState() : null, this);
    }

    /**
     * Called to process a key shortcut event.
     * You can override this to intercept all key shortcut events before they are
     * dispatched to the window.  Be sure to call this implementation for key shortcut
     * events that should be handled normally.
     *
     * @param event The key shortcut event.
     * @return True if this event was consumed.
     */
    public boolean dispatchKeyShortcutEvent(KeyEvent event) {
        onUserInteraction();
        if (getWindow().superDispatchKeyShortcutEvent(event)) {
            return true;
        }
        return onKeyShortcut(event.getKeyCode(), event);
    }

    /**
     * Called to process touch screen events.  You can override this to
     * intercept all touch screen events before they are dispatched to the
     * window.  Be sure to call this implementation for touch screen events
     * that should be handled normally.
     *
     * @param ev The touch screen event.
     *
     * @return boolean Return true if this event was consumed.
     */
    public boolean dispatchTouchEvent(MotionEvent ev) {
        if (ev.getAction() == MotionEvent.ACTION_DOWN) {
            onUserInteraction();
        }
        if (getWindow().superDispatchTouchEvent(ev)) {
            return true;
        }
        return onTouchEvent(ev);
    }

    /**
     * Called to process trackball events.  You can override this to
     * intercept all trackball events before they are dispatched to the
     * window.  Be sure to call this implementation for trackball events
     * that should be handled normally.
     *
     * @param ev The trackball event.
     *
     * @return boolean Return true if this event was consumed.
     */
    public boolean dispatchTrackballEvent(MotionEvent ev) {
        onUserInteraction();
        if (getWindow().superDispatchTrackballEvent(ev)) {
            return true;
        }
        return onTrackballEvent(ev);
    }

    /**
     * Called to process generic motion events.  You can override this to
     * intercept all generic motion events before they are dispatched to the
     * window.  Be sure to call this implementation for generic motion events
     * that should be handled normally.
     *
     * @param ev The generic motion event.
     *
     * @return boolean Return true if this event was consumed.
     */
    public boolean dispatchGenericMotionEvent(MotionEvent ev) {
        onUserInteraction();
        if (getWindow().superDispatchGenericMotionEvent(ev)) {
            return true;
        }
        return onGenericMotionEvent(ev);
    }

    public boolean dispatchPopulateAccessibilityEvent(AccessibilityEvent event) {
        event.setClassName(getClass().getName());
        event.setPackageName(getPackageName());

        LayoutParams params = getWindow().getAttributes();
        boolean isFullScreen = (params.width == LayoutParams.MATCH_PARENT) &&
            (params.height == LayoutParams.MATCH_PARENT);
        event.setFullScreen(isFullScreen);

        CharSequence title = getTitle();
        if (!TextUtils.isEmpty(title)) {
           event.getText().add(title);
        }

        return true;
    }

    /**
     * Default implementation of
     * {@link android.view.Window.Callback#onCreatePanelView}
     * for activities. This
     * simply returns null so that all panel sub-windows will have the default
     * menu behavior.
     */
    @Nullable
    public View onCreatePanelView(int featureId) {
        return null;
    }

    /**
     * Default implementation of
     * {@link android.view.Window.Callback#onCreatePanelMenu}
     * for activities.  This calls through to the new
     * {@link #onCreateOptionsMenu} method for the
     * {@link android.view.Window#FEATURE_OPTIONS_PANEL} panel,
     * so that subclasses of Activity don't need to deal with feature codes.
     */
    public boolean onCreatePanelMenu(int featureId, Menu menu) {
        if (featureId == Window.FEATURE_OPTIONS_PANEL) {
            boolean show = onCreateOptionsMenu(menu);
            show |= mFragments.dispatchCreateOptionsMenu(menu, getMenuInflater());
            return show;
        }
        return false;
    }

    /**
     * Default implementation of
     * {@link android.view.Window.Callback#onPreparePanel}
     * for activities.  This
     * calls through to the new {@link #onPrepareOptionsMenu} method for the
     * {@link android.view.Window#FEATURE_OPTIONS_PANEL}
     * panel, so that subclasses of
     * Activity don't need to deal with feature codes.
     */
    public boolean onPreparePanel(int featureId, View view, Menu menu) {
        if (featureId == Window.FEATURE_OPTIONS_PANEL && menu != null) {
            boolean goforit = onPrepareOptionsMenu(menu);
            goforit |= mFragments.dispatchPrepareOptionsMenu(menu);
            return goforit;
        }
        return true;
    }

    /**
     * {@inheritDoc}
     *
     * @return The default implementation returns true.
     */
    public boolean onMenuOpened(int featureId, Menu menu) {
        if (featureId == Window.FEATURE_ACTION_BAR) {
            initWindowDecorActionBar();
            if (mActionBar != null) {
                mActionBar.dispatchMenuVisibilityChanged(true);
            } else {
                Log.e(TAG, "Tried to open action bar menu with no action bar");
            }
        }
        return true;
    }

    /**
     * Default implementation of
     * {@link android.view.Window.Callback#onMenuItemSelected}
     * for activities.  This calls through to the new
     * {@link #onOptionsItemSelected} method for the
     * {@link android.view.Window#FEATURE_OPTIONS_PANEL}
     * panel, so that subclasses of
     * Activity don't need to deal with feature codes.
     */
    public boolean onMenuItemSelected(int featureId, MenuItem item) {
        CharSequence titleCondensed = item.getTitleCondensed();

        switch (featureId) {
            case Window.FEATURE_OPTIONS_PANEL:
                // Put event logging here so it gets called even if subclass
                // doesn't call through to superclass's implmeentation of each
                // of these methods below
                if(titleCondensed != null) {
                    EventLog.writeEvent(50000, 0, titleCondensed.toString());
                }
                if (onOptionsItemSelected(item)) {
                    return true;
                }
                if (mFragments.dispatchOptionsItemSelected(item)) {
                    return true;
                }
                if (item.getItemId() == android.R.id.home && mActionBar != null &&
                        (mActionBar.getDisplayOptions() & ActionBar.DISPLAY_HOME_AS_UP) != 0) {
                    if (mParent == null) {
                        return onNavigateUp();
                    } else {
                        return mParent.onNavigateUpFromChild(this);
                    }
                }
                return false;

            case Window.FEATURE_CONTEXT_MENU:
                if(titleCondensed != null) {
                    EventLog.writeEvent(50000, 1, titleCondensed.toString());
                }
                if (onContextItemSelected(item)) {
                    return true;
                }
                return mFragments.dispatchContextItemSelected(item);

            default:
                return false;
        }
    }

    /**
     * Default implementation of
     * {@link android.view.Window.Callback#onPanelClosed(int, Menu)} for
     * activities. This calls through to {@link #onOptionsMenuClosed(Menu)}
     * method for the {@link android.view.Window#FEATURE_OPTIONS_PANEL} panel,
     * so that subclasses of Activity don't need to deal with feature codes.
     * For context menus ({@link Window#FEATURE_CONTEXT_MENU}), the
     * {@link #onContextMenuClosed(Menu)} will be called.
     */
    public void onPanelClosed(int featureId, Menu menu) {
        switch (featureId) {
            case Window.FEATURE_OPTIONS_PANEL:
                mFragments.dispatchOptionsMenuClosed(menu);
                onOptionsMenuClosed(menu);
                break;

            case Window.FEATURE_CONTEXT_MENU:
                onContextMenuClosed(menu);
                break;

            case Window.FEATURE_ACTION_BAR:
                initWindowDecorActionBar();
                mActionBar.dispatchMenuVisibilityChanged(false);
                break;
        }
    }

    /**
     * Declare that the options menu has changed, so should be recreated.
     * The {@link #onCreateOptionsMenu(Menu)} method will be called the next
     * time it needs to be displayed.
     */
    public void invalidateOptionsMenu() {
        if (mWindow.hasFeature(Window.FEATURE_OPTIONS_PANEL) &&
                (mActionBar == null || !mActionBar.invalidateOptionsMenu())) {
            mWindow.invalidatePanelMenu(Window.FEATURE_OPTIONS_PANEL);
        }
    }

    /**
     * Initialize the contents of the Activity's standard options menu.  You
     * should place your menu items in to <var>menu</var>.
     *
     * <p>This is only called once, the first time the options menu is
     * displayed.  To update the menu every time it is displayed, see
     * {@link #onPrepareOptionsMenu}.
     *
     * <p>The default implementation populates the menu with standard system
     * menu items.  These are placed in the {@link Menu#CATEGORY_SYSTEM} group so that
     * they will be correctly ordered with application-defined menu items.
     * Deriving classes should always call through to the base implementation.
     *
     * <p>You can safely hold on to <var>menu</var> (and any items created
     * from it), making modifications to it as desired, until the next
     * time onCreateOptionsMenu() is called.
     *
     * <p>When you add items to the menu, you can implement the Activity's
     * {@link #onOptionsItemSelected} method to handle them there.
     *
     * @param menu The options menu in which you place your items.
     *
     * @return You must return true for the menu to be displayed;
     *         if you return false it will not be shown.
     *
     * @see #onPrepareOptionsMenu
     * @see #onOptionsItemSelected
     */
    public boolean onCreateOptionsMenu(Menu menu) {
        if (mParent != null) {
            return mParent.onCreateOptionsMenu(menu);
        }
        return true;
    }

    /**
     * Prepare the Screen's standard options menu to be displayed.  This is
     * called right before the menu is shown, every time it is shown.  You can
     * use this method to efficiently enable/disable items or otherwise
     * dynamically modify the contents.
     *
     * <p>The default implementation updates the system menu items based on the
     * activity's state.  Deriving classes should always call through to the
     * base class implementation.
     *
     * @param menu The options menu as last shown or first initialized by
     *             onCreateOptionsMenu().
     *
     * @return You must return true for the menu to be displayed;
     *         if you return false it will not be shown.
     *
     * @see #onCreateOptionsMenu
     */
    public boolean onPrepareOptionsMenu(Menu menu) {
        if (mParent != null) {
            return mParent.onPrepareOptionsMenu(menu);
        }
        return true;
    }

    /**
     * This hook is called whenever an item in your options menu is selected.
     * The default implementation simply returns false to have the normal
     * processing happen (calling the item's Runnable or sending a message to
     * its Handler as appropriate).  You can use this method for any items
     * for which you would like to do processing without those other
     * facilities.
     *
     * <p>Derived classes should call through to the base class for it to
     * perform the default menu handling.</p>
     *
     * @param item The menu item that was selected.
     *
     * @return boolean Return false to allow normal menu processing to
     *         proceed, true to consume it here.
     *
     * @see #onCreateOptionsMenu
     */
    public boolean onOptionsItemSelected(MenuItem item) {
        if (mParent != null) {
            return mParent.onOptionsItemSelected(item);
        }
        return false;
    }

    /**
     * This method is called whenever the user chooses to navigate Up within your application's
     * activity hierarchy from the action bar.
     *
     * <p>If the attribute {@link android.R.attr#parentActivityName parentActivityName}
     * was specified in the manifest for this activity or an activity-alias to it,
     * default Up navigation will be handled automatically. If any activity
     * along the parent chain requires extra Intent arguments, the Activity subclass
     * should override the method {@link #onPrepareNavigateUpTaskStack(TaskStackBuilder)}
     * to supply those arguments.</p>
     *
     * <p>See <a href="{@docRoot}guide/topics/fundamentals/tasks-and-back-stack.html">Tasks and Back Stack</a>
     * from the developer guide and <a href="{@docRoot}design/patterns/navigation.html">Navigation</a>
     * from the design guide for more information about navigating within your app.</p>
     *
     * <p>See the {@link TaskStackBuilder} class and the Activity methods
     * {@link #getParentActivityIntent()}, {@link #shouldUpRecreateTask(Intent)}, and
     * {@link #navigateUpTo(Intent)} for help implementing custom Up navigation.
     * The AppNavigation sample application in the Android SDK is also available for reference.</p>
     *
     * @return true if Up navigation completed successfully and this Activity was finished,
     *         false otherwise.
     */
    public boolean onNavigateUp() {
        // Automatically handle hierarchical Up navigation if the proper
        // metadata is available.
        Intent upIntent = getParentActivityIntent();
        if (upIntent != null) {
            if (mActivityInfo.taskAffinity == null) {
                // Activities with a null affinity are special; they really shouldn't
                // specify a parent activity intent in the first place. Just finish
                // the current activity and call it a day.
                finish();
            } else if (shouldUpRecreateTask(upIntent)) {
                TaskStackBuilder b = TaskStackBuilder.create(this);
                onCreateNavigateUpTaskStack(b);
                onPrepareNavigateUpTaskStack(b);
                b.startActivities();

                // We can't finishAffinity if we have a result.
                // Fall back and simply finish the current activity instead.
                if (mResultCode != RESULT_CANCELED || mResultData != null) {
                    // Tell the developer what's going on to avoid hair-pulling.
                    Log.i(TAG, "onNavigateUp only finishing topmost activity to return a result");
                    finish();
                } else {
                    finishAffinity();
                }
            } else {
                navigateUpTo(upIntent);
            }
            return true;
        }
        return false;
    }

    /**
     * This is called when a child activity of this one attempts to navigate up.
     * The default implementation simply calls onNavigateUp() on this activity (the parent).
     *
     * @param child The activity making the call.
     */
    public boolean onNavigateUpFromChild(Activity child) {
        return onNavigateUp();
    }

    /**
     * Define the synthetic task stack that will be generated during Up navigation from
     * a different task.
     *
     * <p>The default implementation of this method adds the parent chain of this activity
     * as specified in the manifest to the supplied {@link TaskStackBuilder}. Applications
     * may choose to override this method to construct the desired task stack in a different
     * way.</p>
     *
     * <p>This method will be invoked by the default implementation of {@link #onNavigateUp()}
     * if {@link #shouldUpRecreateTask(Intent)} returns true when supplied with the intent
     * returned by {@link #getParentActivityIntent()}.</p>
     *
     * <p>Applications that wish to supply extra Intent parameters to the parent stack defined
     * by the manifest should override {@link #onPrepareNavigateUpTaskStack(TaskStackBuilder)}.</p>
     *
     * @param builder An empty TaskStackBuilder - the application should add intents representing
     *                the desired task stack
     */
    public void onCreateNavigateUpTaskStack(TaskStackBuilder builder) {
        builder.addParentStack(this);
    }

    /**
     * Prepare the synthetic task stack that will be generated during Up navigation
     * from a different task.
     *
     * <p>This method receives the {@link TaskStackBuilder} with the constructed series of
     * Intents as generated by {@link #onCreateNavigateUpTaskStack(TaskStackBuilder)}.
     * If any extra data should be added to these intents before launching the new task,
     * the application should override this method and add that data here.</p>
     *
     * @param builder A TaskStackBuilder that has been populated with Intents by
     *                onCreateNavigateUpTaskStack.
     */
    public void onPrepareNavigateUpTaskStack(TaskStackBuilder builder) {
    }

    /**
     * This hook is called whenever the options menu is being closed (either by the user canceling
     * the menu with the back/menu button, or when an item is selected).
     *
     * @param menu The options menu as last shown or first initialized by
     *             onCreateOptionsMenu().
     */
    public void onOptionsMenuClosed(Menu menu) {
        if (mParent != null) {
            mParent.onOptionsMenuClosed(menu);
        }
    }

    /**
     * Programmatically opens the options menu. If the options menu is already
     * open, this method does nothing.
     */
    public void openOptionsMenu() {
        if (mWindow.hasFeature(Window.FEATURE_OPTIONS_PANEL) &&
                (mActionBar == null || !mActionBar.openOptionsMenu())) {
            mWindow.openPanel(Window.FEATURE_OPTIONS_PANEL, null);
        }
    }

    /**
     * Progammatically closes the options menu. If the options menu is already
     * closed, this method does nothing.
     */
    public void closeOptionsMenu() {
        if (mWindow.hasFeature(Window.FEATURE_OPTIONS_PANEL)) {
            mWindow.closePanel(Window.FEATURE_OPTIONS_PANEL);
        }
    }

    /**
     * Called when a context menu for the {@code view} is about to be shown.
     * Unlike {@link #onCreateOptionsMenu(Menu)}, this will be called every
     * time the context menu is about to be shown and should be populated for
     * the view (or item inside the view for {@link AdapterView} subclasses,
     * this can be found in the {@code menuInfo})).
     * <p>
     * Use {@link #onContextItemSelected(android.view.MenuItem)} to know when an
     * item has been selected.
     * <p>
     * It is not safe to hold onto the context menu after this method returns.
     *
     */
    public void onCreateContextMenu(ContextMenu menu, View v, ContextMenuInfo menuInfo) {
    }

    /**
     * Registers a context menu to be shown for the given view (multiple views
     * can show the context menu). This method will set the
     * {@link OnCreateContextMenuListener} on the view to this activity, so
     * {@link #onCreateContextMenu(ContextMenu, View, ContextMenuInfo)} will be
     * called when it is time to show the context menu.
     *
     * @see #unregisterForContextMenu(View)
     * @param view The view that should show a context menu.
     */
    public void registerForContextMenu(View view) {
        view.setOnCreateContextMenuListener(this);
    }

    /**
     * Prevents a context menu to be shown for the given view. This method will remove the
     * {@link OnCreateContextMenuListener} on the view.
     *
     * @see #registerForContextMenu(View)
     * @param view The view that should stop showing a context menu.
     */
    public void unregisterForContextMenu(View view) {
        view.setOnCreateContextMenuListener(null);
    }

    /**
     * Programmatically opens the context menu for a particular {@code view}.
     * The {@code view} should have been added via
     * {@link #registerForContextMenu(View)}.
     *
     * @param view The view to show the context menu for.
     */
    public void openContextMenu(View view) {
        view.showContextMenu();
    }

    /**
     * Programmatically closes the most recently opened context menu, if showing.
     */
    public void closeContextMenu() {
        if (mWindow.hasFeature(Window.FEATURE_CONTEXT_MENU)) {
            mWindow.closePanel(Window.FEATURE_CONTEXT_MENU);
        }
    }

    /**
     * This hook is called whenever an item in a context menu is selected. The
     * default implementation simply returns false to have the normal processing
     * happen (calling the item's Runnable or sending a message to its Handler
     * as appropriate). You can use this method for any items for which you
     * would like to do processing without those other facilities.
     * <p>
     * Use {@link MenuItem#getMenuInfo()} to get extra information set by the
     * View that added this menu item.
     * <p>
     * Derived classes should call through to the base class for it to perform
     * the default menu handling.
     *
     * @param item The context menu item that was selected.
     * @return boolean Return false to allow normal context menu processing to
     *         proceed, true to consume it here.
     */
    public boolean onContextItemSelected(MenuItem item) {
        if (mParent != null) {
            return mParent.onContextItemSelected(item);
        }
        return false;
    }

    /**
     * This hook is called whenever the context menu is being closed (either by
     * the user canceling the menu with the back/menu button, or when an item is
     * selected).
     *
     * @param menu The context menu that is being closed.
     */
    public void onContextMenuClosed(Menu menu) {
        if (mParent != null) {
            mParent.onContextMenuClosed(menu);
        }
    }

    /**
     * @deprecated Old no-arguments version of {@link #onCreateDialog(int, Bundle)}.
     */
    @Deprecated
    protected Dialog onCreateDialog(int id) {
        return null;
    }

    /**
     * Callback for creating dialogs that are managed (saved and restored) for you
     * by the activity.  The default implementation calls through to
     * {@link #onCreateDialog(int)} for compatibility.
     *
     * <em>If you are targeting {@link android.os.Build.VERSION_CODES#HONEYCOMB}
     * or later, consider instead using a {@link DialogFragment} instead.</em>
     *
     * <p>If you use {@link #showDialog(int)}, the activity will call through to
     * this method the first time, and hang onto it thereafter.  Any dialog
     * that is created by this method will automatically be saved and restored
     * for you, including whether it is showing.
     *
     * <p>If you would like the activity to manage saving and restoring dialogs
     * for you, you should override this method and handle any ids that are
     * passed to {@link #showDialog}.
     *
     * <p>If you would like an opportunity to prepare your dialog before it is shown,
     * override {@link #onPrepareDialog(int, Dialog, Bundle)}.
     *
     * @param id The id of the dialog.
     * @param args The dialog arguments provided to {@link #showDialog(int, Bundle)}.
     * @return The dialog.  If you return null, the dialog will not be created.
     *
     * @see #onPrepareDialog(int, Dialog, Bundle)
     * @see #showDialog(int, Bundle)
     * @see #dismissDialog(int)
     * @see #removeDialog(int)
     *
     * @deprecated Use the new {@link DialogFragment} class with
     * {@link FragmentManager} instead; this is also
     * available on older platforms through the Android compatibility package.
     */
    @Nullable
    @Deprecated
    protected Dialog onCreateDialog(int id, Bundle args) {
        return onCreateDialog(id);
    }

    /**
     * @deprecated Old no-arguments version of
     * {@link #onPrepareDialog(int, Dialog, Bundle)}.
     */
    @Deprecated
    protected void onPrepareDialog(int id, Dialog dialog) {
        dialog.setOwnerActivity(this);
    }

    /**
     * Provides an opportunity to prepare a managed dialog before it is being
     * shown.  The default implementation calls through to
     * {@link #onPrepareDialog(int, Dialog)} for compatibility.
     *
     * <p>
     * Override this if you need to update a managed dialog based on the state
     * of the application each time it is shown. For example, a time picker
     * dialog might want to be updated with the current time. You should call
     * through to the superclass's implementation. The default implementation
     * will set this Activity as the owner activity on the Dialog.
     *
     * @param id The id of the managed dialog.
     * @param dialog The dialog.
     * @param args The dialog arguments provided to {@link #showDialog(int, Bundle)}.
     * @see #onCreateDialog(int, Bundle)
     * @see #showDialog(int)
     * @see #dismissDialog(int)
     * @see #removeDialog(int)
     *
     * @deprecated Use the new {@link DialogFragment} class with
     * {@link FragmentManager} instead; this is also
     * available on older platforms through the Android compatibility package.
     */
    @Deprecated
    protected void onPrepareDialog(int id, Dialog dialog, Bundle args) {
        onPrepareDialog(id, dialog);
    }

    /**
     * Simple version of {@link #showDialog(int, Bundle)} that does not
     * take any arguments.  Simply calls {@link #showDialog(int, Bundle)}
     * with null arguments.
     *
     * @deprecated Use the new {@link DialogFragment} class with
     * {@link FragmentManager} instead; this is also
     * available on older platforms through the Android compatibility package.
     */
    @Deprecated
    public final void showDialog(int id) {
        showDialog(id, null);
    }

    /**
     * Show a dialog managed by this activity.  A call to {@link #onCreateDialog(int, Bundle)}
     * will be made with the same id the first time this is called for a given
     * id.  From thereafter, the dialog will be automatically saved and restored.
     *
     * <em>If you are targeting {@link android.os.Build.VERSION_CODES#HONEYCOMB}
     * or later, consider instead using a {@link DialogFragment} instead.</em>
     *
     * <p>Each time a dialog is shown, {@link #onPrepareDialog(int, Dialog, Bundle)} will
     * be made to provide an opportunity to do any timely preparation.
     *
     * @param id The id of the managed dialog.
     * @param args Arguments to pass through to the dialog.  These will be saved
     * and restored for you.  Note that if the dialog is already created,
     * {@link #onCreateDialog(int, Bundle)} will not be called with the new
     * arguments but {@link #onPrepareDialog(int, Dialog, Bundle)} will be.
     * If you need to rebuild the dialog, call {@link #removeDialog(int)} first.
     * @return Returns true if the Dialog was created; false is returned if
     * it is not created because {@link #onCreateDialog(int, Bundle)} returns false.
     *
     * @see Dialog
     * @see #onCreateDialog(int, Bundle)
     * @see #onPrepareDialog(int, Dialog, Bundle)
     * @see #dismissDialog(int)
     * @see #removeDialog(int)
     *
     * @deprecated Use the new {@link DialogFragment} class with
     * {@link FragmentManager} instead; this is also
     * available on older platforms through the Android compatibility package.
     */
    @Nullable
    @Deprecated
    public final boolean showDialog(int id, Bundle args) {
        if (mManagedDialogs == null) {
            mManagedDialogs = new SparseArray<ManagedDialog>();
        }
        ManagedDialog md = mManagedDialogs.get(id);
        if (md == null) {
            md = new ManagedDialog();
            md.mDialog = createDialog(id, null, args);
            if (md.mDialog == null) {
                return false;
            }
            mManagedDialogs.put(id, md);
        }

        md.mArgs = args;
        onPrepareDialog(id, md.mDialog, args);
        md.mDialog.show();
        return true;
    }

    /**
     * Dismiss a dialog that was previously shown via {@link #showDialog(int)}.
     *
     * @param id The id of the managed dialog.
     *
     * @throws IllegalArgumentException if the id was not previously shown via
     *   {@link #showDialog(int)}.
     *
     * @see #onCreateDialog(int, Bundle)
     * @see #onPrepareDialog(int, Dialog, Bundle)
     * @see #showDialog(int)
     * @see #removeDialog(int)
     *
     * @deprecated Use the new {@link DialogFragment} class with
     * {@link FragmentManager} instead; this is also
     * available on older platforms through the Android compatibility package.
     */
    @Deprecated
    public final void dismissDialog(int id) {
        if (mManagedDialogs == null) {
            throw missingDialog(id);
        }

        final ManagedDialog md = mManagedDialogs.get(id);
        if (md == null) {
            throw missingDialog(id);
        }
        md.mDialog.dismiss();
    }

    /**
     * Creates an exception to throw if a user passed in a dialog id that is
     * unexpected.
     */
    private IllegalArgumentException missingDialog(int id) {
        return new IllegalArgumentException("no dialog with id " + id + " was ever "
                + "shown via Activity#showDialog");
    }

    /**
     * Removes any internal references to a dialog managed by this Activity.
     * If the dialog is showing, it will dismiss it as part of the clean up.
     *
     * <p>This can be useful if you know that you will never show a dialog again and
     * want to avoid the overhead of saving and restoring it in the future.
     *
     * <p>As of {@link android.os.Build.VERSION_CODES#GINGERBREAD}, this function
     * will not throw an exception if you try to remove an ID that does not
     * currently have an associated dialog.</p>
     *
     * @param id The id of the managed dialog.
     *
     * @see #onCreateDialog(int, Bundle)
     * @see #onPrepareDialog(int, Dialog, Bundle)
     * @see #showDialog(int)
     * @see #dismissDialog(int)
     *
     * @deprecated Use the new {@link DialogFragment} class with
     * {@link FragmentManager} instead; this is also
     * available on older platforms through the Android compatibility package.
     */
    @Deprecated
    public final void removeDialog(int id) {
        if (mManagedDialogs != null) {
            final ManagedDialog md = mManagedDialogs.get(id);
            if (md != null) {
                md.mDialog.dismiss();
                mManagedDialogs.remove(id);
            }
        }
    }

    /**
     * This hook is called when the user signals the desire to start a search.
     *
     * <p>You can use this function as a simple way to launch the search UI, in response to a
     * menu item, search button, or other widgets within your activity. Unless overidden,
     * calling this function is the same as calling
     * {@link #startSearch startSearch(null, false, null, false)}, which launches
     * search for the current activity as specified in its manifest, see {@link SearchManager}.
     *
     * <p>You can override this function to force global search, e.g. in response to a dedicated
     * search key, or to block search entirely (by simply returning false).
     *
     * <p>Note: when running in a {@link Configuration#UI_MODE_TYPE_TELEVISION}, the default
     * implementation changes to simply return false and you must supply your own custom
     * implementation if you want to support search.</p>
     *
     * @param searchEvent The {@link SearchEvent} that signaled this search.
     * @return Returns {@code true} if search launched, and {@code false} if the activity does
     * not respond to search.  The default implementation always returns {@code true}, except
     * when in {@link Configuration#UI_MODE_TYPE_TELEVISION} mode where it returns false.
     *
     * @see android.app.SearchManager
     */
    public boolean onSearchRequested(@Nullable SearchEvent searchEvent) {
        mSearchEvent = searchEvent;
        boolean result = onSearchRequested();
        mSearchEvent = null;
        return result;
    }

    /**
     * @see #onSearchRequested(SearchEvent)
     */
    public boolean onSearchRequested() {
        if ((getResources().getConfiguration().uiMode&Configuration.UI_MODE_TYPE_MASK)
                != Configuration.UI_MODE_TYPE_TELEVISION) {
            startSearch(null, false, null, false);
            return true;
        } else {
            return false;
        }
    }

    /**
     * During the onSearchRequested() callbacks, this function will return the
     * {@link SearchEvent} that triggered the callback, if it exists.
     *
     * @return SearchEvent The SearchEvent that triggered the {@link
     *                    #onSearchRequested} callback.
     */
    public final SearchEvent getSearchEvent() {
        return mSearchEvent;
    }

    /**
     * This hook is called to launch the search UI.
     *
     * <p>It is typically called from onSearchRequested(), either directly from
     * Activity.onSearchRequested() or from an overridden version in any given
     * Activity.  If your goal is simply to activate search, it is preferred to call
     * onSearchRequested(), which may have been overridden elsewhere in your Activity.  If your goal
     * is to inject specific data such as context data, it is preferred to <i>override</i>
     * onSearchRequested(), so that any callers to it will benefit from the override.
     *
     * @param initialQuery Any non-null non-empty string will be inserted as
     * pre-entered text in the search query box.
     * @param selectInitialQuery If true, the initial query will be preselected, which means that
     * any further typing will replace it.  This is useful for cases where an entire pre-formed
     * query is being inserted.  If false, the selection point will be placed at the end of the
     * inserted query.  This is useful when the inserted query is text that the user entered,
     * and the user would expect to be able to keep typing.  <i>This parameter is only meaningful
     * if initialQuery is a non-empty string.</i>
     * @param appSearchData An application can insert application-specific
     * context here, in order to improve quality or specificity of its own
     * searches.  This data will be returned with SEARCH intent(s).  Null if
     * no extra data is required.
     * @param globalSearch If false, this will only launch the search that has been specifically
     * defined by the application (which is usually defined as a local search).  If no default
     * search is defined in the current application or activity, global search will be launched.
     * If true, this will always launch a platform-global (e.g. web-based) search instead.
     *
     * @see android.app.SearchManager
     * @see #onSearchRequested
     */
    public void startSearch(@Nullable String initialQuery, boolean selectInitialQuery,
            @Nullable Bundle appSearchData, boolean globalSearch) {
        ensureSearchManager();
        mSearchManager.startSearch(initialQuery, selectInitialQuery, getComponentName(),
                appSearchData, globalSearch);
    }

    /**
     * Similar to {@link #startSearch}, but actually fires off the search query after invoking
     * the search dialog.  Made available for testing purposes.
     *
     * @param query The query to trigger.  If empty, the request will be ignored.
     * @param appSearchData An application can insert application-specific
     * context here, in order to improve quality or specificity of its own
     * searches.  This data will be returned with SEARCH intent(s).  Null if
     * no extra data is required.
     */
    public void triggerSearch(String query, @Nullable Bundle appSearchData) {
        ensureSearchManager();
        mSearchManager.triggerSearch(query, getComponentName(), appSearchData);
    }

    /**
     * Request that key events come to this activity. Use this if your
     * activity has no views with focus, but the activity still wants
     * a chance to process key events.
     *
     * @see android.view.Window#takeKeyEvents
     */
    public void takeKeyEvents(boolean get) {
        getWindow().takeKeyEvents(get);
    }

    /**
     * Enable extended window features.  This is a convenience for calling
     * {@link android.view.Window#requestFeature getWindow().requestFeature()}.
     *
     * @param featureId The desired feature as defined in
     *                  {@link android.view.Window}.
     * @return Returns true if the requested feature is supported and now
     *         enabled.
     *
     * @see android.view.Window#requestFeature
     */
    public final boolean requestWindowFeature(int featureId) {
        return getWindow().requestFeature(featureId);
    }

    /**
     * Convenience for calling
     * {@link android.view.Window#setFeatureDrawableResource}.
     */
    public final void setFeatureDrawableResource(int featureId, @DrawableRes int resId) {
        getWindow().setFeatureDrawableResource(featureId, resId);
    }

    /**
     * Convenience for calling
     * {@link android.view.Window#setFeatureDrawableUri}.
     */
    public final void setFeatureDrawableUri(int featureId, Uri uri) {
        getWindow().setFeatureDrawableUri(featureId, uri);
    }

    /**
     * Convenience for calling
     * {@link android.view.Window#setFeatureDrawable(int, Drawable)}.
     */
    public final void setFeatureDrawable(int featureId, Drawable drawable) {
        getWindow().setFeatureDrawable(featureId, drawable);
    }

    /**
     * Convenience for calling
     * {@link android.view.Window#setFeatureDrawableAlpha}.
     */
    public final void setFeatureDrawableAlpha(int featureId, int alpha) {
        getWindow().setFeatureDrawableAlpha(featureId, alpha);
    }

    /**
     * Convenience for calling
     * {@link android.view.Window#getLayoutInflater}.
     */
    @NonNull
    public LayoutInflater getLayoutInflater() {
        return getWindow().getLayoutInflater();
    }

    /**
     * Returns a {@link MenuInflater} with this context.
     */
    @NonNull
    public MenuInflater getMenuInflater() {
        // Make sure that action views can get an appropriate theme.
        if (mMenuInflater == null) {
            initWindowDecorActionBar();
            if (mActionBar != null) {
                mMenuInflater = new MenuInflater(mActionBar.getThemedContext(), this);
            } else {
                mMenuInflater = new MenuInflater(this);
            }
        }
        return mMenuInflater;
    }

    @Override
    protected void onApplyThemeResource(Resources.Theme theme, @StyleRes int resid,
            boolean first) {
        if (mParent == null) {
            super.onApplyThemeResource(theme, resid, first);
        } else {
            try {
                theme.setTo(mParent.getTheme());
            } catch (Exception e) {
                // Empty
            }
            theme.applyStyle(resid, false);
        }

        // Get the primary color and update the TaskDescription for this activity
        if (theme != null) {
            TypedArray a = theme.obtainStyledAttributes(com.android.internal.R.styleable.Theme);
            int colorPrimary = a.getColor(com.android.internal.R.styleable.Theme_colorPrimary, 0);
            a.recycle();
            if (colorPrimary != 0) {
                ActivityManager.TaskDescription v = new ActivityManager.TaskDescription(null, null,
                        colorPrimary);
                setTaskDescription(v);
            }
        }
    }

    /**
     * Requests permissions to be granted to this application. These permissions
     * must be requested in your manifest, they should not be granted to your app,
     * and they should have protection level {@link android.content.pm.PermissionInfo
     * #PROTECTION_DANGEROUS dangerous}, regardless whether they are declared by
     * the platform or a third-party app.
     * <p>
     * Normal permissions {@link android.content.pm.PermissionInfo#PROTECTION_NORMAL}
     * are granted at install time if requested in the manifest. Signature permissions
     * {@link android.content.pm.PermissionInfo#PROTECTION_SIGNATURE} are granted at
     * install time if requested in the manifest and the signature of your app matches
     * the signature of the app declaring the permissions.
     * </p>
     * <p>
     * If your app does not have the requested permissions the user will be presented
     * with UI for accepting them. After the user has accepted or rejected the
     * requested permissions you will receive a callback on {@link
     * #onRequestPermissionsResult(int, String[], int[])} reporting whether the
     * permissions were granted or not.
     * </p>
     * <p>
     * Note that requesting a permission does not guarantee it will be granted and
     * your app should be able to run without having this permission.
     * </p>
     * <p>
     * This method may start an activity allowing the user to choose which permissions
     * to grant and which to reject. Hence, you should be prepared that your activity
     * may be paused and resumed. Further, granting some permissions may require
     * a restart of you application. In such a case, the system will recreate the
     * activity stack before delivering the result to {@link
     * #onRequestPermissionsResult(int, String[], int[])}.
     * </p>
     * <p>
     * When checking whether you have a permission you should use {@link
     * #checkSelfPermission(String)}.
     * </p>
     * <p>
     * You cannot request a permission if your activity sets {@link
     * android.R.styleable#AndroidManifestActivity_noHistory noHistory} to
     * <code>true</code> because in this case the activity would not receive
     * result callbacks including {@link #onRequestPermissionsResult(int, String[], int[])}.
     * </p>
     * <p>
     * A sample permissions request looks like this:
     * </p>
     * <code><pre><p>
     * private void showContacts() {
     *     if (checkSelfPermission(Manifest.permission.READ_CONTACTS)
     *             != PackageManager.PERMISSION_GRANTED) {
     *         requestPermissions(new String[]{Manifest.permission.READ_CONTACTS},
     *                 PERMISSIONS_REQUEST_READ_CONTACTS);
     *     } else {
     *         doShowContacts();
     *     }
     * }
     *
     * {@literal @}Override
     * public void onRequestPermissionsResult(int requestCode, String[] permissions,
     *         int[] grantResults) {
     *     if (requestCode == PERMISSIONS_REQUEST_READ_CONTACTS
     *             && grantResults[0] == PackageManager.PERMISSION_GRANTED) {
     *         showContacts();
     *     }
     * }
     * </code></pre></p>
     *
     * @param permissions The requested permissions.
     * @param requestCode Application specific request code to match with a result
     *    reported to {@link #onRequestPermissionsResult(int, String[], int[])}.
     *    Should be >= 0.
     *
     * @see #onRequestPermissionsResult(int, String[], int[])
     * @see #checkSelfPermission(String)
     * @see #shouldShowRequestPermissionRationale(String)
     */
    public final void requestPermissions(@NonNull String[] permissions, int requestCode) {
        if (mHasCurrentPermissionsRequest) {
            Log.w(TAG, "Can reqeust only one set of permissions at a time");
            // Dispatch the callback with empty arrays which means a cancellation.
            onRequestPermissionsResult(requestCode, new String[0], new int[0]);
            return;
        }
        Intent intent = getPackageManager().buildRequestPermissionsIntent(permissions);
        startActivityForResult(REQUEST_PERMISSIONS_WHO_PREFIX, intent, requestCode, null);
        mHasCurrentPermissionsRequest = true;
    }

    /**
     * Callback for the result from requesting permissions. This method
     * is invoked for every call on {@link #requestPermissions(String[], int)}.
     * <p>
     * <strong>Note:</strong> It is possible that the permissions request interaction
     * with the user is interrupted. In this case you will receive empty permissions
     * and results arrays which should be treated as a cancellation.
     * </p>
     *
     * @param requestCode The request code passed in {@link #requestPermissions(String[], int)}.
     * @param permissions The requested permissions. Never null.
     * @param grantResults The grant results for the corresponding permissions
     *     which is either {@link android.content.pm.PackageManager#PERMISSION_GRANTED}
     *     or {@link android.content.pm.PackageManager#PERMISSION_DENIED}. Never null.
     *
     * @see #requestPermissions(String[], int)
     */
    public void onRequestPermissionsResult(int requestCode, @NonNull String[] permissions,
            @NonNull int[] grantResults) {
        /* callback - no nothing */
    }

    /**
     * Gets whether you should show UI with rationale for requesting a permission.
     * You should do this only if you do not have the permission and the context in
     * which the permission is requested does not clearly communicate to the user
     * what would be the benefit from granting this permission.
     * <p>
     * For example, if you write a camera app, requesting the camera permission
     * would be expected by the user and no rationale for why it is requested is
     * needed. If however, the app needs location for tagging photos then a non-tech
     * savvy user may wonder how location is related to taking photos. In this case
     * you may choose to show UI with rationale of requesting this permission.
     * </p>
     *
     * @param permission A permission your app wants to request.
     * @return Whether you can show permission rationale UI.
     *
     * @see #checkSelfPermission(String)
     * @see #requestPermissions(String[], int)
     * @see #onRequestPermissionsResult(int, String[], int[])
     */
    public boolean shouldShowRequestPermissionRationale(@NonNull String permission) {
        return getPackageManager().shouldShowRequestPermissionRationale(permission);
    }

    /**
     * Same as calling {@link #startActivityForResult(Intent, int, Bundle)}
     * with no options.
     *
     * @param intent The intent to start.
     * @param requestCode If >= 0, this code will be returned in
     *                    onActivityResult() when the activity exits.
     *
     * @throws android.content.ActivityNotFoundException
     *
     * @see #startActivity
     */
    public void startActivityForResult(Intent intent, int requestCode) {
        startActivityForResult(intent, requestCode, null);
    }

    /**
     * Launch an activity for which you would like a result when it finished.
     * When this activity exits, your
     * onActivityResult() method will be called with the given requestCode.
     * Using a negative requestCode is the same as calling
     * {@link #startActivity} (the activity is not launched as a sub-activity).
     *
     * <p>Note that this method should only be used with Intent protocols
     * that are defined to return a result.  In other protocols (such as
     * {@link Intent#ACTION_MAIN} or {@link Intent#ACTION_VIEW}), you may
     * not get the result when you expect.  For example, if the activity you
     * are launching uses the singleTask launch mode, it will not run in your
     * task and thus you will immediately receive a cancel result.
     *
     * <p>As a special case, if you call startActivityForResult() with a requestCode
     * >= 0 during the initial onCreate(Bundle savedInstanceState)/onResume() of your
     * activity, then your window will not be displayed until a result is
     * returned back from the started activity.  This is to avoid visible
     * flickering when redirecting to another activity.
     *
     * <p>This method throws {@link android.content.ActivityNotFoundException}
     * if there was no Activity found to run the given Intent.
     *
     * @param intent The intent to start.
     * @param requestCode If >= 0, this code will be returned in
     *                    onActivityResult() when the activity exits.
     * @param options Additional options for how the Activity should be started.
     * See {@link android.content.Context#startActivity(Intent, Bundle)
     * Context.startActivity(Intent, Bundle)} for more details.
     *
     * @throws android.content.ActivityNotFoundException
     *
     * @see #startActivity
     */
    public void startActivityForResult(Intent intent, int requestCode, @Nullable Bundle options) {
        if (mParent == null) {
            Instrumentation.ActivityResult ar =
                mInstrumentation.execStartActivity(
                    this, mMainThread.getApplicationThread(), mToken, this,
                    intent, requestCode, options);
            if (ar != null) {
                mMainThread.sendActivityResult(
                    mToken, mEmbeddedID, requestCode, ar.getResultCode(),
                    ar.getResultData());
            }
            if (requestCode >= 0) {
                // If this start is requesting a result, we can avoid making
                // the activity visible until the result is received.  Setting
                // this code during onCreate(Bundle savedInstanceState) or onResume() will keep the
                // activity hidden during this time, to avoid flickering.
                // This can only be done when a result is requested because
                // that guarantees we will get information back when the
                // activity is finished, no matter what happens to it.
                mStartedActivity = true;
            }

            cancelInputsAndStartExitTransition(options);
            // TODO Consider clearing/flushing other event sources and events for child windows.
        } else {
            if (options != null) {
                mParent.startActivityFromChild(this, intent, requestCode, options);
            } else {
                // Note we want to go through this method for compatibility with
                // existing applications that may have overridden it.
                mParent.startActivityFromChild(this, intent, requestCode);
            }
        }
    }

    /**
     * Cancels pending inputs and if an Activity Transition is to be run, starts the transition.
     *
     * @param options The ActivityOptions bundle used to start an Activity.
     */
    private void cancelInputsAndStartExitTransition(Bundle options) {
        final View decor = mWindow != null ? mWindow.peekDecorView() : null;
        if (decor != null) {
            decor.cancelPendingInputEvents();
        }
        if (options != null && !isTopOfTask()) {
            mActivityTransitionState.startExitOutTransition(this, options);
        }
    }

    /**
     * @hide Implement to provide correct calling token.
     */
    public void startActivityForResultAsUser(Intent intent, int requestCode, UserHandle user) {
        startActivityForResultAsUser(intent, requestCode, null, user);
    }

    /**
     * @hide Implement to provide correct calling token.
     */
    public void startActivityForResultAsUser(Intent intent, int requestCode,
            @Nullable Bundle options, UserHandle user) {
        if (mParent != null) {
            throw new RuntimeException("Can't be called from a child");
        }
        Instrumentation.ActivityResult ar = mInstrumentation.execStartActivity(
                this, mMainThread.getApplicationThread(), mToken, this, intent, requestCode,
                options, user);
        if (ar != null) {
            mMainThread.sendActivityResult(
                mToken, mEmbeddedID, requestCode, ar.getResultCode(), ar.getResultData());
        }
        if (requestCode >= 0) {
            // If this start is requesting a result, we can avoid making
            // the activity visible until the result is received.  Setting
            // this code during onCreate(Bundle savedInstanceState) or onResume() will keep the
            // activity hidden during this time, to avoid flickering.
            // This can only be done when a result is requested because
            // that guarantees we will get information back when the
            // activity is finished, no matter what happens to it.
            mStartedActivity = true;
        }

        cancelInputsAndStartExitTransition(options);
    }

    /**
     * @hide Implement to provide correct calling token.
     */
    public void startActivityAsUser(Intent intent, UserHandle user) {
        startActivityAsUser(intent, null, user);
    }

    /**
     * @hide Implement to provide correct calling token.
     */
    public void startActivityAsUser(Intent intent, Bundle options, UserHandle user) {
        if (mParent != null) {
            throw new RuntimeException("Can't be called from a child");
        }
        Instrumentation.ActivityResult ar =
                mInstrumentation.execStartActivity(
                        this, mMainThread.getApplicationThread(), mToken, this,
                        intent, -1, options, user);
        if (ar != null) {
            mMainThread.sendActivityResult(
                mToken, mEmbeddedID, -1, ar.getResultCode(),
                ar.getResultData());
        }
        cancelInputsAndStartExitTransition(options);
    }

    /**
     * Start a new activity as if it was started by the activity that started our
     * current activity.  This is for the resolver and chooser activities, which operate
     * as intermediaries that dispatch their intent to the target the user selects -- to
     * do this, they must perform all security checks including permission grants as if
     * their launch had come from the original activity.
     * @param intent The Intent to start.
     * @param options ActivityOptions or null.
     * @param ignoreTargetSecurity If true, the activity manager will not check whether the
     * caller it is doing the start is, is actually allowed to start the target activity.
     * If you set this to true, you must set an explicit component in the Intent and do any
     * appropriate security checks yourself.
     * @param userId The user the new activity should run as.
     * @hide
     */
    public void startActivityAsCaller(Intent intent, @Nullable Bundle options,
            boolean ignoreTargetSecurity, int userId) {
        if (mParent != null) {
            throw new RuntimeException("Can't be called from a child");
        }
        Instrumentation.ActivityResult ar =
                mInstrumentation.execStartActivityAsCaller(
                        this, mMainThread.getApplicationThread(), mToken, this,
                        intent, -1, options, ignoreTargetSecurity, userId);
        if (ar != null) {
            mMainThread.sendActivityResult(
                mToken, mEmbeddedID, -1, ar.getResultCode(),
                ar.getResultData());
        }
        cancelInputsAndStartExitTransition(options);
    }

    /**
     * Same as calling {@link #startIntentSenderForResult(IntentSender, int,
     * Intent, int, int, int, Bundle)} with no options.
     *
     * @param intent The IntentSender to launch.
     * @param requestCode If >= 0, this code will be returned in
     *                    onActivityResult() when the activity exits.
     * @param fillInIntent If non-null, this will be provided as the
     * intent parameter to {@link IntentSender#sendIntent}.
     * @param flagsMask Intent flags in the original IntentSender that you
     * would like to change.
     * @param flagsValues Desired values for any bits set in
     * <var>flagsMask</var>
     * @param extraFlags Always set to 0.
     */
    public void startIntentSenderForResult(IntentSender intent, int requestCode,
            @Nullable Intent fillInIntent, int flagsMask, int flagsValues, int extraFlags)
            throws IntentSender.SendIntentException {
        startIntentSenderForResult(intent, requestCode, fillInIntent, flagsMask,
                flagsValues, extraFlags, null);
    }

    /**
     * Like {@link #startActivityForResult(Intent, int)}, but allowing you
     * to use a IntentSender to describe the activity to be started.  If
     * the IntentSender is for an activity, that activity will be started
     * as if you had called the regular {@link #startActivityForResult(Intent, int)}
     * here; otherwise, its associated action will be executed (such as
     * sending a broadcast) as if you had called
     * {@link IntentSender#sendIntent IntentSender.sendIntent} on it.
     *
     * @param intent The IntentSender to launch.
     * @param requestCode If >= 0, this code will be returned in
     *                    onActivityResult() when the activity exits.
     * @param fillInIntent If non-null, this will be provided as the
     * intent parameter to {@link IntentSender#sendIntent}.
     * @param flagsMask Intent flags in the original IntentSender that you
     * would like to change.
     * @param flagsValues Desired values for any bits set in
     * <var>flagsMask</var>
     * @param extraFlags Always set to 0.
     * @param options Additional options for how the Activity should be started.
     * See {@link android.content.Context#startActivity(Intent, Bundle)
     * Context.startActivity(Intent, Bundle)} for more details.  If options
     * have also been supplied by the IntentSender, options given here will
     * override any that conflict with those given by the IntentSender.
     */
    public void startIntentSenderForResult(IntentSender intent, int requestCode,
            @Nullable Intent fillInIntent, int flagsMask, int flagsValues, int extraFlags,
            Bundle options) throws IntentSender.SendIntentException {
        if (mParent == null) {
            startIntentSenderForResultInner(intent, requestCode, fillInIntent,
                    flagsMask, flagsValues, this, options);
        } else if (options != null) {
            mParent.startIntentSenderFromChild(this, intent, requestCode,
                    fillInIntent, flagsMask, flagsValues, extraFlags, options);
        } else {
            // Note we want to go through this call for compatibility with
            // existing applications that may have overridden the method.
            mParent.startIntentSenderFromChild(this, intent, requestCode,
                    fillInIntent, flagsMask, flagsValues, extraFlags);
        }
    }

    private void startIntentSenderForResultInner(IntentSender intent, int requestCode,
            Intent fillInIntent, int flagsMask, int flagsValues, Activity activity,
            Bundle options)
            throws IntentSender.SendIntentException {
        try {
            String resolvedType = null;
            if (fillInIntent != null) {
                fillInIntent.migrateExtraStreamToClipData();
                fillInIntent.prepareToLeaveProcess();
                resolvedType = fillInIntent.resolveTypeIfNeeded(getContentResolver());
            }
            int result = ActivityManagerNative.getDefault()
                .startActivityIntentSender(mMainThread.getApplicationThread(), intent,
                        fillInIntent, resolvedType, mToken, activity.mEmbeddedID,
                        requestCode, flagsMask, flagsValues, options);
            if (result == ActivityManager.START_CANCELED) {
                throw new IntentSender.SendIntentException();
            }
            Instrumentation.checkStartActivityResult(result, null);
        } catch (RemoteException e) {
        }
        if (requestCode >= 0) {
            // If this start is requesting a result, we can avoid making
            // the activity visible until the result is received.  Setting
            // this code during onCreate(Bundle savedInstanceState) or onResume() will keep the
            // activity hidden during this time, to avoid flickering.
            // This can only be done when a result is requested because
            // that guarantees we will get information back when the
            // activity is finished, no matter what happens to it.
            mStartedActivity = true;
        }
    }

    /**
     * Same as {@link #startActivity(Intent, Bundle)} with no options
     * specified.
     *
     * @param intent The intent to start.
     *
     * @throws android.content.ActivityNotFoundException
     *
     * @see {@link #startActivity(Intent, Bundle)}
     * @see #startActivityForResult
     */
    @Override
    public void startActivity(Intent intent) {
        this.startActivity(intent, null);
    }

    /**
     * Launch a new activity.  You will not receive any information about when
     * the activity exits.  This implementation overrides the base version,
     * providing information about
     * the activity performing the launch.  Because of this additional
     * information, the {@link Intent#FLAG_ACTIVITY_NEW_TASK} launch flag is not
     * required; if not specified, the new activity will be added to the
     * task of the caller.
     *
     * <p>This method throws {@link android.content.ActivityNotFoundException}
     * if there was no Activity found to run the given Intent.
     *
     * @param intent The intent to start.
     * @param options Additional options for how the Activity should be started.
     * See {@link android.content.Context#startActivity(Intent, Bundle)
     * Context.startActivity(Intent, Bundle)} for more details.
     *
     * @throws android.content.ActivityNotFoundException
     *
     * @see {@link #startActivity(Intent)}
     * @see #startActivityForResult
     */
    @Override
    public void startActivity(Intent intent, @Nullable Bundle options) {
        if (options != null) {
            startActivityForResult(intent, -1, options);
        } else {
            // Note we want to go through this call for compatibility with
            // applications that may have overridden the method.
            startActivityForResult(intent, -1);
        }
    }

    /**
     * Same as {@link #startActivities(Intent[], Bundle)} with no options
     * specified.
     *
     * @param intents The intents to start.
     *
     * @throws android.content.ActivityNotFoundException
     *
     * @see {@link #startActivities(Intent[], Bundle)}
     * @see #startActivityForResult
     */
    @Override
    public void startActivities(Intent[] intents) {
        startActivities(intents, null);
    }

    /**
     * Launch a new activity.  You will not receive any information about when
     * the activity exits.  This implementation overrides the base version,
     * providing information about
     * the activity performing the launch.  Because of this additional
     * information, the {@link Intent#FLAG_ACTIVITY_NEW_TASK} launch flag is not
     * required; if not specified, the new activity will be added to the
     * task of the caller.
     *
     * <p>This method throws {@link android.content.ActivityNotFoundException}
     * if there was no Activity found to run the given Intent.
     *
     * @param intents The intents to start.
     * @param options Additional options for how the Activity should be started.
     * See {@link android.content.Context#startActivity(Intent, Bundle)
     * Context.startActivity(Intent, Bundle)} for more details.
     *
     * @throws android.content.ActivityNotFoundException
     *
     * @see {@link #startActivities(Intent[])}
     * @see #startActivityForResult
     */
    @Override
    public void startActivities(Intent[] intents, @Nullable Bundle options) {
        mInstrumentation.execStartActivities(this, mMainThread.getApplicationThread(),
                mToken, this, intents, options);
    }

    /**
     * Same as calling {@link #startIntentSender(IntentSender, Intent, int, int, int, Bundle)}
     * with no options.
     *
     * @param intent The IntentSender to launch.
     * @param fillInIntent If non-null, this will be provided as the
     * intent parameter to {@link IntentSender#sendIntent}.
     * @param flagsMask Intent flags in the original IntentSender that you
     * would like to change.
     * @param flagsValues Desired values for any bits set in
     * <var>flagsMask</var>
     * @param extraFlags Always set to 0.
     */
    public void startIntentSender(IntentSender intent,
            @Nullable Intent fillInIntent, int flagsMask, int flagsValues, int extraFlags)
            throws IntentSender.SendIntentException {
        startIntentSender(intent, fillInIntent, flagsMask, flagsValues,
                extraFlags, null);
    }

    /**
     * Like {@link #startActivity(Intent, Bundle)}, but taking a IntentSender
     * to start; see
     * {@link #startIntentSenderForResult(IntentSender, int, Intent, int, int, int, Bundle)}
     * for more information.
     *
     * @param intent The IntentSender to launch.
     * @param fillInIntent If non-null, this will be provided as the
     * intent parameter to {@link IntentSender#sendIntent}.
     * @param flagsMask Intent flags in the original IntentSender that you
     * would like to change.
     * @param flagsValues Desired values for any bits set in
     * <var>flagsMask</var>
     * @param extraFlags Always set to 0.
     * @param options Additional options for how the Activity should be started.
     * See {@link android.content.Context#startActivity(Intent, Bundle)
     * Context.startActivity(Intent, Bundle)} for more details.  If options
     * have also been supplied by the IntentSender, options given here will
     * override any that conflict with those given by the IntentSender.
     */
    public void startIntentSender(IntentSender intent,
            @Nullable Intent fillInIntent, int flagsMask, int flagsValues, int extraFlags,
            Bundle options) throws IntentSender.SendIntentException {
        if (options != null) {
            startIntentSenderForResult(intent, -1, fillInIntent, flagsMask,
                    flagsValues, extraFlags, options);
        } else {
            // Note we want to go through this call for compatibility with
            // applications that may have overridden the method.
            startIntentSenderForResult(intent, -1, fillInIntent, flagsMask,
                    flagsValues, extraFlags);
        }
    }

    /**
     * Same as calling {@link #startActivityIfNeeded(Intent, int, Bundle)}
     * with no options.
     *
     * @param intent The intent to start.
     * @param requestCode If >= 0, this code will be returned in
     *         onActivityResult() when the activity exits, as described in
     *         {@link #startActivityForResult}.
     *
     * @return If a new activity was launched then true is returned; otherwise
     *         false is returned and you must handle the Intent yourself.
     *
     * @see #startActivity
     * @see #startActivityForResult
     */
    public boolean startActivityIfNeeded(@NonNull Intent intent, int requestCode) {
        return startActivityIfNeeded(intent, requestCode, null);
    }

    /**
     * A special variation to launch an activity only if a new activity
     * instance is needed to handle the given Intent.  In other words, this is
     * just like {@link #startActivityForResult(Intent, int)} except: if you are
     * using the {@link Intent#FLAG_ACTIVITY_SINGLE_TOP} flag, or
     * singleTask or singleTop
     * {@link android.R.styleable#AndroidManifestActivity_launchMode launchMode},
     * and the activity
     * that handles <var>intent</var> is the same as your currently running
     * activity, then a new instance is not needed.  In this case, instead of
     * the normal behavior of calling {@link #onNewIntent} this function will
     * return and you can handle the Intent yourself.
     *
     * <p>This function can only be called from a top-level activity; if it is
     * called from a child activity, a runtime exception will be thrown.
     *
     * @param intent The intent to start.
     * @param requestCode If >= 0, this code will be returned in
     *         onActivityResult() when the activity exits, as described in
     *         {@link #startActivityForResult}.
     * @param options Additional options for how the Activity should be started.
     * See {@link android.content.Context#startActivity(Intent, Bundle)
     * Context.startActivity(Intent, Bundle)} for more details.
     *
     * @return If a new activity was launched then true is returned; otherwise
     *         false is returned and you must handle the Intent yourself.
     *
     * @see #startActivity
     * @see #startActivityForResult
     */
    public boolean startActivityIfNeeded(@NonNull Intent intent, int requestCode,
            @Nullable Bundle options) {
        if (mParent == null) {
            int result = ActivityManager.START_RETURN_INTENT_TO_CALLER;
            try {
                Uri referrer = onProvideReferrer();
                if (referrer != null) {
                    intent.putExtra(Intent.EXTRA_REFERRER, referrer);
                }
                intent.migrateExtraStreamToClipData();
                intent.prepareToLeaveProcess();
                result = ActivityManagerNative.getDefault()
                    .startActivity(mMainThread.getApplicationThread(), getBasePackageName(),
                            intent, intent.resolveTypeIfNeeded(getContentResolver()), mToken,
                            mEmbeddedID, requestCode, ActivityManager.START_FLAG_ONLY_IF_NEEDED,
                            null, options);
            } catch (RemoteException e) {
                // Empty
            }

            Instrumentation.checkStartActivityResult(result, intent);

            if (requestCode >= 0) {
                // If this start is requesting a result, we can avoid making
                // the activity visible until the result is received.  Setting
                // this code during onCreate(Bundle savedInstanceState) or onResume() will keep the
                // activity hidden during this time, to avoid flickering.
                // This can only be done when a result is requested because
                // that guarantees we will get information back when the
                // activity is finished, no matter what happens to it.
                mStartedActivity = true;
            }
            return result != ActivityManager.START_RETURN_INTENT_TO_CALLER;
        }

        throw new UnsupportedOperationException(
            "startActivityIfNeeded can only be called from a top-level activity");
    }

    /**
     * Same as calling {@link #startNextMatchingActivity(Intent, Bundle)} with
     * no options.
     *
     * @param intent The intent to dispatch to the next activity.  For
     * correct behavior, this must be the same as the Intent that started
     * your own activity; the only changes you can make are to the extras
     * inside of it.
     *
     * @return Returns a boolean indicating whether there was another Activity
     * to start: true if there was a next activity to start, false if there
     * wasn't.  In general, if true is returned you will then want to call
     * finish() on yourself.
     */
    public boolean startNextMatchingActivity(@NonNull Intent intent) {
        return startNextMatchingActivity(intent, null);
    }

    /**
     * Special version of starting an activity, for use when you are replacing
     * other activity components.  You can use this to hand the Intent off
     * to the next Activity that can handle it.  You typically call this in
     * {@link #onCreate} with the Intent returned by {@link #getIntent}.
     *
     * @param intent The intent to dispatch to the next activity.  For
     * correct behavior, this must be the same as the Intent that started
     * your own activity; the only changes you can make are to the extras
     * inside of it.
     * @param options Additional options for how the Activity should be started.
     * See {@link android.content.Context#startActivity(Intent, Bundle)
     * Context.startActivity(Intent, Bundle)} for more details.
     *
     * @return Returns a boolean indicating whether there was another Activity
     * to start: true if there was a next activity to start, false if there
     * wasn't.  In general, if true is returned you will then want to call
     * finish() on yourself.
     */
    public boolean startNextMatchingActivity(@NonNull Intent intent, @Nullable Bundle options) {
        if (mParent == null) {
            try {
                intent.migrateExtraStreamToClipData();
                intent.prepareToLeaveProcess();
                return ActivityManagerNative.getDefault()
                    .startNextMatchingActivity(mToken, intent, options);
            } catch (RemoteException e) {
                // Empty
            }
            return false;
        }

        throw new UnsupportedOperationException(
            "startNextMatchingActivity can only be called from a top-level activity");
    }

    /**
     * Same as calling {@link #startActivityFromChild(Activity, Intent, int, Bundle)}
     * with no options.
     *
     * @param child The activity making the call.
     * @param intent The intent to start.
     * @param requestCode Reply request code.  < 0 if reply is not requested.
     *
     * @throws android.content.ActivityNotFoundException
     *
     * @see #startActivity
     * @see #startActivityForResult
     */
    public void startActivityFromChild(@NonNull Activity child, Intent intent,
            int requestCode) {
        startActivityFromChild(child, intent, requestCode, null);
    }

    /**
     * This is called when a child activity of this one calls its
     * {@link #startActivity} or {@link #startActivityForResult} method.
     *
     * <p>This method throws {@link android.content.ActivityNotFoundException}
     * if there was no Activity found to run the given Intent.
     *
     * @param child The activity making the call.
     * @param intent The intent to start.
     * @param requestCode Reply request code.  < 0 if reply is not requested.
     * @param options Additional options for how the Activity should be started.
     * See {@link android.content.Context#startActivity(Intent, Bundle)
     * Context.startActivity(Intent, Bundle)} for more details.
     *
     * @throws android.content.ActivityNotFoundException
     *
     * @see #startActivity
     * @see #startActivityForResult
     */
    public void startActivityFromChild(@NonNull Activity child, Intent intent,
            int requestCode, @Nullable Bundle options) {
        Instrumentation.ActivityResult ar =
            mInstrumentation.execStartActivity(
                this, mMainThread.getApplicationThread(), mToken, child,
                intent, requestCode, options);
        if (ar != null) {
            mMainThread.sendActivityResult(
                mToken, child.mEmbeddedID, requestCode,
                ar.getResultCode(), ar.getResultData());
        }
        cancelInputsAndStartExitTransition(options);
    }

    /**
     * Same as calling {@link #startActivityFromFragment(Fragment, Intent, int, Bundle)}
     * with no options.
     *
     * @param fragment The fragment making the call.
     * @param intent The intent to start.
     * @param requestCode Reply request code.  < 0 if reply is not requested.
     *
     * @throws android.content.ActivityNotFoundException
     *
     * @see Fragment#startActivity
     * @see Fragment#startActivityForResult
     */
    public void startActivityFromFragment(@NonNull Fragment fragment, Intent intent,
            int requestCode) {
        startActivityFromFragment(fragment, intent, requestCode, null);
    }

    /**
     * This is called when a Fragment in this activity calls its
     * {@link Fragment#startActivity} or {@link Fragment#startActivityForResult}
     * method.
     *
     * <p>This method throws {@link android.content.ActivityNotFoundException}
     * if there was no Activity found to run the given Intent.
     *
     * @param fragment The fragment making the call.
     * @param intent The intent to start.
     * @param requestCode Reply request code.  < 0 if reply is not requested.
     * @param options Additional options for how the Activity should be started.
     * See {@link android.content.Context#startActivity(Intent, Bundle)
     * Context.startActivity(Intent, Bundle)} for more details.
     *
     * @throws android.content.ActivityNotFoundException
     *
     * @see Fragment#startActivity
     * @see Fragment#startActivityForResult
     */
    public void startActivityFromFragment(@NonNull Fragment fragment, Intent intent,
            int requestCode, @Nullable Bundle options) {
        startActivityForResult(fragment.mWho, intent, requestCode, options);
    }

    /**
     * @hide
     */
    @Override
    public void startActivityForResult(
            String who, Intent intent, int requestCode, @Nullable Bundle options) {
        Uri referrer = onProvideReferrer();
        if (referrer != null) {
            intent.putExtra(Intent.EXTRA_REFERRER, referrer);
        }
        Instrumentation.ActivityResult ar =
            mInstrumentation.execStartActivity(
                this, mMainThread.getApplicationThread(), mToken, who,
                intent, requestCode, options);
        if (ar != null) {
            mMainThread.sendActivityResult(
                mToken, who, requestCode,
                ar.getResultCode(), ar.getResultData());
        }
        cancelInputsAndStartExitTransition(options);
    }

    /**
     * @hide
     */
    @Override
    public boolean canStartActivityForResult() {
        return true;
    }

    /**
     * Same as calling {@link #startIntentSenderFromChild(Activity, IntentSender,
     * int, Intent, int, int, int, Bundle)} with no options.
     */
    public void startIntentSenderFromChild(Activity child, IntentSender intent,
            int requestCode, Intent fillInIntent, int flagsMask, int flagsValues,
            int extraFlags)
            throws IntentSender.SendIntentException {
        startIntentSenderFromChild(child, intent, requestCode, fillInIntent,
                flagsMask, flagsValues, extraFlags, null);
    }

    /**
     * Like {@link #startActivityFromChild(Activity, Intent, int)}, but
     * taking a IntentSender; see
     * {@link #startIntentSenderForResult(IntentSender, int, Intent, int, int, int)}
     * for more information.
     */
    public void startIntentSenderFromChild(Activity child, IntentSender intent,
            int requestCode, Intent fillInIntent, int flagsMask, int flagsValues,
            int extraFlags, @Nullable Bundle options)
            throws IntentSender.SendIntentException {
        startIntentSenderForResultInner(intent, requestCode, fillInIntent,
                flagsMask, flagsValues, child, options);
    }

    /**
     * Call immediately after one of the flavors of {@link #startActivity(Intent)}
     * or {@link #finish} to specify an explicit transition animation to
     * perform next.
     *
     * <p>As of {@link android.os.Build.VERSION_CODES#JELLY_BEAN} an alternative
     * to using this with starting activities is to supply the desired animation
     * information through a {@link ActivityOptions} bundle to
     * {@link #startActivity(Intent, Bundle) or a related function.  This allows
     * you to specify a custom animation even when starting an activity from
     * outside the context of the current top activity.
     *
     * @param enterAnim A resource ID of the animation resource to use for
     * the incoming activity.  Use 0 for no animation.
     * @param exitAnim A resource ID of the animation resource to use for
     * the outgoing activity.  Use 0 for no animation.
     */
    public void overridePendingTransition(int enterAnim, int exitAnim) {
        try {
            ActivityManagerNative.getDefault().overridePendingTransition(
                    mToken, getPackageName(), enterAnim, exitAnim);
        } catch (RemoteException e) {
        }
    }

    /**
     * Call this to set the result that your activity will return to its
     * caller.
     *
     * @param resultCode The result code to propagate back to the originating
     *                   activity, often RESULT_CANCELED or RESULT_OK
     *
     * @see #RESULT_CANCELED
     * @see #RESULT_OK
     * @see #RESULT_FIRST_USER
     * @see #setResult(int, Intent)
     */
    public final void setResult(int resultCode) {
        synchronized (this) {
            mResultCode = resultCode;
            mResultData = null;
        }
    }

    /**
     * Call this to set the result that your activity will return to its
     * caller.
     *
     * <p>As of {@link android.os.Build.VERSION_CODES#GINGERBREAD}, the Intent
     * you supply here can have {@link Intent#FLAG_GRANT_READ_URI_PERMISSION
     * Intent.FLAG_GRANT_READ_URI_PERMISSION} and/or {@link Intent#FLAG_GRANT_WRITE_URI_PERMISSION
     * Intent.FLAG_GRANT_WRITE_URI_PERMISSION} set.  This will grant the
     * Activity receiving the result access to the specific URIs in the Intent.
     * Access will remain until the Activity has finished (it will remain across the hosting
     * process being killed and other temporary destruction) and will be added
     * to any existing set of URI permissions it already holds.
     *
     * @param resultCode The result code to propagate back to the originating
     *                   activity, often RESULT_CANCELED or RESULT_OK
     * @param data The data to propagate back to the originating activity.
     *
     * @see #RESULT_CANCELED
     * @see #RESULT_OK
     * @see #RESULT_FIRST_USER
     * @see #setResult(int)
     */
    public final void setResult(int resultCode, Intent data) {
        synchronized (this) {
            mResultCode = resultCode;
            mResultData = data;
        }
    }

    /**
     * Return information about who launched this activity.  If the launching Intent
     * contains an {@link android.content.Intent#EXTRA_REFERRER Intent.EXTRA_REFERRER},
     * that will be returned as-is; otherwise, if known, an
     * {@link Intent#URI_ANDROID_APP_SCHEME android-app:} referrer URI containing the
     * package name that started the Intent will be returned.  This may return null if no
     * referrer can be identified -- it is neither explicitly specified, nor is it known which
     * application package was involved.
     *
     * <p>If called while inside the handling of {@link #onNewIntent}, this function will
     * return the referrer that submitted that new intent to the activity.  Otherwise, it
     * always returns the referrer of the original Intent.</p>
     *
     * <p>Note that this is <em>not</em> a security feature -- you can not trust the
     * referrer information, applications can spoof it.</p>
     */
    @Nullable
    public Uri getReferrer() {
        Intent intent = getIntent();
        Uri referrer = intent.getParcelableExtra(Intent.EXTRA_REFERRER);
        if (referrer != null) {
            return referrer;
        }
        String referrerName = intent.getStringExtra(Intent.EXTRA_REFERRER_NAME);
        if (referrerName != null) {
            return Uri.parse(referrerName);
        }
        if (mReferrer != null) {
            return new Uri.Builder().scheme("android-app").authority(mReferrer).build();
        }
        return null;
    }

    /**
     * Override to generate the desired referrer for the content currently being shown
     * by the app.  The default implementation returns null, meaning the referrer will simply
     * be the android-app: of the package name of this activity.  Return a non-null Uri to
     * have that supplied as the {@link Intent#EXTRA_REFERRER} of any activities started from it.
     */
    public Uri onProvideReferrer() {
        return null;
    }

    /**
     * Return the name of the package that invoked this activity.  This is who
     * the data in {@link #setResult setResult()} will be sent to.  You can
     * use this information to validate that the recipient is allowed to
     * receive the data.
     *
     * <p class="note">Note: if the calling activity is not expecting a result (that is it
     * did not use the {@link #startActivityForResult}
     * form that includes a request code), then the calling package will be
     * null.</p>
     *
     * <p class="note">Note: prior to {@link android.os.Build.VERSION_CODES#JELLY_BEAN_MR2},
     * the result from this method was unstable.  If the process hosting the calling
     * package was no longer running, it would return null instead of the proper package
     * name.  You can use {@link #getCallingActivity()} and retrieve the package name
     * from that instead.</p>
     *
     * @return The package of the activity that will receive your
     *         reply, or null if none.
     */
    @Nullable
    public String getCallingPackage() {
        try {
            return ActivityManagerNative.getDefault().getCallingPackage(mToken);
        } catch (RemoteException e) {
            return null;
        }
    }

    /**
     * Return the name of the activity that invoked this activity.  This is
     * who the data in {@link #setResult setResult()} will be sent to.  You
     * can use this information to validate that the recipient is allowed to
     * receive the data.
     *
     * <p class="note">Note: if the calling activity is not expecting a result (that is it
     * did not use the {@link #startActivityForResult}
     * form that includes a request code), then the calling package will be
     * null.
     *
     * @return The ComponentName of the activity that will receive your
     *         reply, or null if none.
     */
    @Nullable
    public ComponentName getCallingActivity() {
        try {
            return ActivityManagerNative.getDefault().getCallingActivity(mToken);
        } catch (RemoteException e) {
            return null;
        }
    }

    /**
     * Control whether this activity's main window is visible.  This is intended
     * only for the special case of an activity that is not going to show a
     * UI itself, but can't just finish prior to onResume() because it needs
     * to wait for a service binding or such.  Setting this to false allows
     * you to prevent your UI from being shown during that time.
     *
     * <p>The default value for this is taken from the
     * {@link android.R.attr#windowNoDisplay} attribute of the activity's theme.
     */
    public void setVisible(boolean visible) {
        if (mVisibleFromClient != visible) {
            mVisibleFromClient = visible;
            if (mVisibleFromServer) {
                if (visible) makeVisible();
                else mDecor.setVisibility(View.INVISIBLE);
            }
        }
    }

    void makeVisible() {
        if (!mWindowAdded) {
            ViewManager wm = getWindowManager();
            wm.addView(mDecor, getWindow().getAttributes());
            mWindowAdded = true;
        }
        mDecor.setVisibility(View.VISIBLE);
    }

    /**
     * Check to see whether this activity is in the process of finishing,
     * either because you called {@link #finish} on it or someone else
     * has requested that it finished.  This is often used in
     * {@link #onPause} to determine whether the activity is simply pausing or
     * completely finishing.
     *
     * @return If the activity is finishing, returns true; else returns false.
     *
     * @see #finish
     */
    public boolean isFinishing() {
        return mFinished;
    }

    /**
     * Returns true if the final {@link #onDestroy()} call has been made
     * on the Activity, so this instance is now dead.
     */
    public boolean isDestroyed() {
        return mDestroyed;
    }

    /**
     * Check to see whether this activity is in the process of being destroyed in order to be
     * recreated with a new configuration. This is often used in
     * {@link #onStop} to determine whether the state needs to be cleaned up or will be passed
     * on to the next instance of the activity via {@link #onRetainNonConfigurationInstance()}.
     *
     * @return If the activity is being torn down in order to be recreated with a new configuration,
     * returns true; else returns false.
     */
    public boolean isChangingConfigurations() {
        return mChangingConfigurations;
    }

    /**
     * Cause this Activity to be recreated with a new instance.  This results
     * in essentially the same flow as when the Activity is created due to
     * a configuration change -- the current instance will go through its
     * lifecycle to {@link #onDestroy} and a new instance then created after it.
     */
    public void recreate() {
        if (mParent != null) {
            throw new IllegalStateException("Can only be called on top-level activity");
        }
        if (Looper.myLooper() != mMainThread.getLooper()) {
            throw new IllegalStateException("Must be called from main thread");
        }
        mMainThread.requestRelaunchActivity(mToken, null, null, 0, false, null, null, false);
    }

    /**
     * Finishes the current activity and specifies whether to remove the task associated with this
     * activity.
     */
    private void finish(boolean finishTask) {
        if (mParent == null) {
            int resultCode;
            Intent resultData;
            synchronized (this) {
                resultCode = mResultCode;
                resultData = mResultData;
            }
            if (false) Log.v(TAG, "Finishing self: token=" + mToken);
            try {
                if (resultData != null) {
                    resultData.prepareToLeaveProcess();
                }
                if (ActivityManagerNative.getDefault()
                        .finishActivity(mToken, resultCode, resultData, finishTask)) {
                    mFinished = true;
                }
            } catch (RemoteException e) {
                // Empty
            }
        } else {
            mParent.finishFromChild(this);
        }
    }

    /**
     * Call this when your activity is done and should be closed.  The
     * ActivityResult is propagated back to whoever launched you via
     * onActivityResult().
     */
    public void finish() {
        finish(false);
    }

    /**
     * Finish this activity as well as all activities immediately below it
     * in the current task that have the same affinity.  This is typically
     * used when an application can be launched on to another task (such as
     * from an ACTION_VIEW of a content type it understands) and the user
     * has used the up navigation to switch out of the current task and in
     * to its own task.  In this case, if the user has navigated down into
     * any other activities of the second application, all of those should
     * be removed from the original task as part of the task switch.
     *
     * <p>Note that this finish does <em>not</em> allow you to deliver results
     * to the previous activity, and an exception will be thrown if you are trying
     * to do so.</p>
     */
    public void finishAffinity() {
        if (mParent != null) {
            throw new IllegalStateException("Can not be called from an embedded activity");
        }
        if (mResultCode != RESULT_CANCELED || mResultData != null) {
            throw new IllegalStateException("Can not be called to deliver a result");
        }
        try {
            if (ActivityManagerNative.getDefault().finishActivityAffinity(mToken)) {
                mFinished = true;
            }
        } catch (RemoteException e) {
            // Empty
        }
    }

    /**
     * This is called when a child activity of this one calls its
     * {@link #finish} method.  The default implementation simply calls
     * finish() on this activity (the parent), finishing the entire group.
     *
     * @param child The activity making the call.
     *
     * @see #finish
     */
    public void finishFromChild(Activity child) {
        finish();
    }

    /**
     * Reverses the Activity Scene entry Transition and triggers the calling Activity
     * to reverse its exit Transition. When the exit Transition completes,
     * {@link #finish()} is called. If no entry Transition was used, finish() is called
     * immediately and the Activity exit Transition is run.
     * @see android.app.ActivityOptions#makeSceneTransitionAnimation(Activity, android.util.Pair[])
     */
    public void finishAfterTransition() {
        if (!mActivityTransitionState.startExitBackTransition(this)) {
            finish();
        }
    }

    /**
     * Force finish another activity that you had previously started with
     * {@link #startActivityForResult}.
     *
     * @param requestCode The request code of the activity that you had
     *                    given to startActivityForResult().  If there are multiple
     *                    activities started with this request code, they
     *                    will all be finished.
     */
    public void finishActivity(int requestCode) {
        if (mParent == null) {
            try {
                ActivityManagerNative.getDefault()
                    .finishSubActivity(mToken, mEmbeddedID, requestCode);
            } catch (RemoteException e) {
                // Empty
            }
        } else {
            mParent.finishActivityFromChild(this, requestCode);
        }
    }

    /**
     * This is called when a child activity of this one calls its
     * finishActivity().
     *
     * @param child The activity making the call.
     * @param requestCode Request code that had been used to start the
     *                    activity.
     */
    public void finishActivityFromChild(@NonNull Activity child, int requestCode) {
        try {
            ActivityManagerNative.getDefault()
                .finishSubActivity(mToken, child.mEmbeddedID, requestCode);
        } catch (RemoteException e) {
            // Empty
        }
    }

    /**
     * Call this when your activity is done and should be closed and the task should be completely
     * removed as a part of finishing the Activity.
     */
    public void finishAndRemoveTask() {
        finish(true);
    }

    /**
     * Ask that the local app instance of this activity be released to free up its memory.
     * This is asking for the activity to be destroyed, but does <b>not</b> finish the activity --
     * a new instance of the activity will later be re-created if needed due to the user
     * navigating back to it.
     *
     * @return Returns true if the activity was in a state that it has started the process
     * of destroying its current instance; returns false if for any reason this could not
     * be done: it is currently visible to the user, it is already being destroyed, it is
     * being finished, it hasn't yet saved its state, etc.
     */
    public boolean releaseInstance() {
        try {
            return ActivityManagerNative.getDefault().releaseActivityInstance(mToken);
        } catch (RemoteException e) {
            // Empty
        }
        return false;
    }

    /**
     * Called when an activity you launched exits, giving you the requestCode
     * you started it with, the resultCode it returned, and any additional
     * data from it.  The <var>resultCode</var> will be
     * {@link #RESULT_CANCELED} if the activity explicitly returned that,
     * didn't return any result, or crashed during its operation.
     *
     * <p>You will receive this call immediately before onResume() when your
     * activity is re-starting.
     *
     * <p>This method is never invoked if your activity sets
     * {@link android.R.styleable#AndroidManifestActivity_noHistory noHistory} to
     * <code>true</code>.
     *
     * @param requestCode The integer request code originally supplied to
     *                    startActivityForResult(), allowing you to identify who this
     *                    result came from.
     * @param resultCode The integer result code returned by the child activity
     *                   through its setResult().
     * @param data An Intent, which can return result data to the caller
     *               (various data can be attached to Intent "extras").
     *
     * @see #startActivityForResult
     * @see #createPendingResult
     * @see #setResult(int)
     */
    protected void onActivityResult(int requestCode, int resultCode, Intent data) {
    }

    /**
     * Called when an activity you launched with an activity transition exposes this
     * Activity through a returning activity transition, giving you the resultCode
     * and any additional data from it. This method will only be called if the activity
     * set a result code other than {@link #RESULT_CANCELED} and it supports activity
     * transitions with {@link Window#FEATURE_ACTIVITY_TRANSITIONS}.
     *
     * <p>The purpose of this function is to let the called Activity send a hint about
     * its state so that this underlying Activity can prepare to be exposed. A call to
     * this method does not guarantee that the called Activity has or will be exiting soon.
     * It only indicates that it will expose this Activity's Window and it has
     * some data to pass to prepare it.</p>
     *
     * @param resultCode The integer result code returned by the child activity
     *                   through its setResult().
     * @param data An Intent, which can return result data to the caller
     *               (various data can be attached to Intent "extras").
     */
    public void onActivityReenter(int resultCode, Intent data) {
    }

    /**
     * Create a new PendingIntent object which you can hand to others
     * for them to use to send result data back to your
     * {@link #onActivityResult} callback.  The created object will be either
     * one-shot (becoming invalid after a result is sent back) or multiple
     * (allowing any number of results to be sent through it).
     *
     * @param requestCode Private request code for the sender that will be
     * associated with the result data when it is returned.  The sender can not
     * modify this value, allowing you to identify incoming results.
     * @param data Default data to supply in the result, which may be modified
     * by the sender.
     * @param flags May be {@link PendingIntent#FLAG_ONE_SHOT PendingIntent.FLAG_ONE_SHOT},
     * {@link PendingIntent#FLAG_NO_CREATE PendingIntent.FLAG_NO_CREATE},
     * {@link PendingIntent#FLAG_CANCEL_CURRENT PendingIntent.FLAG_CANCEL_CURRENT},
     * {@link PendingIntent#FLAG_UPDATE_CURRENT PendingIntent.FLAG_UPDATE_CURRENT},
     * or any of the flags as supported by
     * {@link Intent#fillIn Intent.fillIn()} to control which unspecified parts
     * of the intent that can be supplied when the actual send happens.
     *
     * @return Returns an existing or new PendingIntent matching the given
     * parameters.  May return null only if
     * {@link PendingIntent#FLAG_NO_CREATE PendingIntent.FLAG_NO_CREATE} has been
     * supplied.
     *
     * @see PendingIntent
     */
    public PendingIntent createPendingResult(int requestCode, @NonNull Intent data,
            @PendingIntent.Flags int flags) {
        String packageName = getPackageName();
        try {
            data.prepareToLeaveProcess();
            IIntentSender target =
                ActivityManagerNative.getDefault().getIntentSender(
                        ActivityManager.INTENT_SENDER_ACTIVITY_RESULT, packageName,
                        mParent == null ? mToken : mParent.mToken,
                        mEmbeddedID, requestCode, new Intent[] { data }, null, flags, null,
                        UserHandle.myUserId());
            return target != null ? new PendingIntent(target) : null;
        } catch (RemoteException e) {
            // Empty
        }
        return null;
    }

    /**
     * Change the desired orientation of this activity.  If the activity
     * is currently in the foreground or otherwise impacting the screen
     * orientation, the screen will immediately be changed (possibly causing
     * the activity to be restarted). Otherwise, this will be used the next
     * time the activity is visible.
     *
     * @param requestedOrientation An orientation constant as used in
     * {@link ActivityInfo#screenOrientation ActivityInfo.screenOrientation}.
     */
    public void setRequestedOrientation(@ActivityInfo.ScreenOrientation int requestedOrientation) {
        if (mParent == null) {
            try {
                ActivityManagerNative.getDefault().setRequestedOrientation(
                        mToken, requestedOrientation);
            } catch (RemoteException e) {
                // Empty
            }
        } else {
            mParent.setRequestedOrientation(requestedOrientation);
        }
    }

    /**
     * Return the current requested orientation of the activity.  This will
     * either be the orientation requested in its component's manifest, or
     * the last requested orientation given to
     * {@link #setRequestedOrientation(int)}.
     *
     * @return Returns an orientation constant as used in
     * {@link ActivityInfo#screenOrientation ActivityInfo.screenOrientation}.
     */
    @ActivityInfo.ScreenOrientation
    public int getRequestedOrientation() {
        if (mParent == null) {
            try {
                return ActivityManagerNative.getDefault()
                        .getRequestedOrientation(mToken);
            } catch (RemoteException e) {
                // Empty
            }
        } else {
            return mParent.getRequestedOrientation();
        }
        return ActivityInfo.SCREEN_ORIENTATION_UNSPECIFIED;
    }

    /**
     * Return the identifier of the task this activity is in.  This identifier
     * will remain the same for the lifetime of the activity.
     *
     * @return Task identifier, an opaque integer.
     */
    public int getTaskId() {
        try {
            return ActivityManagerNative.getDefault()
                .getTaskForActivity(mToken, false);
        } catch (RemoteException e) {
            return -1;
        }
    }

    /**
     * Return whether this activity is the root of a task.  The root is the
     * first activity in a task.
     *
     * @return True if this is the root activity, else false.
     */
    public boolean isTaskRoot() {
        try {
            return ActivityManagerNative.getDefault()
                .getTaskForActivity(mToken, true) >= 0;
        } catch (RemoteException e) {
            return false;
        }
    }

    /**
     * Move the task containing this activity to the back of the activity
     * stack.  The activity's order within the task is unchanged.
     *
     * @param nonRoot If false then this only works if the activity is the root
     *                of a task; if true it will work for any activity in
     *                a task.
     *
     * @return If the task was moved (or it was already at the
     *         back) true is returned, else false.
     */
    public boolean moveTaskToBack(boolean nonRoot) {
        try {
            return ActivityManagerNative.getDefault().moveActivityTaskToBack(
                    mToken, nonRoot);
        } catch (RemoteException e) {
            // Empty
        }
        return false;
    }

    /**
     * Returns class name for this activity with the package prefix removed.
     * This is the default name used to read and write settings.
     *
     * @return The local class name.
     */
    @NonNull
    public String getLocalClassName() {
        final String pkg = getPackageName();
        final String cls = mComponent.getClassName();
        int packageLen = pkg.length();
        if (!cls.startsWith(pkg) || cls.length() <= packageLen
                || cls.charAt(packageLen) != '.') {
            return cls;
        }
        return cls.substring(packageLen+1);
    }

    /**
     * Returns complete component name of this activity.
     *
     * @return Returns the complete component name for this activity
     */
    public ComponentName getComponentName()
    {
        return mComponent;
    }

    /**
     * Retrieve a {@link SharedPreferences} object for accessing preferences
     * that are private to this activity.  This simply calls the underlying
     * {@link #getSharedPreferences(String, int)} method by passing in this activity's
     * class name as the preferences name.
     *
     * @param mode Operating mode.  Use {@link #MODE_PRIVATE} for the default
     *             operation, {@link #MODE_WORLD_READABLE} and
     *             {@link #MODE_WORLD_WRITEABLE} to control permissions.
     *
     * @return Returns the single SharedPreferences instance that can be used
     *         to retrieve and modify the preference values.
     */
    public SharedPreferences getPreferences(int mode) {
        return getSharedPreferences(getLocalClassName(), mode);
    }

    private void ensureSearchManager() {
        if (mSearchManager != null) {
            return;
        }

        mSearchManager = new SearchManager(this, null);
    }

    @Override
    public Object getSystemService(@ServiceName @NonNull String name) {
        if (getBaseContext() == null) {
            throw new IllegalStateException(
                    "System services not available to Activities before onCreate()");
        }

        if (WINDOW_SERVICE.equals(name)) {
            return mWindowManager;
        } else if (SEARCH_SERVICE.equals(name)) {
            ensureSearchManager();
            return mSearchManager;
        }
        return super.getSystemService(name);
    }

    /**
     * Change the title associated with this activity.  If this is a
     * top-level activity, the title for its window will change.  If it
     * is an embedded activity, the parent can do whatever it wants
     * with it.
     */
    public void setTitle(CharSequence title) {
        mTitle = title;
        onTitleChanged(title, mTitleColor);

        if (mParent != null) {
            mParent.onChildTitleChanged(this, title);
        }
    }

    /**
     * Change the title associated with this activity.  If this is a
     * top-level activity, the title for its window will change.  If it
     * is an embedded activity, the parent can do whatever it wants
     * with it.
     */
    public void setTitle(int titleId) {
        setTitle(getText(titleId));
    }

    /**
     * Change the color of the title associated with this activity.
     * <p>
     * This method is deprecated starting in API Level 11 and replaced by action
     * bar styles. For information on styling the Action Bar, read the <a
     * href="{@docRoot} guide/topics/ui/actionbar.html">Action Bar</a> developer
     * guide.
     *
     * @deprecated Use action bar styles instead.
     */
    @Deprecated
    public void setTitleColor(int textColor) {
        mTitleColor = textColor;
        onTitleChanged(mTitle, textColor);
    }

    public final CharSequence getTitle() {
        return mTitle;
    }

    public final int getTitleColor() {
        return mTitleColor;
    }

    protected void onTitleChanged(CharSequence title, int color) {
        if (mTitleReady) {
            final Window win = getWindow();
            if (win != null) {
                win.setTitle(title);
                if (color != 0) {
                    win.setTitleColor(color);
                }
            }
            if (mActionBar != null) {
                mActionBar.setWindowTitle(title);
            }
        }
    }

    protected void onChildTitleChanged(Activity childActivity, CharSequence title) {
    }

    /**
     * Sets information describing the task with this activity for presentation inside the Recents
     * System UI. When {@link ActivityManager#getRecentTasks} is called, the activities of each task
     * are traversed in order from the topmost activity to the bottommost. The traversal continues
     * for each property until a suitable value is found. For each task the taskDescription will be
     * returned in {@link android.app.ActivityManager.TaskDescription}.
     *
     * @see ActivityManager#getRecentTasks
     * @see android.app.ActivityManager.TaskDescription
     *
     * @param taskDescription The TaskDescription properties that describe the task with this activity
     */
    public void setTaskDescription(ActivityManager.TaskDescription taskDescription) {
        ActivityManager.TaskDescription td;
        // Scale the icon down to something reasonable if it is provided
        if (taskDescription.getIconFilename() == null && taskDescription.getIcon() != null) {
            final int size = ActivityManager.getLauncherLargeIconSizeInner(this);
            final Bitmap icon = Bitmap.createScaledBitmap(taskDescription.getIcon(), size, size, true);
            td = new ActivityManager.TaskDescription(taskDescription.getLabel(), icon,
                    taskDescription.getPrimaryColor());
        } else {
            td = taskDescription;
        }
        try {
            ActivityManagerNative.getDefault().setTaskDescription(mToken, td);
        } catch (RemoteException e) {
        }
    }

    /**
     * Sets the visibility of the progress bar in the title.
     * <p>
     * In order for the progress bar to be shown, the feature must be requested
     * via {@link #requestWindowFeature(int)}.
     *
     * @param visible Whether to show the progress bars in the title.
     */
    public final void setProgressBarVisibility(boolean visible) {
        getWindow().setFeatureInt(Window.FEATURE_PROGRESS, visible ? Window.PROGRESS_VISIBILITY_ON :
            Window.PROGRESS_VISIBILITY_OFF);
    }

    /**
     * Sets the visibility of the indeterminate progress bar in the title.
     * <p>
     * In order for the progress bar to be shown, the feature must be requested
     * via {@link #requestWindowFeature(int)}.
     *
     * @param visible Whether to show the progress bars in the title.
     */
    public final void setProgressBarIndeterminateVisibility(boolean visible) {
        getWindow().setFeatureInt(Window.FEATURE_INDETERMINATE_PROGRESS,
                visible ? Window.PROGRESS_VISIBILITY_ON : Window.PROGRESS_VISIBILITY_OFF);
    }

    /**
     * Sets whether the horizontal progress bar in the title should be indeterminate (the circular
     * is always indeterminate).
     * <p>
     * In order for the progress bar to be shown, the feature must be requested
     * via {@link #requestWindowFeature(int)}.
     *
     * @param indeterminate Whether the horizontal progress bar should be indeterminate.
     */
    public final void setProgressBarIndeterminate(boolean indeterminate) {
        getWindow().setFeatureInt(Window.FEATURE_PROGRESS,
                indeterminate ? Window.PROGRESS_INDETERMINATE_ON
                        : Window.PROGRESS_INDETERMINATE_OFF);
    }

    /**
     * Sets the progress for the progress bars in the title.
     * <p>
     * In order for the progress bar to be shown, the feature must be requested
     * via {@link #requestWindowFeature(int)}.
     *
     * @param progress The progress for the progress bar. Valid ranges are from
     *            0 to 10000 (both inclusive). If 10000 is given, the progress
     *            bar will be completely filled and will fade out.
     */
    public final void setProgress(int progress) {
        getWindow().setFeatureInt(Window.FEATURE_PROGRESS, progress + Window.PROGRESS_START);
    }

    /**
     * Sets the secondary progress for the progress bar in the title. This
     * progress is drawn between the primary progress (set via
     * {@link #setProgress(int)} and the background. It can be ideal for media
     * scenarios such as showing the buffering progress while the default
     * progress shows the play progress.
     * <p>
     * In order for the progress bar to be shown, the feature must be requested
     * via {@link #requestWindowFeature(int)}.
     *
     * @param secondaryProgress The secondary progress for the progress bar. Valid ranges are from
     *            0 to 10000 (both inclusive).
     */
    public final void setSecondaryProgress(int secondaryProgress) {
        getWindow().setFeatureInt(Window.FEATURE_PROGRESS,
                secondaryProgress + Window.PROGRESS_SECONDARY_START);
    }

    /**
     * Suggests an audio stream whose volume should be changed by the hardware
     * volume controls.
     * <p>
     * The suggested audio stream will be tied to the window of this Activity.
     * Volume requests which are received while the Activity is in the
     * foreground will affect this stream.
     * <p>
     * It is not guaranteed that the hardware volume controls will always change
     * this stream's volume (for example, if a call is in progress, its stream's
     * volume may be changed instead). To reset back to the default, use
     * {@link AudioManager#USE_DEFAULT_STREAM_TYPE}.
     *
     * @param streamType The type of the audio stream whose volume should be
     *            changed by the hardware volume controls.
     */
    public final void setVolumeControlStream(int streamType) {
        getWindow().setVolumeControlStream(streamType);
    }

    /**
     * Gets the suggested audio stream whose volume should be changed by the
     * hardware volume controls.
     *
     * @return The suggested audio stream type whose volume should be changed by
     *         the hardware volume controls.
     * @see #setVolumeControlStream(int)
     */
    public final int getVolumeControlStream() {
        return getWindow().getVolumeControlStream();
    }

    /**
     * Sets a {@link MediaController} to send media keys and volume changes to.
     * <p>
     * The controller will be tied to the window of this Activity. Media key and
     * volume events which are received while the Activity is in the foreground
     * will be forwarded to the controller and used to invoke transport controls
     * or adjust the volume. This may be used instead of or in addition to
     * {@link #setVolumeControlStream} to affect a specific session instead of a
     * specific stream.
     * <p>
     * It is not guaranteed that the hardware volume controls will always change
     * this session's volume (for example, if a call is in progress, its
     * stream's volume may be changed instead). To reset back to the default use
     * null as the controller.
     *
     * @param controller The controller for the session which should receive
     *            media keys and volume changes.
     */
    public final void setMediaController(MediaController controller) {
        getWindow().setMediaController(controller);
    }

    /**
     * Gets the controller which should be receiving media key and volume events
     * while this activity is in the foreground.
     *
     * @return The controller which should receive events.
     * @see #setMediaController(android.media.session.MediaController)
     */
    public final MediaController getMediaController() {
        return getWindow().getMediaController();
    }

    /**
     * Runs the specified action on the UI thread. If the current thread is the UI
     * thread, then the action is executed immediately. If the current thread is
     * not the UI thread, the action is posted to the event queue of the UI thread.
     *
     * @param action the action to run on the UI thread
     */
    public final void runOnUiThread(Runnable action) {
        if (Thread.currentThread() != mUiThread) {
            mHandler.post(action);
        } else {
            action.run();
        }
    }

    /**
     * Standard implementation of
     * {@link android.view.LayoutInflater.Factory#onCreateView} used when
     * inflating with the LayoutInflater returned by {@link #getSystemService}.
     * This implementation does nothing and is for
     * pre-{@link android.os.Build.VERSION_CODES#HONEYCOMB} apps.  Newer apps
     * should use {@link #onCreateView(View, String, Context, AttributeSet)}.
     *
     * @see android.view.LayoutInflater#createView
     * @see android.view.Window#getLayoutInflater
     */
    @Nullable
    public View onCreateView(String name, Context context, AttributeSet attrs) {
        return null;
    }

    /**
     * Standard implementation of
     * {@link android.view.LayoutInflater.Factory2#onCreateView(View, String, Context, AttributeSet)}
     * used when inflating with the LayoutInflater returned by {@link #getSystemService}.
     * This implementation handles <fragment> tags to embed fragments inside
     * of the activity.
     *
     * @see android.view.LayoutInflater#createView
     * @see android.view.Window#getLayoutInflater
     */
    public View onCreateView(View parent, String name, Context context, AttributeSet attrs) {
        if (!"fragment".equals(name)) {
            return onCreateView(name, context, attrs);
        }

        return mFragments.onCreateView(parent, name, context, attrs);
    }

    /**
     * Print the Activity's state into the given stream.  This gets invoked if
     * you run "adb shell dumpsys activity &lt;activity_component_name&gt;".
     *
     * @param prefix Desired prefix to prepend at each line of output.
     * @param fd The raw file descriptor that the dump is being sent to.
     * @param writer The PrintWriter to which you should dump your state.  This will be
     * closed for you after you return.
     * @param args additional arguments to the dump request.
     */
    public void dump(String prefix, FileDescriptor fd, PrintWriter writer, String[] args) {
        dumpInner(prefix, fd, writer, args);
    }

    void dumpInner(String prefix, FileDescriptor fd, PrintWriter writer, String[] args) {
        writer.print(prefix); writer.print("Local Activity ");
                writer.print(Integer.toHexString(System.identityHashCode(this)));
                writer.println(" State:");
        String innerPrefix = prefix + "  ";
        writer.print(innerPrefix); writer.print("mResumed=");
                writer.print(mResumed); writer.print(" mStopped=");
                writer.print(mStopped); writer.print(" mFinished=");
                writer.println(mFinished);
        writer.print(innerPrefix); writer.print("mChangingConfigurations=");
                writer.println(mChangingConfigurations);
        writer.print(innerPrefix); writer.print("mCurrentConfig=");
                writer.println(mCurrentConfig);

        mFragments.dumpLoaders(innerPrefix, fd, writer, args);
        mFragments.getFragmentManager().dump(innerPrefix, fd, writer, args);
        if (mVoiceInteractor != null) {
            mVoiceInteractor.dump(innerPrefix, fd, writer, args);
        }

        if (getWindow() != null &&
                getWindow().peekDecorView() != null &&
                getWindow().peekDecorView().getViewRootImpl() != null) {
            getWindow().peekDecorView().getViewRootImpl().dump(prefix, fd, writer, args);
        }

        mHandler.getLooper().dump(new PrintWriterPrinter(writer), prefix);
    }

    /**
     * Bit indicating that this activity is "immersive" and should not be
     * interrupted by notifications if possible.
     *
     * This value is initially set by the manifest property
     * <code>android:immersive</code> but may be changed at runtime by
     * {@link #setImmersive}.
     *
     * @see #setImmersive(boolean)
     * @see android.content.pm.ActivityInfo#FLAG_IMMERSIVE
     */
    public boolean isImmersive() {
        try {
            return ActivityManagerNative.getDefault().isImmersive(mToken);
        } catch (RemoteException e) {
            return false;
        }
    }

    /**
     * Indication of whether this is the highest level activity in this task. Can be used to
     * determine whether an activity launched by this activity was placed in the same task or
     * another task.
     *
     * @return true if this is the topmost, non-finishing activity in its task.
     */
    private boolean isTopOfTask() {
        try {
            return ActivityManagerNative.getDefault().isTopOfTask(mToken);
        } catch (RemoteException e) {
            return false;
        }
    }

    /**
     * Convert a translucent themed Activity {@link android.R.attr#windowIsTranslucent} to a
     * fullscreen opaque Activity.
     * <p>
     * Call this whenever the background of a translucent Activity has changed to become opaque.
     * Doing so will allow the {@link android.view.Surface} of the Activity behind to be released.
     * <p>
     * This call has no effect on non-translucent activities or on activities with the
     * {@link android.R.attr#windowIsFloating} attribute.
     *
     * @see #convertToTranslucent(android.app.Activity.TranslucentConversionListener,
     * ActivityOptions)
     * @see TranslucentConversionListener
     *
     * @hide
     */
    @SystemApi
    public void convertFromTranslucent() {
        try {
            mTranslucentCallback = null;
            if (ActivityManagerNative.getDefault().convertFromTranslucent(mToken)) {
                WindowManagerGlobal.getInstance().changeCanvasOpacity(mToken, true);
            }
        } catch (RemoteException e) {
            // pass
        }
    }

    /**
     * Convert a translucent themed Activity {@link android.R.attr#windowIsTranslucent} back from
     * opaque to translucent following a call to {@link #convertFromTranslucent()}.
     * <p>
     * Calling this allows the Activity behind this one to be seen again. Once all such Activities
     * have been redrawn {@link TranslucentConversionListener#onTranslucentConversionComplete} will
     * be called indicating that it is safe to make this activity translucent again. Until
     * {@link TranslucentConversionListener#onTranslucentConversionComplete} is called the image
     * behind the frontmost Activity will be indeterminate.
     * <p>
     * This call has no effect on non-translucent activities or on activities with the
     * {@link android.R.attr#windowIsFloating} attribute.
     *
     * @param callback the method to call when all visible Activities behind this one have been
     * drawn and it is safe to make this Activity translucent again.
     * @param options activity options delivered to the activity below this one. The options
     * are retrieved using {@link #getActivityOptions}.
     * @return <code>true</code> if Window was opaque and will become translucent or
     * <code>false</code> if window was translucent and no change needed to be made.
     *
     * @see #convertFromTranslucent()
     * @see TranslucentConversionListener
     *
     * @hide
     */
    @SystemApi
    public boolean convertToTranslucent(TranslucentConversionListener callback,
            ActivityOptions options) {
        boolean drawComplete;
        try {
            mTranslucentCallback = callback;
            mChangeCanvasToTranslucent =
                    ActivityManagerNative.getDefault().convertToTranslucent(mToken, options);
            WindowManagerGlobal.getInstance().changeCanvasOpacity(mToken, false);
            drawComplete = true;
        } catch (RemoteException e) {
            // Make callback return as though it timed out.
            mChangeCanvasToTranslucent = false;
            drawComplete = false;
        }
        if (!mChangeCanvasToTranslucent && mTranslucentCallback != null) {
            // Window is already translucent.
            mTranslucentCallback.onTranslucentConversionComplete(drawComplete);
        }
        return mChangeCanvasToTranslucent;
    }

    /** @hide */
    void onTranslucentConversionComplete(boolean drawComplete) {
        if (mTranslucentCallback != null) {
            mTranslucentCallback.onTranslucentConversionComplete(drawComplete);
            mTranslucentCallback = null;
        }
        if (mChangeCanvasToTranslucent) {
            WindowManagerGlobal.getInstance().changeCanvasOpacity(mToken, false);
        }
    }

    /** @hide */
    public void onNewActivityOptions(ActivityOptions options) {
        mActivityTransitionState.setEnterActivityOptions(this, options);
        if (!mStopped) {
            mActivityTransitionState.enterReady(this);
        }
    }

    /**
     * Retrieve the ActivityOptions passed in from the launching activity or passed back
     * from an activity launched by this activity in its call to {@link
     * #convertToTranslucent(TranslucentConversionListener, ActivityOptions)}
     *
     * @return The ActivityOptions passed to {@link #convertToTranslucent}.
     * @hide
     */
    ActivityOptions getActivityOptions() {
        try {
            return ActivityManagerNative.getDefault().getActivityOptions(mToken);
        } catch (RemoteException e) {
        }
        return null;
    }

    /**
     * Activities that want to remain visible behind a translucent activity above them must call
     * this method anytime between the start of {@link #onResume()} and the return from
     * {@link #onPause()}. If this call is successful then the activity will remain visible after
     * {@link #onPause()} is called, and is allowed to continue playing media in the background.
     *
     * <p>The actions of this call are reset each time that this activity is brought to the
     * front. That is, every time {@link #onResume()} is called the activity will be assumed
     * to not have requested visible behind. Therefore, if you want this activity to continue to
     * be visible in the background you must call this method again.
     *
     * <p>Only fullscreen opaque activities may make this call. I.e. this call is a nop
     * for dialog and translucent activities.
     *
     * <p>Under all circumstances, the activity must stop playing and release resources prior to or
     * within a call to {@link #onVisibleBehindCanceled()} or if this call returns false.
     *
     * <p>False will be returned any time this method is called between the return of onPause and
     *      the next call to onResume.
     *
     * @param visible true to notify the system that the activity wishes to be visible behind other
     *                translucent activities, false to indicate otherwise. Resources must be
     *                released when passing false to this method.
     * @return the resulting visibiity state. If true the activity will remain visible beyond
     *      {@link #onPause()} if the next activity is translucent or not fullscreen. If false
     *      then the activity may not count on being visible behind other translucent activities,
     *      and must stop any media playback and release resources.
     *      Returning false may occur in lieu of a call to {@link #onVisibleBehindCanceled()} so
     *      the return value must be checked.
     *
     * @see #onVisibleBehindCanceled()
     * @see #onBackgroundVisibleBehindChanged(boolean)
     */
    public boolean requestVisibleBehind(boolean visible) {
        if (!mResumed) {
            // Do not permit paused or stopped activities to do this.
            visible = false;
        }
        try {
            mVisibleBehind = ActivityManagerNative.getDefault()
                    .requestVisibleBehind(mToken, visible) && visible;
        } catch (RemoteException e) {
            mVisibleBehind = false;
        }
        return mVisibleBehind;
    }

    /**
     * Called when a translucent activity over this activity is becoming opaque or another
     * activity is being launched. Activities that override this method must call
     * <code>super.onVisibleBehindCanceled()</code> or a SuperNotCalledException will be thrown.
     *
     * <p>When this method is called the activity has 500 msec to release any resources it may be
     * using while visible in the background.
     * If the activity has not returned from this method in 500 msec the system will destroy
     * the activity and kill the process in order to recover the resources for another
     * process. Otherwise {@link #onStop()} will be called following return.
     *
     * @see #requestVisibleBehind(boolean)
     * @see #onBackgroundVisibleBehindChanged(boolean)
     */
    @CallSuper
    public void onVisibleBehindCanceled() {
        mCalled = true;
    }

    /**
     * Translucent activities may call this to determine if there is an activity below them that
     * is currently set to be visible in the background.
     *
     * @return true if an activity below is set to visible according to the most recent call to
     * {@link #requestVisibleBehind(boolean)}, false otherwise.
     *
     * @see #requestVisibleBehind(boolean)
     * @see #onVisibleBehindCanceled()
     * @see #onBackgroundVisibleBehindChanged(boolean)
     * @hide
     */
    @SystemApi
    public boolean isBackgroundVisibleBehind() {
        try {
            return ActivityManagerNative.getDefault().isBackgroundVisibleBehind(mToken);
        } catch (RemoteException e) {
        }
        return false;
    }

    /**
     * The topmost foreground activity will receive this call when the background visibility state
     * of the activity below it changes.
     *
     * This call may be a consequence of {@link #requestVisibleBehind(boolean)} or might be
     * due to a background activity finishing itself.
     *
     * @param visible true if a background activity is visible, false otherwise.
     *
     * @see #requestVisibleBehind(boolean)
     * @see #onVisibleBehindCanceled()
     * @hide
     */
    @SystemApi
    public void onBackgroundVisibleBehindChanged(boolean visible) {
    }

    /**
     * Activities cannot draw during the period that their windows are animating in. In order
     * to know when it is safe to begin drawing they can override this method which will be
     * called when the entering animation has completed.
     */
    public void onEnterAnimationComplete() {
    }

    /**
     * @hide
     */
    public void dispatchEnterAnimationComplete() {
        onEnterAnimationComplete();
        if (getWindow() != null && getWindow().getDecorView() != null) {
            getWindow().getDecorView().getViewTreeObserver().dispatchOnEnterAnimationComplete();
        }
    }

    /**
     * Adjust the current immersive mode setting.
     *
     * Note that changing this value will have no effect on the activity's
     * {@link android.content.pm.ActivityInfo} structure; that is, if
     * <code>android:immersive</code> is set to <code>true</code>
     * in the application's manifest entry for this activity, the {@link
     * android.content.pm.ActivityInfo#flags ActivityInfo.flags} member will
     * always have its {@link android.content.pm.ActivityInfo#FLAG_IMMERSIVE
     * FLAG_IMMERSIVE} bit set.
     *
     * @see #isImmersive()
     * @see android.content.pm.ActivityInfo#FLAG_IMMERSIVE
     */
    public void setImmersive(boolean i) {
        try {
            ActivityManagerNative.getDefault().setImmersive(mToken, i);
        } catch (RemoteException e) {
            // pass
        }
    }

    /**
     * Start an action mode of the default type {@link ActionMode#TYPE_PRIMARY}.
     *
     * @param callback Callback that will manage lifecycle events for this action mode
     * @return The ActionMode that was started, or null if it was canceled
     *
     * @see ActionMode
     */
    @Nullable
    public ActionMode startActionMode(ActionMode.Callback callback) {
        return mWindow.getDecorView().startActionMode(callback);
    }

    /**
     * Start an action mode of the given type.
     *
     * @param callback Callback that will manage lifecycle events for this action mode
     * @param type One of {@link ActionMode#TYPE_PRIMARY} or {@link ActionMode#TYPE_FLOATING}.
     * @return The ActionMode that was started, or null if it was canceled
     *
     * @see ActionMode
     */
    @Nullable
    public ActionMode startActionMode(ActionMode.Callback callback, int type) {
        return mWindow.getDecorView().startActionMode(callback, type);
    }

    /**
     * Give the Activity a chance to control the UI for an action mode requested
     * by the system.
     *
     * <p>Note: If you are looking for a notification callback that an action mode
     * has been started for this activity, see {@link #onActionModeStarted(ActionMode)}.</p>
     *
     * @param callback The callback that should control the new action mode
     * @return The new action mode, or <code>null</code> if the activity does not want to
     *         provide special handling for this action mode. (It will be handled by the system.)
     */
    @Nullable
    @Override
    public ActionMode onWindowStartingActionMode(ActionMode.Callback callback) {
        // Only Primary ActionModes are represented in the ActionBar.
        if (mActionModeTypeStarting == ActionMode.TYPE_PRIMARY) {
            initWindowDecorActionBar();
            if (mActionBar != null) {
                return mActionBar.startActionMode(callback);
            }
        }
        return null;
    }

    /**
     * {@inheritDoc}
     */
    @Nullable
    @Override
    public ActionMode onWindowStartingActionMode(ActionMode.Callback callback, int type) {
        try {
            mActionModeTypeStarting = type;
            return onWindowStartingActionMode(callback);
        } finally {
            mActionModeTypeStarting = ActionMode.TYPE_PRIMARY;
        }
    }

    /**
     * Notifies the Activity that an action mode has been started.
     * Activity subclasses overriding this method should call the superclass implementation.
     *
     * @param mode The new action mode.
     */
    @CallSuper
    @Override
    public void onActionModeStarted(ActionMode mode) {
    }

    /**
     * Notifies the activity that an action mode has finished.
     * Activity subclasses overriding this method should call the superclass implementation.
     *
     * @param mode The action mode that just finished.
     */
    @CallSuper
    @Override
    public void onActionModeFinished(ActionMode mode) {
    }

    /**
     * Returns true if the app should recreate the task when navigating 'up' from this activity
     * by using targetIntent.
     *
     * <p>If this method returns false the app can trivially call
     * {@link #navigateUpTo(Intent)} using the same parameters to correctly perform
     * up navigation. If this method returns false, the app should synthesize a new task stack
     * by using {@link TaskStackBuilder} or another similar mechanism to perform up navigation.</p>
     *
     * @param targetIntent An intent representing the target destination for up navigation
     * @return true if navigating up should recreate a new task stack, false if the same task
     *         should be used for the destination
     */
    public boolean shouldUpRecreateTask(Intent targetIntent) {
        try {
            PackageManager pm = getPackageManager();
            ComponentName cn = targetIntent.getComponent();
            if (cn == null) {
                cn = targetIntent.resolveActivity(pm);
            }
            ActivityInfo info = pm.getActivityInfo(cn, 0);
            if (info.taskAffinity == null) {
                return false;
            }
            return ActivityManagerNative.getDefault()
                    .shouldUpRecreateTask(mToken, info.taskAffinity);
        } catch (RemoteException e) {
            return false;
        } catch (NameNotFoundException e) {
            return false;
        }
    }

    /**
     * Navigate from this activity to the activity specified by upIntent, finishing this activity
     * in the process. If the activity indicated by upIntent already exists in the task's history,
     * this activity and all others before the indicated activity in the history stack will be
     * finished.
     *
     * <p>If the indicated activity does not appear in the history stack, this will finish
     * each activity in this task until the root activity of the task is reached, resulting in
     * an "in-app home" behavior. This can be useful in apps with a complex navigation hierarchy
     * when an activity may be reached by a path not passing through a canonical parent
     * activity.</p>
     *
     * <p>This method should be used when performing up navigation from within the same task
     * as the destination. If up navigation should cross tasks in some cases, see
     * {@link #shouldUpRecreateTask(Intent)}.</p>
     *
     * @param upIntent An intent representing the target destination for up navigation
     *
     * @return true if up navigation successfully reached the activity indicated by upIntent and
     *         upIntent was delivered to it. false if an instance of the indicated activity could
     *         not be found and this activity was simply finished normally.
     */
    public boolean navigateUpTo(Intent upIntent) {
        if (mParent == null) {
            ComponentName destInfo = upIntent.getComponent();
            if (destInfo == null) {
                destInfo = upIntent.resolveActivity(getPackageManager());
                if (destInfo == null) {
                    return false;
                }
                upIntent = new Intent(upIntent);
                upIntent.setComponent(destInfo);
            }
            int resultCode;
            Intent resultData;
            synchronized (this) {
                resultCode = mResultCode;
                resultData = mResultData;
            }
            if (resultData != null) {
                resultData.prepareToLeaveProcess();
            }
            try {
                upIntent.prepareToLeaveProcess();
                return ActivityManagerNative.getDefault().navigateUpTo(mToken, upIntent,
                        resultCode, resultData);
            } catch (RemoteException e) {
                return false;
            }
        } else {
            return mParent.navigateUpToFromChild(this, upIntent);
        }
    }

    /**
     * This is called when a child activity of this one calls its
     * {@link #navigateUpTo} method.  The default implementation simply calls
     * navigateUpTo(upIntent) on this activity (the parent).
     *
     * @param child The activity making the call.
     * @param upIntent An intent representing the target destination for up navigation
     *
     * @return true if up navigation successfully reached the activity indicated by upIntent and
     *         upIntent was delivered to it. false if an instance of the indicated activity could
     *         not be found and this activity was simply finished normally.
     */
    public boolean navigateUpToFromChild(Activity child, Intent upIntent) {
        return navigateUpTo(upIntent);
    }

    /**
     * Obtain an {@link Intent} that will launch an explicit target activity specified by
     * this activity's logical parent. The logical parent is named in the application's manifest
     * by the {@link android.R.attr#parentActivityName parentActivityName} attribute.
     * Activity subclasses may override this method to modify the Intent returned by
     * super.getParentActivityIntent() or to implement a different mechanism of retrieving
     * the parent intent entirely.
     *
     * @return a new Intent targeting the defined parent of this activity or null if
     *         there is no valid parent.
     */
    @Nullable
    public Intent getParentActivityIntent() {
        final String parentName = mActivityInfo.parentActivityName;
        if (TextUtils.isEmpty(parentName)) {
            return null;
        }

        // If the parent itself has no parent, generate a main activity intent.
        final ComponentName target = new ComponentName(this, parentName);
        try {
            final ActivityInfo parentInfo = getPackageManager().getActivityInfo(target, 0);
            final String parentActivity = parentInfo.parentActivityName;
            final Intent parentIntent = parentActivity == null
                    ? Intent.makeMainActivity(target)
                    : new Intent().setComponent(target);
            return parentIntent;
        } catch (NameNotFoundException e) {
            Log.e(TAG, "getParentActivityIntent: bad parentActivityName '" + parentName +
                    "' in manifest");
            return null;
        }
    }

    /**
     * When {@link android.app.ActivityOptions#makeSceneTransitionAnimation(Activity,
     * android.view.View, String)} was used to start an Activity, <var>callback</var>
     * will be called to handle shared elements on the <i>launched</i> Activity. This requires
     * {@link Window#FEATURE_ACTIVITY_TRANSITIONS}.
     *
     * @param callback Used to manipulate shared element transitions on the launched Activity.
     */
    public void setEnterSharedElementCallback(SharedElementCallback callback) {
        if (callback == null) {
            callback = SharedElementCallback.NULL_CALLBACK;
        }
        mEnterTransitionListener = callback;
    }

    /**
     * When {@link android.app.ActivityOptions#makeSceneTransitionAnimation(Activity,
     * android.view.View, String)} was used to start an Activity, <var>callback</var>
     * will be called to handle shared elements on the <i>launching</i> Activity. Most
     * calls will only come when returning from the started Activity.
     * This requires {@link Window#FEATURE_ACTIVITY_TRANSITIONS}.
     *
     * @param callback Used to manipulate shared element transitions on the launching Activity.
     */
    public void setExitSharedElementCallback(SharedElementCallback callback) {
        if (callback == null) {
            callback = SharedElementCallback.NULL_CALLBACK;
        }
        mExitTransitionListener = callback;
    }

    /**
     * Postpone the entering activity transition when Activity was started with
     * {@link android.app.ActivityOptions#makeSceneTransitionAnimation(Activity,
     * android.util.Pair[])}.
     * <p>This method gives the Activity the ability to delay starting the entering and
     * shared element transitions until all data is loaded. Until then, the Activity won't
     * draw into its window, leaving the window transparent. This may also cause the
     * returning animation to be delayed until data is ready. This method should be
     * called in {@link #onCreate(android.os.Bundle)} or in
     * {@link #onActivityReenter(int, android.content.Intent)}.
     * {@link #startPostponedEnterTransition()} must be called to allow the Activity to
     * start the transitions. If the Activity did not use
     * {@link android.app.ActivityOptions#makeSceneTransitionAnimation(Activity,
     * android.util.Pair[])}, then this method does nothing.</p>
     */
    public void postponeEnterTransition() {
        mActivityTransitionState.postponeEnterTransition();
    }

    /**
     * Begin postponed transitions after {@link #postponeEnterTransition()} was called.
     * If postponeEnterTransition() was called, you must call startPostponedEnterTransition()
     * to have your Activity start drawing.
     */
    public void startPostponedEnterTransition() {
        mActivityTransitionState.startPostponedEnterTransition();
    }

    // ------------------ Internal API ------------------

    final void setParent(Activity parent) {
        mParent = parent;
    }

    final void attach(Context context, ActivityThread aThread,
            Instrumentation instr, IBinder token, int ident,
            Application application, Intent intent, ActivityInfo info,
            CharSequence title, Activity parent, String id,
            NonConfigurationInstances lastNonConfigurationInstances,
            Configuration config, String referrer, IVoiceInteractor voiceInteractor) {
        attachBaseContext(context);

        mFragments.attachHost(null /*parent*/);

        mWindow = new PhoneWindow(this);
        mWindow.setCallback(this);
        mWindow.setOnWindowDismissedCallback(this);
        mWindow.getLayoutInflater().setPrivateFactory(this);
        if (info.softInputMode != WindowManager.LayoutParams.SOFT_INPUT_STATE_UNSPECIFIED) {
            mWindow.setSoftInputMode(info.softInputMode);
        }
        if (info.uiOptions != 0) {
            mWindow.setUiOptions(info.uiOptions);
        }
        mUiThread = Thread.currentThread();

        mMainThread = aThread;
        mInstrumentation = instr;
        mToken = token;
        mIdent = ident;
        mApplication = application;
        mIntent = intent;
        mReferrer = referrer;
        mComponent = intent.getComponent();
        mActivityInfo = info;
        mTitle = title;
        mParent = parent;
        mEmbeddedID = id;
        mLastNonConfigurationInstances = lastNonConfigurationInstances;
        if (voiceInteractor != null) {
            if (lastNonConfigurationInstances != null) {
                mVoiceInteractor = lastNonConfigurationInstances.voiceInteractor;
            } else {
                mVoiceInteractor = new VoiceInteractor(voiceInteractor, this, this,
                        Looper.myLooper());
            }
        }

        mWindow.setWindowManager(
                (WindowManager)context.getSystemService(Context.WINDOW_SERVICE),
                mToken, mComponent.flattenToString(),
                (info.flags & ActivityInfo.FLAG_HARDWARE_ACCELERATED) != 0);
        if (mParent != null) {
            mWindow.setContainer(mParent.getWindow());
        }
        mWindowManager = mWindow.getWindowManager();
        mCurrentConfig = config;
    }

    /** @hide */
    public final IBinder getActivityToken() {
        return mParent != null ? mParent.getActivityToken() : mToken;
    }

    final void performCreateCommon() {
        mVisibleFromClient = !mWindow.getWindowStyle().getBoolean(
                com.android.internal.R.styleable.Window_windowNoDisplay, false);
        mFragments.dispatchActivityCreated();
        mActivityTransitionState.setEnterActivityOptions(this, getActivityOptions());
    }

    final void performCreate(Bundle icicle) {
        restoreHasCurrentPermissionRequest(icicle);
        onCreate(icicle);
        mActivityTransitionState.readState(icicle);
        performCreateCommon();
    }

    final void performCreate(Bundle icicle, PersistableBundle persistentState) {
        restoreHasCurrentPermissionRequest(icicle);
        onCreate(icicle, persistentState);
        mActivityTransitionState.readState(icicle);
        performCreateCommon();
    }

    final void performStart() {
        mActivityTransitionState.setEnterActivityOptions(this, getActivityOptions());
        mFragments.noteStateNotSaved();
        mCalled = false;
        mFragments.execPendingActions();
        mInstrumentation.callActivityOnStart(this);
        if (!mCalled) {
            throw new SuperNotCalledException(
                "Activity " + mComponent.toShortString() +
                " did not call through to super.onStart()");
        }
        mFragments.dispatchStart();
        mFragments.reportLoaderStart();
        mActivityTransitionState.enterReady(this);
    }

    final void performRestart() {
        mFragments.noteStateNotSaved();

        if (mStopped) {
            mStopped = false;
            if (mToken != null && mParent == null) {
                WindowManagerGlobal.getInstance().setStoppedState(mToken, false);
            }

            synchronized (mManagedCursors) {
                final int N = mManagedCursors.size();
                for (int i=0; i<N; i++) {
                    ManagedCursor mc = mManagedCursors.get(i);
                    if (mc.mReleased || mc.mUpdated) {
                        if (!mc.mCursor.requery()) {
                            if (getApplicationInfo().targetSdkVersion
                                    >= android.os.Build.VERSION_CODES.ICE_CREAM_SANDWICH) {
                                throw new IllegalStateException(
                                        "trying to requery an already closed cursor  "
                                        + mc.mCursor);
                            }
                        }
                        mc.mReleased = false;
                        mc.mUpdated = false;
                    }
                }
            }

            mCalled = false;
            mInstrumentation.callActivityOnRestart(this);
            if (!mCalled) {
                throw new SuperNotCalledException(
                    "Activity " + mComponent.toShortString() +
                    " did not call through to super.onRestart()");
            }
            performStart();
        }
    }

    final void performResume() {
        performRestart();

        mFragments.execPendingActions();

        mLastNonConfigurationInstances = null;

        mCalled = false;
        // mResumed is set by the instrumentation
        mInstrumentation.callActivityOnResume(this);
        if (!mCalled) {
            throw new SuperNotCalledException(
                "Activity " + mComponent.toShortString() +
                " did not call through to super.onResume()");
        }

        // invisible activities must be finished before onResume() completes
        if (!mVisibleFromClient && !mFinished) {
            Log.w(TAG, "An activity without a UI must call finish() before onResume() completes");
            if (getApplicationInfo().targetSdkVersion
                    > android.os.Build.VERSION_CODES.LOLLIPOP_MR1) {
                throw new IllegalStateException(
                        "Activity " + mComponent.toShortString() +
                        " did not call finish() prior to onResume() completing");
            }
        }

        // Now really resume, and install the current status bar and menu.
        mCalled = false;

        mFragments.dispatchResume();
        mFragments.execPendingActions();

        onPostResume();
        if (!mCalled) {
            throw new SuperNotCalledException(
                "Activity " + mComponent.toShortString() +
                " did not call through to super.onPostResume()");
        }
    }

    final void performPause() {
        mDoReportFullyDrawn = false;
        mFragments.dispatchPause();
        mCalled = false;
        onPause();
        mResumed = false;
        if (!mCalled && getApplicationInfo().targetSdkVersion
                >= android.os.Build.VERSION_CODES.GINGERBREAD) {
            throw new SuperNotCalledException(
                    "Activity " + mComponent.toShortString() +
                    " did not call through to super.onPause()");
        }
        mResumed = false;
    }

    final void performUserLeaving() {
        onUserInteraction();
        onUserLeaveHint();
    }

    final void performStop() {
        mDoReportFullyDrawn = false;
        mFragments.doLoaderStop(mChangingConfigurations /*retain*/);

        if (!mStopped) {
            if (mWindow != null) {
                mWindow.closeAllPanels();
            }

            if (mToken != null && mParent == null) {
                WindowManagerGlobal.getInstance().setStoppedState(mToken, true);
            }

            mFragments.dispatchStop();

            mCalled = false;
            mInstrumentation.callActivityOnStop(this);
            if (!mCalled) {
                throw new SuperNotCalledException(
                    "Activity " + mComponent.toShortString() +
                    " did not call through to super.onStop()");
            }

            synchronized (mManagedCursors) {
                final int N = mManagedCursors.size();
                for (int i=0; i<N; i++) {
                    ManagedCursor mc = mManagedCursors.get(i);
                    if (!mc.mReleased) {
                        mc.mCursor.deactivate();
                        mc.mReleased = true;
                    }
                }
            }

            mStopped = true;
        }
        mResumed = false;
    }

    final void performDestroy() {
        mDestroyed = true;
        mWindow.destroy();
        mFragments.dispatchDestroy();
        onDestroy();
        mFragments.doLoaderDestroy();
        if (mVoiceInteractor != null) {
            mVoiceInteractor.detachActivity();
        }
    }

    /**
     * @hide
     */
    public final boolean isResumed() {
        return mResumed;
    }

    private void storeHasCurrentPermissionRequest(Bundle bundle) {
        if (bundle != null && mHasCurrentPermissionsRequest) {
            bundle.putBoolean(HAS_CURENT_PERMISSIONS_REQUEST_KEY, true);
        }
    }

    private void restoreHasCurrentPermissionRequest(Bundle bundle) {
        if (bundle != null) {
            mHasCurrentPermissionsRequest = bundle.getBoolean(
                    HAS_CURENT_PERMISSIONS_REQUEST_KEY, false);
        }
    }

    void dispatchActivityResult(String who, int requestCode,
        int resultCode, Intent data) {
        if (false) Log.v(
            TAG, "Dispatching result: who=" + who + ", reqCode=" + requestCode
            + ", resCode=" + resultCode + ", data=" + data);
        mFragments.noteStateNotSaved();
        if (who == null) {
            onActivityResult(requestCode, resultCode, data);
        } else if (who.startsWith(REQUEST_PERMISSIONS_WHO_PREFIX)) {
            who = who.substring(REQUEST_PERMISSIONS_WHO_PREFIX.length());
            if (TextUtils.isEmpty(who)) {
                dispatchRequestPermissionsResult(requestCode, data);
            } else {
                Fragment frag = mFragments.findFragmentByWho(who);
                if (frag != null) {
                    dispatchRequestPermissionsResultToFragment(requestCode, data, frag);
                }
            }
        } else if (who.startsWith("@android:view:")) {
            ArrayList<ViewRootImpl> views = WindowManagerGlobal.getInstance().getRootViews(
                    getActivityToken());
            for (ViewRootImpl viewRoot : views) {
                if (viewRoot.getView() != null
                        && viewRoot.getView().dispatchActivityResult(
                                who, requestCode, resultCode, data)) {
                    return;
                }
            }
        } else {
            Fragment frag = mFragments.findFragmentByWho(who);
            if (frag != null) {
                frag.onActivityResult(requestCode, resultCode, data);
            }
        }
    }

    /**
     * Request to put this Activity in a mode where the user is locked to the
     * current task.
     *
     * This will prevent the user from launching other apps, going to settings, or reaching the
     * home screen. This does not include those apps whose {@link android.R.attr#lockTaskMode}
     * values permit launching while locked.
     *
     * If {@link DevicePolicyManager#isLockTaskPermitted(String)} returns true or
     * lockTaskMode=lockTaskModeAlways for this component then the app will go directly into
     * Lock Task mode. The user will not be able to exit this mode until
     * {@link Activity#stopLockTask()} is called.
     *
     * If {@link DevicePolicyManager#isLockTaskPermitted(String)} returns false
     * then the system will prompt the user with a dialog requesting permission to enter
     * this mode.  When entered through this method the user can exit at any time through
     * an action described by the request dialog.  Calling stopLockTask will also exit the
     * mode.
     *
     * @see android.R.attr#lockTaskMode
     */
    public void startLockTask() {
        try {
            ActivityManagerNative.getDefault().startLockTaskMode(mToken);
        } catch (RemoteException e) {
        }
    }

    /**
     * Allow the user to switch away from the current task.
     *
     * Called to end the mode started by {@link Activity#startLockTask}. This
     * can only be called by activities that have successfully called
     * startLockTask previously.
     *
     * This will allow the user to exit this app and move onto other activities.
     * <p>Note: This method should only be called when the activity is user-facing. That is,
     * between onResume() and onPause().
     * <p>Note: If there are other tasks below this one that are also locked then calling this
     * method will immediately finish this task and resume the previous locked one, remaining in
     * lockTask mode.
     *
     * @see android.R.attr#lockTaskMode
     * @see ActivityManager#getLockTaskModeState()
     */
    public void stopLockTask() {
        try {
            ActivityManagerNative.getDefault().stopLockTaskMode();
        } catch (RemoteException e) {
        }
    }

    /**
     * Shows the user the system defined message for telling the user how to exit
     * lock task mode. The task containing this activity must be in lock task mode at the time
     * of this call for the message to be displayed.
     */
    public void showLockTaskEscapeMessage() {
        try {
            ActivityManagerNative.getDefault().showLockTaskEscapeMessage(mToken);
        } catch (RemoteException e) {
        }
    }

    /**
     * Interface for informing a translucent {@link Activity} once all visible activities below it
     * have completed drawing. This is necessary only after an {@link Activity} has been made
     * opaque using {@link Activity#convertFromTranslucent()} and before it has been drawn
     * translucent again following a call to {@link
     * Activity#convertToTranslucent(android.app.Activity.TranslucentConversionListener,
     * ActivityOptions)}
     *
     * @hide
     */
    @SystemApi
    public interface TranslucentConversionListener {
        /**
         * Callback made following {@link Activity#convertToTranslucent} once all visible Activities
         * below the top one have been redrawn. Following this callback it is safe to make the top
         * Activity translucent because the underlying Activity has been drawn.
         *
         * @param drawComplete True if the background Activity has drawn itself. False if a timeout
         * occurred waiting for the Activity to complete drawing.
         *
         * @see Activity#convertFromTranslucent()
         * @see Activity#convertToTranslucent(TranslucentConversionListener, ActivityOptions)
         */
        public void onTranslucentConversionComplete(boolean drawComplete);
    }

    private void dispatchRequestPermissionsResult(int requestCode, Intent data) {
        mHasCurrentPermissionsRequest = false;
        // If the package installer crashed we may have not data - best effort.
        String[] permissions = (data != null) ? data.getStringArrayExtra(
                PackageManager.EXTRA_REQUEST_PERMISSIONS_NAMES) : new String[0];
        final int[] grantResults = (data != null) ? data.getIntArrayExtra(
                PackageManager.EXTRA_REQUEST_PERMISSIONS_RESULTS) : new int[0];
        onRequestPermissionsResult(requestCode, permissions, grantResults);
    }

    private void dispatchRequestPermissionsResultToFragment(int requestCode, Intent data,
            Fragment fragment) {
        // If the package installer crashed we may have not data - best effort.
        String[] permissions = (data != null) ? data.getStringArrayExtra(
                PackageManager.EXTRA_REQUEST_PERMISSIONS_NAMES) : new String[0];
        final int[] grantResults = (data != null) ? data.getIntArrayExtra(
                PackageManager.EXTRA_REQUEST_PERMISSIONS_RESULTS) : new int[0];
        fragment.onRequestPermissionsResult(requestCode, permissions, grantResults);
    }

    class HostCallbacks extends FragmentHostCallback<Activity> {
        public HostCallbacks() {
            super(Activity.this /*activity*/);
        }

        @Override
        public void onDump(String prefix, FileDescriptor fd, PrintWriter writer, String[] args) {
            Activity.this.dump(prefix, fd, writer, args);
        }

        @Override
        public boolean onShouldSaveFragmentState(Fragment fragment) {
            return !isFinishing();
        }

        @Override
        public LayoutInflater onGetLayoutInflater() {
            final LayoutInflater result = Activity.this.getLayoutInflater();
            if (onUseFragmentManagerInflaterFactory()) {
                return result.cloneInContext(Activity.this);
            }
            return result;
        }

        @Override
        public boolean onUseFragmentManagerInflaterFactory() {
            // Newer platform versions use the child fragment manager's LayoutInflaterFactory.
            return getApplicationInfo().targetSdkVersion >= Build.VERSION_CODES.LOLLIPOP;
        }

        @Override
        public Activity onGetHost() {
            return Activity.this;
        }

        @Override
        public void onInvalidateOptionsMenu() {
            Activity.this.invalidateOptionsMenu();
        }

        @Override
        public void onStartActivityFromFragment(Fragment fragment, Intent intent, int requestCode,
                Bundle options) {
            Activity.this.startActivityFromFragment(fragment, intent, requestCode, options);
        }

        @Override
        public void onRequestPermissionsFromFragment(Fragment fragment, String[] permissions,
                int requestCode) {
            String who = REQUEST_PERMISSIONS_WHO_PREFIX + fragment.mWho;
            Intent intent = getPackageManager().buildRequestPermissionsIntent(permissions);
            startActivityForResult(who, intent, requestCode, null);
        }

        @Override
        public boolean onHasWindowAnimations() {
            return getWindow() != null;
        }

        @Override
        public int onGetWindowAnimations() {
            final Window w = getWindow();
            return (w == null) ? 0 : w.getAttributes().windowAnimations;
        }

        @Override
        public void onAttachFragment(Fragment fragment) {
            Activity.this.onAttachFragment(fragment);
        }

        @Nullable
        @Override
        public View onFindViewById(int id) {
            return Activity.this.findViewById(id);
        }

        @Override
        public boolean onHasView() {
            final Window w = getWindow();
            return (w != null && w.peekDecorView() != null);
        }
    }
}<|MERGE_RESOLUTION|>--- conflicted
+++ resolved
@@ -799,14 +799,12 @@
     SharedElementCallback mEnterTransitionListener = SharedElementCallback.NULL_CALLBACK;
     SharedElementCallback mExitTransitionListener = SharedElementCallback.NULL_CALLBACK;
 
-<<<<<<< HEAD
     /** Return the activity handler instance. */
     public Handler getHandler() {
         return mHandler;
     }
-=======
+
     private boolean mHasCurrentPermissionsRequest;
->>>>>>> 4d70bd7a
 
     /** Return the intent that started this activity. */
     public Intent getIntent() {
