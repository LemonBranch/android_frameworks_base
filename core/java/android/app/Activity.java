--- conflicted
+++ resolved
@@ -2797,10 +2797,6 @@
                 }
             }
         }
-<<<<<<< HEAD
-        if (mDragBoostPossible == 1)
-        {
-=======
 
        Context context = getApplicationContext();
        if (mPerf == null){
@@ -2809,7 +2805,6 @@
        boolean override = mPerf.boostOverride(context, ev, getResources().getDisplayMetrics());
 
        if (mDragBoostPossible == 1 && override != true) {
->>>>>>> 91f3e45a
             if (mPerf == null){
                 mPerf = new Performance();
             }
