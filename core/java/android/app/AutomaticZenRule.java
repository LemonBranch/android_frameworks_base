/**
 * Copyright (c) 2015, The Android Open Source Project
 *
 * Licensed under the Apache License, Version 2.0 (the "License");
 * you may not use this file except in compliance with the License.
 * You may obtain a copy of the License at
 *
 *     http://www.apache.org/licenses/LICENSE-2.0
 *
 * Unless required by applicable law or agreed to in writing, software
 * distributed under the License is distributed on an "AS IS" BASIS,
 * WITHOUT WARRANTIES OR CONDITIONS OF ANY KIND, either express or implied.
 * See the License for the specific language governing permissions and
 * limitations under the License.
 */

package android.app;

import static android.app.NotificationManager.INTERRUPTION_FILTER_PRIORITY;

import android.app.NotificationManager.InterruptionFilter;
import android.content.ComponentName;
import android.content.Intent;
import android.net.Uri;
import android.os.Parcel;
import android.os.Parcelable;
import android.service.notification.ZenPolicy;
<<<<<<< HEAD
=======
import android.service.notification.Condition;

import com.android.internal.util.Preconditions;
>>>>>>> de843449

import java.util.Objects;

/**
 * Rule instance information for zen mode.
 */
public final class AutomaticZenRule implements Parcelable {
    /* @hide */
    private static final int ENABLED = 1;
    /* @hide */
    private static final int DISABLED = 0;
    private boolean enabled = false;
    private String name;
    private @InterruptionFilter int interruptionFilter;
    private Uri conditionId;
    private ComponentName owner;
    private ComponentName configurationActivity;
    private long creationTime;
    private ZenPolicy mZenPolicy;
    private boolean mModified = false;

    /**
     * Creates an automatic zen rule.
     *
     * @param name The name of the rule.
     * @param owner The Condition Provider service that owns this rule.
     * @param interruptionFilter The interruption filter defines which notifications are allowed to
     *                           interrupt the user (e.g. via sound &amp; vibration) while this rule
     *                           is active.
     * @param enabled Whether the rule is enabled.
     * @deprecated use {@link #AutomaticZenRule(String, ComponentName, ComponentName, Uri,
     * ZenPolicy, int, boolean)}.
     */
    @Deprecated
    public AutomaticZenRule(String name, ComponentName owner, Uri conditionId,
            int interruptionFilter, boolean enabled) {
        this(name, owner, null, conditionId, null, interruptionFilter, enabled);
    }

    /**
     * Creates an automatic zen rule.
     *
     * @param name The name of the rule.
     * @param owner The Condition Provider service that owns this rule. This can be null if you're
     *              using {@link NotificationManager#setAutomaticZenRuleState(String, Condition)}
     *              instead of {@link android.service.notification.ConditionProviderService}.
     * @param configurationActivity An activity that handles
     *                              {@link NotificationManager#ACTION_AUTOMATIC_ZEN_RULE} that shows
     *                              the user
     *                              more information about this rule and/or allows them to
     *                              configure it. This is required if you are not using a
     *                              {@link android.service.notification.ConditionProviderService}.
     *                              If you are, it overrides the information specified in your
     *                              manifest.
     * @param conditionId A representation of the state that should cause your app to apply the
     *                    given interruption filter.
     * @param interruptionFilter The interruption filter defines which notifications are allowed to
     *                           interrupt the user (e.g. via sound &amp; vibration) while this rule
     *                           is active.
     * @param policy The policy defines which notifications are allowed to interrupt the user
     *               while this rule is active. This overrides the global policy while this rule is
     *               action ({@link Condition#STATE_TRUE}).
     * @param enabled Whether the rule is enabled.
     */
    public AutomaticZenRule(String name, ComponentName owner, ComponentName configurationActivity,
            Uri conditionId, ZenPolicy policy, int interruptionFilter, boolean enabled) {
        this.name = name;
        this.owner = owner;
        this.configurationActivity = configurationActivity;
        this.conditionId = conditionId;
        this.interruptionFilter = interruptionFilter;
        this.enabled = enabled;
        this.mZenPolicy = policy;
    }

    /**
<<<<<<< HEAD
     * Creates an automatic zen rule.
     *
     * @param name The name of the rule.
     * @param owner The Condition Provider service that owns this rule.
     * @param conditionId A representation of the state that should cause the Condition Provider
     *                    service to apply the given interruption filter.
     * @param policy The policy defines which notifications are allowed to interrupt the user
     *               while this rule is active
     * @param enabled Whether the rule is enabled.
     */
    public AutomaticZenRule(String name, ComponentName owner, Uri conditionId, ZenPolicy policy,
            boolean enabled) {
        this.name = name;
        this.owner = owner;
        this.conditionId = conditionId;
        this.interruptionFilter = INTERRUPTION_FILTER_PRIORITY;
        this.enabled = enabled;
        this.mZenPolicy = policy;
    }

    /**
=======
>>>>>>> de843449
     * @hide
     */
    public AutomaticZenRule(String name, ComponentName owner, ComponentName configurationActivity,
            Uri conditionId, ZenPolicy policy, int interruptionFilter, boolean enabled,
            long creationTime) {
        this(name, owner, configurationActivity, conditionId, policy, interruptionFilter, enabled);
        this.creationTime = creationTime;
    }

    /**
     * @hide
     */
    public AutomaticZenRule(String name, ComponentName owner, Uri conditionId, ZenPolicy policy,
            boolean enabled, long creationTime) {
        this(name, owner, conditionId, policy, enabled);
        this.creationTime = creationTime;
    }

    public AutomaticZenRule(Parcel source) {
        enabled = source.readInt() == ENABLED;
        if (source.readInt() == ENABLED) {
            name = source.readString();
        }
        interruptionFilter = source.readInt();
        conditionId = source.readParcelable(null);
        owner = source.readParcelable(null);
        configurationActivity = source.readParcelable(null);
        creationTime = source.readLong();
        mZenPolicy = source.readParcelable(null);
        mModified = source.readInt() == ENABLED;
    }

    /**
     * Returns the {@link ComponentName} of the condition provider service that owns this rule.
     */
    public ComponentName getOwner() {
        return owner;
    }

    /**
     * Returns the {@link ComponentName} of the activity that shows configuration options
     * for this rule.
     */
    public ComponentName getConfigurationActivity() {
        return configurationActivity;
    }

    /**
     * Returns the representation of the state that causes this rule to become active.
     */
    public Uri getConditionId() {
        return conditionId;
    }

    /**
     * Returns the interruption filter that is applied when this rule is active.
     */
    public int getInterruptionFilter() {
        return interruptionFilter;
    }

    /**
     * Returns the name of this rule.
     */
    public String getName() {
        return name;
    }

    /**
     * Returns whether this rule is enabled.
     */
    public boolean isEnabled() {
        return enabled;
    }

    /**
     * Returns whether this rule's name has been modified by the user.
     * @hide
     */
    public boolean isModified() {
        return mModified;
    }

    /**
     * Gets the zen policy.
     */
    public ZenPolicy getZenPolicy() {
        return mZenPolicy == null ? null : this.mZenPolicy.copy();
    }

    /**
     * Returns the time this rule was created, represented as milliseconds since the epoch.
     */
    public long getCreationTime() {
      return creationTime;
    }

    /**
     * Sets the representation of the state that causes this rule to become active.
     */
    public void setConditionId(Uri conditionId) {
        this.conditionId = conditionId;
    }

    /**
     * Sets the interruption filter that is applied when this rule is active.
     * @param interruptionFilter The do not disturb mode to enter when this rule is active.
     */
    public void setInterruptionFilter(@InterruptionFilter int interruptionFilter) {
        this.interruptionFilter = interruptionFilter;
    }

    /**
     * Sets the name of this rule.
     */
    public void setName(String name) {
        this.name = name;
    }

    /**
     * Enables this rule.
     */
    public void setEnabled(boolean enabled) {
        this.enabled = enabled;
    }

    /**
     * Sets modified state of this rule.
     * @hide
     */
    public void setModified(boolean modified) {
        this.mModified = modified;
    }

    /**
     * Sets the zen policy.
     */
    public void setZenPolicy(ZenPolicy zenPolicy) {
        this.mZenPolicy = zenPolicy;
    }

<<<<<<< HEAD
=======
    /**
     * Sets the configuration activity - an activity that handles
     * {@link NotificationManager#ACTION_AUTOMATIC_ZEN_RULE} that shows the user more information
     * about this rule and/or allows them to configure it.
     */
    public void setConfigurationActivity(ComponentName componentName) {
        this.configurationActivity = componentName;
    }

>>>>>>> de843449
    @Override
    public int describeContents() {
        return 0;
    }

    @Override
    public void writeToParcel(Parcel dest, int flags) {
        dest.writeInt(enabled ? ENABLED : DISABLED);
        if (name != null) {
            dest.writeInt(1);
            dest.writeString(name);
        } else {
            dest.writeInt(0);
        }
        dest.writeInt(interruptionFilter);
        dest.writeParcelable(conditionId, 0);
        dest.writeParcelable(owner, 0);
        dest.writeParcelable(configurationActivity, 0);
        dest.writeLong(creationTime);
        dest.writeParcelable(mZenPolicy, 0);
        dest.writeInt(mModified ? ENABLED : DISABLED);
    }

    @Override
    public String toString() {
        return new StringBuilder(AutomaticZenRule.class.getSimpleName()).append('[')
                .append("enabled=").append(enabled)
                .append(",name=").append(name)
                .append(",interruptionFilter=").append(interruptionFilter)
                .append(",conditionId=").append(conditionId)
                .append(",owner=").append(owner)
                .append(",configActivity=").append(configurationActivity)
                .append(",creationTime=").append(creationTime)
                .append(",mZenPolicy=").append(mZenPolicy)
                .append(']').toString();
    }

    @Override
    public boolean equals(Object o) {
        if (!(o instanceof AutomaticZenRule)) return false;
        if (o == this) return true;
        final AutomaticZenRule other = (AutomaticZenRule) o;
        return other.enabled == enabled
                && other.mModified == mModified
                && Objects.equals(other.name, name)
                && other.interruptionFilter == interruptionFilter
                && Objects.equals(other.conditionId, conditionId)
                && Objects.equals(other.owner, owner)
<<<<<<< HEAD
                && other.creationTime == creationTime
                && Objects.equals(other.mZenPolicy, mZenPolicy);
=======
                && Objects.equals(other.mZenPolicy, mZenPolicy)
                && Objects.equals(other.configurationActivity, configurationActivity)
                && other.creationTime == creationTime;
>>>>>>> de843449
    }

    @Override
    public int hashCode() {
<<<<<<< HEAD
        return Objects.hash(enabled, name, interruptionFilter, conditionId, owner, creationTime,
                mZenPolicy, mModified);
=======
        return Objects.hash(enabled, name, interruptionFilter, conditionId, owner,
                configurationActivity, mZenPolicy, mModified, creationTime);
>>>>>>> de843449
    }

    public static final Parcelable.Creator<AutomaticZenRule> CREATOR
            = new Parcelable.Creator<AutomaticZenRule>() {
        @Override
        public AutomaticZenRule createFromParcel(Parcel source) {
            return new AutomaticZenRule(source);
        }
        @Override
        public AutomaticZenRule[] newArray(int size) {
            return new AutomaticZenRule[size];
        }
    };
}<|MERGE_RESOLUTION|>--- conflicted
+++ resolved
@@ -25,12 +25,9 @@
 import android.os.Parcel;
 import android.os.Parcelable;
 import android.service.notification.ZenPolicy;
-<<<<<<< HEAD
-=======
 import android.service.notification.Condition;
 
 import com.android.internal.util.Preconditions;
->>>>>>> de843449
 
 import java.util.Objects;
 
@@ -107,45 +104,12 @@
     }
 
     /**
-<<<<<<< HEAD
-     * Creates an automatic zen rule.
-     *
-     * @param name The name of the rule.
-     * @param owner The Condition Provider service that owns this rule.
-     * @param conditionId A representation of the state that should cause the Condition Provider
-     *                    service to apply the given interruption filter.
-     * @param policy The policy defines which notifications are allowed to interrupt the user
-     *               while this rule is active
-     * @param enabled Whether the rule is enabled.
-     */
-    public AutomaticZenRule(String name, ComponentName owner, Uri conditionId, ZenPolicy policy,
-            boolean enabled) {
-        this.name = name;
-        this.owner = owner;
-        this.conditionId = conditionId;
-        this.interruptionFilter = INTERRUPTION_FILTER_PRIORITY;
-        this.enabled = enabled;
-        this.mZenPolicy = policy;
-    }
-
-    /**
-=======
->>>>>>> de843449
      * @hide
      */
     public AutomaticZenRule(String name, ComponentName owner, ComponentName configurationActivity,
             Uri conditionId, ZenPolicy policy, int interruptionFilter, boolean enabled,
             long creationTime) {
         this(name, owner, configurationActivity, conditionId, policy, interruptionFilter, enabled);
-        this.creationTime = creationTime;
-    }
-
-    /**
-     * @hide
-     */
-    public AutomaticZenRule(String name, ComponentName owner, Uri conditionId, ZenPolicy policy,
-            boolean enabled, long creationTime) {
-        this(name, owner, conditionId, policy, enabled);
         this.creationTime = creationTime;
     }
 
@@ -272,8 +236,6 @@
         this.mZenPolicy = zenPolicy;
     }
 
-<<<<<<< HEAD
-=======
     /**
      * Sets the configuration activity - an activity that handles
      * {@link NotificationManager#ACTION_AUTOMATIC_ZEN_RULE} that shows the user more information
@@ -283,7 +245,6 @@
         this.configurationActivity = componentName;
     }
 
->>>>>>> de843449
     @Override
     public int describeContents() {
         return 0;
@@ -332,25 +293,15 @@
                 && other.interruptionFilter == interruptionFilter
                 && Objects.equals(other.conditionId, conditionId)
                 && Objects.equals(other.owner, owner)
-<<<<<<< HEAD
-                && other.creationTime == creationTime
-                && Objects.equals(other.mZenPolicy, mZenPolicy);
-=======
                 && Objects.equals(other.mZenPolicy, mZenPolicy)
                 && Objects.equals(other.configurationActivity, configurationActivity)
                 && other.creationTime == creationTime;
->>>>>>> de843449
     }
 
     @Override
     public int hashCode() {
-<<<<<<< HEAD
-        return Objects.hash(enabled, name, interruptionFilter, conditionId, owner, creationTime,
-                mZenPolicy, mModified);
-=======
         return Objects.hash(enabled, name, interruptionFilter, conditionId, owner,
                 configurationActivity, mZenPolicy, mModified, creationTime);
->>>>>>> de843449
     }
 
     public static final Parcelable.Creator<AutomaticZenRule> CREATOR
