--- conflicted
+++ resolved
@@ -89,12 +89,9 @@
 import android.util.SuperNotCalledException;
 import android.view.Display;
 import android.view.HardwareRenderer;
-<<<<<<< HEAD
 import android.view.InflateException;
-=======
 import android.view.IWindowManager;
 import android.view.IWindowSessionCallback;
->>>>>>> d0f748a7
 import android.view.View;
 import android.view.ViewDebug;
 import android.view.ViewManager;
@@ -1772,7 +1769,8 @@
                 ref = mResourcePackages.get(aInfo.packageName);
             }
             LoadedApk packageInfo = ref != null ? ref.get() : null;
-            if (packageInfo == null) {
+            if (packageInfo == null || (packageInfo.mResources != null
+                    && !packageInfo.mResources.getAssets().isUpToDate())) {
                 if (localLOGV) Slog.v(TAG, (includeCode ? "Loading code package "
                         : "Loading resource-only package ") + aInfo.packageName
                         + " (in " + (mBoundApplication != null
@@ -1795,10 +1793,6 @@
                     mResourcePackages.put(aInfo.packageName,
                             new WeakReference<LoadedApk>(packageInfo));
                 }
-            }
-            if (packageInfo.mResources != null
-                    && !packageInfo.mResources.getAssets().isUpToDate()) {
-                packageInfo.mResources = null;
             }
             return packageInfo;
         }
@@ -4142,10 +4136,8 @@
         if (configDiff != 0) {
             // Ask text layout engine to free its caches if there is a locale change
             boolean hasLocaleConfigChange = ((configDiff & ActivityInfo.CONFIG_LOCALE) != 0);
-            boolean hasFontConfigChange = ((configDiff & ActivityInfo.CONFIG_THEME_FONT) != 0);
-            if (hasLocaleConfigChange || hasFontConfigChange) {
+            if (hasLocaleConfigChange) {
                 Canvas.freeTextLayoutCaches();
-                Typeface.recreateDefaults();
                 if (DEBUG_CONFIGURATION) Slog.v(TAG, "Cleared TextLayout Caches");
             }
         }
