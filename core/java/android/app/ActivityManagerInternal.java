/*
 * Copyright (C) 2014 The Android Open Source Project
 *
 * Licensed under the Apache License, Version 2.0 (the "License");
 * you may not use this file except in compliance with the License.
 * You may obtain a copy of the License at
 *
 *      http://www.apache.org/licenses/LICENSE-2.0
 *
 * Unless required by applicable law or agreed to in writing, software
 * distributed under the License is distributed on an "AS IS" BASIS,
 * WITHOUT WARRANTIES OR CONDITIONS OF ANY KIND, either express or implied.
 * See the License for the specific language governing permissions and
 * limitations under the License.
 */

package android.app;

import android.annotation.NonNull;
import android.annotation.Nullable;
import android.content.ComponentName;
import android.content.IIntentReceiver;
import android.content.IIntentSender;
import android.content.Intent;
import android.content.pm.ActivityInfo;
import android.content.pm.ActivityPresentationInfo;
import android.content.pm.ApplicationInfo;
import android.content.pm.UserInfo;
import android.os.Bundle;
import android.os.IBinder;
import android.os.TransactionTooLargeException;

import java.util.ArrayList;
import java.util.List;

/**
 * Activity manager local system service interface.
 *
 * @hide Only for use within the system server.
 */
public abstract class ActivityManagerInternal {


    // Access modes for handleIncomingUser.
    public static final int ALLOW_NON_FULL = 0;
    public static final int ALLOW_NON_FULL_IN_PROFILE = 1;
    public static final int ALLOW_FULL_ONLY = 2;

    /**
     * Verify that calling app has access to the given provider.
     */
    public abstract String checkContentProviderAccess(String authority, int userId);

    // Called by the power manager.
    public abstract void onWakefulnessChanged(int wakefulness);

    /**
     * @return {@code true} if process start is successful, {@code false} otherwise.
     */
    public abstract boolean startIsolatedProcess(String entryPoint, String[] mainArgs,
            String processName, String abiOverride, int uid, Runnable crashHandler);

    /**
     * Kill foreground apps from the specified user.
     */
    public abstract void killForegroundAppsForUser(int userHandle);

    /**
     *  Sets how long a {@link PendingIntent} can be temporarily whitelist to by bypass restrictions
     *  such as Power Save mode.
     */
    public abstract void setPendingIntentWhitelistDuration(IIntentSender target,
            IBinder whitelistToken, long duration);

    /**
     * Allows for a {@link PendingIntent} to be whitelisted to start activities from background.
     */
    public abstract void setPendingIntentAllowBgActivityStarts(
            IIntentSender target, IBinder whitelistToken, int flags);

    /**
     * Voids {@link PendingIntent}'s privilege to be whitelisted to start activities from
     * background.
     */
    public abstract void clearPendingIntentAllowBgActivityStarts(IIntentSender target,
            IBinder whitelistToken);

    /**
     * Allow DeviceIdleController to tell us about what apps are whitelisted.
     */
    public abstract void setDeviceIdleWhitelist(int[] allAppids, int[] exceptIdleAppids);

    /**
     * Update information about which app IDs are on the temp whitelist.
     */
    public abstract void updateDeviceIdleTempWhitelist(int[] appids, int changingAppId,
            boolean adding);

    /**
     * Get the procstate for the UID.  The return value will be between
     * {@link ActivityManager#MIN_PROCESS_STATE} and {@link ActivityManager#MAX_PROCESS_STATE}.
     * Note if the UID doesn't exist, it'll return {@link ActivityManager#PROCESS_STATE_NONEXISTENT}
     * (-1).
     */
    public abstract int getUidProcessState(int uid);

    /**
     * @return {@code true} if system is ready, {@code false} otherwise.
     */
    public abstract boolean isSystemReady();

    /**
     * Sets if the given pid has an overlay UI or not.
     *
     * @param pid The pid we are setting overlay UI for.
     * @param hasOverlayUi True if the process has overlay UI.
     * @see android.view.WindowManager.LayoutParams#TYPE_APPLICATION_OVERLAY
     */
    public abstract void setHasOverlayUi(int pid, boolean hasOverlayUi);

    /**
     * Called after the network policy rules are updated by
     * {@link com.android.server.net.NetworkPolicyManagerService} for a specific {@param uid} and
     * {@param procStateSeq}.
     */
    public abstract void notifyNetworkPolicyRulesUpdated(int uid, long procStateSeq);

    /**
     * @return true if runtime was restarted, false if it's normal boot
     */
    public abstract boolean isRuntimeRestarted();

    /**
     * Returns if more users can be started without stopping currently running users.
     */
    public abstract boolean canStartMoreUsers();

    /**
     * Sets the user switcher message for switching from {@link android.os.UserHandle#SYSTEM}.
     */
    public abstract void setSwitchingFromSystemUserMessage(String switchingFromSystemUserMessage);

    /**
     * Sets the user switcher message for switching to {@link android.os.UserHandle#SYSTEM}.
     */
    public abstract void setSwitchingToSystemUserMessage(String switchingToSystemUserMessage);

    /**
     * Returns maximum number of users that can run simultaneously.
     */
    public abstract int getMaxRunningUsers();

    /**
     * Whether an UID is active or idle.
     */
    public abstract boolean isUidActive(int uid);

    /**
     * Returns a list of running processes along with corresponding uids, pids and their oom score.
     *
     * Only processes managed by ActivityManagerService are included.
     */
    public abstract List<ProcessMemoryState> getMemoryStateForProcesses();

    /**
     * Checks to see if the calling pid is allowed to handle the user. Returns adjusted user id as
     * needed.
     */
    public abstract int handleIncomingUser(int callingPid, int callingUid, int userId,
            boolean allowAll, int allowMode, String name, String callerPackage);

    /** Checks if the calling binder pid as the permission. */
    public abstract void enforceCallingPermission(String permission, String func);

    /** Returns the current user id. */
    public abstract int getCurrentUserId();

    /** Returns true if the user is running. */
    public abstract boolean isUserRunning(int userId, int flags);

    /** Trims memory usage in the system by removing/stopping unused application processes. */
    public abstract void trimApplications();

    /** Kill the processes in the list due to their tasks been removed. */
    public abstract void killProcessesForRemovedTask(ArrayList<Object> procsToKill);

    /** Kill the process immediately. */
    public abstract void killProcess(String processName, int uid, String reason);

    /**
     * Returns {@code true} if {@code uid} is running an activity from {@code packageName}.
     */
    public abstract boolean hasRunningActivity(int uid, @Nullable String packageName);

    public abstract void updateOomAdj();
    public abstract void updateCpuStats();

    /**
     * Update battery stats on activity usage.
     * @param activity
     * @param uid
     * @param userId
     * @param started
     */
    public abstract void updateBatteryStats(
            ComponentName activity, int uid, int userId, boolean resumed);

    /**
     * Update UsageStats of the activity.
     * @param activity
     * @param userId
     * @param event
     * @param appToken ActivityRecord's appToken.
     * @param taskRoot TaskRecord's root
     */
    public abstract void updateActivityUsageStats(
            ComponentName activity, int userId, int event, IBinder appToken,
            ComponentName taskRoot);
    public abstract void updateForegroundTimeIfOnBattery(
            String packageName, int uid, long cpuTimeDiff);
    public abstract void sendForegroundProfileChanged(int userId);

    /**
     * Returns whether the given user requires credential entry at this time. This is used to
     * intercept activity launches for work apps when the Work Challenge is present.
     */
    public abstract boolean shouldConfirmCredentials(int userId);

    public abstract int[] getCurrentProfileIds();
    public abstract UserInfo getCurrentUser();
    public abstract void ensureNotSpecialUser(int userId);
    public abstract boolean isCurrentProfile(int userId);
    public abstract boolean hasStartedUserState(int userId);
    public abstract void finishUserSwitch(Object uss);

    /** Schedule the execution of all pending app GCs. */
    public abstract void scheduleAppGcs();

    /** Gets the task id for a given activity. */
    public abstract int getTaskIdForActivity(@NonNull IBinder token, boolean onlyRoot);

    /** Gets the basic info for a given activity. */
    public abstract ActivityPresentationInfo getActivityPresentationInfo(@NonNull IBinder token);

    public abstract void setBooting(boolean booting);
    public abstract boolean isBooting();
    public abstract void setBooted(boolean booted);
    public abstract boolean isBooted();
    public abstract void finishBooting();

    public abstract void tempWhitelistForPendingIntent(int callerPid, int callerUid, int targetUid,
            long duration, String tag);
    public abstract int broadcastIntentInPackage(String packageName, int uid, int realCallingUid,
            int realCallingPid, Intent intent, String resolvedType, IIntentReceiver resultTo,
            int resultCode, String resultData, Bundle resultExtras, String requiredPermission,
            Bundle bOptions, boolean serialized, boolean sticky, int userId,
            boolean allowBackgroundActivityStarts);
    public abstract ComponentName startServiceInPackage(int uid, Intent service,
            String resolvedType, boolean fgRequired, String callingPackage, int userId,
            boolean allowBackgroundActivityStarts) throws TransactionTooLargeException;

    public abstract void disconnectActivityFromServices(Object connectionHolder);
    public abstract void cleanUpServices(int userId, ComponentName component, Intent baseIntent);
    public abstract ActivityInfo getActivityInfoForUser(ActivityInfo aInfo, int userId);
    public abstract void ensureBootCompleted();
    public abstract void updateOomLevelsForDisplay(int displayId);
    public abstract boolean isActivityStartsLoggingEnabled();
    /** Returns true if the background activity starts is enabled. */
    public abstract boolean isBackgroundActivityStartsEnabled();
    public abstract void reportCurKeyguardUsageEvent(boolean keyguardShowing);

    /** Input dispatch timeout to a window, start the ANR process. */
    public abstract long inputDispatchingTimedOut(int pid, boolean aboveSystem, String reason);
    public abstract boolean inputDispatchingTimedOut(Object proc, String activityShortComponentName,
            ApplicationInfo aInfo, String parentShortComponentName, Object parentProc,
            boolean aboveSystem, String reason);

    /**
     * Sends {@link android.content.Intent#ACTION_CONFIGURATION_CHANGED} with all the appropriate
     * flags.
     */
    public abstract void broadcastGlobalConfigurationChanged(int changes, boolean initLocale);

    /**
     * Sends {@link android.content.Intent#ACTION_CLOSE_SYSTEM_DIALOGS} with all the appropriate
     * flags.
     */
    public abstract void broadcastCloseSystemDialogs(String reason);

    /**
     * Kills all background processes, except those matching any of the specified properties.
     *
     * @param minTargetSdk the target SDK version at or above which to preserve processes,
     *                     or {@code -1} to ignore the target SDK
     * @param maxProcState the process state at or below which to preserve processes,
     *                     or {@code -1} to ignore the process state
     */
    public abstract void killAllBackgroundProcessesExcept(int minTargetSdk, int maxProcState);

    /** Starts a given process. */
    public abstract void startProcess(String processName, ApplicationInfo info,
            boolean knownToBeDead, String hostingType, ComponentName hostingName);

    /** Starts up the starting activity process for debugging if needed.
     * This function needs to be called synchronously from WindowManager context so the caller
     * passes a lock {@code wmLock} and waits to be notified.
     *
     * @param wmLock calls {@code notify} on the object to wake up the caller.
    */
    public abstract void setDebugFlagsForStartingActivity(ActivityInfo aInfo, int startFlags,
            ProfilerInfo profilerInfo, Object wmLock);

    /** Returns mount mode for process running with given pid */
    public abstract int getStorageMountMode(int pid, int uid);

    /** Returns true if the given uid is the app in the foreground. */
    public abstract boolean isAppForeground(int uid);

    /** Returns true if the given uid is currently marked 'bad' */
    public abstract boolean isAppBad(ApplicationInfo info);

    /** Remove pending backup for the given userId. */
    public abstract void clearPendingBackup(int userId);

    /**
     * When power button is very long pressed, call this interface to do some pre-shutdown work
     * like persisting database etc.
     */
    public abstract void prepareForPossibleShutdown();

    /**
     * Returns {@code true} if {@code uid} is running a foreground service of a specific
     * {@code foregroundServiceType}.
     */
    public abstract boolean hasRunningForegroundService(int uid, int foregroundServiceType);

    /**
     * Registers the specified {@code processObserver} to be notified of future changes to
     * process state.
     */
    public abstract void registerProcessObserver(IProcessObserver processObserver);

    /**
     * Unregisters the specified {@code processObserver}.
     */
    public abstract void unregisterProcessObserver(IProcessObserver processObserver);

<<<<<<< HEAD
    // Starts a process as empty.
    public abstract int startActivityAsUserEmpty(Bundle options);
=======
    /** Returns true if the given UID is registered as an active instrumentation. */
    public abstract boolean isActiveInstrumentation(int uid);
>>>>>>> 81ee1024
}<|MERGE_RESOLUTION|>--- conflicted
+++ resolved
@@ -345,11 +345,9 @@
      */
     public abstract void unregisterProcessObserver(IProcessObserver processObserver);
 
-<<<<<<< HEAD
+    /** Returns true if the given UID is registered as an active instrumentation. */
+    public abstract boolean isActiveInstrumentation(int uid);
+
     // Starts a process as empty.
     public abstract int startActivityAsUserEmpty(Bundle options);
-=======
-    /** Returns true if the given UID is registered as an active instrumentation. */
-    public abstract boolean isActiveInstrumentation(int uid);
->>>>>>> 81ee1024
 }