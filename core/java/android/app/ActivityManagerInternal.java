/*
 * Copyright (C) 2014 The Android Open Source Project
 *
 * Licensed under the Apache License, Version 2.0 (the "License");
 * you may not use this file except in compliance with the License.
 * You may obtain a copy of the License at
 *
 *      http://www.apache.org/licenses/LICENSE-2.0
 *
 * Unless required by applicable law or agreed to in writing, software
 * distributed under the License is distributed on an "AS IS" BASIS,
 * WITHOUT WARRANTIES OR CONDITIONS OF ANY KIND, either express or implied.
 * See the License for the specific language governing permissions and
 * limitations under the License.
 */

package android.app;

import android.annotation.NonNull;
import android.annotation.Nullable;
import android.content.ComponentName;
import android.content.IIntentReceiver;
import android.content.IIntentSender;
import android.content.Intent;
import android.content.pm.ActivityInfo;
import android.content.pm.ApplicationInfo;
import android.content.pm.UserInfo;
import android.os.Bundle;
import android.os.IBinder;
import android.os.TransactionTooLargeException;
import android.view.RemoteAnimationAdapter;

import java.util.ArrayList;
import java.util.List;

/**
 * Activity manager local system service interface.
 *
 * @hide Only for use within the system server.
 */
public abstract class ActivityManagerInternal {


    // Access modes for handleIncomingUser.
    public static final int ALLOW_NON_FULL = 0;
    public static final int ALLOW_NON_FULL_IN_PROFILE = 1;
    public static final int ALLOW_FULL_ONLY = 2;

    /**
     * Verify that calling app has access to the given provider.
     */
    public abstract String checkContentProviderAccess(String authority, int userId);

    // Called by the power manager.
    public abstract void onWakefulnessChanged(int wakefulness);

    /**
     * @return {@code true} if process start is successful, {@code false} otherwise.
     */
    public abstract boolean startIsolatedProcess(String entryPoint, String[] mainArgs,
            String processName, String abiOverride, int uid, Runnable crashHandler);

    /**
     * Kill foreground apps from the specified user.
     */
    public abstract void killForegroundAppsForUser(int userHandle);

    /**
     *  Sets how long a {@link PendingIntent} can be temporarily whitelist to by bypass restrictions
     *  such as Power Save mode.
     */
    public abstract void setPendingIntentWhitelistDuration(IIntentSender target,
            IBinder whitelistToken, long duration);

    /**
     * Allows for a {@link PendingIntent} to be whitelisted to start activities from background.
     */
    public abstract void setPendingIntentAllowBgActivityStarts(
            IIntentSender target, IBinder whitelistToken, int flags);

    /**
     * Allow DeviceIdleController to tell us about what apps are whitelisted.
     */
    public abstract void setDeviceIdleWhitelist(int[] allAppids, int[] exceptIdleAppids);

    /**
     * Update information about which app IDs are on the temp whitelist.
     */
    public abstract void updateDeviceIdleTempWhitelist(int[] appids, int changingAppId,
            boolean adding);

    /**
     * Get the procstate for the UID.  The return value will be between
     * {@link ActivityManager#MIN_PROCESS_STATE} and {@link ActivityManager#MAX_PROCESS_STATE}.
     * Note if the UID doesn't exist, it'll return {@link ActivityManager#PROCESS_STATE_NONEXISTENT}
     * (-1).
     */
    public abstract int getUidProcessState(int uid);

    /**
     * @return {@code true} if system is ready, {@code false} otherwise.
     */
    public abstract boolean isSystemReady();

    /**
     * Sets if the given pid has an overlay UI or not.
     *
     * @param pid The pid we are setting overlay UI for.
     * @param hasOverlayUi True if the process has overlay UI.
     * @see android.view.WindowManager.LayoutParams#TYPE_APPLICATION_OVERLAY
     */
    public abstract void setHasOverlayUi(int pid, boolean hasOverlayUi);

    /**
     * Sets if the given pid is currently running a remote animation, which is taken a signal for
     * determining oom adjustment and scheduling behavior.
     *
     * @param pid The pid we are setting overlay UI for.
     * @param runningRemoteAnimation True if the process is running a remote animation, false
     *                               otherwise.
     * @see RemoteAnimationAdapter
     */
    public abstract void setRunningRemoteAnimation(int pid, boolean runningRemoteAnimation);

    /**
     * Called after the network policy rules are updated by
     * {@link com.android.server.net.NetworkPolicyManagerService} for a specific {@param uid} and
     * {@param procStateSeq}.
     */
    public abstract void notifyNetworkPolicyRulesUpdated(int uid, long procStateSeq);

    /**
     * @return true if runtime was restarted, false if it's normal boot
<<<<<<< HEAD
=======
     */
    public abstract boolean isRuntimeRestarted();

    /**
     * Returns if more users can be started without stopping currently running users.
     */
    public abstract boolean canStartMoreUsers();

    /**
     * Sets the user switcher message for switching from {@link android.os.UserHandle#SYSTEM}.
     */
    public abstract void setSwitchingFromSystemUserMessage(String switchingFromSystemUserMessage);

    /**
     * Sets the user switcher message for switching to {@link android.os.UserHandle#SYSTEM}.
     */
    public abstract void setSwitchingToSystemUserMessage(String switchingToSystemUserMessage);

    /**
     * Returns maximum number of users that can run simultaneously.
     */
    public abstract int getMaxRunningUsers();

    /**
     * Whether an UID is active or idle.
     */
    public abstract boolean isUidActive(int uid);

    /**
     * Returns a list that contains the memory stats for currently running processes.
     *
     * Only processes managed by ActivityManagerService are included.
     */
    public abstract List<ProcessMemoryState> getMemoryStateForProcesses();

    /**
     * Returns a list that contains the memory high-water mark for currently running processes.
     *
     * Only processes managed by ActivityManagerService are included.
>>>>>>> de843449
     */
    public abstract List<ProcessMemoryHighWaterMark> getMemoryHighWaterMarkForProcesses();

    /**
<<<<<<< HEAD
     * Returns if more users can be started without stopping currently running users.
     */
    public abstract boolean canStartMoreUsers();
=======
     * Checks to see if the calling pid is allowed to handle the user. Returns adjusted user id as
     * needed.
     */
    public abstract int handleIncomingUser(int callingPid, int callingUid, int userId,
            boolean allowAll, int allowMode, String name, String callerPackage);

    /** Checks if the calling binder pid as the permission. */
    public abstract void enforceCallingPermission(String permission, String func);

    /** Returns the current user id. */
    public abstract int getCurrentUserId();

    /** Returns true if the user is running. */
    public abstract boolean isUserRunning(int userId, int flags);
>>>>>>> de843449

    /** Trims memory usage in the system by removing/stopping unused application processes. */
    public abstract void trimApplications();

    /** Kill the processes in the list due to their tasks been removed. */
    public abstract void killProcessesForRemovedTask(ArrayList<Object> procsToKill);

    /**
     * Returns {@code true} if {@code uid} is running an activity from {@code packageName}.
     */
    public abstract boolean hasRunningActivity(int uid, @Nullable String packageName);

<<<<<<< HEAD
    /**
     * Whether an UID is active or idle.
     */
    public abstract boolean isUidActive(int uid);

    /**
     * Returns a list that contains the memory stats for currently running processes.
     *
     * Only processes managed by ActivityManagerService are included.
     */
    public abstract List<ProcessMemoryState> getMemoryStateForProcesses();

    /**
     * Returns a list that contains the memory high-water mark for currently running processes.
     *
     * Only processes managed by ActivityManagerService are included.
     */
    public abstract List<ProcessMemoryHighWaterMark> getMemoryHighWaterMarkForProcesses();

    /**
     * Checks to see if the calling pid is allowed to handle the user. Returns adjusted user id as
     * needed.
     */
    public abstract int handleIncomingUser(int callingPid, int callingUid, int userId,
            boolean allowAll, int allowMode, String name, String callerPackage);

    /** Checks if the calling binder pid as the permission. */
    public abstract void enforceCallingPermission(String permission, String func);

    /** Returns the current user id. */
    public abstract int getCurrentUserId();

    /** Returns true if the user is running. */
    public abstract boolean isUserRunning(int userId, int flags);

    /** Trims memory usage in the system by removing/stopping unused application processes. */
    public abstract void trimApplications();

    /** Kill the processes in the list due to their tasks been removed. */
    public abstract void killProcessesForRemovedTask(ArrayList<Object> procsToKill);

    /**
     * Returns {@code true} if {@code uid} is running an activity from {@code packageName}.
     */
    public abstract boolean hasRunningActivity(int uid, @Nullable String packageName);

    public abstract void updateOomAdj();
    public abstract void updateCpuStats();
    public abstract void updateUsageStats(
            ComponentName activity, int uid, int userId, boolean resumed);
    public abstract void updateForegroundTimeIfOnBattery(
            String packageName, int uid, long cpuTimeDiff);
    public abstract void sendForegroundProfileChanged(int userId);

    /**
     * Returns whether the given user requires credential entry at this time. This is used to
     * intercept activity launches for work apps when the Work Challenge is present.
     */
    public abstract boolean shouldConfirmCredentials(int userId);

    public abstract int[] getCurrentProfileIds();
    public abstract UserInfo getCurrentUser();
    public abstract void ensureNotSpecialUser(int userId);
    public abstract boolean isCurrentProfile(int userId);
    public abstract boolean hasStartedUserState(int userId);
    public abstract void finishUserSwitch(Object uss);

    /** Schedule the execution of all pending app GCs. */
    public abstract void scheduleAppGcs();

    /** Gets the task id for a given activity. */
    public abstract int getTaskIdForActivity(@NonNull IBinder token, boolean onlyRoot);

    public abstract void setBooting(boolean booting);
    public abstract boolean isBooting();
    public abstract void setBooted(boolean booted);
    public abstract boolean isBooted();
    public abstract void finishBooting();

    public abstract void tempWhitelistForPendingIntent(int callerPid, int callerUid, int targetUid,
            long duration, String tag);
    public abstract int broadcastIntentInPackage(String packageName, int uid, Intent intent,
            String resolvedType, IIntentReceiver resultTo, int resultCode, String resultData,
            Bundle resultExtras, String requiredPermission, Bundle bOptions, boolean serialized,
            boolean sticky, int userId);
    public abstract ComponentName startServiceInPackage(int uid, Intent service,
            String resolvedType, boolean fgRequired, String callingPackage, int userId)
            throws TransactionTooLargeException;

    public abstract void disconnectActivityFromServices(Object connectionHolder);
    public abstract void cleanUpServices(int userId, ComponentName component, Intent baseIntent);
    public abstract ActivityInfo getActivityInfoForUser(ActivityInfo aInfo, int userId);
    public abstract void ensureBootCompleted();
    public abstract void updateOomLevelsForDisplay(int displayId);
    public abstract boolean isActivityStartsLoggingEnabled();
    /** Returns true if the background activity starts is enabled. */
    public abstract boolean isBackgroundActivityStartsEnabled();
    public abstract void reportCurKeyguardUsageEvent(boolean keyguardShowing);

    /** Input dispatch timeout to a window, start the ANR process. */
    public abstract long inputDispatchingTimedOut(int pid, boolean aboveSystem, String reason);
    public abstract boolean inputDispatchingTimedOut(Object proc, String activityShortComponentName,
            ApplicationInfo aInfo, String parentShortComponentName, Object parentProc,
            boolean aboveSystem, String reason);

    /**
     * Sends {@link android.content.Intent#ACTION_CONFIGURATION_CHANGED} with all the appropriate
     * flags.
     */
    public abstract void broadcastGlobalConfigurationChanged(int changes, boolean initLocale);

    /**
     * Sends {@link android.content.Intent#ACTION_CLOSE_SYSTEM_DIALOGS} with all the appropriate
     * flags.
     */
    public abstract void broadcastCloseSystemDialogs(String reason);

    /**
     * Kills all background processes, except those matching any of the specified properties.
     *
     * @param minTargetSdk the target SDK version at or above which to preserve processes,
     *                     or {@code -1} to ignore the target SDK
     * @param maxProcState the process state at or below which to preserve processes,
     *                     or {@code -1} to ignore the process state
     */
=======
    public abstract void updateOomAdj();
    public abstract void updateCpuStats();

    /**
     * Update battery stats on activity usage.
     * @param activity
     * @param uid
     * @param userId
     * @param started
     */
    public abstract void updateBatteryStats(
            ComponentName activity, int uid, int userId, boolean resumed);

    /**
     * Update UsageStats of the activity.
     * @param activity
     * @param userId
     * @param event
     * @param appToken ActivityRecord's appToken.
     */
    public abstract void updateActivityUsageStats(
            ComponentName activity, int userId, int event, IBinder appToken);
    public abstract void updateForegroundTimeIfOnBattery(
            String packageName, int uid, long cpuTimeDiff);
    public abstract void sendForegroundProfileChanged(int userId);

    /**
     * Returns whether the given user requires credential entry at this time. This is used to
     * intercept activity launches for work apps when the Work Challenge is present.
     */
    public abstract boolean shouldConfirmCredentials(int userId);

    public abstract int[] getCurrentProfileIds();
    public abstract UserInfo getCurrentUser();
    public abstract void ensureNotSpecialUser(int userId);
    public abstract boolean isCurrentProfile(int userId);
    public abstract boolean hasStartedUserState(int userId);
    public abstract void finishUserSwitch(Object uss);

    /** Schedule the execution of all pending app GCs. */
    public abstract void scheduleAppGcs();

    /** Gets the task id for a given activity. */
    public abstract int getTaskIdForActivity(@NonNull IBinder token, boolean onlyRoot);

    public abstract void setBooting(boolean booting);
    public abstract boolean isBooting();
    public abstract void setBooted(boolean booted);
    public abstract boolean isBooted();
    public abstract void finishBooting();

    public abstract void tempWhitelistForPendingIntent(int callerPid, int callerUid, int targetUid,
            long duration, String tag);
    public abstract int broadcastIntentInPackage(String packageName, int uid, Intent intent,
            String resolvedType, IIntentReceiver resultTo, int resultCode, String resultData,
            Bundle resultExtras, String requiredPermission, Bundle bOptions, boolean serialized,
            boolean sticky, int userId, boolean allowBackgroundActivityStarts);
    public abstract ComponentName startServiceInPackage(int uid, Intent service,
            String resolvedType, boolean fgRequired, String callingPackage, int userId)
            throws TransactionTooLargeException;

    public abstract void disconnectActivityFromServices(Object connectionHolder);
    public abstract void cleanUpServices(int userId, ComponentName component, Intent baseIntent);
    public abstract ActivityInfo getActivityInfoForUser(ActivityInfo aInfo, int userId);
    public abstract void ensureBootCompleted();
    public abstract void updateOomLevelsForDisplay(int displayId);
    public abstract boolean isActivityStartsLoggingEnabled();
    /** Returns true if the background activity starts is enabled. */
    public abstract boolean isBackgroundActivityStartsEnabled();
    public abstract void reportCurKeyguardUsageEvent(boolean keyguardShowing);

    /** Input dispatch timeout to a window, start the ANR process. */
    public abstract long inputDispatchingTimedOut(int pid, boolean aboveSystem, String reason);
    public abstract boolean inputDispatchingTimedOut(Object proc, String activityShortComponentName,
            ApplicationInfo aInfo, String parentShortComponentName, Object parentProc,
            boolean aboveSystem, String reason);

    /**
     * Sends {@link android.content.Intent#ACTION_CONFIGURATION_CHANGED} with all the appropriate
     * flags.
     */
    public abstract void broadcastGlobalConfigurationChanged(int changes, boolean initLocale);

    /**
     * Sends {@link android.content.Intent#ACTION_CLOSE_SYSTEM_DIALOGS} with all the appropriate
     * flags.
     */
    public abstract void broadcastCloseSystemDialogs(String reason);

    /**
     * Kills all background processes, except those matching any of the specified properties.
     *
     * @param minTargetSdk the target SDK version at or above which to preserve processes,
     *                     or {@code -1} to ignore the target SDK
     * @param maxProcState the process state at or below which to preserve processes,
     *                     or {@code -1} to ignore the process state
     */
>>>>>>> de843449
    public abstract void killAllBackgroundProcessesExcept(int minTargetSdk, int maxProcState);

    /** Starts a given process. */
    public abstract void startProcess(String processName, ApplicationInfo info,
            boolean knownToBeDead, String hostingType, ComponentName hostingName);

    /** Starts up the starting activity process for debugging if needed.
     * This function needs to be called synchronously from WindowManager context so the caller
     * passes a lock {@code wmLock} and waits to be notified.
     *
     * @param wmLock calls {@code notify} on the object to wake up the caller.
    */
    public abstract void setDebugFlagsForStartingActivity(ActivityInfo aInfo, int startFlags,
            ProfilerInfo profilerInfo, Object wmLock);

<<<<<<< HEAD
    /** Checks if process running with given pid has access to full external storage or not */
    public abstract boolean isAppStorageSandboxed(int pid, int uid);
=======
    /** Returns mount mode for process running with given pid */
    public abstract int getStorageMountMode(int pid, int uid);
>>>>>>> de843449
}<|MERGE_RESOLUTION|>--- conflicted
+++ resolved
@@ -131,8 +131,6 @@
 
     /**
      * @return true if runtime was restarted, false if it's normal boot
-<<<<<<< HEAD
-=======
      */
     public abstract boolean isRuntimeRestarted();
 
@@ -172,16 +170,10 @@
      * Returns a list that contains the memory high-water mark for currently running processes.
      *
      * Only processes managed by ActivityManagerService are included.
->>>>>>> de843449
      */
     public abstract List<ProcessMemoryHighWaterMark> getMemoryHighWaterMarkForProcesses();
 
     /**
-<<<<<<< HEAD
-     * Returns if more users can be started without stopping currently running users.
-     */
-    public abstract boolean canStartMoreUsers();
-=======
      * Checks to see if the calling pid is allowed to handle the user. Returns adjusted user id as
      * needed.
      */
@@ -196,7 +188,6 @@
 
     /** Returns true if the user is running. */
     public abstract boolean isUserRunning(int userId, int flags);
->>>>>>> de843449
 
     /** Trims memory usage in the system by removing/stopping unused application processes. */
     public abstract void trimApplications();
@@ -209,57 +200,28 @@
      */
     public abstract boolean hasRunningActivity(int uid, @Nullable String packageName);
 
-<<<<<<< HEAD
-    /**
-     * Whether an UID is active or idle.
-     */
-    public abstract boolean isUidActive(int uid);
-
-    /**
-     * Returns a list that contains the memory stats for currently running processes.
-     *
-     * Only processes managed by ActivityManagerService are included.
-     */
-    public abstract List<ProcessMemoryState> getMemoryStateForProcesses();
-
-    /**
-     * Returns a list that contains the memory high-water mark for currently running processes.
-     *
-     * Only processes managed by ActivityManagerService are included.
-     */
-    public abstract List<ProcessMemoryHighWaterMark> getMemoryHighWaterMarkForProcesses();
-
-    /**
-     * Checks to see if the calling pid is allowed to handle the user. Returns adjusted user id as
-     * needed.
-     */
-    public abstract int handleIncomingUser(int callingPid, int callingUid, int userId,
-            boolean allowAll, int allowMode, String name, String callerPackage);
-
-    /** Checks if the calling binder pid as the permission. */
-    public abstract void enforceCallingPermission(String permission, String func);
-
-    /** Returns the current user id. */
-    public abstract int getCurrentUserId();
-
-    /** Returns true if the user is running. */
-    public abstract boolean isUserRunning(int userId, int flags);
-
-    /** Trims memory usage in the system by removing/stopping unused application processes. */
-    public abstract void trimApplications();
-
-    /** Kill the processes in the list due to their tasks been removed. */
-    public abstract void killProcessesForRemovedTask(ArrayList<Object> procsToKill);
-
-    /**
-     * Returns {@code true} if {@code uid} is running an activity from {@code packageName}.
-     */
-    public abstract boolean hasRunningActivity(int uid, @Nullable String packageName);
-
     public abstract void updateOomAdj();
     public abstract void updateCpuStats();
-    public abstract void updateUsageStats(
+
+    /**
+     * Update battery stats on activity usage.
+     * @param activity
+     * @param uid
+     * @param userId
+     * @param started
+     */
+    public abstract void updateBatteryStats(
             ComponentName activity, int uid, int userId, boolean resumed);
+
+    /**
+     * Update UsageStats of the activity.
+     * @param activity
+     * @param userId
+     * @param event
+     * @param appToken ActivityRecord's appToken.
+     */
+    public abstract void updateActivityUsageStats(
+            ComponentName activity, int userId, int event, IBinder appToken);
     public abstract void updateForegroundTimeIfOnBattery(
             String packageName, int uid, long cpuTimeDiff);
     public abstract void sendForegroundProfileChanged(int userId);
@@ -294,7 +256,7 @@
     public abstract int broadcastIntentInPackage(String packageName, int uid, Intent intent,
             String resolvedType, IIntentReceiver resultTo, int resultCode, String resultData,
             Bundle resultExtras, String requiredPermission, Bundle bOptions, boolean serialized,
-            boolean sticky, int userId);
+            boolean sticky, int userId, boolean allowBackgroundActivityStarts);
     public abstract ComponentName startServiceInPackage(int uid, Intent service,
             String resolvedType, boolean fgRequired, String callingPackage, int userId)
             throws TransactionTooLargeException;
@@ -335,105 +297,6 @@
      * @param maxProcState the process state at or below which to preserve processes,
      *                     or {@code -1} to ignore the process state
      */
-=======
-    public abstract void updateOomAdj();
-    public abstract void updateCpuStats();
-
-    /**
-     * Update battery stats on activity usage.
-     * @param activity
-     * @param uid
-     * @param userId
-     * @param started
-     */
-    public abstract void updateBatteryStats(
-            ComponentName activity, int uid, int userId, boolean resumed);
-
-    /**
-     * Update UsageStats of the activity.
-     * @param activity
-     * @param userId
-     * @param event
-     * @param appToken ActivityRecord's appToken.
-     */
-    public abstract void updateActivityUsageStats(
-            ComponentName activity, int userId, int event, IBinder appToken);
-    public abstract void updateForegroundTimeIfOnBattery(
-            String packageName, int uid, long cpuTimeDiff);
-    public abstract void sendForegroundProfileChanged(int userId);
-
-    /**
-     * Returns whether the given user requires credential entry at this time. This is used to
-     * intercept activity launches for work apps when the Work Challenge is present.
-     */
-    public abstract boolean shouldConfirmCredentials(int userId);
-
-    public abstract int[] getCurrentProfileIds();
-    public abstract UserInfo getCurrentUser();
-    public abstract void ensureNotSpecialUser(int userId);
-    public abstract boolean isCurrentProfile(int userId);
-    public abstract boolean hasStartedUserState(int userId);
-    public abstract void finishUserSwitch(Object uss);
-
-    /** Schedule the execution of all pending app GCs. */
-    public abstract void scheduleAppGcs();
-
-    /** Gets the task id for a given activity. */
-    public abstract int getTaskIdForActivity(@NonNull IBinder token, boolean onlyRoot);
-
-    public abstract void setBooting(boolean booting);
-    public abstract boolean isBooting();
-    public abstract void setBooted(boolean booted);
-    public abstract boolean isBooted();
-    public abstract void finishBooting();
-
-    public abstract void tempWhitelistForPendingIntent(int callerPid, int callerUid, int targetUid,
-            long duration, String tag);
-    public abstract int broadcastIntentInPackage(String packageName, int uid, Intent intent,
-            String resolvedType, IIntentReceiver resultTo, int resultCode, String resultData,
-            Bundle resultExtras, String requiredPermission, Bundle bOptions, boolean serialized,
-            boolean sticky, int userId, boolean allowBackgroundActivityStarts);
-    public abstract ComponentName startServiceInPackage(int uid, Intent service,
-            String resolvedType, boolean fgRequired, String callingPackage, int userId)
-            throws TransactionTooLargeException;
-
-    public abstract void disconnectActivityFromServices(Object connectionHolder);
-    public abstract void cleanUpServices(int userId, ComponentName component, Intent baseIntent);
-    public abstract ActivityInfo getActivityInfoForUser(ActivityInfo aInfo, int userId);
-    public abstract void ensureBootCompleted();
-    public abstract void updateOomLevelsForDisplay(int displayId);
-    public abstract boolean isActivityStartsLoggingEnabled();
-    /** Returns true if the background activity starts is enabled. */
-    public abstract boolean isBackgroundActivityStartsEnabled();
-    public abstract void reportCurKeyguardUsageEvent(boolean keyguardShowing);
-
-    /** Input dispatch timeout to a window, start the ANR process. */
-    public abstract long inputDispatchingTimedOut(int pid, boolean aboveSystem, String reason);
-    public abstract boolean inputDispatchingTimedOut(Object proc, String activityShortComponentName,
-            ApplicationInfo aInfo, String parentShortComponentName, Object parentProc,
-            boolean aboveSystem, String reason);
-
-    /**
-     * Sends {@link android.content.Intent#ACTION_CONFIGURATION_CHANGED} with all the appropriate
-     * flags.
-     */
-    public abstract void broadcastGlobalConfigurationChanged(int changes, boolean initLocale);
-
-    /**
-     * Sends {@link android.content.Intent#ACTION_CLOSE_SYSTEM_DIALOGS} with all the appropriate
-     * flags.
-     */
-    public abstract void broadcastCloseSystemDialogs(String reason);
-
-    /**
-     * Kills all background processes, except those matching any of the specified properties.
-     *
-     * @param minTargetSdk the target SDK version at or above which to preserve processes,
-     *                     or {@code -1} to ignore the target SDK
-     * @param maxProcState the process state at or below which to preserve processes,
-     *                     or {@code -1} to ignore the process state
-     */
->>>>>>> de843449
     public abstract void killAllBackgroundProcessesExcept(int minTargetSdk, int maxProcState);
 
     /** Starts a given process. */
@@ -449,11 +312,6 @@
     public abstract void setDebugFlagsForStartingActivity(ActivityInfo aInfo, int startFlags,
             ProfilerInfo profilerInfo, Object wmLock);
 
-<<<<<<< HEAD
-    /** Checks if process running with given pid has access to full external storage or not */
-    public abstract boolean isAppStorageSandboxed(int pid, int uid);
-=======
     /** Returns mount mode for process running with given pid */
     public abstract int getStorageMountMode(int pid, int uid);
->>>>>>> de843449
 }