/*
 * Copyright (C) 2016 The Android Open Source Project
 *
 * Licensed under the Apache License, Version 2.0 (the "License");
 * you may not use this file except in compliance with the License.
 * You may obtain a copy of the License at
 *
 *      http://www.apache.org/licenses/LICENSE-2.0
 *
 * Unless required by applicable law or agreed to in writing, software
 * distributed under the License is distributed on an "AS IS" BASIS,
 * WITHOUT WARRANTIES OR CONDITIONS OF ANY KIND, either express or implied.
 * See the License for the specific language governing permissions and
 * limitations under the License.
 */

package android.app;

import android.app.ActivityManager;
import android.app.ApplicationErrorReport;
import android.app.ContentProviderHolder;
import android.app.GrantedUriPermission;
import android.app.IApplicationThread;
import android.app.IActivityController;
import android.app.IAppTask;
import android.app.IAssistDataReceiver;
import android.app.IInstrumentationWatcher;
import android.app.IProcessObserver;
import android.app.IServiceConnection;
import android.app.IStopUserCallback;
import android.app.ITaskStackListener;
import android.app.IUiAutomationConnection;
import android.app.IUidObserver;
import android.app.IUserSwitchObserver;
import android.app.Notification;
import android.app.PendingIntent;
import android.app.PictureInPictureParams;
import android.app.ProfilerInfo;
import android.app.WaitResult;
import android.app.assist.AssistContent;
import android.app.assist.AssistStructure;
import android.content.ComponentName;
import android.content.IIntentReceiver;
import android.content.IIntentSender;
import android.content.Intent;
import android.content.IntentFilter;
import android.content.IntentSender;
import android.content.pm.ApplicationInfo;
import android.content.pm.ConfigurationInfo;
import android.content.pm.IPackageDataObserver;
import android.content.pm.ParceledListSlice;
import android.content.pm.ProviderInfo;
import android.content.pm.UserInfo;
import android.content.res.Configuration;
import android.graphics.Bitmap;
import android.graphics.GraphicBuffer;
import android.graphics.Point;
import android.graphics.Rect;
import android.net.Uri;
import android.os.Bundle;
import android.os.Debug;
import android.os.IBinder;
import android.os.IProgressListener;
import android.os.ParcelFileDescriptor;
import android.os.PersistableBundle;
import android.os.RemoteCallback;
import android.os.StrictMode;
import android.os.WorkSource;
import android.service.voice.IVoiceInteractionSession;
import android.view.IRecentsAnimationRunner;
import android.view.RemoteAnimationDefinition;
import android.view.RemoteAnimationAdapter;
import com.android.internal.app.IVoiceInteractor;
import com.android.internal.os.IResultReceiver;
import com.android.internal.policy.IKeyguardDismissCallback;

import java.util.List;

/**
 * System private API for talking with the activity manager service.  This
 * provides calls from the application back to the activity manager.
 *
 * {@hide}
 */
interface IActivityManager {
    // WARNING: when these transactions are updated, check if they are any callers on the native
    // side. If so, make sure they are using the correct transaction ids and arguments.
    // If a transaction which will also be used on the native side is being inserted, add it to
    // below block of transactions.

    // Since these transactions are also called from native code, these must be kept in sync with
    // the ones in frameworks/native/libs/binder/include/binder/IActivityManager.h
    // =============== Beginning of transactions used on native side as well ======================
    ParcelFileDescriptor openContentUri(in String uriString);
    void registerUidObserver(in IUidObserver observer, int which, int cutpoint,
            String callingPackage);
    void unregisterUidObserver(in IUidObserver observer);
    boolean isUidActive(int uid, String callingPackage);
    int getUidProcessState(int uid, in String callingPackage);
    // =============== End of transactions used on native side as well ============================

    // Special low-level communication with activity manager.
    void handleApplicationCrash(in IBinder app,
            in ApplicationErrorReport.ParcelableCrashInfo crashInfo);
    int startActivity(in IApplicationThread caller, in String callingPackage, in Intent intent,
            in String resolvedType, in IBinder resultTo, in String resultWho, int requestCode,
            int flags, in ProfilerInfo profilerInfo, in Bundle options);
    void unhandledBack();
    boolean finishActivity(in IBinder token, int code, in Intent data, int finishTask);
    Intent registerReceiver(in IApplicationThread caller, in String callerPackage,
            in IIntentReceiver receiver, in IntentFilter filter,
            in String requiredPermission, int userId, int flags);
    void unregisterReceiver(in IIntentReceiver receiver);
    int broadcastIntent(in IApplicationThread caller, in Intent intent,
            in String resolvedType, in IIntentReceiver resultTo, int resultCode,
            in String resultData, in Bundle map, in String[] requiredPermissions,
            int appOp, in Bundle options, boolean serialized, boolean sticky, int userId);
    void unbroadcastIntent(in IApplicationThread caller, in Intent intent, int userId);
    oneway void finishReceiver(in IBinder who, int resultCode, in String resultData, in Bundle map,
            boolean abortBroadcast, int flags);
    void attachApplication(in IApplicationThread app, long startSeq);
    List<ActivityManager.RunningTaskInfo> getTasks(int maxNum);
    List<ActivityManager.RunningTaskInfo> getFilteredTasks(int maxNum, int ignoreActivityType,
            int ignoreWindowingMode);
    void moveTaskToFront(int task, int flags, in Bundle options);
    int getTaskForActivity(in IBinder token, in boolean onlyRoot);
    ContentProviderHolder getContentProvider(in IApplicationThread caller, in String callingPackage,
            in String name, int userId, boolean stable);
    void publishContentProviders(in IApplicationThread caller,
            in List<ContentProviderHolder> providers);
    boolean refContentProvider(in IBinder connection, int stableDelta, int unstableDelta);
    PendingIntent getRunningServiceControlPanel(in ComponentName service);
    ComponentName startService(in IApplicationThread caller, in Intent service,
            in String resolvedType, boolean requireForeground, in String callingPackage, int userId);
    int stopService(in IApplicationThread caller, in Intent service,
            in String resolvedType, int userId);
    // Currently keeping old bindService because it is on the greylist
    int bindService(in IApplicationThread caller, in IBinder token, in Intent service,
            in String resolvedType, in IServiceConnection connection, int flags,
            in String callingPackage, int userId);
    int bindIsolatedService(in IApplicationThread caller, in IBinder token, in Intent service,
            in String resolvedType, in IServiceConnection connection, int flags,
            in String instanceName, in String callingPackage, int userId);
    void updateServiceGroup(in IServiceConnection connection, int group, int importance);
    boolean unbindService(in IServiceConnection connection);
    void publishService(in IBinder token, in Intent intent, in IBinder service);
    void setDebugApp(in String packageName, boolean waitForDebugger, boolean persistent);
    void setAgentApp(in String packageName, @nullable String agent);
    void setAlwaysFinish(boolean enabled);
    boolean startInstrumentation(in ComponentName className, in String profileFile,
            int flags, in Bundle arguments, in IInstrumentationWatcher watcher,
            in IUiAutomationConnection connection, int userId,
            in String abiOverride);
    void addInstrumentationResults(in IApplicationThread target, in Bundle results);
    void finishInstrumentation(in IApplicationThread target, int resultCode,
            in Bundle results);
    /**
     * @return A copy of global {@link Configuration}, contains general settings for the entire
     *         system. Corresponds to the configuration of the default display.
     * @throws RemoteException
     */
    Configuration getConfiguration();
    /**
     * Updates global configuration and applies changes to the entire system.
     * @param values Update values for global configuration. If null is passed it will request the
     *               Window Manager to compute new config for the default display.
     * @throws RemoteException
     * @return Returns true if the configuration was updated.
     */
    boolean updateConfiguration(in Configuration values);
    boolean stopServiceToken(in ComponentName className, in IBinder token, int startId);
    void setProcessLimit(int max);
    int getProcessLimit();
    int checkPermission(in String permission, int pid, int uid);
    int checkUriPermission(in Uri uri, int pid, int uid, int mode, int userId,
            in IBinder callerToken);
    void grantUriPermission(in IApplicationThread caller, in String targetPkg, in Uri uri,
            int mode, int userId);
    void revokeUriPermission(in IApplicationThread caller, in String targetPkg, in Uri uri,
            int mode, int userId);
    void setActivityController(in IActivityController watcher, boolean imAMonkey);
    void showWaitingForDebugger(in IApplicationThread who, boolean waiting);
    /*
     * This will deliver the specified signal to all the persistent processes. Currently only
     * SIGUSR1 is delivered. All others are ignored.
     */
    void signalPersistentProcesses(int signal);

    ParceledListSlice getRecentTasks(int maxNum, int flags, int userId);
    oneway void serviceDoneExecuting(in IBinder token, int type, int startId, int res);
    IIntentSender getIntentSender(int type, in String packageName, in IBinder token,
            in String resultWho, int requestCode, in Intent[] intents, in String[] resolvedTypes,
            int flags, in Bundle options, int userId);
    void cancelIntentSender(in IIntentSender sender);
    String getPackageForIntentSender(in IIntentSender sender);
    void registerIntentSenderCancelListener(in IIntentSender sender, in IResultReceiver receiver);
    void unregisterIntentSenderCancelListener(in IIntentSender sender, in IResultReceiver receiver);
    void enterSafeMode();
    void noteWakeupAlarm(in IIntentSender sender, in WorkSource workSource, int sourceUid,
            in String sourcePkg, in String tag);
    void removeContentProvider(in IBinder connection, boolean stable);
    void setRequestedOrientation(in IBinder token, int requestedOrientation);
    void unbindFinished(in IBinder token, in Intent service, boolean doRebind);
    void setProcessImportant(in IBinder token, int pid, boolean isForeground, String reason);
    void setServiceForeground(in ComponentName className, in IBinder token,
            int id, in Notification notification, int flags);
    boolean moveActivityTaskToBack(in IBinder token, boolean nonRoot);
    void getMemoryInfo(out ActivityManager.MemoryInfo outInfo);
    List<ActivityManager.ProcessErrorStateInfo> getProcessesInErrorState();
    boolean clearApplicationUserData(in String packageName, boolean keepState,
            in IPackageDataObserver observer, int userId);
    void forceStopPackage(in String packageName, int userId);
    boolean killPids(in int[] pids, in String reason, boolean secure);
    List<ActivityManager.RunningServiceInfo> getServices(int maxNum, int flags);
    // Retrieve running application processes in the system
    List<ActivityManager.RunningAppProcessInfo> getRunningAppProcesses();
    IBinder peekService(in Intent service, in String resolvedType, in String callingPackage);
    // Turn on/off profiling in a particular process.
    boolean profileControl(in String process, int userId, boolean start,
            in ProfilerInfo profilerInfo, int profileType);
    boolean shutdown(int timeout);
    void stopAppSwitches();
    void resumeAppSwitches();
    boolean bindBackupAgent(in String packageName, int backupRestoreMode, int userId);
    void backupAgentCreated(in String packageName, in IBinder agent);
    void unbindBackupAgent(in ApplicationInfo appInfo);
    int getUidForIntentSender(in IIntentSender sender);
    int handleIncomingUser(int callingPid, int callingUid, int userId, boolean allowAll,
            boolean requireFull, in String name, in String callerPackage);
    void addPackageDependency(in String packageName);
    void killApplication(in String pkg, int appId, int userId, in String reason);
    void closeSystemDialogs(in String reason);
    Debug.MemoryInfo[] getProcessMemoryInfo(in int[] pids);
    void killApplicationProcess(in String processName, int uid);
    // Special low-level communication with activity manager.
    boolean handleApplicationWtf(in IBinder app, in String tag, boolean system,
            in ApplicationErrorReport.ParcelableCrashInfo crashInfo);
    void killBackgroundProcesses(in String packageName, int userId);
    boolean isUserAMonkey();
    // Retrieve info of applications installed on external media that are currently
    // running.
    List<ApplicationInfo> getRunningExternalApplications();
    void finishHeavyWeightApp();
    // A StrictMode violation to be handled.
    void handleApplicationStrictModeViolation(in IBinder app, int penaltyMask,
            in StrictMode.ViolationInfo crashInfo);
    boolean isTopActivityImmersive();
    void crashApplication(int uid, int initialPid, in String packageName, int userId, in String message);
    String getProviderMimeType(in Uri uri, int userId);
    // Cause the specified process to dump the specified heap.
    boolean dumpHeap(in String process, int userId, boolean managed, boolean mallocInfo,
            boolean runGc, in String path, in ParcelFileDescriptor fd,
            in RemoteCallback finishCallback);
    boolean isUserRunning(int userid, int flags);
    void setPackageScreenCompatMode(in String packageName, int mode);
    boolean switchUser(int userid);
    boolean removeTask(int taskId);
    void registerProcessObserver(in IProcessObserver observer);
    void unregisterProcessObserver(in IProcessObserver observer);
    boolean isIntentSenderTargetedToPackage(in IIntentSender sender);
    void updatePersistentConfiguration(in Configuration values);
    long[] getProcessPss(in int[] pids);
    void showBootMessage(in CharSequence msg, boolean always);
    void killAllBackgroundProcesses();
    ContentProviderHolder getContentProviderExternal(in String name, int userId,
            in IBinder token, String tag);
    /** @deprecated - Use {@link #removeContentProviderExternalAsUser} which takes a user ID. */
    void removeContentProviderExternal(in String name, in IBinder token);
    void removeContentProviderExternalAsUser(in String name, in IBinder token, int userId);
    // Get memory information about the calling process.
    void getMyMemoryState(out ActivityManager.RunningAppProcessInfo outInfo);
    boolean killProcessesBelowForeground(in String reason);
    UserInfo getCurrentUser();
    // This is not public because you need to be very careful in how you
    // manage your activity to make sure it is always the uid you expect.
    int getLaunchedFromUid(in IBinder activityToken);
    void unstableProviderDied(in IBinder connection);
    boolean isIntentSenderAnActivity(in IIntentSender sender);
    boolean isIntentSenderAForegroundService(in IIntentSender sender);
    int startActivityAsUser(in IApplicationThread caller, in String callingPackage,
            in Intent intent, in String resolvedType, in IBinder resultTo, in String resultWho,
            int requestCode, int flags, in ProfilerInfo profilerInfo,
            in Bundle options, int userId);
    int stopUser(int userid, boolean force, in IStopUserCallback callback);
    void registerUserSwitchObserver(in IUserSwitchObserver observer, in String name);
    void unregisterUserSwitchObserver(in IUserSwitchObserver observer);
    int[] getRunningUserIds();

    // Deprecated - This method is only used by a few internal components and it will soon be
    // replaced by a proper bug report API (which will be restricted to a few, pre-defined apps).
    // No new code should be calling it.
    void requestBugReport(int bugreportType);

    /**
     *  Takes a telephony bug report and notifies the user with the title and description
     *  that are passed to this API as parameters
     *
     *  @param shareTitle should be a valid legible string less than 50 chars long
     *  @param shareDescription should be less than 91 bytes when encoded into UTF-8 format
     *
     *  @throws IllegalArgumentException if shareTitle or shareDescription is too big or if the
     *          paremeters cannot be encoding to an UTF-8 charset.
     */
    void requestTelephonyBugReport(in String shareTitle, in String shareDescription);

    /**
     *  Deprecated - This method is only used by Wifi, and it will soon be replaced by a proper
     *  bug report API.
     *
     *  Takes a minimal bugreport of Wifi-related state.
     *
     *  @param shareTitle should be a valid legible string less than 50 chars long
     *  @param shareDescription should be less than 91 bytes when encoded into UTF-8 format
     *
     *  @throws IllegalArgumentException if shareTitle or shareDescription is too big or if the
     *          parameters cannot be encoding to an UTF-8 charset.
     */
    void requestWifiBugReport(in String shareTitle, in String shareDescription);

    void clearPendingBackup();
    Intent getIntentForIntentSender(in IIntentSender sender);
    // This is not public because you need to be very careful in how you
    // manage your activity to make sure it is always the uid you expect.
    String getLaunchedFromPackage(in IBinder activityToken);
    void killUid(int appId, int userId, in String reason);
    void setUserIsMonkey(boolean monkey);
    void hang(in IBinder who, boolean allowRestart);

    List<ActivityManager.StackInfo> getAllStackInfos();
    void moveTaskToStack(int taskId, int stackId, boolean toTop);
    /**
     * Resizes the input stack id to the given bounds.
     *
     * @param stackId Id of the stack to resize.
     * @param bounds Bounds to resize the stack to or {@code null} for fullscreen.
     * @param allowResizeInDockedMode True if the resize should be allowed when the docked stack is
     *                                active.
     * @param preserveWindows True if the windows of activities contained in the stack should be
     *                        preserved.
     * @param animate True if the stack resize should be animated.
     * @param animationDuration The duration of the resize animation in milliseconds or -1 if the
     *                          default animation duration should be used.
     * @throws RemoteException
     */
    void resizeStack(int stackId, in Rect bounds, boolean allowResizeInDockedMode,
            boolean preserveWindows, boolean animate, int animationDuration);
    void setFocusedStack(int stackId);
    ActivityManager.StackInfo getFocusedStackInfo();
    void restart();
    void performIdleMaintenance();
    void appNotRespondingViaProvider(in IBinder connection);
    Rect getTaskBounds(int taskId);
    boolean setProcessMemoryTrimLevel(in String process, int uid, int level);


    // Start of L transactions
    String getTagForIntentSender(in IIntentSender sender, in String prefix);
    boolean startUserInBackground(int userid);
    boolean isInLockTaskMode();
    void startRecentsActivity(in Intent intent, in IAssistDataReceiver assistDataReceiver,
            in IRecentsAnimationRunner recentsAnimationRunner);
    void cancelRecentsAnimation(boolean restoreHomeStackPosition);
    int startActivityFromRecents(int taskId, in Bundle options);
    void startSystemLockTaskMode(int taskId);
    boolean isTopOfTask(in IBinder token);
    void bootAnimationComplete();
    int checkPermissionWithToken(in String permission, int pid, int uid,
            in IBinder callerToken);
    void registerTaskStackListener(in ITaskStackListener listener);
    void unregisterTaskStackListener(in ITaskStackListener listener);
    void notifyCleartextNetwork(int uid, in byte[] firstPacket);
    void setTaskResizeable(int taskId, int resizeableMode);
    void resizeTask(int taskId, in Rect bounds, int resizeMode);
    int getLockTaskModeState();
    void setDumpHeapDebugLimit(in String processName, int uid, long maxMemSize,
            in String reportPackage);
    void dumpHeapFinished(in String path);
    void updateLockTaskPackages(int userId, in String[] packages);
    void noteAlarmStart(in IIntentSender sender, in WorkSource workSource, int sourceUid, in String tag);
    void noteAlarmFinish(in IIntentSender sender, in WorkSource workSource, int sourceUid, in String tag);
    int getPackageProcessState(in String packageName, in String callingPackage);
    void updateDeviceOwner(in String packageName);
<<<<<<< HEAD
    int getUidProcessState(int uid, in String callingPackage);

=======
>>>>>>> de843449

    // Start of N transactions
    // Start Binder transaction tracking for all applications.
    boolean startBinderTracking();
    // Stop Binder transaction tracking for all applications and dump trace data to the given file
    // descriptor.
    boolean stopBinderTrackingAndDump(in ParcelFileDescriptor fd);
    /**
     * Try to place task to provided position. The final position might be different depending on
     * current user and stacks state. The task will be moved to target stack if it's currently in
     * different stack.
     */
    void positionTaskInStack(int taskId, int stackId, int position);
    void suppressResizeConfigChanges(boolean suppress);
    boolean moveTopActivityToPinnedStack(int stackId, in Rect bounds);
    boolean isAppStartModeDisabled(int uid, in String packageName);
    boolean unlockUser(int userid, in byte[] token, in byte[] secret,
            in IProgressListener listener);
    void killPackageDependents(in String packageName, int userId);
    /**
     * Resizes the docked stack, and all other stacks as the result of the dock stack bounds change.
     *
     * @param dockedBounds The bounds for the docked stack.
     * @param tempDockedTaskBounds The temporary bounds for the tasks in the docked stack, which
     *                             might be different from the stack bounds to allow more
     *                             flexibility while resizing, or {@code null} if they should be the
     *                             same as the stack bounds.
     * @param tempDockedTaskInsetBounds The temporary bounds for the tasks to calculate the insets.
     *                                  When resizing, we usually "freeze" the layout of a task. To
     *                                  achieve that, we also need to "freeze" the insets, which
     *                                  gets achieved by changing task bounds but not bounds used
     *                                  to calculate the insets in this transient state
     * @param tempOtherTaskBounds The temporary bounds for the tasks in all other stacks, or
     *                            {@code null} if they should be the same as the stack bounds.
     * @param tempOtherTaskInsetBounds Like {@code tempDockedTaskInsetBounds}, but for the other
     *                                 stacks.
     * @throws RemoteException
     */
    void resizeDockedStack(in Rect dockedBounds, in Rect tempDockedTaskBounds,
            in Rect tempDockedTaskInsetBounds,
            in Rect tempOtherTaskBounds, in Rect tempOtherTaskInsetBounds);
    boolean isAppForeground(int uid);
    void removeStack(int stackId);
    void makePackageIdle(String packageName, int userId);
    int getMemoryTrimLevel();
    boolean isVrModePackageEnabled(in ComponentName packageName);
    void notifyLockedProfile(int userId);
    void startConfirmDeviceCredentialIntent(in Intent intent, in Bundle options);
    void sendIdleJobTrigger();
    int sendIntentSender(in IIntentSender target, in IBinder whitelistToken, int code,
            in Intent intent, in String resolvedType, in IIntentReceiver finishedReceiver,
            in String requiredPermission, in Bundle options);
    boolean isBackgroundRestricted(in String packageName);

    // Start of N MR1 transactions
    void setRenderThread(int tid);
    /**
     * Lets activity manager know whether the calling process is currently showing "top-level" UI
     * that is not an activity, i.e. windows on the screen the user is currently interacting with.
     *
     * <p>This flag can only be set for persistent processes.
     *
     * @param hasTopUi Whether the calling process has "top-level" UI.
     */
    void setHasTopUi(boolean hasTopUi);

    // Start of O transactions
    int restartUserInBackground(int userId);
    /** Cancels the window transitions for the given task. */
    void cancelTaskWindowTransition(int taskId);
    /**
     * @param taskId the id of the task to retrieve the sAutoapshots for
     * @param reducedResolution if set, if the snapshot needs to be loaded from disk, this will load
     *                          a reduced resolution of it, which is much faster
     * @return a graphic buffer representing a screenshot of a task
     */
    ActivityManager.TaskSnapshot getTaskSnapshot(int taskId, boolean reducedResolution);
    void scheduleApplicationInfoChanged(in List<String> packageNames, int userId);
    void setPersistentVrThread(int tid);

    void waitForNetworkStateUpdate(long procStateSeq);
    /**
     * Add a bare uid to the background restrictions whitelist.  Only the system uid may call this.
     */
    void backgroundWhitelistUid(int uid);

    // Start of P transactions
    /**
     *  Similar to {@link #startUserInBackground(int userId), but with a listener to report
     *  user unlock progress.
     */
    boolean startUserInBackgroundWithListener(int userid, IProgressListener unlockProgressListener);

    /**
     * Method for the shell UID to start deletating its permission identity to an
     * active instrumenation. The shell can delegate permissions only to one active
     * instrumentation at a time. An active instrumentation is one running and
     * started from the shell.
     */
    void startDelegateShellPermissionIdentity(int uid, in String[] permissions);

    /**
     * Method for the shell UID to stop deletating its permission identity to an
     * active instrumenation. An active instrumentation is one running and
     * started from the shell.
     */
    void stopDelegateShellPermissionIdentity();
}<|MERGE_RESOLUTION|>--- conflicted
+++ resolved
@@ -380,11 +380,6 @@
     void noteAlarmFinish(in IIntentSender sender, in WorkSource workSource, int sourceUid, in String tag);
     int getPackageProcessState(in String packageName, in String callingPackage);
     void updateDeviceOwner(in String packageName);
-<<<<<<< HEAD
-    int getUidProcessState(int uid, in String callingPackage);
-
-=======
->>>>>>> de843449
 
     // Start of N transactions
     // Start Binder transaction tracking for all applications.
