--- conflicted
+++ resolved
@@ -16,7 +16,6 @@
 
 package android.service.notification;
 
-import static android.app.NotificationManager.Policy.PRIORITY_CATEGORY_REMINDERS;
 import static android.app.NotificationManager.Policy.SUPPRESSED_EFFECT_FULL_SCREEN_INTENT;
 import static android.app.NotificationManager.Policy.SUPPRESSED_EFFECT_LIGHTS;
 import static android.app.NotificationManager.Policy.SUPPRESSED_EFFECT_PEEK;
@@ -661,10 +660,7 @@
             rt.zenMode = Global.ZEN_MODE_IMPORTANT_INTERRUPTIONS;
         }
         rt.modified = safeBoolean(parser, RULE_ATT_MODIFIED, false);
-<<<<<<< HEAD
-=======
         rt.zenPolicy = readZenPolicyXml(parser);
->>>>>>> de843449
         return rt;
     }
 
@@ -691,12 +687,9 @@
         if (rule.condition != null) {
             writeConditionXml(rule.condition, out);
         }
-<<<<<<< HEAD
-=======
         if (rule.zenPolicy != null) {
             writeZenPolicyXml(rule.zenPolicy, out);
         }
->>>>>>> de843449
         out.attribute(null, RULE_ATT_MODIFIED, Boolean.toString(rule.modified));
     }
 
@@ -954,11 +947,7 @@
 
         if (zenPolicy.isCategoryAllowed(ZenPolicy.PRIORITY_CATEGORY_REMINDERS,
                 isPriorityCategoryEnabled(Policy.PRIORITY_CATEGORY_REMINDERS, defaultPolicy))) {
-<<<<<<< HEAD
-            priorityCategories |= PRIORITY_CATEGORY_REMINDERS;
-=======
             priorityCategories |= Policy.PRIORITY_CATEGORY_REMINDERS;
->>>>>>> de843449
         }
 
         if (zenPolicy.isCategoryAllowed(ZenPolicy.PRIORITY_CATEGORY_EVENTS,
@@ -975,11 +964,7 @@
         if (zenPolicy.isCategoryAllowed(ZenPolicy.PRIORITY_CATEGORY_CALLS,
                 isPriorityCategoryEnabled(Policy.PRIORITY_CATEGORY_CALLS, defaultPolicy))) {
             priorityCategories |= Policy.PRIORITY_CATEGORY_CALLS;
-<<<<<<< HEAD
-            messageSenders = getNotificationPolicySenders(zenPolicy.getPriorityCallSenders());
-=======
             callSenders = getNotificationPolicySenders(zenPolicy.getPriorityCallSenders());
->>>>>>> de843449
         }
 
         if (zenPolicy.isCategoryAllowed(ZenPolicy.PRIORITY_CATEGORY_REPEAT_CALLERS,
@@ -1003,17 +988,6 @@
             priorityCategories |= Policy.PRIORITY_CATEGORY_SYSTEM;
         }
 
-<<<<<<< HEAD
-        if (!zenPolicy.isVisualEffectAllowed(ZenPolicy.VISUAL_EFFECT_FULL_SCREEN_INTENT,
-                isVisualEffectAllowed(Policy.SUPPRESSED_EFFECT_FULL_SCREEN_INTENT,
-                        defaultPolicy))) {
-            suppressedVisualEffects |= Policy.SUPPRESSED_EFFECT_FULL_SCREEN_INTENT;
-        }
-
-        if (!zenPolicy.isVisualEffectAllowed(ZenPolicy.VISUAL_EFFECT_LIGHTS,
-                isVisualEffectAllowed(Policy.SUPPRESSED_EFFECT_LIGHTS,
-                        defaultPolicy))) {
-=======
         boolean suppressFullScreenIntent = !zenPolicy.isVisualEffectAllowed(
                 ZenPolicy.VISUAL_EFFECT_FULL_SCREEN_INTENT,
                 isVisualEffectAllowed(Policy.SUPPRESSED_EFFECT_FULL_SCREEN_INTENT,
@@ -1038,7 +1012,6 @@
         }
 
         if (suppressLights) {
->>>>>>> de843449
             suppressedVisualEffects |= Policy.SUPPRESSED_EFFECT_LIGHTS;
         }
 
@@ -1046,10 +1019,7 @@
                 isVisualEffectAllowed(Policy.SUPPRESSED_EFFECT_PEEK,
                         defaultPolicy))) {
             suppressedVisualEffects |= Policy.SUPPRESSED_EFFECT_PEEK;
-<<<<<<< HEAD
-=======
             suppressedVisualEffects |= Policy.SUPPRESSED_EFFECT_SCREEN_ON;
->>>>>>> de843449
         }
 
         if (!zenPolicy.isVisualEffectAllowed(ZenPolicy.VISUAL_EFFECT_STATUS_BAR,
@@ -1064,13 +1034,7 @@
             suppressedVisualEffects |= Policy.SUPPRESSED_EFFECT_BADGE;
         }
 
-<<<<<<< HEAD
-        if (!zenPolicy.isVisualEffectAllowed(ZenPolicy.VISUAL_EFFECT_AMBIENT,
-                isVisualEffectAllowed(Policy.SUPPRESSED_EFFECT_AMBIENT,
-                        defaultPolicy))) {
-=======
         if (suppressAmbient) {
->>>>>>> de843449
             suppressedVisualEffects |= Policy.SUPPRESSED_EFFECT_AMBIENT;
         }
 
@@ -1097,20 +1061,12 @@
             case ZenPolicy.PEOPLE_TYPE_ANYONE:
                 return Policy.PRIORITY_SENDERS_ANY;
             case ZenPolicy.PEOPLE_TYPE_CONTACTS:
-<<<<<<< HEAD
-=======
-
->>>>>>> de843449
+
                 return Policy.PRIORITY_SENDERS_CONTACTS;
             case ZenPolicy.PEOPLE_TYPE_STARRED:
             default:
                 return Policy.PRIORITY_SENDERS_STARRED;
         }
-<<<<<<< HEAD
-
-    }
-
-=======
     }
 
 
@@ -1130,7 +1086,6 @@
     }
 
 
->>>>>>> de843449
     public Policy toNotificationPolicy() {
         int priorityCategories = 0;
         int priorityCallSenders = Policy.PRIORITY_SENDERS_CONTACTS;
@@ -1690,17 +1645,11 @@
         public String id;                // required for automatic (unique)
         @UnsupportedAppUsage
         public long creationTime;        // required for automatic
-<<<<<<< HEAD
-        public String enabler;          // package name, only used for manual rules.
-        public ZenPolicy zenPolicy;
-        public boolean modified;    // rule has been modified from initial creation
-=======
         // package name, only used for manual rules when they have turned DND on.
         public String enabler;
         public ZenPolicy zenPolicy;
         public boolean modified;    // rule has been modified from initial creation
         public String pkg;
->>>>>>> de843449
 
         public ZenRule() { }
 
@@ -1724,10 +1673,7 @@
             }
             zenPolicy = source.readParcelable(null);
             modified = source.readInt() == 1;
-<<<<<<< HEAD
-=======
             pkg = source.readString();
->>>>>>> de843449
         }
 
         @Override
@@ -1765,10 +1711,7 @@
             }
             dest.writeParcelable(zenPolicy, 0);
             dest.writeInt(modified ? 1 : 0);
-<<<<<<< HEAD
-=======
             dest.writeString(pkg);
->>>>>>> de843449
         }
 
         @Override
@@ -1874,12 +1817,9 @@
             if (modified != to.modified) {
                 d.addLine(item, "modified", modified, to.modified);
             }
-<<<<<<< HEAD
-=======
             if (pkg != to.pkg) {
                 d.addLine(item, "pkg", pkg, to.pkg);
             }
->>>>>>> de843449
         }
 
         @Override
@@ -1898,21 +1838,14 @@
                     && Objects.equals(other.id, id)
                     && Objects.equals(other.enabler, enabler)
                     && Objects.equals(other.zenPolicy, zenPolicy)
-<<<<<<< HEAD
-=======
                     && Objects.equals(other.pkg, pkg)
->>>>>>> de843449
                     && other.modified == modified;
         }
 
         @Override
         public int hashCode() {
             return Objects.hash(enabled, snoozing, name, zenMode, conditionId, condition,
-<<<<<<< HEAD
-                    component, id, enabler, zenPolicy, modified);
-=======
                     component, configurationActivity, pkg, id, enabler, zenPolicy, modified);
->>>>>>> de843449
         }
 
         public boolean isAutomaticActive() {
