--- conflicted
+++ resolved
@@ -16,22 +16,16 @@
 package android.service.notification;
 
 import android.annotation.NonNull;
-<<<<<<< HEAD
-=======
 import android.annotation.StringDef;
->>>>>>> 825827da
 import android.annotation.SystemApi;
 import android.app.Notification;
 import android.os.Bundle;
 import android.os.Parcel;
 import android.os.Parcelable;
 import android.os.UserHandle;
-<<<<<<< HEAD
-=======
 
 import java.lang.annotation.Retention;
 import java.lang.annotation.RetentionPolicy;
->>>>>>> 825827da
 
 /**
  * Ranking updates from the Assistant.
@@ -42,14 +36,10 @@
  * realizes on the notification rankings.
  *
  * Notifications affected by the Adjustment will be re-ranked if necessary.
-<<<<<<< HEAD
- */
-=======
  *
  * @hide
  */
 @SystemApi
->>>>>>> 825827da
 public final class Adjustment implements Parcelable {
     private final String mPackage;
     private final String mKey;
