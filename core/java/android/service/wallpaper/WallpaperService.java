/*
 * Copyright (C) 2009 The Android Open Source Project
 *
 * Licensed under the Apache License, Version 2.0 (the "License");
 * you may not use this file except in compliance with the License.
 * You may obtain a copy of the License at
 *
 *      http://www.apache.org/licenses/LICENSE-2.0
 *
 * Unless required by applicable law or agreed to in writing, software
 * distributed under the License is distributed on an "AS IS" BASIS,
 * WITHOUT WARRANTIES OR CONDITIONS OF ANY KIND, either express or implied.
 * See the License for the specific language governing permissions and
 * limitations under the License.
 */

package android.service.wallpaper;

import com.android.internal.os.HandlerCaller;
import com.android.internal.view.BaseIWindow;
import com.android.internal.view.BaseSurfaceHolder;

import android.annotation.SdkConstant;
import android.annotation.SdkConstant.SdkConstantType;
import android.app.Service;
import android.app.WallpaperManager;
import android.content.BroadcastReceiver;
import android.content.Context;
import android.content.Intent;
import android.content.IntentFilter;
import android.content.res.Configuration;
import android.graphics.PixelFormat;
import android.graphics.Rect;
import android.os.Bundle;
import android.os.IBinder;
import android.os.Looper;
import android.os.Message;
import android.os.PowerManager;
import android.os.RemoteException;
import android.util.Log;
import android.util.LogPrinter;
import android.view.Display;
import android.view.Gravity;
import android.view.IWindowSession;
import android.view.InputChannel;
import android.view.InputDevice;
import android.view.InputEvent;
import android.view.InputEventReceiver;
import android.view.MotionEvent;
import android.view.SurfaceHolder;
import android.view.View;
import android.view.ViewGroup;
import android.view.WindowManager;
import android.view.WindowManagerGlobal;

import java.io.FileDescriptor;
import java.io.PrintWriter;
import java.util.ArrayList;

/**
 * A wallpaper service is responsible for showing a live wallpaper behind
 * applications that would like to sit on top of it.  This service object
 * itself does very little -- its only purpose is to generate instances of
 * {@link Engine} as needed.  Implementing a wallpaper thus
 * involves subclassing from this, subclassing an Engine implementation,
 * and implementing {@link #onCreateEngine()} to return a new instance of
 * your engine.
 */
public abstract class WallpaperService extends Service {
    /**
     * The {@link Intent} that must be declared as handled by the service.
     * To be supported, the service must also require the
     * {@link android.Manifest.permission#BIND_WALLPAPER} permission so
     * that other applications can not abuse it.
     */
    @SdkConstant(SdkConstantType.SERVICE_ACTION)
    public static final String SERVICE_INTERFACE =
            "android.service.wallpaper.WallpaperService";

    /**
     * Name under which a WallpaperService component publishes information
     * about itself.  This meta-data must reference an XML resource containing
     * a <code>&lt;{@link android.R.styleable#Wallpaper wallpaper}&gt;</code>
     * tag.
     */
    public static final String SERVICE_META_DATA = "android.service.wallpaper";

    static final String TAG = "WallpaperService";
    static final boolean DEBUG = false;
    
    private static final int DO_ATTACH = 10;
    private static final int DO_DETACH = 20;
    private static final int DO_SET_DESIRED_SIZE = 30;
    
    private static final int MSG_UPDATE_SURFACE = 10000;
    private static final int MSG_VISIBILITY_CHANGED = 10010;
    private static final int MSG_WALLPAPER_OFFSETS = 10020;
    private static final int MSG_WALLPAPER_COMMAND = 10025;
    private static final int MSG_WINDOW_RESIZED = 10030;
    private static final int MSG_WINDOW_MOVED = 10035;
    private static final int MSG_TOUCH_EVENT = 10040;
    
    private final ArrayList<Engine> mActiveEngines
            = new ArrayList<Engine>();
    
    static final class WallpaperCommand {
        String action;
        int x;
        int y;
        int z;
        Bundle extras;
        boolean sync;
    }
    
    /**
     * The actual implementation of a wallpaper.  A wallpaper service may
     * have multiple instances running (for example as a real wallpaper
     * and as a preview), each of which is represented by its own Engine
     * instance.  You must implement {@link WallpaperService#onCreateEngine()}
     * to return your concrete Engine implementation.
     */
    public class Engine {
        IWallpaperEngineWrapper mIWallpaperEngine;
        
        // Copies from mIWallpaperEngine.
        HandlerCaller mCaller;
        IWallpaperConnection mConnection;
        IBinder mWindowToken;
        
        boolean mInitializing = true;
        boolean mVisible;
        boolean mScreenOn = true;
        boolean mReportedVisible;
        boolean mDestroyed;
        
        // Current window state.
        boolean mCreated;
        boolean mSurfaceCreated;
        boolean mIsCreating;
        boolean mDrawingAllowed;
        boolean mOffsetsChanged;
        boolean mFixedSizeAllowed;
        int mWidth;
        int mHeight;
        int mFormat;
        int mType;
        int mCurWidth;
        int mCurHeight;
        int mWindowFlags = WindowManager.LayoutParams.FLAG_NOT_TOUCHABLE;
        int mWindowPrivateFlags =
                WindowManager.LayoutParams.PRIVATE_FLAG_WANTS_OFFSET_NOTIFICATIONS;
        int mCurWindowFlags = mWindowFlags;
        int mCurWindowPrivateFlags = mWindowPrivateFlags;
        final Rect mVisibleInsets = new Rect();
        final Rect mWinFrame = new Rect();
        final Rect mContentInsets = new Rect();
        final Configuration mConfiguration = new Configuration();
        
        final WindowManager.LayoutParams mLayout
                = new WindowManager.LayoutParams();
        IWindowSession mSession;
        InputChannel mInputChannel;

        final Object mLock = new Object();
        boolean mOffsetMessageEnqueued;
        float mPendingXOffset;
        float mPendingYOffset;
        float mPendingXOffsetStep;
        float mPendingYOffsetStep;
        boolean mPendingSync;
        MotionEvent mPendingMove;
        
        final BroadcastReceiver mReceiver = new BroadcastReceiver() {
            @Override
            public void onReceive(Context context, Intent intent) {
                if (Intent.ACTION_SCREEN_ON.equals(intent.getAction())) {
                    mScreenOn = true;
                    reportVisibility();
                } else if (Intent.ACTION_SCREEN_OFF.equals(intent.getAction())) {
                    mScreenOn = false;
                    reportVisibility();
                }
            }
        };
        
        final BaseSurfaceHolder mSurfaceHolder = new BaseSurfaceHolder() {
            {
                mRequestedFormat = PixelFormat.RGBX_8888;
            }

            @Override
            public boolean onAllowLockCanvas() {
                return mDrawingAllowed;
            }

            @Override
            public void onRelayoutContainer() {
                Message msg = mCaller.obtainMessage(MSG_UPDATE_SURFACE);
                mCaller.sendMessage(msg);
            }

            @Override
            public void onUpdateSurface() {
                Message msg = mCaller.obtainMessage(MSG_UPDATE_SURFACE);
                mCaller.sendMessage(msg);
            }

            public boolean isCreating() {
                return mIsCreating;
            }

            @Override
            public void setFixedSize(int width, int height) {
                if (!mFixedSizeAllowed) {
                    // Regular apps can't do this.  It can only work for
                    // certain designs of window animations, so you can't
                    // rely on it.
                    throw new UnsupportedOperationException(
                            "Wallpapers currently only support sizing from layout");
                }
                super.setFixedSize(width, height);
            }
            
            public void setKeepScreenOn(boolean screenOn) {
                throw new UnsupportedOperationException(
                        "Wallpapers do not support keep screen on");
            }
            
        };

        final class WallpaperInputEventReceiver extends InputEventReceiver {
            public WallpaperInputEventReceiver(InputChannel inputChannel, Looper looper) {
                super(inputChannel, looper);
            }

            @Override
            public void onInputEvent(InputEvent event) {
                boolean handled = false;
                try {
                    if (event instanceof MotionEvent
                            && (event.getSource() & InputDevice.SOURCE_CLASS_POINTER) != 0) {
                        MotionEvent dup = MotionEvent.obtainNoHistory((MotionEvent)event);
                        dispatchPointer(dup);
                        handled = true;
                    }
                } finally {
                    finishInputEvent(event, handled);
                }
            }
        }
        WallpaperInputEventReceiver mInputEventReceiver;

        final BaseIWindow mWindow = new BaseIWindow() {
            @Override
            public void resized(Rect frame, Rect contentInsets,
                    Rect visibleInsets, boolean reportDraw, Configuration newConfig) {
                Message msg = mCaller.obtainMessageI(MSG_WINDOW_RESIZED,
                        reportDraw ? 1 : 0);
                mCaller.sendMessage(msg);
            }

            @Override
            public void moved(int newX, int newY) {
                Message msg = mCaller.obtainMessageII(MSG_WINDOW_MOVED, newX, newY);
                mCaller.sendMessage(msg);
            }

            @Override
            public void dispatchAppVisibility(boolean visible) {
                // We don't do this in preview mode; we'll let the preview
                // activity tell us when to run.
                if (!mIWallpaperEngine.mIsPreview) {
                    Message msg = mCaller.obtainMessageI(MSG_VISIBILITY_CHANGED,
                            visible ? 1 : 0);
                    mCaller.sendMessage(msg);
                }
            }

            @Override
            public void dispatchWallpaperOffsets(float x, float y, float xStep, float yStep,
                    boolean sync) {
                synchronized (mLock) {
                    if (DEBUG) Log.v(TAG, "Dispatch wallpaper offsets: " + x + ", " + y);
                    mPendingXOffset = x;
                    mPendingYOffset = y;
                    mPendingXOffsetStep = xStep;
                    mPendingYOffsetStep = yStep;
                    if (sync) {
                        mPendingSync = true;
                    }
                    if (!mOffsetMessageEnqueued) {
                        mOffsetMessageEnqueued = true;
                        Message msg = mCaller.obtainMessage(MSG_WALLPAPER_OFFSETS);
                        mCaller.sendMessage(msg);
                    }
                }
            }

            @Override
            public void dispatchWallpaperCommand(String action, int x, int y,
                    int z, Bundle extras, boolean sync) {
                synchronized (mLock) {
                    if (DEBUG) Log.v(TAG, "Dispatch wallpaper command: " + x + ", " + y);
                    WallpaperCommand cmd = new WallpaperCommand();
                    cmd.action = action;
                    cmd.x = x;
                    cmd.y = y;
                    cmd.z = z;
                    cmd.extras = extras;
                    cmd.sync = sync;
                    Message msg = mCaller.obtainMessage(MSG_WALLPAPER_COMMAND);
                    msg.obj = cmd;
                    mCaller.sendMessage(msg);
                }
            }
        };
        
        /**
         * Provides access to the surface in which this wallpaper is drawn.
         */
        public SurfaceHolder getSurfaceHolder() {
            return mSurfaceHolder;
        }
        
        /**
         * Convenience for {@link WallpaperManager#getDesiredMinimumWidth()
         * WallpaperManager.getDesiredMinimumWidth()}, returning the width
         * that the system would like this wallpaper to run in.
         */
        public int getDesiredMinimumWidth() {
            return mIWallpaperEngine.mReqWidth;
        }
        
        /**
         * Convenience for {@link WallpaperManager#getDesiredMinimumHeight()
         * WallpaperManager.getDesiredMinimumHeight()}, returning the height
         * that the system would like this wallpaper to run in.
         */
        public int getDesiredMinimumHeight() {
            return mIWallpaperEngine.mReqHeight;
        }
        
        /**
         * Return whether the wallpaper is currently visible to the user,
         * this is the last value supplied to
         * {@link #onVisibilityChanged(boolean)}.
         */
        public boolean isVisible() {
            return mReportedVisible;
        }
        
        /**
         * Returns true if this engine is running in preview mode -- that is,
         * it is being shown to the user before they select it as the actual
         * wallpaper.
         */
        public boolean isPreview() {
            return mIWallpaperEngine.mIsPreview;
        }
        
        /**
         * Control whether this wallpaper will receive raw touch events
         * from the window manager as the user interacts with the window
         * that is currently displaying the wallpaper.  By default they
         * are turned off.  If enabled, the events will be received in
         * {@link #onTouchEvent(MotionEvent)}.
         */
        public void setTouchEventsEnabled(boolean enabled) {
            mWindowFlags = enabled
                    ? (mWindowFlags&~WindowManager.LayoutParams.FLAG_NOT_TOUCHABLE)
                    : (mWindowFlags|WindowManager.LayoutParams.FLAG_NOT_TOUCHABLE);
            if (mCreated) {
                updateSurface(false, false, false);
            }
        }

        /**
         * Control whether this wallpaper will receive notifications when the wallpaper
         * has been scrolled. By default, wallpapers will receive notifications, although
         * the default static image wallpapers do not. It is a performance optimization to
         * set this to false.
         *
         * @param enabled whether the wallpaper wants to receive offset notifications
         */
        public void setOffsetNotificationsEnabled(boolean enabled) {
            mWindowPrivateFlags = enabled
                    ? (mWindowPrivateFlags |
                        WindowManager.LayoutParams.PRIVATE_FLAG_WANTS_OFFSET_NOTIFICATIONS)
                    : (mWindowPrivateFlags &
                        ~WindowManager.LayoutParams.PRIVATE_FLAG_WANTS_OFFSET_NOTIFICATIONS);
            if (mCreated) {
                updateSurface(false, false, false);
            }
        }

        /** {@hide} */
        public void setFixedSizeAllowed(boolean allowed) {
            mFixedSizeAllowed = allowed;
        }

        /**
         * Called once to initialize the engine.  After returning, the
         * engine's surface will be created by the framework.
         */
        public void onCreate(SurfaceHolder surfaceHolder) {
        }
        
        /**
         * Called right before the engine is going away.  After this the
         * surface will be destroyed and this Engine object is no longer
         * valid.
         */
        public void onDestroy() {
        }
        
        /**
         * Called to inform you of the wallpaper becoming visible or
         * hidden.  <em>It is very important that a wallpaper only use
         * CPU while it is visible.</em>.
         */
        public void onVisibilityChanged(boolean visible) {
        }
        
        /**
         * Called as the user performs touch-screen interaction with the
         * window that is currently showing this wallpaper.  Note that the
         * events you receive here are driven by the actual application the
         * user is interacting with, so if it is slow you will get fewer
         * move events.
         */
        public void onTouchEvent(MotionEvent event) {
        }
        
        /**
         * Called to inform you of the wallpaper's offsets changing
         * within its contain, corresponding to the container's
         * call to {@link WallpaperManager#setWallpaperOffsets(IBinder, float, float)
         * WallpaperManager.setWallpaperOffsets()}.
         */
        public void onOffsetsChanged(float xOffset, float yOffset,
                float xOffsetStep, float yOffsetStep,
                int xPixelOffset, int yPixelOffset) {
        }
        
        /**
         * Process a command that was sent to the wallpaper with
         * {@link WallpaperManager#sendWallpaperCommand}.
         * The default implementation does nothing, and always returns null
         * as the result.
         * 
         * @param action The name of the command to perform.  This tells you
         * what to do and how to interpret the rest of the arguments.
         * @param x Generic integer parameter.
         * @param y Generic integer parameter.
         * @param z Generic integer parameter.
         * @param extras Any additional parameters.
         * @param resultRequested If true, the caller is requesting that
         * a result, appropriate for the command, be returned back.
         * @return If returning a result, create a Bundle and place the
         * result data in to it.  Otherwise return null.
         */
        public Bundle onCommand(String action, int x, int y, int z,
                Bundle extras, boolean resultRequested) {
            return null;
        }
        
        /**
         * Called when an application has changed the desired virtual size of
         * the wallpaper.
         */
        public void onDesiredSizeChanged(int desiredWidth, int desiredHeight) {
        }
        
        /**
         * Convenience for {@link SurfaceHolder.Callback#surfaceChanged
         * SurfaceHolder.Callback.surfaceChanged()}.
         */
        public void onSurfaceChanged(SurfaceHolder holder, int format, int width, int height) {
        }

        /**
         * Convenience for {@link SurfaceHolder.Callback2#surfaceRedrawNeeded
         * SurfaceHolder.Callback.surfaceRedrawNeeded()}.
         */
        public void onSurfaceRedrawNeeded(SurfaceHolder holder) {
        }

        /**
         * Convenience for {@link SurfaceHolder.Callback#surfaceCreated
         * SurfaceHolder.Callback.surfaceCreated()}.
         */
        public void onSurfaceCreated(SurfaceHolder holder) {
        }

        /**
         * Convenience for {@link SurfaceHolder.Callback#surfaceDestroyed
         * SurfaceHolder.Callback.surfaceDestroyed()}.
         */
        public void onSurfaceDestroyed(SurfaceHolder holder) {
        }
        
        protected void dump(String prefix, FileDescriptor fd, PrintWriter out, String[] args) {
            out.print(prefix); out.print("mInitializing="); out.print(mInitializing);
                    out.print(" mDestroyed="); out.println(mDestroyed);
            out.print(prefix); out.print("mVisible="); out.print(mVisible);
                    out.print(" mScreenOn="); out.print(mScreenOn);
                    out.print(" mReportedVisible="); out.println(mReportedVisible);
            out.print(prefix); out.print("mCreated="); out.print(mCreated);
                    out.print(" mSurfaceCreated="); out.print(mSurfaceCreated);
                    out.print(" mIsCreating="); out.print(mIsCreating);
                    out.print(" mDrawingAllowed="); out.println(mDrawingAllowed);
            out.print(prefix); out.print("mWidth="); out.print(mWidth);
                    out.print(" mCurWidth="); out.print(mCurWidth);
                    out.print(" mHeight="); out.print(mHeight);
                    out.print(" mCurHeight="); out.println(mCurHeight);
            out.print(prefix); out.print("mType="); out.print(mType);
                    out.print(" mWindowFlags="); out.print(mWindowFlags);
                    out.print(" mCurWindowFlags="); out.println(mCurWindowFlags);
                    out.print(" mWindowPrivateFlags="); out.print(mWindowPrivateFlags);
                    out.print(" mCurWindowPrivateFlags="); out.println(mCurWindowPrivateFlags);
            out.print(prefix); out.print("mVisibleInsets=");
                    out.print(mVisibleInsets.toShortString());
                    out.print(" mWinFrame="); out.print(mWinFrame.toShortString());
                    out.print(" mContentInsets="); out.println(mContentInsets.toShortString());
            out.print(prefix); out.print("mConfiguration="); out.println(mConfiguration);
            out.print(prefix); out.print("mLayout="); out.println(mLayout);
            synchronized (mLock) {
                out.print(prefix); out.print("mPendingXOffset="); out.print(mPendingXOffset);
                        out.print(" mPendingXOffset="); out.println(mPendingXOffset);
                out.print(prefix); out.print("mPendingXOffsetStep=");
                        out.print(mPendingXOffsetStep);
                        out.print(" mPendingXOffsetStep="); out.println(mPendingXOffsetStep);
                out.print(prefix); out.print("mOffsetMessageEnqueued=");
                        out.print(mOffsetMessageEnqueued);
                        out.print(" mPendingSync="); out.println(mPendingSync);
                if (mPendingMove != null) {
                    out.print(prefix); out.print("mPendingMove="); out.println(mPendingMove);
                }
            }
        }

        private void dispatchPointer(MotionEvent event) {
            if (event.isTouchEvent()) {
                synchronized (mLock) {
                    if (event.getAction() == MotionEvent.ACTION_MOVE) {
                        mPendingMove = event;
                    } else {
                        mPendingMove = null;
                    }
                }
                Message msg = mCaller.obtainMessageO(MSG_TOUCH_EVENT, event);
                mCaller.sendMessage(msg);
            } else {
                event.recycle();
            }
        }

        void updateSurface(boolean forceRelayout, boolean forceReport, boolean redrawNeeded) {
            if (mDestroyed) {
                Log.w(TAG, "Ignoring updateSurface: destroyed");
            }
            
            int myWidth = mSurfaceHolder.getRequestedWidth();
            if (myWidth <= 0) myWidth = ViewGroup.LayoutParams.MATCH_PARENT;
            int myHeight = mSurfaceHolder.getRequestedHeight();
            if (myHeight <= 0) myHeight = ViewGroup.LayoutParams.MATCH_PARENT;
            
            final boolean creating = !mCreated;
            final boolean surfaceCreating = !mSurfaceCreated;
            final boolean formatChanged = mFormat != mSurfaceHolder.getRequestedFormat();
            boolean sizeChanged = mWidth != myWidth || mHeight != myHeight;
            final boolean typeChanged = mType != mSurfaceHolder.getRequestedType();
            final boolean flagsChanged = mCurWindowFlags != mWindowFlags ||
                    mCurWindowPrivateFlags != mWindowPrivateFlags;
            if (forceRelayout || creating || surfaceCreating || formatChanged || sizeChanged
                    || typeChanged || flagsChanged || redrawNeeded
                    || !mIWallpaperEngine.mShownReported) {

                if (DEBUG) Log.v(TAG, "Changes: creating=" + creating
                        + " format=" + formatChanged + " size=" + sizeChanged);

                try {
                    mWidth = myWidth;
                    mHeight = myHeight;
                    mFormat = mSurfaceHolder.getRequestedFormat();
                    mType = mSurfaceHolder.getRequestedType();

                    mLayout.x = 0;
                    mLayout.y = 0;
                    mLayout.width = myWidth;
                    mLayout.height = myHeight;
                    
                    mLayout.format = mFormat;
                    
                    mCurWindowFlags = mWindowFlags;
                    mLayout.flags = mWindowFlags
                            | WindowManager.LayoutParams.FLAG_LAYOUT_NO_LIMITS
                            | WindowManager.LayoutParams.FLAG_LAYOUT_IN_SCREEN
                            | WindowManager.LayoutParams.FLAG_NOT_FOCUSABLE
                            ;
                    mCurWindowPrivateFlags = mWindowPrivateFlags;
                    mLayout.privateFlags = mWindowPrivateFlags;

                    mLayout.memoryType = mType;
                    mLayout.token = mWindowToken;

                    if (!mCreated) {
                        mLayout.type = mIWallpaperEngine.mWindowType;
                        mLayout.gravity = Gravity.START|Gravity.TOP;
                        mLayout.setTitle(WallpaperService.this.getClass().getName());
                        mLayout.windowAnimations =
                                com.android.internal.R.style.Animation_Wallpaper;
                        mInputChannel = new InputChannel();
                        if (mSession.addToDisplay(mWindow, mWindow.mSeq, mLayout, View.VISIBLE,
                            Display.DEFAULT_DISPLAY, mContentInsets, mInputChannel) < 0) {
                            Log.w(TAG, "Failed to add window while updating wallpaper surface.");
                            return;
                        }
                        mCreated = true;

                        mInputEventReceiver = new WallpaperInputEventReceiver(
                                mInputChannel, Looper.myLooper());
                    }
                    
                    mSurfaceHolder.mSurfaceLock.lock();
                    mDrawingAllowed = true;

                    final int relayoutResult = mSession.relayout(
                        mWindow, mWindow.mSeq, mLayout, mWidth, mHeight,
                            View.VISIBLE, 0, mWinFrame, mContentInsets,
                            mVisibleInsets, mConfiguration, mSurfaceHolder.mSurface);

                    if (DEBUG) Log.v(TAG, "New surface: " + mSurfaceHolder.mSurface
                            + ", frame=" + mWinFrame);
                    
                    int w = mWinFrame.width();
                    if (mCurWidth != w) {
                        sizeChanged = true;
                        mCurWidth = w;
                    }
                    int h = mWinFrame.height();
                    if (mCurHeight != h) {
                        sizeChanged = true;
                        mCurHeight = h;
                    }

                    mSurfaceHolder.setSurfaceFrameSize(w, h);
                    mSurfaceHolder.mSurfaceLock.unlock();

                    if (!mSurfaceHolder.mSurface.isValid()) {
                        reportSurfaceDestroyed();
                        if (DEBUG) Log.v(TAG, "Layout: Surface destroyed");
                        return;
                    }

                    boolean didSurface = false;

                    try {
                        mSurfaceHolder.ungetCallbacks();

                        if (surfaceCreating) {
                            mIsCreating = true;
                            didSurface = true;
                            if (DEBUG) Log.v(TAG, "onSurfaceCreated("
                                    + mSurfaceHolder + "): " + this);
                            onSurfaceCreated(mSurfaceHolder);
                            SurfaceHolder.Callback callbacks[] = mSurfaceHolder.getCallbacks();
                            if (callbacks != null) {
                                for (SurfaceHolder.Callback c : callbacks) {
                                    c.surfaceCreated(mSurfaceHolder);
                                }
                            }
                        }

                        redrawNeeded |= creating || (relayoutResult
                                & WindowManagerGlobal.RELAYOUT_RES_FIRST_TIME) != 0;

                        if (forceReport || creating || surfaceCreating
                                || formatChanged || sizeChanged) {
                            if (DEBUG) {
                                RuntimeException e = new RuntimeException();
                                e.fillInStackTrace();
                                Log.w(TAG, "forceReport=" + forceReport + " creating=" + creating
                                        + " formatChanged=" + formatChanged
                                        + " sizeChanged=" + sizeChanged, e);
                            }
                            if (DEBUG) Log.v(TAG, "onSurfaceChanged("
                                    + mSurfaceHolder + ", " + mFormat
                                    + ", " + mCurWidth + ", " + mCurHeight
                                    + "): " + this);
                            didSurface = true;
                            onSurfaceChanged(mSurfaceHolder, mFormat,
                                    mCurWidth, mCurHeight);
                            SurfaceHolder.Callback callbacks[] = mSurfaceHolder.getCallbacks();
                            if (callbacks != null) {
                                for (SurfaceHolder.Callback c : callbacks) {
                                    c.surfaceChanged(mSurfaceHolder, mFormat,
                                            mCurWidth, mCurHeight);
                                }
                            }
                        }

                        if (redrawNeeded) {
                            onSurfaceRedrawNeeded(mSurfaceHolder);
                            SurfaceHolder.Callback callbacks[] = mSurfaceHolder.getCallbacks();
                            if (callbacks != null) {
                                for (SurfaceHolder.Callback c : callbacks) {
                                    if (c instanceof SurfaceHolder.Callback2) {
                                        ((SurfaceHolder.Callback2)c).surfaceRedrawNeeded(
                                                mSurfaceHolder);
                                    }
                                }
                            }
                        }

                        if (didSurface && !mReportedVisible) {
                            // This wallpaper is currently invisible, but its
                            // surface has changed.  At this point let's tell it
                            // again that it is invisible in case the report about
                            // the surface caused it to start running.  We really
                            // don't want wallpapers running when not visible.
                            if (mIsCreating) {
                                // Some wallpapers will ignore this call if they
                                // had previously been told they were invisble,
                                // so if we are creating a new surface then toggle
                                // the state to get them to notice.
                                if (DEBUG) Log.v(TAG, "onVisibilityChanged(true) at surface: "
                                        + this);
                                onVisibilityChanged(true);
                            }
                            if (DEBUG) Log.v(TAG, "onVisibilityChanged(false) at surface: "
                                        + this);
                            onVisibilityChanged(false);
                        }

                    } finally {
                        mIsCreating = false;
                        mSurfaceCreated = true;
                        if (redrawNeeded) {
                            mSession.finishDrawing(mWindow);
                        }
                        mIWallpaperEngine.reportShown();
                    }
                } catch (RemoteException ex) {
                }
                if (DEBUG) Log.v(
                    TAG, "Layout: x=" + mLayout.x + " y=" + mLayout.y +
                    " w=" + mLayout.width + " h=" + mLayout.height);
            }
        }
        
        void attach(IWallpaperEngineWrapper wrapper) {
            if (DEBUG) Log.v(TAG, "attach: " + this + " wrapper=" + wrapper);
            if (mDestroyed) {
                return;
            }
            
            mIWallpaperEngine = wrapper;
            mCaller = wrapper.mCaller;
            mConnection = wrapper.mConnection;
            mWindowToken = wrapper.mWindowToken;
            mSurfaceHolder.setSizeFromLayout();
            mInitializing = true;
            mSession = WindowManagerGlobal.getWindowSession(getMainLooper());
            
            mWindow.setSession(mSession);

            mScreenOn = ((PowerManager)getSystemService(Context.POWER_SERVICE)).isScreenOn();

            IntentFilter filter = new IntentFilter();
            filter.addAction(Intent.ACTION_SCREEN_ON);
            filter.addAction(Intent.ACTION_SCREEN_OFF);
            registerReceiver(mReceiver, filter);
            
            if (DEBUG) Log.v(TAG, "onCreate(): " + this);
            onCreate(mSurfaceHolder);
            
            mInitializing = false;
            mReportedVisible = false;
            updateSurface(false, false, false);
        }
        
        void doDesiredSizeChanged(int desiredWidth, int desiredHeight) {
            if (!mDestroyed) {
                if (DEBUG) Log.v(TAG, "onDesiredSizeChanged("
                        + desiredWidth + "," + desiredHeight + "): " + this);
                mIWallpaperEngine.mReqWidth = desiredWidth;
                mIWallpaperEngine.mReqHeight = desiredHeight;
                onDesiredSizeChanged(desiredWidth, desiredHeight);
                doOffsetsChanged(true);
            }
        }
        
        void doVisibilityChanged(boolean visible) {
            if (!mDestroyed) {
                mVisible = visible;
                reportVisibility();
            }
        }
        
        void reportVisibility() {
            if (!mDestroyed) {
                boolean visible = mVisible && mScreenOn;
                if (mReportedVisible != visible) {
                    mReportedVisible = visible;
                    if (DEBUG) Log.v(TAG, "onVisibilityChanged(" + visible
                            + "): " + this);
                    if (visible) {
                        // If becoming visible, in preview mode the surface
                        // may have been destroyed so now we need to make
                        // sure it is re-created.
                        doOffsetsChanged(false);
                        updateSurface(false, false, false);
                    }
                    onVisibilityChanged(visible);
                }
            }
        }
        
        void doOffsetsChanged(boolean always) {
            if (mDestroyed) {
                return;
            }

            if (!always && !mOffsetsChanged) {
                return;
            }

            float xOffset;
            float yOffset;
            float xOffsetStep;
            float yOffsetStep;
            boolean sync;
            synchronized (mLock) {
                xOffset = mPendingXOffset;
                yOffset = mPendingYOffset;
                xOffsetStep = mPendingXOffsetStep;
                yOffsetStep = mPendingYOffsetStep;
                sync = mPendingSync;
                mPendingSync = false;
                mOffsetMessageEnqueued = false;
            }

            if (mSurfaceCreated) {
                if (mReportedVisible) {
                    if (DEBUG) Log.v(TAG, "Offsets change in " + this
                            + ": " + xOffset + "," + yOffset);
                    final int availw = mIWallpaperEngine.mReqWidth-mCurWidth;
                    final int xPixels = availw > 0 ? -(int)(availw*xOffset+.5f) : 0;
                    final int availh = mIWallpaperEngine.mReqHeight-mCurHeight;
                    final int yPixels = availh > 0 ? -(int)(availh*yOffset+.5f) : 0;
                    onOffsetsChanged(xOffset, yOffset, xOffsetStep, yOffsetStep, xPixels, yPixels);
                } else {
                    mOffsetsChanged = true;
                }
            }
            
            if (sync) {
                try {
                    if (DEBUG) Log.v(TAG, "Reporting offsets change complete");
                    mSession.wallpaperOffsetsComplete(mWindow.asBinder());
                } catch (RemoteException e) {
                }
            }
        }
        
        void doCommand(WallpaperCommand cmd) {
            Bundle result;
            if (!mDestroyed) {
                result = onCommand(cmd.action, cmd.x, cmd.y, cmd.z,
                        cmd.extras, cmd.sync);
            } else {
                result = null;
            }
            if (cmd.sync) {
                try {
                    if (DEBUG) Log.v(TAG, "Reporting command complete");
                    mSession.wallpaperCommandComplete(mWindow.asBinder(), result);
                } catch (RemoteException e) {
                }
            }
        }
        
        void reportSurfaceDestroyed() {
            if (mSurfaceCreated) {
                mSurfaceCreated = false;
                mSurfaceHolder.ungetCallbacks();
                SurfaceHolder.Callback callbacks[] = mSurfaceHolder.getCallbacks();
                if (callbacks != null) {
                    for (SurfaceHolder.Callback c : callbacks) {
                        c.surfaceDestroyed(mSurfaceHolder);
                    }
                }
                if (DEBUG) Log.v(TAG, "onSurfaceDestroyed("
                        + mSurfaceHolder + "): " + this);
                onSurfaceDestroyed(mSurfaceHolder);
            }
        }
        
        void detach() {
            if (mDestroyed) {
                return;
            }
            
            mDestroyed = true;
            
            if (mVisible) {
                mVisible = false;
                if (DEBUG) Log.v(TAG, "onVisibilityChanged(false): " + this);
                onVisibilityChanged(false);
            }
            
            reportSurfaceDestroyed();
            
            if (DEBUG) Log.v(TAG, "onDestroy(): " + this);
            onDestroy();
            
            unregisterReceiver(mReceiver);
            
            if (mCreated) {
                try {
                    if (DEBUG) Log.v(TAG, "Removing window and destroying surface "
                            + mSurfaceHolder.getSurface() + " of: " + this);
                    
                    if (mInputEventReceiver != null) {
                        mInputEventReceiver.dispose();
                        mInputEventReceiver = null;
                    }
                    
                    mSession.remove(mWindow);
                } catch (RemoteException e) {
                }
                mSurfaceHolder.mSurface.release();
                mCreated = false;
                
                // Dispose the input channel after removing the window so the Window Manager
                // doesn't interpret the input channel being closed as an abnormal termination.
                if (mInputChannel != null) {
                    mInputChannel.dispose();
                    mInputChannel = null;
                }
            }
        }
    }
    
    class IWallpaperEngineWrapper extends IWallpaperEngine.Stub
            implements HandlerCaller.Callback {
        private final HandlerCaller mCaller;

        final IWallpaperConnection mConnection;
        final IBinder mWindowToken;
        final int mWindowType;
        final boolean mIsPreview;
        boolean mShownReported;
        int mReqWidth;
        int mReqHeight;
        
        Engine mEngine;
        
        IWallpaperEngineWrapper(WallpaperService context,
                IWallpaperConnection conn, IBinder windowToken,
                int windowType, boolean isPreview, int reqWidth, int reqHeight) {
<<<<<<< HEAD
            mCaller = new HandlerCaller(context, context.getMainLooper(), this);
=======
            if (DEBUG && mCallbackLooper != null) {
                mCallbackLooper.setMessageLogging(new LogPrinter(Log.VERBOSE, TAG));
            }
            mCaller = new HandlerCaller(context,
                    mCallbackLooper != null
                            ? mCallbackLooper : context.getMainLooper(),
                    this, true /*asyncHandler*/);
>>>>>>> ebcbfb3f
            mConnection = conn;
            mWindowToken = windowToken;
            mWindowType = windowType;
            mIsPreview = isPreview;
            mReqWidth = reqWidth;
            mReqHeight = reqHeight;
            
            Message msg = mCaller.obtainMessage(DO_ATTACH);
            mCaller.sendMessage(msg);
        }
        
        public void setDesiredSize(int width, int height) {
            Message msg = mCaller.obtainMessageII(DO_SET_DESIRED_SIZE, width, height);
            mCaller.sendMessage(msg);
        }
        
        public void setVisibility(boolean visible) {
            Message msg = mCaller.obtainMessageI(MSG_VISIBILITY_CHANGED,
                    visible ? 1 : 0);
            mCaller.sendMessage(msg);
        }

        public void dispatchPointer(MotionEvent event) {
            if (mEngine != null) {
                mEngine.dispatchPointer(event);
            } else {
                event.recycle();
            }
        }

        public void dispatchWallpaperCommand(String action, int x, int y,
                int z, Bundle extras) {
            if (mEngine != null) {
                mEngine.mWindow.dispatchWallpaperCommand(action, x, y, z, extras, false);
            }
        }

        public void reportShown() {
            if (!mShownReported) {
                mShownReported = true;
                try {
                    mConnection.engineShown(this);
                } catch (RemoteException e) {
                    Log.w(TAG, "Wallpaper host disappeared", e);
                    return;
                }
            }
        }

        public void destroy() {
            Message msg = mCaller.obtainMessage(DO_DETACH);
            mCaller.sendMessage(msg);
        }

        public void executeMessage(Message message) {
            switch (message.what) {
                case DO_ATTACH: {
                    try {
                        mConnection.attachEngine(this);
                    } catch (RemoteException e) {
                        Log.w(TAG, "Wallpaper host disappeared", e);
                        return;
                    }
                    Engine engine = onCreateEngine();
                    mEngine = engine;
                    mActiveEngines.add(engine);
                    engine.attach(this);
                    return;
                }
                case DO_DETACH: {
                    mActiveEngines.remove(mEngine);
                    mEngine.detach();
                    return;
                }
                case DO_SET_DESIRED_SIZE: {
                    mEngine.doDesiredSizeChanged(message.arg1, message.arg2);
                    return;
                }
                case MSG_UPDATE_SURFACE:
                    mEngine.updateSurface(true, false, false);
                    break;
                case MSG_VISIBILITY_CHANGED:
                    if (DEBUG) Log.v(TAG, "Visibility change in " + mEngine
                            + ": " + message.arg1);
                    mEngine.doVisibilityChanged(message.arg1 != 0);
                    break;
                case MSG_WALLPAPER_OFFSETS: {
                    mEngine.doOffsetsChanged(true);
                } break;
                case MSG_WALLPAPER_COMMAND: {
                    WallpaperCommand cmd = (WallpaperCommand)message.obj;
                    mEngine.doCommand(cmd);
                } break;
                case MSG_WINDOW_RESIZED: {
                    final boolean reportDraw = message.arg1 != 0;
                    mEngine.updateSurface(true, false, reportDraw);
                    mEngine.doOffsetsChanged(true);
                } break;
                case MSG_WINDOW_MOVED: {
                    // Do nothing. What does it mean for a Wallpaper to move?
                } break;
                case MSG_TOUCH_EVENT: {
                    boolean skip = false;
                    MotionEvent ev = (MotionEvent)message.obj;
                    if (ev.getAction() == MotionEvent.ACTION_MOVE) {
                        synchronized (mEngine.mLock) {
                            if (mEngine.mPendingMove == ev) {
                                mEngine.mPendingMove = null;
                            } else {
                                // this is not the motion event we are looking for....
                                skip = true;
                            }
                        }
                    }
                    if (!skip) {
                        if (DEBUG) Log.v(TAG, "Delivering touch event: " + ev);
                        mEngine.onTouchEvent(ev);
                    }
                    ev.recycle();
                } break;
                default :
                    Log.w(TAG, "Unknown message type " + message.what);
            }
        }
    }

    /**
     * Implements the internal {@link IWallpaperService} interface to convert
     * incoming calls to it back to calls on an {@link WallpaperService}.
     */
    class IWallpaperServiceWrapper extends IWallpaperService.Stub {
        private final WallpaperService mTarget;

        public IWallpaperServiceWrapper(WallpaperService context) {
            mTarget = context;
        }

        @Override
        public void attach(IWallpaperConnection conn, IBinder windowToken,
                int windowType, boolean isPreview, int reqWidth, int reqHeight) {
            new IWallpaperEngineWrapper(mTarget, conn, windowToken,
                    windowType, isPreview, reqWidth, reqHeight);
        }
    }

    @Override
    public void onCreate() {
        super.onCreate();
    }

    @Override
    public void onDestroy() {
        super.onDestroy();
        for (int i=0; i<mActiveEngines.size(); i++) {
            mActiveEngines.get(i).detach();
        }
        mActiveEngines.clear();
    }

    /**
     * Implement to return the implementation of the internal accessibility
     * service interface.  Subclasses should not override.
     */
    @Override
    public final IBinder onBind(Intent intent) {
        return new IWallpaperServiceWrapper(this);
    }

    /**
     * Must be implemented to return a new instance of the wallpaper's engine.
     * Note that multiple instances may be active at the same time, such as
     * when the wallpaper is currently set as the active wallpaper and the user
     * is in the wallpaper picker viewing a preview of it as well.
     */
    public abstract Engine onCreateEngine();

    @Override
    protected void dump(FileDescriptor fd, PrintWriter out, String[] args) {
        out.print("State of wallpaper "); out.print(this); out.println(":");
        for (int i=0; i<mActiveEngines.size(); i++) {
            Engine engine = mActiveEngines.get(i);
            out.print("  Engine "); out.print(engine); out.println(":");
            engine.dump("    ", fd, out, args);
        }
    }
}<|MERGE_RESOLUTION|>--- conflicted
+++ resolved
@@ -960,9 +960,6 @@
         IWallpaperEngineWrapper(WallpaperService context,
                 IWallpaperConnection conn, IBinder windowToken,
                 int windowType, boolean isPreview, int reqWidth, int reqHeight) {
-<<<<<<< HEAD
-            mCaller = new HandlerCaller(context, context.getMainLooper(), this);
-=======
             if (DEBUG && mCallbackLooper != null) {
                 mCallbackLooper.setMessageLogging(new LogPrinter(Log.VERBOSE, TAG));
             }
@@ -970,7 +967,6 @@
                     mCallbackLooper != null
                             ? mCallbackLooper : context.getMainLooper(),
                     this, true /*asyncHandler*/);
->>>>>>> ebcbfb3f
             mConnection = conn;
             mWindowToken = windowToken;
             mWindowType = windowType;
