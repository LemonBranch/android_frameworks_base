--- conflicted
+++ resolved
@@ -53,20 +53,13 @@
     private @Nullable String mImsi;
     private @Nullable String mGid1;
     private @Nullable String mGid2;
-<<<<<<< HEAD
     private @Nullable String mIccid;
-=======
->>>>>>> de843449
     private int mCarrierId = TelephonyManager.UNKNOWN_CARRIER_ID;
     private int mPreciseCarrierId = TelephonyManager.UNKNOWN_CARRIER_ID;
 
     public CarrierIdentifier(String mcc, String mnc, @Nullable String spn, @Nullable String imsi,
             @Nullable String gid1, @Nullable String gid2) {
-<<<<<<< HEAD
         this(mcc, mnc, spn, imsi, gid1, gid2, null, TelephonyManager.UNKNOWN_CARRIER_ID,
-=======
-        this(mcc, mnc, spn, imsi, gid1, gid2, TelephonyManager.UNKNOWN_CARRIER_ID,
->>>>>>> de843449
                 TelephonyManager.UNKNOWN_CARRIER_ID);
     }
 
@@ -79,30 +72,18 @@
      * @param gid2 group id level 2
      * @param carrierid carrier unique identifier {@link TelephonyManager#getSimCarrierId()}, used
      *                  to uniquely identify the carrier and look up the carrier configurations.
-<<<<<<< HEAD
-     * @param preciseCarrierId precise carrier identifier {@link TelephonyManager#getSimPreciseCarrierId()}
-     * @hide
-     *
-     * TODO: expose this to public API
+     * @param preciseCarrierId precise carrier identifier
+     * {@link TelephonyManager#getSimPreciseCarrierId()}
      */
     public CarrierIdentifier(String mcc, String mnc, @Nullable String spn,
                              @Nullable String imsi, @Nullable String gid1, @Nullable String gid2,
                              @Nullable String iccid, int carrierid, int preciseCarrierId) {
-=======
-     * @param preciseCarrierId precise carrier identifier
-     * {@link TelephonyManager#getSimPreciseCarrierId()}
-     */
-    public CarrierIdentifier(String mcc, String mnc, @Nullable String spn,
-                             @Nullable String imsi, @Nullable String gid1, @Nullable String gid2,
-                             int carrierid, int preciseCarrierId) {
->>>>>>> de843449
         mMcc = mcc;
         mMnc = mnc;
         mSpn = spn;
         mImsi = imsi;
         mGid1 = gid1;
         mGid2 = gid2;
-<<<<<<< HEAD
         mIccid = iccid;
         mCarrierId = carrierid;
         mPreciseCarrierId = preciseCarrierId;
@@ -113,10 +94,6 @@
             @Nullable String gid1, @Nullable String gid2I, @Nullable String iccid) {
         this(mcc, mnc, spn, imsi, gid1, gid2I);
         mIccid = iccid;
-=======
-        mCarrierId = carrierid;
-        mPreciseCarrierId = preciseCarrierId;
->>>>>>> de843449
     }
 
     /**
@@ -185,7 +162,6 @@
         return mGid2;
     }
 
-<<<<<<< HEAD
     /** Get the ICCID.
       * @hide */
     @Nullable
@@ -194,26 +170,16 @@
     }
 
     /**
-     * Get the carrier id {@link TelephonyManager#getSimCarrierId() }
-     * @hide
-=======
-    /**
      * Returns the carrier id.
      * @see TelephonyManager#getSimCarrierId()
->>>>>>> de843449
      */
     public int getCarrierId() {
         return mCarrierId;
     }
 
     /**
-<<<<<<< HEAD
-     * Get the precise carrier id {@link TelephonyManager#getSimPreciseCarrierId()}
-     * @hide
-=======
      * Returns the precise carrier id.
      * @see TelephonyManager#getSimPreciseCarrierId()
->>>>>>> de843449
      */
     public int getPreciseCarrierId() {
         return mPreciseCarrierId;
@@ -235,21 +201,14 @@
                 && Objects.equals(mImsi, that.mImsi)
                 && Objects.equals(mGid1, that.mGid1)
                 && Objects.equals(mGid2, that.mGid2)
-<<<<<<< HEAD
                 && Objects.equals(mIccid, that.mIccid)
-=======
->>>>>>> de843449
                 && Objects.equals(mCarrierId, that.mCarrierId)
                 && Objects.equals(mPreciseCarrierId, that.mPreciseCarrierId);
     }
 
     @Override
     public int hashCode(){
-<<<<<<< HEAD
         return Objects.hash(mMcc, mMnc, mSpn, mImsi, mGid1, mGid2, mIccid, mCarrierId, mPreciseCarrierId);
-=======
-        return Objects.hash(mMcc, mMnc, mSpn, mImsi, mGid1, mGid2, mCarrierId, mPreciseCarrierId);
->>>>>>> de843449
     }
 
     @Override
@@ -265,10 +224,7 @@
         out.writeString(mImsi);
         out.writeString(mGid1);
         out.writeString(mGid2);
-<<<<<<< HEAD
         out.writeString(mIccid);
-=======
->>>>>>> de843449
         out.writeInt(mCarrierId);
         out.writeInt(mPreciseCarrierId);
     }
@@ -276,7 +232,6 @@
     @Override
     public String toString() {
       return "CarrierIdentifier{"
-<<<<<<< HEAD
           + "mcc=" + mMcc
           + ",mnc=" + mMnc
           + ",spn=" + mSpn
@@ -287,17 +242,6 @@
           + ",carrierid=" + mCarrierId
           + ",mPreciseCarrierId=" + mPreciseCarrierId
           + "}";
-=======
-              + "mcc=" + mMcc
-              + ",mnc=" + mMnc
-              + ",spn=" + mSpn
-              + ",imsi=" + mImsi
-              + ",gid1=" + mGid1
-              + ",gid2=" + mGid2
-              + ",carrierid=" + mCarrierId
-              + ",mPreciseCarrierId=" + mPreciseCarrierId
-              + "}";
->>>>>>> de843449
     }
 
     /** @hide */
@@ -308,10 +252,7 @@
         mImsi = in.readString();
         mGid1 = in.readString();
         mGid2 = in.readString();
-<<<<<<< HEAD
         mIccid = in.readString();
-=======
->>>>>>> de843449
         mCarrierId = in.readInt();
         mPreciseCarrierId = in.readInt();
     }
