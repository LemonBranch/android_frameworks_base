/*
 * Copyright (C) 2018 The Android Open Source Project
 *
 * Licensed under the Apache License, Version 2.0 (the "License");
 * you may not use this file except in compliance with the License.
 * You may obtain a copy of the License at
 *
 *      http://www.apache.org/licenses/LICENSE-2.0
 *
 * Unless required by applicable law or agreed to in writing, software
 * distributed under the License is distributed on an "AS IS" BASIS,
 * WITHOUT WARRANTIES OR CONDITIONS OF ANY KIND, either express or implied.
 * See the License for the specific language governing permissions and
 * limitations under the License.
 */

package android.service.textclassifier;

import android.Manifest;
import android.annotation.NonNull;
import android.annotation.Nullable;
import android.annotation.SystemApi;
import android.app.Service;
import android.content.ComponentName;
import android.content.Context;
import android.content.Intent;
import android.content.pm.PackageManager;
import android.content.pm.ResolveInfo;
import android.content.pm.ServiceInfo;
import android.os.CancellationSignal;
import android.os.IBinder;
import android.os.RemoteException;
import android.text.TextUtils;
import android.util.Slog;
import android.view.textclassifier.ConversationActions;
import android.view.textclassifier.SelectionEvent;
import android.view.textclassifier.TextClassification;
import android.view.textclassifier.TextClassificationContext;
import android.view.textclassifier.TextClassificationManager;
import android.view.textclassifier.TextClassificationSessionId;
import android.view.textclassifier.TextClassifier;
<<<<<<< HEAD
=======
import android.view.textclassifier.TextClassifierEvent;
>>>>>>> de843449
import android.view.textclassifier.TextLanguage;
import android.view.textclassifier.TextLinks;
import android.view.textclassifier.TextSelection;

import com.android.internal.util.Preconditions;

/**
 * Abstract base class for the TextClassifier service.
 *
 * <p>A TextClassifier service provides text classification related features for the system.
 * The system's default TextClassifierService is configured in
 * {@code config_defaultTextClassifierService}. If this config has no value, a
 * {@link android.view.textclassifier.TextClassifierImpl} is loaded in the calling app's process.
 *
 * <p>See: {@link TextClassifier}.
 * See: {@link TextClassificationManager}.
 *
 * <p>Include the following in the manifest:
 *
 * <pre>
 * {@literal
 * <service android:name=".YourTextClassifierService"
 *          android:permission="android.permission.BIND_TEXTCLASSIFIER_SERVICE">
 *     <intent-filter>
 *         <action android:name="android.service.textclassifier.TextClassifierService" />
 *     </intent-filter>
 * </service>}</pre>
 *
 * @see TextClassifier
 * @hide
 */
@SystemApi
public abstract class TextClassifierService extends Service {

    private static final String LOG_TAG = "TextClassifierService";

    /**
     * The {@link Intent} that must be declared as handled by the service.
     * To be supported, the service must also require the
     * {@link android.Manifest.permission#BIND_TEXTCLASSIFIER_SERVICE} permission so
     * that other applications can not abuse it.
     */
    public static final String SERVICE_INTERFACE =
            "android.service.textclassifier.TextClassifierService";

    private final ITextClassifierService.Stub mBinder = new ITextClassifierService.Stub() {

        // TODO(b/72533911): Implement cancellation signal
        @NonNull private final CancellationSignal mCancellationSignal = new CancellationSignal();

        /** {@inheritDoc} */
        @Override
        public void onSuggestSelection(
                TextClassificationSessionId sessionId,
                TextSelection.Request request, ITextSelectionCallback callback) {
            Preconditions.checkNotNull(request);
            Preconditions.checkNotNull(callback);
            TextClassifierService.this.onSuggestSelection(
                    sessionId, request, mCancellationSignal,
                    new Callback<TextSelection>() {
                        @Override
                        public void onSuccess(TextSelection result) {
                            try {
                                callback.onSuccess(result);
                            } catch (RemoteException e) {
                                Slog.d(LOG_TAG, "Error calling callback");
                            }
                        }

                        @Override
                        public void onFailure(CharSequence error) {
                            try {
                                if (callback.asBinder().isBinderAlive()) {
                                    callback.onFailure();
                                }
                            } catch (RemoteException e) {
                                Slog.d(LOG_TAG, "Error calling callback");
                            }
                        }
                    });
        }

        /** {@inheritDoc} */
        @Override
        public void onClassifyText(
                TextClassificationSessionId sessionId,
                TextClassification.Request request, ITextClassificationCallback callback) {
            Preconditions.checkNotNull(request);
            Preconditions.checkNotNull(callback);
            TextClassifierService.this.onClassifyText(
                    sessionId, request, mCancellationSignal,
                    new Callback<TextClassification>() {
                        @Override
                        public void onSuccess(TextClassification result) {
                            try {
                                callback.onSuccess(result);
                            } catch (RemoteException e) {
                                Slog.d(LOG_TAG, "Error calling callback");
                            }
                        }

                        @Override
                        public void onFailure(CharSequence error) {
                            try {
                                callback.onFailure();
                            } catch (RemoteException e) {
                                Slog.d(LOG_TAG, "Error calling callback");
                            }
                        }
                    });
        }

        /** {@inheritDoc} */
        @Override
        public void onGenerateLinks(
                TextClassificationSessionId sessionId,
                TextLinks.Request request, ITextLinksCallback callback) {
            Preconditions.checkNotNull(request);
            Preconditions.checkNotNull(callback);
            TextClassifierService.this.onGenerateLinks(
                    sessionId, request,
                    mCancellationSignal,
                    new Callback<TextLinks>() {
                        @Override
                        public void onSuccess(TextLinks result) {
                            try {
                                callback.onSuccess(result);
                            } catch (RemoteException e) {
                                Slog.d(LOG_TAG, "Error calling callback");
                            }
                        }

                        @Override
                        public void onFailure(CharSequence error) {
                            try {
                                callback.onFailure();
                            } catch (RemoteException e) {
                                Slog.d(LOG_TAG, "Error calling callback");
                            }
                        }
                    });
        }

        /** {@inheritDoc} */
        @Override
        public void onSelectionEvent(
                TextClassificationSessionId sessionId,
                SelectionEvent event) {
            Preconditions.checkNotNull(event);
            TextClassifierService.this.onSelectionEvent(sessionId, event);
        }

        /** {@inheritDoc} */
        @Override
<<<<<<< HEAD
=======
        public void onTextClassifierEvent(
                TextClassificationSessionId sessionId,
                TextClassifierEvent event) {
            Preconditions.checkNotNull(event);
            TextClassifierService.this.onTextClassifierEvent(sessionId, event);
        }

        /** {@inheritDoc} */
        @Override
>>>>>>> de843449
        public void onDetectLanguage(
                TextClassificationSessionId sessionId,
                TextLanguage.Request request,
                ITextLanguageCallback callback) {
            Preconditions.checkNotNull(request);
            Preconditions.checkNotNull(callback);
            TextClassifierService.this.onDetectLanguage(
                    sessionId,
                    request,
                    mCancellationSignal,
                    new Callback<TextLanguage>() {
                        @Override
                        public void onSuccess(TextLanguage result) {
                            try {
                                callback.onSuccess(result);
                            } catch (RemoteException e) {
                                Slog.d(LOG_TAG, "Error calling callback");
                            }
                        }

                        @Override
                        public void onFailure(CharSequence error) {
                            try {
                                callback.onFailure();
                            } catch (RemoteException e) {
                                Slog.d(LOG_TAG, "Error calling callback");
                            }
                        };
                    });
        }

        /** {@inheritDoc} */
        @Override
        public void onSuggestConversationActions(
                TextClassificationSessionId sessionId,
                ConversationActions.Request request,
                IConversationActionsCallback callback) {
            Preconditions.checkNotNull(request);
            Preconditions.checkNotNull(callback);
            TextClassifierService.this.onSuggestConversationActions(
                    sessionId,
                    request,
                    mCancellationSignal,
                    new Callback<ConversationActions>() {
                        @Override
                        public void onSuccess(ConversationActions result) {
                            try {
                                callback.onSuccess(result);
                            } catch (RemoteException e) {
                                Slog.d(LOG_TAG, "Error calling callback");
                            }
                        }

                        @Override
                        public void onFailure(CharSequence error) {
                            try {
                                callback.onFailure();
                            } catch (RemoteException e) {
                                Slog.d(LOG_TAG, "Error calling callback");
                            }
                        }
                    });
        }

        /** {@inheritDoc} */
        @Override
        public void onCreateTextClassificationSession(
                TextClassificationContext context, TextClassificationSessionId sessionId) {
            Preconditions.checkNotNull(context);
            Preconditions.checkNotNull(sessionId);
            TextClassifierService.this.onCreateTextClassificationSession(context, sessionId);
        }

        /** {@inheritDoc} */
        @Override
        public void onDestroyTextClassificationSession(TextClassificationSessionId sessionId) {
            TextClassifierService.this.onDestroyTextClassificationSession(sessionId);
        }
    };

    @Nullable
    @Override
    public final IBinder onBind(Intent intent) {
        if (SERVICE_INTERFACE.equals(intent.getAction())) {
            return mBinder;
        }
        return null;
    }

    /**
     * Returns suggested text selection start and end indices, recognized entity types, and their
     * associated confidence scores. The entity types are ordered from highest to lowest scoring.
     *
     * @param sessionId the session id
     * @param request the text selection request
     * @param cancellationSignal object to watch for canceling the current operation
     * @param callback the callback to return the result to
     */
    public abstract void onSuggestSelection(
            @Nullable TextClassificationSessionId sessionId,
            @NonNull TextSelection.Request request,
            @NonNull CancellationSignal cancellationSignal,
            @NonNull Callback<TextSelection> callback);

    /**
     * Classifies the specified text and returns a {@link TextClassification} object that can be
     * used to generate a widget for handling the classified text.
     *
     * @param sessionId the session id
     * @param request the text classification request
     * @param cancellationSignal object to watch for canceling the current operation
     * @param callback the callback to return the result to
     */
    public abstract void onClassifyText(
            @Nullable TextClassificationSessionId sessionId,
            @NonNull TextClassification.Request request,
            @NonNull CancellationSignal cancellationSignal,
            @NonNull Callback<TextClassification> callback);

    /**
     * Generates and returns a {@link TextLinks} that may be applied to the text to annotate it with
     * links information.
     *
     * @param sessionId the session id
     * @param request the text classification request
     * @param cancellationSignal object to watch for canceling the current operation
     * @param callback the callback to return the result to
     */
    public abstract void onGenerateLinks(
            @Nullable TextClassificationSessionId sessionId,
            @NonNull TextLinks.Request request,
            @NonNull CancellationSignal cancellationSignal,
            @NonNull Callback<TextLinks> callback);

    /**
     * Detects and returns the language of the give text.
     *
     * @param sessionId the session id
     * @param request the language detection request
     * @param cancellationSignal object to watch for canceling the current operation
     * @param callback the callback to return the result to
     */
    public void onDetectLanguage(
            @Nullable TextClassificationSessionId sessionId,
            @NonNull TextLanguage.Request request,
<<<<<<< HEAD
            @NonNull CancellationSignal cancellationSignal,
            @NonNull Callback<TextLanguage> callback) {
        callback.onSuccess(getLocalTextClassifier().detectLanguage(request));
    }

    /**
     * Suggests and returns a list of actions according to the given conversation.
     *
     * @param sessionId the session id
     * @param request the conversation actions request
     * @param cancellationSignal object to watch for canceling the current operation
     * @param callback the callback to return the result to
     */
    public void onSuggestConversationActions(
            @Nullable TextClassificationSessionId sessionId,
            @NonNull ConversationActions.Request request,
            @NonNull CancellationSignal cancellationSignal,
=======
            @NonNull CancellationSignal cancellationSignal,
            @NonNull Callback<TextLanguage> callback) {
        callback.onSuccess(getLocalTextClassifier().detectLanguage(request));
    }

    /**
     * Suggests and returns a list of actions according to the given conversation.
     *
     * @param sessionId the session id
     * @param request the conversation actions request
     * @param cancellationSignal object to watch for canceling the current operation
     * @param callback the callback to return the result to
     */
    public void onSuggestConversationActions(
            @Nullable TextClassificationSessionId sessionId,
            @NonNull ConversationActions.Request request,
            @NonNull CancellationSignal cancellationSignal,
>>>>>>> de843449
            @NonNull Callback<ConversationActions> callback) {
        callback.onSuccess(getLocalTextClassifier().suggestConversationActions(request));
    }

    /**
     * Writes the selection event.
     * This is called when a selection event occurs. e.g. user changed selection; or smart selection
     * happened.
     *
     * <p>The default implementation ignores the event.
     *
     * @param sessionId the session id
     * @param event the selection event
     * @deprecated
     *      Use {@link #onTextClassifierEvent(TextClassificationSessionId, TextClassifierEvent)}
     *      instead
     */
    @Deprecated
    public void onSelectionEvent(
            @Nullable TextClassificationSessionId sessionId, @NonNull SelectionEvent event) {}

    /**
     * Writes the TextClassifier event.
     * This is called when a TextClassifier event occurs. e.g. user changed selection,
     * smart selection happened, or a link was clicked.
     *
     * <p>The default implementation ignores the event.
     *
     * @param sessionId the session id
     * @param event the TextClassifier event
     */
    public void onTextClassifierEvent(
            @Nullable TextClassificationSessionId sessionId, @NonNull TextClassifierEvent event) {}

    /**
     * Creates a new text classification session for the specified context.
     *
     * @param context the text classification context
     * @param sessionId the session's Id
     */
    public void onCreateTextClassificationSession(
            @NonNull TextClassificationContext context,
            @NonNull TextClassificationSessionId sessionId) {}

    /**
     * Destroys the text classification session identified by the specified sessionId.
     *
     * @param sessionId the id of the session to destroy
     */
    public void onDestroyTextClassificationSession(
            @NonNull TextClassificationSessionId sessionId) {}

    /**
     * Returns a TextClassifier that runs in this service's process.
     * If the local TextClassifier is disabled, this returns {@link TextClassifier#NO_OP}.
     */
    public final TextClassifier getLocalTextClassifier() {
        final TextClassificationManager tcm = getSystemService(TextClassificationManager.class);
        if (tcm != null) {
            return tcm.getTextClassifier(TextClassifier.LOCAL);
        }
        return TextClassifier.NO_OP;
    }

    /**
     * Callbacks for TextClassifierService results.
     *
     * @param <T> the type of the result
     */
    public interface Callback<T> {
        /**
         * Returns the result.
         */
        void onSuccess(T result);

        /**
         * Signals a failure.
         */
        void onFailure(CharSequence error);
    }

    /**
     * Returns the component name of the system default textclassifier service if it can be found
     * on the system. Otherwise, returns null.
     * @hide
     */
    @Nullable
    public static ComponentName getServiceComponentName(Context context) {
        final String packageName = context.getPackageManager().getSystemTextClassifierPackageName();
        if (TextUtils.isEmpty(packageName)) {
            Slog.d(LOG_TAG, "No configured system TextClassifierService");
            return null;
        }

        final Intent intent = new Intent(SERVICE_INTERFACE).setPackage(packageName);

        final ResolveInfo ri = context.getPackageManager().resolveService(intent,
                PackageManager.MATCH_SYSTEM_ONLY);

        if ((ri == null) || (ri.serviceInfo == null)) {
            Slog.w(LOG_TAG, String.format("Package or service not found in package %s for user %d",
                    packageName, context.getUserId()));
            return null;
        }
        final ServiceInfo si = ri.serviceInfo;

        final String permission = si.permission;
        if (Manifest.permission.BIND_TEXTCLASSIFIER_SERVICE.equals(permission)) {
            return si.getComponentName();
        }
        Slog.w(LOG_TAG, String.format(
                "Service %s should require %s permission. Found %s permission",
                si.getComponentName(),
                Manifest.permission.BIND_TEXTCLASSIFIER_SERVICE,
                si.permission));
        return null;
    }
}<|MERGE_RESOLUTION|>--- conflicted
+++ resolved
@@ -39,10 +39,7 @@
 import android.view.textclassifier.TextClassificationManager;
 import android.view.textclassifier.TextClassificationSessionId;
 import android.view.textclassifier.TextClassifier;
-<<<<<<< HEAD
-=======
 import android.view.textclassifier.TextClassifierEvent;
->>>>>>> de843449
 import android.view.textclassifier.TextLanguage;
 import android.view.textclassifier.TextLinks;
 import android.view.textclassifier.TextSelection;
@@ -197,8 +194,6 @@
 
         /** {@inheritDoc} */
         @Override
-<<<<<<< HEAD
-=======
         public void onTextClassifierEvent(
                 TextClassificationSessionId sessionId,
                 TextClassifierEvent event) {
@@ -208,7 +203,6 @@
 
         /** {@inheritDoc} */
         @Override
->>>>>>> de843449
         public void onDetectLanguage(
                 TextClassificationSessionId sessionId,
                 TextLanguage.Request request,
@@ -354,7 +348,6 @@
     public void onDetectLanguage(
             @Nullable TextClassificationSessionId sessionId,
             @NonNull TextLanguage.Request request,
-<<<<<<< HEAD
             @NonNull CancellationSignal cancellationSignal,
             @NonNull Callback<TextLanguage> callback) {
         callback.onSuccess(getLocalTextClassifier().detectLanguage(request));
@@ -372,25 +365,6 @@
             @Nullable TextClassificationSessionId sessionId,
             @NonNull ConversationActions.Request request,
             @NonNull CancellationSignal cancellationSignal,
-=======
-            @NonNull CancellationSignal cancellationSignal,
-            @NonNull Callback<TextLanguage> callback) {
-        callback.onSuccess(getLocalTextClassifier().detectLanguage(request));
-    }
-
-    /**
-     * Suggests and returns a list of actions according to the given conversation.
-     *
-     * @param sessionId the session id
-     * @param request the conversation actions request
-     * @param cancellationSignal object to watch for canceling the current operation
-     * @param callback the callback to return the result to
-     */
-    public void onSuggestConversationActions(
-            @Nullable TextClassificationSessionId sessionId,
-            @NonNull ConversationActions.Request request,
-            @NonNull CancellationSignal cancellationSignal,
->>>>>>> de843449
             @NonNull Callback<ConversationActions> callback) {
         callback.onSuccess(getLocalTextClassifier().suggestConversationActions(request));
     }
