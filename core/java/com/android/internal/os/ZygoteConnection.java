--- conflicted
+++ resolved
@@ -219,25 +219,10 @@
 
         fd = null;
 
-<<<<<<< HEAD
         pid = Zygote.forkAndSpecialize(parsedArgs.uid, parsedArgs.gid, parsedArgs.gids,
-                parsedArgs.debugFlags, rlimits, parsedArgs.mountExternal, parsedArgs.seInfo,
+                parsedArgs.runtimeFlags, rlimits, parsedArgs.mountExternal, parsedArgs.seInfo,
                 parsedArgs.niceName, fdsToClose, fdsToIgnore, parsedArgs.instructionSet,
                 parsedArgs.appDataDir);
-=======
-            pid = Zygote.forkAndSpecialize(parsedArgs.uid, parsedArgs.gid, parsedArgs.gids,
-                    parsedArgs.runtimeFlags, rlimits, parsedArgs.mountExternal, parsedArgs.seInfo,
-                    parsedArgs.niceName, fdsToClose, fdsToIgnore, parsedArgs.instructionSet,
-                    parsedArgs.appDataDir);
-        } catch (ErrnoException ex) {
-            logAndPrintError(newStderr, "Exception creating pipe", ex);
-        } catch (IllegalArgumentException ex) {
-            logAndPrintError(newStderr, "Invalid zygote arguments", ex);
-        } catch (ZygoteSecurityException ex) {
-            logAndPrintError(newStderr,
-                    "Zygote security policy prevents request: ", ex);
-        }
->>>>>>> eb8a4ef5
 
         try {
             if (pid == 0) {
