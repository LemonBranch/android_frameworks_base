--- conflicted
+++ resolved
@@ -262,13 +262,10 @@
     public static final int TUNER_DEMO_MODE_ON = 236;
     public static final int TUNER_BATTERY_PERCENTAGE = 237;
     public static final int FUELGAUGE_INACTIVE_APPS = 238;
-<<<<<<< HEAD
     public static final int QS_IMMERSIVE = 239;
     public static final int QS_IMMERSIVE_DETAILS = 240;
     public static final int QS_IMMERSIVE_TOGGLE = 241;
-=======
-    public static final int LOCATION_DETAIL_ADAPTER = 239;
->>>>>>> 83291e73
+    public static final int LOCATION_DETAIL_ADAPTER = 242;
 
     // These constants must match those in the analytic pipeline, do not edit.
     // Add temporary values to the top of MetricsLogger instead.
