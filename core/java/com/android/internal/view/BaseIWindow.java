--- conflicted
+++ resolved
@@ -29,7 +29,6 @@
 import android.view.InsetsSourceControl;
 import android.view.InsetsState;
 import android.view.PointerIcon;
-import android.view.InsetsState;
 
 import com.android.internal.os.IResultReceiver;
 
@@ -60,14 +59,11 @@
     }
 
     @Override
-<<<<<<< HEAD
-=======
     public void insetsControlChanged(InsetsState insetsState,
             InsetsSourceControl[] activeControls) throws RemoteException {
     }
 
     @Override
->>>>>>> de843449
     public void moved(int newX, int newY) {
     }
 
@@ -80,7 +76,7 @@
     }
 
     @Override
-    public void windowFocusChanged(boolean hasFocus, boolean touchEnabled, boolean reportToClient) {
+    public void windowFocusChanged(boolean hasFocus, boolean touchEnabled) {
     }
 
     @Override
