/*
 * Copyright (C) 2016 The Android Open Source Project
 *
 * Licensed under the Apache License, Version 2.0 (the "License");
 * you may not use this file except in compliance with the License.
 * You may obtain a copy of the License at
 *
 *      http://www.apache.org/licenses/LICENSE-2.0
 *
 * Unless required by applicable law or agreed to in writing, software
 * distributed under the License is distributed on an "AS IS" BASIS,
 * WITHOUT WARRANTIES OR CONDITIONS OF ANY KIND, either express or implied.
 * See the License for the specific language governing permissions and
 * limitations under the License
 */

package com.android.internal.hardware;

import android.content.Context;
import android.os.Build;
import android.os.SystemProperties;
import android.provider.Settings;
import android.text.TextUtils;

import com.android.internal.R;

public class AmbientDisplayConfiguration {

    private final Context mContext;
    private final boolean mAlwaysOnByDefault;

    public AmbientDisplayConfiguration(Context context) {
        mContext = context;
        mAlwaysOnByDefault = mContext.getResources().getBoolean(R.bool.config_dozeAlwaysOnEnabled);
    }

    public boolean enabled(int user) {
        return pulseOnNotificationEnabled(user)
                || pulseOnLongPressEnabled(user)
<<<<<<< HEAD
                || alwaysOnEnabled(user);
=======
                || alwaysOnEnabled(user)
                || wakeLockScreenGestureEnabled(user);
>>>>>>> de843449
    }

    public boolean pulseOnNotificationEnabled(int user) {
        return boolSettingDefaultOn(Settings.Secure.DOZE_ENABLED, user) && pulseOnNotificationAvailable();
    }

    public boolean pulseOnNotificationAvailable() {
        return ambientDisplayAvailable();
    }

    public boolean pickupGestureEnabled(int user) {
        return boolSettingDefaultOn(Settings.Secure.DOZE_PICK_UP_GESTURE, user)
                && dozePickupSensorAvailable();
<<<<<<< HEAD
    }

    public boolean dozePickupSensorAvailable() {
        return mContext.getResources().getBoolean(R.bool.config_dozePulsePickup);
    }

    public boolean doubleTapGestureEnabled(int user) {
        return boolSettingDefaultOn(Settings.Secure.DOZE_DOUBLE_TAP_GESTURE, user)
                && doubleTapSensorAvailable();
    }

    public boolean doubleTapSensorAvailable() {
        return !TextUtils.isEmpty(doubleTapSensorType());
    }

    public boolean wakeLockScreenGestureEnabled(int user) {
        return boolSettingDefaultOn(Settings.Secure.DOZE_WAKE_LOCK_SCREEN_GESTURE, user)
                && wakeLockScreenGestureAvailable();
    }

    public boolean wakeLockScreenGestureAvailable() {
        return mContext.getResources()
                .getBoolean(R.bool.config_dozeWakeLockScreenSensorAvailable);
    }

    public boolean wakeScreenGestureEnabled(int user) {
        return boolSettingDefaultOn(Settings.Secure.DOZE_WAKE_SCREEN_GESTURE, user)
                && wakeScreenGestureAvailable();
    }

    public boolean wakeScreenGestureAvailable() {
        return !TextUtils.isEmpty(wakeScreenSensorType());
=======
    }

    public boolean dozePickupSensorAvailable() {
        return mContext.getResources().getBoolean(R.bool.config_dozePulsePickup);
    }

    public boolean doubleTapGestureEnabled(int user) {
        return boolSettingDefaultOn(Settings.Secure.DOZE_DOUBLE_TAP_GESTURE, user)
                && doubleTapSensorAvailable();
    }

    public boolean doubleTapSensorAvailable() {
        return !TextUtils.isEmpty(doubleTapSensorType());
    }

    public boolean wakeLockScreenGestureEnabled(int user) {
        return boolSettingDefaultOn(Settings.Secure.DOZE_WAKE_LOCK_SCREEN_GESTURE, user)
                && wakeScreenGestureAvailable();
    }

    public boolean wakeScreenGestureAvailable() {
        return mContext.getResources()
                .getBoolean(R.bool.config_dozeWakeLockScreenSensorAvailable);
    }

    public boolean wakeScreenGestureEnabled(int user) {
        return boolSettingDefaultOn(Settings.Secure.DOZE_WAKE_SCREEN_GESTURE, user)
                && wakeScreenGestureAvailable();
>>>>>>> de843449
    }

    public String doubleTapSensorType() {
        return mContext.getResources().getString(R.string.config_dozeDoubleTapSensorType);
    }

    public String longPressSensorType() {
        return mContext.getResources().getString(R.string.config_dozeLongPressSensorType);
    }

    public String wakeScreenSensorType() {
        return mContext.getResources().getString(R.string.config_dozeWakeScreenSensorType);
    }

    public boolean pulseOnLongPressEnabled(int user) {
        return pulseOnLongPressAvailable() && boolSettingDefaultOff(
                Settings.Secure.DOZE_PULSE_ON_LONG_PRESS, user);
    }

    private boolean pulseOnLongPressAvailable() {
        return !TextUtils.isEmpty(longPressSensorType());
    }

    public boolean alwaysOnEnabled(int user) {
        return boolSetting(Settings.Secure.DOZE_ALWAYS_ON, user, mAlwaysOnByDefault ? 1 : 0)
                && alwaysOnAvailable() && !accessibilityInversionEnabled(user);
    }

    public boolean alwaysOnAvailable() {
        return (alwaysOnDisplayDebuggingEnabled() || alwaysOnDisplayAvailable())
                && ambientDisplayAvailable();
    }

    public boolean alwaysOnAvailableForUser(int user) {
        return alwaysOnAvailable() && !accessibilityInversionEnabled(user);
    }

    public String ambientDisplayComponent() {
        return mContext.getResources().getString(R.string.config_dozeComponent);
    }

    public boolean accessibilityInversionEnabled(int user) {
        return boolSettingDefaultOff(Settings.Secure.ACCESSIBILITY_DISPLAY_INVERSION_ENABLED, user);
    }

    public boolean ambientDisplayAvailable() {
        return !TextUtils.isEmpty(ambientDisplayComponent());
    }

    private boolean alwaysOnDisplayAvailable() {
        return mContext.getResources().getBoolean(R.bool.config_dozeAlwaysOnDisplayAvailable);
    }

    private boolean alwaysOnDisplayDebuggingEnabled() {
        return SystemProperties.getBoolean("debug.doze.aod", false) && Build.IS_DEBUGGABLE;
    }


    private boolean boolSettingDefaultOn(String name, int user) {
        return boolSetting(name, user, 1);
    }

    private boolean boolSettingDefaultOff(String name, int user) {
        return boolSetting(name, user, 0);
    }

    private boolean boolSetting(String name, int user, int def) {
        return Settings.Secure.getIntForUser(mContext.getContentResolver(), name, def, user) != 0;
    }
}<|MERGE_RESOLUTION|>--- conflicted
+++ resolved
@@ -37,12 +37,8 @@
     public boolean enabled(int user) {
         return pulseOnNotificationEnabled(user)
                 || pulseOnLongPressEnabled(user)
-<<<<<<< HEAD
-                || alwaysOnEnabled(user);
-=======
                 || alwaysOnEnabled(user)
                 || wakeLockScreenGestureEnabled(user);
->>>>>>> de843449
     }
 
     public boolean pulseOnNotificationEnabled(int user) {
@@ -56,40 +52,6 @@
     public boolean pickupGestureEnabled(int user) {
         return boolSettingDefaultOn(Settings.Secure.DOZE_PICK_UP_GESTURE, user)
                 && dozePickupSensorAvailable();
-<<<<<<< HEAD
-    }
-
-    public boolean dozePickupSensorAvailable() {
-        return mContext.getResources().getBoolean(R.bool.config_dozePulsePickup);
-    }
-
-    public boolean doubleTapGestureEnabled(int user) {
-        return boolSettingDefaultOn(Settings.Secure.DOZE_DOUBLE_TAP_GESTURE, user)
-                && doubleTapSensorAvailable();
-    }
-
-    public boolean doubleTapSensorAvailable() {
-        return !TextUtils.isEmpty(doubleTapSensorType());
-    }
-
-    public boolean wakeLockScreenGestureEnabled(int user) {
-        return boolSettingDefaultOn(Settings.Secure.DOZE_WAKE_LOCK_SCREEN_GESTURE, user)
-                && wakeLockScreenGestureAvailable();
-    }
-
-    public boolean wakeLockScreenGestureAvailable() {
-        return mContext.getResources()
-                .getBoolean(R.bool.config_dozeWakeLockScreenSensorAvailable);
-    }
-
-    public boolean wakeScreenGestureEnabled(int user) {
-        return boolSettingDefaultOn(Settings.Secure.DOZE_WAKE_SCREEN_GESTURE, user)
-                && wakeScreenGestureAvailable();
-    }
-
-    public boolean wakeScreenGestureAvailable() {
-        return !TextUtils.isEmpty(wakeScreenSensorType());
-=======
     }
 
     public boolean dozePickupSensorAvailable() {
@@ -118,7 +80,6 @@
     public boolean wakeScreenGestureEnabled(int user) {
         return boolSettingDefaultOn(Settings.Secure.DOZE_WAKE_SCREEN_GESTURE, user)
                 && wakeScreenGestureAvailable();
->>>>>>> de843449
     }
 
     public String doubleTapSensorType() {
@@ -127,10 +88,6 @@
 
     public String longPressSensorType() {
         return mContext.getResources().getString(R.string.config_dozeLongPressSensorType);
-    }
-
-    public String wakeScreenSensorType() {
-        return mContext.getResources().getString(R.string.config_dozeWakeScreenSensorType);
     }
 
     public boolean pulseOnLongPressEnabled(int user) {
