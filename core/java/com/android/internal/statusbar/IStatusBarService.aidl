/**
 * Copyright (c) 2007, The Android Open Source Project
 *
 * Licensed under the Apache License, Version 2.0 (the "License");
 * you may not use this file except in compliance with the License.
 * You may obtain a copy of the License at
 *
 *     http://www.apache.org/licenses/LICENSE-2.0
 *
 * Unless required by applicable law or agreed to in writing, software
 * distributed under the License is distributed on an "AS IS" BASIS,
 * WITHOUT WARRANTIES OR CONDITIONS OF ANY KIND, either express or implied.
 * See the License for the specific language governing permissions and
 * limitations under the License.
 */

package com.android.internal.statusbar;

import android.app.Notification;
import android.content.ComponentName;
import android.graphics.Rect;
import android.os.Bundle;
import android.service.notification.StatusBarNotification;
import android.hardware.biometrics.IBiometricServiceReceiverInternal;

import com.android.internal.statusbar.IStatusBar;
import com.android.internal.statusbar.StatusBarIcon;
import com.android.internal.statusbar.StatusBarIconList;
import com.android.internal.statusbar.NotificationVisibility;

/** @hide */
interface IStatusBarService
{
    void expandNotificationsPanel();
    void collapsePanels();
    void togglePanel();
    void disable(int what, IBinder token, String pkg);
    void disableForUser(int what, IBinder token, String pkg, int userId);
    void disable2(int what, IBinder token, String pkg);
    void disable2ForUser(int what, IBinder token, String pkg, int userId);
    void setIcon(String slot, String iconPackage, int iconId, int iconLevel, String contentDescription);
    void setIconVisibility(String slot, boolean visible);
    void removeIcon(String slot);
    // TODO(b/117478341): support back button change when IME is showing on a external display.
    void setImeWindowStatus(in IBinder token, int vis, int backDisposition,
            boolean showImeSwitcher);
    void expandSettingsPanel(String subPanel);

    // ---- Methods below are for use by the status bar policy services ----
    // You need the STATUS_BAR_SERVICE permission
    void registerStatusBar(IStatusBar callbacks, out List<String> iconSlots,
            out List<StatusBarIcon> iconList,
            out int[] switches, out List<IBinder> binders, out Rect fullscreenStackBounds,
            out Rect dockedStackBounds);
    void onPanelRevealed(boolean clearNotificationEffects, int numItems);
    void onPanelHidden();
    // Mark current notifications as "seen" and stop ringing, vibrating, blinking.
    void clearNotificationEffects();
    void onNotificationClick(String key, in NotificationVisibility nv);
    void onNotificationActionClick(String key, int actionIndex, in Notification.Action action, in NotificationVisibility nv, boolean generatedByAssistant);
    void onNotificationError(String pkg, String tag, int id,
            int uid, int initialPid, String message, int userId);
    void onClearAllNotifications(int userId);
    void onNotificationClear(String pkg, String tag, int id, int userId, String key,
            int dismissalSurface, int dismissalSentiment, in NotificationVisibility nv);
    void onNotificationVisibilityChanged( in NotificationVisibility[] newlyVisibleKeys,
            in NotificationVisibility[] noLongerVisibleKeys);
    void onNotificationExpansionChanged(in String key, in boolean userAction, in boolean expanded);
    void onNotificationDirectReplied(String key);
<<<<<<< HEAD
    void onNotificationSmartRepliesAdded(in String key, in int replyCount);
=======
    void onNotificationSmartSuggestionsAdded(String key, int smartReplyCount, int smartActionCount,
            boolean generatedByAsssistant);
>>>>>>> de843449
    void onNotificationSmartReplySent(in String key, in int replyIndex, in CharSequence reply, boolean generatedByAssistant);
    void onNotificationSettingsViewed(String key);
    void setSystemUiVisibility(int displayId, int vis, int mask, String cause);

    void onGlobalActionsShown();
    void onGlobalActionsHidden();

    /**
     * These methods are needed for global actions control which the UI is shown in sysui.
     */
    void shutdown();
    void reboot(boolean safeMode);

    void addTile(in ComponentName tile);
    void remTile(in ComponentName tile);
    void clickTile(in ComponentName tile);
    void handleSystemKey(in int key);

    /**
     * Methods to show toast messages for screen pinning
     */
    void showPinningEnterExitToast(boolean entering);
    void showPinningEscapeToast();

    // Used to show the dialog when BiometricService starts authentication
    void showBiometricDialog(in Bundle bundle, IBiometricServiceReceiverInternal receiver, int type,
            boolean requireConfirmation, int userId);
    // Used to hide the dialog when a biometric is authenticated
    void onBiometricAuthenticated();
    // Used to set a temporary message, e.g. fingerprint not recognized, finger moved too fast, etc
    void onBiometricHelp(String message);
    // Used to set a message - the dialog will dismiss after a certain amount of time
    void onBiometricError(String error);
    // Used to hide the biometric dialog when the AuthenticationClient is stopped
    void hideBiometricDialog();
    // Used to request the "try again" button for authentications which requireConfirmation=true
    void showBiometricTryAgain();
}<|MERGE_RESOLUTION|>--- conflicted
+++ resolved
@@ -67,12 +67,8 @@
             in NotificationVisibility[] noLongerVisibleKeys);
     void onNotificationExpansionChanged(in String key, in boolean userAction, in boolean expanded);
     void onNotificationDirectReplied(String key);
-<<<<<<< HEAD
-    void onNotificationSmartRepliesAdded(in String key, in int replyCount);
-=======
     void onNotificationSmartSuggestionsAdded(String key, int smartReplyCount, int smartActionCount,
             boolean generatedByAsssistant);
->>>>>>> de843449
     void onNotificationSmartReplySent(in String key, in int replyIndex, in CharSequence reply, boolean generatedByAssistant);
     void onNotificationSettingsViewed(String key);
     void setSystemUiVisibility(int displayId, int vis, int mask, String cause);
