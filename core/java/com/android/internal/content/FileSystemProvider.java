/*
 * Copyright (C) 2017 The Android Open Source Project
 *
 * Licensed under the Apache License, Version 2.0 (the "License");
 * you may not use this file except in compliance with the License.
 * You may obtain a copy of the License at
 *
 *      http://www.apache.org/licenses/LICENSE-2.0
 *
 * Unless required by applicable law or agreed to in writing, software
 * distributed under the License is distributed on an "AS IS" BASIS,
 * WITHOUT WARRANTIES OR CONDITIONS OF ANY KIND, either express or implied.
 * See the License for the specific language governing permissions and
 * limitations under the License.
 */

package com.android.internal.content;

import android.annotation.CallSuper;
import android.annotation.Nullable;
import android.content.ContentResolver;
import android.content.ContentValues;
import android.content.Intent;
import android.content.res.AssetFileDescriptor;
import android.database.Cursor;
import android.database.MatrixCursor;
import android.database.MatrixCursor.RowBuilder;
import android.graphics.Point;
import android.net.Uri;
import android.os.Binder;
import android.os.Bundle;
import android.os.CancellationSignal;
import android.os.FileObserver;
import android.os.FileUtils;
import android.os.Handler;
import android.os.ParcelFileDescriptor;
import android.provider.DocumentsContract;
import android.provider.DocumentsContract.Document;
import android.provider.DocumentsProvider;
import android.provider.MediaStore;
import android.provider.MetadataReader;
import android.system.Int64Ref;
import android.text.TextUtils;
import android.util.ArrayMap;
import android.util.Log;
import android.webkit.MimeTypeMap;

import com.android.internal.annotations.GuardedBy;

import libcore.io.IoUtils;

import java.io.File;
import java.io.FileInputStream;
import java.io.FileNotFoundException;
import java.io.IOException;
import java.io.InputStream;
import java.nio.file.FileSystems;
import java.nio.file.FileVisitResult;
import java.nio.file.FileVisitor;
import java.nio.file.Files;
import java.nio.file.Path;
import java.nio.file.attribute.BasicFileAttributes;
import java.util.LinkedList;
import java.util.List;
import java.util.Set;

/**
 * A helper class for {@link android.provider.DocumentsProvider} to perform file operations on local
 * files.
 */
public abstract class FileSystemProvider extends DocumentsProvider {

    private static final String TAG = "FileSystemProvider";

    private static final boolean LOG_INOTIFY = false;

    private String[] mDefaultProjection;

    @GuardedBy("mObservers")
    private final ArrayMap<File, DirectoryObserver> mObservers = new ArrayMap<>();

    private Handler mHandler;

    protected abstract File getFileForDocId(String docId, boolean visible)
            throws FileNotFoundException;

    protected abstract String getDocIdForFile(File file) throws FileNotFoundException;

    protected abstract Uri buildNotificationUri(String docId);

    /**
     * Callback indicating that the given document has been modified. This gives
     * the provider a hook to invalidate cached data, such as {@code sdcardfs}.
     */
    protected void onDocIdChanged(String docId) {
        // Default is no-op
    }

    @Override
    public boolean onCreate() {
        throw new UnsupportedOperationException(
                "Subclass should override this and call onCreate(defaultDocumentProjection)");
    }

    @CallSuper
    protected void onCreate(String[] defaultProjection) {
        mHandler = new Handler();
        mDefaultProjection = defaultProjection;
    }

    @Override
    public boolean isChildDocument(String parentDocId, String docId) {
        try {
            final File parent = getFileForDocId(parentDocId).getCanonicalFile();
            final File doc = getFileForDocId(docId).getCanonicalFile();
            return FileUtils.contains(parent, doc);
        } catch (IOException e) {
            throw new IllegalArgumentException(
                    "Failed to determine if " + docId + " is child of " + parentDocId + ": " + e);
        }
    }

    @Override
    public @Nullable Bundle getDocumentMetadata(String documentId)
            throws FileNotFoundException {
        File file = getFileForDocId(documentId);

        if (!file.exists()) {
            throw new FileNotFoundException("Can't find the file for documentId: " + documentId);
        }

        final String mimeType = getDocumentType(documentId);
        if (Document.MIME_TYPE_DIR.equals(mimeType)) {
            final Int64Ref treeCount = new Int64Ref(0);
            final Int64Ref treeSize = new Int64Ref(0);
            try {
                final Path path = FileSystems.getDefault().getPath(file.getAbsolutePath());
                Files.walkFileTree(path, new FileVisitor<Path>() {
                    @Override
                    public FileVisitResult preVisitDirectory(Path dir, BasicFileAttributes attrs) {
                        return FileVisitResult.CONTINUE;
                    }

                    @Override
                    public FileVisitResult visitFile(Path file, BasicFileAttributes attrs) {
                        treeCount.value += 1;
                        treeSize.value += attrs.size();
                        return FileVisitResult.CONTINUE;
                    }

                    @Override
                    public FileVisitResult visitFileFailed(Path file, IOException exc) {
                        return FileVisitResult.CONTINUE;
                    }

                    @Override
                    public FileVisitResult postVisitDirectory(Path dir, IOException exc) {
                        return FileVisitResult.CONTINUE;
                    }
                });
            } catch (IOException e) {
                Log.e(TAG, "An error occurred retrieving the metadata", e);
                return null;
            }

            final Bundle res = new Bundle();
            res.putLong(DocumentsContract.METADATA_TREE_COUNT, treeCount.value);
            res.putLong(DocumentsContract.METADATA_TREE_SIZE, treeSize.value);
            return res;
        }

        if (!file.isFile()) {
            Log.w(TAG, "Can't stream non-regular file. Returning empty metadata.");
            return null;
        }
        if (!file.canRead()) {
            Log.w(TAG, "Can't stream non-readable file. Returning empty metadata.");
            return null;
        }
<<<<<<< HEAD

        String mimeType = getDocumentType(documentId);
=======
>>>>>>> de843449
        if (!MetadataReader.isSupportedMimeType(mimeType)) {
            Log.w(TAG, "Unsupported type " + mimeType + ". Returning empty metadata.");
            return null;
        }

        InputStream stream = null;
        try {
            Bundle metadata = new Bundle();
            stream = new FileInputStream(file.getAbsolutePath());
            MetadataReader.getMetadata(metadata, stream, mimeType, null);
            return metadata;
        } catch (IOException e) {
            Log.e(TAG, "An error occurred retrieving the metadata", e);
            return null;
        } finally {
            IoUtils.closeQuietly(stream);
        }
    }

    protected final List<String> findDocumentPath(File parent, File doc)
            throws FileNotFoundException {

        if (!doc.exists()) {
            throw new FileNotFoundException(doc + " is not found.");
        }

        if (!FileUtils.contains(parent, doc)) {
            throw new FileNotFoundException(doc + " is not found under " + parent);
        }

        LinkedList<String> path = new LinkedList<>();
        while (doc != null && FileUtils.contains(parent, doc)) {
            path.addFirst(getDocIdForFile(doc));

            doc = doc.getParentFile();
        }

        return path;
    }

    @Override
    public String createDocument(String docId, String mimeType, String displayName)
            throws FileNotFoundException {
        displayName = FileUtils.buildValidFatFilename(displayName);

        final File parent = getFileForDocId(docId);
        if (!parent.isDirectory()) {
            throw new IllegalArgumentException("Parent document isn't a directory");
        }

        final File file = FileUtils.buildUniqueFile(parent, mimeType, displayName);
        final String childId;
        if (Document.MIME_TYPE_DIR.equals(mimeType)) {
            if (!file.mkdir()) {
                throw new IllegalStateException("Failed to mkdir " + file);
            }
            childId = getDocIdForFile(file);
            onDocIdChanged(childId);
            addFolderToMediaStore(getFileForDocId(childId, true));
        } else {
            try {
                if (!file.createNewFile()) {
                    throw new IllegalStateException("Failed to touch " + file);
                }
                childId = getDocIdForFile(file);
                onDocIdChanged(childId);
            } catch (IOException e) {
                throw new IllegalStateException("Failed to touch " + file + ": " + e);
            }
        }

        return childId;
    }

    private void addFolderToMediaStore(@Nullable File visibleFolder) {
        // visibleFolder is null if we're adding a folder to external thumb drive or SD card.
        if (visibleFolder != null) {
            assert (visibleFolder.isDirectory());

            final long token = Binder.clearCallingIdentity();

            try {
                final ContentResolver resolver = getContext().getContentResolver();
                final Uri uri = MediaStore.Files.getDirectoryUri("external");
                ContentValues values = new ContentValues();
                values.put(MediaStore.Files.FileColumns.DATA, visibleFolder.getAbsolutePath());
                resolver.insert(uri, values);
            } finally {
                Binder.restoreCallingIdentity(token);
            }
        }
    }

    @Override
    public String renameDocument(String docId, String displayName) throws FileNotFoundException {
        // Since this provider treats renames as generating a completely new
        // docId, we're okay with letting the MIME type change.
        displayName = FileUtils.buildValidFatFilename(displayName);

        final File before = getFileForDocId(docId);
        final File beforeVisibleFile = getFileForDocId(docId, true);
        final File after = FileUtils.buildUniqueFile(before.getParentFile(), displayName);
        if (!before.renameTo(after)) {
            throw new IllegalStateException("Failed to rename to " + after);
        }

        final String afterDocId = getDocIdForFile(after);
        onDocIdChanged(docId);
        onDocIdChanged(afterDocId);

        final File afterVisibleFile = getFileForDocId(afterDocId, true);
        moveInMediaStore(beforeVisibleFile, afterVisibleFile);

        if (!TextUtils.equals(docId, afterDocId)) {
            scanFile(afterVisibleFile);
            return afterDocId;
        } else {
            return null;
        }
    }

    @Override
    public String moveDocument(String sourceDocumentId, String sourceParentDocumentId,
            String targetParentDocumentId)
            throws FileNotFoundException {
        final File before = getFileForDocId(sourceDocumentId);
        final File after = new File(getFileForDocId(targetParentDocumentId), before.getName());
        final File visibleFileBefore = getFileForDocId(sourceDocumentId, true);

        if (after.exists()) {
            throw new IllegalStateException("Already exists " + after);
        }
        if (!before.renameTo(after)) {
            throw new IllegalStateException("Failed to move to " + after);
        }

        final String docId = getDocIdForFile(after);
        onDocIdChanged(sourceDocumentId);
        onDocIdChanged(docId);
        moveInMediaStore(visibleFileBefore, getFileForDocId(docId, true));

        return docId;
    }

    private void moveInMediaStore(@Nullable File oldVisibleFile, @Nullable File newVisibleFile) {
        // visibleFolders are null if we're moving a document in external thumb drive or SD card.
        //
        // They should be all null or not null at the same time. File#renameTo() doesn't work across
        // volumes so an exception will be thrown before calling this method.
        if (oldVisibleFile != null && newVisibleFile != null) {
            final long token = Binder.clearCallingIdentity();

            try {
                final ContentResolver resolver = getContext().getContentResolver();
                final Uri externalUri = newVisibleFile.isDirectory()
                        ? MediaStore.Files.getDirectoryUri("external")
                        : MediaStore.Files.getContentUri("external");

                ContentValues values = new ContentValues();
                values.put(MediaStore.Files.FileColumns.DATA, newVisibleFile.getAbsolutePath());

                // Logic borrowed from MtpDatabase.
                // note - we are relying on a special case in MediaProvider.update() to update
                // the paths for all children in the case where this is a directory.
                final String path = oldVisibleFile.getAbsolutePath();
                resolver.update(externalUri,
                        values,
                        "_data LIKE ? AND lower(_data)=lower(?)",
                        new String[]{path, path});
            } finally {
                Binder.restoreCallingIdentity(token);
            }
        }
    }

    @Override
    public void deleteDocument(String docId) throws FileNotFoundException {
        final File file = getFileForDocId(docId);
        final File visibleFile = getFileForDocId(docId, true);

        final boolean isDirectory = file.isDirectory();
        if (isDirectory) {
            FileUtils.deleteContents(file);
        }
        if (!file.delete()) {
            throw new IllegalStateException("Failed to delete " + file);
        }

        onDocIdChanged(docId);
        removeFromMediaStore(visibleFile, isDirectory);
    }

    private void removeFromMediaStore(@Nullable File visibleFile, boolean isFolder)
            throws FileNotFoundException {
        // visibleFolder is null if we're removing a document from external thumb drive or SD card.
        if (visibleFile != null) {
            final long token = Binder.clearCallingIdentity();

            try {
                final ContentResolver resolver = getContext().getContentResolver();
                final Uri externalUri = MediaStore.Files.getContentUri("external");

                // Remove media store entries for any files inside this directory, using
                // path prefix match. Logic borrowed from MtpDatabase.
                if (isFolder) {
                    final String path = visibleFile.getAbsolutePath() + "/";
                    resolver.delete(externalUri,
                            "_data LIKE ?1 AND lower(substr(_data,1,?2))=lower(?3)",
                            new String[]{path + "%", Integer.toString(path.length()), path});
                }

                // Remove media store entry for this exact file.
                final String path = visibleFile.getAbsolutePath();
                resolver.delete(externalUri,
                        "_data LIKE ?1 AND lower(_data)=lower(?2)",
                        new String[]{path, path});
            } finally {
                Binder.restoreCallingIdentity(token);
            }
        }
    }

    @Override
    public Cursor queryDocument(String documentId, String[] projection)
            throws FileNotFoundException {
        final MatrixCursor result = new MatrixCursor(resolveProjection(projection));
        includeFile(result, documentId, null);
        return result;
    }

    @Override
    public Cursor queryChildDocuments(
            String parentDocumentId, String[] projection, String sortOrder)
            throws FileNotFoundException {

        final File parent = getFileForDocId(parentDocumentId);
        final MatrixCursor result = new DirectoryCursor(
                resolveProjection(projection), parentDocumentId, parent);
        if (parent.isDirectory()) {
            for (File file : FileUtils.listFilesOrEmpty(parent)) {
                includeFile(result, null, file);
            }
        } else {
            Log.w(TAG, "parentDocumentId '" + parentDocumentId + "' is not Directory");
        }
        return result;
    }

    /**
     * Searches documents under the given folder.
     *
     * To avoid runtime explosion only returns the at most 23 items.
     *
     * @param folder the root folder where recursive search begins
     * @param query the search condition used to match file names
     * @param projection projection of the returned cursor
     * @param exclusion absolute file paths to exclude from result
     * @param queryArgs the query arguments for search
     * @return cursor containing search result. Include
     *         {@link ContentResolver#EXTRA_HONORED_ARGS} in {@link Cursor}
     *         extras {@link Bundle} when any QUERY_ARG_* value was honored
     *         during the preparation of the results.
     * @throws FileNotFoundException when root folder doesn't exist or search fails
     *
     * @see ContentResolver#EXTRA_HONORED_ARGS
     */
    protected final Cursor querySearchDocuments(
            File folder, String[] projection, Set<String> exclusion, Bundle queryArgs)
            throws FileNotFoundException {
        final MatrixCursor result = new MatrixCursor(resolveProjection(projection));
        final LinkedList<File> pending = new LinkedList<>();
        pending.add(folder);
        while (!pending.isEmpty() && result.getCount() < 24) {
            final File file = pending.removeFirst();
            if (file.isDirectory()) {
                for (File child : file.listFiles()) {
                    pending.add(child);
                }
            }
            if (!exclusion.contains(file.getAbsolutePath()) && matchSearchQueryArguments(file,
                    queryArgs)) {
                includeFile(result, null, file);
            }
        }

        final String[] handledQueryArgs = DocumentsContract.getHandledQueryArguments(queryArgs);
        if (handledQueryArgs.length > 0) {
            final Bundle extras = new Bundle();
            extras.putStringArray(ContentResolver.EXTRA_HONORED_ARGS, handledQueryArgs);
            result.setExtras(extras);
        }
        return result;
    }

    @Override
    public String getDocumentType(String documentId) throws FileNotFoundException {
        final File file = getFileForDocId(documentId);
        if (file.isDirectory()) {
            return Document.MIME_TYPE_DIR;
        } else {
            final int lastDot = documentId.lastIndexOf('.');
            if (lastDot >= 0) {
                final String extension = documentId.substring(lastDot + 1).toLowerCase();
                final String mime = MimeTypeMap.getSingleton().getMimeTypeFromExtension(extension);
                if (mime != null) {
                    return mime;
                }
            }
            return ContentResolver.MIME_TYPE_DEFAULT;
        }
    }

    @Override
    public ParcelFileDescriptor openDocument(
            String documentId, String mode, CancellationSignal signal)
            throws FileNotFoundException {
        final File file = getFileForDocId(documentId);
        final File visibleFile = getFileForDocId(documentId, true);

        final int pfdMode = ParcelFileDescriptor.parseMode(mode);
        if (pfdMode == ParcelFileDescriptor.MODE_READ_ONLY || visibleFile == null) {
            return ParcelFileDescriptor.open(file, pfdMode);
        } else {
            try {
                // When finished writing, kick off media scanner
                return ParcelFileDescriptor.open(
                        file, pfdMode, mHandler, (IOException e) -> {
                            onDocIdChanged(documentId);
                            scanFile(visibleFile);
                        });
            } catch (IOException e) {
                throw new FileNotFoundException("Failed to open for writing: " + e);
            }
        }
    }

    /**
     * Test if the file matches the query arguments.
     *
     * @param file the file to test
     * @param queryArgs the query arguments
     */
    private boolean matchSearchQueryArguments(File file, Bundle queryArgs) {
        if (file == null) {
            return false;
        }

        final String fileMimeType;
        final String fileName = file.getName();

        if (file.isDirectory()) {
            fileMimeType = DocumentsContract.Document.MIME_TYPE_DIR;
        } else {
            int dotPos = fileName.lastIndexOf('.');
            if (dotPos < 0) {
                return false;
            }
            final String extension = fileName.substring(dotPos + 1);
            fileMimeType = MimeTypeMap.getSingleton().getMimeTypeFromExtension(extension);
        }
        return DocumentsContract.matchSearchQueryArguments(queryArgs, fileName, fileMimeType,
                file.lastModified(), file.length());
    }

    private void scanFile(File visibleFile) {
        final Intent intent = new Intent(Intent.ACTION_MEDIA_SCANNER_SCAN_FILE);
        intent.setData(Uri.fromFile(visibleFile));
        getContext().sendBroadcast(intent);
    }

    @Override
    public AssetFileDescriptor openDocumentThumbnail(
            String documentId, Point sizeHint, CancellationSignal signal)
            throws FileNotFoundException {
        final File file = getFileForDocId(documentId);
        return DocumentsContract.openImageThumbnail(file);
    }

    protected RowBuilder includeFile(MatrixCursor result, String docId, File file)
            throws FileNotFoundException {
        if (docId == null) {
            docId = getDocIdForFile(file);
        } else {
            file = getFileForDocId(docId);
        }

        int flags = 0;

        if (file.canWrite()) {
            if (file.isDirectory()) {
                flags |= Document.FLAG_DIR_SUPPORTS_CREATE;
                flags |= Document.FLAG_SUPPORTS_DELETE;
                flags |= Document.FLAG_SUPPORTS_RENAME;
                flags |= Document.FLAG_SUPPORTS_MOVE;
            } else {
                flags |= Document.FLAG_SUPPORTS_WRITE;
                flags |= Document.FLAG_SUPPORTS_DELETE;
                flags |= Document.FLAG_SUPPORTS_RENAME;
                flags |= Document.FLAG_SUPPORTS_MOVE;
            }
        }

        final String mimeType = getDocumentType(docId);
        final String displayName = file.getName();
        if (mimeType.startsWith("image/")) {
            flags |= Document.FLAG_SUPPORTS_THUMBNAIL;
        }

        if (typeSupportsMetadata(mimeType)) {
            flags |= Document.FLAG_SUPPORTS_METADATA;
        }

        final RowBuilder row = result.newRow();
        row.add(Document.COLUMN_DOCUMENT_ID, docId);
        row.add(Document.COLUMN_DISPLAY_NAME, displayName);
        row.add(Document.COLUMN_SIZE, file.length());
        row.add(Document.COLUMN_MIME_TYPE, mimeType);
        row.add(Document.COLUMN_FLAGS, flags);

        // Only publish dates reasonably after epoch
        long lastModified = file.lastModified();
        if (lastModified > 31536000000L) {
            row.add(Document.COLUMN_LAST_MODIFIED, lastModified);
        }

        // Return the row builder just in case any subclass want to add more stuff to it.
        return row;
    }

    protected boolean typeSupportsMetadata(String mimeType) {
<<<<<<< HEAD
        return MetadataReader.isSupportedMimeType(mimeType);
=======
        return MetadataReader.isSupportedMimeType(mimeType)
                || Document.MIME_TYPE_DIR.equals(mimeType);
>>>>>>> de843449
    }

    protected final File getFileForDocId(String docId) throws FileNotFoundException {
        return getFileForDocId(docId, false);
    }

    private String[] resolveProjection(String[] projection) {
        return projection == null ? mDefaultProjection : projection;
    }

    private void startObserving(File file, Uri notifyUri) {
        synchronized (mObservers) {
            DirectoryObserver observer = mObservers.get(file);
            if (observer == null) {
                observer = new DirectoryObserver(
                        file, getContext().getContentResolver(), notifyUri);
                observer.startWatching();
                mObservers.put(file, observer);
            }
            observer.mRefCount++;

            if (LOG_INOTIFY) Log.d(TAG, "after start: " + observer);
        }
    }

    private void stopObserving(File file) {
        synchronized (mObservers) {
            DirectoryObserver observer = mObservers.get(file);
            if (observer == null) return;

            observer.mRefCount--;
            if (observer.mRefCount == 0) {
                mObservers.remove(file);
                observer.stopWatching();
            }

            if (LOG_INOTIFY) Log.d(TAG, "after stop: " + observer);
        }
    }

    private static class DirectoryObserver extends FileObserver {
        private static final int NOTIFY_EVENTS = ATTRIB | CLOSE_WRITE | MOVED_FROM | MOVED_TO
                | CREATE | DELETE | DELETE_SELF | MOVE_SELF;

        private final File mFile;
        private final ContentResolver mResolver;
        private final Uri mNotifyUri;

        private int mRefCount = 0;

        public DirectoryObserver(File file, ContentResolver resolver, Uri notifyUri) {
            super(file.getAbsolutePath(), NOTIFY_EVENTS);
            mFile = file;
            mResolver = resolver;
            mNotifyUri = notifyUri;
        }

        @Override
        public void onEvent(int event, String path) {
            if ((event & NOTIFY_EVENTS) != 0) {
                if (LOG_INOTIFY) Log.d(TAG, "onEvent() " + event + " at " + path);
                mResolver.notifyChange(mNotifyUri, null, false);
            }
        }

        @Override
        public String toString() {
            return "DirectoryObserver{file=" + mFile.getAbsolutePath() + ", ref=" + mRefCount + "}";
        }
    }

    private class DirectoryCursor extends MatrixCursor {
        private final File mFile;

        public DirectoryCursor(String[] columnNames, String docId, File file) {
            super(columnNames);

            final Uri notifyUri = buildNotificationUri(docId);
            setNotificationUri(getContext().getContentResolver(), notifyUri);

            mFile = file;
            startObserving(mFile, notifyUri);
        }

        @Override
        public void close() {
            super.close();
            stopObserving(mFile);
        }
    }
}<|MERGE_RESOLUTION|>--- conflicted
+++ resolved
@@ -177,11 +177,6 @@
             Log.w(TAG, "Can't stream non-readable file. Returning empty metadata.");
             return null;
         }
-<<<<<<< HEAD
-
-        String mimeType = getDocumentType(documentId);
-=======
->>>>>>> de843449
         if (!MetadataReader.isSupportedMimeType(mimeType)) {
             Log.w(TAG, "Unsupported type " + mimeType + ". Returning empty metadata.");
             return null;
@@ -612,12 +607,8 @@
     }
 
     protected boolean typeSupportsMetadata(String mimeType) {
-<<<<<<< HEAD
-        return MetadataReader.isSupportedMimeType(mimeType);
-=======
         return MetadataReader.isSupportedMimeType(mimeType)
                 || Document.MIME_TYPE_DIR.equals(mimeType);
->>>>>>> de843449
     }
 
     protected final File getFileForDocId(String docId) throws FileNotFoundException {
