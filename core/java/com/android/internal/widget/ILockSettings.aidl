/*
 * Copyright (C) 2012 The Android Open Source Project
 *
 * Licensed under the Apache License, Version 2.0 (the "License");
 * you may not use this file except in compliance with the License.
 * You may obtain a copy of the License at
 *
 *      http://www.apache.org/licenses/LICENSE-2.0
 *
 * Unless required by applicable law or agreed to in writing, software
 * distributed under the License is distributed on an "AS IS" BASIS,
 * WITHOUT WARRANTIES OR CONDITIONS OF ANY KIND, either express or implied.
 * See the License for the specific language governing permissions and
 * limitations under the License.
 */

package com.android.internal.widget;

import android.app.PendingIntent;
import android.app.trust.IStrongAuthTracker;
import android.os.Bundle;
import android.security.keystore.recovery.WrappedApplicationKey;
import android.security.keystore.recovery.KeyChainSnapshot;
import android.security.keystore.recovery.KeyChainProtectionParams;
import android.security.keystore.recovery.RecoveryCertPath;
import com.android.internal.widget.ICheckCredentialProgressCallback;
import com.android.internal.widget.VerifyCredentialResponse;

import java.util.Map;

/** {@hide} */
interface ILockSettings {
    @UnsupportedAppUsage
    void setBoolean(in String key, in boolean value, in int userId);
    @UnsupportedAppUsage
    void setLong(in String key, in long value, in int userId);
    @UnsupportedAppUsage
    void setString(in String key, in String value, in int userId);
    @UnsupportedAppUsage
    boolean getBoolean(in String key, in boolean defaultValue, in int userId);
    @UnsupportedAppUsage
    long getLong(in String key, in long defaultValue, in int userId);
    @UnsupportedAppUsage
    String getString(in String key, in String defaultValue, in int userId);
<<<<<<< HEAD
    void setLockCredential(in byte[] credential, int type, in byte[] savedCredential, int requestedQuality, int userId);
=======
    void setLockCredential(in byte[] credential, int type, in byte[] savedCredential, int requestedQuality, int userId, boolean allowUntrustedChange);
>>>>>>> 825827da
    void resetKeyStore(int userId);
    VerifyCredentialResponse checkCredential(in byte[] credential, int type, int userId,
            in ICheckCredentialProgressCallback progressCallback);
    VerifyCredentialResponse verifyCredential(in byte[] credential, int type, long challenge, int userId);
    VerifyCredentialResponse verifyTiedProfileChallenge(in byte[] credential, int type, long challenge, int userId);
    boolean checkVoldPassword(int userId);
    @UnsupportedAppUsage
    boolean havePattern(int userId);
    @UnsupportedAppUsage
    boolean havePassword(int userId);
    byte[] getHashFactor(in byte[] currentCredential, int userId);
    void setSeparateProfileChallengeEnabled(int userId, boolean enabled, in byte[] managedUserPassword);
    boolean getSeparateProfileChallengeEnabled(int userId);
    void registerStrongAuthTracker(in IStrongAuthTracker tracker);
    void unregisterStrongAuthTracker(in IStrongAuthTracker tracker);
    void requireStrongAuth(int strongAuthReason, int userId);
    void systemReady();
    void userPresent(int userId);
    int getStrongAuthForUser(int userId);
    boolean hasPendingEscrowToken(int userId);

    // Keystore RecoveryController methods.
    // {@code ServiceSpecificException} may be thrown to signal an error, which caller can
    // convert to  {@code RecoveryManagerException}.
    void initRecoveryServiceWithSigFile(in String rootCertificateAlias,
            in byte[] recoveryServiceCertFile, in byte[] recoveryServiceSigFile);
    KeyChainSnapshot getKeyChainSnapshot();
    String generateKey(String alias);
    String generateKeyWithMetadata(String alias, in byte[] metadata);
    String importKey(String alias, in byte[] keyBytes);
    String importKeyWithMetadata(String alias, in byte[] keyBytes, in byte[] metadata);
    String getKey(String alias);
    void removeKey(String alias);
    void setSnapshotCreatedPendingIntent(in PendingIntent intent);
    void setServerParams(in byte[] serverParams);
    void setRecoveryStatus(in String alias, int status);
    Map getRecoveryStatus();
    void setRecoverySecretTypes(in int[] secretTypes);
    int[] getRecoverySecretTypes();
    byte[] startRecoverySessionWithCertPath(in String sessionId, in String rootCertificateAlias,
            in RecoveryCertPath verifierCertPath, in byte[] vaultParams, in byte[] vaultChallenge,
            in List<KeyChainProtectionParams> secrets);
    Map/*<String, String>*/ recoverKeyChainSnapshot(
            in String sessionId,
            in byte[] recoveryKeyBlob,
            in List<WrappedApplicationKey> applicationKeys);
    void closeSession(in String sessionId);
    void sanitizePassword();
    String getPassword();
}<|MERGE_RESOLUTION|>--- conflicted
+++ resolved
@@ -42,11 +42,7 @@
     long getLong(in String key, in long defaultValue, in int userId);
     @UnsupportedAppUsage
     String getString(in String key, in String defaultValue, in int userId);
-<<<<<<< HEAD
-    void setLockCredential(in byte[] credential, int type, in byte[] savedCredential, int requestedQuality, int userId);
-=======
     void setLockCredential(in byte[] credential, int type, in byte[] savedCredential, int requestedQuality, int userId, boolean allowUntrustedChange);
->>>>>>> 825827da
     void resetKeyStore(int userId);
     VerifyCredentialResponse checkCredential(in byte[] credential, int type, int userId,
             in ICheckCredentialProgressCallback progressCallback);
