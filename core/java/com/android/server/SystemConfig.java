/*
 * Copyright (C) 2014 The Android Open Source Project
 *
 * Licensed under the Apache License, Version 2.0 (the "License");
 * you may not use this file except in compliance with the License.
 * You may obtain a copy of the License at
 *
 *      http://www.apache.org/licenses/LICENSE-2.0
 *
 * Unless required by applicable law or agreed to in writing, software
 * distributed under the License is distributed on an "AS IS" BASIS,
 * WITHOUT WARRANTIES OR CONDITIONS OF ANY KIND, either express or implied.
 * See the License for the specific language governing permissions and
 * limitations under the License.
 */

package com.android.server;

import static com.android.internal.util.ArrayUtils.appendInt;

import android.app.ActivityManager;
import android.content.ComponentName;
import android.content.pm.FeatureInfo;
import android.content.pm.PackageManager;
import android.os.Build;
import android.os.Environment;
import android.os.Process;
import android.os.SystemProperties;
import android.os.storage.StorageManager;
import android.permission.PermissionManager.SplitPermissionInfo;
import android.text.TextUtils;
import android.util.ArrayMap;
import android.util.ArraySet;
import android.util.Slog;
import android.util.SparseArray;
import android.util.Xml;

import com.android.internal.util.XmlUtils;

import libcore.io.IoUtils;

import org.xmlpull.v1.XmlPullParser;
import org.xmlpull.v1.XmlPullParserException;

import java.io.File;
import java.io.FileNotFoundException;
import java.io.FileReader;
import java.io.IOException;
import java.util.ArrayList;
import java.util.Collections;
import java.util.List;
import java.util.Map;

/**
 * Loads global system configuration info.
 */
public class SystemConfig {
    static final String TAG = "SystemConfig";

    static SystemConfig sInstance;

    // permission flag, determines which types of configuration are allowed to be read
    private static final int ALLOW_FEATURES = 0x01;
    private static final int ALLOW_LIBS = 0x02;
    private static final int ALLOW_PERMISSIONS = 0x04;
    private static final int ALLOW_APP_CONFIGS = 0x08;
    private static final int ALLOW_PRIVAPP_PERMISSIONS = 0x10;
    private static final int ALLOW_OEM_PERMISSIONS = 0x20;
    private static final int ALLOW_HIDDENAPI_WHITELISTING = 0x40;
    private static final int ALLOW_ASSOCIATIONS = 0x80;
    private static final int ALLOW_ALL = ~0;

    // property for runtime configuration differentiation
    private static final String SKU_PROPERTY = "ro.boot.product.hardware.sku";

    // Group-ids that are given to all packages as read from etc/permissions/*.xml.
    int[] mGlobalGids;

    // These are the built-in uid -> permission mappings that were read from the
    // system configuration files.
    final SparseArray<ArraySet<String>> mSystemPermissions = new SparseArray<>();

    final ArrayList<SplitPermissionInfo> mSplitPermissions = new ArrayList<>();

    public static final class SharedLibraryEntry {
        public final String name;
        public final String filename;
        public final String[] dependencies;

        SharedLibraryEntry(String name, String filename, String[] dependencies) {
            this.name = name;
            this.filename = filename;
            this.dependencies = dependencies;
        }
    }

    // These are the built-in shared libraries that were read from the
    // system configuration files. Keys are the library names; values are
    // the individual entries that contain information such as filename
    // and dependencies.
    final ArrayMap<String, SharedLibraryEntry> mSharedLibraries = new ArrayMap<>();

    // These are the features this devices supports that were read from the
    // system configuration files.
    final ArrayMap<String, FeatureInfo> mAvailableFeatures = new ArrayMap<>();

    // These are the features which this device doesn't support; the OEM
    // partition uses these to opt-out of features from the system image.
    final ArraySet<String> mUnavailableFeatures = new ArraySet<>();

    public static final class PermissionEntry {
        public final String name;
        public int[] gids;
        public boolean perUser;

        PermissionEntry(String name, boolean perUser) {
            this.name = name;
            this.perUser = perUser;
        }
    }

    // These are the permission -> gid mappings that were read from the
    // system configuration files.
    final ArrayMap<String, PermissionEntry> mPermissions = new ArrayMap<>();

    // These are the packages that are white-listed to be able to run in the
    // background while in power save mode (but not whitelisted from device idle modes),
    // as read from the configuration files.
    final ArraySet<String> mAllowInPowerSaveExceptIdle = new ArraySet<>();

    // These are the packages that are white-listed to be able to run in the
    // background while in power save mode, as read from the configuration files.
    final ArraySet<String> mAllowInPowerSave = new ArraySet<>();

    // These are the packages that are white-listed to be able to run in the
    // background while in data-usage save mode, as read from the configuration files.
    final ArraySet<String> mAllowInDataUsageSave = new ArraySet<>();

    // These are the packages that are white-listed to be able to run background location
    // without throttling, as read from the configuration files.
    final ArraySet<String> mAllowUnthrottledLocation = new ArraySet<>();

    // These are the packages that are white-listed to be able to retrieve location even when user
    // location settings are off, for emergency purposes, as read from the configuration files.
    final ArraySet<String> mAllowIgnoreLocationSettings = new ArraySet<>();

    // These are the action strings of broadcasts which are whitelisted to
    // be delivered anonymously even to apps which target O+.
    final ArraySet<String> mAllowImplicitBroadcasts = new ArraySet<>();

    // These are the package names of apps which should be in the 'always'
    // URL-handling state upon factory reset.
    final ArraySet<String> mLinkedApps = new ArraySet<>();

    // These are the packages that are whitelisted to be able to run as system user
    final ArraySet<String> mSystemUserWhitelistedApps = new ArraySet<>();

    // These are the packages that should not run under system user
    final ArraySet<String> mSystemUserBlacklistedApps = new ArraySet<>();

    // These are the components that are enabled by default as VR mode listener services.
    final ArraySet<ComponentName> mDefaultVrComponents = new ArraySet<>();

    // These are the permitted backup transport service components
    final ArraySet<ComponentName> mBackupTransportWhitelist = new ArraySet<>();

    // Package names that are exempted from private API blacklisting
    final ArraySet<String> mHiddenApiPackageWhitelist = new ArraySet<>();

    // The list of carrier applications which should be disabled until used.
    // This function suppresses update notifications for these pre-installed apps.
    // In SubscriptionInfoUpdater, the listed applications are disabled until used when all of the
    // following conditions are met.
    // 1. Not currently carrier-privileged according to the inserted SIM
    // 2. Pre-installed
    // 3. In the default state (enabled but not explicitly)
    // And SubscriptionInfoUpdater undoes this and marks the app enabled when a SIM is inserted
    // that marks the app as carrier privileged. It also grants the app default permissions
    // for Phone and Location. As such, apps MUST only ever be added to this list if they
    // obtain user consent to access their location through other means.
    final ArraySet<String> mDisabledUntilUsedPreinstalledCarrierApps = new ArraySet<>();

    // These are the packages of carrier-associated apps which should be disabled until used until
    // a SIM is inserted which grants carrier privileges to that carrier app.
    final ArrayMap<String, List<String>> mDisabledUntilUsedPreinstalledCarrierAssociatedApps =
            new ArrayMap<>();

    final ArrayMap<String, ArraySet<String>> mPrivAppPermissions = new ArrayMap<>();
    final ArrayMap<String, ArraySet<String>> mPrivAppDenyPermissions = new ArrayMap<>();

    final ArrayMap<String, ArraySet<String>> mVendorPrivAppPermissions = new ArrayMap<>();
    final ArrayMap<String, ArraySet<String>> mVendorPrivAppDenyPermissions = new ArrayMap<>();

    final ArrayMap<String, ArraySet<String>> mProductPrivAppPermissions = new ArrayMap<>();
    final ArrayMap<String, ArraySet<String>> mProductPrivAppDenyPermissions = new ArrayMap<>();

    final ArrayMap<String, ArraySet<String>> mProductServicesPrivAppPermissions = new ArrayMap<>();
    final ArrayMap<String, ArraySet<String>> mProductServicesPrivAppDenyPermissions =
            new ArrayMap<>();

    final ArrayMap<String, ArrayMap<String, Boolean>> mOemPermissions = new ArrayMap<>();

    // Allowed associations between applications.  If there are any entries
    // for an app, those are the only associations allowed; otherwise, all associations
    // are allowed.  Allowing an association from app A to app B means app A can not
    // associate with any other apps, but does not limit what apps B can associate with.
    final ArrayMap<String, ArraySet<String>> mAllowedAssociations = new ArrayMap<>();

    private final ArraySet<String> mBugreportWhitelistedPackages = new ArraySet<>();

    public static SystemConfig getInstance() {
        synchronized (SystemConfig.class) {
            if (sInstance == null) {
                sInstance = new SystemConfig();
            }
            return sInstance;
        }
    }

    public int[] getGlobalGids() {
        return mGlobalGids;
    }

    public SparseArray<ArraySet<String>> getSystemPermissions() {
        return mSystemPermissions;
    }

    public ArrayList<SplitPermissionInfo> getSplitPermissions() {
        return mSplitPermissions;
    }

    public ArrayMap<String, SharedLibraryEntry> getSharedLibraries() {
        return mSharedLibraries;
    }

    public ArrayMap<String, FeatureInfo> getAvailableFeatures() {
        return mAvailableFeatures;
    }

    public ArrayMap<String, PermissionEntry> getPermissions() {
        return mPermissions;
    }

    public ArraySet<String> getAllowImplicitBroadcasts() {
        return mAllowImplicitBroadcasts;
    }

    public ArraySet<String> getAllowInPowerSaveExceptIdle() {
        return mAllowInPowerSaveExceptIdle;
    }

    public ArraySet<String> getAllowInPowerSave() {
        return mAllowInPowerSave;
    }

    public ArraySet<String> getAllowInDataUsageSave() {
        return mAllowInDataUsageSave;
    }

    public ArraySet<String> getAllowUnthrottledLocation() {
        return mAllowUnthrottledLocation;
    }

    public ArraySet<String> getAllowIgnoreLocationSettings() {
        return mAllowIgnoreLocationSettings;
    }

    public ArraySet<String> getLinkedApps() {
        return mLinkedApps;
    }

    public ArraySet<String> getSystemUserWhitelistedApps() {
        return mSystemUserWhitelistedApps;
    }

    public ArraySet<String> getSystemUserBlacklistedApps() {
        return mSystemUserBlacklistedApps;
    }

    public ArraySet<String> getHiddenApiWhitelistedApps() {
        return mHiddenApiPackageWhitelist;
    }

    public ArraySet<ComponentName> getDefaultVrComponents() {
        return mDefaultVrComponents;
    }

    public ArraySet<ComponentName> getBackupTransportWhitelist() {
        return mBackupTransportWhitelist;
    }

    public ArraySet<String> getDisabledUntilUsedPreinstalledCarrierApps() {
        return mDisabledUntilUsedPreinstalledCarrierApps;
    }

    public ArrayMap<String, List<String>> getDisabledUntilUsedPreinstalledCarrierAssociatedApps() {
        return mDisabledUntilUsedPreinstalledCarrierAssociatedApps;
    }

    public ArraySet<String> getPrivAppPermissions(String packageName) {
        return mPrivAppPermissions.get(packageName);
    }

    public ArraySet<String> getPrivAppDenyPermissions(String packageName) {
        return mPrivAppDenyPermissions.get(packageName);
    }

    public ArraySet<String> getVendorPrivAppPermissions(String packageName) {
        return mVendorPrivAppPermissions.get(packageName);
    }

    public ArraySet<String> getVendorPrivAppDenyPermissions(String packageName) {
        return mVendorPrivAppDenyPermissions.get(packageName);
    }

    public ArraySet<String> getProductPrivAppPermissions(String packageName) {
        return mProductPrivAppPermissions.get(packageName);
    }

    public ArraySet<String> getProductPrivAppDenyPermissions(String packageName) {
        return mProductPrivAppDenyPermissions.get(packageName);
    }

    public ArraySet<String> getProductServicesPrivAppPermissions(String packageName) {
        return mProductServicesPrivAppPermissions.get(packageName);
    }

    public ArraySet<String> getProductServicesPrivAppDenyPermissions(String packageName) {
        return mProductServicesPrivAppDenyPermissions.get(packageName);
    }

    public Map<String, Boolean> getOemPermissions(String packageName) {
        final Map<String, Boolean> oemPermissions = mOemPermissions.get(packageName);
        if (oemPermissions != null) {
            return oemPermissions;
        }
        return Collections.emptyMap();
    }

    public ArrayMap<String, ArraySet<String>> getAllowedAssociations() {
        return mAllowedAssociations;
    }

    public ArraySet<String> getBugreportWhitelistedPackages() {
        return mBugreportWhitelistedPackages;
    }

    SystemConfig() {
        // Read configuration from system
        readPermissions(Environment.buildPath(
                Environment.getRootDirectory(), "etc", "sysconfig"), ALLOW_ALL);

        // Read configuration from the old permissions dir
        readPermissions(Environment.buildPath(
                Environment.getRootDirectory(), "etc", "permissions"), ALLOW_ALL);

        // Vendors are only allowed to customize these
        int vendorPermissionFlag = ALLOW_LIBS | ALLOW_FEATURES | ALLOW_PRIVAPP_PERMISSIONS
                | ALLOW_ASSOCIATIONS;
        if (Build.VERSION.FIRST_SDK_INT <= Build.VERSION_CODES.O_MR1) {
            // For backward compatibility
            vendorPermissionFlag |= (ALLOW_PERMISSIONS | ALLOW_APP_CONFIGS);
        }
        readPermissions(Environment.buildPath(
                Environment.getVendorDirectory(), "etc", "sysconfig"), vendorPermissionFlag);
        readPermissions(Environment.buildPath(
                Environment.getVendorDirectory(), "etc", "permissions"), vendorPermissionFlag);

        // Allow ODM to customize system configs as much as Vendor, because /odm is another
        // vendor partition other than /vendor.
        int odmPermissionFlag = vendorPermissionFlag;
        readPermissions(Environment.buildPath(
                Environment.getOdmDirectory(), "etc", "sysconfig"), odmPermissionFlag);
        readPermissions(Environment.buildPath(
                Environment.getOdmDirectory(), "etc", "permissions"), odmPermissionFlag);

        String skuProperty = SystemProperties.get(SKU_PROPERTY, "");
        if (!skuProperty.isEmpty()) {
            String skuDir = "sku_" + skuProperty;

            readPermissions(Environment.buildPath(
                    Environment.getOdmDirectory(), "etc", "sysconfig", skuDir), odmPermissionFlag);
            readPermissions(Environment.buildPath(
                    Environment.getOdmDirectory(), "etc", "permissions", skuDir),
                    odmPermissionFlag);
        }

        // Allow OEM to customize these
        int oemPermissionFlag = ALLOW_FEATURES | ALLOW_OEM_PERMISSIONS | ALLOW_ASSOCIATIONS;
        readPermissions(Environment.buildPath(
                Environment.getOemDirectory(), "etc", "sysconfig"), oemPermissionFlag);
        readPermissions(Environment.buildPath(
                Environment.getOemDirectory(), "etc", "permissions"), oemPermissionFlag);

        // Allow Product to customize all system configs
        readPermissions(Environment.buildPath(
                Environment.getProductDirectory(), "etc", "sysconfig"), ALLOW_ALL);
        readPermissions(Environment.buildPath(
                Environment.getProductDirectory(), "etc", "permissions"), ALLOW_ALL);

        // Allow /product_services to customize all system configs
        readPermissions(Environment.buildPath(
                Environment.getProductServicesDirectory(), "etc", "sysconfig"), ALLOW_ALL);
        readPermissions(Environment.buildPath(
                Environment.getProductServicesDirectory(), "etc", "permissions"), ALLOW_ALL);
    }

    void readPermissions(File libraryDir, int permissionFlag) {
        // Read permissions from given directory.
        if (!libraryDir.exists() || !libraryDir.isDirectory()) {
            if (permissionFlag == ALLOW_ALL) {
                Slog.w(TAG, "No directory " + libraryDir + ", skipping");
            }
            return;
        }
        if (!libraryDir.canRead()) {
            Slog.w(TAG, "Directory " + libraryDir + " cannot be read");
            return;
        }

        // Iterate over the files in the directory and scan .xml files
        File platformFile = null;
        for (File f : libraryDir.listFiles()) {
            if (!f.isFile()) {
                continue;
            }

            // We'll read platform.xml last
            if (f.getPath().endsWith("etc/permissions/platform.xml")) {
                platformFile = f;
                continue;
            }

            if (!f.getPath().endsWith(".xml")) {
                Slog.i(TAG, "Non-xml file " + f + " in " + libraryDir + " directory, ignoring");
                continue;
            }
            if (!f.canRead()) {
                Slog.w(TAG, "Permissions library file " + f + " cannot be read");
                continue;
            }

            readPermissionsFromXml(f, permissionFlag);
        }

        // Read platform permissions last so it will take precedence
        if (platformFile != null) {
            readPermissionsFromXml(platformFile, permissionFlag);
        }
    }

    private void logNotAllowedInPartition(String name, File permFile, XmlPullParser parser) {
        Slog.w(TAG, "<" + name + "> not allowed in partition of "
                + permFile + " at " + parser.getPositionDescription());
    }

    private void readPermissionsFromXml(File permFile, int permissionFlag) {
        FileReader permReader = null;
        try {
            permReader = new FileReader(permFile);
        } catch (FileNotFoundException e) {
            Slog.w(TAG, "Couldn't find or open permissions file " + permFile);
            return;
        }

        final boolean lowRam = ActivityManager.isLowRamDeviceStatic();

        try {
            XmlPullParser parser = Xml.newPullParser();
            parser.setInput(permReader);

            int type;
            while ((type=parser.next()) != parser.START_TAG
                       && type != parser.END_DOCUMENT) {
                ;
            }

            if (type != parser.START_TAG) {
                throw new XmlPullParserException("No start tag found");
            }

            if (!parser.getName().equals("permissions") && !parser.getName().equals("config")) {
                throw new XmlPullParserException("Unexpected start tag in " + permFile
                        + ": found " + parser.getName() + ", expected 'permissions' or 'config'");
            }

            final boolean allowAll = permissionFlag == ALLOW_ALL;
            final boolean allowLibs = (permissionFlag & ALLOW_LIBS) != 0;
            final boolean allowFeatures = (permissionFlag & ALLOW_FEATURES) != 0;
            final boolean allowPermissions = (permissionFlag & ALLOW_PERMISSIONS) != 0;
            final boolean allowAppConfigs = (permissionFlag & ALLOW_APP_CONFIGS) != 0;
            final boolean allowPrivappPermissions = (permissionFlag & ALLOW_PRIVAPP_PERMISSIONS)
                    != 0;
            final boolean allowOemPermissions = (permissionFlag & ALLOW_OEM_PERMISSIONS) != 0;
            final boolean allowApiWhitelisting = (permissionFlag & ALLOW_HIDDENAPI_WHITELISTING)
                    != 0;
            final boolean allowAssociations = (permissionFlag & ALLOW_ASSOCIATIONS) != 0;
            while (true) {
                XmlUtils.nextElement(parser);
                if (parser.getEventType() == XmlPullParser.END_DOCUMENT) {
                    break;
                }

                String name = parser.getName();
                if (name == null) {
                    XmlUtils.skipCurrentTag(parser);
                    continue;
                }
                switch (name) {
                    case "group": {
                        if (allowAll) {
                            String gidStr = parser.getAttributeValue(null, "gid");
                            if (gidStr != null) {
                                int gid = android.os.Process.getGidForName(gidStr);
                                mGlobalGids = appendInt(mGlobalGids, gid);
                            } else {
                                Slog.w(TAG, "<" + name + "> without gid in " + permFile + " at "
                                        + parser.getPositionDescription());
                            }
                        } else {
                            logNotAllowedInPartition(name, permFile, parser);
                        }
                        XmlUtils.skipCurrentTag(parser);
                    } break;
                    case "permission": {
                        if (allowPermissions) {
                            String perm = parser.getAttributeValue(null, "name");
                            if (perm == null) {
                                Slog.w(TAG, "<" + name + "> without name in " + permFile + " at "
                                        + parser.getPositionDescription());
                                XmlUtils.skipCurrentTag(parser);
                                break;
                            }
                            perm = perm.intern();
                            readPermission(parser, perm);
                        } else {
                            logNotAllowedInPartition(name, permFile, parser);
                            XmlUtils.skipCurrentTag(parser);
                        }
                    } break;
                    case "assign-permission": {
                        if (allowPermissions) {
                            String perm = parser.getAttributeValue(null, "name");
                            if (perm == null) {
                                Slog.w(TAG, "<" + name + "> without name in " + permFile
                                        + " at " + parser.getPositionDescription());
                                XmlUtils.skipCurrentTag(parser);
                                break;
                            }
                            String uidStr = parser.getAttributeValue(null, "uid");
                            if (uidStr == null) {
                                Slog.w(TAG, "<" + name + "> without uid in " + permFile
                                        + " at " + parser.getPositionDescription());
                                XmlUtils.skipCurrentTag(parser);
                                break;
                            }
                            int uid = Process.getUidForName(uidStr);
                            if (uid < 0) {
                                Slog.w(TAG, "<" + name + "> with unknown uid \""
                                        + uidStr + "  in " + permFile + " at "
                                        + parser.getPositionDescription());
                                XmlUtils.skipCurrentTag(parser);
                                break;
                            }
                            perm = perm.intern();
                            ArraySet<String> perms = mSystemPermissions.get(uid);
                            if (perms == null) {
                                perms = new ArraySet<String>();
                                mSystemPermissions.put(uid, perms);
                            }
                            perms.add(perm);
                        } else {
                            logNotAllowedInPartition(name, permFile, parser);
                        }
                        XmlUtils.skipCurrentTag(parser);
                    } break;
                    case "split-permission": {
                        if (allowPermissions) {
                            readSplitPermission(parser, permFile);
                        } else {
                            logNotAllowedInPartition(name, permFile, parser);
                            XmlUtils.skipCurrentTag(parser);
                        }
                    } break;
                    case "library": {
                        if (allowLibs) {
                            String lname = parser.getAttributeValue(null, "name");
                            String lfile = parser.getAttributeValue(null, "file");
                            String ldependency = parser.getAttributeValue(null, "dependency");
                            if (lname == null) {
                                Slog.w(TAG, "<" + name + "> without name in " + permFile + " at "
                                        + parser.getPositionDescription());
                            } else if (lfile == null) {
                                Slog.w(TAG, "<" + name + "> without file in " + permFile + " at "
                                        + parser.getPositionDescription());
                            } else {
                                //Log.i(TAG, "Got library " + lname + " in " + lfile);
                                SharedLibraryEntry entry = new SharedLibraryEntry(lname, lfile,
                                        ldependency == null ? new String[0] : ldependency.split(":"));
                                mSharedLibraries.put(lname, entry);
                            }
                        } else {
                            logNotAllowedInPartition(name, permFile, parser);
                        }
                        XmlUtils.skipCurrentTag(parser);
                    } break;
                    case "feature": {
                        if (allowFeatures) {
                            String fname = parser.getAttributeValue(null, "name");
                            int fversion = XmlUtils.readIntAttribute(parser, "version", 0);
                            boolean allowed;
                            if (!lowRam) {
                                allowed = true;
                            } else {
                                String notLowRam = parser.getAttributeValue(null, "notLowRam");
                                allowed = !"true".equals(notLowRam);
                            }
                            if (fname == null) {
                                Slog.w(TAG, "<" + name + "> without name in " + permFile + " at "
                                        + parser.getPositionDescription());
                            } else if (allowed) {
                                addFeature(fname, fversion);
                            }
                        } else {
                            logNotAllowedInPartition(name, permFile, parser);
                        }
                        XmlUtils.skipCurrentTag(parser);
                    } break;
                    case "unavailable-feature": {
                        if (allowFeatures) {
                            String fname = parser.getAttributeValue(null, "name");
                            if (fname == null) {
                                Slog.w(TAG, "<" + name + "> without name in " + permFile
                                        + " at " + parser.getPositionDescription());
                            } else {
                                mUnavailableFeatures.add(fname);
                            }
                        } else {
                            logNotAllowedInPartition(name, permFile, parser);
                        }
                        XmlUtils.skipCurrentTag(parser);
                    } break;
                    case "allow-in-power-save-except-idle": {
                        if (allowAll) {
                            String pkgname = parser.getAttributeValue(null, "package");
                            if (pkgname == null) {
                                Slog.w(TAG, "<" + name + "> without package in "
                                        + permFile + " at " + parser.getPositionDescription());
                            } else {
                                mAllowInPowerSaveExceptIdle.add(pkgname);
                            }
                        } else {
                            logNotAllowedInPartition(name, permFile, parser);
                        }
                        XmlUtils.skipCurrentTag(parser);
                    } break;
                    case "allow-in-power-save": {
                        if (allowAll) {
                            String pkgname = parser.getAttributeValue(null, "package");
                            if (pkgname == null) {
                                Slog.w(TAG, "<" + name + "> without package in "
                                        + permFile + " at " + parser.getPositionDescription());
                            } else {
                                mAllowInPowerSave.add(pkgname);
                            }
                        } else {
                            logNotAllowedInPartition(name, permFile, parser);
                        }
                        XmlUtils.skipCurrentTag(parser);
                    } break;
                    case "allow-in-data-usage-save": {
                        if (allowAll) {
                            String pkgname = parser.getAttributeValue(null, "package");
                            if (pkgname == null) {
                                Slog.w(TAG, "<" + name + "> without package in "
                                        + permFile + " at " + parser.getPositionDescription());
                            } else {
                                mAllowInDataUsageSave.add(pkgname);
                            }
                        } else {
                            logNotAllowedInPartition(name, permFile, parser);
                        }
                        XmlUtils.skipCurrentTag(parser);
                    } break;
                    case "allow-unthrottled-location": {
                        if (allowAll) {
                            String pkgname = parser.getAttributeValue(null, "package");
                            if (pkgname == null) {
                                Slog.w(TAG, "<" + name + "> without package in "
                                        + permFile + " at " + parser.getPositionDescription());
                            } else {
                                mAllowUnthrottledLocation.add(pkgname);
                            }
                        } else {
                            logNotAllowedInPartition(name, permFile, parser);
                        }
                        XmlUtils.skipCurrentTag(parser);
                    } break;
                    case "allow-ignore-location-settings": {
                        if (allowAll) {
                            String pkgname = parser.getAttributeValue(null, "package");
                            if (pkgname == null) {
                                Slog.w(TAG, "<" + name + "> without package in "
                                        + permFile + " at " + parser.getPositionDescription());
                            } else {
                                mAllowIgnoreLocationSettings.add(pkgname);
                            }
                        } else {
                            logNotAllowedInPartition(name, permFile, parser);
                        }
                        XmlUtils.skipCurrentTag(parser);
                    } break;
                    case "allow-implicit-broadcast": {
                        if (allowAll) {
                            String action = parser.getAttributeValue(null, "action");
                            if (action == null) {
                                Slog.w(TAG, "<" + name + "> without action in "
                                        + permFile + " at " + parser.getPositionDescription());
                            } else {
                                mAllowImplicitBroadcasts.add(action);
                            }
                        } else {
                            logNotAllowedInPartition(name, permFile, parser);
                        }
                        XmlUtils.skipCurrentTag(parser);
                    } break;
                    case "app-link": {
                        if (allowAppConfigs) {
                            String pkgname = parser.getAttributeValue(null, "package");
                            if (pkgname == null) {
                                Slog.w(TAG, "<" + name + "> without package in " + permFile
                                        + " at " + parser.getPositionDescription());
                            } else {
                                mLinkedApps.add(pkgname);
                            }
                        } else {
                            logNotAllowedInPartition(name, permFile, parser);
                        }
                        XmlUtils.skipCurrentTag(parser);
                    } break;
                    case "system-user-whitelisted-app": {
                        if (allowAppConfigs) {
                            String pkgname = parser.getAttributeValue(null, "package");
                            if (pkgname == null) {
                                Slog.w(TAG, "<" + name + "> without package in "
                                        + permFile + " at " + parser.getPositionDescription());
                            } else {
                                mSystemUserWhitelistedApps.add(pkgname);
                            }
                        } else {
                            logNotAllowedInPartition(name, permFile, parser);
                        }
                        XmlUtils.skipCurrentTag(parser);
                    } break;
                    case "system-user-blacklisted-app": {
                        if (allowAppConfigs) {
                            String pkgname = parser.getAttributeValue(null, "package");
                            if (pkgname == null) {
                                Slog.w(TAG, "<" + name + "> without package in "
                                        + permFile + " at " + parser.getPositionDescription());
                            } else {
                                mSystemUserBlacklistedApps.add(pkgname);
                            }
                        } else {
                            logNotAllowedInPartition(name, permFile, parser);
                        }
                        XmlUtils.skipCurrentTag(parser);
                    } break;
                    case "default-enabled-vr-app": {
                        if (allowAppConfigs) {
                            String pkgname = parser.getAttributeValue(null, "package");
                            String clsname = parser.getAttributeValue(null, "class");
                            if (pkgname == null) {
                                Slog.w(TAG, "<" + name + "> without package in "
                                        + permFile + " at " + parser.getPositionDescription());
                            } else if (clsname == null) {
                                Slog.w(TAG, "<" + name + "> without class in "
                                        + permFile + " at " + parser.getPositionDescription());
                            } else {
                                mDefaultVrComponents.add(new ComponentName(pkgname, clsname));
                            }
                        } else {
                            logNotAllowedInPartition(name, permFile, parser);
                        }
                        XmlUtils.skipCurrentTag(parser);
                    } break;
                    case "backup-transport-whitelisted-service": {
                        if (allowFeatures) {
                            String serviceName = parser.getAttributeValue(null, "service");
                            if (serviceName == null) {
                                Slog.w(TAG, "<" + name + "> without service in "
                                        + permFile + " at " + parser.getPositionDescription());
                            } else {
                                ComponentName cn = ComponentName.unflattenFromString(serviceName);
                                if (cn == null) {
                                    Slog.w(TAG, "<" + name + "> with invalid service name "
                                            + serviceName + " in " + permFile
                                            + " at " + parser.getPositionDescription());
                                } else {
                                    mBackupTransportWhitelist.add(cn);
                                }
                            }
                        } else {
                            logNotAllowedInPartition(name, permFile, parser);
                        }
                        XmlUtils.skipCurrentTag(parser);
                    } break;
                    case "disabled-until-used-preinstalled-carrier-associated-app": {
                        if (allowAppConfigs) {
                            String pkgname = parser.getAttributeValue(null, "package");
                            String carrierPkgname = parser.getAttributeValue(null,
                                    "carrierAppPackage");
                            if (pkgname == null || carrierPkgname == null) {
                                Slog.w(TAG, "<" + name
                                        + "> without package or carrierAppPackage in " + permFile
                                        + " at " + parser.getPositionDescription());
                            } else {
                                List<String> associatedPkgs =
                                        mDisabledUntilUsedPreinstalledCarrierAssociatedApps.get(
                                                carrierPkgname);
                                if (associatedPkgs == null) {
                                    associatedPkgs = new ArrayList<>();
                                    mDisabledUntilUsedPreinstalledCarrierAssociatedApps.put(
                                            carrierPkgname, associatedPkgs);
                                }
                                associatedPkgs.add(pkgname);
                            }
                        } else {
                            logNotAllowedInPartition(name, permFile, parser);
                        }
                        XmlUtils.skipCurrentTag(parser);
                    } break;
                    case "disabled-until-used-preinstalled-carrier-app": {
                        if (allowAppConfigs) {
                            String pkgname = parser.getAttributeValue(null, "package");
                            if (pkgname == null) {
                                Slog.w(TAG,
                                        "<" + name + "> without "
                                                + "package in " + permFile + " at "
                                                + parser.getPositionDescription());
                            } else {
                                mDisabledUntilUsedPreinstalledCarrierApps.add(pkgname);
                            }
                        } else {
                            logNotAllowedInPartition(name, permFile, parser);
                        }
                        XmlUtils.skipCurrentTag(parser);
                    } break;
                    case "privapp-permissions": {
                        if (allowPrivappPermissions) {
                            // privapp permissions from system, vendor, product and product_services
                            // partitions are stored separately. This is to prevent xml files in
                            // the vendor partition from granting permissions to priv apps in the
                            // system partition and vice versa.
                            boolean vendor = permFile.toPath().startsWith(
                                    Environment.getVendorDirectory().toPath() + "/")
                                    || permFile.toPath().startsWith(
                                    Environment.getOdmDirectory().toPath() + "/");
                            boolean product = permFile.toPath().startsWith(
                                    Environment.getProductDirectory().toPath() + "/");
                            boolean productServices = permFile.toPath().startsWith(
                                    Environment.getProductServicesDirectory().toPath() + "/");
                            if (vendor) {
                                readPrivAppPermissions(parser, mVendorPrivAppPermissions,
                                        mVendorPrivAppDenyPermissions);
                            } else if (product) {
                                readPrivAppPermissions(parser, mProductPrivAppPermissions,
                                        mProductPrivAppDenyPermissions);
                            } else if (productServices) {
                                readPrivAppPermissions(parser, mProductServicesPrivAppPermissions,
                                        mProductServicesPrivAppDenyPermissions);
                            } else {
                                readPrivAppPermissions(parser, mPrivAppPermissions,
                                        mPrivAppDenyPermissions);
                            }
                        } else {
                            logNotAllowedInPartition(name, permFile, parser);
                            XmlUtils.skipCurrentTag(parser);
                        }
                    } break;
                    case "oem-permissions": {
                        if (allowOemPermissions) {
                            readOemPermissions(parser);
                        } else {
                            logNotAllowedInPartition(name, permFile, parser);
                            XmlUtils.skipCurrentTag(parser);
                        }
                    } break;
                    case "hidden-api-whitelisted-app": {
                        if (allowApiWhitelisting) {
                            String pkgname = parser.getAttributeValue(null, "package");
                            if (pkgname == null) {
                                Slog.w(TAG, "<" + name + "> without package in "
                                        + permFile + " at " + parser.getPositionDescription());
                            } else {
                                mHiddenApiPackageWhitelist.add(pkgname);
                            }
                        } else {
                            logNotAllowedInPartition(name, permFile, parser);
                        }
                        XmlUtils.skipCurrentTag(parser);
                    } break;
                    case "allow-association": {
                        if (allowAssociations) {
                            String target = parser.getAttributeValue(null, "target");
                            if (target == null) {
                                Slog.w(TAG, "<" + name + "> without target in " + permFile
                                        + " at " + parser.getPositionDescription());
                                XmlUtils.skipCurrentTag(parser);
                                break;
                            }
                            String allowed = parser.getAttributeValue(null, "allowed");
                            if (allowed == null) {
                                Slog.w(TAG, "<" + name + "> without allowed in " + permFile
                                        + " at " + parser.getPositionDescription());
                                XmlUtils.skipCurrentTag(parser);
                                break;
                            }
                            target = target.intern();
                            allowed = allowed.intern();
                            ArraySet<String> associations = mAllowedAssociations.get(target);
                            if (associations == null) {
                                associations = new ArraySet<>();
                                mAllowedAssociations.put(target, associations);
                            }
                            Slog.i(TAG, "Adding association: " + target + " <- " + allowed);
                            associations.add(allowed);
                        } else {
                            logNotAllowedInPartition(name, permFile, parser);
                        }
                        XmlUtils.skipCurrentTag(parser);
                    } break;
                    case "bugreport-whitelisted": {
                        String pkgname = parser.getAttributeValue(null, "package");
                        if (pkgname == null) {
                            Slog.w(TAG, "<" + name + "> without package in " + permFile
                                    + " at " + parser.getPositionDescription());
                        } else {
                            mBugreportWhitelistedPackages.add(pkgname);
                        }
<<<<<<< HEAD
=======
                        XmlUtils.skipCurrentTag(parser);
>>>>>>> 825827da
                    } break;
                    default: {
                        Slog.w(TAG, "Tag " + name + " is unknown in "
                                + permFile + " at " + parser.getPositionDescription());
                        XmlUtils.skipCurrentTag(parser);
                    } break;
                }
            }
        } catch (XmlPullParserException e) {
            Slog.w(TAG, "Got exception parsing permissions.", e);
        } catch (IOException e) {
            Slog.w(TAG, "Got exception parsing permissions.", e);
        } finally {
            IoUtils.closeQuietly(permReader);
        }

        // Some devices can be field-converted to FBE, so offer to splice in
        // those features if not already defined by the static config
        if (StorageManager.isFileEncryptedNativeOnly()) {
            addFeature(PackageManager.FEATURE_FILE_BASED_ENCRYPTION, 0);
            addFeature(PackageManager.FEATURE_SECURELY_REMOVES_USERS, 0);
        }

        // Help legacy devices that may not have updated their static config
        if (StorageManager.hasAdoptable()) {
            addFeature(PackageManager.FEATURE_ADOPTABLE_STORAGE, 0);
        }

        if (ActivityManager.isLowRamDeviceStatic()) {
            addFeature(PackageManager.FEATURE_RAM_LOW, 0);
        } else {
            addFeature(PackageManager.FEATURE_RAM_NORMAL, 0);
        }

        for (String featureName : mUnavailableFeatures) {
            removeFeature(featureName);
        }
    }

    private void addFeature(String name, int version) {
        FeatureInfo fi = mAvailableFeatures.get(name);
        if (fi == null) {
            fi = new FeatureInfo();
            fi.name = name;
            fi.version = version;
            mAvailableFeatures.put(name, fi);
        } else {
            fi.version = Math.max(fi.version, version);
        }
    }

    private void removeFeature(String name) {
        if (mAvailableFeatures.remove(name) != null) {
            Slog.d(TAG, "Removed unavailable feature " + name);
        }
    }

    void readPermission(XmlPullParser parser, String name)
            throws IOException, XmlPullParserException {
        if (mPermissions.containsKey(name)) {
            throw new IllegalStateException("Duplicate permission definition for " + name);
        }

        final boolean perUser = XmlUtils.readBooleanAttribute(parser, "perUser", false);
        final PermissionEntry perm = new PermissionEntry(name, perUser);
        mPermissions.put(name, perm);

        int outerDepth = parser.getDepth();
        int type;
        while ((type=parser.next()) != XmlPullParser.END_DOCUMENT
               && (type != XmlPullParser.END_TAG
                       || parser.getDepth() > outerDepth)) {
            if (type == XmlPullParser.END_TAG
                    || type == XmlPullParser.TEXT) {
                continue;
            }

            String tagName = parser.getName();
            if ("group".equals(tagName)) {
                String gidStr = parser.getAttributeValue(null, "gid");
                if (gidStr != null) {
                    int gid = Process.getGidForName(gidStr);
                    perm.gids = appendInt(perm.gids, gid);
                } else {
                    Slog.w(TAG, "<group> without gid at "
                            + parser.getPositionDescription());
                }
            }
            XmlUtils.skipCurrentTag(parser);
        }
    }

    private void readPrivAppPermissions(XmlPullParser parser,
            ArrayMap<String, ArraySet<String>> grantMap,
            ArrayMap<String, ArraySet<String>> denyMap)
            throws IOException, XmlPullParserException {
        String packageName = parser.getAttributeValue(null, "package");
        if (TextUtils.isEmpty(packageName)) {
            Slog.w(TAG, "package is required for <privapp-permissions> in "
                    + parser.getPositionDescription());
            return;
        }

        ArraySet<String> permissions = grantMap.get(packageName);
        if (permissions == null) {
            permissions = new ArraySet<>();
        }
        ArraySet<String> denyPermissions = denyMap.get(packageName);
        int depth = parser.getDepth();
        while (XmlUtils.nextElementWithin(parser, depth)) {
            String name = parser.getName();
            if ("permission".equals(name)) {
                String permName = parser.getAttributeValue(null, "name");
                if (TextUtils.isEmpty(permName)) {
                    Slog.w(TAG, "name is required for <permission> in "
                            + parser.getPositionDescription());
                    continue;
                }
                permissions.add(permName);
            } else if ("deny-permission".equals(name)) {
                String permName = parser.getAttributeValue(null, "name");
                if (TextUtils.isEmpty(permName)) {
                    Slog.w(TAG, "name is required for <deny-permission> in "
                            + parser.getPositionDescription());
                    continue;
                }
                if (denyPermissions == null) {
                    denyPermissions = new ArraySet<>();
                }
                denyPermissions.add(permName);
            }
        }
        grantMap.put(packageName, permissions);
        if (denyPermissions != null) {
            denyMap.put(packageName, denyPermissions);
        }
    }

    void readOemPermissions(XmlPullParser parser) throws IOException, XmlPullParserException {
        final String packageName = parser.getAttributeValue(null, "package");
        if (TextUtils.isEmpty(packageName)) {
            Slog.w(TAG, "package is required for <oem-permissions> in "
                    + parser.getPositionDescription());
            return;
        }

        ArrayMap<String, Boolean> permissions = mOemPermissions.get(packageName);
        if (permissions == null) {
            permissions = new ArrayMap<>();
        }
        final int depth = parser.getDepth();
        while (XmlUtils.nextElementWithin(parser, depth)) {
            final String name = parser.getName();
            if ("permission".equals(name)) {
                final String permName = parser.getAttributeValue(null, "name");
                if (TextUtils.isEmpty(permName)) {
                    Slog.w(TAG, "name is required for <permission> in "
                            + parser.getPositionDescription());
                    continue;
                }
                permissions.put(permName, Boolean.TRUE);
            } else if ("deny-permission".equals(name)) {
                String permName = parser.getAttributeValue(null, "name");
                if (TextUtils.isEmpty(permName)) {
                    Slog.w(TAG, "name is required for <deny-permission> in "
                            + parser.getPositionDescription());
                    continue;
                }
                permissions.put(permName, Boolean.FALSE);
            }
        }
        mOemPermissions.put(packageName, permissions);
    }

    private void readSplitPermission(XmlPullParser parser, File permFile)
            throws IOException, XmlPullParserException {
        String splitPerm = parser.getAttributeValue(null, "name");
        if (splitPerm == null) {
            Slog.w(TAG, "<split-permission> without name in " + permFile + " at "
                    + parser.getPositionDescription());
            XmlUtils.skipCurrentTag(parser);
            return;
        }
        String targetSdkStr = parser.getAttributeValue(null, "targetSdk");
        int targetSdk = Build.VERSION_CODES.CUR_DEVELOPMENT + 1;
        if (!TextUtils.isEmpty(targetSdkStr)) {
            try {
                targetSdk = Integer.parseInt(targetSdkStr);
            } catch (NumberFormatException e) {
                Slog.w(TAG, "<split-permission> targetSdk not an integer in " + permFile + " at "
                        + parser.getPositionDescription());
                XmlUtils.skipCurrentTag(parser);
                return;
            }
        }
        final int depth = parser.getDepth();
        List<String> newPermissions = new ArrayList<>();
        while (XmlUtils.nextElementWithin(parser, depth)) {
            String name = parser.getName();
            if ("new-permission".equals(name)) {
                final String newName = parser.getAttributeValue(null, "name");
                if (TextUtils.isEmpty(newName)) {
                    Slog.w(TAG, "name is required for <new-permission> in "
                            + parser.getPositionDescription());
                    continue;
                }
                newPermissions.add(newName);
            } else {
                XmlUtils.skipCurrentTag(parser);
            }
        }
        // If the storage model feature flag is disabled, we need to fiddle
        // around with permission definitions to return us to pre-Q behavior.
        // STOPSHIP(b/112545973): remove once feature enabled by default
        if (!StorageManager.hasIsolatedStorage()) {
            if (newPermissions.contains(android.Manifest.permission.READ_MEDIA_AUDIO) ||
                    newPermissions.contains(android.Manifest.permission.READ_MEDIA_VIDEO) ||
                    newPermissions.contains(android.Manifest.permission.READ_MEDIA_IMAGES)) {
                return;
            }
        }
        if (!newPermissions.isEmpty()) {
            mSplitPermissions.add(new SplitPermissionInfo(splitPerm, newPermissions, targetSdk));
        }
    }
}<|MERGE_RESOLUTION|>--- conflicted
+++ resolved
@@ -938,10 +938,7 @@
                         } else {
                             mBugreportWhitelistedPackages.add(pkgname);
                         }
-<<<<<<< HEAD
-=======
-                        XmlUtils.skipCurrentTag(parser);
->>>>>>> 825827da
+                        XmlUtils.skipCurrentTag(parser);
                     } break;
                     default: {
                         Slog.w(TAG, "Tag " + name + " is unknown in "
