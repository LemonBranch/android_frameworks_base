<?xml version="1.0" encoding="UTF-8"?>
<!-- 
/* //device/apps/common/assets/res/any/strings.xml
**
** Copyright 2006, The Android Open Source Project
**
** Licensed under the Apache License, Version 2.0 (the "License");
** you may not use this file except in compliance with the License.
** You may obtain a copy of the License at
**
**     http://www.apache.org/licenses/LICENSE-2.0
**
** Unless required by applicable law or agreed to in writing, software
** distributed under the License is distributed on an "AS IS" BASIS,
** WITHOUT WARRANTIES OR CONDITIONS OF ANY KIND, either express or implied.
** See the License for the specific language governing permissions and
** limitations under the License.
*/
 -->

<resources xmlns:android="http://schemas.android.com/apk/res/android"
    xmlns:xliff="urn:oasis:names:tc:xliff:document:1.2">
    <string name="byteShort" msgid="8340973892742019101">"B"</string>
    <string name="kilobyteShort" msgid="5973789783504771878">"KB"</string>
    <string name="megabyteShort" msgid="6355851576770428922">"MB"</string>
    <string name="gigabyteShort" msgid="3259882455212193214">"GB"</string>
    <string name="terabyteShort" msgid="231613018159186962">"TB"</string>
    <string name="petabyteShort" msgid="5637816680144990219">"PB"</string>
    <string name="fileSizeSuffix" msgid="9164292791500531949">"<xliff:g id="NUMBER">%1$s</xliff:g><xliff:g id="UNIT">%2$s</xliff:g>"</string>
    <string name="durationDays" msgid="6652371460511178259">"<xliff:g id="DAYS">%1$d</xliff:g>일"</string>
    <string name="durationDayHours" msgid="2713107458736744435">"<xliff:g id="DAYS">%1$d</xliff:g>일 <xliff:g id="HOURS">%2$d</xliff:g>시간"</string>
    <string name="durationDayHour" msgid="7293789639090958917">"<xliff:g id="DAYS">%1$d</xliff:g>일 <xliff:g id="HOURS">%2$d</xliff:g>시간"</string>
    <string name="durationHours" msgid="4266858287167358988">"<xliff:g id="HOURS">%1$d</xliff:g>시간"</string>
    <string name="durationHourMinutes" msgid="9029176248692041549">"<xliff:g id="HOURS">%1$d</xliff:g>시간 <xliff:g id="MINUTES">%2$d</xliff:g>분"</string>
    <string name="durationHourMinute" msgid="2741677355177402539">"<xliff:g id="HOURS">%1$d</xliff:g>시간 <xliff:g id="MINUTES">%2$d</xliff:g>분"</string>
    <string name="durationMinutes" msgid="3134226679883579347">"<xliff:g id="MINUTES">%1$d</xliff:g>분"</string>
    <string name="durationMinute" msgid="7155301744174623818">"<xliff:g id="MINUTES">%1$d</xliff:g>분"</string>
    <string name="durationMinuteSeconds" msgid="1424656185379003751">"<xliff:g id="MINUTES">%1$d</xliff:g>분 <xliff:g id="SECONDS">%2$d</xliff:g>초"</string>
    <string name="durationMinuteSecond" msgid="3989228718067466680">"<xliff:g id="MINUTES">%1$d</xliff:g>분 <xliff:g id="SECONDS">%2$d</xliff:g>초"</string>
    <string name="durationSeconds" msgid="8050088505238241405">"<xliff:g id="SECONDS">%1$d</xliff:g>초"</string>
    <string name="durationSecond" msgid="985669622276420331">"<xliff:g id="SECONDS">%1$d</xliff:g>초"</string>
    <string name="untitled" msgid="4638956954852782576">"&lt;제목 없음&gt;"</string>
    <string name="emptyPhoneNumber" msgid="7694063042079676517">"(전화번호 없음)"</string>
    <string name="unknownName" msgid="6867811765370350269">"알 수 없음"</string>
    <string name="defaultVoiceMailAlphaTag" msgid="2660020990097733077">"음성메일"</string>
    <string name="defaultMsisdnAlphaTag" msgid="2850889754919584674">"MSISDN1"</string>
    <string name="mmiError" msgid="5154499457739052907">"연결에 문제가 있거나 MMI 코드가 잘못되었습니다."</string>
    <string name="mmiFdnError" msgid="5224398216385316471">"발신 허용 번호에서만 수행할 수 있는 작업입니다."</string>
    <string name="serviceEnabled" msgid="8147278346414714315">"서비스를 사용하도록 설정했습니다."</string>
    <string name="serviceEnabledFor" msgid="6856228140453471041">"사용 설정된 서비스 목록:"</string>
    <string name="serviceDisabled" msgid="1937553226592516411">"서비스가 사용 중지되었습니다."</string>
    <string name="serviceRegistered" msgid="6275019082598102493">"등록이 완료되었습니다."</string>
    <string name="serviceErased" msgid="1288584695297200972">"삭제했습니다."</string>
    <string name="passwordIncorrect" msgid="7612208839450128715">"비밀번호가 잘못되었습니다."</string>
    <string name="mmiComplete" msgid="8232527495411698359">"MMI 완료"</string>
    <string name="badPin" msgid="9015277645546710014">"입력한 이전 PIN이 올바르지 않습니다."</string>
    <string name="badPuk" msgid="5487257647081132201">"입력한 PUK가 올바르지 않습니다."</string>
    <string name="mismatchPin" msgid="609379054496863419">"입력한 PIN이 일치하지 않습니다."</string>
    <string name="invalidPin" msgid="3850018445187475377">"4~ 8자리 숫자로 된 PIN을 입력하세요."</string>
    <string name="invalidPuk" msgid="8761456210898036513">"8자리 이상의 숫자 PUK를 입력합니다."</string>
    <string name="needPuk" msgid="919668385956251611">"SIM 카드의 PUK가 잠겨 있습니다. 잠금해제하려면 PUK 코드를 입력하세요."</string>
    <string name="needPuk2" msgid="4526033371987193070">"SIM 카드 잠금을 해제하려면 PUK2를 입력하세요."</string>
    <string name="enablePin" msgid="209412020907207950">"실패했습니다. SIM/RUIM 잠금을 사용 설정하세요."</string>
  <plurals name="pinpuk_attempts">
    <item quantity="one" msgid="6596245285809790142">"<xliff:g id="NUMBER">%d</xliff:g>회 이상 실패할 경우 SIM이 잠깁니다."</item>
    <item quantity="other" msgid="7530597808358774740">"<xliff:g id="NUMBER">%d</xliff:g>회 이상 실패할 경우 SIM이 잠깁니다."</item>
  </plurals>
    <string name="imei" msgid="2625429890869005782">"IMEI"</string>
    <string name="meid" msgid="4841221237681254195">"MEID"</string>
    <string name="ClipMmi" msgid="6952821216480289285">"발신자 번호"</string>
    <string name="ClirMmi" msgid="7784673673446833091">"내 발신 번호"</string>
    <string name="ColpMmi" msgid="3065121483740183974">"환승편 ID"</string>
    <string name="ColrMmi" msgid="4996540314421889589">"환승편 ID 제한"</string>
    <string name="CfMmi" msgid="5123218989141573515">"착신전환"</string>
    <string name="CwMmi" msgid="9129678056795016867">"통화중 대기"</string>
    <string name="BaMmi" msgid="455193067926770581">"착발신 제한"</string>
    <string name="PwdMmi" msgid="7043715687905254199">"비밀번호 변경"</string>
    <string name="PinMmi" msgid="3113117780361190304">"PIN 변경"</string>
    <string name="CnipMmi" msgid="3110534680557857162">"통화 번호 존재"</string>
    <string name="CnirMmi" msgid="3062102121430548731">"제한된 통화 번호"</string>
    <string name="ThreeWCMmi" msgid="9051047170321190368">"3자 통화"</string>
    <string name="RuacMmi" msgid="7827887459138308886">"원하지 않는 통화 수신 거부"</string>
    <string name="CndMmi" msgid="3116446237081575808">"통화 번호 전달"</string>
    <string name="DndMmi" msgid="1265478932418334331">"응답 거부"</string>
    <string name="CLIRDefaultOnNextCallOn" msgid="429415409145781923">"발신자 번호가 기본적으로 제한됨으로 설정됩니다. 다음 통화: 제한됨"</string>
    <string name="CLIRDefaultOnNextCallOff" msgid="3092918006077864624">"발신자 번호가 기본적으로 제한됨으로 설정됩니다. 다음 통화: 제한되지 않음"</string>
    <string name="CLIRDefaultOffNextCallOn" msgid="6179425182856418465">"발신자 번호가 기본적으로 제한되지 않음으로 설정됩니다. 다음 통화: 제한됨"</string>
    <string name="CLIRDefaultOffNextCallOff" msgid="2567998633124408552">"발신자 번호가 기본적으로 제한되지 않음으로 설정됩니다. 다음 통화: 제한되지 않음"</string>
    <string name="serviceNotProvisioned" msgid="8614830180508686666">"서비스가 준비되지 않았습니다."</string>
    <string name="CLIRPermanent" msgid="3377371145926835671">"발신자 번호 설정을 변경할 수 없습니다."</string>
    <string name="RestrictedChangedTitle" msgid="5592189398956187498">"제한된 액세스가 변경되었습니다."</string>
    <string name="RestrictedOnData" msgid="8653794784690065540">"데이터 서비스가 차단되었습니다."</string>
    <string name="RestrictedOnEmergency" msgid="6581163779072833665">"긴급 서비스가 차단되었습니다."</string>
    <string name="RestrictedOnNormal" msgid="4953867011389750673">"음성 서비스가 차단되었습니다."</string>
    <string name="RestrictedOnAllVoice" msgid="3396963652108151260">"모든 음성 서비스가 차단되었습니다."</string>
    <string name="RestrictedOnSms" msgid="8314352327461638897">"SMS 서비스가 차단되었습니다."</string>
    <string name="RestrictedOnVoiceData" msgid="996636487106171320">"음성/데이터 서비스가 차단되었습니다."</string>
    <string name="RestrictedOnVoiceSms" msgid="1888588152792023873">"음성/SMS 서비스가 차단되었습니다."</string>
    <string name="RestrictedOnAll" msgid="5643028264466092821">"모든 음성/데이터/SMS 서비스가 차단되었습니다."</string>
    <string name="peerTtyModeFull" msgid="6165351790010341421">"피어가 TTY 모드 FULL을 요청했습니다."</string>
    <string name="peerTtyModeHco" msgid="5728602160669216784">"피어가 TTY 모드 HCO를 요청했습니다."</string>
    <string name="peerTtyModeVco" msgid="1742404978686538049">"피어가 TTY 모드 VCO를 요청했습니다."</string>
    <string name="peerTtyModeOff" msgid="3280819717850602205">"피어가 TTY 모드 OFF를 요청했습니다."</string>
    <string name="serviceClassVoice" msgid="1258393812335258019">"음성"</string>
    <string name="serviceClassData" msgid="872456782077937893">"데이터"</string>
    <string name="serviceClassFAX" msgid="5566624998840486475">"팩스"</string>
    <string name="serviceClassSMS" msgid="2015460373701527489">"SMS"</string>
    <string name="serviceClassDataAsync" msgid="4523454783498551468">"비동기식"</string>
    <string name="serviceClassDataSync" msgid="7530000519646054776">"동기식"</string>
    <string name="serviceClassPacket" msgid="6991006557993423453">"패킷"</string>
    <string name="serviceClassPAD" msgid="3235259085648271037">"PAD"</string>
    <string name="roamingText0" msgid="7170335472198694945">"로밍 표시기 사용"</string>
    <string name="roamingText1" msgid="5314861519752538922">"로밍 표시기 사용 안함"</string>
    <string name="roamingText2" msgid="8969929049081268115">"로밍 표시기 깜박임"</string>
    <string name="roamingText3" msgid="5148255027043943317">"인근 지역 외부"</string>
    <string name="roamingText4" msgid="8808456682550796530">"건물 밖"</string>
    <string name="roamingText5" msgid="7604063252850354350">"로밍 - 기본 시스템"</string>
    <string name="roamingText6" msgid="2059440825782871513">"로밍 - 사용 가능한 시스템"</string>
    <string name="roamingText7" msgid="7112078724097233605">"로밍 - 제휴 파트너"</string>
    <string name="roamingText8" msgid="5989569778604089291">"로밍 - 프리미엄 파트너"</string>
    <string name="roamingText9" msgid="7969296811355152491">"로밍 - 전체 서비스 기능"</string>
    <string name="roamingText10" msgid="3992906999815316417">"로밍 - 부분 서비스 기능"</string>
    <string name="roamingText11" msgid="4154476854426920970">"로밍 배너 사용"</string>
    <string name="roamingText12" msgid="1189071119992726320">"로밍 배너 사용 안함"</string>
    <string name="roamingTextSearching" msgid="8360141885972279963">"서비스 검색 중"</string>
    <string name="cfTemplateNotForwarded" msgid="1683685883841272560">"<xliff:g id="BEARER_SERVICE_CODE">{0}</xliff:g>: 착신전환 안됨"</string>
    <string name="cfTemplateForwarded" msgid="1302922117498590521">"<xliff:g id="BEARER_SERVICE_CODE">{0}</xliff:g>: <xliff:g id="DIALING_NUMBER">{1}</xliff:g>"</string>
    <string name="cfTemplateForwardedTime" msgid="9206251736527085256">"<xliff:g id="BEARER_SERVICE_CODE">{0}</xliff:g>: <xliff:g id="DIALING_NUMBER">{1}</xliff:g><xliff:g id="TIME_DELAY">{2}</xliff:g>초 후"</string>
    <string name="cfTemplateRegistered" msgid="5073237827620166285">"<xliff:g id="BEARER_SERVICE_CODE">{0}</xliff:g>: 착신전환 안됨"</string>
    <string name="cfTemplateRegisteredTime" msgid="6781621964320635172">"<xliff:g id="BEARER_SERVICE_CODE">{0}</xliff:g>: 착신전환 안됨"</string>
    <string name="fcComplete" msgid="3118848230966886575">"기능 코드가 완료되었습니다."</string>
    <string name="fcError" msgid="3327560126588500777">"연결에 문제가 있거나 기능 코드가 잘못되었습니다."</string>
    <string name="httpErrorOk" msgid="1191919378083472204">"확인"</string>
    <string name="httpError" msgid="7956392511146698522">"네트워크 오류가 발생했습니다."</string>
    <string name="httpErrorLookup" msgid="4711687456111963163">"URL을 찾을 수 없습니다."</string>
    <string name="httpErrorUnsupportedAuthScheme" msgid="6299980280442076799">"사이트 인증 스키마가 지원되지 않습니다."</string>
    <string name="httpErrorAuth" msgid="1435065629438044534">"인증할 수 없습니다."</string>
    <string name="httpErrorProxyAuth" msgid="1788207010559081331">"프록시 서버를 통한 인증에 실패했습니다."</string>
    <string name="httpErrorConnect" msgid="8714273236364640549">"서버에 연결하지 못했습니다."</string>
    <string name="httpErrorIO" msgid="2340558197489302188">"서버와 통신할 수 없습니다. 다시 시도해 주세요."</string>
    <string name="httpErrorTimeout" msgid="4743403703762883954">"서버 연결 제한시간이 초과되었습니다."</string>
    <string name="httpErrorRedirectLoop" msgid="8679596090392779516">"페이지에 서버 리디렉션이 너무 많이 포함되어 있습니다."</string>
    <string name="httpErrorUnsupportedScheme" msgid="5015730812906192208">"지원되지 않는 프로토콜입니다."</string>
    <string name="httpErrorFailedSslHandshake" msgid="96549606000658641">"보안 연결을 설정할 수 없습니다."</string>
    <string name="httpErrorBadUrl" msgid="3636929722728881972">"URL이 올바르지 않아 페이지를 열 수 없습니다."</string>
    <string name="httpErrorFile" msgid="2170788515052558676">"파일에 액세스할 수 없습니다."</string>
    <string name="httpErrorFileNotFound" msgid="6203856612042655084">"요청한 파일을 찾을 수 없습니다."</string>
    <string name="httpErrorTooManyRequests" msgid="1235396927087188253">"처리 중인 요청이 너무 많습니다. 잠시 후에 다시 시도해 주세요."</string>
    <string name="notification_title" msgid="8967710025036163822">"<xliff:g id="ACCOUNT">%1$s</xliff:g>에 로그인 오류 발생"</string>
    <string name="contentServiceSync" msgid="8353523060269335667">"동기화"</string>
    <string name="contentServiceSyncNotificationTitle" msgid="397743349191901458">"동기화"</string>
    <string name="contentServiceTooManyDeletesNotificationDesc" msgid="8100981435080696431">"<xliff:g id="CONTENT_TYPE">%s</xliff:g> 삭제가 너무 많습니다."</string>
    <string name="low_memory" product="tablet" msgid="6494019234102154896">"태블릿 저장공간이 꽉 찼습니다. 일부 파일을 삭제하여 저장 여유 공간을 늘리세요."</string>
    <string name="low_memory" product="watch" msgid="4415914910770005166">"시계 저장공간이 가득 찼습니다. 일부 파일을 삭제하여 저장 여유 공간을 늘리세요."</string>
    <string name="low_memory" product="tv" msgid="516619861191025923">"TV 저장공간이 꽉 찼습니다. 일부 파일을 삭제하여 저장 여유 공간을 확보하세요."</string>
    <string name="low_memory" product="default" msgid="3475999286680000541">"휴대전화 저장공간이 꽉 찼습니다. 일부 파일을 삭제하여 저장공간을 늘리세요."</string>
    <string name="ssl_ca_cert_warning" msgid="5848402127455021714">"네트워크가 모니터링될 수 있음"</string>
    <string name="ssl_ca_cert_noti_by_unknown" msgid="4475437862189850602">"알 수 없는 제3자의 모니터링"</string>
    <string name="ssl_ca_cert_noti_by_administrator" msgid="550758088185764312">"직장 프로필 관리자에 의해 모니터링될 수 있음"</string>
    <string name="ssl_ca_cert_noti_managed" msgid="4030263497686867141">"<xliff:g id="MANAGING_DOMAIN">%s</xliff:g>에서 모니터링"</string>
    <string name="work_profile_deleted" msgid="5005572078641980632">"직장 프로필 삭제됨"</string>
    <string name="work_profile_deleted_description" msgid="6305147513054341102">"관리 앱이 누락되어 직장 프로필이 삭제되었습니다."</string>
    <string name="work_profile_deleted_details" msgid="226615743462361248">"직장 프로필 관리 앱이 없거나 손상되어 직장 프로필 및 관련 데이터가 삭제되었습니다. 도움이 필요한 경우 관리자에게 문의하세요."</string>
    <string name="factory_reset_warning" msgid="5423253125642394387">"기기가 삭제됩니다."</string>
    <string name="factory_reset_message" msgid="4905025204141900666">"관리 앱이 손상되었거나 구성요소가 없어서 사용할 수 없습니다. 이제 기기가 삭제됩니다. 도움이 필요한 경우 관리자에게 문의하세요."</string>
    <string name="me" msgid="6545696007631404292">"나"</string>
    <string name="power_dialog" product="tablet" msgid="8545351420865202853">"태블릿 옵션"</string>
    <string name="power_dialog" product="tv" msgid="6153888706430556356">"TV 옵션"</string>
    <string name="power_dialog" product="default" msgid="1319919075463988638">"휴대전화 옵션"</string>
    <string name="silent_mode" msgid="7167703389802618663">"무음 모드"</string>
    <string name="turn_on_radio" msgid="3912793092339962371">"무선 사용"</string>
    <string name="turn_off_radio" msgid="8198784949987062346">"무선 끄기"</string>
    <string name="screen_lock" msgid="799094655496098153">"화면 잠금"</string>
    <string name="power_off" msgid="4266614107412865048">"종료"</string>
    <string name="silent_mode_silent" msgid="319298163018473078">"벨소리가 무음입니다."</string>
    <string name="silent_mode_vibrate" msgid="7072043388581551395">"벨소리가 진동입니다."</string>
    <string name="silent_mode_ring" msgid="8592241816194074353">"벨소리가 켜져 있습니다."</string>
    <string name="shutdown_progress" msgid="2281079257329981203">"종료 중..."</string>
    <string name="shutdown_confirm" product="tablet" msgid="3385745179555731470">"태블릿이 종료됩니다."</string>
    <string name="shutdown_confirm" product="tv" msgid="476672373995075359">"TV가 종료됩니다."</string>
    <string name="shutdown_confirm" product="watch" msgid="3490275567476369184">"시계가 종료됩니다."</string>
    <string name="shutdown_confirm" product="default" msgid="649792175242821353">"휴대전화가 종료됩니다."</string>
    <string name="shutdown_confirm_question" msgid="2906544768881136183">"종료하시겠습니까?"</string>
    <string name="reboot_safemode_title" msgid="7054509914500140361">"안전 모드로 다시 부팅"</string>
    <string name="reboot_safemode_confirm" msgid="55293944502784668">"안전 모드로 다시 부팅하시겠습니까? 그러면 설치한 모든 제3자 애플리케이션을 사용할 수 없게 됩니다. 다시 부팅을 반복하면 애플리케이션이 복원됩니다."</string>
    <string name="recent_tasks_title" msgid="3691764623638127888">"최근 사용한 앱"</string>
    <string name="no_recent_tasks" msgid="8794906658732193473">"최근에 사용한 앱이 없습니다."</string>
    <string name="global_actions" product="tablet" msgid="408477140088053665">"태블릿 옵션"</string>
    <string name="global_actions" product="tv" msgid="7240386462508182976">"TV 옵션"</string>
    <string name="global_actions" product="default" msgid="2406416831541615258">"휴대전화 옵션"</string>
    <string name="global_action_lock" msgid="2844945191792119712">"화면 잠금"</string>
    <string name="global_action_power_off" msgid="4471879440839879722">"종료"</string>
    <string name="global_action_bug_report" msgid="7934010578922304799">"버그 신고"</string>
    <string name="bugreport_title" msgid="2667494803742548533">"버그 신고"</string>
    <string name="bugreport_message" msgid="398447048750350456">"현재 기기 상태에 대한 정보를 수집하여 이메일 메시지로 전송합니다. 버그 신고를 시작하여 전송할 준비가 되려면 약간 시간이 걸립니다."</string>
    <string name="global_action_toggle_silent_mode" msgid="8219525344246810925">"무음 모드"</string>
    <string name="global_action_silent_mode_on_status" msgid="3289841937003758806">"소리 꺼짐"</string>
    <string name="global_action_silent_mode_off_status" msgid="1506046579177066419">"소리 켜짐"</string>
    <string name="global_actions_toggle_airplane_mode" msgid="5884330306926307456">"비행기 모드"</string>
    <string name="global_actions_airplane_mode_on_status" msgid="2719557982608919750">"비행기 모드 사용중"</string>
    <string name="global_actions_airplane_mode_off_status" msgid="5075070442854490296">"비행기 모드 사용중이 아님"</string>
    <string name="global_action_settings" msgid="1756531602592545966">"설정"</string>
    <string name="global_action_voice_assist" msgid="7751191495200504480">"음성 지원"</string>
    <string name="global_action_lockdown" msgid="8751542514724332873">"지금 잠그기"</string>
    <string name="status_bar_notification_info_overflow" msgid="5301981741705354993">"999+"</string>
    <string name="safeMode" msgid="2788228061547930246">"안전 모드"</string>
    <string name="android_system_label" msgid="6577375335728551336">"Android 시스템"</string>
    <string name="user_owner_label" msgid="6465364741001216388">"개인 앱"</string>
    <string name="managed_profile_label" msgid="6260850669674791528">"직장"</string>
    <string name="permgrouplab_costMoney" msgid="5429808217861460401">"요금이 부과되는 서비스"</string>
    <string name="permgroupdesc_costMoney" msgid="3293301903409869495">"요금이 부과될 수 있는 작업을 수행할 수 있도록 합니다."</string>
    <string name="permgrouplab_messages" msgid="7521249148445456662">"메시지"</string>
    <string name="permgroupdesc_messages" msgid="7821999071003699236">"SMS, 이메일 및 기타 메시지를 읽고 씁니다."</string>
    <string name="permgrouplab_personalInfo" msgid="3519163141070533474">"개인정보"</string>
    <string name="permgroupdesc_personalInfo" msgid="8426453129788861338">"연락처 카드에 저장된 내 개인 정보에 직접 액세스합니다."</string>
    <string name="permgrouplab_socialInfo" msgid="5799096623412043791">"소셜 정보"</string>
    <string name="permgroupdesc_socialInfo" msgid="7129842457611643493">"내 연락처 및 소셜 친구의 개인 정보에 직접 액세스합니다."</string>
    <string name="permgrouplab_location" msgid="635149742436692049">"위치"</string>
    <string name="permgroupdesc_location" msgid="5704679763124170100">"실제 위치 모니터링"</string>
    <string name="permgrouplab_network" msgid="5808983377727109831">"네트워크 통신"</string>
    <string name="permgroupdesc_network" msgid="4478299413241861987">"다양한 네트워크 기능에 액세스할 수 있도록 합니다."</string>
    <string name="permgrouplab_bluetoothNetwork" msgid="1585403544162128109">"블루투스"</string>
    <string name="permgroupdesc_bluetoothNetwork" msgid="5625288577164282391">"블루투스를 통해 기기 및 네트워크에 액세스"</string>
    <string name="permgrouplab_audioSettings" msgid="8329261670151871235">"오디오 설정"</string>
    <string name="permgroupdesc_audioSettings" msgid="2641515403347568130">"오디오 설정을 변경합니다."</string>
    <string name="permgrouplab_affectsBattery" msgid="6209246653424798033">"배터리 소모"</string>
    <string name="permgroupdesc_affectsBattery" msgid="6441275320638916947">"배터리를 빨리 소모시킬 수 있는 기능을 사용합니다."</string>
    <string name="permgrouplab_calendar" msgid="5863508437783683902">"캘린더"</string>
    <string name="permgroupdesc_calendar" msgid="5777534316982184416">"캘린더 및 일정에 직접 액세스합니다."</string>
    <string name="permgrouplab_dictionary" msgid="4148597128843641379">"사용자 사전 읽기"</string>
    <string name="permgroupdesc_dictionary" msgid="7921166355964764490">"사용자 사전의 단어 읽기"</string>
    <string name="permgrouplab_writeDictionary" msgid="8090237702432576788">"사용자 사전 쓰기"</string>
    <string name="permgroupdesc_writeDictionary" msgid="2711561994497361646">"사용자 사전에 단어 추가"</string>
    <string name="permgrouplab_bookmarks" msgid="1949519673103968229">"북마크 및 기록"</string>
    <string name="permgroupdesc_bookmarks" msgid="4169771606257963028">"북마크 및 브라우저 기록에 직접 액세스합니다."</string>
    <string name="permgrouplab_deviceAlarms" msgid="6117704629728824101">"알람"</string>
    <string name="permgroupdesc_deviceAlarms" msgid="4769356362251641175">"알람 시계를 설정합니다."</string>
    <string name="permgrouplab_voicemail" msgid="4162237145027592133">"음성사서함"</string>
    <string name="permgroupdesc_voicemail" msgid="2498403969862951393">"음성사서함에 직접 액세스합니다."</string>
    <string name="permgrouplab_microphone" msgid="171539900250043464">"마이크"</string>
    <string name="permgroupdesc_microphone" msgid="7106618286905738408">"오디오를 녹음하기 위해 마이크에 직접 액세스합니다."</string>
    <string name="permgrouplab_camera" msgid="4820372495894586615">"카메라"</string>
    <string name="permgroupdesc_camera" msgid="2933667372289567714">"이미지 및 동영상을 캡처하기 위해 카메라에 직접 액세스합니다."</string>
    <string name="permgrouplab_screenlock" msgid="8275500173330718168">"화면 잠금"</string>
    <string name="permgroupdesc_screenlock" msgid="7067497128925499401">"기기의 잠금 화면 동작에 영향을 줄 수 있는 기능입니다."</string>
    <string name="permgrouplab_appInfo" msgid="8028789762634147725">"애플리케이션 정보"</string>
    <string name="permgroupdesc_appInfo" msgid="3950378538049625907">"기기의 다른 애플리케이션의 작동에 영향을 줍니다."</string>
    <string name="permgrouplab_wallpaper" msgid="3850280158041175998">"배경화면"</string>
    <string name="permgroupdesc_wallpaper" msgid="5630417854750540154">"기기 배경화면 설정을 변경합니다."</string>
    <string name="permgrouplab_systemClock" msgid="406535759236612992">"시계"</string>
    <string name="permgroupdesc_systemClock" msgid="3944359833624094992">"기기 시간 및 시간대를 변경합니다."</string>
    <string name="permgrouplab_statusBar" msgid="2095862568113945398">"상태 표시줄"</string>
    <string name="permgroupdesc_statusBar" msgid="6242593432226807171">"기기 상태 표시줄 설정을 변경합니다."</string>
    <string name="permgrouplab_syncSettings" msgid="3341990986147826541">"동기화 설정"</string>
    <string name="permgroupdesc_syncSettings" msgid="7603195265129031797">"동기화 설정에 액세스합니다."</string>
    <string name="permgrouplab_accounts" msgid="3359646291125325519">"계정"</string>
    <string name="permgroupdesc_accounts" msgid="4948732641827091312">"사용 가능한 계정에 액세스합니다."</string>
    <string name="permgrouplab_hardwareControls" msgid="7998214968791599326">"하드웨어 제어"</string>
    <string name="permgroupdesc_hardwareControls" msgid="4357057861225462702">"휴대전화의 하드웨어에 직접 액세스합니다."</string>
    <string name="permgrouplab_phoneCalls" msgid="9067173988325865923">"전화 통화"</string>
    <string name="permgroupdesc_phoneCalls" msgid="7489701620446183770">"전화 통화를 모니터링, 기록 및 처리합니다."</string>
    <string name="permgrouplab_systemTools" msgid="4652191644082714048">"시스템 도구"</string>
    <string name="permgroupdesc_systemTools" msgid="8162102602190734305">"시스템을 하위 수준에서 액세스하고 제어합니다."</string>
    <string name="permgrouplab_developmentTools" msgid="3446164584710596513">"개발 도구"</string>
    <string name="permgroupdesc_developmentTools" msgid="7058828032358142018">"앱 개발자에게만 필요한 기능입니다."</string>
    <string name="permgrouplab_display" msgid="4279909676036402636">"다른 애플리케이션 UI"</string>
    <string name="permgroupdesc_display" msgid="6051002031933013714">"다른 애플리케이션의 UI에 영향을 줍니다."</string>
    <string name="permgrouplab_storage" msgid="1971118770546336966">"저장"</string>
    <string name="permgroupdesc_storage" product="nosdcard" msgid="7442318502446874999">"USB 저장소에 액세스합니다."</string>
    <string name="permgroupdesc_storage" product="default" msgid="9203302214915355774">"SD 카드에 액세스합니다."</string>
    <string name="permgrouplab_accessibilityFeatures" msgid="7919025602283593907">"접근성 기능"</string>
    <string name="permgroupdesc_accessibilityFeatures" msgid="4205196881678144335">"장애인 보조 기술이 요청할 수 있는 기능입니다."</string>
    <string name="capability_title_canRetrieveWindowContent" msgid="3901717936930170320">"창 콘텐츠 가져오기"</string>
    <string name="capability_desc_canRetrieveWindowContent" msgid="3772225008605310672">"상호작용 중인 창의 콘텐츠를 검사합니다."</string>
    <string name="capability_title_canRequestTouchExploration" msgid="3108723364676667320">"터치하여 탐색 사용"</string>
    <string name="capability_desc_canRequestTouchExploration" msgid="5800552516779249356">"항목을 터치하면 소리 내어 알려주며 제스처를 사용하여 화면을 탐색할 수 있습니다."</string>
    <string name="capability_title_canRequestEnhancedWebAccessibility" msgid="1739881766522594073">"향상된 웹 접근성 기능 사용"</string>
    <string name="capability_desc_canRequestEnhancedWebAccessibility" msgid="7881063961507511765">"스크립트를 설치하여 앱 콘텐츠에 더 간편하게 액세스할 수 있습니다."</string>
    <string name="capability_title_canRequestFilterKeyEvents" msgid="2103440391902412174">"입력하는 텍스트 살펴보기"</string>
    <string name="capability_desc_canRequestFilterKeyEvents" msgid="7463135292204152818">"신용카드 번호와 비밀번호 등의 개인 데이터를 포함합니다."</string>
    <string name="permlab_statusBar" msgid="7417192629601890791">"상태 표시줄 사용 중지 또는 수정"</string>
    <string name="permdesc_statusBar" msgid="8434669549504290975">"앱이 상태 표시줄을 사용중지하거나 시스템 아이콘을 추가 및 제거할 수 있도록 허용합니다."</string>
    <string name="permlab_statusBarService" msgid="7247281911387931485">"상태 표시줄"</string>
    <string name="permdesc_statusBarService" msgid="716113660795976060">"앱이 상태 표시줄이 되도록 허용합니다."</string>
    <string name="permlab_expandStatusBar" msgid="1148198785937489264">"상태 표시줄 확장/축소"</string>
    <string name="permdesc_expandStatusBar" msgid="6917549437129401132">"앱이 상태 표시줄을 확장하거나 축소할 수 있도록 허용합니다."</string>
    <string name="permlab_install_shortcut" msgid="4279070216371564234">"바로가기 설치"</string>
    <string name="permdesc_install_shortcut" msgid="8341295916286736996">"애플리케이션이 사용자의 작업 없이 홈 화면 바로가기를 추가할 수 있도록 허용합니다."</string>
    <string name="permlab_uninstall_shortcut" msgid="4729634524044003699">"바로가기 제거"</string>
    <string name="permdesc_uninstall_shortcut" msgid="6745743474265057975">"애플리케이션이 사용자의 작업 없이 홈 화면 바로가기를 삭제할 수 있도록 허용합니다."</string>
    <string name="permlab_processOutgoingCalls" msgid="3906007831192990946">"발신전화 경로 전환"</string>
    <string name="permdesc_processOutgoingCalls" msgid="5156385005547315876">"통화를 다른 번호로 리디렉션하거나 통화를 완전히 중단하는 옵션을 사용하여, 앱에서 발신 통화 중에 전화를 거는 번호를 볼 수 있게 허용합니다."</string>
    <string name="permlab_receiveSms" msgid="8673471768947895082">"문자 메시지 받기(SMS)"</string>
    <string name="permdesc_receiveSms" msgid="6424387754228766939">"앱이 SMS 메시지를 수신하고 처리할 수 있도록 허용합니다. 이는 앱이 사용자에게 표시하지 않고 기기로 전송된 메시지를 모니터링 또는 삭제할 수도 있다는 것을 의미합니다."</string>
    <string name="permlab_receiveMms" msgid="1821317344668257098">"문자 메시지 받기(MMS)"</string>
    <string name="permdesc_receiveMms" msgid="533019437263212260">"앱이 MMS 메시지를 수신하고 처리할 수 있도록 허용합니다. 이는 앱이 사용자에게 표시하지 않고 기기로 전송된 메시지를 모니터링 또는 삭제할 수도 있다는 것을 의미합니다."</string>
    <string name="permlab_receiveEmergencyBroadcast" msgid="1803477660846288089">"긴급 방송 수신"</string>
    <string name="permdesc_receiveEmergencyBroadcast" msgid="848524070262431974">"앱이 긴급 브로드캐스트 메시지를 수신하고 처리할 수 있도록 허용합니다. 이 권한은 시스템 앱에만 사용할 수 있습니다."</string>
    <string name="permlab_readCellBroadcasts" msgid="1598328843619646166">"셀 브로드캐스트 메시지 읽기"</string>
    <string name="permdesc_readCellBroadcasts" msgid="6361972776080458979">"앱이 기기가 수신한 셀 브로드캐스트 메시지를 읽을 수 있도록 합니다. 비상 상황임을 알리기 위해 일부 지역에서 셀 브로드캐스트 경고가 전달됩니다. 비상 셀 브로드캐스트를 수신할 때 악성 앱이 기기의 성능이나 작동을 방해할 수 있습니다."</string>
    <string name="permlab_sendSms" msgid="5600830612147671529">"SMS 메시지 보내기"</string>
    <string name="permdesc_sendSms" msgid="7094729298204937667">"앱이 SMS 메시지를 보낼 수 있도록 허용합니다. 이 경우 예상치 못한 통화 요금이 부과될 수 있습니다. 이 경우 악성 앱이 사용자의 확인 없이 메시지를 전송해 요금이 부과될 수 있습니다."</string>
    <string name="permlab_sendRespondViaMessageRequest" msgid="8713889105305943200">"메시지를 통한 응답 이벤트 보내기"</string>
    <string name="permdesc_sendRespondViaMessageRequest" msgid="7107648548468778734">"앱에서 다른 메시징 앱에 요청을 보내어 수신 전화에 대해 메시지를 통한 응답 이벤트를 처리하도록 허용합니다."</string>
    <string name="permlab_readSms" msgid="8745086572213270480">"내 문자 메시지 읽기(SMS 또는 MMS)"</string>
    <string name="permdesc_readSms" product="tablet" msgid="2467981548684735522">"앱이 태블릿 또는 SIM 카드에 저장된 SMS 메시지를 읽을 수 있도록 허용합니다. 이렇게 하면 앱이 콘텐츠 또는 비밀유지와 관계 없이 모든 SMS 메시지를 읽을 수 있습니다."</string>
    <string name="permdesc_readSms" product="tv" msgid="5102425513647038535">"앱이 TV 또는 SIM 카드에 저장된 SMS 메시지를 읽을 수 있도록 허용합니다. 이 경우 내용의 기밀성과 관계없이 앱이 모든 SMS 메시지를 읽을 수 있게 됩니다."</string>
    <string name="permdesc_readSms" product="default" msgid="3695967533457240550">"앱이 휴대전화 또는 SIM 카드에 저장된 SMS 메시지를 읽을 수 있도록 허용합니다. 이렇게 하면 앱이 콘텐츠 또는 비밀유지와 관계 없이 모든 SMS 메시지를 읽을 수 있습니다."</string>
    <string name="permlab_writeSms" msgid="3216950472636214774">"내 문자 메시지 수정(SMS 또는 MMS)"</string>
    <string name="permdesc_writeSms" product="tablet" msgid="5160413947794501538">"앱이 태블릿 또는 SIM 카드에 저장된 SMS 메시지에 쓸 수 있도록 허용합니다. 이 경우 악성 앱이 이 기능을 이용하여 메시지를 삭제할 수 있습니다."</string>
    <string name="permdesc_writeSms" product="tv" msgid="955871498983538187">"앱이 TV 또는 SIM 카드에 저장된 SMS 메시지에 작성할 수 있도록 허용합니다. 이 경우 악성 앱이 메시지를 삭제할 수 있습니다."</string>
    <string name="permdesc_writeSms" product="default" msgid="7268668709052328567">"앱이 휴대전화 또는 SIM 카드에 저장된 SMS 메시지에 쓸 수 있도록 허용합니다. 이 경우 악성 앱이 이 기능을 이용하여 메시지를 삭제할 수 있습니다."</string>
    <string name="permlab_receiveWapPush" msgid="5991398711936590410">"문자 메시지 받기(WAP)"</string>
    <string name="permdesc_receiveWapPush" msgid="748232190220583385">"앱이 WAP 메시지를 수신하고 처리할 수 있도록 허용합니다. 이는 앱이 사용자에게 표시하지 않고 기기로 전송된 메시지를 모니터링 또는 삭제할 수도 있다는 것을 의미합니다."</string>
    <string name="permlab_receiveBluetoothMap" msgid="7593811487142360528">"블루투스 메시지(MAP) 수신"</string>
    <string name="permdesc_receiveBluetoothMap" msgid="8656755936919466345">"앱이 블루투스 MAP 메시지를 수신하고 처리하도록 허용합니다. 이는 앱이 나에게 보여주지 않고 내 기기에 전송된 메시지를 모니터링하거나 삭제할 수 있음을 의미합니다."</string>
    <string name="permlab_getTasks" msgid="6466095396623933906">"실행 중인 앱 검색"</string>
    <string name="permdesc_getTasks" msgid="7454215995847658102">"앱이 현재 실행 중이거나 최근에 실행된 작업에 대한 정보를 검색할 수 있도록 허용합니다. 이 경우 앱이 기기에서 사용되는 다른 앱에 대한 정보를 검색할 수 있습니다."</string>
    <string name="permlab_startTasksFromRecents" msgid="8990073877885690623">"최근 목록에서 작업 시작"</string>
    <string name="permdesc_startTasksFromRecents" msgid="7382133554871222235">"앱에서 ActivityManager.RecentTaskInfo 개체를 사용하여 ActivityManager.getRecentTaskList()에서 반환한 무효한 작업을 실행하도록 허용합니다."</string>
    <string name="permlab_interactAcrossUsers" msgid="7114255281944211682">"여러 사용자와의 상호작용"</string>
    <string name="permdesc_interactAcrossUsers" msgid="364670963623385786">"앱이 기기에서 다양한 사용자에 대한 작업을 수행할 수 있도록 허용합니다. 이 경우 악성 앱이 사용자 간의 보호를 위반할 수 있습니다."</string>
    <string name="permlab_interactAcrossUsersFull" msgid="2567734285545074105">"여러 사용자와의 상호작용을 위한 정식 라이선스"</string>
    <string name="permdesc_interactAcrossUsersFull" msgid="376841368395502366">"여러 사용자와의 가능한 모든 상호작용을 허용합니다."</string>
    <string name="permlab_manageUsers" msgid="1676150911672282428">"사용자 관리"</string>
    <string name="permdesc_manageUsers" msgid="8409306667645355638">"앱이 기기에서 검색, 생성 및 삭제를 포함한 사용자 관리를 할 수 있도록 허용합니다."</string>
    <string name="permlab_getDetailedTasks" msgid="6229468674753529501">"실행 중인 앱 세부정보 검색"</string>
    <string name="permdesc_getDetailedTasks" msgid="153824741440717599">"앱이 현재 실행 중이거나 최근에 실행된 작업에 대한 상세한 정보를 검색할 수 있도록 허용합니다. 이 경우 악성 앱이 다른 앱에 대한 개인 정보를 검색할 수 있습니다."</string>
    <string name="permlab_reorderTasks" msgid="2018575526934422779">"실행 중인 앱 순서 재지정"</string>
    <string name="permdesc_reorderTasks" msgid="7734217754877439351">"앱이 사용자의 입력 없이 작업을 포그라운드나 백그라운드로 이동할 수 있도록 허용합니다."</string>
    <string name="permlab_removeTasks" msgid="6821513401870377403">"실행 중인 앱 중지"</string>
    <string name="permdesc_removeTasks" msgid="1394714352062635493">"애플리케이션이 작업을 삭제하거나 다른 애플리케이션을 중지시킬 수 있도록 허용합니다. 이 경우 악성 애플리케이션이 다른 애플리케이션의 동작을 멈추게 할 수 있습니다."</string>
    <string name="permlab_manageActivityStacks" msgid="7391191384027303065">"작업 스택 관리"</string>
    <string name="permdesc_manageActivityStacks" msgid="1615881933034084440">"앱이 다른 앱에서 실행하는 작업 스택을 추가, 삭제 또는 수정하도록 합니다. 악성 앱은 다른 앱의 동작을 방해할 수 있습니다."</string>
    <string name="permlab_startAnyActivity" msgid="2918768238045206456">"원하는 활동 시작"</string>
    <string name="permdesc_startAnyActivity" msgid="997823695343584001">"권한 보호나 내보낸 상태에 관계없이 앱이 활동을 시작하도록 합니다."</string>
    <string name="permlab_setScreenCompatibility" msgid="6975387118861842061">"화면 호환성 설정"</string>
    <string name="permdesc_setScreenCompatibility" msgid="692043618693917374">"앱이 다른 애플리케이션의 화면 호환성 모드를 제어할 수 있도록 허용합니다. 이 경우 악성 애플리케이션이 다른 애플리케이션의 동작을 멈추게 할 수 있습니다."</string>
    <string name="permlab_setDebugApp" msgid="3022107198686584052">"앱 디버깅 사용"</string>
    <string name="permdesc_setDebugApp" msgid="4474512416299013256">"애플리케이션이 다른 애플리케이션에 대해 디버깅을 사용할 수 있도록 허용합니다. 이 경우 악성 애플리케이션이 다른 애플리케이션을 중지시킬 수 있습니다."</string>
    <string name="permlab_changeConfiguration" msgid="4162092185124234480">"시스템 표시 설정 변경"</string>
    <string name="permdesc_changeConfiguration" msgid="4372223873154296076">"애플리케이션이 언어 또는 전체 글꼴 크기와 같은 현재 구성을 변경할 수 있도록 허용합니다."</string>
    <string name="permlab_enableCarMode" msgid="5684504058192921098">"운전모드 사용"</string>
    <string name="permdesc_enableCarMode" msgid="4853187425751419467">"앱이 운전모드를 사용할 수 있도록 허용합니다."</string>
    <string name="permlab_killBackgroundProcesses" msgid="3914026687420177202">"다른 앱 종료"</string>
    <string name="permdesc_killBackgroundProcesses" msgid="4593353235959733119">"앱이 다른 앱의 백그라운드 프로세스를 종료할 수 있도록 허용합니다. 이 경우 다른 앱이 실행 중지될 수 있습니다."</string>
    <string name="permlab_forceStopPackages" msgid="2329627428832067700">"다른 앱 강제 종료"</string>
    <string name="permdesc_forceStopPackages" msgid="5253157296183940812">"앱이 다른 앱을 강제로 종료할 수 있도록 허용합니다."</string>
    <string name="permlab_forceBack" msgid="652935204072584616">"앱 강제 종료"</string>
    <string name="permdesc_forceBack" msgid="3892295830419513623">"앱이 포그라운드에 있는 작업을 강제로 닫고 되돌아갈 수 있도록 허용합니다. 일반 앱에는 필요하지 않습니다."</string>
    <string name="permlab_dump" msgid="1681799862438954752">"시스템 내부 상태 검색"</string>
    <string name="permdesc_dump" msgid="1778299088692290329">"앱이 시스템의 내부 상태를 검색할 수 있도록 허용합니다. 이 경우 악성 앱이 이 기능을 이용하여 일반적으로 필요하지 않은 다양한 개인정보와 보안정보를 검색할 수 있습니다."</string>
    <string name="permlab_retrieve_window_content" msgid="8022588608994589938">"화면 콘텐츠 검색"</string>
    <string name="permdesc_retrieve_window_content" msgid="3193269069469700265">"앱이 활성 창의 콘텐츠를 검색할 수 있도록 허용합니다. 이 경우 악성 앱이 전체 창의 콘텐츠를 검색하여 비밀번호를 제외한 모든 텍스트를 살펴볼 수 있습니다."</string>
    <string name="permlab_temporary_enable_accessibility" msgid="2312612135127310254">"일시적인 접근성 사용"</string>
    <string name="permdesc_temporary_enable_accessibility" msgid="8079456293182975464">"애플리케이션이 기기에서 일시적으로 접근성을 사용하도록 허용합니다. 이 경우 악성 앱이 사용자의 동의 없이 접근성을 사용할 수 있습니다."</string>
    <string name="permlab_retrieveWindowToken" msgid="7154762602367758602">"창 토큰 검색"</string>
    <string name="permdesc_retrieveWindowToken" msgid="668173747687795074">"애플리케이션이 창 토큰을 검색하도록 허용합니다. 악성 앱이 시스템을 가장하여 애플리케이션 창과 무단으로 상호작용할 수 있습니다."</string>
    <string name="permlab_frameStats" msgid="7056374987314361639">"프레임 통계 검색"</string>
    <string name="permdesc_frameStats" msgid="4758001089491284919">"애플리케이션이 프레임 통계를 수집하도록 허용합니다. 악성 앱이 다른 앱에서 창의 프레임 통계를 볼 수 있습니다."</string>
    <string name="permlab_filter_events" msgid="8675535648807427389">"일정 필터링"</string>
    <string name="permdesc_filter_events" msgid="8006236315888347680">"애플리케이션에 입력 필터를 등록할 수 있도록 하여 모든 사용자 일정 스트림을 전달하기 전에 필터링합니다. 이 경우 사용자의 개입 없이 악성 앱이 시스템 UI를 제어할 수 있습니다."</string>
    <string name="permlab_shutdown" msgid="7185747824038909016">"부분 종료"</string>
    <string name="permdesc_shutdown" msgid="7046500838746291775">"작업 관리자를 종료 상태로 설정합니다. 전체 종료를 수행하지는 않습니다."</string>
    <string name="permlab_stopAppSwitches" msgid="4138608610717425573">"애플리케이션 전환 방지"</string>
    <string name="permdesc_stopAppSwitches" msgid="8262195802582255021">"사용자가 다른 앱으로 전환하지 못하게 합니다."</string>
    <string name="permlab_getTopActivityInfo" msgid="2537922311411546016">"현재 앱 정보 얻기"</string>
    <string name="permdesc_getTopActivityInfo" msgid="2512448855496067131">"권한을 가진 프로그램이 화면의 포그라운드에서 현재 애플리케이션에 대한 비공개 정보를 검색하도록 허용합니다."</string>
    <string name="permlab_runSetActivityWatcher" msgid="892239094867182656">"실행 중인 모든 앱 모니터링 및 제어"</string>
    <string name="permdesc_runSetActivityWatcher" msgid="6003603162578577406">"앱이 시스템에서 활동이 시작되는 방식을 모니터링하고 관리할 수 있도록 허용합니다. 이 경우 악성 앱이 이 기능을 이용하여 시스템을 완전히 손상시킬 수 있습니다. 이 권한은 개발 과정에만 필요하며 일반 사용 시에는 필요하지 않습니다."</string>
    <string name="permlab_broadcastPackageRemoved" msgid="2576333434893532475">"패키지 제거 브로드캐스트 보내기"</string>
    <string name="permdesc_broadcastPackageRemoved" msgid="6621901216207931089">"앱이 앱 패키지가 삭제되었다는 알림을 브로드캐스트할 수 있도록 허용합니다. 이 경우 악성 앱이 실행 중인 다른 앱을 중지시킬 수 있습니다."</string>
    <string name="permlab_broadcastSmsReceived" msgid="5689095009030336593">"SMS 수신 브로드캐스트 보내기"</string>
    <string name="permdesc_broadcastSmsReceived" msgid="4152037720034365492">"앱이 SMS 메시지를 받았다는 알림을 브로드캐스트할 수 있도록 허용합니다. 이 경우 악성 앱이 수신된 SMS 메시지를 위조할 수 있습니다."</string>
    <string name="permlab_broadcastWapPush" msgid="3145347413028582371">"WAP-PUSH-수신 브로드캐스트 보내기"</string>
    <string name="permdesc_broadcastWapPush" msgid="4783402525039442729">"앱이 WAP PUSH 메시지를 받았다는 알림을 브로드캐스트할 수 있도록 허용합니다. 이 경우 악성 앱이 MMS 메시지를 받은 것처럼 위장하거나 웹페이지의 콘텐츠를 악성 콘텐츠로 몰래 바꿀 수 있습니다."</string>
    <string name="permlab_setProcessLimit" msgid="2451873664363662666">"실행 중인 프로세스 수 제한"</string>
    <string name="permdesc_setProcessLimit" msgid="7318061314040879542">"앱이 실행할 최대 프로세스 수를 제어할 수 있도록 허용합니다. 일반 앱에는 필요하지 않습니다."</string>
    <string name="permlab_setAlwaysFinish" msgid="550958507798796965">"백그라운드 앱 강제 종료"</string>
    <string name="permdesc_setAlwaysFinish" msgid="7471310652868841499">"앱이 백그라운드로 이동한 활동을 항상 바로 종료할지 여부를 제어할 수 있도록 허용합니다. 일반 앱에는 필요하지 않습니다."</string>
    <string name="permlab_batteryStats" msgid="2789610673514103364">"배터리 통계 확인"</string>
    <string name="permdesc_batteryStats" msgid="5897346582882915114">"애플리케이션이 현재의 낮은 수준 배터리 사용 데이터를 읽을 수 있도록 합니다. 이 경우 애플리케이션이 내가 사용하는 앱에 대한 세부정보를 파악할 수도 있습니다."</string>
    <string name="permlab_updateBatteryStats" msgid="3719689764536379557">"배터리 통계 수정"</string>
    <string name="permdesc_updateBatteryStats" msgid="6862817857178025002">"앱이 수집된 배터리 통계를 수정할 수 있도록 허용합니다. 일반 앱에서는 사용하지 않습니다."</string>
    <string name="permlab_getAppOpsStats" msgid="1508779687436585744">"앱 운영 통계 검색"</string>
    <string name="permdesc_getAppOpsStats" msgid="6243887041577912877">"앱이 수집된 애플리케이션 운영 통계를 검색하도록 합니다. 일반 앱에서는 사용하지 않습니다."</string>
    <string name="permlab_updateAppOpsStats" msgid="8829097373851521505">"앱 운영 통계 수정"</string>
    <string name="permdesc_updateAppOpsStats" msgid="50784596594403483">"앱이 수집된 애플리케이션 운영 통계를 수정하도록 합니다. 일반 앱에서는 사용하지 않습니다."</string>
    <string name="permlab_backup" msgid="470013022865453920">"시스템 백업 및 복원 관리"</string>
    <string name="permdesc_backup" msgid="6912230525140589891">"앱이 시스템의 백업 및 복원 메커니즘을 제어할 수 있도록 허용합니다. 일반 앱에서는 사용하지 않습니다."</string>
    <string name="permlab_confirm_full_backup" msgid="5557071325804469102">"전체 백업 또는 복원 작업 확인"</string>
    <string name="permdesc_confirm_full_backup" msgid="1748762171637699562">"앱이 전체 백업 확인 UI를 실행하도록 허용합니다. 다른 앱에는 사용할 수 없습니다."</string>
    <string name="permlab_internalSystemWindow" msgid="2148563628140193231">"인증되지 않은 창 표시"</string>
    <string name="permdesc_internalSystemWindow" msgid="7458387759461466397">"애플리케이션이 내부 시스템 사용자 인터페이스에서 사용하는 창을 만들 수 있도록 허용합니다. 일반 애플리케이션에서는 사용하지 않습니다."</string>
    <string name="permlab_systemAlertWindow" msgid="3543347980839518613">"다른 앱 위에 그리기"</string>
    <string name="permdesc_systemAlertWindow" msgid="8584678381972820118">"앱이 다른 애플리케이션이나 사용자 인터페이스 부분 위에 그림을 그릴 수 있도록 합니다. 이 경우 애플리케이션에서 인터페이스 사용에 방해가 되거나 다른 애플리케이션에서 표시되는 콘텐츠가 변경될 수 있습니다."</string>
    <string name="permlab_setAnimationScale" msgid="2805103241153907174">"전체 애니메이션 속도 수정"</string>
    <string name="permdesc_setAnimationScale" msgid="7690063428924343571">"애플리케이션이 언제든지 전체 애니메이션 속도를 빠르게 또는 느리게 변경할 수 있도록 허용합니다."</string>
    <string name="permlab_manageAppTokens" msgid="1286505717050121370">"앱 토큰 관리"</string>
    <string name="permdesc_manageAppTokens" msgid="8043431713014395671">"앱이 일반적인 Z-순서를 무시하여 자체 토큰을 만들고 관리할 수 있도록 허용합니다. 일반 앱에는 필요하지 않습니다."</string>
    <string name="permlab_freezeScreen" msgid="4708181184441880175">"화면 고정"</string>
    <string name="permdesc_freezeScreen" msgid="8558923789222670064">"앱이 전체 화면 전환을 위해 일시적으로 화면을 고정하도록 허용합니다."</string>
    <string name="permlab_injectEvents" msgid="1378746584023586600">"키 및 컨트롤 버튼 누르기"</string>
    <string name="permdesc_injectEvents" product="tablet" msgid="206352565599968632">"앱이 입력 이벤트(예: 키 누름)를 다른 앱에 전달할 수 있도록 허용합니다. 이 경우 악성 앱이 태블릿을 완전히 제어할 수 있습니다."</string>
    <string name="permdesc_injectEvents" product="tv" msgid="4681361983270791611">"앱이 다른 앱에 입력(키 누름 등)할 수 있도록 허용합니다. 이 경우 악성 앱이 이 기능을 이용해 TV를 제어할 수도 있습니다."</string>
    <string name="permdesc_injectEvents" product="default" msgid="653128057572326253">"앱이 입력 이벤트(예: 키 누름)를 다른 앱에 전달할 수 있도록 허용합니다. 이 경우 악성 앱이 휴대전화를 완전히 제어할 수 있습니다."</string>
    <string name="permlab_readInputState" msgid="469428900041249234">"사용자가 입력한 내용 및 수행한 작업 기록"</string>
    <string name="permdesc_readInputState" msgid="8387754901688728043">"앱이 다른 앱과 상호작용할 때에도 사용자가 누르는 키(예: 비밀번호 입력)를 볼 수 있도록 허용합니다. 일반 앱에는 필요하지 않습니다."</string>
    <string name="permlab_bindInputMethod" msgid="3360064620230515776">"입력 방법 연결"</string>
    <string name="permdesc_bindInputMethod" msgid="3250440322807286331">"권한을 가진 프로그램이 입력 방법에 대한 최상위 인터페이스를 사용하도록 허용합니다. 일반 앱에는 필요하지 않습니다."</string>
    <string name="permlab_bindAccessibilityService" msgid="5357733942556031593">"접근성 서비스와 연결"</string>
    <string name="permdesc_bindAccessibilityService" msgid="7034615928609331368">"권한을 가진 프로그램이 접근성 서비스에 대한 최상위 인터페이스를 사용하도록 허용합니다. 일반 앱에는 필요하지 않습니다."</string>
    <string name="permlab_bindPrintService" msgid="8462815179572748761">"인쇄 서비스 사용"</string>
    <string name="permdesc_bindPrintService" msgid="7960067623209111135">"권한을 가진 프로그램이 인쇄 서비스에 대한 최상위 인터페이스를 사용하도록 합니다. 일반 앱에는 필요하지 않습니다."</string>
    <string name="permlab_bindPrintSpoolerService" msgid="6807762783744125954">"인쇄 스풀러 서비스 사용"</string>
    <string name="permdesc_bindPrintSpoolerService" msgid="3680552285933318372">"권한을 가진 프로그램이 인쇄 스풀러 서비스에 대한 최상위 인터페이스를 사용하도록 합니다. 일반 앱에는 필요하지 않습니다."</string>
    <string name="permlab_bindNfcService" msgid="2752731300419410724">"NFC 서비스 사용"</string>
    <string name="permdesc_bindNfcService" msgid="6120647629174066862">"권한을 가진 프로그램이 NFC 카드를 에뮬레이션하는 애플리케이션을 사용하도록 허용합니다. 일반 앱에는 필요하지 않습니다."</string>
    <string name="permlab_bindTextService" msgid="7358378401915287938">"텍스트 서비스 연결"</string>
    <string name="permdesc_bindTextService" msgid="8151968910973998670">"권한을 가진 프로그램이 텍스트 서비스(예: SpellCheckerService)에 대한 최상위 인터페이스를 사용하도록 허용합니다. 일반 앱에는 필요하지 않습니다."</string>
    <string name="permlab_bindVpnService" msgid="4708596021161473255">"VPN 서비스와 연결"</string>
    <string name="permdesc_bindVpnService" msgid="2067845564581693905">"권한을 가진 프로그램이 VPN 서비스에 대한 최상위 인터페이스를 사용하도록 허용합니다. 일반 앱에는 필요하지 않습니다."</string>
    <string name="permlab_bindWallpaper" msgid="8716400279937856462">"배경화면 연결"</string>
    <string name="permdesc_bindWallpaper" msgid="7108428692595491668">"권한을 가진 프로그램이 배경화면에 대한 최상위 인터페이스를 사용하도록 허용합니다. 일반 앱에는 필요하지 않습니다."</string>
    <string name="permlab_bindVoiceInteraction" msgid="5334852580713715068">"음성 상호작용 서비스 사용"</string>
    <string name="permdesc_bindVoiceInteraction" msgid="2345721766501778101">"권한을 가진 프로그램이 음성 상호작용 서비스의 최상위 인터페이스를 사용하도록 합니다. 일반 앱에는 필요하지 않습니다."</string>
    <string name="permlab_manageVoiceKeyphrases" msgid="1252285102392793548">"음성 핵심문구 관리"</string>
    <string name="permdesc_manageVoiceKeyphrases" msgid="8476560722907530008">"권한을 가진 프로그램이 음성 핫워드 감지용 핵심문구를 관리할 수 있도록 허용합니다. 일반 앱에는 필요하지 않습니다."</string>
    <string name="permlab_bindRemoteDisplay" msgid="1782923938029941960">"원격 디스플레이에 연결"</string>
    <string name="permdesc_bindRemoteDisplay" msgid="1261242718727295981">"권한을 가진 프로그램이 원격 디스플레이에 대한 최상위 인터페이스를 사용하도록 허용합니다. 일반 앱에는 필요하지 않습니다."</string>
    <string name="permlab_bindRemoteViews" msgid="5697987759897367099">"위젯 서비스와 연결"</string>
    <string name="permdesc_bindRemoteViews" msgid="4717987810137692572">"권한을 가진 프로그램이 위젯 서비스에 대한 최상위 인터페이스를 사용하도록 허용합니다. 일반 앱에는 필요하지 않습니다."</string>
    <string name="permlab_bindRouteProvider" msgid="4869394607915096847">"경로 제공업체 서비스 사용"</string>
    <string name="permdesc_bindRouteProvider" msgid="4703804520859960329">"권한을 가진 프로그램이 등록된 경로 제공업체를 사용하도록 허용합니다. 일반 앱에는 필요하지 않습니다."</string>
    <string name="permlab_bindDeviceAdmin" msgid="8704986163711455010">"기기 관리자와 상호 작용"</string>
    <string name="permdesc_bindDeviceAdmin" msgid="569715419543907930">"권한을 가진 프로그램이 기기 관리자에게 인텐트를 보낼 수 있도록 허용합니다. 일반 앱에는 필요하지 않습니다."</string>
    <string name="permlab_bindTvInput" msgid="5601264742478168987">"TV 입력 사용"</string>
    <string name="permdesc_bindTvInput" msgid="2371008331852001924">"권한을 가진 프로그램이 TV 입력에 대한 최상위 인터페이스를 사용하도록 허용합니다. 일반 앱에는 필요하지 않습니다."</string>
    <string name="permlab_modifyParentalControls" msgid="4611318225997592242">"자녀 보호 데이터 수정"</string>
    <string name="permdesc_modifyParentalControls" msgid="7438482894162282039">"권한을 가진 프로그램이 시스템의 자녀 보호 데이터를 수정하도록 허용합니다. 일반 앱에서는 필요하지 않습니다."</string>
    <string name="permlab_manageDeviceAdmins" msgid="4248828900045808722">"기기 관리자 추가 또는 삭제"</string>
    <string name="permdesc_manageDeviceAdmins" msgid="5025608167709942485">"권한을 가진 프로그램이 활성화된 기기의 관리자를 추가 또는 삭제하도록 합니다. 일반 앱에는 필요하지 않습니다."</string>
    <string name="permlab_setOrientation" msgid="3365947717163866844">"화면 방향 변경"</string>
    <string name="permdesc_setOrientation" msgid="3046126619316671476">"앱이 언제든지 화면 회전을 변경할 수 있도록 허용합니다. 일반 앱에는 필요하지 않습니다."</string>
    <string name="permlab_setPointerSpeed" msgid="9175371613322562934">"포인터 속도 변경"</string>
    <string name="permdesc_setPointerSpeed" msgid="6866563234274104233">"앱이 언제든지 마우스 또는 트랙패드 포인터의 속도를 변경할 수 있도록 허용합니다. 일반 앱에는 필요하지 않습니다."</string>
    <string name="permlab_setKeyboardLayout" msgid="4778731703600909340">"키보드 레이아웃 변경"</string>
    <string name="permdesc_setKeyboardLayout" msgid="8480016771134175879">"앱이 키보드 레이아웃을 변경할 수 있도록 허용합니다. 일반 앱에는 필요하지 않습니다."</string>
    <string name="permlab_signalPersistentProcesses" msgid="4539002991947376659">"앱에 Linux 시그널 보내기"</string>
    <string name="permdesc_signalPersistentProcesses" msgid="4896992079182649141">"제공된 시그널을 모든 영구 프로세스로 전송하는 것을 앱이 요청할 수 있도록 허용합니다."</string>
    <string name="permlab_persistentActivity" msgid="8841113627955563938">"앱이 항상 실행되도록 설정"</string>
    <string name="permdesc_persistentActivity" product="tablet" msgid="8525189272329086137">"앱이 그 일부분을 영구적인 메모리로 만들 수 있도록 허용합니다. 이렇게 하면 다른 앱이 사용할 수 있는 메모리를 제한하여 태블릿의 속도를 저하시킬 수 있습니다."</string>
    <string name="permdesc_persistentActivity" product="tv" msgid="5086862529499103587">"앱이 메모리를 지속적으로 사용할 수 있도록 허용합니다. 이는 TV의 속도를 늦춰 다른 앱에서 사용할 수 있는 메모리를 제한할 수 있습니다."</string>
    <string name="permdesc_persistentActivity" product="default" msgid="4384760047508278272">"앱이 그 일부분을 영구적인 메모리로 만들 수 있도록 허용합니다. 이렇게 하면 다른 앱이 사용할 수 있는 메모리를 제한하여 휴대전화의 속도를 저하시킬 수 있습니다."</string>
    <string name="permlab_deletePackages" msgid="184385129537705938">"앱 삭제"</string>
    <string name="permdesc_deletePackages" msgid="7411480275167205081">"앱이 Android 패키지를 삭제할 수 있도록 허용합니다. 이 경우 악성 앱이 중요한 앱을 삭제할 수 있습니다."</string>
    <string name="permlab_clearAppUserData" msgid="274109191845842756">"다른 앱의 데이터 삭제"</string>
    <string name="permdesc_clearAppUserData" msgid="4625323684125459488">"앱이 사용자 데이터를 지울 수 있도록 허용합니다."</string>
    <string name="permlab_deleteCacheFiles" msgid="3128665571837408675">"다른 앱의 캐시 삭제"</string>
    <string name="permdesc_deleteCacheFiles" msgid="3812998599006730196">"앱이 캐시 파일을 삭제할 수 있도록 허용합니다."</string>
    <string name="permlab_getPackageSize" msgid="7472921768357981986">"앱 저장공간 계산"</string>
    <string name="permdesc_getPackageSize" msgid="3921068154420738296">"앱이 해당 코드, 데이터 및 캐시 크기를 검색할 수 있도록 허용합니다."</string>
    <string name="permlab_installPackages" msgid="2199128482820306924">"앱 직접 설치"</string>
    <string name="permdesc_installPackages" msgid="5628530972548071284">"앱이 새로운 또는 업데이트된 Android 패키지를 설치할 수 있도록 허용합니다. 이 경우 악성 앱이 임의의 강력한 권한을 가진 새 앱을 추가할 수 있습니다."</string>
    <string name="permlab_clearAppCache" msgid="7487279391723526815">"모든 앱 캐시 데이터 삭제"</string>
    <string name="permdesc_clearAppCache" product="tablet" msgid="8974640871945434565">"앱이 다른 애플리케이션의 캐시 디렉토리에서 파일을 삭제하여 태블릿의 저장 공간을 늘릴 수 있도록 합니다. 이 경우 다른 애플리케이션이 해당 데이터를 다시 검색해야 하기 때문에 시작 속도가 느려질 수 있습니다."</string>
    <string name="permdesc_clearAppCache" product="tv" msgid="244647416303997022">"앱이 다른 애플리케이션의 캐시 디렉토리에서 파일을 삭제하여 TV의 여유 저장공간을 확보할 수 있도록 허용합니다. 이 경우 다른 애플리케이션 실행 시 데이터를 다시 검색해야 하므로 시작이 느려질 수 있습니다."</string>
    <string name="permdesc_clearAppCache" product="default" msgid="2459441021956436779">"앱이 다른 애플리케이션의 캐시 디렉토리에서 파일을 삭제하여 휴대전화의 저장 공간을 늘릴 수 있도록 합니다. 이 경우 다른 애플리케이션이 해당 데이터를 다시 검색해야 하기 때문에 시작 속도가 느려질 수 있습니다."</string>
    <string name="permlab_movePackage" msgid="3289890271645921411">"앱 리소스 이동"</string>
    <string name="permdesc_movePackage" msgid="319562217778244524">"앱이 앱 리소스를 내부에서 외부 미디어로 또는 그 반대로 이동할 수 있도록 허용합니다."</string>
    <string name="permlab_readLogs" msgid="6615778543198967614">"중요한 로그 데이터 읽기"</string>
    <string name="permdesc_readLogs" product="tablet" msgid="82061313293455151">"앱이 시스템의 다양한 로그 파일을 읽을 수 있도록 허용합니다. 이렇게 되면 앱이 개인정보 또는 비공개 정보를 포함하여 태블릿으로 수행하는 작업에 대한 일반적인 정보를 검색할 수 있습니다."</string>
    <string name="permdesc_readLogs" product="tv" msgid="9023899974809538988">"앱이 시스템의 다양한 로그 파일을 읽을 수 있도록 허용합니다. 이 경우 앱이 개인정보 또는 비공개 정보를 비롯하여 TV로 수행한 작업 관련 일반 정보를 검색할 수 있게 됩니다."</string>
    <string name="permdesc_readLogs" product="default" msgid="2063438140241560443">"앱이 시스템의 다양한 로그 파일을 읽을 수 있도록 허용합니다. 이렇게 되면 앱이 개인정보 또는 비공개 정보를 포함하여 휴대전화로 수행하는 작업에 대한 일반적인 정보를 검색할 수 있습니다."</string>
    <string name="permlab_anyCodecForPlayback" msgid="715805555823881818">"재생에 모든 미디어 디코더 사용"</string>
    <string name="permdesc_anyCodecForPlayback" msgid="8283912488433189010">"애플리케이션에서 설치된 모든 미디어 디코더를 사용하여 재생하는 데 디코딩할 수 있도록 허용합니다."</string>
    <string name="permlab_manageCaCertificates" msgid="1678391896786882014">"신뢰할 수 있는 자격증명 관리"</string>
    <string name="permdesc_manageCaCertificates" msgid="4015644047196937014">"앱에서 CA 인증서를 신뢰할 수 있는 자격증명으로 설치 및 제거하도록 허용합니다."</string>
    <string name="permlab_bindJobService" msgid="3637568367978271086">"애플리케이션의 예약된 백그라운드 작업 실행"</string>
    <string name="permdesc_bindJobService" msgid="3473288460524119838">"이 권한을 부여하면 요청이 있을 경우 Android 시스템이 백그라운드에서 애플리케이션을 실행할 수 있게 됩니다."</string>
    <string name="permlab_diagnostic" msgid="8076743953908000342">"진단 그룹 소유의 리소스 읽기/쓰기"</string>
    <string name="permdesc_diagnostic" msgid="6608295692002452283">"앱이 진단 그룹 소유의 리소스(예: /dev에 있는 파일)를 읽고 쓸 수 있도록 허용합니다. 이 기능은 시스템 안정성 및 보안에 영향을 미칠 수 있으므로 제조업체 또는 사업자가 하드웨어 관련 진단을 수행하는 경우에만 사용해야 합니다."</string>
    <string name="permlab_changeComponentState" msgid="6335576775711095931">"앱 구성요소 사용 또는 사용 안함"</string>
    <string name="permdesc_changeComponentState" product="tablet" msgid="8887435740982237294">"앱이 다른 앱 구성요소 사용 여부를 변경할 수 있도록 허용합니다. 이 경우 악성 앱이 이 기능을 이용하여 중요한 태블릿 기능을 중지시킬 수 있습니다. 이 권한을 허용할 경우 앱 구성요소가 사용 불가능하게 되거나 일관성이 맞지 않거나 불안정해질 수 있으므로 주의해야 합니다."</string>
    <string name="permdesc_changeComponentState" product="tv" msgid="9151634188264231389">"앱이 다른 앱 구성요소를 사용 설정 또는 사용 중지할 수 있도록 허용합니다. 이 경우 악성 앱이 중요한 TV 기능을 사용 중지할 수 있습니다. 이 권한을 부여할 경우 앱 구성요소가 사용할 수 없게 되거나, 원활하지 않거나, 불안정해질 수 있으므로 주의해야 합니다."</string>
    <string name="permdesc_changeComponentState" product="default" msgid="1827232484416505615">"앱이 다른 앱 구성요소 사용 여부를 변경할 수 있도록 허용합니다. 이 경우 악성 앱이 이 기능을 이용하여 중요한 휴대전화 기능을 중지시킬 수 있습니다. 이 권한을 허용할 경우 앱 구성요소가 사용 불가능하게 되거나 일관성이 맞지 않거나 불안정해질 수 있으므로 주의해야 합니다."</string>
    <string name="permlab_grantRevokePermissions" msgid="4627315351093508795">"권한 승인 또는 취소"</string>
    <string name="permdesc_grantRevokePermissions" msgid="4088642654085850662">"애플리케이션이 해당 애플리케이션 및 기타 애플리케이션에 대한 특정 권한을 승인 또는 취소하도록 허용합니다. 이 경우 악성 애플리케이션이 승인되지 않은 기능에 액세스할 수 있습니다."</string>
    <string name="permlab_setPreferredApplications" msgid="8463181628695396391">"기본 앱 설정"</string>
    <string name="permdesc_setPreferredApplications" msgid="4973986762241783712">"앱이 기본 앱을 수정할 수 있도록 허용합니다. 이 경우 악성 앱이 실행되는 앱을 몰래 변경하고 기존 앱으로 위장하여 사용자의 개인 정보를 수집할 수 있습니다."</string>
    <string name="permlab_writeSettings" msgid="2226195290955224730">"시스템 설정 수정"</string>
    <string name="permdesc_writeSettings" msgid="7775723441558907181">"앱이 시스템의 설정 데이터를 수정할 수 있도록 허용합니다. 이 경우 악성 앱이 시스템 구성을 손상시킬 수 있습니다."</string>
    <string name="permlab_writeSecureSettings" msgid="204676251876718288">"보안 시스템 설정 수정"</string>
    <string name="permdesc_writeSecureSettings" msgid="8159535613020137391">"앱이 시스템의 보안 설정값 데이터를 수정할 수 있도록 허용합니다. 일반 앱에서는 사용하지 않습니다."</string>
    <string name="permlab_writeGservices" msgid="2149426664226152185">"Google 서비스 지도 수정"</string>
    <string name="permdesc_writeGservices" msgid="1287309437638380229">"앱이 Google 서비스 지도를 수정할 수 있도록 허용합니다. 일반 앱에서는 사용하지 않습니다."</string>
    <string name="permlab_receiveBootCompleted" msgid="5312965565987800025">"시작할 때 실행"</string>
    <string name="permdesc_receiveBootCompleted" product="tablet" msgid="7390304664116880704">"앱이 시스템 부팅이 끝난 후 바로 시작할 수 있도록 허용합니다. 이 경우 태블릿이 시작하는 데 시간이 오래 걸리고 앱이 항상 실행되어 전체 태블릿 속도가 느려질 수 있습니다."</string>
    <string name="permdesc_receiveBootCompleted" product="tv" msgid="4525890122209673621">"시스템 부팅이 완료되자마자 앱이 스스로 시작될 수 있도록 허용합니다. 이 경우 앱이 항상 실행되어 TV의 시작 속도가 지연되고 태블릿의 전반적인 성능이 저하될 수 있습니다."</string>
    <string name="permdesc_receiveBootCompleted" product="default" msgid="513950589102617504">"앱이 시스템 부팅이 끝난 후 바로 시작할 수 있도록 허용합니다. 이 경우 휴대전화가 시작하는 데 시간이 오래 걸리고 앱이 항상 실행되어 전체 휴대전화 속도가 느려질 수 있습니다."</string>
    <string name="permlab_broadcastSticky" msgid="7919126372606881614">"스티키 브로드캐스트 보내기"</string>
    <string name="permdesc_broadcastSticky" product="tablet" msgid="7749760494399915651">"앱이 브로드캐스트가 끝난 후에 남은 브로드캐스트를 보낼 수 있도록 허용합니다. 앱을 지나치게 사용하면 태블릿에서 메모리를 너무 많이 사용하도록 하여 속도를 저하시키거나 불안정하게 만들 수 있습니다."</string>
    <string name="permdesc_broadcastSticky" product="tv" msgid="6839285697565389467">"앱이 브로드캐스트가 끝난 후에도 흥미로운 브로드캐스트를 보낼 수 있도록 허용합니다. 이 기능을 과도하게 사용하면 메모리 사용량이 많아져 TV 속도가 저하되거나 성능이 불안정해질 수 있습니다."</string>
    <string name="permdesc_broadcastSticky" product="default" msgid="2825803764232445091">"앱이 브로드캐스트가 끝난 후에 남은 브로드캐스트를 보낼 수 있도록 허용합니다. 앱을 지나치게 사용하면 휴대전화에서 메모리를 너무 많이 사용하도록 하여 속도를 저하시키거나 불안정하게 만들 수 있습니다."</string>
    <string name="permlab_readContacts" msgid="8348481131899886131">"주소록 읽기"</string>
    <string name="permdesc_readContacts" product="tablet" msgid="5294866856941149639">"특정인과 전화, 이메일 또는 기타 수단으로 연락한 빈도를 포함하여 사용자 태블릿에 저장된 연락처에 대한 데이터를 앱이 읽도록 허용합니다. 이 권한을 사용하면 앱이 연락처 데이터를 저장할 수 있으며, 악성 앱이 사용자 모르게 연락처 데이터를 공유할 수도 있습니다."</string>
    <string name="permdesc_readContacts" product="tv" msgid="1839238344654834087">"앱이 특정 연락처와 통화를 하거나 이메일을 주고받거나 다른 방법으로 연락한 횟수를 포함하여 TV에 저장된 연락처 관련 데이터를 읽을 수 있도록 허용합니다. 이 경우 앱이 연락처 데이터를 저장할 수 있으며 악성 앱이 사용자 몰래 연락처 데이터에 공유할 수도 있습니다."</string>
    <string name="permdesc_readContacts" product="default" msgid="8440654152457300662">"특정인과 전화, 이메일 또는 기타 수단으로 연락한 빈도를 포함하여 사용자 휴대전화에 저장된 연락처에 대한 데이터를 앱이 읽도록 허용합니다. 이 권한을 사용하면 앱이 연락처 데이터를 저장할 수 있으며, 악성 앱이 사용자 모르게 연락처 데이터를 공유할 수도 있습니다."</string>
    <string name="permlab_writeContacts" msgid="5107492086416793544">"주소록 수정"</string>
    <string name="permdesc_writeContacts" product="tablet" msgid="897243932521953602">"특정인과 전화, 이메일 또는 기타 수단으로 연락한 빈도를 포함하여 사용자 태블릿에 저장된 연락처에 대한 데이터를 앱이 수정할 수 있도록 허용합니다. 이 권한을 사용하면 앱이 연락처 데이터를 삭제할 수 있습니다."</string>
    <string name="permdesc_writeContacts" product="tv" msgid="5438230957000018959">"앱이 특정 연락처와 통화를 하거나 이메일을 주고받거나 다른 수단으로 연락한 횟수를 포함하여 TV에 저장된 연락처 관련 데이터를 수정할 수 있도록 허용합니다. 이 경우 앱이 연락처 데이터를 삭제할 수 있습니다."</string>
    <string name="permdesc_writeContacts" product="default" msgid="589869224625163558">"특정인과 전화, 이메일 또는 기타 수단으로 연락한 빈도를 포함하여 사용자 휴대전화에 저장된 연락처에 대한 데이터를 앱이 수정할 수 있도록 허용합니다. 이 권한을 사용하면 앱이 연락처 데이터를 삭제할 수 있습니다."</string>
    <string name="permlab_readCallLog" msgid="3478133184624102739">"통화 기록 읽기"</string>
    <string name="permdesc_readCallLog" product="tablet" msgid="3700645184870760285">"앱에서 수신 및 발신 통화 데이터를 포함하여 태블릿의 통화 기록을 읽을 수 있도록 허용합니다. 이 권한을 사용하면 앱이 통화 기록 데이터를 저장할 수 있으며, 악성 앱이 사용자 모르게 통화 기록 데이터를 공유할 수도 있습니다."</string>
    <string name="permdesc_readCallLog" product="tv" msgid="5611770887047387926">"앱이 발신 및 수신 통화에 대한 데이터를 포함해 TV의 통화 기록을 읽을 수 있도록 허용합니다. 이 경우 앱이 통화 기록 데이터를 저장할 수 있으며 악성 앱이 사용자 몰래 통화 기록 데이터를 공유할 수도 있습니다."</string>
    <string name="permdesc_readCallLog" product="default" msgid="5777725796813217244">"앱에서 수신 및 발신 통화 데이터를 포함하여 휴대전화의 통화 기록을 읽을 수 있도록 허용합니다. 이 권한을 사용하면 앱이 통화 기록 데이터를 저장할 수 있으며, 악성 앱이 사용자 모르게 통화 기록 데이터를 공유할 수도 있습니다."</string>
    <string name="permlab_writeCallLog" msgid="8552045664743499354">"통화 기록 쓰기"</string>
    <string name="permdesc_writeCallLog" product="tablet" msgid="6661806062274119245">"앱에서 수신 및 발신 통화 데이터를 포함하여 태블릿의 통화 기록을 수정할 수 있도록 허용합니다. 이 경우 악성 앱이 통화 기록을 지우거나 수정할 수 있습니다."</string>
    <string name="permdesc_writeCallLog" product="tv" msgid="4225034892248398019">"앱에서 수신 및 발신 통화 데이터를 포함하여 TV의 통화 기록을 수정할 수 있도록 허용합니다. 이 경우 악성 앱이 통화 기록을 삭제하거나 수정할 수도 있습니다."</string>
    <string name="permdesc_writeCallLog" product="default" msgid="683941736352787842">"앱에서 수신 및 발신 통화 데이터를 포함하여 휴대전화의 통화 기록을 수정할 수 있도록 허용합니다. 이 경우 악성 앱이 통화 기록을 지우거나 수정할 수 있습니다."</string>
    <string name="permlab_readProfile" msgid="4701889852612716678">"나만의 연락처 카드 읽기"</string>
    <string name="permdesc_readProfile" product="default" msgid="5462475151849888848">"앱이 기기에 저장된 개인 프로필 정보(예: 사용자 이름, 연락처 정보 등)를 읽을 수 있도록 허용합니다. 이는 앱이 사용자를 확인할 수 있으며 다른 사용자에게 해당 프로필 정보를 전송할 수도 있다는 것을 의미합니다."</string>
    <string name="permlab_writeProfile" msgid="907793628777397643">"나만의 연락처 카드 수정"</string>
    <string name="permdesc_writeProfile" product="default" msgid="5552084294598465899">"앱이 기기에 저장된 개인 프로필 정보(예: 사용자 이름, 연락처 정보 등)를 변경 또는 추가할 수 있도록 허용합니다. 이는 앱이 사용자를 확인하고 다른 사용자에게 해당 프로필 정보를 전송할 수 있다는 것을 의미합니다."</string>
    <string name="permlab_bodySensors" msgid="4871091374767171066">"신체 센서(예: 심박수 모니터)"</string>
    <string name="permdesc_bodySensors" product="default" msgid="4380015021754180431">"앱이 심박수와 같은 신체 상태를 모니터링하는 센서의 데이터에 액세스하도록 허용합니다."</string>
    <string name="permlab_readSocialStream" product="default" msgid="1268920956152419170">"소셜 스트림 읽기"</string>
    <string name="permdesc_readSocialStream" product="default" msgid="4255706027172050872">"앱이 사용자와 친구의 최신 소셜 소식에 액세스하고 동기화할 수 있도록 허용합니다. 이 경우 앱이 비밀유지와 관계 없이 소셜 네트워크에서 사용자와 친구가 주고받는 내용을 읽을 수 있으므로, 정보를 공유할 때 주의해야 합니다. 참고: 이 권한이 적용되지 않는 소셜 네트워크도 있습니다."</string>
    <string name="permlab_writeSocialStream" product="default" msgid="3504179222493235645">"소셜 스트림에 쓰기"</string>
    <string name="permdesc_writeSocialStream" product="default" msgid="3086557552204114849">"앱이 친구의 소셜 소식을 표시할 수 있도록 허용합니다. 이 경우 친구로부터 나온 것으로 보이는 메시지를 생성할 수 있으므로, 정보를 공유할 때 주의해야 합니다. 참고: 이 권한이 적용되지 않는 소셜 네트워크도 있습니다."</string>
    <string name="permlab_readCalendar" msgid="5972727560257612398">"캘린더 일정 및 기밀정보 읽기"</string>
    <string name="permdesc_readCalendar" product="tablet" msgid="4216462049057658723">"앱이 친구나 동료의 일정을 포함하여 태블릿에 저장된 모든 캘린더 일정을 읽을 수 있도록 허용합니다. 이 경우 앱이 비밀유지 또는 기밀성을 무시하고 캘린더 데이터를 공유 또는 저장할 수도 있습니다."</string>
    <string name="permdesc_readCalendar" product="tv" msgid="3191352452242394196">"앱이 친구 및 동료들의 일정을 포함하여 TV에 저장된 모든 캘린더 일정을 읽을 수 있도록 허용합니다. 이 경우 앱이 데이터의 민감성 또는 기밀성과 상관없이 캘린더 데이터를 공유하거나 저장할 수 있게 됩니다."</string>
    <string name="permdesc_readCalendar" product="default" msgid="7434548682470851583">"앱이 친구나 동료의 일정을 포함하여 휴대전화에 저장된 모든 캘린더 일정을 읽을 수 있도록 허용합니다. 이 경우 앱이 비밀유지 또는 기밀성과 관계 없이 캘린더 데이터를 공유 또는 저장할 수도 있습니다."</string>
    <string name="permlab_writeCalendar" msgid="8438874755193825647">"소유자에게 알리지 않고 캘린더 일정을 추가 또는 수정하고 참석자에게 이메일 전송"</string>
    <string name="permdesc_writeCalendar" product="tablet" msgid="6679035520113668528">"앱이 친구나 동료의 일정을 포함하여 태블릿에서 수정할 수 있는 일정을 추가, 삭제, 변경할 수 있도록 허용합니다. 이 경우 앱이 캘린더 소유자가 보내는 것처럼 메시지를 전송하거나 소유자 모르게 일정을 수정할 수도 있습니다."</string>
    <string name="permdesc_writeCalendar" product="tv" msgid="1273290605500902507">"앱이 친구나 동료의 일정을 비롯하여 TV에서 수정할 수 있는 일정을 추가, 삭제, 변경할 수 있도록 허용합니다. 이 경우 앱이 발신자가 캘린더 소유자인 메시지를 전송하거나 소유자가 모르는 사이에 일정을 수정할 수 있습니다."</string>
    <string name="permdesc_writeCalendar" product="default" msgid="2324469496327249376">"앱이 친구나 동료의 일정을 포함하여 휴대전화에서 수정할 수 있는 일정을 추가, 삭제, 변경할 수 있도록 허용합니다. 이 경우 앱이 캘린더 소유자가 보내는 것처럼 메시지를 전송하거나 소유자 모르게 일정을 수정할 수도 있습니다."</string>
    <string name="permlab_accessMockLocation" msgid="8688334974036823330">"테스트를 위해 위치 정보제공자로 가장"</string>
    <string name="permdesc_accessMockLocation" msgid="5808711039482051824">"테스트용 가상 위치 소스를 만들거나 새로운 위치 정보 제공업체를 설치합니다. 이 경우 앱이 GPS 또는 위치 정보 제공업체 등 기타 위치 소스가 반환한 위치 또는 상태를 덮어쓸 수 있습니다."</string>
    <string name="permlab_accessLocationExtraCommands" msgid="2836308076720553837">"추가 위치 제공업체 명령에 액세스"</string>
    <string name="permdesc_accessLocationExtraCommands" msgid="6078307221056649927">"앱이 추가 위치 정보 제공 기능의 명령에 액세스하도록 허용합니다. 이 경우 앱이 GPS 또는 기타 위치 소스의 작동을 방해할 수 있습니다."</string>
    <string name="permlab_installLocationProvider" msgid="6578101199825193873">"위치 정보 공급자 설치 권한"</string>
    <string name="permdesc_installLocationProvider" msgid="9066146120470591509">"테스트용 가상 위치 소스를 만들거나 새로운 위치 정보 제공업체를 설치합니다. 이 경우 앱이 GPS 또는 위치 정보 제공업체 등 기타 위치 소스가 반환한 위치 또는 상태를 덮어쓸 수 있습니다."</string>
    <string name="permlab_accessFineLocation" msgid="1191898061965273372">"정확한 위치(GPS 및 네트워크 기반)"</string>
    <string name="permdesc_accessFineLocation" msgid="5295047563564981250">"앱에서 GPS 또는 기지국 및 Wi-Fi와 같은 네트워크 위치 제공자를 사용하는 위치 서비스를 통해 내 정확한 위치를 알 수 있도록 합니다. 앱에서 이를 사용하도록 하려면 기기에서 이러한 위치 서비스는 사용하도록 설정해야 합니다. 앱에서 위치 서비스를 사용하여 내 위치를 파악할 수 있으며 배터리 소모량이 증가할 수 있습니다."</string>
    <string name="permlab_accessCoarseLocation" msgid="4887895362354239628">"대략적인 위치(네트워크 기반)"</string>
    <string name="permdesc_accessCoarseLocation" msgid="2538200184373302295">"앱에서 나의 대략적인 위치를 알 수 있게 합니다. 이 위치는 기지국 및 Wi-Fi와 같은 네트워크 위치 제공자를 사용하는 위치 서비스를 통해 알 수 있습니다. 앱에서 이를 사용하도록 하려면 기기에서 이러한 위치 서비스를 사용하도록 설정해야 합니다. 앱에서 이를 사용하여 나의 대략적인 위치를 파악할 수 있습니다."</string>
    <string name="permlab_accessSurfaceFlinger" msgid="2363969641792388947">"SurfaceFlinger 액세스"</string>
    <string name="permdesc_accessSurfaceFlinger" msgid="1041619516733293551">"앱이 SurfaceFlinger의 하위 수준 기능을 사용할 수 있도록 허용합니다."</string>
    <string name="permlab_readFrameBuffer" msgid="6690504248178498136">"프레임 버퍼 읽기"</string>
    <string name="permdesc_readFrameBuffer" msgid="4937405521809454680">"앱이 프레임 버퍼의 내용을 읽을 수 있도록 허용합니다."</string>
    <string name="permlab_accessInputFlinger" msgid="5348635270689553857">"InputFlinger에 액세스"</string>
    <string name="permdesc_accessInputFlinger" msgid="2104864941201226616">"앱이 InputFlinger의 하위 수준 기능을 사용하도록 합니다."</string>
    <string name="permlab_configureWifiDisplay" msgid="5595661694746742168">"Wi-Fi 디스플레이 설정"</string>
    <string name="permdesc_configureWifiDisplay" msgid="7916815158690218065">"앱이 Wi-Fi 디스플레이를 설정하고 연결하도록 허용합니다."</string>
    <string name="permlab_controlWifiDisplay" msgid="393641276723695496">"Wi-Fi 디스플레이 제어"</string>
    <string name="permdesc_controlWifiDisplay" msgid="4543912292681826986">"앱이 Wi-Fi 디스플레이의 하위 수준 기능을 제어하도록 허용합니다."</string>
    <string name="permlab_controlVpn" msgid="2618442789397588200">"가상 사설망(VPN) 관리"</string>
    <string name="permdesc_controlVpn" msgid="762852603315861214">"앱에서 가상 사설망(VPN)의 하위 수준 기능을 관리하도록 허용하세요."</string>
    <string name="permlab_captureAudioOutput" msgid="6857134498402346708">"오디오 출력 캡처"</string>
    <string name="permdesc_captureAudioOutput" msgid="6210597754212208853">"앱이 오디오 출력을 캡처하고 리디렉션하도록 허용합니다."</string>
    <string name="permlab_captureAudioHotword" msgid="1890553935650349808">"핫워드 감지"</string>
    <string name="permdesc_captureAudioHotword" msgid="9151807958153056810">"앱에서 핫워드 감지를 위해 오디오를 캡처하도록 허용합니다. 캡처는 백그라운드에서 수행될 수 있지만 다른 오디오 캡처를 차단하지 않습니다(예: 캠코더)."</string>
    <string name="permlab_modifyAudioRouting" msgid="7738060354490807723">"오디오 라우팅"</string>
    <string name="permdesc_modifyAudioRouting" msgid="7205731074267199735">"앱이 오디오 라우팅을 직접 제어하고 오디오 정책 결정을 무시할 수 있도록 허용합니다."</string>
    <string name="permlab_captureVideoOutput" msgid="2246828773589094023">"동영상 출력 캡처"</string>
    <string name="permdesc_captureVideoOutput" msgid="359481658034149860">"앱이 동영상 출력을 캡처하고 리디렉션하도록 허용합니다."</string>
    <string name="permlab_captureSecureVideoOutput" msgid="7815398969303382016">"안전한 동영상 출력 캡처"</string>
    <string name="permdesc_captureSecureVideoOutput" msgid="2779793064709350289">"앱이 안전한 동영상 출력을 캡처하고 리디렉션하도록 허용합니다."</string>
    <string name="permlab_mediaContentControl" msgid="8749790560720562511">"미디어 재생 및 메타데이터 액세스 제어"</string>
    <string name="permdesc_mediaContentControl" msgid="1637478200272062">"앱에서 미디어 재생을 제어하고 미디어 정보(제목, 저자 등)에 액세스하도록 허용합니다."</string>
    <string name="permlab_modifyAudioSettings" msgid="6095859937069146086">"오디오 설정 변경"</string>
    <string name="permdesc_modifyAudioSettings" msgid="3522565366806248517">"앱이 음량이나 출력을 위해 사용하는 스피커 등 전체 오디오 설정을 변경할 수 있도록 허용합니다."</string>
    <string name="permlab_recordAudio" msgid="3876049771427466323">"오디오 녹음"</string>
    <string name="permdesc_recordAudio" msgid="4906839301087980680">"앱이 마이크로 오디오를 녹음할 수 있도록 허용합니다. 이 권한을 사용하면 앱이 사용자의 확인 없이 언제든지 오디오를 녹음할 수 있습니다."</string>
    <string name="permlab_sim_communication" msgid="1180265879464893029">"SIM 통신"</string>
    <string name="permdesc_sim_communication" msgid="5725159654279639498">"앱이 SIM에 명령어를 전송할 수 있도록 허용합니다. 이 기능은 매우 위험합니다."</string>
    <string name="permlab_camera" msgid="3616391919559751192">"사진과 동영상 찍기"</string>
    <string name="permdesc_camera" msgid="8497216524735535009">"앱이 카메라로 사진과 동영상을 찍을 수 있도록 허용합니다. 이 권한을 사용하면 앱이 언제든지 사용자의 확인 없이 카메라를 사용할 수 있습니다."</string>
    <string name="permlab_cameraDisableTransmitLed" msgid="2651072630501126222">"카메라를 사용할 때 전송 표시 LED 사용 중지"</string>
    <string name="permdesc_cameraDisableTransmitLed" msgid="4764585465480295341">"사전 설치된 시스템 애플리케이션에서 카메라 사용 표시 LED를 사용 중지하도록 허용합니다."</string>
    <string name="permlab_brick" product="tablet" msgid="2961292205764488304">"영구적으로 태블릿 사용 안함"</string>
    <string name="permlab_brick" product="tv" msgid="4912674222121249410">"TV를 영구적으로 사용 중지"</string>
    <string name="permlab_brick" product="default" msgid="8337817093326370537">"휴대전화를 영구적으로 사용 중지"</string>
    <string name="permdesc_brick" product="tablet" msgid="4334818808001699530">"앱이 태블릿을 영구적으로 사용중지할 수 있게 합니다. 이 기능은 매우 위험합니다."</string>
    <string name="permdesc_brick" product="tv" msgid="7070924544316356349">"앱이 전체 TV를 영구적으로 사용 중지할 수 있도록 허용합니다. 이 기능은 매우 위험합니다."</string>
    <string name="permdesc_brick" product="default" msgid="5788903297627283099">"앱이 휴대전화를 영구적으로 사용중지할 수 있게 허용합니다. 이 기능은 매우 위험합니다."</string>
    <string name="permlab_reboot" product="tablet" msgid="3436634972561795002">"태블릿 강제 재부팅"</string>
    <string name="permlab_reboot" product="tv" msgid="2112102119558886236">"TV 강제 재부팅"</string>
    <string name="permlab_reboot" product="default" msgid="2898560872462638242">"휴대전화 강제로 다시 부팅"</string>
    <string name="permdesc_reboot" product="tablet" msgid="8172056180063700741">"앱이 태블릿을 강제로 재부팅할 수 있도록 허용합니다."</string>
    <string name="permdesc_reboot" product="tv" msgid="7116222694344401650">"앱이 강제로 TV를 재부팅할 수 있도록 허용합니다."</string>
    <string name="permdesc_reboot" product="default" msgid="5326008124289989969">"앱이 휴대전화를 강제로 재부팅할 수 있도록 허용합니다."</string>
    <string name="permlab_mount_unmount_filesystems" product="nosdcard" msgid="2927361537942591841">"USB 저장소 파일 시스템에 액세스"</string>
    <string name="permlab_mount_unmount_filesystems" product="default" msgid="4402305049890953810">"SD 카드 파일 시스템에 액세스"</string>
    <string name="permdesc_mount_unmount_filesystems" msgid="1829290701658992347">"앱이 이동식 저장소의 파일 시스템을 마운트하고 마운트 해제할 수 있도록 허용합니다."</string>
    <string name="permlab_mount_format_filesystems" product="nosdcard" msgid="6227819582624904972">"USB 저장소 지우기"</string>
    <string name="permlab_mount_format_filesystems" product="default" msgid="262582698639274056">"SD 카드 지우기"</string>
    <string name="permdesc_mount_format_filesystems" msgid="8784268246779198627">"앱이 이동식 저장소를 포맷할 수 있도록 허용합니다."</string>
    <string name="permlab_asec_access" msgid="3411338632002193846">"내부 저장소에 대한 정보 가져오기"</string>
    <string name="permdesc_asec_access" msgid="3094563844593878548">"앱이 내부 저장소의 정보를 가져올 수 있도록 허용합니다."</string>
    <string name="permlab_asec_create" msgid="6414757234789336327">"내부 저장소 만들기"</string>
    <string name="permdesc_asec_create" msgid="4558869273585856876">"앱이 내부 저장소를 만들 수 있도록 허용합니다."</string>
    <string name="permlab_asec_destroy" msgid="526928328301618022">"내부 저장소 제거"</string>
    <string name="permdesc_asec_destroy" msgid="7218749286145526537">"앱이 내부 저장소를 제거할 수 있도록 허용합니다."</string>
    <string name="permlab_asec_mount_unmount" msgid="8877998101944999386">"내부 저장소 마운트/마운트 해제"</string>
    <string name="permdesc_asec_mount_unmount" msgid="3451360114902490929">"앱이 내부 저장소를 마운트/마운트 해제할 수 있도록 허용합니다."</string>
    <string name="permlab_asec_rename" msgid="7496633954080472417">"내부 저장소 이름 바꾸기"</string>
    <string name="permdesc_asec_rename" msgid="1794757588472127675">"앱이 내부 저장소의 이름을 바꿀 수 있도록 허용합니다."</string>
    <string name="permlab_vibrate" msgid="7696427026057705834">"진동 제어"</string>
    <string name="permdesc_vibrate" msgid="6284989245902300945">"앱이 진동을 제어할 수 있도록 허용합니다."</string>
    <string name="permlab_flashlight" msgid="2155920810121984215">"카메라 플래시 제어"</string>
    <string name="permdesc_flashlight" msgid="6522284794568368310">"앱이 카메라 플래시를 제어할 수 있도록 허용합니다."</string>
    <string name="permlab_manageUsb" msgid="1113453430645402723">"USB 기기에 대한 환경설정 및 권한 관리"</string>
    <string name="permdesc_manageUsb" msgid="7776155430218239833">"앱이 USB 기기에 대한 환경설정 및 권한을 제어할 수 있도록 허용합니다."</string>
    <string name="permlab_accessMtp" msgid="4953468676795917042">"MTP 프로토콜 구현"</string>
    <string name="permdesc_accessMtp" msgid="6532961200486791570">"커널 MTP 드라이버에 액세스하여 MTP USB 프로토콜을 구현할 수 있도록 허용합니다."</string>
    <string name="permlab_hardware_test" msgid="4148290860400659146">"하드웨어 테스트"</string>
    <string name="permdesc_hardware_test" msgid="6597964191208016605">"앱이 하드웨어를 테스트할 목적으로 다양한 주변기기를 제어할 수 있도록 허용합니다."</string>
    <string name="permlab_fm" msgid="8749504526866832">"FM 라디오 액세스"</string>
    <string name="permdesc_fm" msgid="4145699441237962818">"앱에서 FM 라디오에 액세스할 수 있도록 허용하여 프로그램을 청취합니다."</string>
    <string name="permlab_callPhone" msgid="3925836347681847954">"전화번호 자동 연결"</string>
    <string name="permdesc_callPhone" msgid="3740797576113760827">"앱이 사용자의 조작 없이 전화번호로 전화를 걸 수 있도록 허용합니다. 이 경우 예상치 못한 통화 요금이 부과될 수 있습니다. 앱이 비상 전화를 걸도록 하는 권한은 주어지지 않습니다. 악성 앱이 사용자의 확인 없이 전화를 걸어 요금이 부과될 수 있습니다."</string>
    <string name="permlab_callPrivileged" msgid="4198349211108497879">"모든 전화번호 자동 연결"</string>
    <string name="permdesc_callPrivileged" msgid="1689024901509996810">"앱이 사용자의 조작 없이 비상 번호를 포함한 전화번호로 전화를 걸 수 있도록 허용합니다. 이 경우 악성 앱이 응급 서비스에 불필요하거나 불법적인 전화를 걸 수 있습니다."</string>
    <string name="permlab_performCdmaProvisioning" product="tablet" msgid="4842576994144604821">"직접 CDMA 태블릿 설정 시작"</string>
    <string name="permlab_performCdmaProvisioning" product="tv" msgid="3485391974208100809">"CDMA TV 설정 바로 시작"</string>
    <string name="permlab_performCdmaProvisioning" product="default" msgid="5604848095315421425">"직접 CDMA 전화 설정 시작"</string>
    <string name="permdesc_performCdmaProvisioning" msgid="1994193538802314186">"앱이 CDMA 프로비저닝을 시작할 수 있도록 허용합니다. 이 경우 악성 앱이 불필요하게 CDMA 프로비저닝을 시작할 수 있습니다."</string>
    <string name="permlab_locationUpdates" msgid="7785408253364335740">"위치 업데이트 알림 제어"</string>
    <string name="permdesc_locationUpdates" msgid="1120741557891438876">"앱이 무선의 위치 업데이트 알림을 사용하거나 사용하지 않도록 허용합니다. 일반 앱에서는 사용하지 않습니다."</string>
    <string name="permlab_checkinProperties" msgid="7855259461268734914">"체크인 속성 액세스"</string>
    <string name="permdesc_checkinProperties" msgid="4024526968630194128">"체크인 서비스에서 업로드한 속성에 대한 앱의 읽기/쓰기 접근을 허용합니다. 일반 앱에서는 사용하지 않습니다."</string>
    <string name="permlab_bindGadget" msgid="776905339015863471">"위젯 선택"</string>
    <string name="permdesc_bindGadget" msgid="8261326938599049290">"앱이 각 앱에 대해 사용할 수 있는 위젯을 시스템에 알릴 수 있도록 허용합니다. 이 권한을 갖는 앱은 개인 정보에 대한 액세스 권한을 다른 앱에 부여할 수 있습니다. 일반 앱에서는 사용하지 않습니다."</string>
    <string name="permlab_modifyPhoneState" msgid="8423923777659292228">"휴대전화 상태 수정"</string>
    <string name="permdesc_modifyPhoneState" msgid="1029877529007686732">"앱이 기기의 휴대전화 기능을 관리할 수 있도록 허용합니다. 이 권한을 갖는 앱은 사용자에게 알리지 않고 네트워크를 전환하거나 무선 기능을 켜고 끄는 등의 작업을 수행할 수 있습니다."</string>
    <string name="permlab_readPhoneState" msgid="9178228524507610486">"휴대전화 상태 및 ID 읽기"</string>
    <string name="permdesc_readPhoneState" msgid="1639212771826125528">"앱이 기기의 휴대전화 기능에 액세스할 수 있도록 허용합니다. 이 권한을 사용하면 앱이 전화번호 및 기기의 ID, 활성 통화인지 여부, 통화가 연결된 원격 번호 등을 확인할 수 있습니다."</string>
    <string name="permlab_readPrecisePhoneState" msgid="5476483020282007597">"정확한 전화 상태 읽기"</string>
    <string name="permdesc_readPrecisePhoneState" msgid="6648009074263855418">"앱이 정확한 전화 상태에 액세스할 수 있도록 허용합니다. 이 권한을 부여하면 앱이 실제 통화 상태, 활성 통화 또는 백그라운드 상태인지 여부, 통화 실패, 정확한 데이터 연결 상태 및 데이터 연결 실패 등을 판단합니다."</string>
    <string name="permlab_wakeLock" product="tablet" msgid="1531731435011495015">"태블릿이 절전 모드로 전환되지 않도록 설정"</string>
    <string name="permlab_wakeLock" product="tv" msgid="2601193288949154131">"TV의 절전 모드 전환 방지"</string>
    <string name="permlab_wakeLock" product="default" msgid="573480187941496130">"휴대전화가 절전 모드로 전환되지 않도록 설정"</string>
    <string name="permdesc_wakeLock" product="tablet" msgid="7311319824400447868">"앱이 태블릿의 절전 모드 전환을 막도록 허용합니다."</string>
    <string name="permdesc_wakeLock" product="tv" msgid="3208534859208996974">"앱이 TV가 절전 모드로 전환되는 것을 방지할 수 있도록 허용합니다."</string>
    <string name="permdesc_wakeLock" product="default" msgid="8559100677372928754">"앱이 휴대전화의 절전 모드 전환을 막도록 허용합니다."</string>
    <string name="permlab_transmitIr" msgid="7545858504238530105">"적외선 전송"</string>
    <string name="permdesc_transmitIr" product="tablet" msgid="5358308854306529170">"앱에서 태블릿의 적외선 송신기를 사용하도록 허용합니다."</string>
    <string name="permdesc_transmitIr" product="tv" msgid="3926790828514867101">"앱이 TV의 적외선 송신기를 사용할 수 있도록 허용합니다."</string>
    <string name="permdesc_transmitIr" product="default" msgid="7957763745020300725">"앱에서 휴대전화의 적외선 송신기를 사용하도록 허용합니다."</string>
    <string name="permlab_devicePower" product="tablet" msgid="2787034722616350417">"태블릿 전원 켜고 끄기"</string>
    <string name="permlab_devicePower" product="tv" msgid="7579718349658943416">"TV 전원 켜기/끄기"</string>
    <string name="permlab_devicePower" product="default" msgid="4928622470980943206">"휴대전화 전원 켜고 끄기"</string>
    <string name="permdesc_devicePower" product="tablet" msgid="6689862878984631831">"앱이 태블릿을 켜거나 끌 수 있도록 허용합니다."</string>
    <string name="permdesc_devicePower" product="tv" msgid="1334908641773273512">"앱이 TV를 켜거나 끌 수 있도록 허용합니다."</string>
    <string name="permdesc_devicePower" product="default" msgid="6037057348463131032">"앱이 휴대전화를 켜거나 끌 수 있도록 허용합니다."</string>
    <string name="permlab_userActivity" msgid="1677844893921729548">"화면 자동 잠금 시간 재설정"</string>
    <string name="permdesc_userActivity" msgid="651746160252248024">"앱에서 화면 자동 잠금 시간을 재설정하도록 허용합니다."</string>
    <string name="permlab_factoryTest" msgid="3715225492696416187">"출고 테스트 모드로 실행"</string>
    <string name="permdesc_factoryTest" product="tablet" msgid="3952059318359653091">"태블릿 하드웨어에 대한 완전한 액세스를 허용하는 하위 수준의 제조업체 테스트로 실행됩니다. 태블릿이 제조업체 테스트 모드로 실행 중일 때만 사용할 수 있습니다."</string>
    <string name="permdesc_factoryTest" product="tv" msgid="2105643629211155695">"TV 하드웨어에 완전히 액세스할 수 있도록 허용하여 하위 수준의 제조업체 테스트로 실행합니다. TV가 제조업체 테스트 모드로 작동 중일 때에만 사용할 수 있습니다."</string>
    <string name="permdesc_factoryTest" product="default" msgid="8136644990319244802">"휴대전화 하드웨어에 대한 완전한 액세스를 허용하는 하위 수준의 제조업체 테스트로 실행됩니다. 휴대전화가 제조업체 테스트 모드로 실행 중일 때만 사용할 수 있습니다."</string>
    <string name="permlab_setWallpaper" msgid="6627192333373465143">"배경화면 설정"</string>
    <string name="permdesc_setWallpaper" msgid="7373447920977624745">"앱이 시스템 배경화면을 설정할 수 있도록 허용합니다."</string>
    <string name="permlab_setWallpaperHints" msgid="3278608165977736538">"배경화면 크기 조정"</string>
    <string name="permdesc_setWallpaperHints" msgid="8235784384223730091">"앱이 시스템 배경화면 크기 힌트를 설정할 수 있도록 허용합니다."</string>
    <string name="permlab_masterClear" msgid="2315750423139697397">"시스템 초기화"</string>
    <string name="permdesc_masterClear" msgid="3665380492633910226">"앱이 모든 데이터, 구성 및 설치된 앱을 지워서 시스템을 완전히 초기화할 수 있도록 허용합니다."</string>
    <string name="permlab_setTime" msgid="2021614829591775646">"시간 설정"</string>
    <string name="permdesc_setTime" product="tablet" msgid="1896341438151152881">"앱이 태블릿 시계의 시간을 변경할 수 있도록 허용합니다."</string>
    <string name="permdesc_setTime" product="tv" msgid="1826398919861882682">"앱이 TV 시계의 시간을 변경할 수 있도록 허용합니다."</string>
    <string name="permdesc_setTime" product="default" msgid="1855702730738020">"앱이 휴대전화 시계의 시간을 변경할 수 있도록 허용합니다."</string>
    <string name="permlab_setTimeZone" msgid="2945079801013077340">"표준시간대 설정"</string>
    <string name="permdesc_setTimeZone" product="tablet" msgid="1676983712315827645">"앱이 태블릿의 표준시간대를 변경할 수 있도록 허용합니다."</string>
    <string name="permdesc_setTimeZone" product="tv" msgid="888864653946175955">"앱이 TV의 시간대를 변경할 수 있도록 허용합니다."</string>
    <string name="permdesc_setTimeZone" product="default" msgid="4499943488436633398">"앱이 휴대전화의 표준시간대를 변경할 수 있도록 허용합니다."</string>
    <string name="permlab_accountManagerService" msgid="4829262349691386986">"AccountManagerService로 활동"</string>
    <string name="permdesc_accountManagerService" msgid="1948455552333615954">"애플리케이션이 AccountAuthenticators를 호출할 수 있도록 허용합니다."</string>
    <string name="permlab_getAccounts" msgid="1086795467760122114">"기기에서 계정 검색"</string>
    <string name="permdesc_getAccounts" product="tablet" msgid="2741496534769660027">"앱이 태블릿이 알고 있는 계정 목록을 가져올 수 있도록 허용합니다. 이 경우 설치한 애플리케이션에 의해 만들어진 모든 계정을 포함할 수 있습니다."</string>
    <string name="permdesc_getAccounts" product="tv" msgid="4190633395633907543">"앱이 TV에 알려진 계정 목록을 가져올 수 있도록 허용합니다. 여기에는 이미 설치된 애플리케이션에 의해 생성된 모든 계정이 포함될 수 있습니다."</string>
    <string name="permdesc_getAccounts" product="default" msgid="3448316822451807382">"앱이 휴대전화가 알고 있는 계정 목록을 가져올 수 있도록 허용합니다. 이 경우 설치한 애플리케이션에 의해 만들어진 모든 계정을 포함할 수 있습니다."</string>
    <string name="permlab_authenticateAccounts" msgid="5265908481172736933">"계정 만들기 및 비밀번호 설정"</string>
    <string name="permdesc_authenticateAccounts" msgid="5472124296908977260">"앱이 계정 만들기, 비밀번호 가져오기 및 설정 등과 같은 관리자의 계정 인증자 기능을 사용할 수 있도록 허용합니다."</string>
    <string name="permlab_manageAccounts" msgid="4983126304757177305">"계정 추가 또는 삭제"</string>
    <string name="permdesc_manageAccounts" msgid="8698295625488292506">"앱이 계정 추가, 삭제 및 비밀번호 삭제 등의 작업을 수행할 수 있도록 허용합니다."</string>
    <string name="permlab_useCredentials" msgid="235481396163877642">"기기에서 계정 사용"</string>
    <string name="permdesc_useCredentials" msgid="7984227147403346422">"앱이 인증 토큰을 요청하도록 허용합니다."</string>
    <string name="permlab_accessNetworkState" msgid="4951027964348974773">"네트워크 연결 보기"</string>
    <string name="permdesc_accessNetworkState" msgid="8318964424675960975">"앱이 어떤 네트워크가 존재하며 연결되었는지 등의 네트워크 연결에 대한 정보를 볼 수 있도록 허용합니다."</string>
    <string name="permlab_createNetworkSockets" msgid="8018758136404323658">"완전한 네트워크 액세스"</string>
    <string name="permdesc_createNetworkSockets" msgid="3403062187779724185">"앱이 네트워크 소켓을 만들고 맞춤 네트워크 프로토콜을 사용할 수 있도록 허용합니다. 브라우저 및 기타 앱이 데이터를 인터넷에 전송하는 수단을 제공하므로, 이 권한이 데이터를 인터넷에 전송하는 데 필요하지 않습니다."</string>
    <string name="permlab_writeApnSettings" msgid="505660159675751896">"네트워크 설정 및 트래픽 차단/변경"</string>
    <string name="permdesc_writeApnSettings" msgid="5333798886412714193">"앱이 모든 네트워크 트래픽을 가로채고 검사하거나 네트워크 설정을 변경할 수 있도록 허용합니다. 예를 들어 프록시나 APN의 포트를 변경할 수 있습니다. 악성 앱이 사용자 모르게 네트워크 패킷을 모니터링, 리디렉션 및 수정할 수 있습니다."</string>
    <string name="permlab_changeNetworkState" msgid="958884291454327309">"네트워크 연결 변경"</string>
    <string name="permdesc_changeNetworkState" msgid="6789123912476416214">"앱이 네트워크 연결 상태를 변경할 수 있도록 허용합니다."</string>
    <string name="permlab_changeTetherState" msgid="5952584964373017960">"연결 변경"</string>
    <string name="permdesc_changeTetherState" msgid="1524441344412319780">"앱이 테더링된 네트워크 연결 상태를 변경할 수 있도록 허용합니다."</string>
    <string name="permlab_changeBackgroundDataSetting" msgid="1400666012671648741">"백그라운드 데이터 사용 설정 변경"</string>
    <string name="permdesc_changeBackgroundDataSetting" msgid="5347729578468744379">"앱이 백그라운드 데이터 사용 설정을 변경할 수 있도록 허용합니다."</string>
    <string name="permlab_accessWifiState" msgid="5202012949247040011">"Wi-Fi 연결 보기"</string>
    <string name="permdesc_accessWifiState" msgid="5002798077387803726">"앱이 Wi-Fi를 사용하도록 설정했는지 여부나 연결된 Wi-Fi 기기의 이름 등의 Wi-Fi 네트워킹에 대한 정보를 볼 수 있도록 허용합니다."</string>
    <string name="permlab_changeWifiState" msgid="6550641188749128035">"Wi-Fi 연결 및 연결 해제"</string>
    <string name="permdesc_changeWifiState" msgid="7137950297386127533">"앱이 Wi-Fi 액세스 포인트에 연결하거나 연결을 끊고, Wi-Fi 네트워크의 기기 설정을 변경할 수 있도록 허용합니다."</string>
    <string name="permlab_changeWifiMulticastState" msgid="1368253871483254784">"Wi-Fi 멀티캐스트 수신 허용"</string>
    <string name="permdesc_changeWifiMulticastState" product="tablet" msgid="7969774021256336548">"앱이 사용자의 태블릿뿐 아니라 멀티캐스트 주소를 사용하여 Wi-Fi 네트워크에서 모든 기기로 전송된 패킷을 받도록 허용합니다. 이 경우 비멀티캐스트 모드보다 전력을 더 많이 소비합니다."</string>
    <string name="permdesc_changeWifiMulticastState" product="tv" msgid="9031975661145014160">"앱이 멀티캐스트 주소를 사용하여 TV뿐 아니라 Wi-Fi 네트워크에 있는 모든 기기로 전송된 패킷을 수신할 수 있도록 허용합니다. 멀티캐스트 모드를 사용하지 않을 때보다 전략 소비량이 많아집니다."</string>
    <string name="permdesc_changeWifiMulticastState" product="default" msgid="6851949706025349926">"앱이 사용자의 휴대전화뿐 아니라 멀티캐스트 주소를 사용하여 Wi-Fi 네트워크에서 모든 기기로 전송된 패킷을 받을 수 있도록 허용합니다. 이 경우 비멀티캐스트 모드보다 전력을 더 많이 소비합니다."</string>
    <string name="permlab_bluetoothAdmin" msgid="6006967373935926659">"블루투스 설정에 액세스"</string>
    <string name="permdesc_bluetoothAdmin" product="tablet" msgid="6921177471748882137">"앱이 로컬 블루투스 태블릿을 설정한 다음 원격 기기를 검색하여 페어링할 수 있도록 허용합니다."</string>
    <string name="permdesc_bluetoothAdmin" product="tv" msgid="3373125682645601429">"앱이 로컬 블루투스 TV를 설정하고 원격 기기를 검색하여 페어링할 수 있도록 허용합니다."</string>
    <string name="permdesc_bluetoothAdmin" product="default" msgid="8931682159331542137">"앱이 로컬 블루투스 휴대전화를 설정한 다음 원격 기기를 검색하여 페어링할 수 있도록 허용합니다."</string>
    <string name="permlab_bluetoothPriv" msgid="4009494246009513828">"애플리케이션에서 블루투스 페어링 허용"</string>
    <string name="permdesc_bluetoothPriv" product="tablet" msgid="8045735193417468857">"앱이 사용자 상호작용 없이 원격 기기와 페어링할 수 있도록 허용합니다."</string>
    <string name="permdesc_bluetoothPriv" product="tv" msgid="8045735193417468857">"앱이 사용자 상호작용 없이 원격 기기와 페어링할 수 있도록 허용합니다."</string>
    <string name="permdesc_bluetoothPriv" product="default" msgid="8045735193417468857">"앱이 사용자 상호작용 없이 원격 기기와 페어링할 수 있도록 허용합니다."</string>
    <string name="permlab_bluetoothMap" msgid="6372198338939197349">"블루투스 MAP 데이터 액세스"</string>
    <string name="permdesc_bluetoothMap" product="tablet" msgid="5784090105926959958">"앱에서 블루투스 MAP 데이터에 액세스하도록 허용합니다."</string>
    <string name="permdesc_bluetoothMap" product="tv" msgid="5784090105926959958">"앱에서 블루투스 MAP 데이터에 액세스하도록 허용합니다."</string>
    <string name="permdesc_bluetoothMap" product="default" msgid="5784090105926959958">"앱에서 블루투스 MAP 데이터에 액세스하도록 허용합니다."</string>
    <string name="permlab_accessWimaxState" msgid="4195907010610205703">"WiMAX 연결 및 연결 해제"</string>
    <string name="permdesc_accessWimaxState" msgid="6360102877261978887">"앱이 WiMAX를 사용하도록 설정했는지 여부와 연결된 WiMAX 네트워크에 대한 정보를 결정할 수 있도록 허용합니다."</string>
    <string name="permlab_changeWimaxState" msgid="2405042267131496579">"WiMAX 상태 변경"</string>
    <string name="permdesc_changeWimaxState" product="tablet" msgid="3156456504084201805">"앱이 태블릿을 WiMAX 네트워크에 연결하거나 연결을 끊을 수 있도록 허용합니다."</string>
    <string name="permdesc_changeWimaxState" product="tv" msgid="6022307083934827718">"앱이 WiMAX 네트워크에서 TV에 연결되거나 TV와의 연결을 해제할 수 있도록 허용합니다."</string>
    <string name="permdesc_changeWimaxState" product="default" msgid="697025043004923798">"앱이 휴대전화를 WiMAX 네트워크에 연결하거나 연결을 끊을 수 있도록 허용합니다."</string>
    <string name="permlab_scoreNetworks" msgid="6445777779383587181">"네트워크 점수화"</string>
    <string name="permdesc_scoreNetworks" product="tablet" msgid="1304304745850215556">"앱이 네트워크 순위를 정하고 태블릿에서 어떤 네트워크를 선호할지 영향을 주도록 허용합니다."</string>
    <string name="permdesc_scoreNetworks" product="tv" msgid="5444434643862417649">"앱이 네트워크의 순위를 지정하여 TV에서 기본적으로 사용하는 네트워크에 영향을 줄 수 있도록 허용합니다."</string>
    <string name="permdesc_scoreNetworks" product="default" msgid="1831501848178651379">"앱이 네트워크 순위를 정하고 휴대전화에서 어떤 네트워크를 선호할지 영향을 주도록 허용합니다."</string>
    <string name="permlab_bluetooth" msgid="6127769336339276828">"블루투스 기기와 페어링"</string>
    <string name="permdesc_bluetooth" product="tablet" msgid="3480722181852438628">"앱이 태블릿의 블루투스 설정을 확인하고 페어링된 기기에 연결하며 연결을 수락할 수 있도록 허용합니다."</string>
    <string name="permdesc_bluetooth" product="tv" msgid="3974124940101104206">"앱이 TV에서 블루투스 설정을 확인하고 페어링된 기기의 연결을 수락할 수 있도록 허용합니다."</string>
    <string name="permdesc_bluetooth" product="default" msgid="3207106324452312739">"앱이 휴대전화의 블루투스 설정을 확인하고 페어링된 기기에 연결하며 연결을 수락할 수 있도록 허용합니다."</string>
    <string name="permlab_nfc" msgid="4423351274757876953">"NFC(Near Field Communication) 제어"</string>
    <string name="permdesc_nfc" msgid="7120611819401789907">"앱이 NFC(근거리 무선 통신) 태그, 카드 및 리더와 통신할 수 있도록 허용합니다."</string>
    <string name="permlab_disableKeyguard" msgid="3598496301486439258">"화면 잠금 사용 중지"</string>
    <string name="permdesc_disableKeyguard" msgid="6034203065077122992">"앱이 키 잠금 및 관련 비밀번호 보안을 사용중지할 수 있도록 허용합니다. 예를 들어, 휴대전화가 수신전화를 받을 때 키 잠금을 사용중지했다가 통화가 끝나면 키 잠금을 다시 사용할 수 있습니다."</string>
    <string name="permlab_readSyncSettings" msgid="6201810008230503052">"동기화 설정 읽기"</string>
    <string name="permdesc_readSyncSettings" msgid="2706745674569678644">"앱이 계정의 동기화 설정을 읽을 수 있도록 허용합니다. 예를 들어, 계정에서 주소록 앱을 동기화할지 여부를 확인할 수 있습니다."</string>
    <string name="permlab_writeSyncSettings" msgid="5408694875793945314">"동기화 사용 및 사용 중지 전환"</string>
    <string name="permdesc_writeSyncSettings" msgid="8956262591306369868">"앱이 계정의 동기화 설정을 수정할 수 있도록 허용합니다. 예를 들어, 계정에서 주소록 앱을 동기화할 목적으로 앱이 사용될 수 있습니다."</string>
    <string name="permlab_readSyncStats" msgid="7396577451360202448">"동기화 통계 읽기"</string>
    <string name="permdesc_readSyncStats" msgid="1510143761757606156">"앱이 동기화된 일정의 기록이나 동기화된 데이터의 양 등을 포함하여 계정의 동기화 통계를 읽을 수 있도록 허용합니다."</string>
    <string name="permlab_subscribedFeedsRead" msgid="4756609637053353318">"가입된 피드 읽기"</string>
    <string name="permdesc_subscribedFeedsRead" msgid="5557058907906144505">"앱이 현재 동기화된 피드에 대한 세부정보를 가져올 수 있도록 허용합니다."</string>
    <string name="permlab_subscribedFeedsWrite" msgid="9015246325408209296">"가입 피드 작성"</string>
    <string name="permdesc_subscribedFeedsWrite" msgid="6928930188826089413">"앱이 현재 동기화된 피드를 수정할 수 있도록 허용합니다. 이 경우 악성 앱이 동기화된 피드를 변경할 수 있습니다."</string>
    <string name="permlab_readDictionary" msgid="4107101525746035718">"사전에 추가한 단어 읽기"</string>
    <string name="permdesc_readDictionary" msgid="659614600338904243">"앱이 사용자 사전에 저장하고 있는 모든 단어, 이름, 문구 등을 읽을 수 있도록 허용합니다."</string>
    <string name="permlab_writeDictionary" msgid="2183110402314441106">"사용자 정의 사전에 단어 추가"</string>
    <string name="permdesc_writeDictionary" msgid="8185385716255065291">"앱이 사용자 사전에 새 단어를 입력할 수 있도록 허용합니다."</string>
    <string name="permlab_sdcardRead" product="nosdcard" msgid="367275095159405468">"USB 저장소의 콘텐츠 읽기"</string>
    <string name="permlab_sdcardRead" product="default" msgid="2188156462934977940">"SD 카드의 콘텐츠 읽기"</string>
    <string name="permdesc_sdcardRead" product="nosdcard" msgid="3446988712598386079">"앱이 USB 저장소의 콘텐츠를 읽을 수 있도록 허용합니다."</string>
    <string name="permdesc_sdcardRead" product="default" msgid="2607362473654975411">"앱이 SD 카드의 콘텐츠를 읽을 수 있도록 허용합니다."</string>
    <string name="permlab_sdcardWrite" product="nosdcard" msgid="8485979062254666748">"USB 저장소의 콘텐츠 수정 또는 삭제"</string>
    <string name="permlab_sdcardWrite" product="default" msgid="8805693630050458763">"SD 카드의 콘텐츠 수정 또는 삭제"</string>
    <string name="permdesc_sdcardWrite" product="nosdcard" msgid="6175406299445710888">"앱이 USB 저장소에 쓸 수 있도록 허용합니다."</string>
    <string name="permdesc_sdcardWrite" product="default" msgid="4337417790936632090">"앱이 SD 카드에 쓸 수 있도록 허용합니다."</string>
    <string name="permlab_mediaStorageWrite" product="default" msgid="6859839199706879015">"내부 미디어 저장소 콘텐츠 수정/삭제"</string>
    <string name="permdesc_mediaStorageWrite" product="default" msgid="8189160597698529185">"앱이 내부 미디어 저장소의 콘텐츠를 수정할 수 있도록 허용합니다."</string>
    <string name="permlab_manageDocs" product="default" msgid="5778318598448849829">"문서 저장공간 관리"</string>
    <string name="permdesc_manageDocs" product="default" msgid="8704323176914121484">"앱이 문서 저장공간을 관리할 수 있도록 허용합니다."</string>
    <string name="permlab_sdcardAccessAll" msgid="8150613823900460576">"모든 사용자의 외부 저장소에 액세스"</string>
    <string name="permdesc_sdcardAccessAll" msgid="3215208357415891320">"앱이 모든 사용자의 외부 저장소에 액세스하도록 허용합니다."</string>
    <string name="permlab_cache_filesystem" msgid="5656487264819669824">"캐시 파일시스템 액세스"</string>
    <string name="permdesc_cache_filesystem" msgid="5578967642265550955">"앱이 캐시 파일 시스템을 읽고 쓸 수 있도록 허용합니다."</string>
    <string name="permlab_use_sip" msgid="2052499390128979920">"SIP 통화 발신/수신"</string>
    <string name="permdesc_use_sip" msgid="2297804849860225257">"앱에서 SIP 통화를 발신 및 수신하도록 허용"</string>
    <string name="permlab_register_sim_subscription" msgid="3166535485877549177">"새로운 통신 SIM 연결 등록"</string>
    <string name="permdesc_register_sim_subscription" msgid="2138909035926222911">"앱이 새 통신 SIM 연결을 등록할 수 있게 허용합니다."</string>
    <string name="permlab_register_call_provider" msgid="108102120289029841">"새로운 통신 연결 등록"</string>
    <string name="permdesc_register_call_provider" msgid="7034310263521081388">"앱이 새 통신 연결을 등록할 수 있게 허용합니다."</string>
    <string name="permlab_connection_manager" msgid="1116193254522105375">"통신 연결 관리"</string>
    <string name="permdesc_connection_manager" msgid="5925480810356483565">"앱이 통신 연결을 관리할 수 있게 허용합니다."</string>
    <string name="permlab_bind_incall_service" msgid="6773648341975287125">"통화 화면과 상호작용"</string>
    <string name="permdesc_bind_incall_service" msgid="8343471381323215005">"앱에서 사용자가 통화 화면을 보는 시기와 방법을 제어하도록 허용합니다."</string>
    <string name="permlab_bind_connection_service" msgid="3557341439297014940">"전화 서비스와 상호 작용"</string>
    <string name="permdesc_bind_connection_service" msgid="4008754499822478114">"앱을 전화 서비스와 상호 작용하도록 허용하여 전화를 송수신하세요."</string>
    <string name="permlab_control_incall_experience" msgid="9061024437607777619">"통화 사용자 경험 제공"</string>
    <string name="permdesc_control_incall_experience" msgid="915159066039828124">"앱에서 통화 사용자 경험을 제공하도록 허용합니다."</string>
    <string name="permlab_readNetworkUsageHistory" msgid="7862593283611493232">"이전 네트워크 사용량 읽기"</string>
    <string name="permdesc_readNetworkUsageHistory" msgid="7689060749819126472">"앱이 특정 네트워크 및 앱에 대한 이전 네트워크 사용량을 읽을 수 있도록 허용합니다."</string>
    <string name="permlab_manageNetworkPolicy" msgid="2562053592339859990">"네트워크 정책 관리"</string>
    <string name="permdesc_manageNetworkPolicy" msgid="7537586771559370668">"앱이 네트워크 정책을 관리하고 앱별 규칙을 정의할 수 있도록 허용합니다."</string>
    <string name="permlab_modifyNetworkAccounting" msgid="5088217309088729650">"네트워크 사용량 계산 수정"</string>
    <string name="permdesc_modifyNetworkAccounting" msgid="5443412866746198123">"애플리케이션이 애플리케이션의 네트워크 사용량을 계산하는 방식을 수정할 수 있도록 허용합니다. 일반 애플리케이션에서는 사용하지 않습니다."</string>
    <string name="permlab_accessNotifications" msgid="7673416487873432268">"알림 액세스"</string>
    <string name="permdesc_accessNotifications" msgid="458457742683431387">"앱이 다른 앱에서 게시한 알림을 비롯하여 알림을 검색하고 살펴보며 삭제할 수 있도록 허용합니다."</string>
    <string name="permlab_bindNotificationListenerService" msgid="7057764742211656654">"알림 수신기 서비스 사용"</string>
    <string name="permdesc_bindNotificationListenerService" msgid="985697918576902986">"권한을 가진 프로그램이 알림 수신기 서비스에 대한 최상위 인터페이스를 사용하도록 허용합니다. 일반 앱에는 필요하지 않습니다."</string>
    <string name="permlab_bindConditionProviderService" msgid="1180107672332704641">"조건 제공자 서비스 사용"</string>
    <string name="permdesc_bindConditionProviderService" msgid="1680513931165058425">"권한을 가진 프로그램이 조건 제공자 서비스의 최상위 인터페이스를 사용하도록 합니다. 일반 앱에는 필요하지 않습니다."</string>
    <string name="permlab_bindMediaRouteService" msgid="6637740382272686835">"미디어 경로 서비스 사용"</string>
    <string name="permdesc_bindMediaRouteService" msgid="6436655024972496687">"권한을 가진 프로그램이 미디어 경로 서비스의 최상위 인터페이스를 사용하도록 합니다. 일반 앱에는 필요하지 않습니다."</string>
    <string name="permlab_bindDreamService" msgid="4153646965978563462">"드림 서비스에 연결"</string>
    <string name="permdesc_bindDreamService" msgid="7325825272223347863">"권한을 가진 프로그램이 드림 서비스에 대한 최상위 인터페이스를 사용하도록 허용합니다. 일반 앱에는 필요하지 않습니다."</string>
    <string name="permlab_invokeCarrierSetup" msgid="3699600833975117478">"이동통신사에서 제공한 구성 앱 호출"</string>
    <string name="permdesc_invokeCarrierSetup" msgid="4159549152529111920">"권한을 가진 프로그램이 이동통신사에서 제공한 구성 앱을 호출하도록 합니다. 일반 앱에는 필요하지 않습니다."</string>
    <string name="permlab_accessNetworkConditions" msgid="8206077447838909516">"네트워크 상태에 대한 관측 보고 수신"</string>
    <string name="permdesc_accessNetworkConditions" msgid="6899102075825272211">"애플리케이션이 네트워크 상태에 대한 관측 보고를 수신하도록 허용합니다. 일반 앱에는 필요하지 않습니다."</string>
    <string name="permlab_setInputCalibration" msgid="4902620118878467615">"입력 기기 보정 변경"</string>
    <string name="permdesc_setInputCalibration" msgid="4527511047549456929">"앱이 터치 스크린의 보정 매개변수를 수정할 수 있도록 허용합니다. 일반 앱에는 필요하지 않습니다."</string>
    <string name="permlab_accessDrmCertificates" msgid="7436886640723203615">"DRM 인증서에 액세스"</string>
    <string name="permdesc_accessDrmCertificates" msgid="8073288354426159089">"애플리케이션이 DRM 인증서를 프로비저닝하고 사용하도록 허용합니다. 일반 앱에서는 필요하지 않습니다."</string>
    <string name="permlab_handoverStatus" msgid="1159132046126626731">"Android Beam 전송 상태 수신"</string>
    <string name="permdesc_handoverStatus" msgid="4788144087245714948">"이 애플리케이션이 현재 Android Beam 전송 관련 정보를 수신하도록 허용합니다."</string>
    <string name="permlab_removeDrmCertificates" msgid="7044888287209892751">"DRM 인증서 삭제"</string>
    <string name="permdesc_removeDrmCertificates" msgid="7272999075113400993">"애플리케이션이 DRM 인증서를 삭제하도록 허용합니다. 일반 앱에서는 필요하지 않습니다."</string>
    <string name="permlab_bindCarrierMessagingService" msgid="1490229371796969158">"이동통신사 메시지 서비스에 고정"</string>
    <string name="permdesc_bindCarrierMessagingService" msgid="2762882888502113944">"보유자가 이동통신사 메시지 서비스의 최상위 인터페이스에 고정할 수 있습니다. 일반 앱에는 필요하지 않습니다."</string>
    <string name="policylab_limitPassword" msgid="4497420728857585791">"비밀번호 규칙 설정"</string>
    <string name="policydesc_limitPassword" msgid="3252114203919510394">"화면 잠금해제 비밀번호에 허용되는 길이 및 문자 수를 제어합니다."</string>
    <string name="policylab_watchLogin" msgid="914130646942199503">"화면 잠금해제 시도 모니터링"</string>
    <string name="policydesc_watchLogin" product="tablet" msgid="3215729294215070072">"화면 잠금해제 시 비밀번호를 잘못 입력한 횟수를 모니터링하고, 잘못된 비밀번호 입력 횟수가 너무 많은 경우 태블릿을 잠그거나 태블릿에 있는 데이터를 모두 지웁니다."</string>
    <string name="policydesc_watchLogin" product="TV" msgid="2707817988309890256">"화면을 잠금 해제할 때 잘못된 비밀번호를 입력한 횟수를 모니터링하고 잘못된 비밀번호 입력 횟수가 너무 많을 때 TV를 잠그거나 TV의 데이터를 모두 삭제합니다."</string>
    <string name="policydesc_watchLogin" product="default" msgid="5712323091846761073">"화면 잠금해제 시 비밀번호를 잘못 입력한 횟수를 모니터링하고, 잘못된 비밀번호 입력 횟수가 너무 많은 경우 휴대전화를 잠그거나 휴대전화에 있는 데이터를 모두 지웁니다."</string>
    <string name="policylab_resetPassword" msgid="2620077191242688955">"화면 잠금해제 비밀번호 변경"</string>
    <string name="policydesc_resetPassword" msgid="605963962301904458">"화면 잠금해제 비밀번호를 변경합니다."</string>
    <string name="policylab_forceLock" msgid="2274085384704248431">"화면 잠금"</string>
    <string name="policydesc_forceLock" msgid="1141797588403827138">"화면을 잠그는 방법과 시기를 제어합니다."</string>
    <string name="policylab_wipeData" msgid="3910545446758639713">"모든 데이터 삭제"</string>
    <string name="policydesc_wipeData" product="tablet" msgid="4306184096067756876">"초기화를 수행하여 경고 없이 태블릿 데이터를 지웁니다."</string>
    <string name="policydesc_wipeData" product="tv" msgid="5816221315214527028">"초기화를 수행해서 TV의 데이터를 경고 없이 삭제합니다."</string>
    <string name="policydesc_wipeData" product="default" msgid="5096895604574188391">"초기화를 수행하여 경고 없이 휴대전화 데이터를 지웁니다."</string>
    <string name="policylab_setGlobalProxy" msgid="2784828293747791446">"기기 전체 프록시 설정"</string>
    <string name="policydesc_setGlobalProxy" msgid="6387497466660154931">"정책이 사용 설정되어 있는 동안 사용될 기기 전체 프록시를 설정합니다. 첫 번째 기기 관리자가 설정한 전체 프록시만 유효합니다."</string>
    <string name="policylab_expirePassword" msgid="885279151847254056">"화면 잠금 비밀번호 만료 설정"</string>
    <string name="policydesc_expirePassword" msgid="1729725226314691591">"화면 잠금 비밀번호 변경 빈도를 설정합니다."</string>
    <string name="policylab_encryptedStorage" msgid="8901326199909132915">"저장소 암호화 설정"</string>
    <string name="policydesc_encryptedStorage" msgid="2637732115325316992">"저장한 애플리케이션 데이터를 암호화해야 합니다."</string>
    <string name="policylab_disableCamera" msgid="6395301023152297826">"카메라 사용 안함"</string>
    <string name="policydesc_disableCamera" msgid="2306349042834754597">"모든 기기 카메라의 사용 차단"</string>
    <string name="policylab_disableKeyguardFeatures" msgid="266329104542638802">"키가드에서 기능 사용중지"</string>
    <string name="policydesc_disableKeyguardFeatures" msgid="3467082272186534614">"키가드에서 일부 기능의 사용을 차단합니다."</string>
  <string-array name="phoneTypes">
    <item msgid="8901098336658710359">"집"</item>
    <item msgid="869923650527136615">"모바일"</item>
    <item msgid="7897544654242874543">"회사"</item>
    <item msgid="1103601433382158155">"회사 팩스"</item>
    <item msgid="1735177144948329370">"집(팩스)"</item>
    <item msgid="603878674477207394">"호출기"</item>
    <item msgid="1650824275177931637">"기타"</item>
    <item msgid="9192514806975898961">"맞춤설정"</item>
  </string-array>
  <string-array name="emailAddressTypes">
    <item msgid="8073994352956129127">"집"</item>
    <item msgid="7084237356602625604">"회사"</item>
    <item msgid="1112044410659011023">"기타"</item>
    <item msgid="2374913952870110618">"맞춤설정"</item>
  </string-array>
  <string-array name="postalAddressTypes">
    <item msgid="6880257626740047286">"집"</item>
    <item msgid="5629153956045109251">"회사"</item>
    <item msgid="4966604264500343469">"기타"</item>
    <item msgid="4932682847595299369">"맞춤설정"</item>
  </string-array>
  <string-array name="imAddressTypes">
    <item msgid="1738585194601476694">"집"</item>
    <item msgid="1359644565647383708">"회사"</item>
    <item msgid="7868549401053615677">"기타"</item>
    <item msgid="3145118944639869809">"맞춤설정"</item>
  </string-array>
  <string-array name="organizationTypes">
    <item msgid="7546335612189115615">"회사"</item>
    <item msgid="4378074129049520373">"기타"</item>
    <item msgid="3455047468583965104">"맞춤설정"</item>
  </string-array>
  <string-array name="imProtocols">
    <item msgid="8595261363518459565">"AIM"</item>
    <item msgid="7390473628275490700">"Windows Live"</item>
    <item msgid="7882877134931458217">"Yahoo"</item>
    <item msgid="5035376313200585242">"Skype"</item>
    <item msgid="7532363178459444943">"QQ"</item>
    <item msgid="3713441034299660749">"Google 토크"</item>
    <item msgid="2506857312718630823">"ICQ"</item>
    <item msgid="1648797903785279353">"Jabber"</item>
  </string-array>
    <string name="phoneTypeCustom" msgid="1644738059053355820">"맞춤설정"</string>
    <string name="phoneTypeHome" msgid="2570923463033985887">"집"</string>
    <string name="phoneTypeMobile" msgid="6501463557754751037">"휴대전화"</string>
    <string name="phoneTypeWork" msgid="8863939667059911633">"직장"</string>
    <string name="phoneTypeFaxWork" msgid="3517792160008890912">"직장 팩스"</string>
    <string name="phoneTypeFaxHome" msgid="2067265972322971467">"집(팩스)"</string>
    <string name="phoneTypePager" msgid="7582359955394921732">"호출기"</string>
    <string name="phoneTypeOther" msgid="1544425847868765990">"기타"</string>
    <string name="phoneTypeCallback" msgid="2712175203065678206">"콜백"</string>
    <string name="phoneTypeCar" msgid="8738360689616716982">"카폰"</string>
    <string name="phoneTypeCompanyMain" msgid="540434356461478916">"회사 기본전화"</string>
    <string name="phoneTypeIsdn" msgid="8022453193171370337">"ISDN"</string>
    <string name="phoneTypeMain" msgid="6766137010628326916">"기본"</string>
    <string name="phoneTypeOtherFax" msgid="8587657145072446565">"기타 팩스"</string>
    <string name="phoneTypeRadio" msgid="4093738079908667513">"무선통신"</string>
    <string name="phoneTypeTelex" msgid="3367879952476250512">"텔렉스"</string>
    <string name="phoneTypeTtyTdd" msgid="8606514378585000044">"TTY TDD"</string>
    <string name="phoneTypeWorkMobile" msgid="1311426989184065709">"직장 휴대전화"</string>
    <string name="phoneTypeWorkPager" msgid="649938731231157056">"직장 호출기"</string>
    <string name="phoneTypeAssistant" msgid="5596772636128562884">"비서"</string>
    <string name="phoneTypeMms" msgid="7254492275502768992">"MMS"</string>
    <string name="eventTypeCustom" msgid="7837586198458073404">"맞춤설정"</string>
    <string name="eventTypeBirthday" msgid="2813379844211390740">"생일"</string>
    <string name="eventTypeAnniversary" msgid="3876779744518284000">"기념일"</string>
    <string name="eventTypeOther" msgid="7388178939010143077">"기타"</string>
    <string name="emailTypeCustom" msgid="8525960257804213846">"맞춤설정"</string>
    <string name="emailTypeHome" msgid="449227236140433919">"집"</string>
    <string name="emailTypeWork" msgid="3548058059601149973">"직장"</string>
    <string name="emailTypeOther" msgid="2923008695272639549">"기타"</string>
    <string name="emailTypeMobile" msgid="119919005321166205">"모바일"</string>
    <string name="postalTypeCustom" msgid="8903206903060479902">"맞춤설정"</string>
    <string name="postalTypeHome" msgid="8165756977184483097">"집"</string>
    <string name="postalTypeWork" msgid="5268172772387694495">"직장"</string>
    <string name="postalTypeOther" msgid="2726111966623584341">"기타"</string>
    <string name="imTypeCustom" msgid="2074028755527826046">"맞춤설정"</string>
    <string name="imTypeHome" msgid="6241181032954263892">"집"</string>
    <string name="imTypeWork" msgid="1371489290242433090">"직장"</string>
    <string name="imTypeOther" msgid="5377007495735915478">"기타"</string>
    <string name="imProtocolCustom" msgid="6919453836618749992">"맞춤설정"</string>
    <string name="imProtocolAim" msgid="7050360612368383417">"AIM"</string>
    <string name="imProtocolMsn" msgid="144556545420769442">"Windows Live"</string>
    <string name="imProtocolYahoo" msgid="8271439408469021273">"Yahoo"</string>
    <string name="imProtocolSkype" msgid="9019296744622832951">"Skype"</string>
    <string name="imProtocolQq" msgid="8887484379494111884">"QQ"</string>
    <string name="imProtocolGoogleTalk" msgid="493902321140277304">"행아웃"</string>
    <string name="imProtocolIcq" msgid="1574870433606517315">"ICQ"</string>
    <string name="imProtocolJabber" msgid="2279917630875771722">"Jabber"</string>
    <string name="imProtocolNetMeeting" msgid="8287625655986827971">"NetMeeting"</string>
    <string name="orgTypeWork" msgid="29268870505363872">"직장"</string>
    <string name="orgTypeOther" msgid="3951781131570124082">"기타"</string>
    <string name="orgTypeCustom" msgid="225523415372088322">"맞춤설정"</string>
    <string name="relationTypeCustom" msgid="3542403679827297300">"맞춤설정"</string>
    <string name="relationTypeAssistant" msgid="6274334825195379076">"비서"</string>
    <string name="relationTypeBrother" msgid="8757913506784067713">"남자 형제"</string>
    <string name="relationTypeChild" msgid="1890746277276881626">"자녀"</string>
    <string name="relationTypeDomesticPartner" msgid="6904807112121122133">"동거인"</string>
    <string name="relationTypeFather" msgid="5228034687082050725">"아버지"</string>
    <string name="relationTypeFriend" msgid="7313106762483391262">"친구"</string>
    <string name="relationTypeManager" msgid="6365677861610137895">"상사"</string>
    <string name="relationTypeMother" msgid="4578571352962758304">"어머니"</string>
    <string name="relationTypeParent" msgid="4755635567562925226">"부모"</string>
    <string name="relationTypePartner" msgid="7266490285120262781">"파트너"</string>
    <string name="relationTypeReferredBy" msgid="101573059844135524">"추천인"</string>
    <string name="relationTypeRelative" msgid="1799819930085610271">"친척"</string>
    <string name="relationTypeSister" msgid="1735983554479076481">"여자 형제"</string>
    <string name="relationTypeSpouse" msgid="394136939428698117">"배우자"</string>
    <string name="sipAddressTypeCustom" msgid="2473580593111590945">"맞춤설정"</string>
    <string name="sipAddressTypeHome" msgid="6093598181069359295">"집"</string>
    <string name="sipAddressTypeWork" msgid="6920725730797099047">"직장"</string>
    <string name="sipAddressTypeOther" msgid="4408436162950119849">"기타"</string>
    <string name="quick_contacts_not_available" msgid="746098007828579688">"이 주소록을 표시할 수 있는 애플리케이션이 없습니다."</string>
    <string name="keyguard_password_enter_pin_code" msgid="3037685796058495017">"PIN 코드 입력"</string>
    <string name="keyguard_password_enter_puk_code" msgid="4800725266925845333">"PUK 및 새 PIN 코드 입력"</string>
    <string name="keyguard_password_enter_puk_prompt" msgid="1341112146710087048">"PUK 코드"</string>
    <string name="keyguard_password_enter_pin_prompt" msgid="8027680321614196258">"새 PIN 코드"</string>
    <string name="keyguard_password_entry_touch_hint" msgid="7858547464982981384"><font size="17">"비밀번호를 입력하려면 터치"</font></string>
    <string name="keyguard_password_enter_password_code" msgid="1054721668279049780">"잠금 해제하려면 비밀번호 입력"</string>
    <string name="keyguard_password_enter_pin_password_code" msgid="6391755146112503443">"잠금을 해제하려면 PIN 입력"</string>
    <string name="keyguard_password_wrong_pin_code" msgid="2422225591006134936">"PIN 코드가 잘못되었습니다."</string>
    <string name="keyguard_label_text" msgid="861796461028298424">"잠금해제하려면 메뉴를 누른 다음 0을 누릅니다."</string>
    <string name="emergency_call_dialog_number_for_display" msgid="696192103195090970">"비상 전화번호"</string>
    <string name="lockscreen_carrier_default" msgid="8963839242565653192">"서비스 불가"</string>
    <string name="lockscreen_screen_locked" msgid="7288443074806832904">"화면 잠김"</string>
    <string name="lockscreen_instructions_when_pattern_enabled" msgid="46154051614126049">"비상 전화를 걸거나 잠금해제하려면 메뉴를 누르세요."</string>
    <string name="lockscreen_instructions_when_pattern_disabled" msgid="686260028797158364">"잠금해제하려면 메뉴를 누르세요."</string>
    <string name="lockscreen_pattern_instructions" msgid="7478703254964810302">"잠금해제를 위해 패턴 그리기"</string>
    <string name="lockscreen_emergency_call" msgid="5347633784401285225">"비상 전화"</string>
    <string name="lockscreen_return_to_call" msgid="5244259785500040021">"통화로 돌아가기"</string>
    <string name="lockscreen_pattern_correct" msgid="9039008650362261237">"맞습니다."</string>
    <string name="lockscreen_pattern_wrong" msgid="4317955014948108794">"다시 시도"</string>
    <string name="lockscreen_password_wrong" msgid="5737815393253165301">"다시 시도"</string>
    <string name="faceunlock_multiple_failures" msgid="754137583022792429">"얼굴 인식 잠금해제 최대 시도 횟수를 초과했습니다."</string>
    <string name="lockscreen_missing_sim_message_short" msgid="5099439277819215399">"SIM 카드가 없습니다."</string>
    <string name="lockscreen_missing_sim_message" product="tablet" msgid="151659196095791474">"태블릿에 SIM 카드가 없습니다."</string>
    <string name="lockscreen_missing_sim_message" product="tv" msgid="1943633865476989599">"TV에 SIM 카드가 없습니다."</string>
    <string name="lockscreen_missing_sim_message" product="default" msgid="2186920585695169078">"휴대전화에 SIM 카드가 없습니다."</string>
    <string name="lockscreen_missing_sim_instructions" msgid="5372787138023272615">"SIM 카드를 삽입하세요."</string>
    <string name="lockscreen_missing_sim_instructions_long" msgid="3526573099019319472">"SIM 카드가 없거나 읽을 수 없습니다. SIM 카드를 삽입하세요."</string>
    <string name="lockscreen_permanent_disabled_sim_message_short" msgid="5096149665138916184">"사용할 수 없는 SIM 카드입니다."</string>
    <string name="lockscreen_permanent_disabled_sim_instructions" msgid="910904643433151371">"SIM 카드 사용이 영구적으로 사용중지되었습니다.\n다른 SIM 카드를 사용하려면 무선 서비스 제공업체에 문의하시기 바랍니다."</string>
    <string name="lockscreen_transport_prev_description" msgid="6300840251218161534">"이전 트랙"</string>
    <string name="lockscreen_transport_next_description" msgid="573285210424377338">"다음 트랙"</string>
    <string name="lockscreen_transport_pause_description" msgid="3980308465056173363">"일시중지"</string>
    <string name="lockscreen_transport_play_description" msgid="1901258823643886401">"재생"</string>
    <string name="lockscreen_transport_stop_description" msgid="5907083260651210034">"중지"</string>
    <string name="lockscreen_transport_rew_description" msgid="6944412838651990410">"되감기"</string>
    <string name="lockscreen_transport_ffw_description" msgid="42987149870928985">"빨리 감기"</string>
    <string name="emergency_calls_only" msgid="6733978304386365407">"긴급 통화만 허용"</string>
    <string name="lockscreen_network_locked_message" msgid="143389224986028501">"네트워크 잠김"</string>
    <string name="lockscreen_sim_puk_locked_message" msgid="7441797339976230">"SIM 카드가 PUK 잠김 상태입니다."</string>
    <string name="lockscreen_sim_puk_locked_instructions" msgid="8127916255245181063">"사용자 가이드를 참조하거나 고객지원팀에 문의하세요."</string>
    <string name="lockscreen_sim_locked_message" msgid="8066660129206001039">"SIM 카드가 잠겨 있습니다."</string>
    <string name="lockscreen_sim_unlock_progress_dialog_message" msgid="595323214052881264">"SIM 카드 잠금해제 중..."</string>
    <string name="lockscreen_too_many_failed_attempts_dialog_message" msgid="6481623830344107222">"잠금해제 패턴을 <xliff:g id="NUMBER_0">%d</xliff:g>회 잘못 그렸습니다. \n\n<xliff:g id="NUMBER_1">%d</xliff:g>초 후에 다시 시도하세요."</string>
    <string name="lockscreen_too_many_failed_password_attempts_dialog_message" msgid="2725973286239344555">"비밀번호를 <xliff:g id="NUMBER_0">%d</xliff:g>회 잘못 입력했습니다. \n\n<xliff:g id="NUMBER_1">%d</xliff:g>초 후에 다시 시도하세요."</string>
    <string name="lockscreen_too_many_failed_pin_attempts_dialog_message" msgid="6216672706545696955">"PIN을 <xliff:g id="NUMBER_0">%d</xliff:g>회 잘못 입력했습니다. \n\n<xliff:g id="NUMBER_1">%d</xliff:g>초 후에 다시 시도하세요."</string>
    <string name="lockscreen_failed_attempts_almost_glogin" product="tablet" msgid="9191611984625460820">"잠금해제 패턴을 <xliff:g id="NUMBER_0">%d</xliff:g>회 잘못 그렸습니다. <xliff:g id="NUMBER_1">%d</xliff:g>회 더 실패하면 Google 로그인을 통해 태블릿을 잠금해제해야 합니다.\n\n <xliff:g id="NUMBER_2">%d</xliff:g>초 후에 다시 시도하세요."</string>
    <string name="lockscreen_failed_attempts_almost_glogin" product="tv" msgid="5316664559603394684">"잠금해제 패턴을 <xliff:g id="NUMBER_0">%d</xliff:g>회 잘못 입력했습니다. <xliff:g id="NUMBER_1">%d</xliff:g>회 더 잘못 입력하면 Google 로그인을 통해 TV를 잠금 해제해야 합니다.\n\n <xliff:g id="NUMBER_2">%d</xliff:g>초 후에 다시 시도하세요."</string>
    <string name="lockscreen_failed_attempts_almost_glogin" product="default" msgid="2590227559763762751">"잠금해제 패턴을 <xliff:g id="NUMBER_0">%d</xliff:g>회 잘못 그렸습니다. <xliff:g id="NUMBER_1">%d</xliff:g>회 더 실패하면 Google 로그인을 통해 휴대전화를 잠금해제해야 합니다.\n\n <xliff:g id="NUMBER_2">%d</xliff:g>초 후에 다시 시도하세요."</string>
    <string name="lockscreen_failed_attempts_almost_at_wipe" product="tablet" msgid="6128106399745755604">"태블릿을 잠금 해제하려는 시도가 <xliff:g id="NUMBER_0">%d</xliff:g>번 잘못되었습니다. <xliff:g id="NUMBER_1">%d</xliff:g>번 더 실패하면 태블릿이 초기화되고 사용자 데이터가 모두 손실됩니다."</string>
    <string name="lockscreen_failed_attempts_almost_at_wipe" product="tv" msgid="950408382418270260">"TV 잠금 해제 시도를 <xliff:g id="NUMBER_0">%d</xliff:g>회 실패했습니다. <xliff:g id="NUMBER_1">%d</xliff:g>회 더 실패하면 TV가 초기화되고 모든 사용자 데이터가 삭제됩니다."</string>
    <string name="lockscreen_failed_attempts_almost_at_wipe" product="default" msgid="8603565142156826565">"휴대전화를 잠금 해제하려는 시도가 <xliff:g id="NUMBER_0">%d</xliff:g>번 잘못되었습니다. <xliff:g id="NUMBER_1">%d</xliff:g>번 더 실패하면 휴대전화가 초기화되고 사용자 데이터가 모두 손실됩니다."</string>
    <string name="lockscreen_failed_attempts_now_wiping" product="tablet" msgid="280873516493934365">"태블릿을 잠금 해제하려는 시도가 <xliff:g id="NUMBER">%d</xliff:g>번 잘못되었습니다. 태블릿이 초기화됩니다."</string>
    <string name="lockscreen_failed_attempts_now_wiping" product="tv" msgid="3195755534096192191">"TV 잠금 해제 시도를 <xliff:g id="NUMBER">%d</xliff:g>회 실패했으므로 지금 TV가 초기화됩니다."</string>
    <string name="lockscreen_failed_attempts_now_wiping" product="default" msgid="3025504721764922246">"휴대전화를 잠금 해제하려는 시도가 <xliff:g id="NUMBER">%d</xliff:g>번 잘못되었습니다. 휴대전화가 초기화됩니다."</string>
    <string name="lockscreen_too_many_failed_attempts_countdown" msgid="6251480343394389665">"<xliff:g id="NUMBER">%d</xliff:g>초 후에 다시 시도하세요."</string>
    <string name="lockscreen_forgot_pattern_button_text" msgid="2626999449610695930">"패턴을 잊으셨나요?"</string>
    <string name="lockscreen_glogin_forgot_pattern" msgid="2588521501166032747">"계정 잠금 해제"</string>
    <string name="lockscreen_glogin_too_many_attempts" msgid="2751368605287288808">"패턴을 너무 많이 시도했습니다."</string>
    <string name="lockscreen_glogin_instructions" msgid="3931816256100707784">"잠금해제하려면 Google 계정으로 로그인하세요."</string>
    <string name="lockscreen_glogin_username_hint" msgid="8846881424106484447">"사용자 이름(이메일)"</string>
    <string name="lockscreen_glogin_password_hint" msgid="5958028383954738528">"비밀번호"</string>
    <string name="lockscreen_glogin_submit_button" msgid="7130893694795786300">"로그인"</string>
    <string name="lockscreen_glogin_invalid_input" msgid="1364051473347485908">"사용자 이름 또는 비밀번호가 잘못되었습니다."</string>
    <string name="lockscreen_glogin_account_recovery_hint" msgid="1696924763690379073">"사용자 이름이나 비밀번호를 잊어버렸습니까?\n"<b>"google.com/accounts/recovery"</b>"를 방문하세요."</string>
    <string name="lockscreen_glogin_checking_password" msgid="7114627351286933867">"확인 중…"</string>
    <string name="lockscreen_unlock_label" msgid="737440483220667054">"잠금해제"</string>
    <string name="lockscreen_sound_on_label" msgid="9068877576513425970">"사운드 켜기"</string>
    <string name="lockscreen_sound_off_label" msgid="996822825154319026">"사운드 끄기"</string>
    <string name="lockscreen_access_pattern_start" msgid="3941045502933142847">"패턴 시작"</string>
    <string name="lockscreen_access_pattern_cleared" msgid="5583479721001639579">"패턴 삭제"</string>
    <string name="lockscreen_access_pattern_cell_added" msgid="6756031208359292487">"셀 추가됨"</string>
    <string name="lockscreen_access_pattern_detected" msgid="4988730895554057058">"패턴 완료"</string>
    <string name="keyguard_accessibility_widget_changed" msgid="5678624624681400191">"%1$s. %3$d의 위젯 %2$d."</string>
    <string name="keyguard_accessibility_add_widget" msgid="8273277058724924654">"위젯 추가"</string>
    <string name="keyguard_accessibility_widget_empty_slot" msgid="1281505703307930757">"비어 있음"</string>
    <string name="keyguard_accessibility_unlock_area_expanded" msgid="2278106022311170299">"잠금 해제 영역 확장됨"</string>
    <string name="keyguard_accessibility_unlock_area_collapsed" msgid="6366992066936076396">"잠금 해제 영역 축소됨"</string>
    <string name="keyguard_accessibility_widget" msgid="6527131039741808240">"<xliff:g id="WIDGET_INDEX">%1$s</xliff:g> 위젯"</string>
    <string name="keyguard_accessibility_user_selector" msgid="1226798370913698896">"사용자 선택기"</string>
    <string name="keyguard_accessibility_status" msgid="8008264603935930611">"상태"</string>
    <string name="keyguard_accessibility_camera" msgid="8904231194181114603">"카메라"</string>
    <string name="keygaurd_accessibility_media_controls" msgid="262209654292161806">"미디어 조정"</string>
    <string name="keyguard_accessibility_widget_reorder_start" msgid="8736853615588828197">"위젯 재정렬 시작됨"</string>
    <string name="keyguard_accessibility_widget_reorder_end" msgid="7170190950870468320">"위젯 재정렬 완료됨"</string>
    <string name="keyguard_accessibility_widget_deleted" msgid="4426204263929224434">"<xliff:g id="WIDGET_INDEX">%1$s</xliff:g> 위젯이 삭제됨"</string>
    <string name="keyguard_accessibility_expand_lock_area" msgid="519859720934178024">"잠금 해제 영역 확장"</string>
    <string name="keyguard_accessibility_slide_unlock" msgid="2959928478764697254">"슬라이드하여 잠금해제합니다."</string>
    <string name="keyguard_accessibility_pattern_unlock" msgid="1490840706075246612">"패턴을 사용하여 잠금해제합니다."</string>
    <string name="keyguard_accessibility_face_unlock" msgid="4817282543351718535">"얼굴 인식을 사용하여 잠금해제합니다."</string>
    <string name="keyguard_accessibility_pin_unlock" msgid="2469687111784035046">"핀을 사용하여 잠금해제합니다."</string>
    <string name="keyguard_accessibility_password_unlock" msgid="7675777623912155089">"비밀번호를 사용하여 잠금해제합니다."</string>
    <string name="keyguard_accessibility_pattern_area" msgid="7679891324509597904">"패턴을 그리는 부분입니다."</string>
    <string name="keyguard_accessibility_slide_area" msgid="6736064494019979544">"슬라이드하는 부분입니다."</string>
    <string name="password_keyboard_label_symbol_key" msgid="992280756256536042">"?123"</string>
    <string name="password_keyboard_label_alpha_key" msgid="8001096175167485649">"ABC"</string>
    <string name="password_keyboard_label_alt_key" msgid="1284820942620288678">"ALT"</string>
    <string name="granularity_label_character" msgid="7336470535385009523">"문자"</string>
    <string name="granularity_label_word" msgid="7075570328374918660">"단어"</string>
    <string name="granularity_label_link" msgid="5815508880782488267">"링크"</string>
    <string name="granularity_label_line" msgid="5764267235026120888">"행"</string>
    <string name="hour_ampm" msgid="4584338083529355982">"<xliff:g id="AMPM">%P</xliff:g> <xliff:g id="HOUR">%-l</xliff:g>시"</string>
    <string name="hour_cap_ampm" msgid="2083465992940444366">"<xliff:g id="AMPM">%p</xliff:g> <xliff:g id="HOUR">%-l</xliff:g>시"</string>
    <string name="factorytest_failed" msgid="5410270329114212041">"출고 테스트 불합격"</string>
    <string name="factorytest_not_system" msgid="4435201656767276723">"FACTORY_TEST 작업은 /system/app 디렉토리에 설치된 패키지에 대해서만 지원됩니다."</string>
    <string name="factorytest_no_action" msgid="872991874799998561">"FACTORY_TEST 작업을 제공하는 패키지가 없습니다."</string>
    <string name="factorytest_reboot" msgid="6320168203050791643">"다시 부팅"</string>
    <string name="js_dialog_title" msgid="1987483977834603872">"\'<xliff:g id="TITLE">%s</xliff:g>\' 페이지 내용:"</string>
    <string name="js_dialog_title_default" msgid="6961903213729667573">"자바스크립트"</string>
    <string name="js_dialog_before_unload_title" msgid="2619376555525116593">"탐색 확인"</string>
    <string name="js_dialog_before_unload_positive_button" msgid="3112752010600484130">"이 페이지 닫기"</string>
    <string name="js_dialog_before_unload_negative_button" msgid="5614861293026099715">"이 페이지에 머무르기"</string>
    <string name="js_dialog_before_unload" msgid="3468816357095378590">"<xliff:g id="MESSAGE">%s</xliff:g>\n\n다른 페이지로 이동하시겠습니까?"</string>
    <string name="save_password_label" msgid="6860261758665825069">"확인"</string>
    <string name="double_tap_toast" msgid="4595046515400268881">"도움말: 확대/축소하려면 두 번 탭합니다."</string>
    <string name="autofill_this_form" msgid="4616758841157816676">"자동완성"</string>
    <string name="setup_autofill" msgid="7103495070180590814">"자동완성 설정..."</string>
    <string name="autofill_address_name_separator" msgid="6350145154779706772">" "</string>
    <string name="autofill_address_summary_name_format" msgid="3268041054899214945">"$3$2$1"</string>
    <string name="autofill_address_summary_separator" msgid="7483307893170324129">", "</string>
    <string name="autofill_address_summary_format" msgid="4874459455786827344">"$1$2$3"</string>
    <string name="autofill_province" msgid="2231806553863422300">"도"</string>
    <string name="autofill_postal_code" msgid="4696430407689377108">"우편번호"</string>
    <string name="autofill_state" msgid="6988894195520044613">"시/도"</string>
    <string name="autofill_zip_code" msgid="8697544592627322946">"우편번호"</string>
    <string name="autofill_county" msgid="237073771020362891">"구/군"</string>
    <string name="autofill_island" msgid="4020100875984667025">"섬"</string>
    <string name="autofill_district" msgid="8400735073392267672">"구"</string>
    <string name="autofill_department" msgid="5343279462564453309">"지역"</string>
    <string name="autofill_prefecture" msgid="2028499485065800419">"현"</string>
    <string name="autofill_parish" msgid="8202206105468820057">"군"</string>
    <string name="autofill_area" msgid="3547409050889952423">"주소"</string>
    <string name="autofill_emirate" msgid="2893880978835698818">"에미리트"</string>
    <string name="permlab_readHistoryBookmarks" msgid="3775265775405106983">"웹 북마크 및 기록 읽기"</string>
    <string name="permdesc_readHistoryBookmarks" msgid="8462378226600439658">"앱이 브라우저가 방문한 모든 URL의 기록과 모든 브라우저 북마크를 읽을 수 있도록 허용합니다. 참고: 이 권한은 타사 브라우저 또는 브라우저 기능을 가진 기타 애플리케이션에 적용되지 않습니다."</string>
    <string name="permlab_writeHistoryBookmarks" msgid="3714785165273314490">"웹 북마크 및 기록 쓰기"</string>
    <string name="permdesc_writeHistoryBookmarks" product="tablet" msgid="6825527469145760922">"앱이 태블릿에 저장된 브라우저 기록 또는 북마크를 수정할 수 있도록 허용합니다. 이 경우 앱이 브라우저 데이터를 삭제 또는 수정할 수 있습니다. 참고: 이 권한은 타사 브라우저 또는 브라우저 기능을 가진 기타 애플리케이션에 적용되지 않습니다."</string>
    <string name="permdesc_writeHistoryBookmarks" product="tv" msgid="7007393823197766548">"앱이 TV에 저장된 브라우저 기록 또는 북마크를 수정할 수 있도록 허용합니다. 이 경우 앱이 브라우저 데이터를 삭제하거나 수정할 수 있습니다. 참조: 웹 브라우징 기능이 지원되는 타사 브라우저 및 다른 애플리케이션이 이 작업을 수행할 수도 있습니다."</string>
    <string name="permdesc_writeHistoryBookmarks" product="default" msgid="8497389531014185509">"앱이 휴대전화에 저장된 브라우저 기록 또는 북마크를 수정할 수 있도록 허용합니다. 이 경우 앱이 브라우저 데이터를 삭제 또는 수정할 수 있습니다. 참고: 이 권한은 타사 브라우저 또는 브라우저 기능을 가진 기타 애플리케이션에 적용되지 않습니다."</string>
    <string name="permlab_setAlarm" msgid="1379294556362091814">"알람 설정"</string>
    <string name="permdesc_setAlarm" msgid="316392039157473848">"앱이 설치된 알람 시계 앱에서 알람을 설정할 수 있도록 허용합니다. 일부 알람 시계 앱에는 이 기능이 구현되지 않을 수 있습니다."</string>
    <string name="permlab_writeVoicemail" msgid="7309899891683938100">"음성사서함 쓰기"</string>
    <string name="permdesc_writeVoicemail" msgid="6592572839715924830">"앱이 음성사서함에서 메시지를 수정하고 삭제하도록 허용합니다."</string>
    <string name="permlab_addVoicemail" msgid="5525660026090959044">"음성사서함 추가"</string>
    <string name="permdesc_addVoicemail" msgid="6604508651428252437">"앱이 음성사서함에 메시지를 추가할 수 있도록 허용합니다."</string>
    <string name="permlab_readVoicemail" msgid="8415201752589140137">"음성사서함 읽기"</string>
    <string name="permdesc_readVoicemail" msgid="8926534735321616550">"앱이 음성사서함을 읽도록 허용합니다."</string>
    <string name="permlab_writeGeolocationPermissions" msgid="5962224158955273932">"브라우저 위치 정보 권한 수정"</string>
    <string name="permdesc_writeGeolocationPermissions" msgid="1083743234522638747">"앱이 브라우저의 위치 정보 권한을 수정할 수 있도록 허용합니다. 이 경우 악성 앱이 이 기능을 이용하여 임의의 웹사이트에 위치 정보를 보낼 수 있습니다."</string>
    <string name="permlab_packageVerificationAgent" msgid="5568139100645829117">"패키지 확인"</string>
    <string name="permdesc_packageVerificationAgent" msgid="8437590190990843381">"앱이 패키지가 설치 가능한지 확인할 수 있도록 허용합니다."</string>
    <string name="permlab_bindPackageVerifier" msgid="4187786793360326654">"패키지 인증 연결"</string>
    <string name="permdesc_bindPackageVerifier" msgid="3180741773233862126">"권한을 가진 프로그램이 패키지 인증을 요청할 수 있도록 허용합니다. 일반 앱에는 필요하지 않습니다."</string>
    <string name="permlab_serialPort" msgid="546083327654631076">"직렬 포트에 액세스"</string>
    <string name="permdesc_serialPort" msgid="2991639985224598193">"SerialManager API를 사용하여 권한을 가진 프로그램이 직렬 포트에 액세스할 수 있도록 합니다."</string>
    <string name="permlab_accessContentProvidersExternally" msgid="5077774297943409285">"외부에서 콘텐츠 제공자에 액세스"</string>
    <string name="permdesc_accessContentProvidersExternally" msgid="4544346486697853685">"권한을 가진 프로그램이 셸에서 콘텐츠 제공자에 액세스하도록 허용합니다. 일반 앱에서는 필요하지 않습니다."</string>
    <string name="permlab_updateLock" msgid="3527558366616680889">"지금은 자동 기기 업데이트를 권장하지 않음"</string>
    <string name="permdesc_updateLock" msgid="1655625832166778492">"기기를 자동으로 다시 부팅하여 업그레이드해도 괜찮은 시간에 대한 정보를 사용자가 시스템에 제공할 수 있도록 허용합니다."</string>
    <string name="save_password_message" msgid="767344687139195790">"브라우저에 이 비밀번호를 저장하시겠습니까?"</string>
    <string name="save_password_notnow" msgid="6389675316706699758">"나중에"</string>
    <string name="save_password_remember" msgid="6491879678996749466">"저장"</string>
    <string name="save_password_never" msgid="8274330296785855105">"안함"</string>
    <string name="open_permission_deny" msgid="7374036708316629800">"페이지를 열 수 있는 권한이 없습니다."</string>
    <string name="text_copied" msgid="4985729524670131385">"텍스트가 클립보드에 복사되었습니다."</string>
    <string name="more_item_label" msgid="4650918923083320495">"더보기"</string>
    <string name="prepend_shortcut_label" msgid="2572214461676015642">"Menu+"</string>
    <string name="menu_space_shortcut_label" msgid="2410328639272162537">"스페이스바"</string>
    <string name="menu_enter_shortcut_label" msgid="2743362785111309668">"입력"</string>
    <string name="menu_delete_shortcut_label" msgid="3658178007202748164">"삭제"</string>
    <string name="search_go" msgid="8298016669822141719">"검색"</string>
    <string name="search_hint" msgid="1733947260773056054">"검색..."</string>
    <string name="searchview_description_search" msgid="6749826639098512120">"검색"</string>
    <string name="searchview_description_query" msgid="5911778593125355124">"검색어"</string>
    <string name="searchview_description_clear" msgid="1330281990951833033">"검색어 삭제"</string>
    <string name="searchview_description_submit" msgid="2688450133297983542">"검색어 보내기"</string>
    <string name="searchview_description_voice" msgid="2453203695674994440">"음성 검색"</string>
    <string name="enable_explore_by_touch_warning_title" msgid="7460694070309730149">"\'터치하여 탐색\'을 사용하시겠습니까?"</string>
    <string name="enable_explore_by_touch_warning_message" product="tablet" msgid="8655887539089910577">"<xliff:g id="ACCESSIBILITY_SERVICE_NAME">%1$s</xliff:g>을(를) 사용하려면 \'터치하여 탐색\' 기능을 사용하도록 설정해야 합니다. \'터치하여 탐색\'을 사용하도록 설정하면, 화면을 터치하여 손가락 아래에 표시된 항목에 대한 설명을 듣고 보거나 태블릿으로 상호작용하기 위한 동작을 수행할 수 있습니다."</string>
    <string name="enable_explore_by_touch_warning_message" product="default" msgid="2708199672852373195">"<xliff:g id="ACCESSIBILITY_SERVICE_NAME">%1$s</xliff:g>을(를) 사용하려면 \'터치하여 탐색\' 기능을 사용하도록 설정해야 합니다. \'터치하여 탐색\'을 사용하도록 설정하면, 화면을 터치하여 손가락 아래에 표시된 항목에 대한 설명을 듣고 보거나 휴대전화로 상호작용하기 위한 동작을 수행할 수 있습니다."</string>
    <string name="oneMonthDurationPast" msgid="7396384508953779925">"한 달 전"</string>
    <string name="beforeOneMonthDurationPast" msgid="909134546836499826">"한 달 전"</string>
<<<<<<< HEAD
  <plurals name="num_seconds_ago">
    <item quantity="one" msgid="4869870056547896011">"1초 전"</item>
    <item quantity="other" msgid="3903706804349556379">"<xliff:g id="COUNT">%d</xliff:g>초 전"</item>
  </plurals>
  <plurals name="num_minutes_ago">
    <item quantity="one" msgid="3306787433088810191">"1분 전"</item>
    <item quantity="other" msgid="2176942008915455116">"<xliff:g id="COUNT">%d</xliff:g>분 전"</item>
  </plurals>
  <plurals name="num_hours_ago">
    <item quantity="one" msgid="9150797944610821849">"1시간 전"</item>
    <item quantity="other" msgid="2467273239587587569">"<xliff:g id="COUNT">%d</xliff:g>시간 전"</item>
  </plurals>
    <!-- no translation found for last_num_days:one (7555846096746489821) -->
=======
  <plurals name="last_num_days">
    <item quantity="other" msgid="3069992808164318268">"지난 <xliff:g id="COUNT">%d</xliff:g>일"</item>
  </plurals>
>>>>>>> 6d8886ac
    <string name="last_month" msgid="3959346739979055432">"지난 달"</string>
    <string name="older" msgid="5211975022815554840">"이전"</string>
    <string name="preposition_for_date" msgid="9093949757757445117">"<xliff:g id="DATE">%s</xliff:g>"</string>
    <string name="preposition_for_time" msgid="5506831244263083793">"<xliff:g id="TIME">%s</xliff:g>"</string>
    <string name="preposition_for_year" msgid="5040395640711867177">"<xliff:g id="YEAR">%s</xliff:g>년"</string>
    <string name="day" msgid="8144195776058119424">"일"</string>
    <string name="days" msgid="4774547661021344602">"일"</string>
    <string name="hour" msgid="2126771916426189481">"시간"</string>
    <string name="hours" msgid="894424005266852993">"시간"</string>
    <string name="minute" msgid="9148878657703769868">"분"</string>
    <string name="minutes" msgid="5646001005827034509">"분"</string>
    <string name="second" msgid="3184235808021478">"초"</string>
    <string name="seconds" msgid="3161515347216589235">"초"</string>
    <string name="week" msgid="5617961537173061583">"주"</string>
    <string name="weeks" msgid="6509623834583944518">"주"</string>
    <string name="year" msgid="4001118221013892076">"년"</string>
    <string name="years" msgid="6881577717993213522">"년"</string>
  <plurals name="duration_seconds">
    <item quantity="one" msgid="6962015528372969481">"1초"</item>
    <item quantity="other" msgid="1886107766577166786">"<xliff:g id="COUNT">%d</xliff:g>초"</item>
  </plurals>
  <plurals name="duration_minutes">
    <item quantity="one" msgid="4915414002546085617">"1분"</item>
    <item quantity="other" msgid="3165187169224908775">"<xliff:g id="COUNT">%d</xliff:g>분"</item>
  </plurals>
  <plurals name="duration_hours">
    <item quantity="one" msgid="8917467491248809972">"1시간"</item>
    <item quantity="other" msgid="3863962854246773930">"<xliff:g id="COUNT">%d</xliff:g>시간"</item>
  </plurals>
    <string name="VideoView_error_title" msgid="3534509135438353077">"영상 문제"</string>
    <string name="VideoView_error_text_invalid_progressive_playback" msgid="3186670335938670444">"이 기기로 스트리밍하기에 적합하지 않은 동영상입니다."</string>
    <string name="VideoView_error_text_unknown" msgid="3450439155187810085">"동영상을 재생할 수 없습니다."</string>
    <string name="VideoView_error_button" msgid="2822238215100679592">"확인"</string>
    <string name="relative_time" msgid="1818557177829411417">"<xliff:g id="DATE">%1$s</xliff:g>, <xliff:g id="TIME">%2$s</xliff:g>"</string>
    <string name="noon" msgid="7245353528818587908">"정오"</string>
    <string name="Noon" msgid="3342127745230013127">"정오"</string>
    <string name="midnight" msgid="7166259508850457595">"자정"</string>
    <string name="Midnight" msgid="5630806906897892201">"자정"</string>
    <string name="elapsed_time_short_format_mm_ss" msgid="4431555943828711473">"<xliff:g id="MINUTES">%1$02d</xliff:g>:<xliff:g id="SECONDS">%2$02d</xliff:g>"</string>
    <string name="elapsed_time_short_format_h_mm_ss" msgid="1846071997616654124">"<xliff:g id="HOURS">%1$d</xliff:g>:<xliff:g id="MINUTES">%2$02d</xliff:g>:<xliff:g id="SECONDS">%3$02d</xliff:g>"</string>
    <string name="selectAll" msgid="6876518925844129331">"모두 선택"</string>
    <string name="cut" msgid="3092569408438626261">"잘라내기"</string>
    <string name="copy" msgid="2681946229533511987">"복사"</string>
    <string name="paste" msgid="5629880836805036433">"붙여넣기"</string>
    <string name="replace" msgid="5781686059063148930">"바꾸기..."</string>
    <string name="delete" msgid="6098684844021697789">"삭제"</string>
    <string name="copyUrl" msgid="2538211579596067402">"URL 복사"</string>
    <string name="selectTextMode" msgid="1018691815143165326">"텍스트 선택"</string>
    <string name="textSelectionCABTitle" msgid="5236850394370820357">"텍스트 선택"</string>
    <string name="addToDictionary" msgid="4352161534510057874">"사전에 추가"</string>
    <string name="deleteText" msgid="6979668428458199034">"삭제"</string>
    <string name="inputMethod" msgid="1653630062304567879">"입력 방법"</string>
    <string name="editTextMenuTitle" msgid="4909135564941815494">"텍스트 작업"</string>
    <string name="low_internal_storage_view_title" msgid="5576272496365684834">"저장 공간이 부족함"</string>
    <string name="low_internal_storage_view_text" msgid="6640505817617414371">"일부 시스템 기능이 작동하지 않을 수 있습니다."</string>
    <string name="low_internal_storage_view_text_no_boot" msgid="6935190099204693424">"시스템의 저장 공간이 부족합니다. 250MB의 여유 공간이 확보한 후 다시 시작하세요."</string>
    <string name="app_running_notification_title" msgid="8718335121060787914">"<xliff:g id="APP_NAME">%1$s</xliff:g>이(가) 실행 중입니다."</string>
    <string name="app_running_notification_text" msgid="4653586947747330058">"자세한 정보를 보거나 앱을 중지하려면 터치하세요."</string>
    <string name="ok" msgid="5970060430562524910">"확인"</string>
    <string name="cancel" msgid="6442560571259935130">"취소"</string>
    <string name="yes" msgid="5362982303337969312">"확인"</string>
    <string name="no" msgid="5141531044935541497">"취소"</string>
    <string name="dialog_alert_title" msgid="2049658708609043103">"주의"</string>
    <string name="loading" msgid="7933681260296021180">"로드 중.."</string>
    <string name="capital_on" msgid="1544682755514494298">"ON"</string>
    <string name="capital_off" msgid="6815870386972805832">"OFF"</string>
    <string name="whichApplication" msgid="4533185947064773386">"작업을 수행할 때 사용하는 애플리케이션"</string>
    <string name="whichApplicationNamed" msgid="8260158865936942783">"%1$s을(를) 사용하여 작업 완료"</string>
    <string name="whichViewApplication" msgid="3272778576700572102">"연결 프로그램"</string>
    <string name="whichViewApplicationNamed" msgid="2286418824011249620">"%1$s(으)로 열기"</string>
    <string name="whichEditApplication" msgid="144727838241402655">"편집 프로그램:"</string>
    <string name="whichEditApplicationNamed" msgid="1775815530156447790">"%1$s(으)로 수정"</string>
    <string name="whichSendApplication" msgid="6902512414057341668">"공유 대상"</string>
    <string name="whichSendApplicationNamed" msgid="2799370240005424391">"%1$s와(과) 공유"</string>
    <string name="whichHomeApplication" msgid="4307587691506919691">"홈 앱 선택"</string>
    <string name="whichHomeApplicationNamed" msgid="4493438593214760979">"%1$s을(를) 홈 앱으로 사용"</string>
    <string name="alwaysUse" msgid="4583018368000610438">"이 작업에 대해 기본값으로 사용"</string>
    <string name="use_a_different_app" msgid="8134926230585710243">"다른 앱 사용"</string>
    <string name="clearDefaultHintMsg" msgid="3252584689512077257">"시스템 설정 &gt; 앱 &gt; 다운로드로 이동하여 기본 설정을 지웁니다."</string>
    <string name="chooseActivity" msgid="7486876147751803333">"작업 선택"</string>
    <string name="chooseUsbActivity" msgid="6894748416073583509">"USB 기기에 대한 앱 선택"</string>
    <string name="noApplications" msgid="2991814273936504689">"작업을 수행할 수 있는 앱이 없습니다."</string>
    <string name="aerr_title" msgid="1905800560317137752"></string>
    <string name="aerr_application" msgid="932628488013092776">"<xliff:g id="APPLICATION">%1$s</xliff:g>(이)가 중지되었습니다."</string>
    <string name="aerr_process" msgid="4507058997035697579">"<xliff:g id="PROCESS">%1$s</xliff:g> 프로세스가 중지되었습니다."</string>
    <string name="anr_title" msgid="4351948481459135709"></string>
    <string name="anr_activity_application" msgid="1904477189057199066">"<xliff:g id="APPLICATION">%2$s</xliff:g>이(가) 응답하지 않습니다.\n\n닫으시겠습니까?"</string>
    <string name="anr_activity_process" msgid="5776209883299089767">"<xliff:g id="ACTIVITY">%1$s</xliff:g>이(가) 응답하지 않습니다.\n\n닫으시겠습니까?"</string>
    <string name="anr_application_process" msgid="8941757607340481057">"<xliff:g id="APPLICATION">%1$s</xliff:g>이(가) 응답하지 않습니다. 닫으시겠습니까?"</string>
    <string name="anr_process" msgid="6513209874880517125">"<xliff:g id="PROCESS">%1$s</xliff:g> 프로세스가 응답하지 않습니다.\n\n닫으시겠습니까?"</string>
    <string name="force_close" msgid="8346072094521265605">"확인"</string>
    <string name="report" msgid="4060218260984795706">"신고"</string>
    <string name="wait" msgid="7147118217226317732">"대기"</string>
    <string name="webpage_unresponsive" msgid="3272758351138122503">"페이지가 응답하지 않습니다.\n\n페이지를 닫으시겠습니까?"</string>
    <string name="launch_warning_title" msgid="1547997780506713581">"앱 리디렉션됨"</string>
    <string name="launch_warning_replace" msgid="6202498949970281412">"<xliff:g id="APP_NAME">%1$s</xliff:g>이(가) 실행 중입니다."</string>
    <string name="launch_warning_original" msgid="188102023021668683">"원래 <xliff:g id="APP_NAME">%1$s</xliff:g>을(를) 실행했습니다."</string>
    <string name="screen_compat_mode_scale" msgid="3202955667675944499">"배율"</string>
    <string name="screen_compat_mode_show" msgid="4013878876486655892">"항상 표시"</string>
    <string name="screen_compat_mode_hint" msgid="1064524084543304459">"시스템 설정 &gt; 앱 &gt; 다운로드로 이동하여 이 모드를 다시 사용하도록 설정합니다."</string>
    <string name="smv_application" msgid="3307209192155442829">"앱 <xliff:g id="APPLICATION">%1$s</xliff:g>(프로세스 <xliff:g id="PROCESS">%2$s</xliff:g>)이(가) 자체 시행 StrictMode 정책을 위반했습니다."</string>
    <string name="smv_process" msgid="5120397012047462446">"프로세스(<xliff:g id="PROCESS">%1$s</xliff:g>)가 자체 시행 StrictMode 정책을 위반했습니다."</string>
    <string name="android_upgrading_title" msgid="1584192285441405746">"Android 업그레이드 중.."</string>
    <string name="android_start_title" msgid="8418054686415318207">"Android가 시작되는 중…"</string>
    <string name="android_upgrading_fstrim" msgid="8036718871534640010">"저장소 최적화 중"</string>
    <string name="android_upgrading_apk" msgid="7904042682111526169">"앱 <xliff:g id="NUMBER_1">%2$d</xliff:g>개 중 <xliff:g id="NUMBER_0">%1$d</xliff:g>개 최적화 중"</string>
    <string name="android_preparing_apk" msgid="8162599310274079154">"<xliff:g id="APPNAME">%1$s</xliff:g> 준비 중..."</string>
    <string name="android_upgrading_starting_apps" msgid="451464516346926713">"앱을 시작하는 중입니다."</string>
    <string name="android_upgrading_complete" msgid="1405954754112999229">"부팅 완료"</string>
    <string name="heavy_weight_notification" msgid="9087063985776626166">"<xliff:g id="APP">%1$s</xliff:g> 실행 중"</string>
    <string name="heavy_weight_notification_detail" msgid="1721681741617898865">"앱으로 전환하려면 터치"</string>
    <string name="heavy_weight_switcher_title" msgid="7153167085403298169">"앱을 전환하시겠습니까?"</string>
    <string name="heavy_weight_switcher_text" msgid="7022631924534406403">"다른 앱이 이미 실행 중입니다. 새 앱을 시작하려면 실행 중인 앱을 중단해야 합니다."</string>
    <string name="old_app_action" msgid="493129172238566282">"<xliff:g id="OLD_APP">%1$s</xliff:g>(으)로 돌아가기"</string>
    <string name="old_app_description" msgid="2082094275580358049">"새 앱을 시작하지 마세요."</string>
    <string name="new_app_action" msgid="5472756926945440706">"<xliff:g id="OLD_APP">%1$s</xliff:g> 시작"</string>
    <string name="new_app_description" msgid="1932143598371537340">"저장하지 않고 이전 앱을 중단합니다."</string>
    <string name="sendText" msgid="5209874571959469142">"텍스트에 대한 작업 선택"</string>
    <string name="volume_ringtone" msgid="6885421406845734650">"벨소리 볼륨"</string>
    <string name="volume_music" msgid="5421651157138628171">"미디어 볼륨"</string>
    <string name="volume_music_hint_playing_through_bluetooth" msgid="9165984379394601533">"블루투스를 통해 재생"</string>
    <string name="volume_music_hint_silent_ringtone_selected" msgid="8310739960973156272">"고주파 벨소리 설정"</string>
    <string name="volume_call" msgid="3941680041282788711">"통화 볼륨"</string>
    <string name="volume_bluetooth_call" msgid="2002891926351151534">"블루투스 통화 볼륨"</string>
    <string name="volume_alarm" msgid="1985191616042689100">"알람 볼륨"</string>
    <string name="volume_notification" msgid="2422265656744276715">"알림 볼륨"</string>
    <string name="volume_unknown" msgid="1400219669770445902">"볼륨"</string>
    <string name="volume_icon_description_bluetooth" msgid="6538894177255964340">"블루투스 볼륨"</string>
    <string name="volume_icon_description_ringer" msgid="3326003847006162496">"벨소리 볼륨"</string>
    <string name="volume_icon_description_incall" msgid="8890073218154543397">"통화 볼륨"</string>
    <string name="volume_icon_description_media" msgid="4217311719665194215">"미디어 볼륨"</string>
    <string name="volume_icon_description_notification" msgid="7044986546477282274">"알림 볼륨"</string>
    <string name="ringtone_default" msgid="3789758980357696936">"기본 벨소리"</string>
    <string name="ringtone_default_with_actual" msgid="8129563480895990372">"기본 벨소리(<xliff:g id="ACTUAL_RINGTONE">%1$s</xliff:g>)"</string>
    <string name="ringtone_silent" msgid="7937634392408977062">"없음"</string>
    <string name="ringtone_picker_title" msgid="3515143939175119094">"벨소리"</string>
    <string name="ringtone_unknown" msgid="5477919988701784788">"알 수 없는 벨소리"</string>
  <plurals name="wifi_available">
    <item quantity="one" msgid="6654123987418168693">"Wi-Fi 네트워크 사용 가능"</item>
    <item quantity="other" msgid="4192424489168397386">"Wi-Fi 네트워크 사용 가능"</item>
  </plurals>
  <plurals name="wifi_available_detailed">
    <item quantity="one" msgid="1634101450343277345">"개방형 Wi-Fi 네트워크 사용 가능"</item>
    <item quantity="other" msgid="7915895323644292768">"개방형 Wi-Fi 네트워크 사용 가능"</item>
  </plurals>
    <string name="wifi_available_sign_in" msgid="4029489716605255386">"Wi-Fi 네트워크에 로그인"</string>
    <string name="network_available_sign_in" msgid="8495155593358054676">"네트워크에 로그인"</string>
    <!-- no translation found for network_available_sign_in_detailed (8000081941447976118) -->
    <skip />
    <string name="wifi_watchdog_network_disabled" msgid="7904214231651546347">"Wi-Fi에 연결할 수 없습니다"</string>
    <string name="wifi_watchdog_network_disabled_detailed" msgid="5548780776418332675">" 인터넷 연결 상태가 좋지 않습니다."</string>
    <string name="wifi_connect_alert_title" msgid="8455846016001810172">"연결을 허용하시겠습니까?"</string>
    <string name="wifi_connect_alert_message" msgid="6451273376815958922">"%1$s 애플리케이션에서 %2$s Wi-Fi 네트워크에 연결하려고 합니다."</string>
    <string name="wifi_connect_default_application" msgid="7143109390475484319">"앱"</string>
    <string name="wifi_p2p_dialog_title" msgid="97611782659324517">"Wi-Fi Direct"</string>
    <string name="wifi_p2p_turnon_message" msgid="2909250942299627244">"Wi-Fi Direct 작업을 시작합니다. 이 작업을 하면 Wi-Fi 클라이언트/핫스팟 작업이 중지됩니다."</string>
    <string name="wifi_p2p_failed_message" msgid="3763669677935623084">"Wi-Fi Direct를 시작하지 못했습니다."</string>
    <string name="wifi_p2p_enabled_notification_title" msgid="2068321881673734886">"Wi-Fi Direct 켜짐"</string>
    <string name="wifi_p2p_enabled_notification_message" msgid="1638949953993894335">"설정으로 이동하려면 터치하세요."</string>
    <string name="accept" msgid="1645267259272829559">"동의"</string>
    <string name="decline" msgid="2112225451706137894">"거부"</string>
    <string name="wifi_p2p_invitation_sent_title" msgid="1318975185112070734">"초대장을 보냈습니다."</string>
    <string name="wifi_p2p_invitation_to_connect_title" msgid="4958803948658533637">"연결하도록 초대"</string>
    <string name="wifi_p2p_from_message" msgid="570389174731951769">"보낸사람:"</string>
    <string name="wifi_p2p_to_message" msgid="248968974522044099">"받는사람:"</string>
    <string name="wifi_p2p_enter_pin_message" msgid="5920929550367828970">"필수 PIN 입력:"</string>
    <string name="wifi_p2p_show_pin_message" msgid="8530563323880921094">"PIN:"</string>
    <string name="wifi_p2p_frequency_conflict_message" product="tablet" msgid="8012981257742232475">"<xliff:g id="DEVICE_NAME">%1$s</xliff:g>에 연결되어 있는 동안 일시적으로 태블릿의 Wi-Fi 연결이 해제됩니다."</string>
    <string name="wifi_p2p_frequency_conflict_message" product="tv" msgid="3087858235069421128">"TV가 <xliff:g id="DEVICE_NAME">%1$s</xliff:g>에 연결되어 있는 동안 일시적으로 Wi-Fi 연결이 해제됩니다."</string>
    <string name="wifi_p2p_frequency_conflict_message" product="default" msgid="7363907213787469151">"<xliff:g id="DEVICE_NAME">%1$s</xliff:g>에 연결되어 있는 동안 일시적으로 휴대전화의 Wi-Fi 연결이 해제됩니다."</string>
    <string name="select_character" msgid="3365550120617701745">"문자 삽입"</string>
    <string name="sms_control_title" msgid="7296612781128917719">"SMS 메시지를 보내는 중"</string>
    <string name="sms_control_message" msgid="3867899169651496433">"&lt;b&gt;<xliff:g id="APP_NAME">%1$s</xliff:g>&lt;/b&gt;이(가) SMS 메시지를 대량으로 보내고 있습니다. 해당 앱이 메시지를 계속 보내도록 하시겠습니까?"</string>
    <string name="sms_control_yes" msgid="3663725993855816807">"허용"</string>
    <string name="sms_control_no" msgid="625438561395534982">"거부"</string>
    <string name="sms_short_code_confirm_message" msgid="1645436466285310855">"&lt;b&gt;<xliff:g id="APP_NAME">%1$s</xliff:g>&lt;/b&gt; &lt;b&gt;<xliff:g id="DEST_ADDRESS">%2$s</xliff:g>&lt;/b&gt;(으)로 메시지를 보내시겠습니까?"</string>
    <string name="sms_short_code_details" msgid="5873295990846059400">"모바일 계정에 "<b>"요금이 부과될 수 있습니다"</b>"."</string>
    <string name="sms_premium_short_code_details" msgid="7869234868023975"><b>"모바일 계정에 요금이 부과됩니다."</b></string>
    <string name="sms_short_code_confirm_allow" msgid="4458878637111023413">"전송"</string>
    <string name="sms_short_code_confirm_deny" msgid="2927389840209170706">"취소"</string>
    <string name="sms_short_code_remember_choice" msgid="5289538592272218136">"내 선택사항 기억"</string>
    <string name="sms_short_code_remember_undo_instruction" msgid="4960944133052287484">"나중에 설정 &gt; 애플리케이션에서 변경할 수 있습니다."</string>
    <string name="sms_short_code_confirm_always_allow" msgid="3241181154869493368">"항상 허용"</string>
    <string name="sms_short_code_confirm_never_allow" msgid="446992765774269673">"허용 안함"</string>
    <string name="sim_removed_title" msgid="6227712319223226185">"SIM 카드 제거됨"</string>
    <string name="sim_removed_message" msgid="5450336489923274918">"유효한 SIM 카드를 삽입하고 다시 시작해야 이동통신망을 사용할 수 있습니다."</string>
    <string name="sim_done_button" msgid="827949989369963775">"완료"</string>
    <string name="sim_added_title" msgid="3719670512889674693">"SIM 카드 추가됨"</string>
    <string name="sim_added_message" msgid="7797975656153714319">"이동통신망에 액세스하려면 기기를 다시 시작하세요."</string>
    <string name="sim_restart_button" msgid="4722407842815232347">"다시 시작"</string>
    <string name="time_picker_dialog_title" msgid="8349362623068819295">"시간 설정"</string>
    <string name="date_picker_dialog_title" msgid="5879450659453782278">"날짜 설정"</string>
    <string name="date_time_set" msgid="5777075614321087758">"설정"</string>
    <string name="date_time_done" msgid="2507683751759308828">"완료"</string>
    <string name="perms_new_perm_prefix" msgid="8257740710754301407"><font size="12" fgcolor="#ff33b5e5">"신규: "</font></string>
    <string name="perms_description_app" msgid="5139836143293299417">"<xliff:g id="APP_NAME">%1$s</xliff:g> 제공"</string>
    <string name="no_permissions" msgid="7283357728219338112">"권한 필요 없음"</string>
    <string name="perm_costs_money" msgid="4902470324142151116">"비용이 부과될 수 있습니다."</string>
    <string name="usb_storage_activity_title" msgid="4465055157209648641">"USB 대용량 저장소"</string>
    <string name="usb_storage_title" msgid="5901459041398751495">"USB 연결됨"</string>
    <string name="usb_storage_message" product="nosdcard" msgid="3308538094316477839">"USB를 통해 컴퓨터에 연결했습니다. 컴퓨터와 Android의 USB 저장소 간에 파일을 복사하려면 아래의 버튼을 터치하세요."</string>
    <string name="usb_storage_message" product="default" msgid="805351000446037811">"USB를 통해 컴퓨터에 연결했습니다. 컴퓨터와 Android의 SD 카드 간에 파일을 복사하려면 아래의 버튼을 터치하세요."</string>
    <string name="usb_storage_button_mount" msgid="1052259930369508235">"USB 저장소 사용"</string>
    <string name="usb_storage_error_message" product="nosdcard" msgid="3017045217365540658">"USB 대용량 저장소로 USB 저장소를 사용하는 동안 문제가 발생했습니다."</string>
    <string name="usb_storage_error_message" product="default" msgid="2876018512716970313">"USB 대용량 저장소로 SD 카드를 사용하는 동안 문제가 발생했습니다."</string>
    <string name="usb_storage_notification_title" msgid="8175892554757216525">"USB 연결됨"</string>
    <string name="usb_storage_notification_message" msgid="939822783828183763">"컴퓨터에 파일을 복사하거나 컴퓨터의 파일을 복사하려면 터치하세요."</string>
    <string name="usb_storage_stop_notification_title" msgid="2336058396663516017">"USB 저장소 사용 안함"</string>
    <string name="usb_storage_stop_notification_message" msgid="1656852098555623822">"USB 저장소를 사용 중지하려면 터치하세요."</string>
    <string name="usb_storage_stop_title" msgid="660129851708775853">"USB 저장소 사용 중"</string>
    <string name="usb_storage_stop_message" product="nosdcard" msgid="4264025280777219521">"USB 저장소를 사용하지 않도록 설정하기 전에 컴퓨터에서 Android의 USB 저장소를 마운트 해제(꺼내기)하세요."</string>
    <string name="usb_storage_stop_message" product="default" msgid="8043969782460613114">"USB 저장소를 사용하지 않도록 설정하기 전에 컴퓨터에서 Android의 SD 카드를 마운트 해제(꺼내기)하세요."</string>
    <string name="usb_storage_stop_button_mount" msgid="7060218034900696029">"USB 저장소 사용 안함"</string>
    <string name="usb_storage_stop_error_message" msgid="1970374898263063836">"USB 저장소를 사용하지 않도록 설정하는 동안 문제가 발생했습니다. USB 호스트를 마운트 해제했는지 확인한 다음 다시 시도하세요."</string>
    <string name="dlg_confirm_kill_storage_users_title" msgid="963039033470478697">"USB 저장소 사용"</string>
    <string name="dlg_confirm_kill_storage_users_text" msgid="5100428757107469454">"USB 저장소를 사용하면 사용 중인 일부 애플리케이션이 중지되며 USB 저장소를 사용중지할 때까지 사용하지 못할 수 있습니다."</string>
    <string name="dlg_error_title" msgid="7323658469626514207">"USB 작업을 하지 못했습니다."</string>
    <string name="dlg_ok" msgid="7376953167039865701">"확인"</string>
    <string name="usb_mtp_notification_title" msgid="3699913097391550394">"미디어 기기로 연결됨"</string>
    <string name="usb_ptp_notification_title" msgid="1960817192216064833">"카메라로 연결됨"</string>
    <string name="usb_cd_installer_notification_title" msgid="6774712827892090754">"설치 프로그램으로 연결됨"</string>
    <string name="usb_accessory_notification_title" msgid="7848236974087653666">"USB 액세서리에 연결됨"</string>
    <string name="usb_notification_message" msgid="2290859399983720271">"다른 USB 옵션을 보려면 터치하세요."</string>
    <string name="extmedia_format_title" product="nosdcard" msgid="9020092196061007262">"USB 저장소를 포맷하시겠습니까?"</string>
    <string name="extmedia_format_title" product="default" msgid="3648415921526526069">"SD 카드를 포맷하시겠습니까?"</string>
    <string name="extmedia_format_message" product="nosdcard" msgid="3934016853425761078">"USB 저장소에 저장된 파일이 모두 삭제됩니다. 이 작업은 되돌릴 수 없습니다."</string>
    <string name="extmedia_format_message" product="default" msgid="14131895027543830">"카드의 모든 데이터가 삭제됩니다."</string>
    <string name="extmedia_format_button_format" msgid="4131064560127478695">"포맷"</string>
    <string name="adb_active_notification_title" msgid="6729044778949189918">"USB 디버깅 연결됨"</string>
    <string name="adb_active_notification_message" msgid="1016654627626476142">"USB 디버깅을 사용하지 않으려면 터치하세요."</string>
    <string name="select_input_method" msgid="8547250819326693584">"키보드 변경"</string>
    <string name="configure_input_methods" msgid="4769971288371946846">"키보드 선택"</string>
    <string name="show_ime" msgid="9157568568695230830">"입력 방법 표시"</string>
    <string name="hardware" msgid="7517821086888990278">"하드웨어"</string>
    <string name="select_keyboard_layout_notification_title" msgid="1407367017263030773">"키보드 레이아웃 선택"</string>
    <string name="select_keyboard_layout_notification_message" msgid="4465907700449257063">"터치하여 키보드 레이아웃을 선택합니다."</string>
    <string name="fast_scroll_alphabet" msgid="5433275485499039199">" ABCDEFGHIJKLMNOPQRSTUVWXYZ"</string>
    <string name="fast_scroll_numeric_alphabet" msgid="4030170524595123610">" 0123456789ABCDEFGHIJKLMNOPQRSTUVWXYZ"</string>
    <string name="candidates_style" msgid="4333913089637062257"><u>"가능한 원인"</u></string>
    <string name="ext_media_checking_notification_title" product="nosdcard" msgid="3449816005351468560">"USB 저장소 준비 중"</string>
    <string name="ext_media_checking_notification_title" product="default" msgid="5457603418970994050">"SD 카드 준비 중"</string>
    <string name="ext_media_checking_notification_message" msgid="8287319882926737053">"오류 확인 중입니다."</string>
    <string name="ext_media_nofs_notification_title" product="nosdcard" msgid="7788040745686229307">"USB 저장소 비어 있음"</string>
    <string name="ext_media_nofs_notification_title" product="default" msgid="780477838241212997">"빈 SD 카드"</string>
    <string name="ext_media_nofs_notification_message" product="nosdcard" msgid="7840121067427269500">"USB 저장소가 비어 있거나 지원되지 않는 파일 시스템을 사용합니다."</string>
    <string name="ext_media_nofs_notification_message" product="default" msgid="8641065641786923604">"SD 카드가 비어 있거나 지원되지 않는 파일 시스템을 사용합니다."</string>
    <string name="ext_media_unmountable_notification_title" product="nosdcard" msgid="2090046769532713563">"USB 저장소 손상됨"</string>
    <string name="ext_media_unmountable_notification_title" product="default" msgid="6410723906019100189">"손상된 SD 카드"</string>
    <string name="ext_media_unmountable_notification_message" product="nosdcard" msgid="1795917578395333280">"USB 저장소가 손상되었습니다. 다시 포맷하시기 바랍니다."</string>
    <string name="ext_media_unmountable_notification_message" product="default" msgid="1753898567525568253">"SD 카드가 손상되었습니다. 다시 포맷하시기 바랍니다."</string>
    <string name="ext_media_badremoval_notification_title" product="nosdcard" msgid="1661683031330951073">"USB 저장소가 예기치 않게 제거됨"</string>
    <string name="ext_media_badremoval_notification_title" product="default" msgid="6872152882604407837">"SD 카드가 예상치 않게 제거되었습니다."</string>
    <string name="ext_media_badremoval_notification_message" product="nosdcard" msgid="4329848819865594241">"데이터 손실을 피하려면 USB 저장소를 제거하기 전에 마운트 해제합니다."</string>
    <string name="ext_media_badremoval_notification_message" product="default" msgid="7260183293747448241">"데이터 손실을 피하려면 SD 카드를 제거하기 전에 마운트 해제합니다."</string>
    <string name="ext_media_safe_unmount_notification_title" product="nosdcard" msgid="3967973893270360230">"USB 저장소 안전하게 제거"</string>
    <string name="ext_media_safe_unmount_notification_title" product="default" msgid="6729801130790616200">"SD 카드 제거 가능"</string>
    <string name="ext_media_safe_unmount_notification_message" product="nosdcard" msgid="6142195361606493530">"USB 저장소를 안전하게 제거할 수 있습니다."</string>
    <string name="ext_media_safe_unmount_notification_message" product="default" msgid="568841278138377604">"안전하게 SD 카드를 제거할 수 있습니다."</string>
    <string name="ext_media_nomedia_notification_title" product="nosdcard" msgid="4486377230140227651">"USB 저장소 제거됨"</string>
    <string name="ext_media_nomedia_notification_title" product="default" msgid="8902518030404381318">"SD 카드 없음"</string>
    <string name="ext_media_nomedia_notification_message" product="nosdcard" msgid="6921126162580574143">"USB 저장소를 제거했습니다. 새 미디어를 삽입하세요."</string>
    <string name="ext_media_nomedia_notification_message" product="default" msgid="3870120652983659641">"SD 카드가 없습니다.  SD 카드를 넣으세요."</string>
    <string name="activity_list_empty" msgid="1675388330786841066">"일치하는 활동이 없습니다."</string>
    <string name="permlab_pkgUsageStats" msgid="8787352074326748892">"구성 요소 사용 통계 업데이트"</string>
    <string name="permdesc_pkgUsageStats" msgid="1106612424254277630">"앱이 수집된 구성요소 사용 통계를 수정하도록 합니다. 일반 앱에서는 사용하지 않습니다."</string>
    <string name="permlab_copyProtectedData" msgid="4341036311211406692">"콘텐츠 복사"</string>
    <string name="permdesc_copyProtectedData" msgid="4390697124288317831">"기본 컨테이너 서비스를 호출하여 콘텐츠를 복사할 수 있도록 허용합니다. 일반 앱에서는 사용하지 않습니다."</string>
    <string name="permlab_route_media_output" msgid="1642024455750414694">"미디어 출력 연결"</string>
    <string name="permdesc_route_media_output" msgid="4932818749547244346">"앱이 미디어 출력을 기타 외부 기기에 연결할 수 있도록 허용합니다."</string>
    <string name="permlab_access_keyguard_secure_storage" msgid="7565552237977815047">"키가드 보안 저장소 액세스"</string>
    <string name="permdesc_access_keyguard_secure_storage" msgid="5866245484303285762">"애플리케이션에서 키가드 보안 저장소에 액세스하도록 허용합니다."</string>
    <string name="permlab_control_keyguard" msgid="172195184207828387">"키가드 표시 및 숨기기 설정"</string>
    <string name="permdesc_control_keyguard" msgid="3043732290518629061">"애플리케이션에서 키가드를 제어하도록 허용합니다."</string>
    <string name="permlab_trust_listener" msgid="1765718054003704476">"Trust 상태 변경사항 수신"</string>
    <string name="permdesc_trust_listener" msgid="8233895334214716864">"애플리케이션이 Trust 상태에서의 변경사항을 수신할 수 있도록 허용합니다."</string>
    <string name="permlab_provide_trust_agent" msgid="5465587586091358316">"Trust Agent 제공"</string>
    <string name="permdesc_provide_trust_agent" msgid="3865702641053068148">"애플리케이션이 Trust Agent를 제공할 수 있도록 허용합니다."</string>
    <string name="permlab_launch_trust_agent_settings" msgid="5859430082240410200">"Trust Agent 설정 메뉴를 실행합니다."</string>
    <string name="permdesc_launch_trust_agent_settings" msgid="8185142708644913381">"애플리케이션에서 Trust Agent 동작을 변경하는 활동을 실행하도록 허용합니다."</string>
    <string name="permlab_bind_trust_agent_service" msgid="8242093169457695334">"Trust Agent 서비스에 연결"</string>
    <string name="permdesc_bind_trust_agent_service" msgid="7041930026024507515">"애플리케이션이 Trust Agent 서비스에 바인딩할 수 있도록 허용합니다."</string>
    <string name="permlab_recovery" msgid="3157024487744125846">"업데이트 및 복구 시스템과 상호작용"</string>
    <string name="permdesc_recovery" msgid="8511774533266359571">"애플리케이션이 복구 시스템 및 시스템 업데이트와 상호작용할 수 있도록 허용합니다."</string>
    <string name="permlab_manageMediaProjection" msgid="1120495449419929218">"미디어 프로젝션 세션 관리"</string>
    <string name="permdesc_manageMediaProjection" msgid="8053759147529492856">"애플리케이션이 미디어 프로젝션 세션을 관리하도록 허용합니다. 이 세션은 애플리케이션에 디스플레이 및 오디오 콘텐츠를 캡처하는 기능을 제공할 수 있습니다. 일반 앱에는 필요하지 않습니다."</string>
    <string name="permlab_readInstallSessions" msgid="6165432407628065939">"설치 세션 읽기"</string>
    <string name="permdesc_readInstallSessions" msgid="2049771699626019849">"애플리케이션의 설치 세션 읽기를 허용하면, 활성 패키지 설치에 대한 세부 정보를 볼 수 있습니다."</string>
    <string name="tutorial_double_tap_to_zoom_message_short" msgid="4070433208160063538">"확대/축소하려면 두 번 터치하세요."</string>
    <string name="gadget_host_error_inflating" msgid="4882004314906466162">"위젯을 추가할 수 없습니다."</string>
    <string name="ime_action_go" msgid="8320845651737369027">"이동"</string>
    <string name="ime_action_search" msgid="658110271822807811">"검색"</string>
    <string name="ime_action_send" msgid="2316166556349314424">"전송"</string>
    <string name="ime_action_next" msgid="3138843904009813834">"다음"</string>
    <string name="ime_action_done" msgid="8971516117910934605">"완료"</string>
    <string name="ime_action_previous" msgid="1443550039250105948">"이전"</string>
    <string name="ime_action_default" msgid="2840921885558045721">"실행"</string>
    <string name="dial_number_using" msgid="5789176425167573586">"전화하기 \n<xliff:g id="NUMBER">%s</xliff:g>에 연결"</string>
    <string name="create_contact_using" msgid="4947405226788104538">"전화번호부에\n<xliff:g id="NUMBER">%s</xliff:g> 추가"</string>
    <string name="grant_credentials_permission_message_header" msgid="2106103817937859662">"다음 앱에서 앞으로 계정에 액세스할 수 있도록 권한을 요청합니다."</string>
    <string name="grant_credentials_permission_message_footer" msgid="3125211343379376561">"요청을 허용하시겠습니까?"</string>
    <string name="grant_permissions_header_text" msgid="6874497408201826708">"액세스 요청"</string>
    <string name="allow" msgid="7225948811296386551">"허용"</string>
    <string name="deny" msgid="2081879885755434506">"거부"</string>
    <string name="permission_request_notification_title" msgid="6486759795926237907">"권한 요청됨"</string>
    <string name="permission_request_notification_with_subtitle" msgid="8530393139639560189">"<xliff:g id="ACCOUNT">%s</xliff:g> 계정에 대해\n권한 요청"</string>
    <string name="forward_intent_to_owner" msgid="1207197447013960896">"직장 프로필 외부에서 이 앱을 사용 중입니다."</string>
    <string name="forward_intent_to_work" msgid="621480743856004612">"직장 프로필에서 이 앱을 사용 중입니다."</string>
    <string name="input_method_binding_label" msgid="1283557179944992649">"입력 방법"</string>
    <string name="sync_binding_label" msgid="3687969138375092423">"동기화"</string>
    <string name="accessibility_binding_label" msgid="4148120742096474641">"접근성"</string>
    <string name="wallpaper_binding_label" msgid="1240087844304687662">"배경화면"</string>
    <string name="chooser_wallpaper" msgid="7873476199295190279">"배경화면 변경"</string>
    <string name="notification_listener_binding_label" msgid="2014162835481906429">"알림 수신기"</string>
    <string name="condition_provider_service_binding_label" msgid="1321343352906524564">"조건 제공자"</string>
    <string name="vpn_title" msgid="19615213552042827">"VPN이 활성화됨"</string>
    <string name="vpn_title_long" msgid="6400714798049252294">"VPN이 <xliff:g id="APP">%s</xliff:g>에 의해 활성화됨"</string>
    <string name="vpn_text" msgid="3011306607126450322">"네트워크를 관리하려면 터치하세요."</string>
    <string name="vpn_text_long" msgid="6407351006249174473">"<xliff:g id="SESSION">%s</xliff:g>에 연결되어 있습니다. 네트워크를 관리하려면 터치하세요."</string>
    <string name="vpn_lockdown_connecting" msgid="6443438964440960745">"연결 유지 VPN에 연결하는 중…"</string>
    <string name="vpn_lockdown_connected" msgid="8202679674819213931">"연결 유지 VPN에 연결됨"</string>
    <string name="vpn_lockdown_error" msgid="6009249814034708175">"연결 유지 VPN 오류"</string>
    <string name="vpn_lockdown_config" msgid="6415899150671537970">"설정하려면 터치하세요."</string>
    <string name="upload_file" msgid="2897957172366730416">"파일 선택"</string>
    <string name="no_file_chosen" msgid="6363648562170759465">"파일을 선택하지 않았습니다."</string>
    <string name="reset" msgid="2448168080964209908">"초기화"</string>
    <string name="submit" msgid="1602335572089911941">"제출"</string>
    <string name="car_mode_disable_notification_title" msgid="3164768212003864316">"운전모드 사용"</string>
    <string name="car_mode_disable_notification_message" msgid="8035230537563503262">"운전모드를 종료하려면 터치합니다."</string>
    <string name="tethered_notification_title" msgid="3146694234398202601">"테더링 또는 핫스팟 사용"</string>
    <string name="tethered_notification_message" msgid="6857031760103062982">"설정하려면 터치하세요."</string>
    <string name="back_button_label" msgid="2300470004503343439">"뒤로"</string>
    <string name="next_button_label" msgid="1080555104677992408">"다음"</string>
    <string name="skip_button_label" msgid="1275362299471631819">"건너뛰기"</string>
    <string name="no_matches" msgid="8129421908915840737">"검색결과 없음"</string>
    <string name="find_on_page" msgid="1946799233822820384">"페이지에서 찾기"</string>
  <plurals name="matches_found">
    <item quantity="one" msgid="8167147081136579439">"검색결과 1개"</item>
    <item quantity="other" msgid="4641872797067609177">"<xliff:g id="INDEX">%d</xliff:g>/<xliff:g id="TOTAL">%d</xliff:g>"</item>
  </plurals>
    <string name="action_mode_done" msgid="7217581640461922289">"완료"</string>
    <string name="progress_unmounting" product="nosdcard" msgid="3923810448507612746">"USB 저장소 마운트 해제 중..."</string>
    <string name="progress_unmounting" product="default" msgid="1327894998409537190">"SD 카드 마운트 해제 중..."</string>
    <string name="progress_erasing" product="nosdcard" msgid="4521573321524340058">"USB 저장소 지우는 중..."</string>
    <string name="progress_erasing" product="default" msgid="6596988875507043042">"SD 카드 지우는 중..."</string>
    <string name="format_error" product="nosdcard" msgid="6299769563624776948">"USB 저장소를 지우지 못했습니다."</string>
    <string name="format_error" product="default" msgid="7315248696644510935">"SD 카드를 지우지 못했습니다."</string>
    <string name="media_bad_removal" msgid="7960864061016603281">"SD 카드가 마운트 해제되기 전에 제거되었습니다."</string>
    <string name="media_checking" product="nosdcard" msgid="418188720009569693">"현재 USB 저장소를 확인하는 중입니다."</string>
    <string name="media_checking" product="default" msgid="7334762503904827481">"현재 SD 카드를 확인하는 중입니다."</string>
    <string name="media_removed" msgid="7001526905057952097">"SD 카드가 제거되었습니다."</string>
    <string name="media_shared" product="nosdcard" msgid="5830814349250834225">"현재 USB 저장소를 컴퓨터에서 사용하고 있습니다."</string>
    <string name="media_shared" product="default" msgid="5706130568133540435">"현재 SD 카드를 컴퓨터에서 사용하고 있습니다."</string>
    <string name="media_unknown_state" msgid="729192782197290385">"외부 미디어가 알 수 없는 상태입니다."</string>
    <string name="share" msgid="1778686618230011964">"공유"</string>
    <string name="find" msgid="4808270900322985960">"찾기"</string>
    <string name="websearch" msgid="4337157977400211589">"웹 검색"</string>
    <string name="find_next" msgid="5742124618942193978">"다음 항목 찾기"</string>
    <string name="find_previous" msgid="2196723669388360506">"이전 항목 찾기"</string>
    <string name="gpsNotifTicker" msgid="5622683912616496172">"<xliff:g id="NAME">%s</xliff:g>의 위치 요청"</string>
    <string name="gpsNotifTitle" msgid="5446858717157416839">"위치 요청"</string>
    <string name="gpsNotifMessage" msgid="1374718023224000702">"요청한 사람: <xliff:g id="NAME">%1$s</xliff:g>(<xliff:g id="SERVICE">%2$s</xliff:g>)"</string>
    <string name="gpsVerifYes" msgid="2346566072867213563">"예"</string>
    <string name="gpsVerifNo" msgid="1146564937346454865">"아니요"</string>
    <string name="sync_too_many_deletes" msgid="5296321850662746890">"삭제 한도를 초과했습니다."</string>
    <string name="sync_too_many_deletes_desc" msgid="496551671008694245">"<xliff:g id="TYPE_OF_SYNC">%2$s</xliff:g>, <xliff:g id="ACCOUNT_NAME">%3$s</xliff:g> 계정에 대해 <xliff:g id="NUMBER_OF_DELETED_ITEMS">%1$d</xliff:g>개의 삭제된 항목이 있습니다. 어떻게 하시겠습니까?"</string>
    <string name="sync_really_delete" msgid="2572600103122596243">"항목 삭제"</string>
    <string name="sync_undo_deletes" msgid="2941317360600338602">"삭제 실행취소"</string>
    <string name="sync_do_nothing" msgid="3743764740430821845">"나중에 작업"</string>
    <string name="choose_account_label" msgid="5655203089746423927">"계정 선택"</string>
    <string name="add_account_label" msgid="2935267344849993553">"계정 추가"</string>
    <string name="add_account_button_label" msgid="3611982894853435874">"계정 추가"</string>
    <string name="number_picker_increment_button" msgid="2412072272832284313">"늘리기"</string>
    <string name="number_picker_decrement_button" msgid="476050778386779067">"줄이기"</string>
    <string name="number_picker_increment_scroll_mode" msgid="3073101067441638428">"<xliff:g id="VALUE">%s</xliff:g> 길게 터치하세요."</string>
    <string name="number_picker_increment_scroll_action" msgid="9101473045891835490">"늘리려면 위로 슬라이드하고 줄이려면 아래로 슬라이드합니다."</string>
    <string name="time_picker_increment_minute_button" msgid="8865885114028614321">"\'분\'을 늘립니다."</string>
    <string name="time_picker_decrement_minute_button" msgid="6246834937080684791">"\'분\'을 줄입니다."</string>
    <string name="time_picker_increment_hour_button" msgid="3652056055810223139">"\'시간\'을 늘립니다."</string>
    <string name="time_picker_decrement_hour_button" msgid="1377479863429214792">"\'시간\'을 줄입니다."</string>
    <string name="time_picker_increment_set_pm_button" msgid="4147590696151230863">"PM 설정"</string>
    <string name="time_picker_decrement_set_am_button" msgid="8302140353539486752">"AM 설정"</string>
    <string name="date_picker_increment_month_button" msgid="5369998479067934110">"\'월\'을 늘립니다."</string>
    <string name="date_picker_decrement_month_button" msgid="1832698995541726019">"\'월\'을 줄입니다."</string>
    <string name="date_picker_increment_day_button" msgid="7130465412308173903">"\'일\'을 늘립니다."</string>
    <string name="date_picker_decrement_day_button" msgid="4131881521818750031">"\'일\'을 줄입니다."</string>
    <string name="date_picker_increment_year_button" msgid="6318697384310808899">"\'연도\'를 늘립니다."</string>
    <string name="date_picker_decrement_year_button" msgid="4482021813491121717">"\'연도\'를 줄입니다."</string>
    <string name="keyboardview_keycode_alt" msgid="4856868820040051939">"Alt 키"</string>
    <string name="keyboardview_keycode_cancel" msgid="1203984017245783244">"취소"</string>
    <string name="keyboardview_keycode_delete" msgid="3337914833206635744">"Delete 키"</string>
    <string name="keyboardview_keycode_done" msgid="1992571118466679775">"완료"</string>
    <string name="keyboardview_keycode_mode_change" msgid="4547387741906537519">"모드 변경"</string>
    <string name="keyboardview_keycode_shift" msgid="2270748814315147690">"Shift 키"</string>
    <string name="keyboardview_keycode_enter" msgid="2985864015076059467">"Enter 키"</string>
    <string name="activitychooserview_choose_application" msgid="2125168057199941199">"앱 선택"</string>
    <string name="activitychooserview_choose_application_error" msgid="8624618365481126668">"<xliff:g id="APPLICATION_NAME">%s</xliff:g>을(를) 실행할 수 없습니다."</string>
    <string name="shareactionprovider_share_with" msgid="806688056141131819">"공유 대상:"</string>
    <string name="shareactionprovider_share_with_application" msgid="5627411384638389738">"<xliff:g id="APPLICATION_NAME">%s</xliff:g>와(과) 공유"</string>
    <string name="content_description_sliding_handle" msgid="415975056159262248">"슬라이딩 핸들을 길게 터치하세요."</string>
    <string name="description_target_unlock_tablet" msgid="3833195335629795055">"스와이프하여 잠급니다."</string>
    <string name="keyboard_headset_required_to_hear_password" msgid="7011927352267668657">"비밀번호 키를 음성으로 들으려면 헤드셋을 연결하세요."</string>
    <string name="keyboard_password_character_no_headset" msgid="2859873770886153678">"점"</string>
    <string name="action_bar_home_description" msgid="5293600496601490216">"홈 탐색"</string>
    <string name="action_bar_up_description" msgid="2237496562952152589">"위로 탐색"</string>
    <string name="action_menu_overflow_description" msgid="2295659037509008453">"옵션 더보기"</string>
    <string name="action_bar_home_description_format" msgid="7965984360903693903">"%1$s, %2$s"</string>
    <string name="action_bar_home_subtitle_description_format" msgid="6985546530471780727">"%1$s, %2$s, %3$s"</string>
    <string name="storage_internal" msgid="4891916833657929263">"내부 저장소"</string>
    <string name="storage_sd_card" msgid="3282948861378286745">"SD 카드"</string>
    <string name="storage_usb" msgid="3017954059538517278">"USB 저장소"</string>
    <string name="extract_edit_menu_button" msgid="8940478730496610137">"수정"</string>
    <string name="data_usage_warning_title" msgid="1955638862122232342">"데이터 사용 경고"</string>
    <string name="data_usage_warning_body" msgid="2814673551471969954">"사용량 및 설정을 보려면 터치하세요."</string>
    <string name="data_usage_3g_limit_title" msgid="4361523876818447683">"2G-3G 데이터 한도에 도달함"</string>
    <string name="data_usage_4g_limit_title" msgid="4609566827219442376">"4G 데이터 한도에 도달함"</string>
    <string name="data_usage_mobile_limit_title" msgid="557158376602636112">"이동통신 데이터 한도에 도달함"</string>
    <string name="data_usage_wifi_limit_title" msgid="5803363779034792676">"Wi-Fi 데이터 한도에 도달함"</string>
    <string name="data_usage_limit_body" msgid="291731708279614081">"나머지 주기 동안 데이터 일시중지됨"</string>
    <string name="data_usage_3g_limit_snoozed_title" msgid="7026739121138005231">"2G - 3G 데이터 제한 초과됨"</string>
    <string name="data_usage_4g_limit_snoozed_title" msgid="1106562779311209039">"4GB의 데이터 제한 초과됨"</string>
    <string name="data_usage_mobile_limit_snoozed_title" msgid="4941346653729943789">"이동통신 데이터 한도 초과"</string>
    <string name="data_usage_wifi_limit_snoozed_title" msgid="8743856006384825974">"Wi-Fi 데이터 한도 초과됨"</string>
    <string name="data_usage_limit_snoozed_body" msgid="7035490278298441767">"<xliff:g id="SIZE">%s</xliff:g> - 지정된 한도 초과"</string>
    <string name="data_usage_restricted_title" msgid="5965157361036321914">"백그라운드 데이터 사용이 제한됨"</string>
    <string name="data_usage_restricted_body" msgid="6741521330997452990">"제한 설정을 삭제하려면 터치하세요."</string>
    <string name="ssl_certificate" msgid="6510040486049237639">"보안 인증서"</string>
    <string name="ssl_certificate_is_valid" msgid="6825263250774569373">"유효한 인증서입니다."</string>
    <string name="issued_to" msgid="454239480274921032">"발급 대상:"</string>
    <string name="common_name" msgid="2233209299434172646">"일반 이름:"</string>
    <string name="org_name" msgid="6973561190762085236">"조직:"</string>
    <string name="org_unit" msgid="7265981890422070383">"조직 구성 단위:"</string>
    <string name="issued_by" msgid="2647584988057481566">"발급 기관:"</string>
    <string name="validity_period" msgid="8818886137545983110">"유효성:"</string>
    <string name="issued_on" msgid="5895017404361397232">"발급 날짜:"</string>
    <string name="expires_on" msgid="3676242949915959821">"만료 날짜:"</string>
    <string name="serial_number" msgid="758814067660862493">"일련번호:"</string>
    <string name="fingerprints" msgid="4516019619850763049">"지문:"</string>
    <string name="sha256_fingerprint" msgid="4391271286477279263">"SHA-256 지문:"</string>
    <string name="sha1_fingerprint" msgid="7930330235269404581">"SHA-1 지문:"</string>
    <string name="activity_chooser_view_see_all" msgid="4292569383976636200">"전체 보기"</string>
    <string name="activity_chooser_view_dialog_title_default" msgid="4710013864974040615">"작업 선택"</string>
    <string name="share_action_provider_share_with" msgid="5247684435979149216">"공유 대상"</string>
    <string name="list_delimeter" msgid="3975117572185494152">", "</string>
    <string name="sending" msgid="3245653681008218030">"전송 중..."</string>
    <string name="launchBrowserDefault" msgid="2057951947297614725">"브라우저를 실행하시겠습니까?"</string>
    <string name="SetupCallDefault" msgid="5834948469253758575">"통화를 수락하시겠습니까?"</string>
    <string name="activity_resolver_use_always" msgid="8017770747801494933">"항상"</string>
    <string name="activity_resolver_use_once" msgid="2404644797149173758">"한 번만"</string>
    <string name="activity_resolver_work_profiles_support" msgid="185598180676883455">"%1$s에서 직장 프로필을 지원하지 않습니다."</string>
    <string name="default_audio_route_name" product="tablet" msgid="4617053898167127471">"태블릿"</string>
    <string name="default_audio_route_name" product="tv" msgid="9158088547603019321">"TV"</string>
    <string name="default_audio_route_name" product="default" msgid="4239291273420140123">"휴대전화"</string>
    <string name="default_audio_route_name_headphones" msgid="8119971843803439110">"헤드폰"</string>
    <string name="default_audio_route_name_dock_speakers" msgid="6240602982276591864">"도크 스피커"</string>
    <string name="default_media_route_name_hdmi" msgid="2450970399023478055">"HDMI"</string>
    <string name="default_audio_route_category_name" msgid="3722811174003886946">"시스템"</string>
    <string name="bluetooth_a2dp_audio_route_name" msgid="8575624030406771015">"블루투스 오디오"</string>
    <string name="wireless_display_route_description" msgid="9070346425023979651">"무선 디스플레이"</string>
    <string name="media_route_button_content_description" msgid="591703006349356016">"전송"</string>
    <string name="media_route_chooser_title" msgid="1751618554539087622">"기기에 연결"</string>
    <string name="media_route_chooser_title_for_remote_display" msgid="3395541745872017583">"기기로 화면 전송"</string>
    <string name="media_route_chooser_searching" msgid="4776236202610828706">"기기 검색 중…"</string>
    <string name="media_route_chooser_extended_settings" msgid="87015534236701604">"설정"</string>
    <string name="media_route_controller_disconnect" msgid="8966120286374158649">"연결 해제"</string>
    <string name="media_route_status_scanning" msgid="7279908761758293783">"검색 중..."</string>
    <string name="media_route_status_connecting" msgid="6422571716007825440">"연결 중..."</string>
    <string name="media_route_status_available" msgid="6983258067194649391">"사용 가능"</string>
    <string name="media_route_status_not_available" msgid="6739899962681886401">"사용할 수 없음"</string>
    <string name="media_route_status_in_use" msgid="4533786031090198063">"사용 중"</string>
    <string name="display_manager_built_in_display_name" msgid="2583134294292563941">"기본으로 제공되는 화면"</string>
    <string name="display_manager_hdmi_display_name" msgid="1555264559227470109">"HDMI 화면"</string>
    <string name="display_manager_overlay_display_name" msgid="5142365982271620716">"<xliff:g id="ID">%1$d</xliff:g>번째 오버레이"</string>
    <string name="display_manager_overlay_display_title" msgid="652124517672257172">"<xliff:g id="NAME">%1$s</xliff:g>: <xliff:g id="WIDTH">%2$d</xliff:g>x<xliff:g id="HEIGHT">%3$d</xliff:g>, <xliff:g id="DPI">%4$d</xliff:g> dpi"</string>
    <string name="display_manager_overlay_display_secure_suffix" msgid="6022119702628572080">", 보안"</string>
    <string name="kg_emergency_call_label" msgid="684946192523830531">"긴급 통화"</string>
    <string name="kg_forgot_pattern_button_text" msgid="8852021467868220608">"패턴을 잊음"</string>
    <string name="kg_wrong_pattern" msgid="1850806070801358830">"잘못된 패턴"</string>
    <string name="kg_wrong_password" msgid="2333281762128113157">"잘못된 비밀번호"</string>
    <string name="kg_wrong_pin" msgid="1131306510833563801">"잘못된 PIN"</string>
    <string name="kg_too_many_failed_attempts_countdown" msgid="6358110221603297548">"<xliff:g id="NUMBER">%1$d</xliff:g>초 후에 다시 시도해 주세요."</string>
    <string name="kg_pattern_instructions" msgid="398978611683075868">"패턴 그리기"</string>
    <string name="kg_sim_pin_instructions" msgid="2319508550934557331">"SIM PIN 입력"</string>
    <string name="kg_pin_instructions" msgid="2377242233495111557">"PIN 입력"</string>
    <string name="kg_password_instructions" msgid="5753646556186936819">"비밀번호 입력"</string>
    <string name="kg_puk_enter_puk_hint" msgid="453227143861735537">"이제 SIM을 사용할 수 없습니다. 계속하려면 PUK 코드를 입력합니다. 자세한 내용은 이동통신사에 문의하세요."</string>
    <string name="kg_puk_enter_pin_hint" msgid="7871604527429602024">"원하는 PIN 코드 입력"</string>
    <string name="kg_enter_confirm_pin_hint" msgid="325676184762529976">"원하는 PIN 코드 확인"</string>
    <string name="kg_sim_unlock_progress_dialog_message" msgid="8950398016976865762">"SIM 카드 잠금해제 중..."</string>
    <string name="kg_password_wrong_pin_code" msgid="1139324887413846912">"PIN 코드가 잘못되었습니다."</string>
    <string name="kg_invalid_sim_pin_hint" msgid="8795159358110620001">"4~8자리 숫자로 된 PIN을 입력하세요."</string>
    <string name="kg_invalid_sim_puk_hint" msgid="6025069204539532000">"PUK 코드는 8자리 숫자여야 합니다."</string>
    <string name="kg_invalid_puk" msgid="3638289409676051243">"올바른 PUK 코드를 다시 입력하세요. 입력을 반복해서 시도하면 SIM을 영구적으로 사용할 수 없게 됩니다."</string>
    <string name="kg_invalid_confirm_pin_hint" product="default" msgid="7003469261464593516">"PIN 코드가 일치하지 않음"</string>
    <string name="kg_login_too_many_attempts" msgid="6486842094005698475">"패턴 시도 횟수가 너무 많음"</string>
    <string name="kg_login_instructions" msgid="1100551261265506448">"잠금해제하려면 Google 계정으로 로그인하세요."</string>
    <string name="kg_login_username_hint" msgid="5718534272070920364">"사용자 이름(이메일)"</string>
    <string name="kg_login_password_hint" msgid="9057289103827298549">"비밀번호"</string>
    <string name="kg_login_submit_button" msgid="5355904582674054702">"로그인"</string>
    <string name="kg_login_invalid_input" msgid="5754664119319872197">"사용자 이름 또는 비밀번호가 잘못되었습니다."</string>
    <string name="kg_login_account_recovery_hint" msgid="5690709132841752974">"사용자 이름이나 비밀번호를 잊어버렸습니까?\n"<b>"google.com/accounts/recovery"</b>" 페이지를 방문하세요."</string>
    <string name="kg_login_checking_password" msgid="1052685197710252395">"계정 확인 중…"</string>
    <string name="kg_too_many_failed_pin_attempts_dialog_message" msgid="8276745642049502550">"PIN을 <xliff:g id="NUMBER_0">%d</xliff:g>회 잘못 입력했습니다. \n\n<xliff:g id="NUMBER_1">%d</xliff:g>초 후에 다시 시도해 주세요."</string>
    <string name="kg_too_many_failed_password_attempts_dialog_message" msgid="7813713389422226531">"비밀번호를 <xliff:g id="NUMBER_0">%d</xliff:g>회 잘못 입력했습니다. \n\n<xliff:g id="NUMBER_1">%d</xliff:g>초 후에 다시 시도해 주세요."</string>
    <string name="kg_too_many_failed_pattern_attempts_dialog_message" msgid="74089475965050805">"잠금해제 패턴을 <xliff:g id="NUMBER_0">%d</xliff:g>회 잘못 그렸습니다. \n\n<xliff:g id="NUMBER_1">%d</xliff:g>초 후에 다시 시도해 주세요."</string>
    <string name="kg_failed_attempts_almost_at_wipe" product="tablet" msgid="1575557200627128949">"태블릿을 잠금해제하려는 시도가 <xliff:g id="NUMBER_0">%d</xliff:g>회 잘못되었습니다. <xliff:g id="NUMBER_1">%d</xliff:g>회 더 실패하면 태블릿이 초기화되고 사용자 데이터가 모두 사라집니다."</string>
    <string name="kg_failed_attempts_almost_at_wipe" product="tv" msgid="5621231220154419413">"TV 잠금 해제 시도를 <xliff:g id="NUMBER_0">%d</xliff:g>회 실패했습니다. <xliff:g id="NUMBER_1">%d</xliff:g>회 더 실패하면 TV가 초기화되고 모든 사용자 데이터가 삭제됩니다."</string>
    <string name="kg_failed_attempts_almost_at_wipe" product="default" msgid="4051015943038199910">"휴대전화를 잠금해제하려는 시도가 <xliff:g id="NUMBER_0">%d</xliff:g>회 잘못되었습니다. <xliff:g id="NUMBER_1">%d</xliff:g>회 더 실패하면 휴대전화가 초기화되고 사용자 데이터가 모두 사라집니다."</string>
    <string name="kg_failed_attempts_now_wiping" product="tablet" msgid="2072996269148483637">"태블릿을 잠금해제하려는 시도가 <xliff:g id="NUMBER">%d</xliff:g>회 잘못되었습니다. 태블릿이 초기화됩니다."</string>
    <string name="kg_failed_attempts_now_wiping" product="tv" msgid="4987878286750741463">"TV 잠금 해제 시도를 <xliff:g id="NUMBER">%d</xliff:g>회 실패했으므로 지금 TV가 초기화됩니다."</string>
    <string name="kg_failed_attempts_now_wiping" product="default" msgid="4817627474419471518">"휴대전화를 잠금해제하려는 시도가 <xliff:g id="NUMBER">%d</xliff:g>회 잘못되었습니다. 휴대전화가 초기화됩니다."</string>
    <string name="kg_failed_attempts_almost_at_login" product="tablet" msgid="3253575572118914370">"잠금해제 패턴을 <xliff:g id="NUMBER_0">%d</xliff:g>회 잘못 그렸습니다. <xliff:g id="NUMBER_1">%d</xliff:g>회 더 실패하면 이메일 계정을 사용하여 태블릿을 잠금해제해야 합니다.\n\n <xliff:g id="NUMBER_2">%d</xliff:g>초 후에 다시 시도해 주세요."</string>
    <string name="kg_failed_attempts_almost_at_login" product="tv" msgid="4224651132862313471">"잠금해제 패턴을 <xliff:g id="NUMBER_0">%d</xliff:g>회 잘못 입력했습니다. 앞으로 <xliff:g id="NUMBER_1">%d</xliff:g>회 더 잘못 입력하면 이메일 계정을 사용해서 TV의 잠금을 해제해야 합니다.\n\n <xliff:g id="NUMBER_2">%d</xliff:g>초 후에 다시 시도하세요."</string>
    <string name="kg_failed_attempts_almost_at_login" product="default" msgid="1437638152015574839">"잠금해제 패턴을 <xliff:g id="NUMBER_0">%d</xliff:g>회 잘못 그렸습니다. <xliff:g id="NUMBER_1">%d</xliff:g>회 더 실패하면 이메일 계정을 사용하여 휴대전화를 잠금해제해야 합니다.\n\n <xliff:g id="NUMBER_2">%d</xliff:g>초 후에 다시 시도해 주세요."</string>
    <string name="kg_text_message_separator" product="default" msgid="4160700433287233771">" — "</string>
    <string name="kg_reordering_delete_drop_target_text" msgid="7899202978204438708">"삭제"</string>
    <string name="safe_media_volume_warning" product="default" msgid="2276318909314492312">"권장 수준 이상으로 볼륨을 높이시겠습니까?\n\n높은 볼륨으로 장시간 청취하면 청력에 손상이 올 수 있습니다."</string>
    <string name="continue_to_enable_accessibility" msgid="1626427372316070258">"두 손가락으로 길게 누르면 접근성을 사용하도록 설정됩니다."</string>
    <string name="accessibility_enabled" msgid="1381972048564547685">"접근성을 사용 설정했습니다."</string>
    <string name="enable_accessibility_canceled" msgid="3833923257966635673">"접근성이 취소되었습니다."</string>
    <string name="user_switched" msgid="3768006783166984410">"현재 사용자는 <xliff:g id="NAME">%1$s</xliff:g>님입니다."</string>
    <string name="user_switching_message" msgid="2871009331809089783">"<xliff:g id="NAME">%1$s</xliff:g>(으)로 전환하는 중…"</string>
    <string name="owner_name" msgid="2716755460376028154">"소유자"</string>
    <string name="error_message_title" msgid="4510373083082500195">"오류"</string>
    <string name="error_message_change_not_allowed" msgid="1347282344200417578">"관리자가 이 변경을 허용하지 않습니다."</string>
    <string name="app_not_found" msgid="3429141853498927379">"이 작업을 처리하는 애플리케이션을 찾을 수 없습니다."</string>
    <string name="revoke" msgid="5404479185228271586">"취소"</string>
    <string name="mediasize_iso_a0" msgid="1994474252931294172">"ISO A0"</string>
    <string name="mediasize_iso_a1" msgid="3333060421529791786">"ISO A1"</string>
    <string name="mediasize_iso_a2" msgid="3097535991925798280">"ISO A2"</string>
    <string name="mediasize_iso_a3" msgid="3023213259314236123">"ISO A3"</string>
    <string name="mediasize_iso_a4" msgid="231745325296873764">"ISO A4"</string>
    <string name="mediasize_iso_a5" msgid="3484327407340865411">"ISO A5"</string>
    <string name="mediasize_iso_a6" msgid="4861908487129577530">"ISO A6"</string>
    <string name="mediasize_iso_a7" msgid="5890208588072936130">"ISO A7"</string>
    <string name="mediasize_iso_a8" msgid="4319425041085816612">"ISO A8"</string>
    <string name="mediasize_iso_a9" msgid="4882220529506432008">"ISO A9"</string>
    <string name="mediasize_iso_a10" msgid="2382866026365359391">"ISO A10"</string>
    <string name="mediasize_iso_b0" msgid="3651827147402009675">"ISO B0"</string>
    <string name="mediasize_iso_b1" msgid="6072859628278739957">"ISO B1"</string>
    <string name="mediasize_iso_b2" msgid="1348731852150380378">"ISO B2"</string>
    <string name="mediasize_iso_b3" msgid="2612510181259261379">"ISO B3"</string>
    <string name="mediasize_iso_b4" msgid="695151378838115434">"ISO B4"</string>
    <string name="mediasize_iso_b5" msgid="4863754285582212487">"ISO B5"</string>
    <string name="mediasize_iso_b6" msgid="5305816292139647241">"ISO B6"</string>
    <string name="mediasize_iso_b7" msgid="531673542602786624">"ISO B7"</string>
    <string name="mediasize_iso_b8" msgid="9164474595708850034">"ISO B8"</string>
    <string name="mediasize_iso_b9" msgid="282102976764774160">"ISO B9"</string>
    <string name="mediasize_iso_b10" msgid="4517141714407898976">"ISO B10"</string>
    <string name="mediasize_iso_c0" msgid="3103521357901591100">"ISO C0"</string>
    <string name="mediasize_iso_c1" msgid="1231954105985048595">"ISO C1"</string>
    <string name="mediasize_iso_c2" msgid="927702816980087462">"ISO C2"</string>
    <string name="mediasize_iso_c3" msgid="835154173518304159">"ISO C3"</string>
    <string name="mediasize_iso_c4" msgid="5095951985108194011">"ISO C4"</string>
    <string name="mediasize_iso_c5" msgid="1985397450332305739">"ISO C5"</string>
    <string name="mediasize_iso_c6" msgid="8147421924174693013">"ISO C6"</string>
    <string name="mediasize_iso_c7" msgid="8993994925276122950">"ISO C7"</string>
    <string name="mediasize_iso_c8" msgid="6871178104139598957">"ISO C8"</string>
    <string name="mediasize_iso_c9" msgid="7983532635227561362">"ISO C9"</string>
    <string name="mediasize_iso_c10" msgid="5040764293406765584">"ISO C10"</string>
    <string name="mediasize_na_letter" msgid="2841414839888344296">"레터"</string>
    <string name="mediasize_na_gvrnmt_letter" msgid="5295836838862962809">"거번먼트 레터"</string>
    <string name="mediasize_na_legal" msgid="8621364037680465666">"리걸"</string>
    <string name="mediasize_na_junior_legal" msgid="3309324162155085904">"주니어 리걸"</string>
    <string name="mediasize_na_ledger" msgid="5567030340509075333">"레저"</string>
    <string name="mediasize_na_tabloid" msgid="4571735038501661757">"타블로이드"</string>
    <string name="mediasize_na_index_3x5" msgid="5182901917818625126">"색인 카드 3x5"</string>
    <string name="mediasize_na_index_4x6" msgid="7687620625422312396">"색인 카드 4x6"</string>
    <string name="mediasize_na_index_5x8" msgid="8834215284646872800">"색인 카드 5x8"</string>
    <string name="mediasize_na_monarch" msgid="213639906956550754">"모나크"</string>
    <string name="mediasize_na_quarto" msgid="835778493593023223">"쿼토"</string>
    <string name="mediasize_na_foolscap" msgid="1573911237983677138">"풀스캡"</string>
    <string name="mediasize_chinese_roc_8k" msgid="3626855847189438896">"ROC 8K"</string>
    <string name="mediasize_chinese_roc_16k" msgid="9182191577022943355">"ROC 16K"</string>
    <string name="mediasize_chinese_prc_1" msgid="4793232644980170500">"PRC 1"</string>
    <string name="mediasize_chinese_prc_2" msgid="5404109730975720670">"PRC 2"</string>
    <string name="mediasize_chinese_prc_3" msgid="1335092253339363526">"PRC 3"</string>
    <string name="mediasize_chinese_prc_4" msgid="9167997800486569834">"PRC 4"</string>
    <string name="mediasize_chinese_prc_5" msgid="845875168823541497">"PRC 5"</string>
    <string name="mediasize_chinese_prc_6" msgid="3220325667692648789">"PRC 6"</string>
    <string name="mediasize_chinese_prc_7" msgid="1776792138507038527">"PRC 7"</string>
    <string name="mediasize_chinese_prc_8" msgid="1417176642687456692">"PRC 8"</string>
    <string name="mediasize_chinese_prc_9" msgid="4785983473123798365">"PRC 9"</string>
    <string name="mediasize_chinese_prc_10" msgid="7847982299391851899">"PRC 10"</string>
    <string name="mediasize_chinese_prc_16k" msgid="262793383539980677">"PRC 16K"</string>
    <string name="mediasize_chinese_om_pa_kai" msgid="5256815579447959814">"Pa Kai"</string>
    <string name="mediasize_chinese_om_dai_pa_kai" msgid="7336412963441354407">"Dai Pa Kai"</string>
    <string name="mediasize_chinese_om_jurro_ku_kai" msgid="6324465444100490742">"Jurro Ku Kai"</string>
    <string name="mediasize_japanese_jis_b10" msgid="1787262845627694376">"JIS B10"</string>
    <string name="mediasize_japanese_jis_b9" msgid="3336035783663287470">"JIS B9"</string>
    <string name="mediasize_japanese_jis_b8" msgid="6195398299104345731">"JIS B8"</string>
    <string name="mediasize_japanese_jis_b7" msgid="1674621886902828884">"JIS B7"</string>
    <string name="mediasize_japanese_jis_b6" msgid="4170576286062657435">"JIS B6"</string>
    <string name="mediasize_japanese_jis_b5" msgid="4899297958100032533">"JIS B5"</string>
    <string name="mediasize_japanese_jis_b4" msgid="4213158129126666847">"JIS B4"</string>
    <string name="mediasize_japanese_jis_b3" msgid="8513715307410310696">"JIS B3"</string>
    <string name="mediasize_japanese_jis_b2" msgid="4777690211897131190">"JIS B2"</string>
    <string name="mediasize_japanese_jis_b1" msgid="4608142385457034603">"JIS B1"</string>
    <string name="mediasize_japanese_jis_b0" msgid="7587108366572243991">"JIS B0"</string>
    <string name="mediasize_japanese_jis_exec" msgid="5244075432263649068">"JIS Exec"</string>
    <string name="mediasize_japanese_chou4" msgid="4941652015032631361">"Chou4"</string>
    <string name="mediasize_japanese_chou3" msgid="6387319169263957010">"Chou3"</string>
    <string name="mediasize_japanese_chou2" msgid="1299112025415343982">"Chou2"</string>
    <string name="mediasize_japanese_hagaki" msgid="8070115620644254565">"Hagaki"</string>
    <string name="mediasize_japanese_oufuku" msgid="6049065587307896564">"Oufuku"</string>
    <string name="mediasize_japanese_kahu" msgid="6872696027560065173">"Kahu"</string>
    <string name="mediasize_japanese_kaku2" msgid="2359077233775455405">"Kaku2"</string>
    <string name="mediasize_japanese_you4" msgid="2091777168747058008">"You4"</string>
    <string name="mediasize_unknown_portrait" msgid="3088043641616409762">"지정되지 않은 세로 방향"</string>
    <string name="mediasize_unknown_landscape" msgid="4876995327029361552">"지정되지 않은 가로 방향"</string>
    <string name="write_fail_reason_cancelled" msgid="7091258378121627624">"취소됨"</string>
    <string name="write_fail_reason_cannot_write" msgid="8132505417935337724">"콘텐츠 작성 중 오류"</string>
    <string name="reason_unknown" msgid="6048913880184628119">"알 수 없음"</string>
    <string name="reason_service_unavailable" msgid="7824008732243903268">"인쇄 서비스 사용하지 않음"</string>
    <string name="print_service_installed_title" msgid="2246317169444081628">"<xliff:g id="NAME">%s</xliff:g> 서비스 설치됨"</string>
    <string name="print_service_installed_message" msgid="5897362931070459152">"사용하려면 탭하세요."</string>
    <string name="restr_pin_enter_admin_pin" msgid="783643731895143970">"관리자 PIN 입력"</string>
    <string name="restr_pin_enter_pin" msgid="3395953421368476103">"PIN 입력"</string>
    <string name="restr_pin_incorrect" msgid="8571512003955077924">"올바르지 않은 값이 입력됨"</string>
    <string name="restr_pin_enter_old_pin" msgid="1462206225512910757">"현재 PIN"</string>
    <string name="restr_pin_enter_new_pin" msgid="5959606691619959184">"새 PIN"</string>
    <string name="restr_pin_confirm_pin" msgid="8501523829633146239">"새 PIN 확인"</string>
    <string name="restr_pin_create_pin" msgid="8017600000263450337">"제한사항 수정을 위한 PIN 생성"</string>
    <string name="restr_pin_error_doesnt_match" msgid="2224214190906994548">"PIN이 일치하지 않습니다. 다시 시도하세요."</string>
    <string name="restr_pin_error_too_short" msgid="8173982756265777792">"PIN이 너무 짧습니다. 최소 4자 이상이어야 합니다."</string>
  <plurals name="restr_pin_countdown">
    <item quantity="one" msgid="311050995198548675">"1초 후에 다시 시도하세요."</item>
    <item quantity="other" msgid="4730868920742952817">"<xliff:g id="COUNT">%d</xliff:g>초 후에 다시 시도하세요."</item>
  </plurals>
    <string name="restr_pin_try_later" msgid="973144472490532377">"나중에 다시 시도"</string>
    <string name="immersive_mode_confirmation" msgid="7227416894979047467">"전체화면을 종료하려면 위에서 아래로 스와이프하세요."</string>
    <string name="done_label" msgid="2093726099505892398">"완료"</string>
    <string name="hour_picker_description" msgid="6698199186859736512">"시간 원형 슬라이더"</string>
    <string name="minute_picker_description" msgid="8606010966873791190">"분 원형 슬라이더"</string>
    <string name="select_hours" msgid="6043079511766008245">"시간 선택"</string>
    <string name="select_minutes" msgid="3974345615920336087">"분 선택"</string>
    <string name="day_picker_description" msgid="8990847925961297968">"월별 바둑판식 날짜 표시"</string>
    <string name="year_picker_description" msgid="5524331207436052403">"년"</string>
    <string name="select_day" msgid="7774759604701773332">"월/일 선택"</string>
    <string name="select_year" msgid="7952052866994196170">"연도 선택"</string>
    <string name="item_is_selected" msgid="949687401682476608">"<xliff:g id="ITEM">%1$s</xliff:g>이(가) 선택됨"</string>
    <string name="deleted_key" msgid="7659477886625566590">"<xliff:g id="KEY">%1$s</xliff:g> 삭제됨"</string>
    <string name="managed_profile_label_badge" msgid="2355652472854327647">"업무용 <xliff:g id="LABEL">%1$s</xliff:g>"</string>
    <string name="lock_to_app_toast" msgid="7570091317001980053">"화면 고정을 해제하려면 \'뒤로\'와 \'개요\'를 동시에 길게 터치합니다."</string>
    <string name="lock_to_app_toast_accessible" msgid="8239120109365070664">"화면 고정을 해제하려면 \'개요\'를 길게 터치합니다."</string>
    <string name="lock_to_app_toast_locked" msgid="8739004135132606329">"화면이 고정되었습니다. 소속된 조직에서 고정 해제를 허용하지 않습니다."</string>
    <string name="lock_to_app_start" msgid="6643342070839862795">"화면 고정됨"</string>
    <string name="lock_to_app_exit" msgid="8598219838213787430">"화면 고정 해제됨"</string>
    <string name="lock_to_app_unlock_pin" msgid="2552556656504331634">"고정 해제 이전에 PIN 요청"</string>
    <string name="lock_to_app_unlock_pattern" msgid="4182192144797225137">"고정 해제 이전에 잠금해제 패턴 요청"</string>
    <string name="lock_to_app_unlock_password" msgid="6380979775916974414">"고정 해제 이전에 비밀번호 요청"</string>
    <string name="battery_saver_description" msgid="1960431123816253034">"배터리 수명 개선을 위해, 배터리 세이버는 기기의 성능을 줄이고 진동, 위치 서비스 및 대부분의 백그라운드 데이터를 제한합니다. 이메일, 메시지 및 동기화에 의존하는 기타 앱은 앱을 열 때까지 업데이트되지 않을 수 있습니다.\n\n배터리 세이버는 기기를 충전 중일 때는 자동으로 사용 중지됩니다."</string>
    <string name="downtime_condition_summary" msgid="8761776337475705749">"<xliff:g id="FORMATTEDTIME">%1$s</xliff:g>에 정지가 종료될 때까지"</string>
    <string name="downtime_condition_line_one" msgid="8762708714645352010">"다운타임이 끝날 때까지"</string>
  <plurals name="zen_mode_duration_minutes_summary">
    <item quantity="one" msgid="3177683545388923234">"1분(<xliff:g id="FORMATTEDTIME">%2$s</xliff:g>까지)"</item>
    <item quantity="other" msgid="2787867221129368935">"%1$d분(<xliff:g id="FORMATTEDTIME">%2$s</xliff:g>까지)"</item>
  </plurals>
  <plurals name="zen_mode_duration_hours_summary">
    <item quantity="one" msgid="597194865053253679">"1시간(<xliff:g id="FORMATTEDTIME">%2$s</xliff:g>까지)"</item>
    <item quantity="other" msgid="2827214920627669898">"%1$d시간(<xliff:g id="FORMATTEDTIME">%2$s</xliff:g>까지)"</item>
  </plurals>
  <plurals name="zen_mode_duration_minutes">
    <item quantity="one" msgid="9040808414992812341">"1분 동안"</item>
    <item quantity="other" msgid="6924190729213550991">"%d분 동안"</item>
  </plurals>
  <plurals name="zen_mode_duration_hours">
    <item quantity="one" msgid="3480040795582254384">"1시간 동안"</item>
    <item quantity="other" msgid="5408537517529822157">"%d시간 동안"</item>
  </plurals>
    <string name="zen_mode_until" msgid="7336308492289875088">"<xliff:g id="FORMATTEDTIME">%1$s</xliff:g>까지"</string>
    <string name="zen_mode_forever" msgid="4316804956488785559">"무제한"</string>
    <string name="toolbar_collapse_description" msgid="2821479483960330739">"접기"</string>
    <string name="zen_mode_next_alarm_summary" msgid="5915140424683747372">"다음 <xliff:g id="FORMATTEDTIME">%1$s</xliff:g> 알람까지"</string>
    <string name="zen_mode_next_alarm_line_one" msgid="5537042951553420916">"다음 알람까지"</string>
    <string name="muted_by" msgid="6147073845094180001">"<xliff:g id="THIRD_PARTY">%1$s</xliff:g>에서 알림음 음소거"</string>
    <string name="system_error_wipe_data" msgid="6608165524785354962">"사용 중인 기기 내부에 문제가 발생했습니다. 초기화할 때까지 불안정할 수 있습니다."</string>
    <string name="system_error_manufacturer" msgid="8086872414744210668">"사용 중인 기기 내부에 문제가 발생했습니다. 자세한 내용은 제조업체에 문의하세요."</string>
    <string name="stk_cc_ussd_to_dial" msgid="5202342984749947872">"USSD 요청이 DIAL 요청으로 수정됩니다."</string>
    <string name="stk_cc_ussd_to_ss" msgid="2345360594181405482">"USSD 요청이 SS 요청으로 수정됩니다."</string>
    <string name="stk_cc_ussd_to_ussd" msgid="7466087659967191653">"USSD 요청이 새로운 USSD 요청으로 수정됩니다."</string>
    <string name="stk_cc_ss_to_dial" msgid="2151304435775557162">"SS 요청이 DIAL 요청으로 수정됩니다."</string>
    <string name="stk_cc_ss_to_ussd" msgid="3951862188105305589">"SS 요청이 USSD 요청으로 수정됩니다."</string>
    <string name="stk_cc_ss_to_ss" msgid="5470768854991452695">"SS 요청이 새로운 SS 요청으로 수정됩니다."</string>
    <string name="usb_midi_peripheral_manufacturer_name" msgid="7176526170008970168">"Android"</string>
    <string name="usb_midi_peripheral_model_name" msgid="1959288763942653301">"USB 주변기기 포트"</string>
</resources><|MERGE_RESOLUTION|>--- conflicted
+++ resolved
@@ -1131,25 +1131,7 @@
     <string name="enable_explore_by_touch_warning_message" product="default" msgid="2708199672852373195">"<xliff:g id="ACCESSIBILITY_SERVICE_NAME">%1$s</xliff:g>을(를) 사용하려면 \'터치하여 탐색\' 기능을 사용하도록 설정해야 합니다. \'터치하여 탐색\'을 사용하도록 설정하면, 화면을 터치하여 손가락 아래에 표시된 항목에 대한 설명을 듣고 보거나 휴대전화로 상호작용하기 위한 동작을 수행할 수 있습니다."</string>
     <string name="oneMonthDurationPast" msgid="7396384508953779925">"한 달 전"</string>
     <string name="beforeOneMonthDurationPast" msgid="909134546836499826">"한 달 전"</string>
-<<<<<<< HEAD
-  <plurals name="num_seconds_ago">
-    <item quantity="one" msgid="4869870056547896011">"1초 전"</item>
-    <item quantity="other" msgid="3903706804349556379">"<xliff:g id="COUNT">%d</xliff:g>초 전"</item>
-  </plurals>
-  <plurals name="num_minutes_ago">
-    <item quantity="one" msgid="3306787433088810191">"1분 전"</item>
-    <item quantity="other" msgid="2176942008915455116">"<xliff:g id="COUNT">%d</xliff:g>분 전"</item>
-  </plurals>
-  <plurals name="num_hours_ago">
-    <item quantity="one" msgid="9150797944610821849">"1시간 전"</item>
-    <item quantity="other" msgid="2467273239587587569">"<xliff:g id="COUNT">%d</xliff:g>시간 전"</item>
-  </plurals>
     <!-- no translation found for last_num_days:one (7555846096746489821) -->
-=======
-  <plurals name="last_num_days">
-    <item quantity="other" msgid="3069992808164318268">"지난 <xliff:g id="COUNT">%d</xliff:g>일"</item>
-  </plurals>
->>>>>>> 6d8886ac
     <string name="last_month" msgid="3959346739979055432">"지난 달"</string>
     <string name="older" msgid="5211975022815554840">"이전"</string>
     <string name="preposition_for_date" msgid="9093949757757445117">"<xliff:g id="DATE">%s</xliff:g>"</string>
