--- conflicted
+++ resolved
@@ -1131,25 +1131,7 @@
     <string name="enable_explore_by_touch_warning_message" product="default" msgid="2708199672852373195">"<xliff:g id="ACCESSIBILITY_SERVICE_NAME">%1$s</xliff:g> жели да омогући Истраживање додиром. Када је Истраживање додиром укључено, можете да чујете или видите описе ставке на коју сте ставили прст или да комуницирате са телефоном помоћу покрета."</string>
     <string name="oneMonthDurationPast" msgid="7396384508953779925">"Пре месец дана"</string>
     <string name="beforeOneMonthDurationPast" msgid="909134546836499826">"Пре месец дана"</string>
-<<<<<<< HEAD
-  <plurals name="num_seconds_ago">
-    <item quantity="one" msgid="4869870056547896011">"Пре 1 секунде"</item>
-    <item quantity="other" msgid="3903706804349556379">"пре <xliff:g id="COUNT">%d</xliff:g> секунде(и)"</item>
-  </plurals>
-  <plurals name="num_minutes_ago">
-    <item quantity="one" msgid="3306787433088810191">"Пре једног минута"</item>
-    <item quantity="other" msgid="2176942008915455116">"пре <xliff:g id="COUNT">%d</xliff:g> минута"</item>
-  </plurals>
-  <plurals name="num_hours_ago">
-    <item quantity="one" msgid="9150797944610821849">"Пре сат времена"</item>
-    <item quantity="other" msgid="2467273239587587569">"пре <xliff:g id="COUNT">%d</xliff:g> сата(и)"</item>
-  </plurals>
     <!-- no translation found for last_num_days:one (7555846096746489821) -->
-=======
-  <plurals name="last_num_days">
-    <item quantity="other" msgid="3069992808164318268">"У последња(их) <xliff:g id="COUNT">%d</xliff:g> дана"</item>
-  </plurals>
->>>>>>> 6d8886ac
     <string name="last_month" msgid="3959346739979055432">"Прошлог месеца"</string>
     <string name="older" msgid="5211975022815554840">"Старије"</string>
     <string name="preposition_for_date" msgid="9093949757757445117">"дана <xliff:g id="DATE">%s</xliff:g>"</string>
