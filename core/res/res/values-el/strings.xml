<?xml version="1.0" encoding="UTF-8"?>
<!-- 
/* //device/apps/common/assets/res/any/strings.xml
**
** Copyright 2006, The Android Open Source Project
**
** Licensed under the Apache License, Version 2.0 (the "License");
** you may not use this file except in compliance with the License.
** You may obtain a copy of the License at
**
**     http://www.apache.org/licenses/LICENSE-2.0
**
** Unless required by applicable law or agreed to in writing, software
** distributed under the License is distributed on an "AS IS" BASIS,
** WITHOUT WARRANTIES OR CONDITIONS OF ANY KIND, either express or implied.
** See the License for the specific language governing permissions and
** limitations under the License.
*/
 -->

<resources xmlns:android="http://schemas.android.com/apk/res/android"
    xmlns:xliff="urn:oasis:names:tc:xliff:document:1.2">
    <string name="byteShort" msgid="8340973892742019101">"B"</string>
    <string name="kilobyteShort" msgid="7542884022844556968">"kB"</string>
    <string name="megabyteShort" msgid="6355851576770428922">"MB"</string>
    <string name="gigabyteShort" msgid="3259882455212193214">"GB"</string>
    <string name="terabyteShort" msgid="231613018159186962">"TB"</string>
    <string name="petabyteShort" msgid="5637816680144990219">"PB"</string>
    <string name="fileSizeSuffix" msgid="8897567456150907538">"<xliff:g id="NUMBER">%1$s</xliff:g> <xliff:g id="UNIT">%2$s</xliff:g>"</string>
    <string name="untitled" msgid="4638956954852782576">"&lt;Χωρίς τίτλο&gt;"</string>
    <string name="emptyPhoneNumber" msgid="7694063042079676517">"(Δεν υπάρχει τηλεφωνικός αριθμός)"</string>
    <string name="unknownName" msgid="6867811765370350269">"Άγνωστο"</string>
    <string name="defaultVoiceMailAlphaTag" msgid="2660020990097733077">"Αυτ/τος τηλεφωνητής"</string>
    <string name="defaultMsisdnAlphaTag" msgid="2850889754919584674">"MSISDN1"</string>
    <string name="mmiError" msgid="5154499457739052907">"Πρόβλημα σύνδεσης ή μη έγκυρος κώδικας MMI."</string>
    <string name="mmiFdnError" msgid="5224398216385316471">"Η λειτουργία περιορίζεται μόνο σε προκαθορισμένους αριθμούς κλήσης."</string>
    <string name="mmiErrorWhileRoaming" msgid="762488890299284230">"Δεν είναι δυνατή η αλλαγή των ρυθμίσεων προώθησης κλήσεων από το τηλέφωνό σας κατά τη διάρκεια της περιαγωγής."</string>
    <string name="serviceEnabled" msgid="8147278346414714315">"Η υπηρεσία ενεργοποιήθηκε."</string>
    <string name="serviceEnabledFor" msgid="6856228140453471041">"Η υπηρεσία ενεργοποιήθηκε για:"</string>
    <string name="serviceDisabled" msgid="1937553226592516411">"Η υπηρεσία έχει απενεργοποιηθεί."</string>
    <string name="serviceRegistered" msgid="6275019082598102493">"Η εγγραφή ήταν επιτυχής."</string>
    <string name="serviceErased" msgid="1288584695297200972">"Η διαγραφή ήταν επιτυχής."</string>
    <string name="passwordIncorrect" msgid="7612208839450128715">"Λανθασμένος κωδικός πρόσβασης."</string>
    <string name="mmiComplete" msgid="8232527495411698359">"Το MMI ολοκληρώθηκε."</string>
    <string name="badPin" msgid="9015277645546710014">"Το παλιό PIN που πληκτρολογήσατε είναι λάθος."</string>
    <string name="badPuk" msgid="5487257647081132201">"Ο κωδικός PUK που πληκτρολογήσατε είναι λάθος."</string>
    <string name="mismatchPin" msgid="609379054496863419">"Οι αριθμοί PIN που πληκτρολογήσατε δεν ταιριάζουν."</string>
    <string name="invalidPin" msgid="3850018445187475377">"Πληκτρολογήστε έναν αριθμό PIN μεγέθους 4 έως 8 αριθμών."</string>
    <string name="invalidPuk" msgid="8761456210898036513">"Πληκτρολογήστε έναν κωδικό PUK με 8 αριθμούς ή περισσότερους."</string>
    <string name="needPuk" msgid="919668385956251611">"Η κάρτα SIM έχει κλειδωθεί με κωδικό PUK. Πληκτρολογήστε τον κωδικό PUK για να την ξεκλειδώσετε."</string>
    <string name="needPuk2" msgid="4526033371987193070">"Πληκτρολογήστε τον κωδικό PUK2 για την κατάργηση αποκλεισμού της κάρτας SIM."</string>
    <string name="enablePin" msgid="209412020907207950">"Ανεπιτυχής προσπάθεια. Ενεργοποιήστε το Κλείδωμα SIM/RUIM."</string>
    <plurals name="pinpuk_attempts" formatted="false" msgid="1251012001539225582">
      <item quantity="other">Απομένουν άλλες <xliff:g id="NUMBER_1">%d</xliff:g> προσπάθειες προτού κλειδωθεί η κάρτα SIM.</item>
      <item quantity="one">Απομένει άλλη <xliff:g id="NUMBER_0">%d</xliff:g> προσπάθεια προτού κλειδωθεί η κάρτα SIM.</item>
    </plurals>
    <string name="imei" msgid="2625429890869005782">"IMEI"</string>
    <string name="meid" msgid="4841221237681254195">"MEID"</string>
    <string name="ClipMmi" msgid="6952821216480289285">"Εισερχόμενη αναγνώριση κλήσης"</string>
    <string name="ClirMmi" msgid="7784673673446833091">"Εξερχόμενη αναγνώριση κλήσης"</string>
    <string name="ColpMmi" msgid="3065121483740183974">"Αναγνωριστικό συνδεδεμένης γραμμής"</string>
    <string name="ColrMmi" msgid="4996540314421889589">"Περιορισμός αναγνωριστικού συνδεδεμένης πρόσβασης"</string>
    <string name="CfMmi" msgid="5123218989141573515">"Προώθηση κλήσεων"</string>
    <string name="CwMmi" msgid="9129678056795016867">"Αναμονή"</string>
    <string name="BaMmi" msgid="455193067926770581">"Φραγή κλήσεων"</string>
    <string name="PwdMmi" msgid="7043715687905254199">"Αλλαγή κωδικού πρόσβασης"</string>
    <string name="PinMmi" msgid="3113117780361190304">"Αλλαγή αριθμού PIN"</string>
    <string name="CnipMmi" msgid="3110534680557857162">"Υπάρχει αριθμός κλήσης"</string>
    <string name="CnirMmi" msgid="3062102121430548731">"Απόκρυψη αριθμού κλήσης"</string>
    <string name="ThreeWCMmi" msgid="9051047170321190368">"Τριμερής κλήση"</string>
    <string name="RuacMmi" msgid="7827887459138308886">"Απόρριψη ανεπιθύμητων, ενοχλητικών κλήσεων"</string>
    <string name="CndMmi" msgid="3116446237081575808">"Παράδοση καλούμενου αριθμού"</string>
    <string name="DndMmi" msgid="1265478932418334331">"Μην ενοχλείτε"</string>
    <string name="CLIRDefaultOnNextCallOn" msgid="429415409145781923">"Η αναγνώριση κλήσης βρίσκεται από προεπιλογή στην \"περιορισμένη\". Επόμενη κλήση: Περιορισμένη."</string>
    <string name="CLIRDefaultOnNextCallOff" msgid="3092918006077864624">"Η αναγνώριση κλήσης βρίσκεται από προεπιλογή στην \"περιορισμένη\". Επόμενη κλήση: Μη περιορισμένη"</string>
    <string name="CLIRDefaultOffNextCallOn" msgid="6179425182856418465">"Η αναγνώριση κλήσης βρίσκεται από προεπιλογή στην \"μη περιορισμένη\". Επόμενη κλήση: Περιορισμένη."</string>
    <string name="CLIRDefaultOffNextCallOff" msgid="2567998633124408552">"Η αναγνώριση κλήσης βρίσκεται από προεπιλογή στην \"μη περιορισμένη\". Επόμενη κλήση: Μη περιορισμένη"</string>
    <string name="serviceNotProvisioned" msgid="8614830180508686666">"Η υπηρεσία δεν προβλέπεται."</string>
    <string name="CLIRPermanent" msgid="3377371145926835671">"Δεν μπορείτε να αλλάξετε τη ρύθμιση του αναγνωριστικού καλούντος."</string>
    <string name="RestrictedOnDataTitle" msgid="5221736429761078014">"Δεν υπάρχει υπηρεσία δεδομένων κινητής τηλεφωνίας"</string>
    <string name="RestrictedOnEmergencyTitle" msgid="6855466023161191166">"Οι κλήσεις έκτακτης ανάγκης δεν είναι διαθέσιμες"</string>
    <string name="RestrictedOnNormalTitle" msgid="3179574012752700984">"Δεν υπάρχει φωνητική υπηρεσία"</string>
    <string name="RestrictedOnAllVoiceTitle" msgid="8037246983606545202">"Δεν υπάρχει φωνητική υπηρεσία ή κλήσεις έκτακτης ανάγκης"</string>
    <string name="RestrictedStateContent" msgid="6538703255570997248">"Απενεργοποιήθηκε προσωρινά από την εταιρεία κινητής τηλεφωνίας σας"</string>
    <string name="RestrictedStateContentMsimTemplate" msgid="673416791370248176">"Απενεργοποιήθηκε προσωρινά από την εταιρεία κινητής τηλεφωνίας σας για τον αριθμό SIM <xliff:g id="SIMNUMBER">%d</xliff:g>"</string>
    <string name="NetworkPreferenceSwitchTitle" msgid="6982395015324165258">"Δεν είναι δυνατή η σύνδεση στο δίκτυο κινητής τηλεφωνίας"</string>
    <string name="NetworkPreferenceSwitchSummary" msgid="509327194863482733">"Δοκιμάστε να αλλάξετε το προτιμώμενο δίκτυο. Πατήστε για αλλαγή."</string>
    <string name="EmergencyCallWarningTitle" msgid="813380189532491336">"Οι κλήσεις έκτακτης ανάγκης δεν είναι διαθέσιμες"</string>
    <string name="EmergencyCallWarningSummary" msgid="1899692069750260619">"Δεν είναι δυνατή η πραγματοποίηση κλήσεων έκτακτης ανάγκης μέσω Wi‑Fi"</string>
    <string name="notification_channel_network_alert" msgid="4427736684338074967">"Ειδοποιήσεις"</string>
    <string name="notification_channel_call_forward" msgid="2419697808481833249">"Προώθηση κλήσης"</string>
    <string name="notification_channel_emergency_callback" msgid="6686166232265733921">"Λειτουργία επιστροφής κλήσης έκτακτης ανάγκης"</string>
    <string name="notification_channel_mobile_data_status" msgid="4575131690860945836">"Κατάσταση δεδομένων κινητής τηλεφωνίας"</string>
    <string name="notification_channel_sms" msgid="3441746047346135073">"Μηνύματα SMS"</string>
    <string name="notification_channel_voice_mail" msgid="3954099424160511919">"Μηνύματα αυτόματου τηλεφωνητή"</string>
    <string name="notification_channel_wfc" msgid="2130802501654254801">"Κλήση Wi-Fi"</string>
    <string name="notification_channel_sim" msgid="4052095493875188564">"Κατάσταση SIM"</string>
    <string name="peerTtyModeFull" msgid="6165351790010341421">"Αίτημα peer για TTY ΠΛΗΡΗΣ Λειτουργία"</string>
    <string name="peerTtyModeHco" msgid="5728602160669216784">"Αίτημα peer για TTY Λειτουργία HCO"</string>
    <string name="peerTtyModeVco" msgid="1742404978686538049">"Αίτημα peer για TTY Λειτουργία VCO"</string>
    <string name="peerTtyModeOff" msgid="3280819717850602205">"Αίτημα peer για TTY Λειτουργία ΑΝΕΝΕΡΓΗ"</string>
    <string name="serviceClassVoice" msgid="1258393812335258019">"Φωνή"</string>
    <string name="serviceClassData" msgid="872456782077937893">"Δεδομένα"</string>
    <string name="serviceClassFAX" msgid="5566624998840486475">"ΦΑΞ"</string>
    <string name="serviceClassSMS" msgid="2015460373701527489">"SMS"</string>
    <string name="serviceClassDataAsync" msgid="4523454783498551468">"Μη συγχρονισμένα"</string>
    <string name="serviceClassDataSync" msgid="7530000519646054776">"Συγχρονισμός"</string>
    <string name="serviceClassPacket" msgid="6991006557993423453">"Πακέτο"</string>
    <string name="serviceClassPAD" msgid="3235259085648271037">"PAD"</string>
    <string name="roamingText0" msgid="7170335472198694945">"Ενεργή ένδειξη περιαγωγής"</string>
    <string name="roamingText1" msgid="5314861519752538922">"Ανενεργή ένδειξη περιαγωγής"</string>
    <string name="roamingText2" msgid="8969929049081268115">"Η ένδειξη περιαγωγής αναβοσβήνει"</string>
    <string name="roamingText3" msgid="5148255027043943317">"Εκτός γειτονίας"</string>
    <string name="roamingText4" msgid="8808456682550796530">"Εκτός κτιρίου"</string>
    <string name="roamingText5" msgid="7604063252850354350">"Περιαγωγή - Προτιμώμενο σύστημα"</string>
    <string name="roamingText6" msgid="2059440825782871513">"Περιαγωγή - Διαθέσιμο σύστημα"</string>
    <string name="roamingText7" msgid="7112078724097233605">"Περιαγωγή - Συνεργάτης Alliance"</string>
    <string name="roamingText8" msgid="5989569778604089291">"Περιαγωγή - Συνεργάτης με λογαριασμό Premium"</string>
    <string name="roamingText9" msgid="7969296811355152491">"Περιαγωγή - Πλήρης λειτουργικότητα υπηρεσίας"</string>
    <string name="roamingText10" msgid="3992906999815316417">"Περιαγωγή - Μερική λειτουργικότητα υπηρεσίας"</string>
    <string name="roamingText11" msgid="4154476854426920970">"Ενεργό διαφημιστικό πλαίσιο περιαγωγής"</string>
    <string name="roamingText12" msgid="1189071119992726320">"Διαφημιστικό πλαίσιο περιαγωγής απενεργοποιημένο"</string>
    <string name="roamingTextSearching" msgid="8360141885972279963">"Αναζήτηση υπηρεσιών"</string>
    <string name="wfcRegErrorTitle" msgid="3855061241207182194">"Δεν ήταν δυνατή η ρύθμιση της κλήσης Wi-Fi"</string>
  <string-array name="wfcOperatorErrorAlertMessages">
    <item msgid="3910386316304772394">"Για να κάνετε κλήσεις και να στέλνετε μηνύματα μέσω Wi-Fi, ζητήστε πρώτα από την εταιρεία κινητής τηλεφωνίας να ρυθμίσει την υπηρεσία. Στη συνέχεια, ενεργοποιήστε ξανά την Κλήση Wi-Fi από τις Ρυθμίσεις. (Κωδικός σφάλματος: <xliff:g id="CODE">%1$s</xliff:g>)"</item>
  </string-array>
  <string-array name="wfcOperatorErrorNotificationMessages">
    <item msgid="7372514042696663278">"Παρουσιάστηκε πρόβλημα με την εγγραφή της κλήσης Wi‑Fi με την εταιρεία κινητής τηλεφωνίας: <xliff:g id="CODE">%1$s</xliff:g>"</item>
  </string-array>
    <!-- no translation found for wfcSpnFormat_spn (4998685024207291232) -->
    <skip />
    <string name="wfcSpnFormat_spn_wifi_calling" msgid="136001023263502280">"Κλήση Wi-Fi <xliff:g id="SPN">%s</xliff:g>"</string>
    <string name="wfcSpnFormat_wlan_call" msgid="2533371081782489793">"Κλήση μέσω WLAN"</string>
    <string name="wfcSpnFormat_spn_wlan_call" msgid="2315240198303197168">"Κλήση μέσω WLAN <xliff:g id="SPN">%s</xliff:g>"</string>
    <string name="wfcSpnFormat_spn_wifi" msgid="6546481665561961938">"<xliff:g id="SPN">%s</xliff:g> Wi-Fi"</string>
    <string name="wfcSpnFormat_wifi_calling_bar_spn" msgid="1726178784338466265">"Κλήση Wi-Fi | <xliff:g id="SPN">%s</xliff:g>"</string>
    <string name="wfcSpnFormat_spn_vowifi" msgid="4444638298656953681">"<xliff:g id="SPN">%s</xliff:g> VoWifi"</string>
    <string name="wfcSpnFormat_wifi_calling" msgid="4990486735013125329">"Κλήση Wi-Fi"</string>
    <string name="wfcSpnFormat_wifi" msgid="1892673884655959773">"Wi-Fi"</string>
    <string name="wfcSpnFormat_wifi_calling_wo_hyphen" msgid="1336669776254502831">"Κλήση Wi-Fi"</string>
    <string name="wfcSpnFormat_vowifi" msgid="1765176406171272629">"VoWifi"</string>
    <string name="wifi_calling_off_summary" msgid="8720659586041656098">"Ανενεργό"</string>
    <string name="wfc_mode_wifi_preferred_summary" msgid="1994113411286935263">"Προτίμηση Wi-Fi"</string>
    <string name="wfc_mode_cellular_preferred_summary" msgid="1988279625335345908">"Προτίμηση δικτύου κινητής τηλεφωνίας"</string>
    <string name="wfc_mode_wifi_only_summary" msgid="2379919155237869320">"Μόνο Wi-Fi"</string>
    <string name="cfTemplateNotForwarded" msgid="1683685883841272560">"<xliff:g id="BEARER_SERVICE_CODE">{0}</xliff:g>: Δεν προωθήθηκε"</string>
    <string name="cfTemplateForwarded" msgid="1302922117498590521">"<xliff:g id="BEARER_SERVICE_CODE">{0}</xliff:g>: <xliff:g id="DIALING_NUMBER">{1}</xliff:g>"</string>
    <string name="cfTemplateForwardedTime" msgid="9206251736527085256">"<xliff:g id="BEARER_SERVICE_CODE">{0}</xliff:g>: <xliff:g id="DIALING_NUMBER">{1}</xliff:g> μετά από <xliff:g id="TIME_DELAY">{2}</xliff:g> δευτερόλεπτα"</string>
    <string name="cfTemplateRegistered" msgid="5073237827620166285">"<xliff:g id="BEARER_SERVICE_CODE">{0}</xliff:g>: Δεν προωθήθηκε"</string>
    <string name="cfTemplateRegisteredTime" msgid="6781621964320635172">"<xliff:g id="BEARER_SERVICE_CODE">{0}</xliff:g>: Δεν προωθήθηκε"</string>
    <string name="fcComplete" msgid="3118848230966886575">"Ο κωδικός λειτουργίας ολοκληρώθηκε."</string>
    <string name="fcError" msgid="3327560126588500777">"Πρόβλημα σύνδεσης ή μη έγκυρος κώδικας δυνατότητας."</string>
    <string name="httpErrorOk" msgid="1191919378083472204">"OK"</string>
    <string name="httpError" msgid="7956392511146698522">"Παρουσιάστηκε σφάλμα δικτύου."</string>
    <string name="httpErrorLookup" msgid="4711687456111963163">"Δεν ήταν δυνατή η εύρεση της διεύθυνσης URL."</string>
    <string name="httpErrorUnsupportedAuthScheme" msgid="6299980280442076799">"Το πλάνο ελέγχου ταυτότητας ιστοτόπου δεν υποστηρίζεται."</string>
    <string name="httpErrorAuth" msgid="1435065629438044534">"Δεν ήταν δυνατός ο έλεγχος ταυτότητας."</string>
    <string name="httpErrorProxyAuth" msgid="1788207010559081331">"Ο έλεγχος ταυτότητας μέσω του διακομιστή μεσολάβησης δεν ήταν επιτυχής."</string>
    <string name="httpErrorConnect" msgid="8714273236364640549">"Δεν ήταν δυνατή η σύνδεση στον διακομιστή."</string>
    <string name="httpErrorIO" msgid="2340558197489302188">"Δεν ήταν δυνατή η επικοινωνία με τον διακομιστή. Προσπαθήστε ξανά αργότερα."</string>
    <string name="httpErrorTimeout" msgid="4743403703762883954">"Το όριο χρόνου της σύνδεσης στον διακομιστή έληξε."</string>
    <string name="httpErrorRedirectLoop" msgid="8679596090392779516">"Αυτή η σελίδα περιέχει πάρα πολλές ανακατευθύνσεις διακομιστή."</string>
    <string name="httpErrorUnsupportedScheme" msgid="5015730812906192208">"Το πρωτόκολλο δεν υποστηρίζεται."</string>
    <string name="httpErrorFailedSslHandshake" msgid="96549606000658641">"Δεν ήταν δυνατή η δημιουργία ασφαλούς σύνδεσης."</string>
    <string name="httpErrorBadUrl" msgid="3636929722728881972">"Δεν ήταν δυνατό το άνοιγμα της σελίδας διότι η διεύθυνση URL δεν είναι έγκυρη."</string>
    <string name="httpErrorFile" msgid="2170788515052558676">"Δεν ήταν δυνατή η πρόσβαση στο αρχείο."</string>
    <string name="httpErrorFileNotFound" msgid="6203856612042655084">"Δεν ήταν δυνατή η εύρεση του αρχείου που ζητήθηκε."</string>
    <string name="httpErrorTooManyRequests" msgid="1235396927087188253">"Πραγματοποιείται επεξεργασία πάρα πολλών αιτημάτων. Προσπαθήστε ξανά αργότερα."</string>
    <string name="notification_title" msgid="8967710025036163822">"Σφάλμα σύνδεσης για τον λογαριασμό <xliff:g id="ACCOUNT">%1$s</xliff:g>"</string>
    <string name="contentServiceSync" msgid="8353523060269335667">"Συγχρονισμός"</string>
    <string name="contentServiceSyncNotificationTitle" msgid="7036196943673524858">"Αδυναμία συγχρονισμού"</string>
    <string name="contentServiceTooManyDeletesNotificationDesc" msgid="4884451152168188763">"Επιχειρήθηκε η διαγραφή πάρα πολλών <xliff:g id="CONTENT_TYPE">%s</xliff:g>."</string>
    <string name="low_memory" product="tablet" msgid="6494019234102154896">"Ο αποθηκευτικός χώρος του tablet είναι πλήρης. Διαγράψτε μερικά αρχεία για να δημιουργήσετε ελεύθερο χώρο."</string>
    <string name="low_memory" product="watch" msgid="4415914910770005166">"Ο αποθηκευτικός χώρος παρακολούθησης είναι πλήρης! Διαγράψτε μερικά αρχεία για να απελευθερώσετε χώρο."</string>
    <string name="low_memory" product="tv" msgid="516619861191025923">"Ο αποθηκευτικός χώρος της τηλεόρασης είναι πλήρης. Διαγράψτε ορισμένα αρχεία, για να ελευθερώσετε χώρο."</string>
    <string name="low_memory" product="default" msgid="3475999286680000541">"Ο αποθηκευτικός χώρος του τηλεφώνου είναι πλήρης. Διαγράψτε μερικά αρχεία για να δημιουργήσετε ελεύθερο χώρο."</string>
    <plurals name="ssl_ca_cert_warning" formatted="false" msgid="5106721205300213569">
      <item quantity="other">Οι αρχές έκδοσης πιστοποιητικών εγκαταστάθηκαν</item>
      <item quantity="one">Η αρχή έκδοσης πιστοποιητικών εγκαταστάθηκε</item>
    </plurals>
    <string name="ssl_ca_cert_noti_by_unknown" msgid="4475437862189850602">"Από ένα άγνωστο τρίτο μέρος"</string>
    <string name="ssl_ca_cert_noti_by_administrator" msgid="3541729986326153557">"Από τον διαχειριστή του προφίλ εργασίας σας"</string>
    <string name="ssl_ca_cert_noti_managed" msgid="4030263497686867141">"Από <xliff:g id="MANAGING_DOMAIN">%s</xliff:g>"</string>
    <string name="work_profile_deleted" msgid="5005572078641980632">"Το προφίλ εργασίας διαγράφηκε"</string>
    <string name="work_profile_deleted_details" msgid="6307630639269092360">"Η εφαρμογή διαχείρισης προφίλ εργασίας είτε λείπει είτε είναι κατεστραμμένη. Ως αποτέλεσμα, διαγράφηκε το προφίλ εργασίας και τα σχετικά δεδομένα. Επικοινωνήστε με τον διαχειριστή σας για βοήθεια."</string>
    <string name="work_profile_deleted_description_dpm_wipe" msgid="8823792115612348820">"Το προφίλ εργασίας σας δεν είναι πια διαθέσιμο σε αυτήν τη συσκευή"</string>
    <string name="work_profile_deleted_reason_maximum_password_failure" msgid="8986903510053359694">"Πάρα πολλές προσπάθειες εισαγωγής κωδικού πρόσβασης"</string>
    <string name="network_logging_notification_title" msgid="6399790108123704477">"Η συσκευή είναι διαχειριζόμενη"</string>
    <string name="network_logging_notification_text" msgid="7930089249949354026">"Ο οργανισμός σας διαχειρίζεται αυτήν τη συσκευή και ενδέχεται να παρακολουθεί την επισκεψιμότητα δικτύου. Πατήστε για λεπτομέρειες."</string>
    <string name="factory_reset_warning" msgid="5423253125642394387">"Η συσκευή σας θα διαγραφεί"</string>
    <string name="factory_reset_message" msgid="9024647691106150160">"Δεν είναι δυνατή η χρήση της εφαρμογής διαχειριστή. Η συσκευή σας θα διαγραφεί.\n\nΕάν έχετε ερωτήσεις, επικοινωνήστε με τον διαχειριστή του οργανισμού σας."</string>
    <string name="printing_disabled_by" msgid="8936832919072486965">"Η εκτύπωση απενεργοποιήθηκε από τον χρήστη <xliff:g id="OWNER_APP">%s</xliff:g>."</string>
    <string name="me" msgid="6545696007631404292">"Για εμένα"</string>
    <string name="power_dialog" product="tablet" msgid="8545351420865202853">"Επιλογές tablet"</string>
    <string name="power_dialog" product="tv" msgid="6153888706430556356">"Επιλογές τηλεόρασης"</string>
    <string name="power_dialog" product="default" msgid="1319919075463988638">"Επιλογές τηλεφώνου"</string>
    <string name="silent_mode" msgid="7167703389802618663">"Λειτουργία σίγασης"</string>
    <string name="turn_on_radio" msgid="3912793092339962371">"Ενεργοποίηση ασύρματου"</string>
    <string name="turn_off_radio" msgid="8198784949987062346">"Απενεργοποίηση ασύρματου"</string>
    <string name="screen_lock" msgid="799094655496098153">"Κλείδωμα οθόνης"</string>
    <string name="power_off" msgid="4266614107412865048">"Απενεργοποίηση"</string>
    <string name="silent_mode_silent" msgid="319298163018473078">"Ειδοποίηση ήχου ανενεργή"</string>
    <string name="silent_mode_vibrate" msgid="7072043388581551395">"Δόνηση ειδοποίησης ήχου"</string>
    <string name="silent_mode_ring" msgid="8592241816194074353">"Ειδοποίηση ήχου ενεργή"</string>
    <string name="reboot_to_update_title" msgid="6212636802536823850">"Ενημέρωση συστήματος Android"</string>
    <string name="reboot_to_update_prepare" msgid="6305853831955310890">"Προετοιμασία για ενημέρωση…"</string>
    <string name="reboot_to_update_package" msgid="3871302324500927291">"Επεξεργασία πακέτου ενημέρωσης…"</string>
    <string name="reboot_to_update_reboot" msgid="6428441000951565185">"Επανεκκίνηση…"</string>
    <string name="reboot_to_reset_title" msgid="4142355915340627490">"Επαναφορά εργοστασιακών ρυθμίσεων"</string>
    <string name="reboot_to_reset_message" msgid="2432077491101416345">"Επανεκκίνηση…"</string>
    <string name="shutdown_progress" msgid="2281079257329981203">"Απενεργοποίηση..."</string>
    <string name="shutdown_confirm" product="tablet" msgid="3385745179555731470">"Το tablet σας θα απενεργοποιηθεί."</string>
    <string name="shutdown_confirm" product="tv" msgid="476672373995075359">"Η τηλεόρασή σας θα κλείσει."</string>
    <string name="shutdown_confirm" product="watch" msgid="3490275567476369184">"Η παρακολούθησή σας θα τερματιστεί."</string>
    <string name="shutdown_confirm" product="default" msgid="649792175242821353">"Το τηλέφωνό σας θα απενεργοποιηθεί."</string>
    <string name="shutdown_confirm_question" msgid="2906544768881136183">"Θέλετε να γίνει τερματισμός λειτουργίας;"</string>
    <string name="reboot_safemode_title" msgid="7054509914500140361">"Επανεκκίνηση στην ασφαλή λειτουργία"</string>
    <string name="reboot_safemode_confirm" msgid="55293944502784668">"Θέλετε να κάνετε επανεκκίνηση στην ασφαλή λειτουργία; Αυτό θα απενεργοποιήσει όλες τις εφαρμογές τρίτων που έχετε εγκαταστήσει. Θα γίνει επαναφορά τους στην επόμενη επανεκκίνηση."</string>
    <string name="recent_tasks_title" msgid="3691764623638127888">"Πρόσφατα"</string>
    <string name="no_recent_tasks" msgid="8794906658732193473">"Δεν υπάρχουν πρόσφατες εφαρμογές."</string>
    <string name="global_actions" product="tablet" msgid="408477140088053665">"Επιλογές tablet"</string>
    <string name="global_actions" product="tv" msgid="7240386462508182976">"Επιλογές τηλεόρασης"</string>
    <string name="global_actions" product="default" msgid="2406416831541615258">"Επιλογές τηλεφώνου"</string>
    <string name="global_action_lock" msgid="2844945191792119712">"Κλείδωμα οθόνης"</string>
    <string name="global_action_power_off" msgid="4471879440839879722">"Απενεργοποίηση"</string>
    <string name="global_action_emergency" msgid="7112311161137421166">"Κλήση έκτακτης ανάγκης"</string>
    <string name="global_action_bug_report" msgid="7934010578922304799">"Αναφορά σφαλμάτων"</string>
    <string name="global_action_logout" msgid="935179188218826050">"Λήξη περιόδου σύνδεσης"</string>
    <string name="global_action_screenshot" msgid="8329831278085426283">"Στιγμιότυπο οθόνης"</string>
    <string name="bugreport_title" msgid="2667494803742548533">"Λήψη αναφοράς σφάλματος"</string>
    <string name="bugreport_message" msgid="398447048750350456">"Θα συλλέξει πληροφορίες σχετικά με την τρέχουσα κατάσταση της συσκευής σας και θα τις στείλει μέσω μηνύματος ηλεκτρονικού ταχυδρομείου. Απαιτείται λίγος χρόνος για τη σύνταξη της αναφοράς σφάλματος και την αποστολή της. Κάντε λίγη υπομονή."</string>
    <string name="bugreport_option_interactive_title" msgid="8635056131768862479">"Διαδραστική αναφορά"</string>
    <string name="bugreport_option_interactive_summary" msgid="229299488536107968">"Χρησιμοποιήστε αυτήν την επιλογή στις περισσότερες περιπτώσεις. Σας επιτρέπει να παρακολουθείτε την πρόοδο της αναφοράς, να εισάγετε περισσότερες λεπτομέρειες σχετικά με το πρόβλημα που αντιμετωπίζετε και να τραβήξετε στιγμιότυπα οθόνης. Ενδέχεται να παραλείψει ορισμένες ενότητες που δεν χρησιμοποιούνται συχνά και για τις οποίες απαιτείται μεγάλο χρονικό διάστημα για τη δημιουργία αναφορών."</string>
    <string name="bugreport_option_full_title" msgid="6354382025840076439">"Πλήρης αναφορά"</string>
    <string name="bugreport_option_full_summary" msgid="7210859858969115745">"Χρησιμοποιήστε αυτήν την επιλογή για την ελάχιστη δυνατή παρέμβαση συστήματος, όταν η συσκευή σας δεν ανταποκρίνεται ή παρουσιάζει μεγάλη καθυστέρηση στη λειτουργία ή όταν χρειάζεστε όλες τις ενότητες αναφοράς. Δεν σας επιτρέπει να προσθέσετε περισσότερες λεπτομέρειες ή να τραβήξετε επιπλέον στιγμιότυπα οθόνης."</string>
    <plurals name="bugreport_countdown" formatted="false" msgid="6878900193900090368">
      <item quantity="other">Λήψη στιγμιότυπου οθόνης για αναφορά σφαλμάτων σε <xliff:g id="NUMBER_1">%d</xliff:g> δευτερόλεπτα.</item>
      <item quantity="one">Λήψη στιγμιότυπου οθόνης για αναφορά σφαλμάτων σε <xliff:g id="NUMBER_0">%d</xliff:g> δευτερόλεπτο.</item>
    </plurals>
    <string name="global_action_toggle_silent_mode" msgid="8219525344246810925">"Λειτουργία σίγασης"</string>
    <string name="global_action_silent_mode_on_status" msgid="3289841937003758806">"Ο ήχος είναι απενεργοποιημένος"</string>
    <string name="global_action_silent_mode_off_status" msgid="1506046579177066419">"Ο ήχος είναι ενεργοποιημένος"</string>
    <string name="global_actions_toggle_airplane_mode" msgid="5884330306926307456">"Λειτουργία πτήσης"</string>
    <string name="global_actions_airplane_mode_on_status" msgid="2719557982608919750">"Η λειτουργία πτήσης είναι ενεργοποιημένη."</string>
    <string name="global_actions_airplane_mode_off_status" msgid="5075070442854490296">"Λειτ. πτήσης είναι ανενεργή"</string>
    <string name="global_action_settings" msgid="1756531602592545966">"Ρυθμίσεις"</string>
    <string name="global_action_assist" msgid="3892832961594295030">"Βοήθεια"</string>
    <string name="global_action_voice_assist" msgid="7751191495200504480">"Φων.υποβοηθ."</string>
    <string name="global_action_lockdown" msgid="1099326950891078929">"Κλείδωμα"</string>
    <string name="status_bar_notification_info_overflow" msgid="5301981741705354993">"999+"</string>
    <string name="notification_hidden_text" msgid="6351207030447943784">"Νέα ειδοποίηση"</string>
    <string name="notification_channel_virtual_keyboard" msgid="6969925135507955575">"Εικονικό πληκτρολόγιο"</string>
    <string name="notification_channel_physical_keyboard" msgid="7297661826966861459">"Φυσικό πληκτρολόγιο"</string>
    <string name="notification_channel_security" msgid="7345516133431326347">"Ασφάλεια"</string>
    <string name="notification_channel_car_mode" msgid="3553380307619874564">"Λειτουργία αυτοκινήτου"</string>
    <string name="notification_channel_account" msgid="7577959168463122027">"Κατάσταση λογαριασμού"</string>
    <string name="notification_channel_developer" msgid="7579606426860206060">"Μηνύματα προγραμματιστή"</string>
    <string name="notification_channel_updates" msgid="4794517569035110397">"Ενημερώσεις"</string>
    <string name="notification_channel_network_status" msgid="5025648583129035447">"Κατάσταση δικτύου"</string>
    <string name="notification_channel_network_alerts" msgid="2895141221414156525">"Ειδοποιήσεις δικτύου"</string>
    <string name="notification_channel_network_available" msgid="4531717914138179517">"Το δίκτυο είναι διαθέσιμο"</string>
    <string name="notification_channel_vpn" msgid="8330103431055860618">"Κατάσταση VPN"</string>
    <string name="notification_channel_device_admin" msgid="1568154104368069249">"Διαχείριση συσκευής"</string>
    <string name="notification_channel_alerts" msgid="4496839309318519037">"Ειδοποιήσεις"</string>
    <string name="notification_channel_retail_mode" msgid="6088920674914038779">"Επίδειξη λιανικής"</string>
    <string name="notification_channel_usb" msgid="9006850475328924681">"Σύνδεση USB"</string>
    <string name="notification_channel_heavy_weight_app" msgid="6218742927792852607">"Η εφαρμογή εκτελείται"</string>
    <string name="notification_channel_foreground_service" msgid="3931987440602669158">"Εφαρμογές που καταναλώνουν μπαταρία"</string>
    <string name="foreground_service_app_in_background" msgid="1060198778219731292">"Η εφαρμογή <xliff:g id="APP_NAME">%1$s</xliff:g> χρησιμοποιεί μπαταρία"</string>
    <string name="foreground_service_apps_in_background" msgid="7175032677643332242">"<xliff:g id="NUMBER">%1$d</xliff:g> εφαρμογές χρησιμοποιούν μπαταρία"</string>
    <string name="foreground_service_tap_for_details" msgid="372046743534354644">"Πατήστε για λεπτομέρειες σχετικά με τη χρήση μπαταρίας και δεδομένων"</string>
    <string name="foreground_service_multiple_separator" msgid="4021901567939866542">"<xliff:g id="LEFT_SIDE">%1$s</xliff:g>, <xliff:g id="RIGHT_SIDE">%2$s</xliff:g>"</string>
    <string name="safeMode" msgid="2788228061547930246">"Ασφαλής λειτουργία"</string>
    <string name="android_system_label" msgid="6577375335728551336">"Σύστημα Android"</string>
    <string name="user_owner_label" msgid="8836124313744349203">"Εναλλαγή σε προσωπικό προφίλ"</string>
    <string name="managed_profile_label" msgid="8947929265267690522">"Εναλλαγή σε προφίλ εργασίας"</string>
    <string name="permgrouplab_contacts" msgid="3657758145679177612">"Επαφές"</string>
    <string name="permgroupdesc_contacts" msgid="6951499528303668046">"πρόσβαση στις επαφές σας"</string>
    <string name="permgrouprequest_contacts" msgid="6032805601881764300">"Να επιτρέπεται στην εφαρμογή &lt;b&gt;<xliff:g id="APP_NAME">%1$s</xliff:g>&lt;/b&gt; να έχει πρόσβαση στις επαφές σας;"</string>
    <string name="permgrouplab_location" msgid="7275582855722310164">"Τοποθεσία"</string>
    <string name="permgroupdesc_location" msgid="1346617465127855033">"έχει πρόσβαση στην τοποθεσία της συσκευής"</string>
    <string name="permgrouprequest_location" msgid="3788275734953323491">"Να επιτρέπεται στην εφαρμογή &lt;b&gt;<xliff:g id="APP_NAME">%1$s</xliff:g>&lt;/b&gt; να έχει πρόσβαση στην τοποθεσία αυτής της συσκευής;"</string>
    <string name="permgrouprequestdetail_location" msgid="1113400215566814664">"Η εφαρμογή θα έχει πρόσβαση στην τοποθεσία μόνο κατά τη διάρκεια χρήσης της εφαρμογής."</string>
    <string name="permgroupbackgroundrequest_location" msgid="8461841153030844390">"Να επιτρέπεται πάντα στην εφαρμογή &lt;b&gt;<xliff:g id="APP_NAME">%1$s</xliff:g>&lt;/b&gt; να έχει πρόσβαση στην τοποθεσία αυτής της συσκευής;"</string>
    <string name="permgroupbackgroundrequestdetail_location" msgid="1715668276378108654">"Η εφαρμογή θα έχει πάντα πρόσβαση στην τοποθεσία, ακόμα και όταν δεν χρησιμοποιείτε την εφαρμογή."</string>
    <string name="permgrouplab_calendar" msgid="5863508437783683902">"Ημερολόγιο"</string>
    <string name="permgroupdesc_calendar" msgid="3889615280211184106">"έχει πρόσβαση στο ημερολόγιό σας"</string>
    <string name="permgrouprequest_calendar" msgid="289900767793189421">"Να επιτρέπεται στην εφαρμογή &lt;b&gt;<xliff:g id="APP_NAME">%1$s</xliff:g>&lt;/b&gt; να έχει πρόσβαση στο ημερολόγιό σας;"</string>
    <string name="permgrouplab_sms" msgid="228308803364967808">"SMS"</string>
    <string name="permgroupdesc_sms" msgid="4656988620100940350">"στέλνει και να διαβάζει μηνύματα SMS"</string>
    <string name="permgrouprequest_sms" msgid="7168124215838204719">"Να επιτρέπεται στην εφαρμογή &lt;b&gt;<xliff:g id="APP_NAME">%1$s</xliff:g>&lt;/b&gt; η αποστολή και η προβολή μηνυμάτων SMS;"</string>
    <string name="permgrouplab_storage" msgid="1971118770546336966">"Αποθηκευτικός χώρος"</string>
    <string name="permgroupdesc_storage" msgid="637758554581589203">"έχει πρόσβαση στις φωτογραφίες/πολυμέσα/αρχεία στη συσκευή σας"</string>
    <string name="permgrouprequest_storage" msgid="7885942926944299560">"Να επιτρέπεται στην εφαρμογή &lt;b&gt;<xliff:g id="APP_NAME">%1$s</xliff:g>&lt;/b&gt; να έχει πρόσβαση σε φωτογραφίες, μέσα και αρχεία στη συσκευή σας;"</string>
    <string name="permgrouplab_microphone" msgid="171539900250043464">"Μικρόφωνο"</string>
    <string name="permgroupdesc_microphone" msgid="4988812113943554584">"ηχογραφεί"</string>
    <string name="permgrouprequest_microphone" msgid="9167492350681916038">"Να επιτρέπεται στην εφαρμογή &lt;b&gt;<xliff:g id="APP_NAME">%1$s</xliff:g>&lt;/b&gt; η εγγραφή ήχου;"</string>
    <string name="permgrouplab_activityRecognition" msgid="2838596644535616493">"Αναγνώριση δραστηριότητας"</string>
    <string name="permgroupdesc_activityRecognition" msgid="7672248027571522602">"αναγνώριση δραστηριότητας"</string>
    <string name="permgrouprequest_activityRecognition" msgid="8121253142311250055">"Να επιτρέπεται στην εφαρμογή &lt;b&gt;<xliff:g id="APP_NAME">%1$s</xliff:g>&lt;/b&gt; να αναγνωρίζει τη σωματική σας δραστηριότητα;"</string>
    <string name="permgrouplab_camera" msgid="4820372495894586615">"Κάμερα"</string>
    <string name="permgroupdesc_camera" msgid="3250611594678347720">"γίνεται λήψη φωτογραφιών και εγγραφή βίντεο"</string>
    <string name="permgrouprequest_camera" msgid="1299833592069671756">"Να επιτρέπεται στην εφαρμογή &lt;b&gt;<xliff:g id="APP_NAME">%1$s</xliff:g>&lt;/b&gt; η λήψη φωτογραφιών και η εγγραφή βίντεο;"</string>
    <string name="permgrouplab_calllog" msgid="8798646184930388160">"Αρχεία καταγραφής κλήσεων"</string>
    <string name="permgroupdesc_calllog" msgid="3006237336748283775">"ανάγνωση και εγγραφή αρχείου καταγραφής τηλεφωνικών κλήσεων"</string>
    <string name="permgrouprequest_calllog" msgid="8487355309583773267">"Να επιτρέπεται στην εφαρμογή &lt;b&gt;<xliff:g id="APP_NAME">%1$s</xliff:g>&lt;/b&gt; να έχει πρόσβαση στα αρχεία καταγραφής τηλεφωνικών κλήσεών σας;"</string>
    <string name="permgrouplab_phone" msgid="5229115638567440675">"Τηλέφωνο"</string>
    <string name="permgroupdesc_phone" msgid="6234224354060641055">"πραγματοποιεί και να διαχειρίζεται τηλ/κές κλήσεις"</string>
    <string name="permgrouprequest_phone" msgid="9166979577750581037">"Να επιτρέπεται στην εφαρμογή &lt;b&gt;<xliff:g id="APP_NAME">%1$s</xliff:g>&lt;/b&gt; η πραγματοποίηση και η διαχείριση τηλεφωνικών κλήσεων;"</string>
<<<<<<< HEAD
    <!-- no translation found for permgrouplab_sensors (4838614103153567532) -->
    <skip />
=======
    <string name="permgrouplab_sensors" msgid="4838614103153567532">"Αισθητήρες σώματος"</string>
>>>>>>> 825827da
    <string name="permgroupdesc_sensors" msgid="7147968539346634043">"πρόσβαση στα δεδομένα αισθητήρα σχετικά με τις ζωτικές ενδείξεις σας"</string>
    <string name="permgrouprequest_sensors" msgid="6349806962814556786">"Να επιτρέπεται στην εφαρμογή &lt;b&gt;<xliff:g id="APP_NAME">%1$s</xliff:g>&lt;/b&gt; να έχει πρόσβαση στα δεδομένα αισθητήρα σχετικά με τις ζωτικές ενδείξεις σας;"</string>
    <string name="permgrouplab_aural" msgid="965607064083134896">"Μουσική"</string>
    <string name="permgroupdesc_aural" msgid="4870189506255958055">"πρόσβαση στη μουσική σας"</string>
    <string name="permgrouprequest_aural" msgid="6787926123071735620">"Να επιτρέπεται στην εφαρμογή &lt;b&gt;<xliff:g id="APP_NAME">%1$s</xliff:g>&lt;/b&gt; να έχει πρόσβαση στη μουσική σας;"</string>
<<<<<<< HEAD
    <!-- no translation found for permgrouplab_visual (6477382108771145134) -->
    <skip />
    <string name="permgroupdesc_visual" msgid="3415827902566663546">"πρόσβαση στις φωτογραφίες και στα βίντεό σας"</string>
    <!-- no translation found for permgrouprequest_visual (3043752127595243314) -->
    <skip />
=======
    <string name="permgrouplab_visual" msgid="6477382108771145134">"Φωτογραφίες και βίντεο"</string>
    <string name="permgroupdesc_visual" msgid="3415827902566663546">"πρόσβαση στις φωτογραφίες και στα βίντεό σας"</string>
    <string name="permgrouprequest_visual" msgid="3043752127595243314">"Να επιτρέπεται η πρόσβαση του &lt;b&gt;<xliff:g id="APP_NAME">%1$s</xliff:g>&lt;/b&gt; σε φωτογραφίες και βίντεο, μεταξύ άλλων σε επισημασμένες τοποθεσίες;"</string>
>>>>>>> 825827da
    <string name="capability_title_canRetrieveWindowContent" msgid="3901717936930170320">"Ανάκτηση του περιεχομένου του παραθύρου"</string>
    <string name="capability_desc_canRetrieveWindowContent" msgid="3772225008605310672">"Έλεγχος του περιεχομένου ενός παραθύρου με το οποίο αλληλεπιδράτε."</string>
    <string name="capability_title_canRequestTouchExploration" msgid="3108723364676667320">"Ενεργοποίηση της \"Εξερεύνησης με άγγιγμα\""</string>
    <string name="capability_desc_canRequestTouchExploration" msgid="7543249041581408313">"Τα στοιχεία που πατάτε θα εκφωνούνται και η εξερεύνηση της οθόνης μπορεί να γίνει με κινήσεις."</string>
    <string name="capability_title_canRequestFilterKeyEvents" msgid="2103440391902412174">"Παρακολούθηση του κειμένου που πληκτρολογείτε"</string>
    <string name="capability_desc_canRequestFilterKeyEvents" msgid="7463135292204152818">"Περιλαμβάνει προσωπικά δεδομένα, όπως είναι οι αριθμοί πιστωτικών καρτών και οι κωδικοί πρόσβασης."</string>
    <string name="capability_title_canControlMagnification" msgid="3593493281059424855">"Ελέγξτε τη μεγέθυνση της οθόνης"</string>
    <string name="capability_desc_canControlMagnification" msgid="4791858203568383773">"Ελέγξτε το επίπεδο ζουμ και τη θέση της οθόνης."</string>
    <string name="capability_title_canPerformGestures" msgid="7418984730362576862">"Εκτέλεση κινήσεων"</string>
    <string name="capability_desc_canPerformGestures" msgid="8296373021636981249">"Επιτρέπει το πάτημα, την ολίσθηση, το πλησίασμα και άλλες κινήσεις."</string>
    <string name="capability_title_canCaptureFingerprintGestures" msgid="6309568287512278670">"Κινήσεις δακτυλικών αποτυπωμάτων"</string>
    <string name="capability_desc_canCaptureFingerprintGestures" msgid="4386487962402228670">"Μπορεί να αναγνωρίσει κινήσεις που εκτελούνται στον αισθητήρα δακτυλικών αποτυπωμάτων της συσκευής."</string>
    <string name="permlab_statusBar" msgid="7417192629601890791">"απενεργοποιεί ή να τροποποιεί την γραμμή κατάστασης"</string>
    <string name="permdesc_statusBar" msgid="8434669549504290975">"Επιτρέπει στην εφαρμογή να απενεργοποιεί τη γραμμή κατάστασης ή να προσθέτει και να αφαιρεί εικονίδια συστήματος."</string>
    <string name="permlab_statusBarService" msgid="4826835508226139688">"ορίζεται ως γραμμή κατάστασης"</string>
    <string name="permdesc_statusBarService" msgid="716113660795976060">"Επιτρέπει στην εφαρμογή να αποτελεί τη γραμμή κατάστασης."</string>
    <string name="permlab_expandStatusBar" msgid="1148198785937489264">"αναπτύσσει/συμπτύσσει τη γραμμή κατάστασης"</string>
    <string name="permdesc_expandStatusBar" msgid="6917549437129401132">"Επιτρέπει στην εφαρμογή να αναπτύξει ή να συμπτύξει τη γραμμή κατάστασης."</string>
    <string name="permlab_install_shortcut" msgid="4279070216371564234">"εγκαθιστά συντομεύσεις"</string>
    <string name="permdesc_install_shortcut" msgid="8341295916286736996">"Επιτρέπει σε μια εφαρμογή την προσθήκη συντομεύσεων στην Αρχική οθόνη χωρίς την παρέμβαση του χρήστη."</string>
    <string name="permlab_uninstall_shortcut" msgid="4729634524044003699">"απεγκατάσταση συντομεύσεων"</string>
    <string name="permdesc_uninstall_shortcut" msgid="6745743474265057975">"Επιτρέπει στην εφαρμογή την κατάργηση συντομεύσεων από την Αρχική οθόνη χωρίς την παρέμβαση του χρήστη."</string>
    <string name="permlab_processOutgoingCalls" msgid="3906007831192990946">"αναδρομολογεί τις εξερχόμενες κλήσεις"</string>
    <string name="permdesc_processOutgoingCalls" msgid="5156385005547315876">"Επιτρέπει στην εφαρμογή να βλέπει τον αριθμό που καλέσατε κατά τη διάρκεια μιας εξερχόμενης κλήσης με επιλογή ανακατεύθυνσης της κλήσης σε έναν διαφορετικό αριθμό ή διακοπής της κλήσης."</string>
    <string name="permlab_answerPhoneCalls" msgid="4077162841226223337">"απάντηση σε τηλεφωνικές κλήσεις"</string>
    <string name="permdesc_answerPhoneCalls" msgid="2901889867993572266">"Επιτρέπει στην εφαρμογή να απαντά σε μια εισερχόμενη τηλεφωνική κλήση."</string>
    <string name="permlab_receiveSms" msgid="8673471768947895082">"λαμβάνει μηνύματα κειμένου (SMS)"</string>
    <string name="permdesc_receiveSms" msgid="6424387754228766939">"Επιτρέπει στην εφαρμογή τη λήψη και την επεξεργασία μηνυμάτων SMS. Αυτό σημαίνει ότι η εφαρμογή θα μπορούσε να παρακολουθήσει ή να διαγράψει τα μηνύματα που αποστέλλονται στη συσκευή σας χωρίς αυτά να εμφανιστούν σε εσάς."</string>
    <string name="permlab_receiveMms" msgid="1821317344668257098">"λαμβάνει μηνύματα κειμένου (MMS)"</string>
    <string name="permdesc_receiveMms" msgid="533019437263212260">"Επιτρέπει στην εφαρμογή τη λήψη και την επεξεργασία μηνυμάτων MMS. Αυτό σημαίνει ότι η εφαρμογή θα μπορούσε να παρακολουθήσει ή να διαγράψει τα μηνύματα που αποστέλλονται στη συσκευή σας χωρίς αυτά να εμφανιστούν σε εσάς."</string>
    <string name="permlab_readCellBroadcasts" msgid="1598328843619646166">"διαβάζει μηνύματα που έχουν μεταδοθεί μέσω κινητού τηλεφώνου"</string>
    <string name="permdesc_readCellBroadcasts" msgid="6361972776080458979">"Επιτρέπει στην εφαρμογή την ανάγνωση μηνυμάτων που έχουν μεταδοθεί μέσω κινητού τηλεφώνου και έχουν ληφθεί από τη συσκευή σας. Ειδοποιήσεις που μεταδίδονται μέσω κινητού παραδίδονται σε ορισμένες τοποθεσίες για να σας προειδοποιήσουν για καταστάσεις έκτακτης ανάγκης. Κακόβουλες εφαρμογές ενδέχεται να παρεμποδίσουν την απόδοση ή τη λειτουργία της συσκευής σας κατά τη λήψη μετάδοσης μέσω κινητού σχετικά με μια επείγουσα κατάσταση."</string>
    <string name="permlab_subscribedFeedsRead" msgid="4756609637053353318">"διαβάζει ροές δεδομένων στις οποίες έχετε εγγραφεί"</string>
    <string name="permdesc_subscribedFeedsRead" msgid="5557058907906144505">"Επιτρέπει στην εφαρμογή τη λήψη λεπτομερειών σχετικά με τις τρέχουσες συγχρονισμένες ροές δεδομένων."</string>
    <string name="permlab_sendSms" msgid="7544599214260982981">"στέλνει και να διαβάζει μηνύματα SMS"</string>
    <string name="permdesc_sendSms" msgid="7094729298204937667">"Επιτρέπει στην εφαρμογή των αποστολή μηνυμάτων SMS. Αυτό μπορεί να προκαλέσει μη αναμενόμενες χρεώσεις. Οι κακόβουλες εφαρμογές ενδέχεται να σας κοστίσουν χρήματα, αποστέλλοντας μηνύματα χωρίς την έγκρισή σας."</string>
    <string name="permlab_readSms" msgid="8745086572213270480">"διαβάζει τα μηνύματα κειμένου (SMS ή MMS)"</string>
    <string name="permdesc_readSms" product="tablet" msgid="4741697454888074891">"Αυτή η εφαρμογή μπορεί να διαβάσει όλα τα μηνύματα SMS (κειμένου) που είναι αποθηκευμένα στο tablet που χρησιμοποιείτε."</string>
    <string name="permdesc_readSms" product="tv" msgid="5796670395641116592">"Αυτή η εφαρμογή μπορεί να διαβάσει όλα τα μηνύματα SMS (κειμένου) που είναι αποθηκευμένα στην τηλεόρασή σας."</string>
    <string name="permdesc_readSms" product="default" msgid="6826832415656437652">"Αυτή η εφαρμογή μπορεί να διαβάσει όλα τα μηνύματα SMS (κειμένου) που είναι αποθηκευμένα στο τηλέφωνό σας."</string>
    <string name="permlab_receiveWapPush" msgid="5991398711936590410">"λαμβάνει μηνύματα κειμένου (WAP)"</string>
    <string name="permdesc_receiveWapPush" msgid="748232190220583385">"Επιτρέπει στην εφαρμογή τη λήψη και την επεξεργασία μηνυμάτων WAP. Αυτό σημαίνει ότι η εφαρμογή θα μπορούσε να παρακολουθήσει ή να διαγράψει τα μηνύματα που αποστέλλονται στη συσκευή σας χωρίς αυτά να εμφανιστούν σε εσάς."</string>
    <string name="permlab_getTasks" msgid="6466095396623933906">"ανακτά εκτελούμενες εφαρμογές"</string>
    <string name="permdesc_getTasks" msgid="7454215995847658102">"Επιτρέπει στην εφαρμογή την ανάκτηση πληροφοριών σχετικά με τρέχουσες και πρόσφατα εκτελούμενες εργασίες. Αυτό μπορεί να δίνει τη δυνατότητα στην εφαρμογή να ανακαλύπτει πληροφορίες σχετικά με το ποιες εφαρμογές χρησιμοποιούνται στη συσκευή."</string>
    <string name="permlab_manageProfileAndDeviceOwners" msgid="7918181259098220004">"διαχειρίζεται το προφίλ και τους κατόχους συσκευής"</string>
    <string name="permdesc_manageProfileAndDeviceOwners" msgid="106894851498657169">"Επιτρέπει σε εφαρμογές να ορίζουν τους κατόχους προφίλ και τον κάτοχο της συσκευής."</string>
    <string name="permlab_reorderTasks" msgid="2018575526934422779">"αναδιατάσσει τις εκτελούμενες εφαρμογές"</string>
    <string name="permdesc_reorderTasks" msgid="7734217754877439351">"Επιτρέπει στην εφαρμογή τη μετακίνηση εργασιών στο προσκήνιο και το παρασκήνιο. Η εφαρμογή μπορεί να το κάνει αυτό χωρίς να καταχωρίσετε δεδομένα εισόδου."</string>
    <string name="permlab_enableCarMode" msgid="5684504058192921098">"ενεργοποιεί την λειτουργία αυτοκινήτου"</string>
    <string name="permdesc_enableCarMode" msgid="4853187425751419467">"Επιτρέπει στην εφαρμογή την ενεργοποίηση της λειτουργίας αυτοκινήτου."</string>
    <string name="permlab_killBackgroundProcesses" msgid="3914026687420177202">"κλείνει άλλες εφαρμογές"</string>
    <string name="permdesc_killBackgroundProcesses" msgid="4593353235959733119">"Επιτρέπει στην εφαρμογή τον τερματισμό των διεργασιών παρασκηνίου άλλων εφαρμογών. Αυτό μπορεί να προκαλεί τη διακοπή λειτουργίας άλλων εφαρμογών."</string>
    <string name="permlab_systemAlertWindow" msgid="7238805243128138690">"Αυτή η εφαρμογή μπορεί να εμφανίζεται πάνω από άλλες εφαρμογές"</string>
    <string name="permdesc_systemAlertWindow" msgid="2393776099672266188">"Αυτή η εφαρμογή μπορεί να εμφανίζεται πάνω από άλλες εφαρμογές ή άλλα τμήματα της οθόνης. Αυτό μπορεί να επηρεάσει την κανονική χρήση της εφαρμογής και να αλλάξει τον τρόπο με τον οποίο εμφανίζονται οι άλλες εφαρμογές."</string>
    <string name="permlab_runInBackground" msgid="7365290743781858803">"εκτέλεση στο παρασκήνιο"</string>
    <string name="permdesc_runInBackground" msgid="7370142232209999824">"Αυτή η εφαρμογή μπορεί να εκτελείται στο παρασκήνιο. Αυτό μπορεί να εξαντλήσει πιο γρήγορα την μπαταρία."</string>
    <string name="permlab_useDataInBackground" msgid="8694951340794341809">"χρήση δεδομένων στο παρασκήνιο"</string>
    <string name="permdesc_useDataInBackground" msgid="6049514223791806027">"Αυτή η εφαρμογή μπορεί να χρησιμοποιεί δεδομένα στο παρασκήνιο. Αυτό μπορεί να αυξήσει τη χρήση δεδομένων."</string>
    <string name="permlab_persistentActivity" msgid="8841113627955563938">"επιτρέπει στην εφαρμογή να εκτελείται συνεχώς"</string>
    <string name="permdesc_persistentActivity" product="tablet" msgid="8525189272329086137">"Επιτρέπει στην εφαρμογή να δημιουργεί μόνιμα τμήματα του εαυτού της στη μνήμη. Αυτό μπορεί να περιορίζει τη μνήμη που διατίθεται σε άλλες εφαρμογές, καθυστερώντας τη λειτουργία του tablet."</string>
    <string name="permdesc_persistentActivity" product="tv" msgid="5086862529499103587">"Επιτρέπει στην εφαρμογή να καθιστά τμήματά της μόνιμα στη μνήμη. Αυτό μπορεί να περιορίσει τη μνήμη που διατίθεται σε άλλες εφαρμογές, επιβραδύνοντας τη λειτουργία της τηλεόρασης."</string>
    <string name="permdesc_persistentActivity" product="default" msgid="4384760047508278272">"Επιτρέπει στην εφαρμογή να δημιουργεί μόνιμα τμήματα του εαυτού της στη μνήμη. Αυτό μπορεί να περιορίζει τη μνήμη που διατίθεται σε άλλες εφαρμογές, καθυστερώντας τη λειτουργία του τηλεφώνου."</string>
    <string name="permlab_foregroundService" msgid="3310786367649133115">"εκτέλεση υπηρεσίας προσκηνίου"</string>
    <string name="permdesc_foregroundService" msgid="6471634326171344622">"Επιτρέπει στην εφαρμογή να χρησιμοποιεί υπηρεσίες προσκηνίου."</string>
    <string name="permlab_getPackageSize" msgid="7472921768357981986">"υπολογίζει τον αποθηκευτικό χώρο εφαρμογής"</string>
    <string name="permdesc_getPackageSize" msgid="3921068154420738296">"Επιτρέπει στην εφαρμογή να ανακτήσει τα μεγέθη κώδικα, δεδομένων και προσωρινής μνήμης"</string>
    <string name="permlab_writeSettings" msgid="2226195290955224730">"τροποποίηση ρυθμίσεων συστήματος"</string>
    <string name="permdesc_writeSettings" msgid="7775723441558907181">"Επιτρέπει στην εφαρμογή την τροποποίηση των δεδομένων των ρυθμίσεων του συστήματος. Τυχόν κακόβουλες εφαρμογές ενδέχεται να καταστρέψουν τη διαμόρφωση του συστήματός σας."</string>
    <string name="permlab_receiveBootCompleted" msgid="5312965565987800025">"εκτελείται κατά την έναρξη"</string>
    <string name="permdesc_receiveBootCompleted" product="tablet" msgid="7390304664116880704">"Επιτρέπει στην εφαρμογή να εκκινηθεί αμέσως μόλις ολοκληρωθεί η εκκίνηση του συστήματος. Αυτό ενδέχεται να καθυστερήσει την εκκίνηση του tablet και να προκαλέσει γενική μείωση της ταχύτητας λειτουργίας του tablet, καθώς η εφαρμογή θα εκτελείται συνεχώς."</string>
    <string name="permdesc_receiveBootCompleted" product="tv" msgid="4525890122209673621">"Επιτρέπει στην εφαρμογή να ξεκινάει μόλις ολοκληρώνεται η εκκίνηση του συστήματος. Αυτό μπορεί να καθυστερεί την εκκίνηση της τηλεόρασης και επιτρέπει στην εφαρμογή να επιβραδύνει τη συνολική λειτουργία του tablet, λόγω της συνεχούς προβολής."</string>
    <string name="permdesc_receiveBootCompleted" product="default" msgid="513950589102617504">"Επιτρέπει στην εφαρμογή να εκκινηθεί αμέσως μόλις ολοκληρωθεί η εκκίνηση του συστήματος. Αυτό ενδέχεται να καθυστερήσει την εκκίνηση του τηλεφώνου και να προκαλέσει γενική μείωση της ταχύτητας λειτουργίας του τηλεφώνου, καθώς η εφαρμογή θα εκτελείται συνεχώς."</string>
    <string name="permlab_broadcastSticky" msgid="7919126372606881614">"στέλνει εκπομπή sticky"</string>
    <string name="permdesc_broadcastSticky" product="tablet" msgid="7749760494399915651">"Επιτρέπει στην εφαρμογή την αποστολή εκπομπών sticky, οι οποίες παραμένουν μετά το τέλος της εκπομπής. Η υπερβολική χρήση ενδέχεται να καταστήσει τη λειτουργία του tablet αργή ή ασταθή, προκαλώντας τη χρήση μεγάλου τμήματος της μνήμης."</string>
    <string name="permdesc_broadcastSticky" product="tv" msgid="6839285697565389467">"Επιτρέπει στην εφαρμογή να στέλνει εκπομπές που παραμένουν μετά το τέλος της μετάδοσης. Η υπερβολική χρήση μπορεί να καταστήσει αργή ή ασταθή τη λειτουργία της τηλεόρασης, προκαλώντας τη χρήση υπερβολικά μεγάλου μέρους της μνήμης."</string>
    <string name="permdesc_broadcastSticky" product="default" msgid="2825803764232445091">"Επιτρέπει στην εφαρμογή την αποστολή εκπομπών sticky, οι οποίες παραμένουν μετά το τέλος της εκπομπής. Η υπερβολική χρήση ενδέχεται να καταστήσει τη λειτουργία του τηλεφώνου αργή ή ασταθή, προκαλώντας τη χρήση μεγάλου τμήματος της μνήμης."</string>
    <string name="permlab_readContacts" msgid="8348481131899886131">"διαβάζει τις επαφές σας"</string>
    <string name="permdesc_readContacts" product="tablet" msgid="5294866856941149639">"Επιτρέπει στην εφαρμογή την ανάγνωση δεδομένων σχετικά με τις επαφές σας που είναι αποθηκευμένες στο tablet σας, συμπεριλαμβανομένης της συχνότητας με την οποία έχετε καλέσει συγκεκριμένα άτομα ή έχετε επικοινωνήσει μαζί τους μέσω ηλεκτρονικού ταχυδρομείου ή άλλου τρόπου. Αυτή η άδεια δίνει τη δυνατότητα σε εφαρμογές να αποθηκεύουν τα δεδομένα των επαφών σας και οι κακόβουλες εφαρμογές ενδέχεται να μοιράζονται δεδομένα επαφών χωρίς να το γνωρίζετε."</string>
    <string name="permdesc_readContacts" product="tv" msgid="1839238344654834087">"Επιτρέπει στην εφαρμογή να διαβάζει δεδομένα σχετικά με τις επαφές σας που είναι αποθηκευμένες στην τηλεόρασή σας, συμπεριλαμβανομένης της συχνότητας με την οποία έχετε καλέσει συγκεκριμένα άτομα ή έχετε επικοινωνήσει μαζί τους μέσω ηλεκτρονικού ταχυδρομείου ή άλλου τρόπου. Αυτό το δικαίωμα επιτρέπει στις εφαρμογές να αποθηκεύουν τα δεδομένα των επαφών σας. Επίσης, κακόβουλες εφαρμογές μπορεί να μοιραστούν δεδομένα επαφών χωρίς να το γνωρίζετε."</string>
    <string name="permdesc_readContacts" product="default" msgid="8440654152457300662">"Επιτρέπει στην εφαρμογή την ανάγνωση δεδομένων σχετικά με τις επαφές σας που είναι αποθηκευμένες στο τηλέφωνό σας, συμπεριλαμβανομένης της συχνότητας με την οποία έχετε καλέσει συγκεκριμένα άτομα ή έχετε επικοινωνήσει μαζί τους μέσω ηλεκτρονικού ταχυδρομείου ή άλλου τρόπου. Αυτή η άδεια δίνει τη δυνατότητα σε εφαρμογές να αποθηκεύουν τα δεδομένα των επαφών σας και οι κακόβουλες εφαρμογές ενδέχεται να μοιράζονται δεδομένα επαφών χωρίς να το γνωρίζετε."</string>
    <string name="permlab_writeContacts" msgid="5107492086416793544">"τροποποιεί τις επαφές σας"</string>
    <string name="permdesc_writeContacts" product="tablet" msgid="897243932521953602">"Επιτρέπει στην εφαρμογή την τροποποίηση των δεδομένων σχετικά με τις επαφές σας που είναι αποθηκευμένες στο tablet σας, συμπεριλαμβανομένης της συχνότητας με την οποία έχετε καλέσει συγκεκριμένες επαφές ή έχετε επικοινωνήσει μαζί τους μέσω ηλεκτρονικού ταχυδρομείου ή άλλου τρόπου. Αυτή η άδεια δίνει τη δυνατότητα σε εφαρμογές να διαγράφουν δεδομένα επαφών."</string>
    <string name="permdesc_writeContacts" product="tv" msgid="5438230957000018959">"Επιτρέπει στην εφαρμογή να τροποποιεί τα δεδομένα σχετικά με τις επαφές που είναι αποθηκευμένες στην τηλεόρασή σας, συμπεριλαμβανομένης της συχνότητας με την οποία έχετε καλέσει συγκεκριμένες επαφές ή έχετε επικοινωνήσει μαζί τους μέσω ηλεκτρονικού ταχυδρομείου ή άλλου τρόπου. Αυτό το δικαίωμα δίνει τη δυνατότητα σε εφαρμογές να διαγράφουν δεδομένα επαφών."</string>
    <string name="permdesc_writeContacts" product="default" msgid="589869224625163558">"Επιτρέπει στην εφαρμογή την τροποποίηση των δεδομένων σχετικά με τις επαφές σας που είναι αποθηκευμένες στο τηλέφωνό σας, συμπεριλαμβανομένης της συχνότητας με την οποία έχετε καλέσει συγκεκριμένες επαφές ή έχετε επικοινωνήσει μαζί τους μέσω ηλεκτρονικού ταχυδρομείου ή άλλου τρόπου. Αυτή η άδεια δίνει τη δυνατότητα σε εφαρμογές να διαγράφουν δεδομένα επαφών."</string>
    <string name="permlab_readCallLog" msgid="3478133184624102739">"διαβάζει το αρχείο καταγραφής κλήσεων"</string>
    <string name="permdesc_readCallLog" msgid="3204122446463552146">"Αυτή η εφαρμογή μπορεί να διαβάσει το ιστορικό κλήσεων."</string>
    <string name="permlab_writeCallLog" msgid="8552045664743499354">"εγγράφει αρχείο καταγραφής κλήσεων"</string>
    <string name="permdesc_writeCallLog" product="tablet" msgid="6661806062274119245">"Επιτρέπει στην εφαρμογή να τροποποιεί το αρχείο καταγραφής κλήσεων του tablet σας, συμπεριλαμβανομένων των δεδομένων σχετικά με τις εισερχόμενες και τις εξερχόμενες κλήσεις. Οι κακόβουλες εφαρμογές μπορεί να το χρησιμοποιήσουν για να διαγράψουν ή να τροποποιήσουν το αρχείο καταγραφής κλήσεων."</string>
    <string name="permdesc_writeCallLog" product="tv" msgid="4225034892248398019">"Επιτρέπει στην εφαρμογή να τροποποιεί το αρχείο καταγραφής κλήσεων της τηλεόρασής σας, συμπεριλαμβανομένων των δεδομένων σχετικά με τις εισερχόμενες και τις εξερχόμενες κλήσεις. Κακόβουλες εφαρμογές μπορεί να χρησιμοποιήσουν αυτήν τη δυνατότητα, για να διαγράψουν ή να τροποποιήσουν το αρχείο καταγραφής κλήσεων."</string>
    <string name="permdesc_writeCallLog" product="default" msgid="683941736352787842">"Επιτρέπει στην εφαρμογή να τροποποιεί το αρχείο καταγραφής κλήσεων του τηλεφώνου σας, συμπεριλαμβανομένων των δεδομένων σχετικά με τις εισερχόμενες και τις εξερχόμενες κλήσεις. Οι κακόβουλες εφαρμογές μπορεί να το χρησιμοποιήσουν για να διαγράψουν ή να τροποποιήσουν το αρχείο καταγραφής κλήσεων."</string>
    <string name="permlab_bodySensors" msgid="4683341291818520277">"πρόσβαση στους αισθητήρες λειτουργιών (π.χ. παρακολούθηση καρδιακού παλμού)"</string>
    <string name="permdesc_bodySensors" product="default" msgid="4380015021754180431">"Επιτρέπει στην εφαρμογή να αποκτήσει πρόσβαση στα δεδομένα των αισθητήρων που παρακολουθούν τη φυσική σας κατάσταση, όπως τον καρδιακό ρυθμό σας."</string>
    <string name="permlab_readCalendar" msgid="6716116972752441641">"Ανάγνωση συμβάντων ημερολογίου και λεπτομερειών"</string>
    <string name="permdesc_readCalendar" product="tablet" msgid="4993979255403945892">"Αυτή η εφαρμογή μπορεί να διαβάσει όλα τα συμβάντα ημερολογίου που είναι αποθηκευμένα στο tablet που χρησιμοποιείτε και να μοιραστεί ή να αποθηκεύσει τα δεδομένα ημερολογίου σας."</string>
    <string name="permdesc_readCalendar" product="tv" msgid="8837931557573064315">"Αυτή η εφαρμογή μπορεί να διαβάσει όλα τα συμβάντα ημερολογίου που είναι αποθηκευμένα στην τηλεόρασή σας και να μοιραστεί ή να αποθηκεύσει τα δεδομένα ημερολογίου σας."</string>
    <string name="permdesc_readCalendar" product="default" msgid="4373978642145196715">"Αυτή η εφαρμογή μπορεί να διαβάσει όλα τα συμβάντα ημερολογίου που είναι αποθηκευμένα στο τηλέφωνό σας και να μοιραστεί ή να αποθηκεύσει τα δεδομένα ημερολογίου σας."</string>
    <string name="permlab_writeCalendar" msgid="8438874755193825647">"προσθέτει ή τροποποιεί συμβάντα ημερολογίου και να στέλνει μηνύματα ηλ. ταχυδρομείου σε προσκεκλημένους χωρίς να το γνωρίζουν οι κάτοχοι"</string>
    <string name="permdesc_writeCalendar" product="tablet" msgid="1675270619903625982">"Αυτή η εφαρμογή μπορεί να προσθέσει, να καταργήσει ή να αλλάξει συμβάντα ημερολογίου στο tablet που χρησιμοποιείτε. Αυτή η εφαρμογή μπορεί να στέλνει μηνύματα τα οποία μπορεί να φαίνεται ότι προέρχονται από κατόχους ημερολογίου ή να αλλάζει συμβάντα χωρίς να ειδοποιεί τους κατόχους."</string>
    <string name="permdesc_writeCalendar" product="tv" msgid="9017809326268135866">"Αυτή η εφαρμογή μπορεί να προσθέσει, να καταργήσει ή να αλλάξει συμβάντα ημερολογίου στην τηλεόρασή σας. Αυτή η εφαρμογή μπορεί να στέλνει μηνύματα τα οποία μπορεί να φαίνεται ότι προέρχονται από κατόχους ημερολογίου ή να αλλάζει συμβάντα χωρίς να ειδοποιεί τους κατόχους."</string>
    <string name="permdesc_writeCalendar" product="default" msgid="7592791790516943173">"Αυτή η εφαρμογή μπορεί να προσθέσει, να καταργήσει ή να αλλάξει συμβάντα ημερολογίου στο τηλέφωνό σας. Αυτή η εφαρμογή μπορεί να στέλνει μηνύματα τα οποία μπορεί να φαίνεται ότι προέρχονται από κατόχους ημερολογίου ή να αλλάζει συμβάντα χωρίς να ειδοποιεί τους κατόχους."</string>
    <string name="permlab_accessLocationExtraCommands" msgid="2836308076720553837">"έχει πρόσβαση σε επιπλέον εντολές παρόχου τοποθεσίας"</string>
    <string name="permdesc_accessLocationExtraCommands" msgid="6078307221056649927">"Επιτρέπει στην εφαρμογή την πρόσβαση σε επιπλέον εντολές παρόχου τοποθεσίας. Αυτό μπορεί να δώσει τη δυνατότητα στην εφαρμογή να παρέμβει στη λειτουργία του GPS ή άλλων πηγών τοποθεσίας."</string>
    <string name="permlab_accessFineLocation" msgid="6265109654698562427">"πρόσβαση στην ακριβή τοποθεσία μόνο στο προσκήνιο"</string>
    <string name="permdesc_accessFineLocation" msgid="3520508381065331098">"Αυτή η εφαρμογή μπορεί να ανιχνεύσει την ακριβή τοποθεσία σας όταν βρίσκεται στο προσκήνιο. Αυτές οι υπηρεσίες τοποθεσίας θα πρέπει να είναι ενεργοποιημένες και διαθέσιμες στο τηλέφωνό σας, προκειμένου να μπορεί να τις χρησιμοποιήσει η εφαρμογή. Με την ενεργοποίηση αυτής της ρύθμισης, μπορεί να αυξηθεί η κατανάλωση μπαταρίας."</string>
    <string name="permlab_accessCoarseLocation" msgid="3707180371693213469">"πρόσβαση στην κατά προσέγγιση τοποθεσία (βάσει δικτύου) μόνο στο προσκήνιο"</string>
    <string name="permdesc_accessCoarseLocation" product="tablet" msgid="8594719010575779120">"Αυτή η εφαρμογή μπορεί να ανιχνεύσει την τοποθεσία σας βάσει πηγών δικτύου, όπως κεραίες κινητής τηλεφωνίας και δίκτυα Wi-Fi, αλλά μόνο όταν η εφαρμογή βρίσκεται στο προσκήνιο. Αυτές οι υπηρεσίες τοποθεσίας θα πρέπει να είναι ενεργοποιημένες και διαθέσιμες στο tablet που χρησιμοποιείτε, προκειμένου να μπορεί να τις χρησιμοποιήσει η εφαρμογή."</string>
    <string name="permdesc_accessCoarseLocation" product="tv" msgid="3027871910200890806">"Αυτή η εφαρμογή μπορεί να ανιχνεύσει την τοποθεσία σας βάσει πηγών δικτύου, όπως κεραίες κινητής τηλεφωνίας και δίκτυα Wi-Fi, αλλά μόνο όταν η εφαρμογή βρίσκεται στο προσκήνιο. Αυτές οι υπηρεσίες τοποθεσίας θα πρέπει να είναι ενεργοποιημένες και διαθέσιμες στην τηλεόρασή σας, προκειμένου να μπορεί να τις χρησιμοποιήσει η εφαρμογή."</string>
    <string name="permdesc_accessCoarseLocation" product="default" msgid="854896049371048754">"Αυτή η εφαρμογή μπορεί να ανιχνεύσει την τοποθεσία σας βάσει πηγών δικτύου, όπως κεραίες κινητής τηλεφωνίας και δίκτυα Wi-Fi, αλλά μόνο όταν η εφαρμογή βρίσκεται στο προσκήνιο. Αυτές οι υπηρεσίες τοποθεσίας θα πρέπει να είναι ενεργοποιημένες και διαθέσιμες στο τηλέφωνό σας, προκειμένου να μπορεί να τις χρησιμοποιήσει η εφαρμογή."</string>
    <string name="permlab_accessBackgroundLocation" msgid="3965397804300661062">"πρόσβαση στην τοποθεσία στο παρασκήνιο"</string>
    <string name="permdesc_accessBackgroundLocation" msgid="1096394429579210251">"Εάν εκχωρηθεί επιπρόσθετα σε μια καταπροσέγγιση ή ακριβή πρόσβαση τοποθεσίας, η εφαρμογή μπορεί να έχει πρόσβαση στην τοποθεσία κατά την εκτέλεση στο παρασκήνιο."</string>
    <string name="permlab_modifyAudioSettings" msgid="6095859937069146086">"αλλάζει τις ρυθμίσεις ήχου"</string>
    <string name="permdesc_modifyAudioSettings" msgid="3522565366806248517">"Επιτρέπει στην εφαρμογή την τροποποίηση καθολικών ρυθμίσεων ήχου, όπως η ένταση και ποιο ηχείο χρησιμοποιείται για έξοδο."</string>
    <string name="permlab_recordAudio" msgid="3876049771427466323">"εγγράφει ήχο"</string>
    <string name="permdesc_recordAudio" msgid="4245930455135321433">"Αυτή η εφαρμογή μπορεί να κάνει εγγραφή ήχου χρησιμοποιώντας το μικρόφωνο, ανά πάσα στιγμή."</string>
    <string name="permlab_sim_communication" msgid="2935852302216852065">"στέλνει εντολές στην κάρτα SIM"</string>
    <string name="permdesc_sim_communication" msgid="5725159654279639498">"Επιτρέπει στην εφαρμογή την αποστολή εντολών στην κάρτα SIM. Αυτό είναι εξαιρετικά επικίνδυνο."</string>
    <string name="permlab_activityRecognition" msgid="3634590230567608356">"αναγνώριση σωματικής δραστηριότητας"</string>
    <string name="permdesc_activityRecognition" msgid="3143453925156552894">"Αυτή η εφαρμογή μπορεί να αναγνωρίσει τη σωματική σας δραστηριότητα."</string>
    <string name="permlab_camera" msgid="3616391919559751192">"κάνει λήψη φωτογραφιών και βίντεο"</string>
    <string name="permdesc_camera" msgid="5392231870049240670">"Αυτή η εφαρμογή μπορεί να τραβήξει φωτογραφίες και βίντεο χρησιμοποιώντας την κάμερα, ανά πάσα στιγμή."</string>
    <string name="permlab_vibrate" msgid="7696427026057705834">"ελέγχει τη δόνηση"</string>
    <string name="permdesc_vibrate" msgid="6284989245902300945">"Επιτρέπει στην εφαρμογή τον έλεγχο της δόνησης."</string>
    <string name="permlab_callPhone" msgid="3925836347681847954">"πραγματοποιεί απευθείας κλήση τηλεφωνικών αριθμών"</string>
    <string name="permdesc_callPhone" msgid="3740797576113760827">"Επιτρέπει στην εφαρμογή την κλήση αριθμών τηλεφώνου χωρίς δική σας παρέμβαση. Αυτό μπορεί να προκαλέσει μη αναμενόμενες χρεώσεις ή κλήσεις. Έχετε υπόψη ότι δεν επιτρέπεται στην εφαρμογή η κλήση αριθμών έκτακτης ανάγκης. Οι κακόβουλες εφαρμογές ενδέχεται να σας κοστίσουν χρήματα, πραγματοποιώντας κλήσεις χωρίς την έγκρισή σας."</string>
    <string name="permlab_accessImsCallService" msgid="3574943847181793918">"έχει πρόσβαση στην υπηρεσία κλήσεων της IMS"</string>
    <string name="permdesc_accessImsCallService" msgid="8992884015198298775">"Επιτρέπει στην εφαρμογή τη χρήση της υπηρεσίας IMS για την πραγματοποίηση κλήσεων χωρίς τη δική σας παρέμβαση."</string>
    <string name="permlab_readPhoneState" msgid="9178228524507610486">"διαβάζει την κατάσταση και ταυτότητα τηλεφώνου"</string>
    <string name="permdesc_readPhoneState" msgid="1639212771826125528">"Επιτρέπει στην εφαρμογή την πρόσβαση στις λειτουργίες τηλεφώνου της συσκευής. Αυτή η άδεια δίνει τη δυνατότητα στην εφαρμογή να καθορίζει τον αριθμό τηλεφώνου και τα αναγνωριστικά συσκευών, εάν μια κλήση είναι ενεργή, καθώς και τον απομακρυσμένο αριθμό που συνδέεται από μια κλήση."</string>
    <string name="permlab_manageOwnCalls" msgid="1503034913274622244">"δρομολόγηση κλήσεων μέσω του συστήματος"</string>
    <string name="permdesc_manageOwnCalls" msgid="6552974537554717418">"Επιτρέπει στην εφαρμογή να δρομολογεί τις κλήσεις της μέσω του συστήματος για να βελτιώσει την εμπειρία κλήσης."</string>
    <string name="permlab_callCompanionApp" msgid="3599252979411970473">"προβολή και έλεγχος κλήσεων μέσω του συστήματος."</string>
    <string name="permdesc_callCompanionApp" msgid="4567344683275099090">"Επιτρέπει στην εφαρμογή να βλέπει και να ελέγχει τις εισερχόμενες κλήσεις στη συσκευή. Αυτό περιλαμβάνει πληροφορίες όπως τους αριθμούς κλήσεων για τις κλήσεις και την κατάσταση των κλήσεων."</string>
    <string name="permlab_acceptHandover" msgid="2661534649736022409">"συνέχιση κλήσης από άλλη συσκευή"</string>
    <string name="permdesc_acceptHandovers" msgid="4570660484220539698">"Επιτρέπει στην εφαρμογή να συνεχίσει μια κλήση η οποία ξεκίνησε σε άλλη εφαρμογή."</string>
    <string name="permlab_readPhoneNumbers" msgid="6108163940932852440">"ανάγνωση αριθμών τηλεφώνου"</string>
    <string name="permdesc_readPhoneNumbers" msgid="8559488833662272354">"Επιτρέπει στην εφαρμογή να αποκτήσει πρόσβαση στους αριθμούς τηλεφώνου της συσκευής"</string>
    <string name="permlab_wakeLock" product="tablet" msgid="1531731435011495015">"αποτρέπει την μετάβαση του tablet σε κατάσταση αδράνειας"</string>
    <string name="permlab_wakeLock" product="tv" msgid="2601193288949154131">"αποτρέπει την μετάβαση της τηλεόρασης σε κατάσταση αδράνειας"</string>
    <string name="permlab_wakeLock" product="default" msgid="573480187941496130">"αποτρέπει το τηλεφώνο να μεταβεί σε κατάσταση αδράνειας"</string>
    <string name="permdesc_wakeLock" product="tablet" msgid="7311319824400447868">"Επιτρέπει στην εφαρμογή την παρεμπόδιση της μετάβασης του tablet σε κατάσταση αδράνειας."</string>
    <string name="permdesc_wakeLock" product="tv" msgid="3208534859208996974">"Επιτρέπει στην εφαρμογή να εμποδίζει τη μετάβαση της τηλεόρασης στην κατάσταση αδράνειας."</string>
    <string name="permdesc_wakeLock" product="default" msgid="8559100677372928754">"Επιτρέπει στην εφαρμογή την παρεμπόδιση της μετάβασης του τηλεφώνου σε κατάσταση αδράνειας."</string>
    <string name="permlab_transmitIr" msgid="7545858504238530105">"μεταδίδει με υπερύθρες"</string>
    <string name="permdesc_transmitIr" product="tablet" msgid="5358308854306529170">"Επιτρέπει στην εφαρμογή να χρησιμοποιεί τον πομπό υπερύθρων του tablet."</string>
    <string name="permdesc_transmitIr" product="tv" msgid="3926790828514867101">"Επιτρέπει στην εφαρμογή να χρησιμοποιεί τον πομπό υπερύθρων της τηλεόρασης."</string>
    <string name="permdesc_transmitIr" product="default" msgid="7957763745020300725">"Επιτρέπει στην εφαρμογή να χρησιμοποιεί τον πομπό υπερύθρων του τηλεφώνου."</string>
    <string name="permlab_setWallpaper" msgid="6627192333373465143">"ορίζει ταπετσαρία"</string>
    <string name="permdesc_setWallpaper" msgid="7373447920977624745">"Επιτρέπει στην εφαρμογή τον ορισμό της ταπετσαρίας συστήματος."</string>
    <string name="permlab_setWallpaperHints" msgid="3278608165977736538">"ρυθμίζει το μέγεθος της ταπετσαρίας"</string>
    <string name="permdesc_setWallpaperHints" msgid="8235784384223730091">"Επιτρέπει στην εφαρμογή τον ορισμό συμβουλών μεγέθους ταπετσαρίας συστήματος."</string>
    <string name="permlab_setTimeZone" msgid="2945079801013077340">"ορίζει τη ζώνης ώρας"</string>
    <string name="permdesc_setTimeZone" product="tablet" msgid="1676983712315827645">"Επιτρέπει στην εφαρμογή την αλλαγή της ζώνης ώρας του tablet."</string>
    <string name="permdesc_setTimeZone" product="tv" msgid="888864653946175955">"Επιτρέπει στην εφαρμογή να αλλάζει τη ζώνη ώρας της τηλεόρασης."</string>
    <string name="permdesc_setTimeZone" product="default" msgid="4499943488436633398">"Επιτρέπει στην εφαρμογή την αλλαγή της ζώνης ώρας του τηλεφώνου."</string>
    <string name="permlab_getAccounts" msgid="1086795467760122114">"βρίσκει λογαριασμούς στη συσκευή"</string>
    <string name="permdesc_getAccounts" product="tablet" msgid="2741496534769660027">"Επιτρέπει στην εφαρμογή τη λήψη της λίστας λογαριασμών που υπάρχουν στο tablet. Μπορεί να περιλαμβάνονται τυχόν λογαριασμοί που δημιουργήθηκαν από εφαρμογές που έχετε εγκαταστήσει."</string>
    <string name="permdesc_getAccounts" product="tv" msgid="4190633395633907543">"Επιτρέπει στην εφαρμογή να λαμβάνει τη λίστα λογαριασμών που γνωρίζει η τηλεόραση. Αυτό μπορεί να περιλαμβάνει λογαριασμούς που δημιουργούνται από λογαριασμούς που έχετε εγκαταστήσει."</string>
    <string name="permdesc_getAccounts" product="default" msgid="3448316822451807382">"Επιτρέπει στην εφαρμογή τη λήψη της λίστας λογαριασμών που υπάρχουν στο τηλέφωνο. Μπορεί να περιλαμβάνονται τυχόν λογαριασμοί που δημιουργήθηκαν από εφαρμογές που έχετε εγκαταστήσει."</string>
    <string name="permlab_accessNetworkState" msgid="4951027964348974773">"βλέπει τις συνδέσεις δικτύου"</string>
    <string name="permdesc_accessNetworkState" msgid="8318964424675960975">"Επιτρέπει στην εφαρμογή την προβολή πληροφοριών σχετικά με συνδέσεις δικτύου, όπως ποια δίκτυα υπάρχουν και είναι συνδεδεμένα."</string>
    <string name="permlab_createNetworkSockets" msgid="7934516631384168107">"έχει πλήρη πρόσβαση στο δίκτυο"</string>
    <string name="permdesc_createNetworkSockets" msgid="3403062187779724185">"Επιτρέπει στην εφαρμογή τη δημιουργία θέσεων δικτύου και τη χρήση προσαρμοσμένων πρωτοκόλλων δικτύου. Το πρόγραμμα περιήγησης και άλλες εφαρμογές παρέχουν μέσα για την αποστολή δεδομένων στο διαδίκτυο, επομένως η συγκεκριμένη άδεια δεν είναι απαραίτητη για την αποστολή δεδομένων στο διαδίκτυο."</string>
    <string name="permlab_changeNetworkState" msgid="958884291454327309">"αλλάζει την συνδεσιμότητα δικτύου"</string>
    <string name="permdesc_changeNetworkState" msgid="6789123912476416214">"Επιτρέπει στην εφαρμογή την αλλαγή της κατάστασης συνδεσιμότητας δικτύου."</string>
    <string name="permlab_changeTetherState" msgid="5952584964373017960">"αλλάζει συνδεσιμότητα μέσω σύνδεσης με κινητή συσκευή"</string>
    <string name="permdesc_changeTetherState" msgid="1524441344412319780">"Επιτρέπει στην εφαρμογή την αλλαγή της κατάστασης συνδεσιμότητας δικτύου."</string>
    <string name="permlab_accessWifiState" msgid="5202012949247040011">"βλέπει τις συνδέσεις Wi-Fi"</string>
    <string name="permdesc_accessWifiState" msgid="5002798077387803726">"Επιτρέπει στην εφαρμογή την προβολή πληροφοριών σχετικά με τη δικτύωση Wi-Fi, όπως εάν το Wi-Fi είναι ενεργοποιημένο και τα ονόματα των συνδεδεμένων συσκευών Wi-Fi."</string>
    <string name="permlab_changeWifiState" msgid="6550641188749128035">"συνδέεται/αποσυνδέεται από το Wi-Fi"</string>
    <string name="permdesc_changeWifiState" msgid="7137950297386127533">"Επιτρέπει στην εφαρμογή τη σύνδεση σε σημεία πρόσβασης Wi-Fi και την αποσύνδεση από αυτά, καθώς και την πραγματοποίηση αλλαγών σε διαμόρφωση συσκευών για δίκτυα Wi-Fi."</string>
    <string name="permlab_changeWifiMulticastState" msgid="1368253871483254784">"επιτρέπει την λήψη πολλαπλής διανομής Wi-Fi"</string>
    <string name="permdesc_changeWifiMulticastState" product="tablet" msgid="7969774021256336548">"Επιτρέπει στην εφαρμογή τη λήψη πακέτων που αποστέλλονται σε όλες τις συσκευές σε ένα δίκτυο Wi-Fi, με χρήση διευθύνσεων πολλαπλής διανομής και όχι απλώς στο tablet σας. Χρησιμοποιεί περισσότερη ενέργεια σε σχέση με τη λειτουργία χωρίς πολλαπλή διανομή."</string>
    <string name="permdesc_changeWifiMulticastState" product="tv" msgid="9031975661145014160">"Επιτρέπει στην εφαρμογή να λαμβάνει πακέτα που αποστέλλονται σε όλες τις συσκευές σε ένα δίκτυο Wi-Fi, χρησιμοποιώντας διευθύνσεις multicast και όχι μόνο την τηλεόρασή σας. Χρησιμοποιεί περισσότερη ενέργεια από τη λειτουργία χωρίς multicast."</string>
    <string name="permdesc_changeWifiMulticastState" product="default" msgid="6851949706025349926">"Επιτρέπει στην εφαρμογή τη λήψη πακέτων που αποστέλλονται σε όλες τις συσκευές σε ένα δίκτυο Wi-Fi, με χρήση διευθύνσεων πολλαπλής διανομής και όχι απλώς στο τηλέφωνό σας. Χρησιμοποιεί περισσότερη ενέργεια σε σχέση με τη λειτουργία χωρίς πολλαπλή διανομή."</string>
    <string name="permlab_bluetoothAdmin" msgid="6006967373935926659">"διαβάζει τις ρυθμίσεις Bluetooth"</string>
    <string name="permdesc_bluetoothAdmin" product="tablet" msgid="6921177471748882137">"Επιτρέπει στην εφαρμογή τη διαμόρφωση του τοπικού tablet Bluetooth, τον εντοπισμό και τη σύζευξη με απομακρυσμένες συσκευές."</string>
    <string name="permdesc_bluetoothAdmin" product="tv" msgid="3373125682645601429">"Επιτρέπει στην εφαρμογή να διαμορφώνει το τοπικό Bluetooth στην τηλεόραση, καθώς και να ανακαλύπτει απομακρυσμένες συσκευές και να συνδέεται μαζί τους."</string>
    <string name="permdesc_bluetoothAdmin" product="default" msgid="8931682159331542137">"Επιτρέπει στην εφαρμογή τη διαμόρφωση του τοπικού tablet Bluetooth, τον εντοπισμό και τη σύζευξη με απομακρυσμένες συσκευές."</string>
    <string name="permlab_accessWimaxState" msgid="4195907010610205703">"σύνδεση και αποσύνδεση από το WiMAX"</string>
    <string name="permdesc_accessWimaxState" msgid="6360102877261978887">"Επιτρέπει στην εφαρμογή να προσδιορίζει εάν το WiMAX είναι ενεργοποιημένο και πληροφορίες σχετικά με τυχόν δίκτυα WiMAX που είναι συνδεδεμένα."</string>
    <string name="permlab_changeWimaxState" msgid="340465839241528618">"αλλαγή κατάστασης WiMAX"</string>
    <string name="permdesc_changeWimaxState" product="tablet" msgid="3156456504084201805">"Επιτρέπει στην εφαρμογή τη σύνδεση στο tablet και την αποσύνδεση από αυτό, από δίκτυα WiMAX."</string>
    <string name="permdesc_changeWimaxState" product="tv" msgid="6022307083934827718">"Επιτρέπει στην εφαρμογή να συνδέει και να αποσυνδέει την τηλεόραση από δίκτυα WiMAX."</string>
    <string name="permdesc_changeWimaxState" product="default" msgid="697025043004923798">"Επιτρέπει στην εφαρμογή τη σύνδεση στο τηλέφωνο και την αποσύνδεση από αυτό, από δίκτυα WiMAX."</string>
    <string name="permlab_bluetooth" msgid="6127769336339276828">"πραγματοποιεί σύζευξη με συσκευές Bluetooth"</string>
    <string name="permdesc_bluetooth" product="tablet" msgid="3480722181852438628">"Επιτρέπει στην εφαρμογή να προβάλλει τη διαμόρφωση του Bluetooth στο tablet, καθώς και να πραγματοποιεί και να αποδέχεται συνδέσεις με συνδεδεμένες συσκευές."</string>
    <string name="permdesc_bluetooth" product="tv" msgid="3974124940101104206">"Επιτρέπει στην εφαρμογή να προβάλλει τη διαμόρφωση του Bluetooth στην τηλεόραση, καθώς και να δημιουργεί και να αποδέχεται συνδέσεις με συσκευές σε σύζευξη."</string>
    <string name="permdesc_bluetooth" product="default" msgid="3207106324452312739">"Επιτρέπει στην εφαρμογή να προβάλλει τη διαμόρφωση του Bluetooth στο τηλέφωνο, καθώς και να πραγματοποιεί και να αποδέχεται συνδέσεις με συνδεδεμένες συσκευές."</string>
    <string name="permlab_nfc" msgid="4423351274757876953">"ελέγχει την Επικοινωνία κοντινού πεδίου (FNC)"</string>
    <string name="permdesc_nfc" msgid="7120611819401789907">"Επιτρέπει στην εφαρμογή την επικοινωνία με ετικέτες, κάρτες και αναγνώστες της Επικοινωνίας κοντινού πεδίου (NFC)."</string>
    <string name="permlab_disableKeyguard" msgid="3598496301486439258">"απενεργοποιεί το κλείδωμα οθόνης"</string>
    <string name="permdesc_disableKeyguard" msgid="6034203065077122992">"Επιτρέπει στην εφαρμογή την απενεργοποίηση του κλειδώματος πληκτρολογίου και άλλης σχετικής ασφάλειας με κωδικό πρόσβασης. Για παράδειγμα, το κλείδωμα πληκτρολογίου στο τηλέφωνο απενεργοποιείται όταν λαμβάνεται εισερχόμενη τηλεφωνική κλήση και ενεργοποιείται ξανά όταν η κλήση τερματιστεί."</string>
    <string name="permlab_requestScreenLockComplexity" msgid="7028982116060987169">"υποβολή αιτήματος για πολυπλοκότητα οθόνης κλειδώματος"</string>
    <string name="permdesc_requestScreenLockComplexity" msgid="2806396846128185677">"Επιτρέπει στην εφαρμογή να μάθει το επίπεδο πολυπλοκότητας του κλειδώματος οθόνης (υψηλό, μέσο, χαμηλό ή κανένα), το οποίο υποδεικνύει το πιθανό εύρος του μήκους και του τύπου κλειδώματος οθόνης. Η εφαρμογή μπορεί επίσης να προτείνει στους χρήστες να ενημερώσουν το κλείδωμα οθόνης σε ένα συγκεκριμένο επίπεδο, όμως οι χρήστες μπορούν να την αγνοήσουν και να συνεχίσουν. Λάβετε υπόψη ότι το κλείδωμα οθόνης δεν αποθηκεύεται σε απλό κείμενο. Συνεπώς, η εφαρμογή δεν γνωρίζει τον κωδικό."</string>
    <string name="permlab_useBiometric" msgid="8837753668509919318">"χρήση βιομετρικού εξοπλισμού"</string>
    <string name="permdesc_useBiometric" msgid="8389855232721612926">"Επιτρέπει στην εφαρμογή να χρησιμοποιεί βιομετρικό εξοπλισμό για έλεγχο ταυτότητας"</string>
    <string name="permlab_manageFingerprint" msgid="5640858826254575638">"διαχειρίζεται τον εξοπλισμό δακτυλικού αποτυπώματος"</string>
    <string name="permdesc_manageFingerprint" msgid="178208705828055464">"Επιτρέπει στην εφαρμογή να επικαλείται μεθόδους για την προσθήκη και τη διαγραφή προτύπων μοναδικού χαρακτηριστικού για χρήση."</string>
    <string name="permlab_useFingerprint" msgid="3150478619915124905">"χρησιμοποιεί τον εξοπλισμό δακτυλικού αποτυπώματος"</string>
    <string name="permdesc_useFingerprint" msgid="9165097460730684114">"Επιτρέπει στην εφαρμογή να χρησιμοποιεί εξοπλισμό μοναδικού χαρακτηριστικού για έλεγχο ταυτότητας"</string>
    <string name="permlab_audioRead" msgid="6617225220728465565">"ανάγνωση της μουσικής συλλογής σας"</string>
    <string name="permdesc_audioRead" msgid="5034032570243484805">"Επιτρέπει στην εφαρμογή να διαβάσει τη μουσική συλλογή σας."</string>
    <string name="permlab_audioWrite" msgid="2661772059799779292">"τροποποίηση της μουσικής συλλογής σας"</string>
    <string name="permdesc_audioWrite" msgid="8888544708166230494">"Επιτρέπει στην εφαρμογή να τροποποιήσει τη μουσική συλλογή σας."</string>
    <string name="permlab_videoRead" msgid="9182618678674737229">"ανάγνωση της συλλογής βίντεό σας"</string>
    <string name="permdesc_videoRead" msgid="7045676429859396194">"Επιτρέπει στην εφαρμογή να διαβάσει τη συλλογή βίντεό σας."</string>
    <string name="permlab_videoWrite" msgid="128769316366746446">"τροποποίηση της συλλογής βίντεό σας"</string>
    <string name="permdesc_videoWrite" msgid="5448565757490640841">"Επιτρέπει στην εφαρμογή να τροποποιήσει τη συλλογή βίντεό σας."</string>
    <string name="permlab_imagesRead" msgid="3015078545742665304">"ανάγνωση της συλλογής φωτογραφιών σας"</string>
    <string name="permdesc_imagesRead" msgid="3144263806038695580">"Επιτρέπει στην εφαρμογή να διαβάσει τη συλλογή φωτογραφιών σας."</string>
    <string name="permlab_imagesWrite" msgid="3391306186247235510">"τροποποίηση της συλλογής φωτογραφιών σας"</string>
    <string name="permdesc_imagesWrite" msgid="7073662756617474375">"Επιτρέπει στην εφαρμογή να τροποποιήσει τη συλλογή φωτογραφιών σας."</string>
    <string name="permlab_mediaLocation" msgid="8675148183726247864">"ανάγνωση τοποθεσιών από τη συλλογή πολυμέσων σας"</string>
    <string name="permdesc_mediaLocation" msgid="2237023389178865130">"Επιτρέπει στην εφαρμογή να διαβάσει τοποθεσίες από τη συλλογή πολυμέσων σας."</string>
    <string name="biometric_dialog_default_title" msgid="4229778503907743328">"Η εφαρμογή <xliff:g id="APP">%s</xliff:g> επιθυμεί έλεγχο ταυτότητας."</string>
    <string name="biometric_error_hw_unavailable" msgid="645781226537551036">"Δεν υπάρχει διαθέσιμος βιομετρικός εξοπλισμός"</string>
    <string name="biometric_error_user_canceled" msgid="2260175018114348727">"Ο έλεγχος ταυτότητας ακυρώθηκε"</string>
    <string name="biometric_not_recognized" msgid="5770511773560736082">"Δεν αναγνωρίστηκε"</string>
    <string name="biometric_error_canceled" msgid="349665227864885880">"Ο έλεγχος ταυτότητας ακυρώθηκε"</string>
    <string name="biometric_error_device_not_secured" msgid="6583143098363528349">"Δεν έχει οριστεί PIN, μοτίβο ή κωδικός πρόσβασης"</string>
    <string name="fingerprint_acquired_partial" msgid="735082772341716043">"Εντοπίστηκε μερικό μοναδικό χαρακτηριστικό. Δοκιμάστε ξανά."</string>
    <string name="fingerprint_acquired_insufficient" msgid="4596546021310923214">"Δεν ήταν δυνατή η επεξεργασία του μοναδικού χαρακτηριστικού. Δοκιμάστε ξανά."</string>
    <string name="fingerprint_acquired_imager_dirty" msgid="1087209702421076105">"Ο αισθητήρας μοναδικού χαρακτηριστικού δεν είναι καθαρός. Καθαρίστε τον και δοκιμάστε ξανά."</string>
    <string name="fingerprint_acquired_too_fast" msgid="6470642383109155969">"Πολύ γρήγορη κίνηση δαχτύλου. Δοκιμάστε ξανά."</string>
    <string name="fingerprint_acquired_too_slow" msgid="59250885689661653">"Πολύ αργή κίνηση δαχτύλου. Δοκιμάστε ξανά."</string>
  <string-array name="fingerprint_acquired_vendor">
  </string-array>
    <string name="fingerprint_authenticated" msgid="5309333983002526448">"Η ταυτότητα του δακτυλικού αποτυπώματος ελέγχθηκε"</string>
    <string name="face_authenticated_no_confirmation_required" msgid="4018680978348659031">"Έγινε έλεγχος ταυτότητας προσώπου"</string>
    <string name="face_authenticated_confirmation_required" msgid="8778347003507633610">"Έγινε έλεγχος ταυτότητας προσώπου, πατήστε \"Επιβεβαίωση\""</string>
    <string name="fingerprint_error_hw_not_available" msgid="7955921658939936596">"Ο εξοπλισμός μοναδικού χαρακτηριστικού δεν είναι διαθέσιμος."</string>
    <string name="fingerprint_error_no_space" msgid="1055819001126053318">"Δεν είναι δυνατή η αποθήκευση μοναδικού χαρακτηριστικού. Καταργήστε το υπάρχον μοναδικό χαρακτηριστικό."</string>
    <string name="fingerprint_error_timeout" msgid="3927186043737732875">"Λήξη χρονικού ορίου μοναδικού χαρακτηριστικού. Δοκιμάστε ξανά."</string>
    <string name="fingerprint_error_canceled" msgid="4402024612660774395">"Η λειτουργία μοναδικού χαρακτηριστικού ακυρώθηκε."</string>
    <string name="fingerprint_error_user_canceled" msgid="7999639584615291494">"Η λειτουργία δακτυλικού αποτυπώματος ακυρώθηκε από τον χρήστη."</string>
    <string name="fingerprint_error_lockout" msgid="5536934748136933450">"Πάρα πολλές προσπάθειες. Δοκιμάστε ξανά αργότερα."</string>
    <string name="fingerprint_error_lockout_permanent" msgid="5033251797919508137">"Πάρα πολλές προσπάθειες. Ο αισθητήρας δακτυλικών αποτυπωμάτων απενεργοποιήθηκε."</string>
    <string name="fingerprint_error_unable_to_process" msgid="6107816084103552441">"Δοκιμάστε ξανά."</string>
    <string name="fingerprint_error_no_fingerprints" msgid="7654382120628334248">"Δεν έχουν καταχωριστεί δακτυλικά αποτυπώματα."</string>
    <string name="fingerprint_error_hw_not_present" msgid="409523969613176352">"Αυτή η συσκευή δεν διαθέτει αισθητήρα δακτυλικών αποτυπωμάτων."</string>
    <string name="fingerprint_name_template" msgid="5870957565512716938">"Δάχτυλο <xliff:g id="FINGERID">%d</xliff:g>"</string>
  <string-array name="fingerprint_error_vendor">
  </string-array>
    <string name="fingerprint_icon_content_description" msgid="2340202869968465936">"Εικονίδιο δακτυλικών αποτυπωμάτων"</string>
    <string name="permlab_manageFace" msgid="2137540986007309781">"διαχείριση υλικολογισμ. ελέγχου ταυτότ. προσώπου"</string>
    <string name="permdesc_manageFace" msgid="8919637120670185330">"Επιτρέπει στην εφαρμογή να επικαλείται μεθόδους προσθήκης/διαγραφής προτύπων για χρήση."</string>
    <string name="permlab_useFaceAuthentication" msgid="8996134460546804535">"χρήση υλικολογισμικού ελέγχου ταυτότητας προσώπου"</string>
    <string name="permdesc_useFaceAuthentication" msgid="5011118722951833089">"Επιτρέπει στην εφαρμογή να χρησιμοποιεί υλικολογισμικό για έλεγχο ταυτότητας"</string>
    <string name="face_acquired_insufficient" msgid="5901287247766106330">"Αδυναμία επεξεργασίας προσώπου. Δοκιμάστε ξανά."</string>
    <string name="face_acquired_too_bright" msgid="610606792381297174">"Υψηλή φωτεινότητα. Δοκιμάστε χαμηλότερο φωτισμό."</string>
    <string name="face_acquired_too_dark" msgid="7229162716976778371">"Πολύ σκοτεινό πρόσωπο. Ξεσκεπάστε την πηγή φωτός."</string>
    <string name="face_acquired_too_close" msgid="1980310037427755293">"Μετακινήστε τον αισθητήρα πιο μακριά."</string>
    <string name="face_acquired_too_far" msgid="4494571381828850007">"Τοποθετήστε τον αισθητήρα πιο κοντά στο πρόσωπο."</string>
    <string name="face_acquired_too_high" msgid="228411096134808372">"Μετακινήστε τον αισθητήρα ψηλότερα."</string>
    <string name="face_acquired_too_low" msgid="4539774649296349109">"Μετακινήστε τον αισθητήρα χαμηλότερα."</string>
    <string name="face_acquired_too_right" msgid="1650292067226118760">"Μετακινήστε τον αισθητήρα προς τα δεξιά."</string>
    <string name="face_acquired_too_left" msgid="2712489669456176505">"Μετακινήστε τον αισθητήρα προς τα αριστερά."</string>
    <string name="face_acquired_poor_gaze" msgid="8344973502980415859">"Κοιτάξτε στον αισθητήρα."</string>
    <string name="face_acquired_not_detected" msgid="5707782294589511391">"Δεν εντοπίστηκε κάποιο πρόσωπο."</string>
    <string name="face_acquired_too_much_motion" msgid="470381210701463822">"Υπερβολικά πολλή κίνηση."</string>
    <string name="face_acquired_recalibrate" msgid="8077949502893707539">"Καταχωρίστε ξανά το πρόσωπό σας."</string>
    <string name="face_acquired_too_different" msgid="5553210341111255124">"Ανιχνεύτηκε διαφορετικό πρόσωπο."</string>
    <string name="face_acquired_too_similar" msgid="1508776858407646460">"Πολύ παρόμοιο, αλλάξτε την πόζα σας."</string>
    <string name="face_acquired_pan_too_extreme" msgid="8203001424525231680">"Κοιτάξτε απευθείας στην κάμερα."</string>
    <string name="face_acquired_tilt_too_extreme" msgid="7641326344460439970">"Κοιτάξτε απευθείας στην κάμερα."</string>
    <string name="face_acquired_roll_too_extreme" msgid="1444829237745898619">"Ευθυγραμμίστε το κεφάλι σας στον κατακόρυφο άξονα."</string>
    <string name="face_acquired_obscured" msgid="3055077697850272097">"Μην καλύπτετε το πρόσωπό σας."</string>
  <string-array name="face_acquired_vendor">
  </string-array>
    <string name="face_error_hw_not_available" msgid="6255891785768984615">"Το υλικολογισμικό προσώπου δεν είναι διαθέσιμο."</string>
    <string name="face_error_timeout" msgid="4014326147867150054">"Λήξη χρονικού ορίου προσώπου. Δοκιμάστε ξανά."</string>
    <string name="face_error_no_space" msgid="8224993703466381314">"Δεν είναι δυνατή η αποθήκευση του προσώπου."</string>
    <string name="face_error_canceled" msgid="283945501061931023">"Η ενέργεια προσώπου ακυρώθηκε."</string>
    <string name="face_error_user_canceled" msgid="8943921120862164539">"Ο έλεγχος ταυτότητας προσώπου ακυρώθηκε από τον χρήστη."</string>
    <string name="face_error_lockout" msgid="3407426963155388504">"Πάρα πολλές προσπάθειες. Δοκιμάστε ξανά αργότερα."</string>
    <string name="face_error_lockout_permanent" msgid="8198354656746088890">"Πολλές προσπάθειες. Αποτυχία ελέγ. ταυτ. προσώπου."</string>
    <string name="face_error_unable_to_process" msgid="238761109287767270">"Δοκιμάστε ξανά."</string>
    <string name="face_error_not_enrolled" msgid="9166792142679691323">"Δεν έχει καταχωριστεί κάποιο πρόσωπο."</string>
    <string name="face_error_hw_not_present" msgid="916085883581450331">"Η συσκευή δεν διαθέτει αισθητήρα ελέγχου ταυτότ. προσώπου."</string>
    <string name="face_name_template" msgid="7004562145809595384">"Πρόσωπο <xliff:g id="FACEID">%d</xliff:g>"</string>
  <string-array name="face_error_vendor">
  </string-array>
    <string name="face_icon_content_description" msgid="4024817159806482191">"Εικ. προσ."</string>
    <string name="permlab_readSyncSettings" msgid="6201810008230503052">"διαβάζει τις ρυθμίσεις συγχρονισμού"</string>
    <string name="permdesc_readSyncSettings" msgid="2706745674569678644">"Επιτρέπει στην εφαρμογή την ανάγνωση των ρυθμίσεων συγχρονισμού για έναν λογαριασμό. Για παράδειγμα, αυτό μπορεί να καθορίσει εάν η εφαρμογή \"Άτομα\" είναι συγχρονισμένη με έναν λογαριασμό."</string>
    <string name="permlab_writeSyncSettings" msgid="5408694875793945314">"ενεργοποιεί/απενεργοποιεί τον συγχρονισμό"</string>
    <string name="permdesc_writeSyncSettings" msgid="8956262591306369868">"Επιτρέπει σε μια εφαρμογή την τροποποίηση των ρυθμίσεων συγχρονισμού για έναν λογαριασμό. Για παράδειγμα, αυτό μπορεί να χρησιμοποιηθεί για να ενεργοποιηθεί ο συγχρονισμός της εφαρμογής \"Άτομα\" με έναν λογαριασμό."</string>
    <string name="permlab_readSyncStats" msgid="7396577451360202448">"διαβάζει στατιστικά στοιχεία συγχρονισμού"</string>
    <string name="permdesc_readSyncStats" msgid="1510143761757606156">"Επιτρέπει σε μια εφαρμογή την ανάγνωση των στατιστικών στοιχείων συγχρονισμού για έναν λογαριασμό, συμπεριλαμβανομένων του ιστορικού των συμβάντων συγχρονισμού και του όγκου των δεδομένων που συγχρονίζονται."</string>
    <string name="permlab_sdcardRead" msgid="1438933556581438863">"ανάγνωση του περιεχομένου του κοινόχρηστου αποθηκευτικού χώρου σας"</string>
    <string name="permdesc_sdcardRead" msgid="1804941689051236391">"Επιτρέπει στην εφαρμογή την ανάγνωση του περιεχομένου του κοινόχρηστου αποθηκευτικού χώρου σας."</string>
    <string name="permlab_sdcardWrite" msgid="9220937740184960897">"τροποποιεί ή διαγράφει το περιεχόμενο του κοινόχρηστου αποθηκευτικού χώρου σας"</string>
    <string name="permdesc_sdcardWrite" msgid="2834431057338203959">"Επιτρέπει στην εφαρμογή την εγγραφή του περιεχομένου του κοινόχρηστου αποθηκευτικού χώρου σας."</string>
    <string name="permlab_use_sip" msgid="2052499390128979920">"πραγματοποιεί/λαμβάνει κλήσεις SIP"</string>
    <string name="permdesc_use_sip" msgid="2297804849860225257">"Επιτρέπει στην εφαρμογή να πραγματοποιεί και να λαμβάνει κλήσεις SIP."</string>
    <string name="permlab_register_sim_subscription" msgid="3166535485877549177">"πραγματοποιεί εγγραφή νέων συνδέσεων SIM τηλεπικοινωνιών"</string>
    <string name="permdesc_register_sim_subscription" msgid="2138909035926222911">"Επιτρέπει στην εφαρμογή την εγγραφή νέων συνδέσεων SIM τηλεπικοινωνιών."</string>
    <string name="permlab_register_call_provider" msgid="108102120289029841">"πραγματοποιεί εγγραφή των νέων συνδέσεων τηλεπικοινωνιών"</string>
    <string name="permdesc_register_call_provider" msgid="7034310263521081388">"Επιτρέπει στην εφαρμογή την εγγραφή νέων συνδέσεων τηλεπικοινωνιών."</string>
    <string name="permlab_connection_manager" msgid="1116193254522105375">"διαχειρίζεται τις συνδέσεις τηλεπικοινωνιών"</string>
    <string name="permdesc_connection_manager" msgid="5925480810356483565">"Επιτρέπει στην εφαρμογή να διαχειρίζεται τις συνδέσεις τηλεπικοινωνιών."</string>
    <string name="permlab_bind_incall_service" msgid="6773648341975287125">"αλληλεπιδρά με την οθόνη κατά τη διάρκεια κλήσης"</string>
    <string name="permdesc_bind_incall_service" msgid="8343471381323215005">"Επιτρέπει στην εφαρμογή να ελέγχει πότε και πώς βλέπει ο χρήστης την οθόνη κατά τη διάρκεια κλήσης."</string>
    <string name="permlab_bind_connection_service" msgid="3557341439297014940">"αλληλεπιδρά με υπηρεσίες τηλεφωνίας"</string>
    <string name="permdesc_bind_connection_service" msgid="4008754499822478114">"Επιτρέπει στην εφαρμογή να αλληλεπιδρά με υπηρεσίες τηλεφωνίας για την πραγματοποίηση/λήψη κλήσεων."</string>
    <string name="permlab_control_incall_experience" msgid="9061024437607777619">"παρέχει εμπειρία χρήστη κατά τη διάρκεια κλήσης"</string>
    <string name="permdesc_control_incall_experience" msgid="915159066039828124">"Επιτρέπει στην εφαρμογή να παρέχει μια εμπειρία στο χρήστη κατά τη διάρκεια κλήσης."</string>
    <string name="permlab_readNetworkUsageHistory" msgid="7862593283611493232">"διαβάζει ιστορικά στοιχεία δεδομένων χρήσης δικτύου"</string>
    <string name="permdesc_readNetworkUsageHistory" msgid="7689060749819126472">"Επιτρέπει στην εφαρμογή την ανάγνωση ιστορικών στοιχείων χρήσης δικτύου για συγκεκριμένα δίκτυα και εφαρμογές."</string>
    <string name="permlab_manageNetworkPolicy" msgid="2562053592339859990">"διαχειρίζεται την πολιτική δικτύου"</string>
    <string name="permdesc_manageNetworkPolicy" msgid="7537586771559370668">"Επιτρέπει στην εφαρμογή τη διαχείριση των πολιτικών δικτύου και τον ορισμό κανόνων για ορισμένες εφαρμογές."</string>
    <string name="permlab_modifyNetworkAccounting" msgid="5088217309088729650">"τροποποιεί τον υπολογισμό χρήσης δικτύου"</string>
    <string name="permdesc_modifyNetworkAccounting" msgid="5443412866746198123">"Επιτρέπει στην εφαρμογή την τροποποίηση του τρόπου υπολογισμού της χρήσης δικτύου έναντι των εφαρμογών. Δεν προορίζεται για χρήση από συνήθεις εφαρμογές."</string>
    <string name="permlab_accessNotifications" msgid="7673416487873432268">"έχει πρόσβαση στις ειδοποιήσεις"</string>
    <string name="permdesc_accessNotifications" msgid="458457742683431387">"Επιτρέπει στην εφαρμογή να ανακτά, να εξετάζει και να απαλείφει ειδοποιήσεις, συμπεριλαμβανομένων εκείνων που δημοσιεύονται από άλλες εφαρμογές."</string>
    <string name="permlab_bindNotificationListenerService" msgid="7057764742211656654">"συνδέεται σε υπηρεσία ακρόασης ειδοποίησης"</string>
    <string name="permdesc_bindNotificationListenerService" msgid="985697918576902986">"Επιτρέπει στον κάτοχο τη δέσμευση στη διεπαφή ανωτάτου επιπέδου μιας υπηρεσίας ακρόασης ειδοποιήσεων. Δεν απαιτείται σε κανονικές εφαρμογές."</string>
    <string name="permlab_bindConditionProviderService" msgid="1180107672332704641">"δεσμεύεται σε μια υπηρεσία παρόχου συνθηκών"</string>
    <string name="permdesc_bindConditionProviderService" msgid="1680513931165058425">"Επιτρέπει στον κάτοχο τη σύνδεση στη διεπαφή ανωτάτου επιπέδου ενός παρόχου συνθηκών. Δεν απαιτείται για κανονικές εφαρμογές."</string>
    <string name="permlab_bindDreamService" msgid="4153646965978563462">"δεσμεύεται σε υπηρεσία dream"</string>
    <string name="permdesc_bindDreamService" msgid="7325825272223347863">"Επιτρέπει στον κάτοχο τη δέσμευση στη διεπαφή ανωτάτου επιπέδου μιας υπηρεσίας dream. Δεν απαιτείται σε κανονικές εφαρμογές."</string>
    <string name="permlab_invokeCarrierSetup" msgid="3699600833975117478">"καλέι την εφαρμογή διαμόρφωσης του παρόχου κινητής τηλεφωνίας"</string>
    <string name="permdesc_invokeCarrierSetup" msgid="4159549152529111920">"Επιτρέπει στον κάτοχο την κλήση της εφαρμογής διαμόρφωσης που παρέχεται από την εταιρεία κινητής τηλεφωνίας. Δεν απαιτείται για κανονικές εφαρμογές."</string>
    <string name="permlab_accessNetworkConditions" msgid="8206077447838909516">"ανιχνεύει παρατηρήσεις σχετικά με την κατάσταση δικτύου"</string>
    <string name="permdesc_accessNetworkConditions" msgid="6899102075825272211">"Επιτρέπει σε μια εφαρμογή να λαμβάνει παρατηρήσεις σχετικά με την κατάσταση δικτύου. Δεν θα πρέπει να απαιτείται ποτέ για κανονικές εφαρμογές."</string>
    <string name="permlab_setInputCalibration" msgid="4902620118878467615">"αλλαγή βαθμονόμησης της συσκευής εισόδου"</string>
    <string name="permdesc_setInputCalibration" msgid="4527511047549456929">"Επιτρέπει στην εφαρμογή να τροποποιεί τις παραμέτρους βαθμονόμησης της οθόνης αφής. Δεν απαιτείται για τις κανονικές εφαρμογές."</string>
    <string name="permlab_accessDrmCertificates" msgid="7436886640723203615">"έχει πρόσβαση σε πιστοποιητικά DRM"</string>
    <string name="permdesc_accessDrmCertificates" msgid="8073288354426159089">"Επιτρέπει σε μια εφαρμογή να παρέχει και να χρησιμοποιεί πιστοποιητικά DRM. Δεν θα χρειαστεί ποτέ για κανονικές εφαρμογές."</string>
    <string name="permlab_handoverStatus" msgid="7820353257219300883">"λήψη κατάστασης μεταφοράς Android Beam"</string>
    <string name="permdesc_handoverStatus" msgid="4788144087245714948">"Επιτρέπει σε αυτήν την εφαρμογή να λαμβάνει πληροφορίες σχετικά με τις τρέχουσες μεταφορές Android Beam"</string>
    <string name="permlab_removeDrmCertificates" msgid="7044888287209892751">"καταργεί πιστοποιητικά DRM"</string>
    <string name="permdesc_removeDrmCertificates" msgid="7272999075113400993">"Επιτρέπει σε μια εφαρμογή την κατάργηση πιστοποιητικών DRM. Δεν χρειάζεται ποτέ για κανονικές εφαρμογές."</string>
    <string name="permlab_bindCarrierMessagingService" msgid="1490229371796969158">"δεσμεύεται σε υπηρεσία ανταλλαγής μηνυμάτων παρόχου κινητής τηλεφωνίας"</string>
    <string name="permdesc_bindCarrierMessagingService" msgid="2762882888502113944">"Επιτρέπει στον κάτοχο τη δέσμευση στη διεπαφή ανωτάτου επιπέδου μιας υπηρεσίας ανταλλαγής μηνυμάτων εταιρείας κινητής τηλεφωνίας. Δεν απαιτείται για συνήθεις εφαρμογές."</string>
    <string name="permlab_bindCarrierServices" msgid="3233108656245526783">"δεσμεύεται σε υπηρεσίες του παρόχου κινητής τηλεφωνίας"</string>
    <string name="permdesc_bindCarrierServices" msgid="1391552602551084192">"Δίνει στον κάτοχο τη δυνατότητα δέσμευσης σε υπηρεσίες εταιρείας κινητής τηλεφωνίας. Δεν απαιτείται ποτέ για κανονικές εφαρμογές."</string>
    <string name="permlab_access_notification_policy" msgid="4247510821662059671">"έχει πρόσβαση στη λειτουργία \"Μην ενοχλείτε\""</string>
    <string name="permdesc_access_notification_policy" msgid="3296832375218749580">"Επιτρέπει στην εφαρμογή την εγγραφή και τη σύνταξη διαμόρφωσης για τη λειτουργία \"Μην ενοχλείτε\"."</string>
    <string name="policylab_limitPassword" msgid="4497420728857585791">"Ορισμός κανόνων κωδικού πρόσβασης"</string>
    <string name="policydesc_limitPassword" msgid="2502021457917874968">"Ελέγξτε την έκταση και τους επιτρεπόμενους χαρακτήρες σε κωδικούς πρόσβασης κλειδώματος οθόνης και PIN."</string>
    <string name="policylab_watchLogin" msgid="5091404125971980158">"Παρακολούθηση προσπαθειών ξεκλειδώματος οθόνης"</string>
    <string name="policydesc_watchLogin" product="tablet" msgid="3215729294215070072">"Παρακολούθηση του αριθμού λανθασμένων κωδικών πρόσβασης που πληκτρολογούνται κατά το ξεκλείδωμα της οθόνης και κλείδωμα του tablet ή διαγραφή όλων των δεδομένων του σε περίπτωση πληκτρολόγησης πάρα πολλών εσφαλμένων κωδικών πρόσβασης."</string>
    <string name="policydesc_watchLogin" product="TV" msgid="2707817988309890256">"Παρακολούθηση του αριθμού των εσφαλμένων κωδικών πρόσβασης που πληκτρολογούνται κατά το ξεκλείδωμα της οθόνης και κλείδωμα της τηλεόρασης ή διαγραφή όλων των δεδομένων της τηλεόρασης, αν έχουν πληκτρολογηθεί πάρα πολλοί εσφαλμένοι κωδικοί πρόσβασης."</string>
    <string name="policydesc_watchLogin" product="default" msgid="5712323091846761073">"Παρακολούθηση του αριθμού λανθασμένων κωδικών πρόσβασης που πληκτρολογούνται κατά το ξεκλείδωμα της οθόνης και κλείδωμα του τηλεφώνου ή διαγραφή όλων των δεδομένων του σε περίπτωση πληκτρολόγησης πάρα πολλών εσφαλμένων κωδικών πρόσβασης."</string>
    <string name="policydesc_watchLogin_secondaryUser" product="tablet" msgid="4280246270601044505">"Παρακολουθήστε τον αριθμό των εσφαλμένων κωδικών πρόσβασης που πληκτρολογούνται κατά το ξεκλείδωμα της οθόνης και κλειδώστε το tablet ή διαγράψτε όλα τα δεδομένα του χρήστη, σε περίπτωση εισαγωγής πάρα πολλών εσφαλμένων κωδικών πρόσβασης."</string>
    <string name="policydesc_watchLogin_secondaryUser" product="TV" msgid="3484832653564483250">"Παρακολουθήστε τον αριθμό των εσφαλμένων κωδικών πρόσβασης που πληκτρολογούνται κατά το ξεκλείδωμα της οθόνης και κλειδώστε την τηλεόραση ή διαγράψτε όλα τα δεδομένα του χρήστη, σε περίπτωση εισαγωγής πάρα πολλών εσφαλμένων κωδικών πρόσβασης."</string>
    <string name="policydesc_watchLogin_secondaryUser" product="default" msgid="2185480427217127147">"Παρακολουθήστε τον αριθμό των εσφαλμένων κωδικών πρόσβασης που πληκτρολογούνται κατά το ξεκλείδωμα της οθόνης και κλειδώστε το τηλέφωνο ή διαγράψτε όλα τα δεδομένα του χρήστη, σε περίπτωση εισαγωγής πάρα πολλών εσφαλμένων κωδικών πρόσβασης."</string>
    <string name="policylab_resetPassword" msgid="4934707632423915395">"Αλλαγή του κλειδώματος οθόνης"</string>
    <string name="policydesc_resetPassword" msgid="1278323891710619128">"Αλλαγή του κλειδώματος οθόνης"</string>
    <string name="policylab_forceLock" msgid="2274085384704248431">"Κλείδωμα οθόνης"</string>
    <string name="policydesc_forceLock" msgid="1141797588403827138">"Έλεγχος του τρόπου και του χρόνου κλειδώματος της οθόνης."</string>
    <string name="policylab_wipeData" msgid="3910545446758639713">"Διαγραφή όλων των δεδομένων"</string>
    <string name="policydesc_wipeData" product="tablet" msgid="4306184096067756876">"Διαγραφή των δεδομένων του tablet χωρίς προειδοποίηση με επαναφορά των εργοστασιακών ρυθμίσεων."</string>
    <string name="policydesc_wipeData" product="tv" msgid="5816221315214527028">"Διαγραφή των δεδομένων της τηλεόρασης χωρίς προειδοποίηση με εκτέλεση επαναφοράς εργοστασιακών ρυθμίσεων."</string>
    <string name="policydesc_wipeData" product="default" msgid="5096895604574188391">"Διαγραφή των δεδομένων του τηλεφώνου χωρίς προειδοποίηση με επαναφορά των εργοστασιακών ρυθμίσεων."</string>
    <string name="policylab_wipeData_secondaryUser" msgid="8362863289455531813">"Διαγραφή δεδομένων χρήστη"</string>
    <string name="policydesc_wipeData_secondaryUser" product="tablet" msgid="6336255514635308054">"Διαγραφή των δεδομένων αυτού του χρήστη σε αυτό το tablet χωρίς προειδοποίηση."</string>
    <string name="policydesc_wipeData_secondaryUser" product="tv" msgid="2086473496848351810">"Διαγραφή των δεδομένων αυτού του χρήστη σε αυτήν την τηλεόραση χωρίς προειδοποίηση."</string>
    <string name="policydesc_wipeData_secondaryUser" product="default" msgid="6787904546711590238">"Διαγραφή των δεδομένων αυτού του χρήστη σε αυτό το τηλέφωνο χωρίς προειδοποίηση."</string>
    <string name="policylab_setGlobalProxy" msgid="2784828293747791446">"Ρύθμιση του γενικού διακομιστή μεσολάβησης της συσκευής"</string>
    <string name="policydesc_setGlobalProxy" msgid="8459859731153370499">"Ρυθμίστε τη χρήση του γενικού διακομιστή μεσολάβησης της συσκευής, ενώ η πολιτική είναι ενεργοποιημένη. Μόνο ο κάτοχος της συσκευής μπορεί να ρυθμίσει τον γενικό διακομιστής μεσολάβησης."</string>
    <string name="policylab_expirePassword" msgid="5610055012328825874">"Ορίστε λήξη κωδ.πρόσ.κλειδ.οθ."</string>
    <string name="policydesc_expirePassword" msgid="5367525762204416046">"Αλλάξτε τη συχνότητας αλλαγής του κωδικού πρόσβασης κλειδώματος οθόνης, του PIN ή του μοτίβου."</string>
    <string name="policylab_encryptedStorage" msgid="8901326199909132915">"Ορισμός κρυπτογρ. αποθ. χώρου"</string>
    <string name="policydesc_encryptedStorage" msgid="2637732115325316992">"Να απαιτείται η κρυπτογράφηση των αποθηκευμένων δεδομένων εφαρμογής"</string>
    <string name="policylab_disableCamera" msgid="6395301023152297826">"Απενεργοποίηση φωτογρ. μηχανών"</string>
    <string name="policydesc_disableCamera" msgid="2306349042834754597">"Να αποτρέπεται η χρήση των φωτογραφικών μηχανών της συσκευής."</string>
    <string name="policylab_disableKeyguardFeatures" msgid="8552277871075367771">"Απενεργοπ. λειτ. κλειδ. οθόνης"</string>
    <string name="policydesc_disableKeyguardFeatures" msgid="2044755691354158439">"Να αποτρέπεται η χρήση ορισμένων λειτουργιών του κλειδώματος οθόνης."</string>
  <string-array name="phoneTypes">
    <item msgid="8901098336658710359">"Σπίτι"</item>
    <item msgid="869923650527136615">"Κινητό"</item>
    <item msgid="7897544654242874543">"Εργασία"</item>
    <item msgid="1103601433382158155">"Φαξ εργασίας"</item>
    <item msgid="1735177144948329370">"Φαξ σπιτιού"</item>
    <item msgid="603878674477207394">"Pager"</item>
    <item msgid="1650824275177931637">"Άλλο"</item>
    <item msgid="9192514806975898961">"Προσαρμοσμένο"</item>
  </string-array>
  <string-array name="emailAddressTypes">
    <item msgid="8073994352956129127">"Σπίτι"</item>
    <item msgid="7084237356602625604">"Εργασία"</item>
    <item msgid="1112044410659011023">"Άλλο"</item>
    <item msgid="2374913952870110618">"Προσαρμοσμένο"</item>
  </string-array>
  <string-array name="postalAddressTypes">
    <item msgid="6880257626740047286">"Σπίτι"</item>
    <item msgid="5629153956045109251">"Εργασία"</item>
    <item msgid="4966604264500343469">"Άλλο"</item>
    <item msgid="4932682847595299369">"Προσαρμοσμένο"</item>
  </string-array>
  <string-array name="imAddressTypes">
    <item msgid="1738585194601476694">"Σπίτι"</item>
    <item msgid="1359644565647383708">"Εργασία"</item>
    <item msgid="7868549401053615677">"Άλλο"</item>
    <item msgid="3145118944639869809">"Προσαρμοσμένο"</item>
  </string-array>
  <string-array name="organizationTypes">
    <item msgid="7546335612189115615">"Εργασία"</item>
    <item msgid="4378074129049520373">"Άλλο"</item>
    <item msgid="3455047468583965104">"Προσαρμοσμένο"</item>
  </string-array>
  <string-array name="imProtocols">
    <item msgid="8595261363518459565">"AIM"</item>
    <item msgid="7390473628275490700">"Windows Live"</item>
    <item msgid="7882877134931458217">"Yahoo"</item>
    <item msgid="5035376313200585242">"Skype"</item>
    <item msgid="7532363178459444943">"QQ"</item>
    <item msgid="3713441034299660749">"Google Talk"</item>
    <item msgid="2506857312718630823">"ICQ"</item>
    <item msgid="1648797903785279353">"Jabber"</item>
  </string-array>
    <string name="phoneTypeCustom" msgid="1644738059053355820">"Προσαρμοσμένο"</string>
    <string name="phoneTypeHome" msgid="2570923463033985887">"Σπίτι"</string>
    <string name="phoneTypeMobile" msgid="6501463557754751037">"Κινητό"</string>
    <string name="phoneTypeWork" msgid="8863939667059911633">"Εργασία"</string>
    <string name="phoneTypeFaxWork" msgid="3517792160008890912">"Φαξ εργασίας"</string>
    <string name="phoneTypeFaxHome" msgid="2067265972322971467">"Φαξ σπιτιού"</string>
    <string name="phoneTypePager" msgid="7582359955394921732">"Βομβητής"</string>
    <string name="phoneTypeOther" msgid="1544425847868765990">"Άλλο"</string>
    <string name="phoneTypeCallback" msgid="2712175203065678206">"Επανάκληση"</string>
    <string name="phoneTypeCar" msgid="8738360689616716982">"Αυτοκίνητο"</string>
    <string name="phoneTypeCompanyMain" msgid="540434356461478916">"Κύρια εταιρική"</string>
    <string name="phoneTypeIsdn" msgid="8022453193171370337">"ISDN"</string>
    <string name="phoneTypeMain" msgid="6766137010628326916">"Κύριος"</string>
    <string name="phoneTypeOtherFax" msgid="8587657145072446565">"Άλλο φαξ"</string>
    <string name="phoneTypeRadio" msgid="4093738079908667513">"Πομπός"</string>
    <string name="phoneTypeTelex" msgid="3367879952476250512">"Τέλεξ"</string>
    <string name="phoneTypeTtyTdd" msgid="8606514378585000044">"Τηλέφωνο TTY/TDD"</string>
    <string name="phoneTypeWorkMobile" msgid="1311426989184065709">"Κινητό τηλέφωνο εργασίας"</string>
    <string name="phoneTypeWorkPager" msgid="649938731231157056">"Βομβητής εργασίας"</string>
    <string name="phoneTypeAssistant" msgid="5596772636128562884">"Βοηθός"</string>
    <string name="phoneTypeMms" msgid="7254492275502768992">"MMS"</string>
    <string name="eventTypeCustom" msgid="7837586198458073404">"Προσαρμοσμένο"</string>
    <string name="eventTypeBirthday" msgid="2813379844211390740">"Γενέθλια"</string>
    <string name="eventTypeAnniversary" msgid="3876779744518284000">"Επέτειος"</string>
    <string name="eventTypeOther" msgid="7388178939010143077">"Άλλο"</string>
    <string name="emailTypeCustom" msgid="8525960257804213846">"Προσαρμοσμένο"</string>
    <string name="emailTypeHome" msgid="449227236140433919">"Σπίτι"</string>
    <string name="emailTypeWork" msgid="3548058059601149973">"Εργασία"</string>
    <string name="emailTypeOther" msgid="2923008695272639549">"Άλλο"</string>
    <string name="emailTypeMobile" msgid="119919005321166205">"Κινητό"</string>
    <string name="postalTypeCustom" msgid="8903206903060479902">"Προσαρμοσμένο"</string>
    <string name="postalTypeHome" msgid="8165756977184483097">"Σπίτι"</string>
    <string name="postalTypeWork" msgid="5268172772387694495">"Εργασία"</string>
    <string name="postalTypeOther" msgid="2726111966623584341">"Άλλο"</string>
    <string name="imTypeCustom" msgid="2074028755527826046">"Προσαρμοσμένο"</string>
    <string name="imTypeHome" msgid="6241181032954263892">"Σπίτι"</string>
    <string name="imTypeWork" msgid="1371489290242433090">"Εργασία"</string>
    <string name="imTypeOther" msgid="5377007495735915478">"Άλλο"</string>
    <string name="imProtocolCustom" msgid="6919453836618749992">"Προσαρμοσμένο"</string>
    <string name="imProtocolAim" msgid="7050360612368383417">"AIM"</string>
    <string name="imProtocolMsn" msgid="144556545420769442">"Windows Live"</string>
    <string name="imProtocolYahoo" msgid="8271439408469021273">"Yahoo"</string>
    <string name="imProtocolSkype" msgid="9019296744622832951">"Skype"</string>
    <string name="imProtocolQq" msgid="8887484379494111884">"QQ"</string>
    <string name="imProtocolGoogleTalk" msgid="493902321140277304">"Hangouts"</string>
    <string name="imProtocolIcq" msgid="1574870433606517315">"ICQ"</string>
    <string name="imProtocolJabber" msgid="2279917630875771722">"Jabber"</string>
    <string name="imProtocolNetMeeting" msgid="8287625655986827971">"NetMeeting"</string>
    <string name="orgTypeWork" msgid="29268870505363872">"Εργασία"</string>
    <string name="orgTypeOther" msgid="3951781131570124082">"Άλλο"</string>
    <string name="orgTypeCustom" msgid="225523415372088322">"Προσαρμοσμένο"</string>
    <string name="relationTypeCustom" msgid="3542403679827297300">"Προσαρμοσμένο"</string>
    <string name="relationTypeAssistant" msgid="6274334825195379076">"Βοηθός"</string>
    <string name="relationTypeBrother" msgid="8757913506784067713">"Αδερφός"</string>
    <string name="relationTypeChild" msgid="1890746277276881626">"Παιδί"</string>
    <string name="relationTypeDomesticPartner" msgid="6904807112121122133">"Σύνοικος"</string>
    <string name="relationTypeFather" msgid="5228034687082050725">"Πατέρας"</string>
    <string name="relationTypeFriend" msgid="7313106762483391262">"Φίλος"</string>
    <string name="relationTypeManager" msgid="6365677861610137895">"Διευθυντής"</string>
    <string name="relationTypeMother" msgid="4578571352962758304">"Μητέρα"</string>
    <string name="relationTypeParent" msgid="4755635567562925226">"Γονέας"</string>
    <string name="relationTypePartner" msgid="7266490285120262781">"Σύντροφος"</string>
    <string name="relationTypeReferredBy" msgid="101573059844135524">"Συστήθηκε από"</string>
    <string name="relationTypeRelative" msgid="1799819930085610271">"Συγγενής"</string>
    <string name="relationTypeSister" msgid="1735983554479076481">"Αδερφή"</string>
    <string name="relationTypeSpouse" msgid="394136939428698117">"Σύζυγος"</string>
    <string name="sipAddressTypeCustom" msgid="2473580593111590945">"Προσαρμοσμένο"</string>
    <string name="sipAddressTypeHome" msgid="6093598181069359295">"Σπίτι"</string>
    <string name="sipAddressTypeWork" msgid="6920725730797099047">"Εργασία"</string>
    <string name="sipAddressTypeOther" msgid="4408436162950119849">"Άλλο"</string>
    <string name="quick_contacts_not_available" msgid="746098007828579688">"Δεν βρέθηκε καμία εφαρμογή για την προβολή αυτής της επαφής."</string>
    <string name="keyguard_password_enter_pin_code" msgid="3037685796058495017">"Πληκτρολογήστε τον κωδικό αριθμό PIN"</string>
    <string name="keyguard_password_enter_puk_code" msgid="4800725266925845333">"Πληκτρολογήστε τον κωδικό PUK και τον νέο κωδικό PIN"</string>
    <string name="keyguard_password_enter_puk_prompt" msgid="1341112146710087048">"Κωδικός PUK"</string>
    <string name="keyguard_password_enter_pin_prompt" msgid="8027680321614196258">"Νέος κωδικός PIN"</string>
    <string name="keyguard_password_entry_touch_hint" msgid="2644215452200037944"><font size="17">"Πατήστε για εισαγ.κωδ. πρόσβ."</font></string>
    <string name="keyguard_password_enter_password_code" msgid="1054721668279049780">"Πληκτρολογήστε τον κωδικό πρόσβασης για ξεκλείδωμα"</string>
    <string name="keyguard_password_enter_pin_password_code" msgid="6391755146112503443">"Πληκτρολογήστε τον αριθμό PIN για ξεκλείδωμα"</string>
    <string name="keyguard_password_wrong_pin_code" msgid="2422225591006134936">"Λανθασμένος κωδικός PIN."</string>
    <string name="keyguard_label_text" msgid="861796461028298424">"Για ξεκλείδωμα, πατήστε το πλήκτρο Menu και, στη συνέχεια, το πλήκτρο 0."</string>
    <string name="emergency_call_dialog_number_for_display" msgid="696192103195090970">"Αριθμός έκτακτης ανάγκης"</string>
    <string name="lockscreen_carrier_default" msgid="6169005837238288522">"Δίκτυο μη διαθέσιμο"</string>
    <string name="lockscreen_screen_locked" msgid="7288443074806832904">"Η οθόνη κλειδώθηκε."</string>
    <string name="lockscreen_instructions_when_pattern_enabled" msgid="46154051614126049">"Πατήστε \"Menu\" για ξεκλείδωμα ή για κλήση έκτακτης ανάγκης."</string>
    <string name="lockscreen_instructions_when_pattern_disabled" msgid="686260028797158364">"Πατήστε \"Μενού\" για ξεκλείδωμα."</string>
    <string name="lockscreen_pattern_instructions" msgid="7478703254964810302">"Σχεδιασμός μοτίβου για ξεκλείδωμα"</string>
    <string name="lockscreen_emergency_call" msgid="5298642613417801888">"Κλήση έκτακτης ανάγκης"</string>
    <string name="lockscreen_return_to_call" msgid="5244259785500040021">"Επιστροφή στην κλήση"</string>
    <string name="lockscreen_pattern_correct" msgid="9039008650362261237">"Σωστό!"</string>
    <string name="lockscreen_pattern_wrong" msgid="4317955014948108794">"Προσπαθήστε ξανά"</string>
    <string name="lockscreen_password_wrong" msgid="5737815393253165301">"Προσπαθήστε ξανά"</string>
    <string name="lockscreen_storage_locked" msgid="9167551160010625200">"Ξεκλείδωμα για όλες τις λειτουργίες και δεδομένα"</string>
    <string name="faceunlock_multiple_failures" msgid="754137583022792429">"Έγινε υπέρβαση του μέγιστου αριθμού προσπαθειών Face Unlock"</string>
    <string name="lockscreen_missing_sim_message_short" msgid="5099439277819215399">"Δεν υπάρχει κάρτα SIM"</string>
    <string name="lockscreen_missing_sim_message" product="tablet" msgid="151659196095791474">"Δεν υπάρχει κάρτα SIM στο tablet."</string>
    <string name="lockscreen_missing_sim_message" product="tv" msgid="1943633865476989599">"Δεν υπάρχει κάρτα SIM στην τηλεόραση."</string>
    <string name="lockscreen_missing_sim_message" product="default" msgid="2186920585695169078">"Δεν υπάρχει κάρτα SIM στο τηλέφωνο."</string>
    <string name="lockscreen_missing_sim_instructions" msgid="5372787138023272615">"Τοποθετήστε μια κάρτα SIM."</string>
    <string name="lockscreen_missing_sim_instructions_long" msgid="3526573099019319472">"Η κάρτα SIM δεν υπάρχει ή δεν είναι δυνατή η ανάγνωσή της. Τοποθετήστε μια κάρτα SIM."</string>
    <string name="lockscreen_permanent_disabled_sim_message_short" msgid="5096149665138916184">"Η κάρτα SIM δεν μπορεί να χρησιμοποιηθεί."</string>
    <string name="lockscreen_permanent_disabled_sim_instructions" msgid="910904643433151371">"Η κάρτα SIM έχει απενεργοποιηθεί οριστικά.\n Επικοινωνήστε με τον πάροχο υπηρεσιών ασύρματου δικτύου για να λάβετε μια νέα κάρτα SIM."</string>
    <string name="lockscreen_transport_prev_description" msgid="6300840251218161534">"Προηγούμενο κομμάτι"</string>
    <string name="lockscreen_transport_next_description" msgid="573285210424377338">"Επόμενο κομμάτι"</string>
    <string name="lockscreen_transport_pause_description" msgid="3980308465056173363">"Παύση"</string>
    <string name="lockscreen_transport_play_description" msgid="1901258823643886401">"Αναπαραγωγή"</string>
    <string name="lockscreen_transport_stop_description" msgid="5907083260651210034">"Διακοπή"</string>
    <string name="lockscreen_transport_rew_description" msgid="6944412838651990410">"Επαναφορά"</string>
    <string name="lockscreen_transport_ffw_description" msgid="42987149870928985">"Γρήγορη προώθηση"</string>
    <string name="emergency_calls_only" msgid="6733978304386365407">"Μόνο κλήσεις έκτακτης ανάγκης"</string>
    <string name="lockscreen_network_locked_message" msgid="143389224986028501">"Το δίκτυο κλειδώθηκε"</string>
    <string name="lockscreen_sim_puk_locked_message" msgid="7441797339976230">"Η κάρτα SIM είναι κλειδωμένη με κωδικό PUK."</string>
    <string name="lockscreen_sim_puk_locked_instructions" msgid="8127916255245181063">"Ανατρέξτε στον Οδηγό χρήσης ή επικοινωνήστε με την Εξυπηρέτηση πελατών."</string>
    <string name="lockscreen_sim_locked_message" msgid="8066660129206001039">"Η κάρτα SIM είναι κλειδωμένη."</string>
    <string name="lockscreen_sim_unlock_progress_dialog_message" msgid="595323214052881264">"Ξεκλείδωμα κάρτας SIM..."</string>
    <string name="lockscreen_too_many_failed_attempts_dialog_message" msgid="6481623830344107222">"Σχεδιάσατε εσφαλμένα το μοτίβο ξεκλειδώματος<xliff:g id="NUMBER_0">%1$d</xliff:g> φορές. \n\nΠροσπαθήστε ξανά σε <xliff:g id="NUMBER_1">%2$d</xliff:g> δευτερόλεπτα."</string>
    <string name="lockscreen_too_many_failed_password_attempts_dialog_message" msgid="2725973286239344555">"Έχετε πληκτρολογήσει τον κωδικό πρόσβασης εσφαλμένα <xliff:g id="NUMBER_0">%1$d</xliff:g> φορές. \n\nΠροσπαθήστε ξανά σε <xliff:g id="NUMBER_1">%2$d</xliff:g> δευτερόλεπτα."</string>
    <string name="lockscreen_too_many_failed_pin_attempts_dialog_message" msgid="6216672706545696955">"Έχετε πληκτρολογήσει τον αριθμό σας PIN εσφαλμένα <xliff:g id="NUMBER_0">%1$d</xliff:g> φορές. \n\nΠροσπαθήστε ξανά σε <xliff:g id="NUMBER_1">%2$d</xliff:g> δευτερόλεπτα."</string>
    <string name="lockscreen_failed_attempts_almost_glogin" product="tablet" msgid="9191611984625460820">"Σχεδιάσατε το μοτίβο ξεκλειδώματος εσφαλμένα <xliff:g id="NUMBER_0">%1$d</xliff:g> φορές. Μετά από <xliff:g id="NUMBER_1">%2$d</xliff:g> ανεπιτυχείς προσπάθειες ακόμη, θα σας ζητηθεί να ξεκλειδώσετε το tablet σας με τη χρήση της σύνδεσής σας Google.\n\n Προσπαθήστε ξανά σε <xliff:g id="NUMBER_2">%3$d</xliff:g> δευτερόλεπτα."</string>
    <string name="lockscreen_failed_attempts_almost_glogin" product="tv" msgid="5316664559603394684">"Έχετε σχεδιάσει λανθασμένα το μοτίβο ξεκλειδώματος <xliff:g id="NUMBER_0">%1$d</xliff:g> φορές. Μετά από <xliff:g id="NUMBER_1">%2$d</xliff:g> ακόμα μη επιτυχημένες προσπάθειες, θα σας ζητηθεί να ξεκλειδώσετε την τηλεόρασή σας χρησιμοποιώντας τη σύνδεση Google.\n\n Δοκιμάστε ξανά σε <xliff:g id="NUMBER_2">%3$d</xliff:g> δευτερόλεπτα."</string>
    <string name="lockscreen_failed_attempts_almost_glogin" product="default" msgid="2590227559763762751">"Σχεδιάσατε το μοτίβο ξεκλειδώματος εσφαλμένα <xliff:g id="NUMBER_0">%1$d</xliff:g> φορές. Μετά από <xliff:g id="NUMBER_1">%2$d</xliff:g> ανεπιτυχείς προσπάθειες ακόμη, θα σας ζητηθεί να ξεκλειδώσετε το τηλέφωνό σας με τη χρήση της σύνδεσής σας Google.\n\n Προσπαθήστε ξανά σε <xliff:g id="NUMBER_2">%3$d</xliff:g> δευτερόλεπτα."</string>
    <string name="lockscreen_failed_attempts_almost_at_wipe" product="tablet" msgid="6128106399745755604">"Προσπαθήσατε να ξεκλειδώσετε εσφαλμένα το tablet <xliff:g id="NUMBER_0">%1$d</xliff:g> φορές. Μετά από <xliff:g id="NUMBER_1">%2$d</xliff:g> προσπάθειες, το tablet θα επαναφερθεί στις εργοστασιακές ρυθμίσεις και όλα τα δεδομένα χρήστη θα χαθούν."</string>
    <string name="lockscreen_failed_attempts_almost_at_wipe" product="tv" msgid="950408382418270260">"Έχετε προσπαθήσει να ξεκλειδώσετε λανθασμένα την τηλεόραση <xliff:g id="NUMBER_0">%1$d</xliff:g> φορές. Μετά από <xliff:g id="NUMBER_1">%2$d</xliff:g> ακόμα μη επιτυχημένες προσπάθειες, η τηλεόραση θα επανέλθει στις προεπιλεγμένες, εργοστασιακές ρυθμίσεις και όλα τα δεδομένα χρήστη θα χαθούν."</string>
    <string name="lockscreen_failed_attempts_almost_at_wipe" product="default" msgid="8603565142156826565">"Προσπαθήσατε να ξεκλειδώσετε εσφαλμένα το τηλέφωνο <xliff:g id="NUMBER_0">%1$d</xliff:g> φορές. Μετά από <xliff:g id="NUMBER_1">%2$d</xliff:g> προσπάθειες, το τηλέφωνο θα επαναφερθεί στις εργοστασιακές ρυθμίσεις και όλα τα δεδομένα χρήστη θα χαθούν."</string>
    <string name="lockscreen_failed_attempts_now_wiping" product="tablet" msgid="280873516493934365">"Προσπαθήσατε να ξεκλειδώσετε εσφαλμένα το tablet <xliff:g id="NUMBER">%d</xliff:g> φορές. Το tablet θα επαναφερθεί στην εργοστασιακή προεπιλογή."</string>
    <string name="lockscreen_failed_attempts_now_wiping" product="tv" msgid="3195755534096192191">"Έχετε προσπαθήσει να ξεκλειδώσετε λανθασμένα την τηλεόραση <xliff:g id="NUMBER">%d</xliff:g> φορές. Η τηλεόραση θα επανέλθει τώρα στις προεπιλεγμένες, εργοστασιακές ρυθμίσεις."</string>
    <string name="lockscreen_failed_attempts_now_wiping" product="default" msgid="3025504721764922246">"Προσπαθήσατε να ξεκλειδώσετε εσφαλμένα το τηλέφωνο <xliff:g id="NUMBER">%d</xliff:g> φορές. Το τηλέφωνο θα επαναφερθεί στην εργοστασιακή προεπιλογή."</string>
    <string name="lockscreen_too_many_failed_attempts_countdown" msgid="6251480343394389665">"Προσπαθήστε ξανά σε <xliff:g id="NUMBER">%d</xliff:g> δευτερόλεπτα."</string>
    <string name="lockscreen_forgot_pattern_button_text" msgid="2626999449610695930">"Ξεχάσατε το μοτίβο;"</string>
    <string name="lockscreen_glogin_forgot_pattern" msgid="2588521501166032747">"Ξεκλείδωμα λογαριασμού"</string>
    <string name="lockscreen_glogin_too_many_attempts" msgid="2751368605287288808">"Πάρα πολλές προσπάθειες μοτίβου!"</string>
    <string name="lockscreen_glogin_instructions" msgid="3931816256100707784">"Για ξεκλείδωμα, συνδεθείτε με τον λογαριασμό σας Google."</string>
    <string name="lockscreen_glogin_username_hint" msgid="8846881424106484447">"Όνομα χρήστη (διεύθυνση ηλεκτρονικού ταχυδρομείου)"</string>
    <string name="lockscreen_glogin_password_hint" msgid="5958028383954738528">"Κωδικός πρόσβασης"</string>
    <string name="lockscreen_glogin_submit_button" msgid="7130893694795786300">"Σύνδεση"</string>
    <string name="lockscreen_glogin_invalid_input" msgid="1364051473347485908">"Μη έγκυρο όνομα χρήστη ή κωδικός πρόσβασης."</string>
    <string name="lockscreen_glogin_account_recovery_hint" msgid="1696924763690379073">"Ξεχάσατε το όνομα χρήστη ή τον κωδικό πρόσβασής σας;\nΕπισκεφτείτε τη διεύθυνση "<b>"google.com/accounts/recovery"</b>"."</string>
    <string name="lockscreen_glogin_checking_password" msgid="7114627351286933867">"Έλεγχος..."</string>
    <string name="lockscreen_unlock_label" msgid="737440483220667054">"Ξεκλείδωμα"</string>
    <string name="lockscreen_sound_on_label" msgid="9068877576513425970">"Ενεργοποίηση ήχου"</string>
    <string name="lockscreen_sound_off_label" msgid="996822825154319026">"Απενεργοποίηση ήχου"</string>
    <string name="lockscreen_access_pattern_start" msgid="3941045502933142847">"Ξεκίνησε η δημιουργία μοτίβου"</string>
    <string name="lockscreen_access_pattern_cleared" msgid="5583479721001639579">"Το μοτίβο απαλείφθηκε"</string>
    <string name="lockscreen_access_pattern_cell_added" msgid="6756031208359292487">"Προστέθηκε κελί"</string>
    <string name="lockscreen_access_pattern_cell_added_verbose" msgid="7264580781744026939">"Προστέθηκε το κελί <xliff:g id="CELL_INDEX">%1$s</xliff:g>"</string>
    <string name="lockscreen_access_pattern_detected" msgid="4988730895554057058">"Το μοτίβο ολοκληρώθηκε"</string>
    <string name="lockscreen_access_pattern_area" msgid="400813207572953209">"Περιοχή μοτίβου."</string>
    <string name="keyguard_accessibility_widget_changed" msgid="5678624624681400191">"%1$s. Γραφικό στοιχείο %2$d από %3$d."</string>
    <string name="keyguard_accessibility_add_widget" msgid="8273277058724924654">"Προσθήκη γραφικού στοιχείου"</string>
    <string name="keyguard_accessibility_widget_empty_slot" msgid="1281505703307930757">"Κενή"</string>
    <string name="keyguard_accessibility_unlock_area_expanded" msgid="2278106022311170299">"Ανάπτυξη της περιοχής ξεκλειδώματος."</string>
    <string name="keyguard_accessibility_unlock_area_collapsed" msgid="6366992066936076396">"Σύμπτυξη της περιοχής ξεκλειδώματος."</string>
    <string name="keyguard_accessibility_widget" msgid="6527131039741808240">"Γραφικό στοιχείο <xliff:g id="WIDGET_INDEX">%1$s</xliff:g>."</string>
    <string name="keyguard_accessibility_user_selector" msgid="1226798370913698896">"Επιλογέας χρήστη"</string>
    <string name="keyguard_accessibility_status" msgid="8008264603935930611">"Κατάσταση"</string>
    <string name="keyguard_accessibility_camera" msgid="8904231194181114603">"Φωτογραφική μηχανή"</string>
    <string name="keygaurd_accessibility_media_controls" msgid="262209654292161806">"Στοιχεία ελέγχου μέσων"</string>
    <string name="keyguard_accessibility_widget_reorder_start" msgid="8736853615588828197">"Έχει ξεκινήσει η αναδιάταξη των γραφικών στοιχείων."</string>
    <string name="keyguard_accessibility_widget_reorder_end" msgid="7170190950870468320">"Έχει ολοκληρωθεί η αναδιάταξη των γραφικών στοιχείων."</string>
    <string name="keyguard_accessibility_widget_deleted" msgid="4426204263929224434">"Το γραφικό στοιχείο <xliff:g id="WIDGET_INDEX">%1$s</xliff:g> έχει διαγραφεί."</string>
    <string name="keyguard_accessibility_expand_lock_area" msgid="519859720934178024">"Ανάπτυξη περιοχής ξεκλειδώματος."</string>
    <string name="keyguard_accessibility_slide_unlock" msgid="2959928478764697254">"Ξεκλείδωμα ολίσθησης."</string>
    <string name="keyguard_accessibility_pattern_unlock" msgid="1490840706075246612">"Ξεκλείδωμα μοτίβου."</string>
    <string name="keyguard_accessibility_face_unlock" msgid="4817282543351718535">"Face unlock."</string>
    <string name="keyguard_accessibility_pin_unlock" msgid="2469687111784035046">"Ξεκλείδωμα κωδικού ασφαλείας"</string>
    <string name="keyguard_accessibility_sim_pin_unlock" msgid="9149698847116962307">"Ξεκλείδωμα αριθμού PIN κάρτας SIM."</string>
    <string name="keyguard_accessibility_sim_puk_unlock" msgid="9106899279724723341">"Ξεκλείδωμα αριθμού PUK κάρτας SIM."</string>
    <string name="keyguard_accessibility_password_unlock" msgid="7675777623912155089">"Ξεκλείδωμα κωδικού πρόσβασης."</string>
    <string name="keyguard_accessibility_pattern_area" msgid="7679891324509597904">"Περιοχή μοτίβου."</string>
    <string name="keyguard_accessibility_slide_area" msgid="6736064494019979544">"Περιοχή ολίσθησης"</string>
    <string name="password_keyboard_label_symbol_key" msgid="992280756256536042">"?123"</string>
    <string name="password_keyboard_label_alpha_key" msgid="8001096175167485649">"ΑΒΓ"</string>
    <string name="password_keyboard_label_alt_key" msgid="1284820942620288678">"ALT"</string>
    <string name="granularity_label_character" msgid="7336470535385009523">"χαρακτήρας"</string>
    <string name="granularity_label_word" msgid="7075570328374918660">"λέξη"</string>
    <string name="granularity_label_link" msgid="5815508880782488267">"σύνδεσμος"</string>
    <string name="granularity_label_line" msgid="5764267235026120888">"γραμμή"</string>
    <string name="factorytest_failed" msgid="5410270329114212041">"Η εργοστασιακή δοκιμή απέτυχε"</string>
    <string name="factorytest_not_system" msgid="4435201656767276723">"Η ενέργεια FACTORY_TEST υποστηρίζεται μόνο για πακέτα που είναι εγκατεστημένα στον κατάλογο /system/app."</string>
    <string name="factorytest_no_action" msgid="872991874799998561">"Δεν βρέθηκε πακέτο που να παρέχει την ενέργεια FACTORY_TEST."</string>
    <string name="factorytest_reboot" msgid="6320168203050791643">"Επανεκκίνηση"</string>
    <string name="js_dialog_title" msgid="1987483977834603872">"Η σελίδα στον τίτλο \"<xliff:g id="TITLE">%s</xliff:g>\" λέει:"</string>
    <string name="js_dialog_title_default" msgid="6961903213729667573">"JavaScript"</string>
    <string name="js_dialog_before_unload_title" msgid="2619376555525116593">"Επιβεβαίωση πλοήγησης"</string>
    <string name="js_dialog_before_unload_positive_button" msgid="3112752010600484130">"Αποχώρηση από αυτήν τη σελίδα"</string>
    <string name="js_dialog_before_unload_negative_button" msgid="5614861293026099715">"Παραμονή σε αυτήν τη σελίδα"</string>
    <string name="js_dialog_before_unload" msgid="3468816357095378590">"<xliff:g id="MESSAGE">%s</xliff:g>\n\nΕίστε βέβαιοι ότι θέλετε να απομακρυνθείτε από αυτήν τη σελίδα;"</string>
    <string name="save_password_label" msgid="6860261758665825069">"Επιβεβαίωση"</string>
    <string name="double_tap_toast" msgid="4595046515400268881">"Συμβουλή: Πατήστε δύο φορές για μεγέθυνση και σμίκρυνση."</string>
    <string name="autofill_this_form" msgid="4616758841157816676">"Αυτόματη συμπλήρωση"</string>
    <string name="setup_autofill" msgid="7103495070180590814">"Ρύθμ.αυτ.συμπλ."</string>
    <string name="autofill_window_title" msgid="4107745526909284887">"Αυτόματη συμπλήρωση με την υπηρεσία <xliff:g id="SERVICENAME">%1$s</xliff:g>"</string>
    <string name="autofill_address_name_separator" msgid="6350145154779706772">" "</string>
    <string name="autofill_address_summary_name_format" msgid="3268041054899214945">"$1$2$3"</string>
    <string name="autofill_address_summary_separator" msgid="7483307893170324129">", "</string>
    <string name="autofill_address_summary_format" msgid="4874459455786827344">"$1$2$3"</string>
    <string name="autofill_province" msgid="2231806553863422300">"Επαρχία"</string>
    <string name="autofill_postal_code" msgid="4696430407689377108">"Ταχυδρομικός κώδικας"</string>
    <string name="autofill_state" msgid="6988894195520044613">"Πολιτεία"</string>
    <string name="autofill_zip_code" msgid="8697544592627322946">"Ταχυδρομικός κώδικας"</string>
    <string name="autofill_county" msgid="237073771020362891">"Κομητεία"</string>
    <string name="autofill_island" msgid="4020100875984667025">"Νησί"</string>
    <string name="autofill_district" msgid="8400735073392267672">"Περιφέρεια"</string>
    <string name="autofill_department" msgid="5343279462564453309">"Τμήμα"</string>
    <string name="autofill_prefecture" msgid="2028499485065800419">"Νομός"</string>
    <string name="autofill_parish" msgid="8202206105468820057">"Ενορία"</string>
    <string name="autofill_area" msgid="3547409050889952423">"Περιοχή"</string>
    <string name="autofill_emirate" msgid="2893880978835698818">"Εμιράτο"</string>
    <string name="permlab_readHistoryBookmarks" msgid="3775265775405106983">"διαβάζει τους σελιδοδείκτες και το ιστορικού ιστού"</string>
    <string name="permdesc_readHistoryBookmarks" msgid="8462378226600439658">"Επιτρέπει στην εφαρμογή την ανάγνωση του ιστορικού όλων των διευθύνσεων URL που έχει επισκεφτεί το πρόγραμμα περιήγησης, καθώς και όλων των σελιδοδεικτών του προγράμματος περιήγησης. Σημείωση: αυτή η άδεια ίσως να μην μπορεί να εφαρμοστεί από τρίτα προγράμματα περιήγησης ή άλλες εφαρμογές με δυνατότητες περιήγησης ιστού."</string>
    <string name="permlab_writeHistoryBookmarks" msgid="3714785165273314490">"εγγράφει σελιδοδείκτες και ιστορικό ιστού"</string>
    <string name="permdesc_writeHistoryBookmarks" product="tablet" msgid="6825527469145760922">"Επιτρέπει στην εφαρμογή την τροποποίηση του ιστορικού του προγράμματος περιήγησης ή των σελιδοδεικτών που έχουν αποθηκευτεί στο tablet σας. Αυτό μπορεί να δίνει τη δυνατότητα στην εφαρμογή να διαγράφει ή να τροποποιεί δεδομένα του προγράμματος περιήγησης. Σημείωση: αυτή η άδεια ίσως να μην μπορεί να εφαρμοστεί από τρίτα προγράμματα περιήγησης ή άλλες εφαρμογές με δυνατότητες περιήγησης ιστού."</string>
    <string name="permdesc_writeHistoryBookmarks" product="tv" msgid="7007393823197766548">"Επιτρέπει στην εφαρμογή να τροποποιεί το ιστορικό του προγράμματος περιήγησης ή τους σελιδοδείκτες που είναι αποθηκευμένοι στην τηλεόρασή σας. Σημείωση: Αυτό το δικαίωμα δεν πρέπει να εφαρμόζεται από τρίτα προγράμματα περιήγησης ή άλλες εφαρμογές με δυνατότητες περιήγησης στον ιστό."</string>
    <string name="permdesc_writeHistoryBookmarks" product="default" msgid="8497389531014185509">"Επιτρέπει στην εφαρμογή την τροποποίηση του ιστορικού του προγράμματος περιήγησης ή των σελιδοδεικτών που έχουν αποθηκευτεί στο τηλέφωνό σας. Αυτό μπορεί να δίνει τη δυνατότητα στην εφαρμογή να διαγράφει ή να τροποποιεί δεδομένα του προγράμματος περιήγησης. Σημείωση: αυτή η άδεια ίσως να μην μπορεί να εφαρμοστεί από τρίτα προγράμματα περιήγησης ή άλλες εφαρμογές με δυνατότητες περιήγησης ιστού."</string>
    <string name="permlab_setAlarm" msgid="1379294556362091814">"ρυθμίζει το ξυπνητήρι"</string>
    <string name="permdesc_setAlarm" msgid="316392039157473848">"Επιτρέπει στην εφαρμογή τη ρύθμιση μιας ειδοποίησης σε μια εγκατεστημένη εφαρμογή ξυπνητηριού. Ορισμένες εφαρμογές ξυπνητηριού ενδέχεται να μην μπορούν να ενσωματώσουν αυτήν τη λειτουργία."</string>
    <string name="permlab_addVoicemail" msgid="5525660026090959044">"προσθέτει τηλεφωνητή"</string>
    <string name="permdesc_addVoicemail" msgid="6604508651428252437">"Επιτρέπει στην εφαρμογή να προσθέτει μηνύματα στα εισερχόμενα του αυτόματου τηλεφωνητή σας."</string>
    <string name="permlab_writeGeolocationPermissions" msgid="5962224158955273932">"τροποποιεί δικαιώματα γεωγραφικής θέσης του Προγράμματος περιήγησης"</string>
    <string name="permdesc_writeGeolocationPermissions" msgid="1083743234522638747">"Επιτρέπει στην εφαρμογή την τροποποίηση των αδειών γεωτοποθεσίας του Προγράμματος περιήγησης. Τυχόν κακόβουλες εφαρμογές ενδέχεται να το χρησιμοποιήσουν για να επιτρέψουν την αποστολή πληροφοριών τοποθεσίας σε αυθαίρετους ιστότοπους."</string>
    <string name="save_password_message" msgid="767344687139195790">"Θέλετε το πρόγραμμα περιήγησης να διατηρήσει αυτόν τον κωδικό πρόσβασης;"</string>
    <string name="save_password_notnow" msgid="6389675316706699758">"Να μην γίνει τώρα"</string>
    <string name="save_password_remember" msgid="6491879678996749466">"Διατήρηση"</string>
    <string name="save_password_never" msgid="8274330296785855105">"Ποτέ"</string>
    <string name="open_permission_deny" msgid="7374036708316629800">"Δεν έχετε άδεια για να ανοίξετε αυτήν τη σελίδα."</string>
    <string name="text_copied" msgid="4985729524670131385">"Το κείμενο αντιγράφηκε στο πρόχειρο."</string>
    <string name="copied" msgid="8564151838171791598">"Αντιγράφηκε"</string>
    <string name="more_item_label" msgid="4650918923083320495">"Περισσότερα"</string>
    <string name="prepend_shortcut_label" msgid="2572214461676015642">"Πλήκτρο Menu+"</string>
    <string name="menu_meta_shortcut_label" msgid="4647153495550313570">"Meta+"</string>
    <string name="menu_ctrl_shortcut_label" msgid="3917070091228880941">"Ctrl+"</string>
    <string name="menu_alt_shortcut_label" msgid="6249849492641218944">"Alt+"</string>
    <string name="menu_shift_shortcut_label" msgid="6773890288720306380">"Shift+"</string>
    <string name="menu_sym_shortcut_label" msgid="4019695553731017933">"Sym+"</string>
    <string name="menu_function_shortcut_label" msgid="1984053777418162618">"Function+"</string>
    <string name="menu_space_shortcut_label" msgid="2410328639272162537">"διάστημα"</string>
    <string name="menu_enter_shortcut_label" msgid="2743362785111309668">"εισαγωγή"</string>
    <string name="menu_delete_shortcut_label" msgid="3658178007202748164">"διαγραφή"</string>
    <string name="search_go" msgid="8298016669822141719">"Αναζήτηση"</string>
    <string name="search_hint" msgid="1733947260773056054">"Αναζήτηση…"</string>
    <string name="searchview_description_search" msgid="6749826639098512120">"Αναζήτηση"</string>
    <string name="searchview_description_query" msgid="5911778593125355124">"Ερώτημα αναζήτησης"</string>
    <string name="searchview_description_clear" msgid="1330281990951833033">"Απαλοιφή ερωτήματος"</string>
    <string name="searchview_description_submit" msgid="2688450133297983542">"Υποβολή ερωτήματος"</string>
    <string name="searchview_description_voice" msgid="2453203695674994440">"Φωνητική αναζήτηση"</string>
    <string name="enable_explore_by_touch_warning_title" msgid="7460694070309730149">"Ενεργοποίηση Αναζήτησης μέσω αφής;"</string>
    <string name="enable_explore_by_touch_warning_message" product="tablet" msgid="8655887539089910577">"Η υπηρεσία <xliff:g id="ACCESSIBILITY_SERVICE_NAME">%1$s</xliff:g> απαιτεί ενεργοποίηση της Εξερεύνησης μέσω αφής. Όταν είναι ενεργοποιημένη η Εξερεύνηση μέσω αφής, μπορείτε να δείτε ή να ακούσετε περιγραφές για τις επιλογές που βρίσκονται κάτω από το δάχτυλό σας ή να κάνετε κινήσεις αλληλεπίδρασης με το tablet σας."</string>
    <string name="enable_explore_by_touch_warning_message" product="default" msgid="2708199672852373195">"Η υπηρεσία <xliff:g id="ACCESSIBILITY_SERVICE_NAME">%1$s</xliff:g> απαιτεί ενεργοποίηση της Εξερεύνησης μέσω αφής. Όταν είναι ενεργοποιημένη η Εξερεύνηση μέσω αφής, μπορείτε να δείτε ή να ακούσετε περιγραφές για τις επιλογές που βρίσκονται κάτω από το δάχτυλό σας ή να κάνετε κινήσεις αλληλεπίδρασης με το τηλέφωνό σας."</string>
    <string name="oneMonthDurationPast" msgid="7396384508953779925">"πριν από 1 μήνα"</string>
    <string name="beforeOneMonthDurationPast" msgid="909134546836499826">"Παλαιότερα από 1 μήνα"</string>
    <plurals name="last_num_days" formatted="false" msgid="5104533550723932025">
      <item quantity="other">Τελευταίες <xliff:g id="COUNT_1">%d</xliff:g> ημέρες</item>
      <item quantity="one">Τελευταία <xliff:g id="COUNT_0">%d</xliff:g> ημέρα</item>
    </plurals>
    <string name="last_month" msgid="3959346739979055432">"Τελευταίος μήνας"</string>
    <string name="older" msgid="5211975022815554840">"Παλαιότερα"</string>
    <string name="preposition_for_date" msgid="9093949757757445117">"στις <xliff:g id="DATE">%s</xliff:g>"</string>
    <string name="preposition_for_time" msgid="5506831244263083793">"στις <xliff:g id="TIME">%s</xliff:g>"</string>
    <string name="preposition_for_year" msgid="5040395640711867177">"το <xliff:g id="YEAR">%s</xliff:g>"</string>
    <string name="day" msgid="8144195776058119424">"ημέρα"</string>
    <string name="days" msgid="4774547661021344602">"ημέρες"</string>
    <string name="hour" msgid="2126771916426189481">"ώρα"</string>
    <string name="hours" msgid="894424005266852993">"ώρες"</string>
    <string name="minute" msgid="9148878657703769868">"λεπτά"</string>
    <string name="minutes" msgid="5646001005827034509">"λεπτά"</string>
    <string name="second" msgid="3184235808021478">"δευτερόλεπτο"</string>
    <string name="seconds" msgid="3161515347216589235">"δευτερόλεπτα"</string>
    <string name="week" msgid="5617961537173061583">"εβδομάδα"</string>
    <string name="weeks" msgid="6509623834583944518">"εβδομάδες"</string>
    <string name="year" msgid="4001118221013892076">"έτος"</string>
    <string name="years" msgid="6881577717993213522">"έτη"</string>
    <string name="now_string_shortest" msgid="8912796667087856402">"τώρα"</string>
    <plurals name="duration_minutes_shortest" formatted="false" msgid="3957499975064245495">
      <item quantity="other"><xliff:g id="COUNT_1">%d</xliff:g> λ</item>
      <item quantity="one"><xliff:g id="COUNT_0">%d</xliff:g> λ</item>
    </plurals>
    <plurals name="duration_hours_shortest" formatted="false" msgid="3552182110578602356">
      <item quantity="other"><xliff:g id="COUNT_1">%d</xliff:g> ω</item>
      <item quantity="one"><xliff:g id="COUNT_0">%d</xliff:g> ω</item>
    </plurals>
    <plurals name="duration_days_shortest" formatted="false" msgid="5213655532597081640">
      <item quantity="other"><xliff:g id="COUNT_1">%d</xliff:g> ημ</item>
      <item quantity="one"><xliff:g id="COUNT_0">%d</xliff:g> ημ</item>
    </plurals>
    <plurals name="duration_years_shortest" formatted="false" msgid="7848711145196397042">
      <item quantity="other"><xliff:g id="COUNT_1">%d</xliff:g> ε</item>
      <item quantity="one"><xliff:g id="COUNT_0">%d</xliff:g> ε</item>
    </plurals>
    <plurals name="duration_minutes_shortest_future" formatted="false" msgid="3277614521231489951">
      <item quantity="other">σε <xliff:g id="COUNT_1">%d</xliff:g> λ</item>
      <item quantity="one">σε <xliff:g id="COUNT_0">%d</xliff:g> λ</item>
    </plurals>
    <plurals name="duration_hours_shortest_future" formatted="false" msgid="2152452368397489370">
      <item quantity="other">σε <xliff:g id="COUNT_1">%d</xliff:g> ω</item>
      <item quantity="one">σε <xliff:g id="COUNT_0">%d</xliff:g> ω</item>
    </plurals>
    <plurals name="duration_days_shortest_future" formatted="false" msgid="8088331502820295701">
      <item quantity="other">σε <xliff:g id="COUNT_1">%d</xliff:g> ημ</item>
      <item quantity="one">σε <xliff:g id="COUNT_0">%d</xliff:g> ημ</item>
    </plurals>
    <plurals name="duration_years_shortest_future" formatted="false" msgid="2317006667145250301">
      <item quantity="other">σε <xliff:g id="COUNT_1">%d</xliff:g> ε</item>
      <item quantity="one">σε <xliff:g id="COUNT_0">%d</xliff:g> ε</item>
    </plurals>
    <plurals name="duration_minutes_relative" formatted="false" msgid="3178131706192980192">
      <item quantity="other">πριν από <xliff:g id="COUNT_1">%d</xliff:g> λεπτά</item>
      <item quantity="one">πριν από <xliff:g id="COUNT_0">%d</xliff:g> λεπτό</item>
    </plurals>
    <plurals name="duration_hours_relative" formatted="false" msgid="676894109982008411">
      <item quantity="other">πριν από <xliff:g id="COUNT_1">%d</xliff:g> ώρες</item>
      <item quantity="one">πριν από <xliff:g id="COUNT_0">%d</xliff:g> ώρα</item>
    </plurals>
    <plurals name="duration_days_relative" formatted="false" msgid="2203515825765397130">
      <item quantity="other">πριν από <xliff:g id="COUNT_1">%d</xliff:g> ημέρες</item>
      <item quantity="one">πριν από <xliff:g id="COUNT_0">%d</xliff:g> ημέρα</item>
    </plurals>
    <plurals name="duration_years_relative" formatted="false" msgid="4820062134188885734">
      <item quantity="other">πριν από <xliff:g id="COUNT_1">%d</xliff:g> έτη</item>
      <item quantity="one">πριν από <xliff:g id="COUNT_0">%d</xliff:g> έτος</item>
    </plurals>
    <plurals name="duration_minutes_relative_future" formatted="false" msgid="4655043589817680966">
      <item quantity="other">σε <xliff:g id="COUNT_1">%d</xliff:g> λεπτά</item>
      <item quantity="one">σε <xliff:g id="COUNT_0">%d</xliff:g> λεπτό</item>
    </plurals>
    <plurals name="duration_hours_relative_future" formatted="false" msgid="8084579714205223891">
      <item quantity="other">σε <xliff:g id="COUNT_1">%d</xliff:g> ώρες</item>
      <item quantity="one">σε <xliff:g id="COUNT_0">%d</xliff:g> ώρα</item>
    </plurals>
    <plurals name="duration_days_relative_future" formatted="false" msgid="333215369363433992">
      <item quantity="other">σε <xliff:g id="COUNT_1">%d</xliff:g> ημέρες</item>
      <item quantity="one">σε <xliff:g id="COUNT_0">%d</xliff:g> ημέρα</item>
    </plurals>
    <plurals name="duration_years_relative_future" formatted="false" msgid="8644862986413104011">
      <item quantity="other">σε <xliff:g id="COUNT_1">%d</xliff:g> έτη</item>
      <item quantity="one">σε <xliff:g id="COUNT_0">%d</xliff:g> έτος</item>
    </plurals>
    <string name="VideoView_error_title" msgid="3534509135438353077">"Πρόβλημα με το βίντεο"</string>
    <string name="VideoView_error_text_invalid_progressive_playback" msgid="3186670335938670444">"Αυτό το βίντεο δεν είναι έγκυρο για ροή σε αυτή τη συσκευή."</string>
    <string name="VideoView_error_text_unknown" msgid="3450439155187810085">"Δεν μπορείτε να αναπαράγετε αυτό το βίντεο."</string>
    <string name="VideoView_error_button" msgid="2822238215100679592">"OK"</string>
    <string name="relative_time" msgid="1818557177829411417">"<xliff:g id="DATE">%1$s</xliff:g>, <xliff:g id="TIME">%2$s</xliff:g>"</string>
    <string name="noon" msgid="7245353528818587908">"μεσημέρι"</string>
    <string name="Noon" msgid="3342127745230013127">"Μεσημέρι"</string>
    <string name="midnight" msgid="7166259508850457595">"μεσάνυχτα"</string>
    <string name="Midnight" msgid="5630806906897892201">"Μεσάνυχτα"</string>
    <string name="elapsed_time_short_format_mm_ss" msgid="4431555943828711473">"<xliff:g id="MINUTES">%1$02d</xliff:g>:<xliff:g id="SECONDS">%2$02d</xliff:g>"</string>
    <string name="elapsed_time_short_format_h_mm_ss" msgid="1846071997616654124">"<xliff:g id="HOURS">%1$d</xliff:g>:<xliff:g id="MINUTES">%2$02d</xliff:g>:<xliff:g id="SECONDS">%3$02d</xliff:g>"</string>
    <string name="selectAll" msgid="6876518925844129331">"Επιλογή όλων"</string>
    <string name="cut" msgid="3092569408438626261">"Αποκοπή"</string>
    <string name="copy" msgid="2681946229533511987">"Αντιγραφή"</string>
    <string name="failed_to_copy_to_clipboard" msgid="1833662432489814471">"Η αντιγραφή στο πρόχειρο απέτυχε"</string>
    <string name="paste" msgid="5629880836805036433">"Επικόλληση"</string>
    <string name="paste_as_plain_text" msgid="5427792741908010675">"Επικόλληση ως απλό κείμενο"</string>
    <string name="replace" msgid="5781686059063148930">"Αντικατάσταση..."</string>
    <string name="delete" msgid="6098684844021697789">"Διαγραφή"</string>
    <string name="copyUrl" msgid="2538211579596067402">"Αντιγραφή διεύθυνσης URL"</string>
    <string name="selectTextMode" msgid="1018691815143165326">"Επιλογή κειμένου"</string>
    <string name="undo" msgid="7905788502491742328">"Αναίρεση"</string>
    <string name="redo" msgid="7759464876566803888">"Επανάληψη"</string>
    <string name="autofill" msgid="3035779615680565188">"Αυτόματη συμπλήρωση"</string>
    <string name="textSelectionCABTitle" msgid="5236850394370820357">"Επιλογή κειμένου"</string>
    <string name="addToDictionary" msgid="4352161534510057874">"Προσθήκη στο λεξικό"</string>
    <string name="deleteText" msgid="6979668428458199034">"Διαγραφή"</string>
    <string name="inputMethod" msgid="1653630062304567879">"Μέθοδος εισόδου"</string>
    <string name="editTextMenuTitle" msgid="4909135564941815494">"Ενέργειες κειμένου"</string>
    <string name="email" msgid="4560673117055050403">"Ηλεκτρονικό ταχυδρομείο"</string>
    <string name="email_desc" msgid="3638665569546416795">"Αποστολή μηνύματος ηλεκτρονικού ταχυδρομείου στην επιλεγμένη διεύθυνση ηλεκτρονικού ταχυδρομείου"</string>
    <string name="dial" msgid="1253998302767701559">"Κλήση"</string>
    <string name="dial_desc" msgid="6573723404985517250">"Κλήση επιλεγμένου αριθμού τηλεφώνου"</string>
    <string name="map" msgid="5441053548030107189">"Χάρτης"</string>
    <string name="map_desc" msgid="1836995341943772348">"Εντοπισμός επιλεγμένης διεύθυνσης"</string>
    <string name="browse" msgid="1245903488306147205">"Άνοιγμα"</string>
    <string name="browse_desc" msgid="8220976549618935044">"Άνοιγμα επιλεγμένου URL"</string>
    <string name="sms" msgid="4560537514610063430">"Μήνυμα"</string>
    <string name="sms_desc" msgid="7526588350969638809">"Αποστολή μηνύματος στον επιλεγμένο αριθμό τηλεφώνου"</string>
    <string name="add_contact" msgid="7867066569670597203">"Προσθήκη"</string>
    <string name="add_contact_desc" msgid="4830217847004590345">"Προσθήκη στις επαφές"</string>
    <string name="view_calendar" msgid="979609872939597838">"Προβολή"</string>
    <string name="view_calendar_desc" msgid="5828320291870344584">"Προβολή επιλεγμένης ώρας στο ημερολόγιο"</string>
    <string name="add_calendar_event" msgid="1953664627192056206">"Χρονοδιάγραμμα"</string>
    <string name="add_calendar_event_desc" msgid="4326891793260687388">"Προγραμματισμός συμβάντος για επιλεγμένο χρόνο"</string>
    <string name="view_flight" msgid="7691640491425680214">"Κομμάτι"</string>
    <string name="view_flight_desc" msgid="3876322502674253506">"Παρακολούθηση επιλεγμένης πτήσης"</string>
    <string name="translate" msgid="9218619809342576858">"Μετάφραση"</string>
    <string name="translate_desc" msgid="4502367770068777202">"Μετάφραση επιλεγμένου κειμένου"</string>
    <string name="define" msgid="7394820043869954211">"Ορισμός"</string>
    <string name="define_desc" msgid="7910883642444919726">"Ορισμός επιλεγμένου κειμένου"</string>
    <string name="low_internal_storage_view_title" msgid="5576272496365684834">"Ο αποθηκευτικός χώρος εξαντλείται"</string>
    <string name="low_internal_storage_view_text" msgid="6640505817617414371">"Ορισμένες λειτουργίες συστήματος ενδέχεται να μην λειτουργούν"</string>
    <string name="low_internal_storage_view_text_no_boot" msgid="6935190099204693424">"Δεν υπάρχει αρκετός αποθηκευτικός χώρος για το σύστημα. Βεβαιωθείτε ότι διαθέτετε 250 MB ελεύθερου χώρου και κάντε επανεκκίνηση."</string>
    <string name="app_running_notification_title" msgid="8718335121060787914">"Η εφαρμογή <xliff:g id="APP_NAME">%1$s</xliff:g> εκτελείται"</string>
    <string name="app_running_notification_text" msgid="1197581823314971177">"Πατήστε για περισσότερες πληροφορίες ή για να διακόψετε την εκτέλεση της εφαρμογής."</string>
    <string name="ok" msgid="5970060430562524910">"OK"</string>
    <string name="cancel" msgid="6442560571259935130">"Ακύρωση"</string>
    <string name="yes" msgid="5362982303337969312">"OK"</string>
    <string name="no" msgid="5141531044935541497">"Ακύρωση"</string>
    <string name="dialog_alert_title" msgid="2049658708609043103">"Προσοχή"</string>
    <string name="loading" msgid="7933681260296021180">"Φόρτωση…"</string>
    <string name="capital_on" msgid="1544682755514494298">"Ενεργό"</string>
    <string name="capital_off" msgid="6815870386972805832">"Ανενεργό"</string>
    <string name="whichApplication" msgid="4533185947064773386">"Ολοκλήρωση ενέργειας με τη χρήση"</string>
    <string name="whichApplicationNamed" msgid="8260158865936942783">"Ολοκληρωμένη ενέργεια με χρήση %1$s"</string>
    <string name="whichApplicationLabel" msgid="7425855495383818784">"Ολοκλήρωση ενέργειας"</string>
    <string name="whichViewApplication" msgid="3272778576700572102">"Άνοιγμα με"</string>
    <string name="whichViewApplicationNamed" msgid="2286418824011249620">"Άνοιγμα με %1$s"</string>
    <string name="whichViewApplicationLabel" msgid="2666774233008808473">"Άνοιγμα"</string>
    <string name="whichGiveAccessToApplication" msgid="8279395245414707442">"Παραχώρηση πρόσβασης για το άνοιγμα συνδέσμων <xliff:g id="HOST">%1$s</xliff:g> με"</string>
    <string name="whichGiveAccessToApplicationNamed" msgid="7992388824107710849">"Παραχώρηση πρόσβασης για το άνοιγμα συνδέσμων <xliff:g id="HOST">%1$s</xliff:g> με την εφαρμογή <xliff:g id="APPLICATION">%2$s</xliff:g>"</string>
    <string name="whichGiveAccessToApplicationLabel" msgid="6142688895536868827">"Παροχή πρόσβασης"</string>
    <string name="whichEditApplication" msgid="144727838241402655">"Επεξεργασία με"</string>
    <string name="whichEditApplicationNamed" msgid="1775815530156447790">"Επεξεργασία με %1$s"</string>
    <string name="whichEditApplicationLabel" msgid="7183524181625290300">"Επεξεργασία"</string>
    <string name="whichSendApplication" msgid="5803792421724377602">"Κοινοποίηση"</string>
    <string name="whichSendApplicationNamed" msgid="2799370240005424391">"Κοινή χρήση με %1$s"</string>
    <string name="whichSendApplicationLabel" msgid="4579076294675975354">"Κοινοποίηση"</string>
    <string name="whichSendToApplication" msgid="8272422260066642057">"Αποστολή μέσω"</string>
    <string name="whichSendToApplicationNamed" msgid="7768387871529295325">"Αποστολή μέσω %1$s"</string>
    <string name="whichSendToApplicationLabel" msgid="8878962419005813500">"Αποστολή"</string>
    <string name="whichHomeApplication" msgid="4307587691506919691">"Επιλέξτε μια εφαρμογή Αρχικής σελίδας"</string>
    <string name="whichHomeApplicationNamed" msgid="4493438593214760979">"Χρήση %1$s ως Αρχικής σελίδας"</string>
    <string name="whichHomeApplicationLabel" msgid="809529747002918649">"Λήψη εικόνας"</string>
    <string name="whichImageCaptureApplication" msgid="3680261417470652882">"Λήψη εικόνας με"</string>
    <string name="whichImageCaptureApplicationNamed" msgid="8619384150737825003">"Λήψη εικόνας με %1$s"</string>
    <string name="whichImageCaptureApplicationLabel" msgid="6390303445371527066">"Λήψη εικόνας"</string>
    <string name="alwaysUse" msgid="4583018368000610438">"Χρήση από προεπιλογή για αυτήν την ενέργεια."</string>
    <string name="use_a_different_app" msgid="8134926230585710243">"Χρήση άλλης εφαρμογής"</string>
    <string name="clearDefaultHintMsg" msgid="3252584689512077257">"Εκκθάριση προεπιλογής στις Ρυθμίσεις συστήματος &gt; Εφαρμογές &gt; Ληφθείσες."</string>
    <string name="chooseActivity" msgid="7486876147751803333">"Επιλέξτε μια ενέργεια"</string>
    <string name="chooseUsbActivity" msgid="6894748416073583509">"Επιλέξτε μια εφαρμογή για τη συσκευή USB"</string>
    <string name="noApplications" msgid="2991814273936504689">"Δεν υπάρχουν εφαρμογές, οι οποίες μπορούν να εκτελέσουν αυτήν την ενέργεια."</string>
    <string name="aerr_application" msgid="250320989337856518">"Η λειτουργία της εφαρμογής <xliff:g id="APPLICATION">%1$s</xliff:g> διακόπηκε"</string>
    <string name="aerr_process" msgid="6201597323218674729">"Η διαδικασία <xliff:g id="PROCESS">%1$s</xliff:g> έχει διακοπεί"</string>
    <string name="aerr_application_repeated" msgid="3146328699537439573">"Η εφαρμογή <xliff:g id="APPLICATION">%1$s</xliff:g> διακόπτεται επανειλημμένα"</string>
    <string name="aerr_process_repeated" msgid="6235302956890402259">"Η διαδικασία <xliff:g id="PROCESS">%1$s</xliff:g> διακόπτεται επανειλημμένα"</string>
    <string name="aerr_restart" msgid="7581308074153624475">"Ανοίξτε ξανά την εφαρμογή"</string>
    <string name="aerr_report" msgid="5371800241488400617">"Αποστολή σχολίων"</string>
    <string name="aerr_close" msgid="2991640326563991340">"Κλείσιμο"</string>
    <string name="aerr_mute" msgid="1974781923723235953">"Σίγαση μέχρι την επανεκκίνηση της συσκευής"</string>
    <string name="aerr_wait" msgid="3199956902437040261">"Αναμονή"</string>
    <string name="aerr_close_app" msgid="3269334853724920302">"Κλείσιμο εφαρμογής"</string>
    <string name="anr_title" msgid="4351948481459135709"></string>
    <string name="anr_activity_application" msgid="8493290105678066167">"Η εφαρμογή <xliff:g id="APPLICATION">%2$s</xliff:g> δεν ανταποκρίνεται"</string>
    <string name="anr_activity_process" msgid="1622382268908620314">"Η δραστηριότητα <xliff:g id="ACTIVITY">%1$s</xliff:g> δεν ανταποκρίνεται"</string>
    <string name="anr_application_process" msgid="6417199034861140083">"Η εφαρμογή <xliff:g id="APPLICATION">%1$s</xliff:g> δεν ανταποκρίνεται"</string>
    <string name="anr_process" msgid="6156880875555921105">"Η διαδικασία <xliff:g id="PROCESS">%1$s</xliff:g> δεν ανταποκρίνεται"</string>
    <string name="force_close" msgid="8346072094521265605">"ΟΚ"</string>
    <string name="report" msgid="4060218260984795706">"Αναφορά"</string>
    <string name="wait" msgid="7147118217226317732">"Αναμονή"</string>
    <string name="webpage_unresponsive" msgid="3272758351138122503">"Η σελίδα δεν ανταποκρίνεται πια.\n\nΘέλετε να την κλείσετε;"</string>
    <string name="launch_warning_title" msgid="1547997780506713581">"Ανακατεύθυνση εφαρμογής"</string>
    <string name="launch_warning_replace" msgid="6202498949970281412">"Η εφαρμογή <xliff:g id="APP_NAME">%1$s</xliff:g> εκτελείται τώρα."</string>
    <string name="launch_warning_original" msgid="188102023021668683">"Έγινε εκκίνηση πρώτα της εφαρμογής <xliff:g id="APP_NAME">%1$s</xliff:g>."</string>
    <string name="screen_compat_mode_scale" msgid="3202955667675944499">"Κλίμακα"</string>
    <string name="screen_compat_mode_show" msgid="4013878876486655892">"Να εμφανίζονται πάντα"</string>
    <string name="screen_compat_mode_hint" msgid="1064524084543304459">"Ενεργοποιήστε το ξανά στις Ρυθμίσεις συστημάτων &gt; Εφαρμογές &gt; Ληφθείσες."</string>
    <string name="unsupported_display_size_message" msgid="6545327290756295232">"Η εφαρμογή <xliff:g id="APP_NAME">%1$s</xliff:g> δεν υποστηρίζει την τρέχουσα ρύθμιση Μεγέθους οθόνης και ενδέχεται να παρουσιάζει μη αναμενόμενη συμπεριφορά."</string>
    <string name="unsupported_display_size_show" msgid="7969129195360353041">"Να εμφανίζεται πάντα"</string>
    <string name="unsupported_compile_sdk_message" msgid="4253168368781441759">"Η εφαρμογή <xliff:g id="APP_NAME">%1$s</xliff:g> δημιουργήθηκε για μια μη συμβατή έκδοση του λειτουργικού συστήματος Android και μπορεί να έχει μη αναμενόμενη συμπεριφορά. Μπορεί να υπάρχει ενημερωμένη έκδοση της εφαρμογής."</string>
    <string name="unsupported_compile_sdk_show" msgid="2681877855260970231">"Να εμφανίζεται πάντα"</string>
    <string name="unsupported_compile_sdk_check_update" msgid="3312723623323216101">"Έλεγχος για ενημέρωση"</string>
    <string name="smv_application" msgid="3307209192155442829">"Η εφαρμογή <xliff:g id="APPLICATION">%1$s</xliff:g> (διεργασία <xliff:g id="PROCESS">%2$s</xliff:g>) παραβίασε την αυτοεπιβαλλόμενη πολιτική StrictMode."</string>
    <string name="smv_process" msgid="5120397012047462446">"Η διεργασία <xliff:g id="PROCESS">%1$s</xliff:g> παραβίασε την αυτοεπιβαλόμενη πολιτική StrictMode."</string>
    <string name="android_upgrading_title" product="default" msgid="7513829952443484438">"Ενημέρωση τηλεφώνου…"</string>
    <string name="android_upgrading_title" product="tablet" msgid="4503169817302593560">"Ενημέρωση tablet…"</string>
    <string name="android_upgrading_title" product="device" msgid="7009520271220804517">"Ενημέρωση συστήματος…"</string>
    <string name="android_start_title" product="default" msgid="4536778526365907780">"Εκκίνηση τηλεφώνου…"</string>
    <string name="android_start_title" product="automotive" msgid="8418054686415318207">"Εκκίνηση Android…"</string>
    <string name="android_start_title" product="tablet" msgid="4929837533850340472">"Εκκίνηση tablet…"</string>
    <string name="android_start_title" product="device" msgid="7467484093260449437">"Εκκίνηση συσκευής…"</string>
    <string name="android_upgrading_fstrim" msgid="8036718871534640010">"Βελτιστοποίηση αποθηκευτικού χώρου."</string>
    <string name="android_upgrading_notification_title" product="default" msgid="1511552415039349062">"Ολοκλήρωση ενημέρωσης συστήματος…"</string>
    <string name="app_upgrading_toast" msgid="3008139776215597053">"Η εφαρμογή <xliff:g id="APPLICATION">%1$s</xliff:g> αναβαθμίζεται…"</string>
    <string name="android_upgrading_apk" msgid="7904042682111526169">"Βελτιστοποίηση της εφαρμογής <xliff:g id="NUMBER_0">%1$d</xliff:g> από <xliff:g id="NUMBER_1">%2$d</xliff:g>."</string>
    <string name="android_preparing_apk" msgid="8162599310274079154">"Προετοιμασία <xliff:g id="APPNAME">%1$s</xliff:g>."</string>
    <string name="android_upgrading_starting_apps" msgid="451464516346926713">"Έναρξη εφαρμογών."</string>
    <string name="android_upgrading_complete" msgid="1405954754112999229">"Ολοκλήρωση εκκίνησης."</string>
    <string name="heavy_weight_notification" msgid="9087063985776626166">"Η εφαρμογή <xliff:g id="APP">%1$s</xliff:g> εκτελείται"</string>
    <string name="heavy_weight_notification_detail" msgid="2304833848484424985">"Πατήστε για να επιστρέψετε στο παιχνίδι"</string>
    <string name="heavy_weight_switcher_title" msgid="387882830435195342">"Επιλέξτε παιχνίδι"</string>
    <string name="heavy_weight_switcher_text" msgid="4176781660362912010">"Για καλύτερη απόδοση, μόνο ένα από αυτά τα παιχνίδια μπορεί να ανοίγει κάθε φορά."</string>
    <string name="old_app_action" msgid="3044685170829526403">"Επιστρέψτε στην εφαρμογή <xliff:g id="OLD_APP">%1$s</xliff:g>"</string>
    <string name="new_app_action" msgid="6694851182870774403">"Ανοίξτε την εφαρμογή <xliff:g id="NEW_APP">%1$s</xliff:g>"</string>
    <string name="new_app_description" msgid="5894852887817332322">"Η εφαρμογή <xliff:g id="OLD_APP">%1$s</xliff:g> θα κλείσει χωρίς αποθήκευση"</string>
    <string name="dump_heap_notification" msgid="2618183274836056542">"Η διαδικασία <xliff:g id="PROC">%1$s</xliff:g> υπερβαίνει το όριο μνήμης"</string>
    <string name="dump_heap_notification_detail" msgid="3993078784053054141">"Το στιγμιότυπο οθόνης λήφθηκε. Πατήστε για κοινοποίηση."</string>
    <string name="dump_heap_title" msgid="5864292264307651673">"Κοινή χρήση στιγμιότυπου μνήμης;"</string>
    <string name="dump_heap_text" msgid="4809417337240334941">"Η διαδικασία <xliff:g id="PROC">%1$s</xliff:g> υπερβαίνει το όριο μνήμης <xliff:g id="SIZE">%2$s</xliff:g>. Είναι διαθέσιμο ένα στιγμιότυπο μνήμης για να μοιραστείτε με τον προγραμματιστή. Να είστε προσεκτικοί: αυτό το στιγμιότυπο μνήμης μπορεί να περιέχει οποιοδήποτε από τα προσωπικά σας στοιχεία στα οποία έχει πρόσβαση η εφαρμογή."</string>
    <string name="sendText" msgid="5209874571959469142">"Επιλέξτε μια ενέργεια για το κείμενο"</string>
    <string name="volume_ringtone" msgid="6885421406845734650">"Ένταση ήχου ειδοποίησης"</string>
    <string name="volume_music" msgid="5421651157138628171">"Ένταση ήχου πολυμέσων"</string>
    <string name="volume_music_hint_playing_through_bluetooth" msgid="9165984379394601533">"Αναπαραγωγή μέσω Bluetooth"</string>
    <string name="volume_music_hint_silent_ringtone_selected" msgid="8310739960973156272">"Ορίστηκε αθόρυβος ήχος κλήσης"</string>
    <string name="volume_call" msgid="3941680041282788711">"Ένταση ήχου κλήσης"</string>
    <string name="volume_bluetooth_call" msgid="2002891926351151534">"Ένταση ήχου για εισερχόμενη κληση μέσω Bluetooth"</string>
    <string name="volume_alarm" msgid="1985191616042689100">"Ένταση ήχου ξυπνητηριού"</string>
    <string name="volume_notification" msgid="2422265656744276715">"Ένταση ήχου ειδοποίησης"</string>
    <string name="volume_unknown" msgid="1400219669770445902">"Ένταση ήχου"</string>
    <string name="volume_icon_description_bluetooth" msgid="6538894177255964340">"Ένταση ήχου Bluetooth"</string>
    <string name="volume_icon_description_ringer" msgid="3326003847006162496">"Ένταση ήχου κλήσης"</string>
    <string name="volume_icon_description_incall" msgid="8890073218154543397">"Ένταση ήχου κλήσεων"</string>
    <string name="volume_icon_description_media" msgid="4217311719665194215">"Ένταση ήχου πολυμέσων"</string>
    <string name="volume_icon_description_notification" msgid="7044986546477282274">"Ένταση ήχου ειδοποιήσεων"</string>
    <string name="ringtone_default" msgid="3789758980357696936">"Προεπιλεγμένος ήχος κλήσης"</string>
    <string name="ringtone_default_with_actual" msgid="1767304850491060581">"Προεπιλογή (<xliff:g id="ACTUAL_RINGTONE">%1$s</xliff:g>)"</string>
    <string name="ringtone_silent" msgid="7937634392408977062">"Κανένας"</string>
    <string name="ringtone_picker_title" msgid="3515143939175119094">"Ήχοι κλήσης"</string>
    <string name="ringtone_picker_title_alarm" msgid="6473325356070549702">"Ήχοι ξυπνητηριού"</string>
    <string name="ringtone_picker_title_notification" msgid="4837740874822788802">"Ήχοι ειδοποίησης"</string>
    <string name="ringtone_unknown" msgid="3914515995813061520">"Άγνωστο"</string>
    <plurals name="wifi_available" formatted="false" msgid="7900333017752027322">
      <item quantity="other">Υπάρχουν διαθέσιμα δίκτυα Wi-Fi</item>
      <item quantity="one">Υπάρχει διαθέσιμο δίκτυο Wi-Fi</item>
    </plurals>
    <plurals name="wifi_available_detailed" formatted="false" msgid="1140699367193975606">
      <item quantity="other">Υπάρχουν διαθέσιμα ανοικτά δίκτυα Wi-Fi</item>
      <item quantity="one">Υπάρχει διαθέσιμο ανοικτό δίκτυο Wi-Fi</item>
    </plurals>
    <string name="wifi_available_title" msgid="3817100557900599505">"Σύνδεση σε ανοιχτό δίκτυο Wi‑Fi"</string>
    <string name="wifi_available_carrier_network_title" msgid="4527932626916527897">"Σύνδεση με δίκτυο Wi‑Fi εταιρείας κινητής τηλεφωνίας"</string>
    <string name="wifi_available_title_connecting" msgid="1139126673968899002">"Σύνδεση σε δίκτυο Wi-Fi"</string>
    <string name="wifi_available_title_connected" msgid="7542672851522241548">"Ολοκληρώθηκε η σύνδεση στο δίκτυο Wi-Fi"</string>
    <string name="wifi_available_title_failed_to_connect" msgid="6861772233582618132">"Δεν ήταν δυνατή η σύνδεση σε δίκτυο Wi‑Fi"</string>
    <string name="wifi_available_content_failed_to_connect" msgid="3377406637062802645">"Πατήστε για να δείτε όλα τα δίκτυα"</string>
    <string name="wifi_available_action_connect" msgid="2635699628459488788">"Σύνδεση"</string>
    <string name="wifi_available_action_all_networks" msgid="4368435796357931006">"Όλα τα δίκτυα"</string>
    <string name="wifi_suggestion_title" msgid="8951405130379148709">"Είναι διαθέσιμο ένα δίκτυο Wi‑Fi που προτείνεται από <xliff:g id="NAME">%s</xliff:g>"</string>
    <string name="wifi_suggestion_content" msgid="2658317015552324848">"Θέλετε να συνδέσετε τα δίκτυα που προτείνονται από <xliff:g id="NAME">%s</xliff:g>;"</string>
    <string name="wifi_suggestion_action_allow_app" msgid="3689946344485394085">"Ναι"</string>
    <string name="wifi_suggestion_action_disallow_app" msgid="7977918905605931385">"Όχι"</string>
    <string name="wifi_wakeup_onboarding_title" msgid="228772560195634292">"Το Wi‑Fi θα ενεργοποιηθεί αυτόματα"</string>
    <string name="wifi_wakeup_onboarding_subtext" msgid="3989697580301186973">"Όταν βρίσκεστε κοντά σε αποθηκευμένο δίκτυο υψηλής ποιότητας"</string>
    <string name="wifi_wakeup_onboarding_action_disable" msgid="838648204200836028">"Να μην ενεργοποιηθεί ξανά"</string>
    <string name="wifi_wakeup_enabled_title" msgid="6534603733173085309">"Το Wi‑Fi ενεργοποιήθηκε αυτόματα"</string>
    <string name="wifi_wakeup_enabled_content" msgid="189330154407990583">"Βρίσκεστε κοντά σε αποθηκευμένο δίκτυο: <xliff:g id="NETWORK_SSID">%1$s</xliff:g>"</string>
    <string name="wifi_available_sign_in" msgid="9157196203958866662">"Συνδεθείτε στο δίκτυο Wi-Fi"</string>
    <string name="network_available_sign_in" msgid="1848877297365446605">"Σύνδεση στο δίκτυο"</string>
    <!-- no translation found for network_available_sign_in_detailed (8000081941447976118) -->
    <skip />
    <string name="wifi_no_internet" msgid="8938267198124654938">"Το Wi-Fi δεν έχει πρόσβαση στο διαδίκτυο"</string>
    <string name="wifi_no_internet_detailed" msgid="8083079241212301741">"Πατήστε για να δείτε τις επιλογές"</string>
    <string name="captive_portal_logged_in_detailed" msgid="8489345381637456021">"Συνδέθηκε"</string>
    <string name="wifi_softap_config_change" msgid="8475911871165857607">"Αλλαγές στις ρυθμίσεις σημείου πρόσβασης Wi-Fi"</string>
    <string name="wifi_softap_config_change_summary" msgid="7601233252456548891">"Το εύρος σημείου πρόσβασης Wi-Fi άλλαξε."</string>
    <string name="wifi_softap_config_change_detailed" msgid="8022936822860678033">"Αυτή η συσκευή δεν υποστηρίζει την προτίμησή σας για τη ζώνη 5 GHz μόνο. Αντ\' αυτού, αυτή η συσκευή θα χρησιμοποιεί τη ζώνη 5 GHz όταν είναι διαθέσιμη."</string>
    <string name="network_switch_metered" msgid="4671730921726992671">"Μετάβαση σε δίκτυο <xliff:g id="NETWORK_TYPE">%1$s</xliff:g>"</string>
    <string name="network_switch_metered_detail" msgid="775163331794506615">"Η συσκευή χρησιμοποιεί το δίκτυο <xliff:g id="NEW_NETWORK">%1$s</xliff:g> όταν το δίκτυο <xliff:g id="PREVIOUS_NETWORK">%2$s</xliff:g> δεν έχει πρόσβαση στο διαδίκτυο. Μπορεί να ισχύουν χρεώσεις."</string>
    <string name="network_switch_metered_toast" msgid="5779283181685974304">"Μετάβαση από το δίκτυο <xliff:g id="PREVIOUS_NETWORK">%1$s</xliff:g> στο δίκτυο <xliff:g id="NEW_NETWORK">%2$s</xliff:g>"</string>
  <string-array name="network_switch_type_name">
    <item msgid="3979506840912951943">"δεδομένα κινητής τηλεφωνίας"</item>
    <item msgid="75483255295529161">"Wi-Fi"</item>
    <item msgid="6862614801537202646">"Bluetooth"</item>
    <item msgid="5447331121797802871">"Ethernet"</item>
    <item msgid="8257233890381651999">"VPN"</item>
  </string-array>
    <string name="network_switch_type_name_unknown" msgid="4552612897806660656">"άγνωστος τύπος δικτύου"</string>
    <string name="wifi_watchdog_network_disabled" msgid="7904214231651546347">"Δεν είναι δυνατή η σύνδεση στο Wi-Fi"</string>
    <string name="wifi_watchdog_network_disabled_detailed" msgid="4917472096696322767">" έχει κακή σύνδεση Διαδικτύου."</string>
    <string name="wifi_connect_alert_title" msgid="8455846016001810172">"Να επιτρέπεται η σύνδεση;"</string>
    <string name="wifi_connect_alert_message" msgid="6451273376815958922">"Η εφαρμογή %1$s θα ήθελε να συνδεθεί με το δίκτυο WiFi %2$s"</string>
    <string name="wifi_connect_default_application" msgid="7143109390475484319">"Μια εφαρμογή"</string>
    <string name="wifi_p2p_dialog_title" msgid="97611782659324517">"Wi-Fi Direct"</string>
    <string name="wifi_p2p_turnon_message" msgid="2909250942299627244">"Ξεκινήστε τη λειτουργία Wi-Fi Direct. Θα απενεργοποιηθεί η λειτουργία πελάτη/φορητού σημείου πρόσβασης Wi-Fi."</string>
    <string name="wifi_p2p_failed_message" msgid="3763669677935623084">"Δεν ήταν δυνατή η εκκίνηση του Wi-Fi Direct."</string>
    <string name="wifi_p2p_enabled_notification_title" msgid="2068321881673734886">"Το Wi-Fi Direct έχει ενεργοποιηθεί"</string>
    <string name="wifi_p2p_enabled_notification_message" msgid="8064677407830620023">"Πατήστε για να μεταβείτε στις ρυθμίσεις"</string>
    <string name="accept" msgid="1645267259272829559">"Αποδοχή"</string>
    <string name="decline" msgid="2112225451706137894">"Απόρριψη"</string>
    <string name="wifi_p2p_invitation_sent_title" msgid="1318975185112070734">"Η πρόσκληση στάλθηκε"</string>
    <string name="wifi_p2p_invitation_to_connect_title" msgid="4958803948658533637">"Πρόσκληση για σύνδεση"</string>
    <string name="wifi_p2p_from_message" msgid="570389174731951769">"Από:"</string>
    <string name="wifi_p2p_to_message" msgid="248968974522044099">"Προς:"</string>
    <string name="wifi_p2p_enter_pin_message" msgid="5920929550367828970">"Πληκτρολογήστε τον απαιτούμενο κωδικό PIN:"</string>
    <string name="wifi_p2p_show_pin_message" msgid="8530563323880921094">"PIN:"</string>
    <string name="wifi_p2p_frequency_conflict_message" product="tablet" msgid="8012981257742232475">"Το tablet θα αποσυνδεθεί προσωρινά από το δίκτυο Wi-Fi ενώ συνδέεται στη συσκευή <xliff:g id="DEVICE_NAME">%1$s</xliff:g>"</string>
    <string name="wifi_p2p_frequency_conflict_message" product="tv" msgid="3087858235069421128">"Η τηλεόραση θα αποσυνδεθεί προσωρινά από το Wi-Fi ενώ είναι συνδεδεμένη στη συσκευή <xliff:g id="DEVICE_NAME">%1$s</xliff:g>"</string>
    <string name="wifi_p2p_frequency_conflict_message" product="default" msgid="7363907213787469151">"Το τηλέφωνο θα αποσυνδεθεί προσωρινά από το δίκτυο Wi-Fi ενώ συνδέεται στη συσκευή <xliff:g id="DEVICE_NAME">%1$s</xliff:g>"</string>
    <string name="select_character" msgid="3365550120617701745">"Εισαγωγή χαρακτήρα"</string>
    <string name="sms_control_title" msgid="7296612781128917719">"Αποστολή μηνυμάτων SMS"</string>
    <string name="sms_control_message" msgid="3867899169651496433">"Η εφαρμογή &lt;b&gt;<xliff:g id="APP_NAME">%1$s</xliff:g>&lt;/b&gt; στέλνει έναν μεγάλο αριθμό μηνυμάτων SMS. Θέλετε να επιτρέψετε σε αυτήν την εφαρμογή να συνεχίσει να στέλνει μηνύματα;"</string>
    <string name="sms_control_yes" msgid="3663725993855816807">"Αποδοχή"</string>
    <string name="sms_control_no" msgid="625438561395534982">"Άρνηση"</string>
    <string name="sms_short_code_confirm_message" msgid="1645436466285310855">"Η εφαρμογή &lt;b&gt;<xliff:g id="APP_NAME">%1$s</xliff:g>&lt;/b&gt; θέλει να αποστείλει ένα μήνυμα στη διεύθυνση &lt;b&gt;<xliff:g id="DEST_ADDRESS">%2$s</xliff:g>&lt;/b&gt;."</string>
    <string name="sms_short_code_details" msgid="5873295990846059400">"Αυτό "<b>"ενδέχεται να επιφέρει χρεώσεις"</b>" στο λογαριασμό του κινητού σας."</string>
    <string name="sms_premium_short_code_details" msgid="7869234868023975"><b>"Αυτό θα επιφέρει χρεώσεις στο λογαριασμό του κινητού σας."</b></string>
    <string name="sms_short_code_confirm_allow" msgid="4458878637111023413">"Αποστολή"</string>
    <string name="sms_short_code_confirm_deny" msgid="2927389840209170706">"Ακύρωση"</string>
    <string name="sms_short_code_remember_choice" msgid="5289538592272218136">"Απομνημόνευση της επιλογής μου"</string>
    <string name="sms_short_code_remember_undo_instruction" msgid="4960944133052287484">"Μπορ.να το αλλάξ.αργ.στις Ρυθ. &gt; Εφ."</string>
    <string name="sms_short_code_confirm_always_allow" msgid="3241181154869493368">"Να επιτρέπεται πάντα"</string>
    <string name="sms_short_code_confirm_never_allow" msgid="446992765774269673">"Να μην επιτρέπεται ποτέ"</string>
    <string name="sim_removed_title" msgid="6227712319223226185">"Η κάρτα SIM αφαιρέθηκε"</string>
    <string name="sim_removed_message" msgid="2333164559970958645">"Το δίκτυο κινητής τηλεφωνίας δεν θα είναι διαθέσιμο μέχρι να κάνετε επανεκκίνηση αφού τοποθετήσετε μια έγκυρη κάρτα SIM."</string>
    <string name="sim_done_button" msgid="827949989369963775">"Τέλος"</string>
    <string name="sim_added_title" msgid="3719670512889674693">"Προστέθηκε κάρτα SIM"</string>
    <string name="sim_added_message" msgid="6599945301141050216">"Επανεκκινήστε τη συσκευή σας για να αποκτήσετε πρόσβαση στο δίκτυο κινητής τηλεφωνίας."</string>
    <string name="sim_restart_button" msgid="4722407842815232347">"Επανεκκίνηση"</string>
    <string name="install_carrier_app_notification_title" msgid="9056007111024059888">"Ενεργοποίηση υπηρεσίας κινητής τηλεφωνίας"</string>
    <string name="install_carrier_app_notification_text" msgid="3346681446158696001">"Κατεβάστε την εφαρμογή της εταιρείας κινητής τηλεφωνίας, για να ενεργοποιήσετε τη νέα SIM"</string>
    <string name="install_carrier_app_notification_text_app_name" msgid="1196505084835248137">"Κατεβάστε την εφαρμογή <xliff:g id="APP_NAME">%1$s</xliff:g> για να ενεργοποιήσετε τη νέα SIM"</string>
    <string name="install_carrier_app_notification_button" msgid="3094206295081900849">"Λήψη εφαρμογής"</string>
    <string name="carrier_app_notification_title" msgid="8921767385872554621">"Τοποθετήθηκε νέα SIM"</string>
    <string name="carrier_app_notification_text" msgid="1132487343346050225">"Πατήστε για ρύθμιση"</string>
    <string name="time_picker_dialog_title" msgid="8349362623068819295">"Ρύθμιση ώρας"</string>
    <string name="date_picker_dialog_title" msgid="5879450659453782278">"Ορισμός ημερομηνίας"</string>
    <string name="date_time_set" msgid="5777075614321087758">"Ορισμός"</string>
    <string name="date_time_done" msgid="2507683751759308828">"Τέλος"</string>
    <string name="perms_new_perm_prefix" msgid="8257740710754301407"><font size="12" fgcolor="#ff33b5e5">"ΝΕΟ: "</font></string>
    <string name="perms_description_app" msgid="5139836143293299417">"Παρέχεται από την εφαρμογή <xliff:g id="APP_NAME">%1$s</xliff:g>."</string>
    <string name="no_permissions" msgid="7283357728219338112">"Δεν απαιτούνται άδειες"</string>
    <string name="perm_costs_money" msgid="4902470324142151116">"ενδέχεται να χρεωθείτε"</string>
    <string name="dlg_ok" msgid="7376953167039865701">"ΟΚ"</string>
    <string name="usb_charging_notification_title" msgid="1595122345358177163">"Φόρτιση αυτής της συσκευής μέσω USB"</string>
    <string name="usb_supplying_notification_title" msgid="4631045789893086181">"Φόρτιση συνδεδεμένης συσκευής μέσω USB"</string>
    <string name="usb_mtp_notification_title" msgid="4238227258391151029">"Η μεταφορά αρχείων μέσω USB ενεργοποιήθηκε"</string>
    <string name="usb_ptp_notification_title" msgid="5425857879922006878">"Η λειτουργία PTP μέσω USB ενεργοποιήθηκε"</string>
    <string name="usb_tether_notification_title" msgid="3716143122035802501">"Η σύνδεση μέσω USB ενεργοποιήθηκε"</string>
    <string name="usb_midi_notification_title" msgid="5356040379749154805">"Η λειτουργία MIDI μέσω USB ενεργοποιήθηκε"</string>
    <string name="usb_accessory_notification_title" msgid="1785694450621427730">"Συνδέθηκε αξεσουάρ USB"</string>
    <string name="usb_notification_message" msgid="3370903770828407960">"Πατήστε για περισσότερες επιλογές."</string>
    <string name="usb_power_notification_message" msgid="4647527153291917218">"Φόρτιση συνδεδεμένης συσκευής. Πατήστε για περισσότερες επιλογές."</string>
    <string name="usb_unsupported_audio_accessory_title" msgid="3529881374464628084">"Εντοπίστηκε αναλογικό αξεσουάρ ήχου"</string>
    <string name="usb_unsupported_audio_accessory_message" msgid="6309553946441565215">"Η συνδεδεμένη συσκευή δεν είναι συμβατή με αυτό το τηλέφωνο. Πατήστε για να μάθετε περισσότερα."</string>
    <string name="adb_active_notification_title" msgid="6729044778949189918">"Συνδέθηκε ο εντοπισμός σφαλμάτων USB"</string>
    <string name="adb_active_notification_message" msgid="7463062450474107752">"Πατήστε για να απενεργοποιήσετε τον εντοπισμό και τη διόρθωση σφαλμάτων USB"</string>
    <string name="adb_active_notification_message" product="tv" msgid="8470296818270110396">"Επιλογή για απενεργοποίηση του εντοπισμού σφαλμάτων USB."</string>
    <string name="usb_contaminant_detected_title" msgid="7136400633704058349">"Υγρασία ή ακαθαρσίες στη θύρα USB"</string>
    <string name="usb_contaminant_detected_message" msgid="832337061059487250">"Η θύρα USB απενεργοποιείται αυτόματα. Πατήστε για να μάθετε περισσότερα."</string>
    <string name="usb_contaminant_not_detected_title" msgid="4202417484434906086">"Μπορείτε να χρησιμοποιήσετε με ασφάλεια τη θύρα USB"</string>
    <string name="usb_contaminant_not_detected_message" msgid="2415791798244545292">"Το τηλέφωνο δεν εντοπίζει πλέον υγρασία ή ακαθαρσίες."</string>
    <string name="taking_remote_bugreport_notification_title" msgid="6742483073875060934">"Λήψη αναφοράς σφάλματος…"</string>
    <string name="share_remote_bugreport_notification_title" msgid="4987095013583691873">"Κοινή χρήση αναφοράς σφάλματος;"</string>
    <string name="sharing_remote_bugreport_notification_title" msgid="7572089031496651372">"Κοινή χρήση αναφοράς σφάλματος…"</string>
    <string name="share_remote_bugreport_notification_message_finished" msgid="6029609949340992866">"Ο διαχειριστής σας ζήτησε μια αναφορά σφάλματος για να συμβάλει στην αντιμετώπιση του προβλήματος αυτής της συσκευής. Ενδέχεται να γίνει κοινή χρήση των εφαρμογών και των δεδομένων."</string>
    <string name="share_remote_bugreport_action" msgid="6249476773913384948">"ΚΟΙΝΟΠΟΙΗΣΗ"</string>
    <string name="decline_remote_bugreport_action" msgid="6230987241608770062">"ΑΠΟΡΡΙΨΗ"</string>
    <string name="select_input_method" msgid="4653387336791222978">"Επιλογή μεθόδου εισόδου"</string>
    <string name="show_ime" msgid="2506087537466597099">"Να παραμένει στην οθόνη όταν είναι ενεργό το φυσικό πληκτρολόγιο"</string>
    <string name="hardware" msgid="194658061510127999">"Εμφάνιση εικονικού πληκτρολ."</string>
    <string name="select_keyboard_layout_notification_title" msgid="597189518763083494">"Διαμόρφωση φυσικού πληκτρολογίου"</string>
    <string name="select_keyboard_layout_notification_message" msgid="8084622969903004900">"Πατήστε για να επιλέξετε γλώσσα και διάταξη"</string>
    <string name="fast_scroll_alphabet" msgid="5433275485499039199">" ABCDEFGHIJKLMNOPQRSTUVWXYZ"</string>
    <string name="fast_scroll_numeric_alphabet" msgid="4030170524595123610">" 0123456789ABCDEFGHIJKLMNOPQRSTUVWXYZ"</string>
    <string name="alert_windows_notification_channel_group_name" msgid="1463953341148606396">"Εμφάνιση πάνω σε άλλες εφαρμογές"</string>
    <string name="alert_windows_notification_channel_name" msgid="3116610965549449803">"Η εφαρμογή <xliff:g id="NAME">%s</xliff:g> προβάλλεται πάνω από άλλες εφαρμογές"</string>
    <string name="alert_windows_notification_title" msgid="3697657294867638947">"Η εφαρμογή <xliff:g id="NAME">%s</xliff:g> επικαλύπτει άλλες"</string>
    <string name="alert_windows_notification_message" msgid="8917232109522912560">"Εάν δεν θέλετε να χρησιμοποιείται αυτή η λειτουργία από την εφαρμογή <xliff:g id="NAME">%s</xliff:g>, πατήστε για να ανοίξετε τις ρυθμίσεις και απενεργοποιήστε την."</string>
    <string name="alert_windows_notification_turn_off_action" msgid="2902891971380544651">"Απενεργοποίηση"</string>
    <string name="ext_media_checking_notification_title" msgid="4411133692439308924">"Έλεγχος <xliff:g id="NAME">%s</xliff:g>…"</string>
    <string name="ext_media_checking_notification_message" msgid="410185170877285434">"Έλεγχος τρέχοντος περιεχομένου"</string>
    <string name="ext_media_new_notification_title" msgid="1621805083736634077">"Νέο <xliff:g id="NAME">%s</xliff:g>"</string>
    <string name="ext_media_new_notification_message" msgid="3673685270558405087">"Πατήστε για ρύθμιση"</string>
    <string name="ext_media_ready_notification_message" msgid="4083398150380114462">"Για μεταφορά φωτ./πολυμέσων"</string>
    <string name="ext_media_unmountable_notification_title" msgid="4179418065210797130">"Πρόβλημα με <xliff:g id="NAME">%s</xliff:g>"</string>
    <string name="ext_media_unmountable_notification_message" msgid="4193858924381066522">"Πατήστε για επιδιόρθωση"</string>
    <string name="ext_media_unmountable_notification_message" product="tv" msgid="3941179940297874950">"Το μέσο <xliff:g id="NAME">%s</xliff:g> έχει καταστραφεί. Επιλέξτε να γίνει επιδιόρθωση."</string>
    <string name="ext_media_unsupported_notification_title" msgid="3797642322958803257">"Η κάρτα <xliff:g id="NAME">%s</xliff:g> δεν υποστηρίζεται"</string>
    <string name="ext_media_unsupported_notification_message" msgid="6121601473787888589">"Αυτή η συσκευή δεν υποστηρίζει αυτό το μέσο <xliff:g id="NAME">%s</xliff:g>. Πατήστε για ρύθμιση σε μια υποστηριζόμενη μορφή."</string>
    <string name="ext_media_unsupported_notification_message" product="tv" msgid="3725436899820390906">"Αυτή η συσκευή δεν υποστηρίζει το μέσο <xliff:g id="NAME">%s</xliff:g>. Επιλέξτε να ρυθμιστεί σε μια υποστηριζόμενη μορφή."</string>
    <string name="ext_media_badremoval_notification_title" msgid="3206248947375505416">"Μη αναμενόμενη αφαίρεση <xliff:g id="NAME">%s</xliff:g>"</string>
    <string name="ext_media_badremoval_notification_message" msgid="8556885808951260574">"Κάντε εξαγωγή των μέσων πριν τα καταργήσετε, για να μην χάσετε το περιεχόμενό σας"</string>
    <string name="ext_media_nomedia_notification_title" msgid="6593814191061956856">"Το <xliff:g id="NAME">%s</xliff:g> καταργήθηκε"</string>
    <string name="ext_media_nomedia_notification_message" msgid="2110883356419799994">"Ορισμένες δυνατότητες ενδέχεται να μην λειτουργούν σωστά. Τοποθετήστε νέο αποθηκευτικό χώρο."</string>
    <string name="ext_media_unmounting_notification_title" msgid="5046532339291216076">"Εξαγωγή <xliff:g id="NAME">%s</xliff:g>…"</string>
    <string name="ext_media_unmounting_notification_message" msgid="1003926904442321115">"Μην το αφαιρείτε"</string>
    <string name="ext_media_init_action" msgid="7952885510091978278">"Ρύθμιση"</string>
    <string name="ext_media_unmount_action" msgid="1121883233103278199">"Εξαγωγή"</string>
    <string name="ext_media_browse_action" msgid="8322172381028546087">"Εξερεύνηση"</string>
    <string name="ext_media_seamless_action" msgid="6575980560886881233">"Εναλλαγή εξόδου"</string>
    <string name="ext_media_missing_title" msgid="620980315821543904">"Λείπει το μέσο <xliff:g id="NAME">%s</xliff:g>"</string>
    <string name="ext_media_missing_message" msgid="4012389235250987930">"Τοποθετήστε ξανά τη συσκευή"</string>
    <string name="ext_media_move_specific_title" msgid="1471100343872375842">"Μετακίνηση <xliff:g id="NAME">%s</xliff:g>"</string>
    <string name="ext_media_move_title" msgid="1022809140035962662">"Μετακίνηση δεδομένων"</string>
    <string name="ext_media_move_success_title" msgid="7863652232242276066">"Η μεταφορά περιεχ. ολοκληρώθηκε"</string>
    <string name="ext_media_move_success_message" msgid="8939137931961728009">"Το περιεχόμενο μετακινήθηκε σε <xliff:g id="NAME">%s</xliff:g>"</string>
    <string name="ext_media_move_failure_title" msgid="1604422634177382092">"Μη δυνατή μετακίν. περιεχομένου"</string>
    <string name="ext_media_move_failure_message" msgid="7388950499623016135">"Δοκιμάστε ξανά να μετακινήσετε το περιεχόμενο"</string>
    <string name="ext_media_status_removed" msgid="6576172423185918739">"Αφαιρέθηκε"</string>
    <string name="ext_media_status_unmounted" msgid="2551560878416417752">"Καταργήθηκε"</string>
    <string name="ext_media_status_checking" msgid="6193921557423194949">"Έλεγχος..."</string>
    <string name="ext_media_status_mounted" msgid="7253821726503179202">"Έτοιμο"</string>
    <string name="ext_media_status_mounted_ro" msgid="8020978752406021015">"Μόνο για ανάγνωση"</string>
    <string name="ext_media_status_bad_removal" msgid="8395398567890329422">"Αφαιρέθηκε με μη ασφαλή τρόπο"</string>
    <string name="ext_media_status_unmountable" msgid="805594039236667894">"Κατεστραμμένο"</string>
    <string name="ext_media_status_unsupported" msgid="4691436711745681828">"Δεν υποστηρίζεται"</string>
    <string name="ext_media_status_ejecting" msgid="5463887263101234174">"Κατάργηση…"</string>
    <string name="ext_media_status_formatting" msgid="1085079556538644861">"Διαμόρφωση…"</string>
    <string name="ext_media_status_missing" msgid="5638633895221670766">"Δεν έχει εισαχθεί"</string>
    <string name="activity_list_empty" msgid="1675388330786841066">"Δεν βρέθηκαν δραστηριότητες που να συμφωνούν με τα κριτήρια."</string>
    <string name="permlab_route_media_output" msgid="6243022988998972085">"δρομολογεί την έξοδο μέσων"</string>
    <string name="permdesc_route_media_output" msgid="4932818749547244346">"Επιτρέπει σε μια εφαρμογή τη διαγραφή διαδρομής δεδομένων εξόδου μέσων σε άλλες εξωτερικές συσκευές."</string>
    <string name="permlab_readInstallSessions" msgid="3713753067455750349">"διαβάζει τις περιόδους σύνδεσης εγκατάστασης"</string>
    <string name="permdesc_readInstallSessions" msgid="2049771699626019849">"Επιτρέπει σε μια εφαρμογή την ανάγνωση των περιόδων σύνδεσης εγκατάστασης. Αυτό της επιτρέπει να βλέπει λεπτομέρειες σχετικά με τις εγκαταστάσεις του ενεργού πακέτου."</string>
    <string name="permlab_requestInstallPackages" msgid="5782013576218172577">"ζητά πακέτα εγκατάστασης"</string>
    <string name="permdesc_requestInstallPackages" msgid="5740101072486783082">"Επιτρέπει σε μια εφαρμογή να ζητά εγκατάσταση πακέτων."</string>
    <string name="permlab_requestDeletePackages" msgid="1703686454657781242">"αίτημα διαγραφής πακέτων"</string>
    <string name="permdesc_requestDeletePackages" msgid="3406172963097595270">"Επιτρέπει σε μια εφαρμογή να ζητά διαγραφή πακέτων."</string>
    <string name="permlab_requestIgnoreBatteryOptimizations" msgid="8021256345643918264">"αίτημα αγνόησης βελτιστοποιήσεων μπαταρίας"</string>
    <string name="permdesc_requestIgnoreBatteryOptimizations" msgid="8359147856007447638">"Επιτρέπει σε μια εφαρμογή να ζητήσει άδεια για την αγνόηση βελτιστοποιήσεων της μπαταρίας για τη συγκεκριμένη εφαρμογή."</string>
    <string name="tutorial_double_tap_to_zoom_message_short" msgid="1311810005957319690">"Πατήστε δύο φορές για έλεγχο εστίασης"</string>
    <string name="gadget_host_error_inflating" msgid="4882004314906466162">"Δεν ήταν δυνατή η προσθήκη του γραφικού στοιχείου."</string>
    <string name="ime_action_go" msgid="8320845651737369027">"Μετάβαση"</string>
    <string name="ime_action_search" msgid="658110271822807811">"Αναζήτηση"</string>
    <string name="ime_action_send" msgid="2316166556349314424">"Αποστολή"</string>
    <string name="ime_action_next" msgid="3138843904009813834">"Επόμενο"</string>
    <string name="ime_action_done" msgid="8971516117910934605">"Τέλος"</string>
    <string name="ime_action_previous" msgid="1443550039250105948">"Προηγ."</string>
    <string name="ime_action_default" msgid="2840921885558045721">"Εκτέλεση"</string>
    <string name="dial_number_using" msgid="5789176425167573586">"Κλήση αριθμού\nμε τη χρήση <xliff:g id="NUMBER">%s</xliff:g>"</string>
    <string name="create_contact_using" msgid="4947405226788104538">"Δημιουργία επαφής\nμε τη χρήση του <xliff:g id="NUMBER">%s</xliff:g>"</string>
    <string name="grant_credentials_permission_message_header" msgid="2106103817937859662">"Η παρακάτω εφαρμογή ή οι παρακάτω εφαρμογές ζητούν άδεια για άμεση πρόσβαση στο λογαριασμό σας, η οποία θα ισχύει και για μελλοντική χρήση."</string>
    <string name="grant_credentials_permission_message_footer" msgid="3125211343379376561">"Θέλετε να επιτρέψετε αυτή την αίτηση;"</string>
    <string name="grant_permissions_header_text" msgid="6874497408201826708">"Αίτημα πρόσβασης"</string>
    <string name="allow" msgid="7225948811296386551">"Να επιτρέπεται"</string>
    <string name="deny" msgid="2081879885755434506">"Άρνηση"</string>
    <string name="permission_request_notification_title" msgid="6486759795926237907">"Απαιτείται άδεια"</string>
    <string name="permission_request_notification_with_subtitle" msgid="8530393139639560189">"Ζητήθηκε άδεια\nγια τον λογαριασμό <xliff:g id="ACCOUNT">%s</xliff:g>."</string>
    <string name="forward_intent_to_owner" msgid="1207197447013960896">"Χρησιμοποιείτε αυτήν την εφαρμογή εκτός του προφίλ εργασίας σας"</string>
    <string name="forward_intent_to_work" msgid="621480743856004612">"Χρησιμοποιείτε αυτήν την εφαρμογή στο προφίλ εργασίας"</string>
    <string name="input_method_binding_label" msgid="1283557179944992649">"Μέθοδος εισόδου"</string>
    <string name="sync_binding_label" msgid="3687969138375092423">"Συγχρονισμός"</string>
    <string name="accessibility_binding_label" msgid="4148120742096474641">"Προσβασιμότητα"</string>
    <string name="wallpaper_binding_label" msgid="1240087844304687662">"Ταπετσαρία"</string>
    <string name="chooser_wallpaper" msgid="7873476199295190279">"Αλλαγή ταπετσαρίας"</string>
    <string name="notification_listener_binding_label" msgid="2014162835481906429">"Υπηρεσία ακρόασης ειδοποίησης"</string>
    <string name="vr_listener_binding_label" msgid="4316591939343607306">"Λειτουργία ακρόασης VR"</string>
    <string name="condition_provider_service_binding_label" msgid="1321343352906524564">"Πάροχος συνθηκών"</string>
    <string name="notification_ranker_binding_label" msgid="774540592299064747">"Υπηρεσία κατάταξης ειδοποιήσεων"</string>
    <string name="vpn_title" msgid="19615213552042827">"Το VPN ενεργοποιήθηκε"</string>
    <string name="vpn_title_long" msgid="6400714798049252294">"Το VPN ενεργοποιήθηκε από την εφαρμογή <xliff:g id="APP">%s</xliff:g>"</string>
    <string name="vpn_text" msgid="1610714069627824309">"Πατήστε για να διαχειριστείτε το δίκτυο."</string>
    <string name="vpn_text_long" msgid="4907843483284977618">"Συνδέθηκε με <xliff:g id="SESSION">%s</xliff:g>. Πατήστε για να διαχειριστείτε το δίκτυο."</string>
    <string name="vpn_lockdown_connecting" msgid="6443438964440960745">"Σύνδεση πάντα ενεργοποιημένου VPN…"</string>
    <string name="vpn_lockdown_connected" msgid="8202679674819213931">"Έχει συνδεθεί πάντα ενεργοποιημένο VPN"</string>
    <string name="vpn_lockdown_disconnected" msgid="735805531187559719">"Αποσύνδεση από μονίμως ενεργό VPN"</string>
    <string name="vpn_lockdown_error" msgid="3133844445659711681">"Δεν ήταν δυνατή η σύνδεση σε πάντα ενεργό VPN"</string>
    <string name="vpn_lockdown_config" msgid="8151951501116759194">"Αλλαγή δικτύου ή ρυθμίσεις VPN"</string>
    <string name="upload_file" msgid="2897957172366730416">"Επιλογή αρχείου"</string>
    <string name="no_file_chosen" msgid="6363648562170759465">"Δεν επιλέχθηκε κανένα αρχείο."</string>
    <string name="reset" msgid="2448168080964209908">"Επαναφορά"</string>
    <string name="submit" msgid="1602335572089911941">"Υποβολή"</string>
    <string name="car_mode_disable_notification_title" msgid="5704265646471239078">"Η εφαρμογή οδήγησης εκτελείται"</string>
    <string name="car_mode_disable_notification_message" msgid="7647248420931129377">"Πατήστε για να εξέλθετε από την εφαρμογή οδήγησης."</string>
    <string name="tethered_notification_title" msgid="3146694234398202601">"Πρόσδεση ή σύνδεση σημείου πρόσβασης ενεργή"</string>
    <string name="tethered_notification_message" msgid="2113628520792055377">"Πατήστε για ρύθμιση."</string>
    <string name="disable_tether_notification_title" msgid="7526977944111313195">"Η σύνδεση είναι απενεργοποιημένη"</string>
    <string name="disable_tether_notification_message" msgid="2913366428516852495">"Επικοινωνήστε με τον διαχειριστή σας για λεπτομέρειες"</string>
    <string name="back_button_label" msgid="2300470004503343439">"Πίσω"</string>
    <string name="next_button_label" msgid="1080555104677992408">"Επόμενο"</string>
    <string name="skip_button_label" msgid="1275362299471631819">"Παράλειψη"</string>
    <string name="no_matches" msgid="8129421908915840737">"Δεν υπάρχουν αποτελέσματα"</string>
    <string name="find_on_page" msgid="1946799233822820384">"Εύρεση στη σελίδα"</string>
    <plurals name="matches_found" formatted="false" msgid="1210884353962081884">
      <item quantity="other"><xliff:g id="INDEX">%d</xliff:g> από <xliff:g id="TOTAL">%d</xliff:g></item>
      <item quantity="one">1 αντιστοιχία</item>
    </plurals>
    <string name="action_mode_done" msgid="7217581640461922289">"Τέλος"</string>
    <string name="progress_erasing" msgid="2569962663843586562">"Διαγραφή κοινόχρηστου αποθηκευτικού χώρου…"</string>
    <string name="share" msgid="1778686618230011964">"Κοινή χρ."</string>
    <string name="find" msgid="4808270900322985960">"Εύρεση"</string>
    <string name="websearch" msgid="4337157977400211589">"Αναζήτηση ιστού"</string>
    <string name="find_next" msgid="5742124618942193978">"Εύρεση επόμενου"</string>
    <string name="find_previous" msgid="2196723669388360506">"Εύρεση προηγούμενου"</string>
    <string name="gpsNotifTicker" msgid="5622683912616496172">"Αίτημα τοποθεσίας από <xliff:g id="NAME">%s</xliff:g>"</string>
    <string name="gpsNotifTitle" msgid="5446858717157416839">"Αίτημα τοποθεσίας"</string>
    <string name="gpsNotifMessage" msgid="1374718023224000702">"Ζητήθηκε από <xliff:g id="NAME">%1$s</xliff:g> (<xliff:g id="SERVICE">%2$s</xliff:g>)"</string>
    <string name="gpsVerifYes" msgid="2346566072867213563">"Ναι"</string>
    <string name="gpsVerifNo" msgid="1146564937346454865">"Όχι"</string>
    <string name="sync_too_many_deletes" msgid="5296321850662746890">"Έγινε υπέρβαση του ορίου διαγραφής"</string>
    <string name="sync_too_many_deletes_desc" msgid="496551671008694245">"Υπάρχουν <xliff:g id="NUMBER_OF_DELETED_ITEMS">%1$d</xliff:g> διαγραμμένα στοιχεία για τον συγχρονισμό <xliff:g id="TYPE_OF_SYNC">%2$s</xliff:g>, στον λογαριασμό <xliff:g id="ACCOUNT_NAME">%3$s</xliff:g>. Τι θέλετε να κάνετε;"</string>
    <string name="sync_really_delete" msgid="2572600103122596243">"Διαγραφή των στοιχείων"</string>
    <string name="sync_undo_deletes" msgid="2941317360600338602">"Αναίρεση των διαγραφών"</string>
    <string name="sync_do_nothing" msgid="3743764740430821845">"Να μην γίνει καμία ενέργεια τώρα."</string>
    <string name="choose_account_label" msgid="5655203089746423927">"Επιλέξτε λογαριασμό"</string>
    <string name="add_account_label" msgid="2935267344849993553">"Προσθήκη λογαριασμού"</string>
    <string name="add_account_button_label" msgid="3611982894853435874">"Προσθήκη λογαριασμού"</string>
    <string name="number_picker_increment_button" msgid="2412072272832284313">"Αύξηση"</string>
    <string name="number_picker_decrement_button" msgid="476050778386779067">"Μείωση"</string>
    <string name="number_picker_increment_scroll_mode" msgid="5259126567490114216">"<xliff:g id="VALUE">%s</xliff:g> αγγίξτε παρατεταμένα."</string>
    <string name="number_picker_increment_scroll_action" msgid="9101473045891835490">"Πραγματοποιήστε κύλιση προς τα πάνω για αύξηση και προς τα κάτω για μείωση."</string>
    <string name="time_picker_increment_minute_button" msgid="8865885114028614321">"Αύξηση λεπτού"</string>
    <string name="time_picker_decrement_minute_button" msgid="6246834937080684791">"Μείωση λεπτού"</string>
    <string name="time_picker_increment_hour_button" msgid="3652056055810223139">"Αύξηση ώρας"</string>
    <string name="time_picker_decrement_hour_button" msgid="1377479863429214792">"Μείωση ώρας"</string>
    <string name="time_picker_increment_set_pm_button" msgid="4147590696151230863">"Ορισμός ΜΜ"</string>
    <string name="time_picker_decrement_set_am_button" msgid="8302140353539486752">"Ορισμός ΠΜ"</string>
    <string name="date_picker_increment_month_button" msgid="5369998479067934110">"Αύξηση μήνα"</string>
    <string name="date_picker_decrement_month_button" msgid="1832698995541726019">"Μείωση μήνα"</string>
    <string name="date_picker_increment_day_button" msgid="7130465412308173903">"Αύξηση ημέρας"</string>
    <string name="date_picker_decrement_day_button" msgid="4131881521818750031">"Μείωση ημέρας"</string>
    <string name="date_picker_increment_year_button" msgid="6318697384310808899">"Αύξηση έτους"</string>
    <string name="date_picker_decrement_year_button" msgid="4482021813491121717">"Μείωση έτους"</string>
    <string name="date_picker_prev_month_button" msgid="2858244643992056505">"Προηγούμενος μήνας"</string>
    <string name="date_picker_next_month_button" msgid="5559507736887605055">"Επόμενος μήνας"</string>
    <string name="keyboardview_keycode_alt" msgid="4856868820040051939">"Alt"</string>
    <string name="keyboardview_keycode_cancel" msgid="1203984017245783244">"Ακύρωση"</string>
    <string name="keyboardview_keycode_delete" msgid="3337914833206635744">"Διαγραφή"</string>
    <string name="keyboardview_keycode_done" msgid="1992571118466679775">"Τέλος"</string>
    <string name="keyboardview_keycode_mode_change" msgid="4547387741906537519">"Αλλαγή τρόπου"</string>
    <string name="keyboardview_keycode_shift" msgid="2270748814315147690">"Shift"</string>
    <string name="keyboardview_keycode_enter" msgid="2985864015076059467">"Enter"</string>
    <string name="activitychooserview_choose_application" msgid="2125168057199941199">"Επιλέξτε κάποια εφαρμογή"</string>
    <string name="activitychooserview_choose_application_error" msgid="8624618365481126668">"Δεν ήταν δυνατή η εκκίνηση του <xliff:g id="APPLICATION_NAME">%s</xliff:g>"</string>
    <string name="shareactionprovider_share_with" msgid="806688056141131819">"Κοινή χρήση με"</string>
    <string name="shareactionprovider_share_with_application" msgid="5627411384638389738">"Κοινή χρήση με <xliff:g id="APPLICATION_NAME">%s</xliff:g>"</string>
    <string name="content_description_sliding_handle" msgid="415975056159262248">"Στοιχείο χειρισμού με δυνατότητα ολίσθησης. Αγγίξτε και πατήστε παρατεταμένα."</string>
    <string name="description_target_unlock_tablet" msgid="3833195335629795055">"Σύρετε για ξεκλείδωμα."</string>
    <string name="action_bar_home_description" msgid="5293600496601490216">"Πλοήγηση στην αρχική σελίδα"</string>
    <string name="action_bar_up_description" msgid="2237496562952152589">"Πλοήγηση προς τα επάνω"</string>
    <string name="action_menu_overflow_description" msgid="2295659037509008453">"Περισσότερες επιλογές"</string>
    <string name="action_bar_home_description_format" msgid="7965984360903693903">"%1$s, %2$s"</string>
    <string name="action_bar_home_subtitle_description_format" msgid="6985546530471780727">"%1$s, %2$s, %3$s"</string>
    <string name="storage_internal" msgid="3570990907910199483">"Εσωτ. κοινόχρ. αποθ. χώρος"</string>
    <string name="storage_sd_card" msgid="3282948861378286745">"Κάρτα SD"</string>
    <string name="storage_sd_card_label" msgid="6347111320774379257">"Κάρτα SD <xliff:g id="MANUFACTURER">%s</xliff:g>"</string>
    <string name="storage_usb_drive" msgid="6261899683292244209">"Μονάδα USB"</string>
    <string name="storage_usb_drive_label" msgid="4501418548927759953">"Μονάδα USB <xliff:g id="MANUFACTURER">%s</xliff:g>"</string>
    <string name="storage_usb" msgid="3017954059538517278">"Αποθηκευτικός χώρος USB"</string>
    <string name="extract_edit_menu_button" msgid="8940478730496610137">"Επεξεργασία"</string>
    <string name="data_usage_warning_title" msgid="6499834033204801605">"Προειδοποίηση δεδομένων"</string>
    <string name="data_usage_warning_body" msgid="7340198905103751676">"Έχετε χρησιμοποιήσει <xliff:g id="APP">%s</xliff:g> δεδομένων"</string>
    <string name="data_usage_mobile_limit_title" msgid="6561099244084267376">"Συμπληρώθηκε όριο δεδ. κιν.τηλ."</string>
    <string name="data_usage_wifi_limit_title" msgid="5803363779034792676">"Συμπλ. το όριο δεδ. Wi-Fi"</string>
    <string name="data_usage_limit_body" msgid="2908179506560812973">"Τα δεδομένα τέθηκαν σε παύση για τον υπόλοιπο κύκλο σας"</string>
    <string name="data_usage_mobile_limit_snoozed_title" msgid="3171402244827034372">"Υπέρβαση ορίου δεδομ. κιν. τηλ."</string>
    <string name="data_usage_wifi_limit_snoozed_title" msgid="3547771791046344188">"Υπέρβαση ορίου δεδομένων Wi-Fi"</string>
    <string name="data_usage_limit_snoozed_body" msgid="1671222777207603301">"Υπερβήκατε το καθορισμένο όριο κατά <xliff:g id="SIZE">%s</xliff:g>"</string>
    <string name="data_usage_restricted_title" msgid="5965157361036321914">"Περ.δεδομ.παρασκ."</string>
    <string name="data_usage_restricted_body" msgid="469866376337242726">"Πατήστε για κατάργ. περιορισμών."</string>
    <string name="data_usage_rapid_title" msgid="1809795402975261331">"Υψηλή χρήση δεδομ. κιν. τηλεφ."</string>
    <string name="data_usage_rapid_body" msgid="6897825788682442715">"Οι εφαρμογές σας έχουν χρησιμοποιήσει περισσότερα δεδομένα από το συνηθισμένο"</string>
    <string name="data_usage_rapid_app_body" msgid="5396680996784142544">"Η εφαρμογή <xliff:g id="APP">%s</xliff:g> έχει χρησιμοποιήσει περισσότερα δεδομένα από το συνηθισμένο"</string>
    <string name="ssl_certificate" msgid="6510040486049237639">"Πιστοποιητικό ασφαλείας"</string>
    <string name="ssl_certificate_is_valid" msgid="6825263250774569373">"Αυτό το πιστοποιητικό είναι έγκυρο."</string>
    <string name="issued_to" msgid="454239480274921032">"Εκδόθηκε σε:"</string>
    <string name="common_name" msgid="2233209299434172646">"Κοινό όνομα:"</string>
    <string name="org_name" msgid="6973561190762085236">"Οργανισμός:"</string>
    <string name="org_unit" msgid="7265981890422070383">"Μονάδα οργάνωσης:"</string>
    <string name="issued_by" msgid="2647584988057481566">"Εκδόθηκε από:"</string>
    <string name="validity_period" msgid="8818886137545983110">"Ισχύς:"</string>
    <string name="issued_on" msgid="5895017404361397232">"Εκδόθηκε στις:"</string>
    <string name="expires_on" msgid="3676242949915959821">"Λήγει στις:"</string>
    <string name="serial_number" msgid="758814067660862493">"Σειριακός αριθμός:"</string>
    <string name="fingerprints" msgid="4516019619850763049">"Αποτυπώματα"</string>
    <string name="sha256_fingerprint" msgid="4391271286477279263">"Αποτύπωμα SHA-256"</string>
    <string name="sha1_fingerprint" msgid="7930330235269404581">"Αποτύπωμα SHA-1"</string>
    <string name="activity_chooser_view_see_all" msgid="4292569383976636200">"Εμφάνιση όλων"</string>
    <string name="activity_chooser_view_dialog_title_default" msgid="4710013864974040615">"Επιλογή δραστηριότητας"</string>
    <string name="share_action_provider_share_with" msgid="5247684435979149216">"Κοινή χρήση με"</string>
    <string name="sending" msgid="3245653681008218030">"Γίνεται αποστολή…"</string>
    <string name="launchBrowserDefault" msgid="2057951947297614725">"Εκκίνηση προγράμματος περιήγησης;"</string>
    <string name="SetupCallDefault" msgid="5834948469253758575">"Αποδοχή κλήσης;"</string>
    <string name="activity_resolver_use_always" msgid="8017770747801494933">"Πάντα"</string>
    <string name="activity_resolver_use_once" msgid="2404644797149173758">"Μόνο μία φορά"</string>
    <string name="activity_resolver_app_settings" msgid="8965806928986509855">"Ρυθμίσεις"</string>
    <string name="activity_resolver_work_profiles_support" msgid="185598180676883455">"Το προφίλ εργασίας δεν υποστηρίζεται από %1$s"</string>
    <string name="default_audio_route_name" product="tablet" msgid="4617053898167127471">"Tablet"</string>
    <string name="default_audio_route_name" product="tv" msgid="9158088547603019321">"Τηλεόραση"</string>
    <string name="default_audio_route_name" product="default" msgid="4239291273420140123">"Τηλέφωνο"</string>
    <string name="default_audio_route_name_dock_speakers" msgid="6240602982276591864">"Ηχεία βάσης σύνδεσης"</string>
    <string name="default_audio_route_name_hdmi" msgid="1486254205617081251">"HDMI"</string>
    <string name="default_audio_route_name_headphones" msgid="8119971843803439110">"Ακουστικά"</string>
    <string name="default_audio_route_name_usb" msgid="1234984851352637769">"USB"</string>
    <string name="default_audio_route_category_name" msgid="3722811174003886946">"Σύστημα"</string>
    <string name="bluetooth_a2dp_audio_route_name" msgid="8575624030406771015">"Ήχος Bluetooth"</string>
    <string name="wireless_display_route_description" msgid="9070346425023979651">"Ασύρματη οθόνη"</string>
    <string name="media_route_button_content_description" msgid="591703006349356016">"Μετάδοση"</string>
    <string name="media_route_chooser_title" msgid="1751618554539087622">"Σύνδεση με τη συσκευή"</string>
    <string name="media_route_chooser_title_for_remote_display" msgid="3395541745872017583">"Μετάδοση οθόνης σε συσκευή"</string>
    <string name="media_route_chooser_searching" msgid="4776236202610828706">"Αναζήτηση συσκευών…"</string>
    <string name="media_route_chooser_extended_settings" msgid="87015534236701604">"Ρυθμίσεις"</string>
    <string name="media_route_controller_disconnect" msgid="8966120286374158649">"Αποσύνδεση"</string>
    <string name="media_route_status_scanning" msgid="7279908761758293783">"Σάρωση…"</string>
    <string name="media_route_status_connecting" msgid="6422571716007825440">"Σύνδεση…"</string>
    <string name="media_route_status_available" msgid="6983258067194649391">"Διαθέσιμη"</string>
    <string name="media_route_status_not_available" msgid="6739899962681886401">"Μη διαθέσιμο"</string>
    <string name="media_route_status_in_use" msgid="4533786031090198063">"Σε χρήση"</string>
    <string name="display_manager_built_in_display_name" msgid="2583134294292563941">"Ενσωματωμένη οθόνη"</string>
    <string name="display_manager_hdmi_display_name" msgid="1555264559227470109">"Οθόνη HDMI"</string>
    <string name="display_manager_overlay_display_name" msgid="5142365982271620716">"Επικάλυψη #<xliff:g id="ID">%1$d</xliff:g>"</string>
    <string name="display_manager_overlay_display_title" msgid="652124517672257172">"<xliff:g id="NAME">%1$s</xliff:g>: <xliff:g id="WIDTH">%2$d</xliff:g>x<xliff:g id="HEIGHT">%3$d</xliff:g>, <xliff:g id="DPI">%4$d</xliff:g> dpi"</string>
    <string name="display_manager_overlay_display_secure_suffix" msgid="6022119702628572080">", ασφαλές"</string>
    <string name="activity_starter_block_bg_activity_starts_permissive" msgid="5692097903712956720">"Αυτή η έναρξη δραστηριότητας παρασκηνίου από το <xliff:g id="PACKAGENAME">%1$s</xliff:g> θα αποκλειστεί σε μελλοντικές εκδόσεις του Q. Ανατρέξτε στο go/q-bg-block."</string>
    <string name="activity_starter_block_bg_activity_starts_enforcing" msgid="8299522481076404353">"Η έναρξη δραστηριότητας παρασκηνίου από το <xliff:g id="PACKAGENAME">%1$s</xliff:g> αποκλείστηκε. Ανατρέξτε στο go/q-bg-block."</string>
    <string name="kg_forgot_pattern_button_text" msgid="8852021467868220608">"Ξεχάσατε το μοτίβο"</string>
    <string name="kg_wrong_pattern" msgid="1850806070801358830">"Λάθος μοτίβο"</string>
    <string name="kg_wrong_password" msgid="2333281762128113157">"Λανθασμένος κωδικός πρόσβασης"</string>
    <string name="kg_wrong_pin" msgid="1131306510833563801">"Λανθασμένος κωδικός PIN"</string>
    <plurals name="kg_too_many_failed_attempts_countdown" formatted="false" msgid="8790651267324125694">
      <item quantity="other">Δοκιμάστε ξανά σε <xliff:g id="NUMBER">%d</xliff:g> δευτερόλεπτα.</item>
      <item quantity="one">Δοκιμάστε ξανά σε 1 δευτερόλεπτο</item>
    </plurals>
    <string name="kg_pattern_instructions" msgid="398978611683075868">"Σχεδιάστε το μοτίβο σας"</string>
    <string name="kg_sim_pin_instructions" msgid="2319508550934557331">"Εισαγωγή PIN SIM"</string>
    <string name="kg_pin_instructions" msgid="2377242233495111557">"Πληκτρολογήστε το PIN"</string>
    <string name="kg_password_instructions" msgid="5753646556186936819">"Εισαγάγετε κωδικό πρόσβασης"</string>
    <string name="kg_puk_enter_puk_hint" msgid="453227143861735537">"Η κάρτα SIM είναι απενεργοποιημένη αυτή τη στιγμή. Εισαγάγετε τον κωδικό PUK για να συνεχίσετε. Επικοινωνήστε με την εταιρεία κινητής τηλεφωνίας σας για λεπτομέρειες."</string>
    <string name="kg_puk_enter_pin_hint" msgid="7871604527429602024">"Εισαγάγετε τον απαιτούμενο κωδικό PIN"</string>
    <string name="kg_enter_confirm_pin_hint" msgid="325676184762529976">"Επιβεβαιώστε τον απαιτούμενο κωδικό PIN"</string>
    <string name="kg_sim_unlock_progress_dialog_message" msgid="8950398016976865762">"Ξεκλείδωμα κάρτας SIM..."</string>
    <string name="kg_password_wrong_pin_code" msgid="1139324887413846912">"Λανθασμένος κωδικός PIN."</string>
    <string name="kg_invalid_sim_pin_hint" msgid="8795159358110620001">"Πληκτρολογήστε έναν αριθμό PIN που να αποτελείται από 4 έως 8 αριθμούς."</string>
    <string name="kg_invalid_sim_puk_hint" msgid="6025069204539532000">"Ο κωδικός PUK θα πρέπει να αποτελείται από 8 αριθμούς."</string>
    <string name="kg_invalid_puk" msgid="3638289409676051243">"Εισαγάγετε ξανά τον κωδικό PUK. Οι επαναλαμβανόμενες προσπάθειες θα απενεργοποιήσουν οριστικά την κάρτα SIM."</string>
    <string name="kg_invalid_confirm_pin_hint" product="default" msgid="7003469261464593516">"Δεν υπάρχει αντιστοιχία των κωδικών PIN"</string>
    <string name="kg_login_too_many_attempts" msgid="6486842094005698475">"Πάρα πολλές προσπάθειες μοτίβου"</string>
    <string name="kg_login_instructions" msgid="1100551261265506448">"Για ξεκλείδωμα, συνδεθείτε με τον λογαριασμό σας Google."</string>
    <string name="kg_login_username_hint" msgid="5718534272070920364">"Όνομα χρήστη (διεύθυνση ηλεκτρονικού ταχυδρομείου)"</string>
    <string name="kg_login_password_hint" msgid="9057289103827298549">"Κωδικός πρόσβασης"</string>
    <string name="kg_login_submit_button" msgid="5355904582674054702">"Σύνδεση"</string>
    <string name="kg_login_invalid_input" msgid="5754664119319872197">"Μη έγκυρο όνομα χρήστη ή κωδικός πρόσβασης."</string>
    <string name="kg_login_account_recovery_hint" msgid="5690709132841752974">"Ξεχάσατε το όνομα χρήστη ή τον κωδικό πρόσβασής σας;\nΕπισκεφτείτε τη διεύθυνση "<b>"google.com/accounts/recovery"</b>"."</string>
    <string name="kg_login_checking_password" msgid="1052685197710252395">"Έλεγχος λογαριασμού…"</string>
    <string name="kg_too_many_failed_pin_attempts_dialog_message" msgid="8276745642049502550">"Έχετε πληκτρολογήσει εσφαλμένα τον κωδικό σας PIN <xliff:g id="NUMBER_0">%1$d</xliff:g> φορές. \n\nΔοκιμάστε ξανά σε <xliff:g id="NUMBER_1">%2$d</xliff:g> δευτερόλεπτα."</string>
    <string name="kg_too_many_failed_password_attempts_dialog_message" msgid="7813713389422226531">"Έχετε πληκτρολογήσει τον κωδικό πρόσβασης εσφαλμένα <xliff:g id="NUMBER_0">%1$d</xliff:g> φορές. \n\nΔοκιμάστε ξανά σε <xliff:g id="NUMBER_1">%2$d</xliff:g> δευτερόλεπτα."</string>
    <string name="kg_too_many_failed_pattern_attempts_dialog_message" msgid="74089475965050805">"Σχεδιάσατε εσφαλμένα το μοτίβο ξεκλειδώματος <xliff:g id="NUMBER_0">%1$d</xliff:g> φορές. \n\nΔοκιμάστε ξανά σε <xliff:g id="NUMBER_1">%2$d</xliff:g> δευτερόλετπα."</string>
    <string name="kg_failed_attempts_almost_at_wipe" product="tablet" msgid="1575557200627128949">"Προσπαθήσατε να ξεκλειδώσετε εσφαλμένα το tablet <xliff:g id="NUMBER_0">%1$d</xliff:g> φορές. Μετά από <xliff:g id="NUMBER_1">%2$d</xliff:g> προσπάθειες, το tablet θα επαναφερθεί στις εργοστασιακές ρυθμίσεις και όλα τα δεδομένα χρήστη θα χαθούν."</string>
    <string name="kg_failed_attempts_almost_at_wipe" product="tv" msgid="5621231220154419413">"Έχετε προσπαθήσει να ξεκλειδώσετε λανθασμένα την τηλεόραση <xliff:g id="NUMBER_0">%1$d</xliff:g> φορές. Μετά από <xliff:g id="NUMBER_1">%2$d</xliff:g> ακόμα μη επιτυχημένες προσπάθειες, η τηλεόραση θα επανέλθει στις προεπιλεγμένες, εργοστασιακές ρυθμίσεις και όλα τα δεδομένα χρήστη θα χαθούν."</string>
    <string name="kg_failed_attempts_almost_at_wipe" product="default" msgid="4051015943038199910">"Προσπαθήσατε να ξεκλειδώσετε εσφαλμένα το τηλέφωνο <xliff:g id="NUMBER_0">%1$d</xliff:g> φορές. Μετά από <xliff:g id="NUMBER_1">%2$d</xliff:g> προσπάθειες, το τηλέφωνο θα επαναφερθεί στις εργοστασιακές ρυθμίσεις και όλα τα δεδομένα χρήστη θα χαθούν."</string>
    <string name="kg_failed_attempts_now_wiping" product="tablet" msgid="2072996269148483637">"Προσπαθήσατε να ξεκλειδώσετε εσφαλμένα το tablet <xliff:g id="NUMBER">%d</xliff:g> φορές. Το tablet θα επαναφερθεί στις εργοστασιακές ρυθμίσεις."</string>
    <string name="kg_failed_attempts_now_wiping" product="tv" msgid="4987878286750741463">"Έχετε προσπαθήσει να ξεκλειδώσετε λανθασμένα την τηλεόραση <xliff:g id="NUMBER">%d</xliff:g> φορές. Η τηλεόραση θα επανέλθει τώρα στις προεπιλεγμένες, εργοστασιακές ρυθμίσεις."</string>
    <string name="kg_failed_attempts_now_wiping" product="default" msgid="4817627474419471518">"Προσπαθήσατε να ξεκλειδώσετε εσφαλμένα το τηλέφωνο <xliff:g id="NUMBER">%d</xliff:g> φορές. Το τηλέφωνο θα επαναφερθεί στις εργοστασιακές ρυθμίσεις."</string>
    <string name="kg_failed_attempts_almost_at_login" product="tablet" msgid="3253575572118914370">"Σχεδιάσατε το μοτίβο ξεκλειδώματος εσφαλμένα <xliff:g id="NUMBER_0">%1$d</xliff:g> φορές. Μετά από <xliff:g id="NUMBER_1">%2$d</xliff:g> ανεπιτυχείς προσπάθειες ακόμη, θα σας ζητηθεί να ξεκλειδώσετε το tablet σας με τη χρήση ενός λογαριασμού ηλεκτρονικού ταχυδρομείου.\n\n Δοκιμάστε να συνδεθείτε ξανά σε <xliff:g id="NUMBER_2">%3$d</xliff:g> δευτερόλεπτα."</string>
    <string name="kg_failed_attempts_almost_at_login" product="tv" msgid="4224651132862313471">"Έχετε σχεδιάσει λανθασμένα το μοτίβο ξεκλειδώματος <xliff:g id="NUMBER_0">%1$d</xliff:g> φορές. Μετά από <xliff:g id="NUMBER_1">%2$d</xliff:g> ακόμα μη επιτυχημένες προσπάθειες, θα σας ζητηθεί να ξεκλειδώσετε την τηλεόρασή σας χρησιμοποιώντας έναν λογαριασμό ηλεκτρονικού ταχυδρομείου.\n\n Δοκιμάστε ξανά σε <xliff:g id="NUMBER_2">%3$d</xliff:g> δευτερόλεπτα."</string>
    <string name="kg_failed_attempts_almost_at_login" product="default" msgid="1437638152015574839">"Σχεδιάσατε το μοτίβο ξεκλειδώματος εσφαλμένα <xliff:g id="NUMBER_0">%1$d</xliff:g> φορές. Μετά από <xliff:g id="NUMBER_1">%2$d</xliff:g> ανεπιτυχείς προσπάθειες ακόμη, θα σας ζητηθεί να ξεκλειδώσετε το τηλέφωνό σας με τη χρήση ενός λογαριασμού ηλεκτρονικού ταχυδρομείου.\n\n Δοκιμάστε ξανά σε <xliff:g id="NUMBER_2">%3$d</xliff:g> δευτερόλεπτα."</string>
    <string name="kg_text_message_separator" product="default" msgid="4160700433287233771">" — "</string>
    <string name="kg_reordering_delete_drop_target_text" msgid="7899202978204438708">"Κατάργηση"</string>
    <string name="safe_media_volume_warning" product="default" msgid="2276318909314492312">"Αυξάνετε την ένταση ήχου πάνω από το επίπεδο ασφαλείας;\n\nΑν ακούτε μουσική σε υψηλή ένταση για μεγάλο χρονικό διάστημα ενδέχεται να προκληθεί βλάβη στην ακοή σας."</string>
    <string name="accessibility_shortcut_warning_dialog_title" msgid="8404780875025725199">"Να χρησιμοποιείται η συντόμευση προσβασιμότητας;"</string>
    <string name="accessibility_shortcut_toogle_warning" msgid="7256507885737444807">"Όταν η συντόμευση είναι ενεργοποιημένη, το πάτημα και των δύο κουμπιών έντασης ήχου για 3 δευτερόλεπτα θα ξεκινήσει μια λειτουργία προσβασιμότητας.\n\n Τρέχουσα λειτουργία προσβασιμότητας:\n <xliff:g id="SERVICE_NAME">%1$s</xliff:g>\n\n Μπορείτε να αλλάξετε τη λειτουργία από τις Ρυθμίσεις &gt; Προσβασιμότητα."</string>
    <string name="disable_accessibility_shortcut" msgid="627625354248453445">"Απενεργοποίηση συντόμευσης"</string>
    <string name="leave_accessibility_shortcut_on" msgid="7653111894438512680">"Χρήση συντόμευσης"</string>
    <string name="color_inversion_feature_name" msgid="4231186527799958644">"Αντιστροφή χρωμάτων"</string>
    <string name="color_correction_feature_name" msgid="6779391426096954933">"Διόρθωση χρωμάτων"</string>
    <string name="accessibility_shortcut_enabling_service" msgid="7771852911861522636">"Η συντόμευση προσβασιμότητας ενεργοποίησε την υπηρεσία <xliff:g id="SERVICE_NAME">%1$s</xliff:g>"</string>
    <string name="accessibility_shortcut_disabling_service" msgid="2747243438223109821">"Η συντόμευση προσβασιμότητας απενεργοποίησε την υπηρεσία <xliff:g id="SERVICE_NAME">%1$s</xliff:g>"</string>
    <string name="accessibility_shortcut_spoken_feedback" msgid="8376923232350078434">"Πατήστε παρατεταμένα και τα δύο κουμπιά έντασης ήχου για τρία δευτερόλεπτα, ώστε να χρησιμοποιήσετε την υπηρεσία <xliff:g id="SERVICE_NAME">%1$s</xliff:g>"</string>
    <string name="accessibility_button_prompt_text" msgid="4234556536456854251">"Επιλέξτε μια λειτουργία που θα χρησιμοποιείται κατά το πάτημα του κουμπιού \"Προσβασιμότητα\"."</string>
    <string name="accessibility_button_instructional_text" msgid="6942300463612999993">"Για να αλλάξετε λειτουργίες, αγγίξτε παρατεταμένα το κουμπί \"Προσβασιμότητα\"."</string>
    <string name="accessibility_magnification_chooser_text" msgid="1227146738764986237">"Μεγιστοποίηση"</string>
    <string name="user_switched" msgid="3768006783166984410">"Τρέχων χρήστης <xliff:g id="NAME">%1$s</xliff:g>."</string>
    <string name="user_switching_message" msgid="2871009331809089783">"Εναλλαγή σε <xliff:g id="NAME">%1$s</xliff:g>…"</string>
    <string name="user_logging_out_message" msgid="8939524935808875155">"Αποσύνδεση <xliff:g id="NAME">%1$s</xliff:g>…"</string>
    <string name="owner_name" msgid="2716755460376028154">"Κάτοχος"</string>
    <string name="error_message_title" msgid="4510373083082500195">"Σφάλμα"</string>
    <string name="error_message_change_not_allowed" msgid="1238035947357923497">"Αυτή η αλλαγή δεν επιτρέπεται από το διαχειριστή σας"</string>
    <string name="app_not_found" msgid="3429141853498927379">"Δεν υπάρχει εφαρμογή για τη διαχείριση αυτής της ενέργειας"</string>
    <string name="revoke" msgid="5404479185228271586">"Ανάκληση"</string>
    <string name="mediasize_iso_a0" msgid="1994474252931294172">"ISO A0"</string>
    <string name="mediasize_iso_a1" msgid="3333060421529791786">"ISO A1"</string>
    <string name="mediasize_iso_a2" msgid="3097535991925798280">"ISO A2"</string>
    <string name="mediasize_iso_a3" msgid="3023213259314236123">"ISO A3"</string>
    <string name="mediasize_iso_a4" msgid="231745325296873764">"ISO A4"</string>
    <string name="mediasize_iso_a5" msgid="3484327407340865411">"ISO A5"</string>
    <string name="mediasize_iso_a6" msgid="4861908487129577530">"ISO A6"</string>
    <string name="mediasize_iso_a7" msgid="5890208588072936130">"ISO A7"</string>
    <string name="mediasize_iso_a8" msgid="4319425041085816612">"ISO A8"</string>
    <string name="mediasize_iso_a9" msgid="4882220529506432008">"ISO A9"</string>
    <string name="mediasize_iso_a10" msgid="2382866026365359391">"ISO A10"</string>
    <string name="mediasize_iso_b0" msgid="3651827147402009675">"ISO B0"</string>
    <string name="mediasize_iso_b1" msgid="6072859628278739957">"ISO B1"</string>
    <string name="mediasize_iso_b2" msgid="1348731852150380378">"ISO B2"</string>
    <string name="mediasize_iso_b3" msgid="2612510181259261379">"ISO B3"</string>
    <string name="mediasize_iso_b4" msgid="695151378838115434">"ISO B4"</string>
    <string name="mediasize_iso_b5" msgid="4863754285582212487">"ISO B5"</string>
    <string name="mediasize_iso_b6" msgid="5305816292139647241">"ISO B6"</string>
    <string name="mediasize_iso_b7" msgid="531673542602786624">"ISO B7"</string>
    <string name="mediasize_iso_b8" msgid="9164474595708850034">"ISO B8"</string>
    <string name="mediasize_iso_b9" msgid="282102976764774160">"ISO B9"</string>
    <string name="mediasize_iso_b10" msgid="4517141714407898976">"ISO B10"</string>
    <string name="mediasize_iso_c0" msgid="3103521357901591100">"ISO C0"</string>
    <string name="mediasize_iso_c1" msgid="1231954105985048595">"ISO C1"</string>
    <string name="mediasize_iso_c2" msgid="927702816980087462">"ISO C2"</string>
    <string name="mediasize_iso_c3" msgid="835154173518304159">"ISO C3"</string>
    <string name="mediasize_iso_c4" msgid="5095951985108194011">"ISO C4"</string>
    <string name="mediasize_iso_c5" msgid="1985397450332305739">"ISO C5"</string>
    <string name="mediasize_iso_c6" msgid="8147421924174693013">"ISO C6"</string>
    <string name="mediasize_iso_c7" msgid="8993994925276122950">"ISO C7"</string>
    <string name="mediasize_iso_c8" msgid="6871178104139598957">"ISO C8"</string>
    <string name="mediasize_iso_c9" msgid="7983532635227561362">"ISO C9"</string>
    <string name="mediasize_iso_c10" msgid="5040764293406765584">"ISO C10"</string>
    <string name="mediasize_na_letter" msgid="2841414839888344296">"Επιστολή"</string>
    <string name="mediasize_na_gvrnmt_letter" msgid="5295836838862962809">"Κρατική επιστολή"</string>
    <string name="mediasize_na_legal" msgid="8621364037680465666">"Νομικό"</string>
    <string name="mediasize_na_junior_legal" msgid="3309324162155085904">"Junior Legal"</string>
    <string name="mediasize_na_ledger" msgid="5567030340509075333">"Λογιστικό"</string>
    <string name="mediasize_na_tabloid" msgid="4571735038501661757">"Tabloid"</string>
    <string name="mediasize_na_index_3x5" msgid="5182901917818625126">"Index Card 3x5"</string>
    <string name="mediasize_na_index_4x6" msgid="7687620625422312396">"Index Card 4x6"</string>
    <string name="mediasize_na_index_5x8" msgid="8834215284646872800">"Index Card 5x8"</string>
    <string name="mediasize_na_monarch" msgid="213639906956550754">"Monarch"</string>
    <string name="mediasize_na_quarto" msgid="835778493593023223">"Quarto"</string>
    <string name="mediasize_na_foolscap" msgid="1573911237983677138">"Foolscap"</string>
    <string name="mediasize_chinese_roc_8k" msgid="3626855847189438896">"ROC 8K"</string>
    <string name="mediasize_chinese_roc_16k" msgid="9182191577022943355">"ROC 16K"</string>
    <string name="mediasize_chinese_prc_1" msgid="4793232644980170500">"PRC 1"</string>
    <string name="mediasize_chinese_prc_2" msgid="5404109730975720670">"PRC 2"</string>
    <string name="mediasize_chinese_prc_3" msgid="1335092253339363526">"PRC 3"</string>
    <string name="mediasize_chinese_prc_4" msgid="9167997800486569834">"PRC 4"</string>
    <string name="mediasize_chinese_prc_5" msgid="845875168823541497">"PRC 5"</string>
    <string name="mediasize_chinese_prc_6" msgid="3220325667692648789">"PRC 6"</string>
    <string name="mediasize_chinese_prc_7" msgid="1776792138507038527">"PRC 7"</string>
    <string name="mediasize_chinese_prc_8" msgid="1417176642687456692">"PRC 8"</string>
    <string name="mediasize_chinese_prc_9" msgid="4785983473123798365">"PRC 9"</string>
    <string name="mediasize_chinese_prc_10" msgid="7847982299391851899">"PRC 10"</string>
    <string name="mediasize_chinese_prc_16k" msgid="262793383539980677">"PRC 16K"</string>
    <string name="mediasize_chinese_om_pa_kai" msgid="5256815579447959814">"Pa Kai"</string>
    <string name="mediasize_chinese_om_dai_pa_kai" msgid="7336412963441354407">"Dai Pa Kai"</string>
    <string name="mediasize_chinese_om_jurro_ku_kai" msgid="6324465444100490742">"Jurro Ku Kai"</string>
    <string name="mediasize_japanese_jis_b10" msgid="1787262845627694376">"JIS B10"</string>
    <string name="mediasize_japanese_jis_b9" msgid="3336035783663287470">"JIS B9"</string>
    <string name="mediasize_japanese_jis_b8" msgid="6195398299104345731">"JIS B8"</string>
    <string name="mediasize_japanese_jis_b7" msgid="1674621886902828884">"JIS B7"</string>
    <string name="mediasize_japanese_jis_b6" msgid="4170576286062657435">"JIS B6"</string>
    <string name="mediasize_japanese_jis_b5" msgid="4899297958100032533">"JIS B5"</string>
    <string name="mediasize_japanese_jis_b4" msgid="4213158129126666847">"JIS B4"</string>
    <string name="mediasize_japanese_jis_b3" msgid="8513715307410310696">"JIS B3"</string>
    <string name="mediasize_japanese_jis_b2" msgid="4777690211897131190">"JIS B2"</string>
    <string name="mediasize_japanese_jis_b1" msgid="4608142385457034603">"JIS B1"</string>
    <string name="mediasize_japanese_jis_b0" msgid="7587108366572243991">"JIS B0"</string>
    <string name="mediasize_japanese_jis_exec" msgid="5244075432263649068">"JIS Exec"</string>
    <string name="mediasize_japanese_chou4" msgid="4941652015032631361">"Chou4"</string>
    <string name="mediasize_japanese_chou3" msgid="6387319169263957010">"Chou3"</string>
    <string name="mediasize_japanese_chou2" msgid="1299112025415343982">"Chou2"</string>
    <string name="mediasize_japanese_hagaki" msgid="8070115620644254565">"Hagaki"</string>
    <string name="mediasize_japanese_oufuku" msgid="6049065587307896564">"Oufuku"</string>
    <string name="mediasize_japanese_kahu" msgid="6872696027560065173">"Kahu"</string>
    <string name="mediasize_japanese_kaku2" msgid="2359077233775455405">"Kaku2"</string>
    <string name="mediasize_japanese_you4" msgid="2091777168747058008">"You4"</string>
    <string name="mediasize_unknown_portrait" msgid="3088043641616409762">"Άγνωστος κατακόρυφος προσανατολισμός"</string>
    <string name="mediasize_unknown_landscape" msgid="4876995327029361552">"Άγνωστος οριζόντιος προσανατολισμός"</string>
    <string name="write_fail_reason_cancelled" msgid="7091258378121627624">"Ακυρώθηκε"</string>
    <string name="write_fail_reason_cannot_write" msgid="8132505417935337724">"Σφάλμα κατά την εγγραφή περιεχομένου"</string>
    <string name="reason_unknown" msgid="6048913880184628119">"άγνωστο"</string>
    <string name="reason_service_unavailable" msgid="7824008732243903268">"Η υπηρεσία εκτύπωσης δεν είναι ενεργοποιημένη"</string>
    <string name="print_service_installed_title" msgid="2246317169444081628">"Εγκαταστάθηκε η υπηρεσία <xliff:g id="NAME">%s</xliff:g>"</string>
    <string name="print_service_installed_message" msgid="5897362931070459152">"πατήστε για ενεργοποίηση"</string>
    <string name="restr_pin_enter_admin_pin" msgid="8641662909467236832">"Εισαγωγή αριθμού PIN διαχειριστή"</string>
    <string name="restr_pin_enter_pin" msgid="3395953421368476103">"Εισαγωγή PIN"</string>
    <string name="restr_pin_incorrect" msgid="8571512003955077924">"Εσφαλμένο"</string>
    <string name="restr_pin_enter_old_pin" msgid="1462206225512910757">"Ισχύων κωδικός PIN"</string>
    <string name="restr_pin_enter_new_pin" msgid="5959606691619959184">"Νέος κωδικός PIN"</string>
    <string name="restr_pin_confirm_pin" msgid="8501523829633146239">"Επιβεβαίωση νέου κωδικού PIN"</string>
    <string name="restr_pin_create_pin" msgid="8017600000263450337">"Δημιουργία PIN για τροποποίηση περιορισμών"</string>
    <string name="restr_pin_error_doesnt_match" msgid="2224214190906994548">"Τα PIN δεν συμφωνούν. Προσπαθήστε ξανά."</string>
    <string name="restr_pin_error_too_short" msgid="8173982756265777792">"Το PIN είναι υπερβολικά μικρό. Πρέπει να έχει μέγεθος τουλάχιστον 4 χαρακτήρων."</string>
    <plurals name="restr_pin_countdown" formatted="false" msgid="9061246974881224688">
      <item quantity="other">Δοκιμάστε ξανά σε <xliff:g id="COUNT">%d</xliff:g> δευτερόλεπτα</item>
      <item quantity="one">Δοκιμάστε ξανά σε 1 δευτερόλεπτο</item>
    </plurals>
    <string name="restr_pin_try_later" msgid="973144472490532377">"Δοκιμάστε ξανά αργότερα"</string>
    <string name="immersive_cling_title" msgid="8394201622932303336">"Προβολή σε πλήρη οθόνη"</string>
    <string name="immersive_cling_description" msgid="3482371193207536040">"Για έξοδο, σύρετε προς τα κάτω από το επάνω μέρος."</string>
    <string name="immersive_cling_positive" msgid="5016839404568297683">"Το κατάλαβα"</string>
    <string name="done_label" msgid="2093726099505892398">"Τέλος"</string>
    <string name="hour_picker_description" msgid="6698199186859736512">"Κυκλικό ρυθμιστικό ωρών"</string>
    <string name="minute_picker_description" msgid="8606010966873791190">"Κυκλικό ρυθμιστικό λεπτών"</string>
    <string name="select_hours" msgid="6043079511766008245">"Επιλογή ωρών"</string>
    <string name="select_minutes" msgid="3974345615920336087">"Επιλογή λεπτών"</string>
    <string name="select_day" msgid="7774759604701773332">"Επιλογή μήνα και ημέρας"</string>
    <string name="select_year" msgid="7952052866994196170">"Επιλογή έτους"</string>
    <string name="deleted_key" msgid="7659477886625566590">"<xliff:g id="KEY">%1$s</xliff:g> διαγράφηκε"</string>
    <string name="managed_profile_label_badge" msgid="2355652472854327647">"Εργασία <xliff:g id="LABEL">%1$s</xliff:g>"</string>
    <string name="managed_profile_label_badge_2" msgid="5048136430082124036">"<xliff:g id="LABEL">%1$s</xliff:g> εργασίας 2"</string>
    <string name="managed_profile_label_badge_3" msgid="2808305070321719040">"<xliff:g id="LABEL">%1$s</xliff:g> εργασίας 3"</string>
    <string name="lock_to_app_unlock_pin" msgid="2552556656504331634">"Να γίνεται ερώτηση για το PIN, πριν από το ξεκαρφίτσωμα"</string>
    <string name="lock_to_app_unlock_pattern" msgid="4182192144797225137">"Να γίνεται ερώτηση για το μοτίβο ξεκλειδώματος, πριν από το ξεκαρφίτσωμα"</string>
    <string name="lock_to_app_unlock_password" msgid="6380979775916974414">"Να γίνεται ερώτηση για τον κωδικό πρόσβασης, πριν από το ξεκαρφίτσωμα"</string>
    <string name="package_installed_device_owner" msgid="6875717669960212648">"Εγκαταστάθηκε από τον διαχειριστή σας"</string>
    <string name="package_updated_device_owner" msgid="1847154566357862089">"Ενημερώθηκε από τον διαχειριστή σας"</string>
    <string name="package_deleted_device_owner" msgid="2307122077550236438">"Διαγράφηκε από τον διαχειριστή σας"</string>
    <string name="battery_saver_description_with_learn_more" msgid="6323937147992667707">"Προκειμένου να επεκτείνει τη διάρκεια ζωής της μπαταρίας σας, η Εξοικονόμηση μπαταρίας απενεργοποιεί ορισμένες λειτουργίες της συσκευής και περιορίζει τις εφαρμογές. "<annotation id="url">"Μάθετε περισσότερα"</annotation></string>
    <string name="battery_saver_description" msgid="769989536172631582">"Προκειμένου να επεκτείνει τη διάρκεια ζωής της μπαταρίας σας, η Εξοικονόμηση μπαταρίας απενεργοποιεί ορισμένες λειτουργίες της συσκευής και περιορίζει τις εφαρμογές."</string>
    <string name="data_saver_description" msgid="6015391409098303235">"Προκειμένου να μειωθεί η χρήση δεδομένων, η Εξοικονόμηση δεδομένων αποτρέπει την αποστολή ή λήψη δεδομένων από ορισμένες εφαρμογές στο παρασκήνιο. Μια εφαρμογή που χρησιμοποιείτε αυτήν τη στιγμή μπορεί να χρησιμοποιήσει δεδομένα αλλά με μικρότερη συχνότητα. Για παράδειγμα, οι εικόνες μπορεί να μην εμφανίζονται μέχρι να τις πατήσετε."</string>
    <string name="data_saver_enable_title" msgid="4674073932722787417">"Ενεργ.Εξοικονόμησης δεδομένων;"</string>
    <string name="data_saver_enable_button" msgid="7147735965247211818">"Ενεργοποίηση"</string>
    <plurals name="zen_mode_duration_minutes_summary" formatted="false" msgid="4367877408072000848">
      <item quantity="other">Για %1$d λεπτά (έως τις <xliff:g id="FORMATTEDTIME_1">%2$s</xliff:g>)</item>
      <item quantity="one">Για ένα λεπτό (έως τις <xliff:g id="FORMATTEDTIME_0">%2$s</xliff:g>)</item>
    </plurals>
    <plurals name="zen_mode_duration_minutes_summary_short" formatted="false" msgid="6830154222366042597">
      <item quantity="other">Για %1$d λεπτά (μέχρι <xliff:g id="FORMATTEDTIME_1">%2$s</xliff:g>)</item>
      <item quantity="one">Για 1 λεπτό (μέχρι <xliff:g id="FORMATTEDTIME_0">%2$s</xliff:g>)</item>
    </plurals>
    <plurals name="zen_mode_duration_hours_summary" formatted="false" msgid="736789408293052283">
      <item quantity="other">Για %1$d ώρες (μέχρι τις <xliff:g id="FORMATTEDTIME_1">%2$s</xliff:g>)</item>
      <item quantity="one">Για 1 ώρα (μέχρι τις <xliff:g id="FORMATTEDTIME_0">%2$s</xliff:g>)</item>
    </plurals>
    <plurals name="zen_mode_duration_hours_summary_short" formatted="false" msgid="4787552595253082371">
      <item quantity="other">Για %1$d ώρες (μέχρι <xliff:g id="FORMATTEDTIME_1">%2$s</xliff:g>)</item>
      <item quantity="one">Για 1 ώρα (μέχρι <xliff:g id="FORMATTEDTIME_0">%2$s</xliff:g>)</item>
    </plurals>
    <plurals name="zen_mode_duration_minutes" formatted="false" msgid="5127407202506485571">
      <item quantity="other">Για %d λεπτά</item>
      <item quantity="one">Για ένα λεπτό</item>
    </plurals>
    <plurals name="zen_mode_duration_minutes_short" formatted="false" msgid="2199350154433426128">
      <item quantity="other">Για %d λεπτά</item>
      <item quantity="one">Για 1 λεπτό</item>
    </plurals>
    <plurals name="zen_mode_duration_hours" formatted="false" msgid="6571961796799076730">
      <item quantity="other">Για %d ώρες</item>
      <item quantity="one">Για 1 ώρα</item>
    </plurals>
    <plurals name="zen_mode_duration_hours_short" formatted="false" msgid="6748277774662434217">
      <item quantity="other">Για %d ώρες</item>
      <item quantity="one">Για 1 ώρα</item>
    </plurals>
    <string name="zen_mode_until" msgid="7336308492289875088">"Έως τις <xliff:g id="FORMATTEDTIME">%1$s</xliff:g>"</string>
    <string name="zen_mode_alarm" msgid="9128205721301330797">"Μέχρι τις <xliff:g id="FORMATTEDTIME">%1$s</xliff:g> (επόμενο ξυπνητήρι)"</string>
    <string name="zen_mode_forever" msgid="931849471004038757">"Μέχρι την απενεργοποίηση"</string>
    <string name="zen_mode_forever_dnd" msgid="3792132696572189081">"Μέχρι να απενεργοποιήσετε \"Μην ενοχλείτε\""</string>
    <string name="zen_mode_rule_name_combination" msgid="191109939968076477">"<xliff:g id="FIRST">%1$s</xliff:g> / <xliff:g id="REST">%2$s</xliff:g>"</string>
    <string name="toolbar_collapse_description" msgid="2821479483960330739">"Σύμπτυξη"</string>
    <string name="zen_mode_feature_name" msgid="5254089399895895004">"Μην ενοχλείτε"</string>
    <string name="zen_mode_downtime_feature_name" msgid="2626974636779860146">"Διακοπή λειτουργίας"</string>
    <string name="zen_mode_default_weeknights_name" msgid="3081318299464998143">"Νύχτα καθημερινής"</string>
    <string name="zen_mode_default_weekends_name" msgid="2786495801019345244">"Σαββατοκύριακο"</string>
    <string name="zen_mode_default_events_name" msgid="8158334939013085363">"Συμβάν"</string>
    <string name="zen_mode_default_every_night_name" msgid="3012363838882944175">"Ύπνος"</string>
    <string name="muted_by" msgid="5942954724562097128">"Το τρίτο μέρος <xliff:g id="THIRD_PARTY">%1$s</xliff:g> θέτει ορισμένους ήχους σε σίγαση"</string>
    <string name="system_error_wipe_data" msgid="6608165524785354962">"Υπάρχει ένα εσωτερικό πρόβλημα με τη συσκευή σας και ενδέχεται να είναι ασταθής μέχρι την επαναφορά των εργοστασιακών ρυθμίσεων."</string>
    <string name="system_error_manufacturer" msgid="8086872414744210668">"Υπάρχει ένα εσωτερικό πρόβλημα με τη συσκευή σας. Επικοινωνήστε με τον κατασκευαστή σας για λεπτομέρειες."</string>
    <string name="stk_cc_ussd_to_dial" msgid="5214333646366591205">"Το αίτημα USSD τροποποιήθηκε σε κανονική κλήση"</string>
    <string name="stk_cc_ussd_to_ss" msgid="4884994189414782605">"Το αίτημα USSD τροποποιήθηκε σε αίτημα SS"</string>
    <string name="stk_cc_ussd_to_ussd" msgid="5728637484565449312">"Τροποποιήθηκε σε νέο αίτημα USSD"</string>
    <string name="stk_cc_ussd_to_dial_video" msgid="4134455726513175559">"Το αίτημα USSD τροποποιήθηκε σε βιντεοκλήση"</string>
    <string name="stk_cc_ss_to_dial" msgid="1360775164651754978">"Το αίτημα SS τροποποιήθηκε σε κανονική κλήση"</string>
    <string name="stk_cc_ss_to_dial_video" msgid="6577956662913194947">"Το αίτημα SS τροποποιήθηκε σε βιντεοκλήση"</string>
    <string name="stk_cc_ss_to_ussd" msgid="5614626512855868785">"Το αίτημα SS τροποποιήθηκε σε αίτημα USSD"</string>
    <string name="stk_cc_ss_to_ss" msgid="7716729801537709054">"Τροποποιήθηκε σε νέο αίτημα SS"</string>
    <string name="notification_work_profile_content_description" msgid="4600554564103770764">"Προφίλ εργασίας"</string>
    <string name="notification_alerted_content_description" msgid="1296617716556420585">"Ειδοποιήθηκε"</string>
    <string name="expand_button_content_description_collapsed" msgid="3609784019345534652">"Ανάπτυξη"</string>
    <string name="expand_button_content_description_expanded" msgid="8520652707158554895">"Σύμπτυξη"</string>
    <string name="expand_action_accessibility" msgid="5307730695723718254">"εναλλαγή επέκτασης"</string>
    <string name="usb_midi_peripheral_name" msgid="7221113987741003817">"Περιφερειακή θύρα USB Android"</string>
    <string name="usb_midi_peripheral_manufacturer_name" msgid="7176526170008970168">"Android"</string>
    <string name="usb_midi_peripheral_product_name" msgid="4971827859165280403">"Περιφερειακή θύρα USB"</string>
    <string name="floating_toolbar_open_overflow_description" msgid="4797287862999444631">"Περισσότερες επιλογές"</string>
    <string name="floating_toolbar_close_overflow_description" msgid="559796923090723804">"Κλείσιμο υπερχείλισης"</string>
    <string name="maximize_button_text" msgid="7543285286182446254">"Μεγιστοποίηση"</string>
    <string name="close_button_text" msgid="3937902162644062866">"Κλείσιμο"</string>
    <string name="notification_messaging_title_template" msgid="3452480118762691020">"<xliff:g id="CONVERSATION_TITLE">%1$s</xliff:g>: <xliff:g id="SENDER_NAME">%2$s</xliff:g>"</string>
    <plurals name="selected_count" formatted="false" msgid="7187339492915744615">
      <item quantity="other">Επιλέχτηκαν <xliff:g id="COUNT_1">%1$d</xliff:g></item>
      <item quantity="one">Επιλέχτηκε <xliff:g id="COUNT_0">%1$d</xliff:g></item>
    </plurals>
    <string name="default_notification_channel_label" msgid="5929663562028088222">"Μη κατηγοριοποιημένο"</string>
    <string name="importance_from_user" msgid="7318955817386549931">"Μπορείτε να ρυθμίσετε τη βαρύτητα αυτών των ειδοποιήσεων."</string>
    <string name="importance_from_person" msgid="9160133597262938296">"Αυτό είναι σημαντικό λόγω των ατόμων που συμμετέχουν."</string>
    <string name="user_creation_account_exists" msgid="1942606193570143289">"Να επιτραπεί στην εφαρμογή <xliff:g id="APP">%1$s</xliff:g> να δημιουργήσει έναν νέο χρήστη με το λογαριασμό <xliff:g id="ACCOUNT">%2$s</xliff:g>;"</string>
    <string name="user_creation_adding" msgid="4482658054622099197">"Να επιτραπεί στην εφαρμογή <xliff:g id="APP">%1$s</xliff:g> να δημιουργήσει έναν νέο χρήστη με το λογαριασμό <xliff:g id="ACCOUNT">%2$s</xliff:g> (υπάρχει ήδη χρήστης με αυτόν το λογαριασμό);"</string>
    <string name="language_selection_title" msgid="2680677278159281088">"Προσθήκη γλώσσας"</string>
    <string name="country_selection_title" msgid="2954859441620215513">"Προτίμηση περιοχής"</string>
    <string name="search_language_hint" msgid="7042102592055108574">"Εισαγ. όνομα γλώσσας"</string>
    <string name="language_picker_section_suggested" msgid="8414489646861640885">"Προτεινόμενες"</string>
    <string name="language_picker_section_all" msgid="3097279199511617537">"Όλες οι γλώσσες"</string>
    <string name="region_picker_section_all" msgid="8966316787153001779">"Όλες οι περιοχές"</string>
    <string name="locale_search_menu" msgid="2560710726687249178">"Αναζήτηση"</string>
    <string name="app_suspended_title" msgid="2075071241147969611">"Η εφαρμογή δεν είναι διαθέσιμη"</string>
    <string name="app_suspended_default_message" msgid="123166680425711887">"Η εφαρμογή <xliff:g id="APP_NAME_0">%1$s</xliff:g> δεν είναι διαθέσιμη αυτήν τη στιγμή. Η διαχείριση πραγματοποιείται από την εφαρμογή <xliff:g id="APP_NAME_1">%2$s</xliff:g>."</string>
    <string name="app_suspended_more_details" msgid="1131804827776778187">"Μάθετε περισσότερα"</string>
    <string name="work_mode_off_title" msgid="1118691887588435530">"Ενεργοποίηση προφίλ εργασίας;"</string>
    <string name="work_mode_off_message" msgid="5130856710614337649">"Οι εφαρμογές, οι ειδοποιήσεις και τα δεδομένα εργασίας σας, καθώς και άλλες λειτουργίες του προφίλ εργασίας, θα ενεργοποιηθούν"</string>
    <string name="work_mode_turn_on" msgid="2062544985670564875">"Ενεργοποίηση"</string>
    <string name="deprecated_target_sdk_message" msgid="1449696506742572767">"Αυτή η εφαρμογή δημιουργήθηκε για παλαιότερη έκδοση του Android και μπορεί να μην λειτουργεί σωστά. Δοκιμάστε να ελέγξετε εάν υπάρχουν ενημερώσεις ή επικοινωνήστε με τον προγραμματιστή."</string>
    <string name="deprecated_target_sdk_app_store" msgid="5032340500368495077">"Έλεγχος για ενημέρωση"</string>
    <string name="new_sms_notification_title" msgid="8442817549127555977">"Έχετε νέα μηνύματα"</string>
    <string name="new_sms_notification_content" msgid="7002938807812083463">"Άνοιγμα της εφαρμογής SMS για προβολή"</string>
    <string name="user_encrypted_title" msgid="9054897468831672082">"Μερ. λειτ. ίσως είναι περιορ."</string>
    <string name="user_encrypted_message" msgid="4923292604515744267">"Πατήστε για ξεκλείδωμα"</string>
    <string name="user_encrypted_detail" msgid="5708447464349420392">"Τα δεδομένα χρήστη κλειδώθηκαν"</string>
    <string name="profile_encrypted_detail" msgid="3700965619978314974">"Το προφίλ εργασίας κλειδώθηκε"</string>
    <string name="profile_encrypted_message" msgid="6964994232310195874">"Πατήστε για ξεκλ. προφίλ εργ."</string>
    <string name="usb_mtp_launch_notification_title" msgid="8359219638312208932">"Συνδέθηκε με το <xliff:g id="PRODUCT_NAME">%1$s</xliff:g>"</string>
    <string name="usb_mtp_launch_notification_description" msgid="8541876176425411358">"Πατήστε για να δείτε τα αρχεία"</string>
    <string name="pin_target" msgid="3052256031352291362">"Καρφίτσωμα"</string>
    <string name="unpin_target" msgid="3556545602439143442">"Ξεκαρφίτσωμα"</string>
    <string name="app_info" msgid="6856026610594615344">"Πληροφορίες εφαρμογής"</string>
    <string name="negative_duration" msgid="5688706061127375131">"−<xliff:g id="TIME">%1$s</xliff:g>"</string>
    <string name="demo_starting_message" msgid="5268556852031489931">"Έναρξη επίδειξης…"</string>
    <string name="demo_restarting_message" msgid="952118052531642451">"Επαναφορά συσκευής…"</string>
    <string name="suspended_widget_accessibility" msgid="6712143096475264190">"Απενεργοποιημένο <xliff:g id="LABEL">%1$s</xliff:g>"</string>
    <string name="conference_call" msgid="3751093130790472426">"Κλήση συνδιάσκεψης"</string>
    <string name="tooltip_popup_title" msgid="5253721848739260181">"Επεξήγηση εργαλείου"</string>
    <string name="app_category_game" msgid="5431836943981492993">"Παιχνίδια"</string>
    <string name="app_category_audio" msgid="1659853108734301647">"Μουσική και ήχος"</string>
    <string name="app_category_video" msgid="2728726078629384196">"Ταινίες και βίντεο"</string>
    <string name="app_category_image" msgid="4867854544519846048">"Φωτογραφίες και εικόνες"</string>
    <string name="app_category_social" msgid="5842783057834965912">"Κοινωνικά και επικοινωνία"</string>
    <string name="app_category_news" msgid="7496506240743986873">"Ειδήσεις και περιοδικά"</string>
    <string name="app_category_maps" msgid="5878491404538024367">"Χάρτες και πλοήγηση"</string>
    <string name="app_category_productivity" msgid="3742083261781538852">"Παραγωγικότητα"</string>
    <string name="device_storage_monitor_notification_channel" msgid="3295871267414816228">"Αποθηκευτικός χώρος συσκευής"</string>
    <string name="adb_debugging_notification_channel_tv" msgid="5537766997350092316">"Εντοπισμός σφαλμάτων USB"</string>
    <string name="time_picker_hour_label" msgid="2979075098868106450">"ώρα"</string>
    <string name="time_picker_minute_label" msgid="5168864173796598399">"λεπτό"</string>
    <string name="time_picker_header_text" msgid="143536825321922567">"Ορισμός ώρας"</string>
    <string name="time_picker_input_error" msgid="7574999942502513765">"Εισαγάγετε μια έγκυρη ώρα"</string>
    <string name="time_picker_prompt_label" msgid="7588093983899966783">"Πληκτρολογήστε την ώρα"</string>
    <string name="time_picker_text_input_mode_description" msgid="4148166758173708199">"Κάντε εναλλαγή στη λειτουργία εισαγωγής κειμένου, για την εισαγωγή της ώρας."</string>
    <string name="time_picker_radial_mode_description" msgid="4953403779779557198">"Κάντε εναλλαγή στη λειτουργία ρολογιού, για την εισαγωγή της ώρας."</string>
    <string name="autofill_picker_accessibility_title" msgid="8469043291648711535">"Επιλογές αυτόματης συμπλήρωσης"</string>
    <string name="autofill_save_accessibility_title" msgid="7244365268417107822">"Αποθήκευση για Αυτόματη Συμπλήρωση"</string>
    <string name="autofill_error_cannot_autofill" msgid="7402758580060110371">"Δεν είναι δυνατή η αυτόματη συμπλήρωση των περιεχομένων"</string>
    <string name="autofill_picker_no_suggestions" msgid="3908514303773350735">"Δεν υπάρχουν προτάσεις αυτόματης συμπλήρωσης"</string>
    <plurals name="autofill_picker_some_suggestions" formatted="false" msgid="5506565809835815274">
      <item quantity="other"><xliff:g id="COUNT">%1$s</xliff:g> προτάσεις αυτόματης συμπλήρωσης</item>
      <item quantity="one">Μία πρόταση αυτόματης συμπλήρωσης</item>
    </plurals>
    <string name="autofill_save_title" msgid="327541108460384555">"Αποθήκευση σε "<b>"<xliff:g id="LABEL">%1$s</xliff:g>"</b>";"</string>
    <string name="autofill_save_title_with_type" msgid="2339135393607143594">"Αποθήκευση <xliff:g id="TYPE">%1$s</xliff:g> σε "<b>"<xliff:g id="LABEL">%2$s</xliff:g>"</b>";"</string>
    <string name="autofill_save_title_with_2types" msgid="87616102361154432">"Αποθήκευση <xliff:g id="TYPE_0">%1$s</xliff:g> και <xliff:g id="TYPE_1">%2$s</xliff:g> σε "<b>"<xliff:g id="LABEL">%3$s</xliff:g>"</b>";"</string>
    <string name="autofill_save_title_with_3types" msgid="4108978552969604555">"Αποθήκευση <xliff:g id="TYPE_0">%1$s</xliff:g>, <xliff:g id="TYPE_1">%2$s</xliff:g> και <xliff:g id="TYPE_2">%3$s</xliff:g> σε "<b>"<xliff:g id="LABEL">%4$s</xliff:g>"</b>";"</string>
    <string name="autofill_update_title" msgid="5305781141104585279">"Ενημέρωση σε "<b>"<xliff:g id="LABEL">%1$s</xliff:g>"</b>";"</string>
    <string name="autofill_update_title_with_type" msgid="4624181147422762233">"Ενημέρωση <xliff:g id="TYPE">%1$s</xliff:g> σε "<b>"<xliff:g id="LABEL">%2$s</xliff:g>"</b>";"</string>
    <string name="autofill_update_title_with_2types" msgid="2300113827053626484">"Ενημέρωση <xliff:g id="TYPE_0">%1$s</xliff:g> και <xliff:g id="TYPE_1">%2$s</xliff:g> σε "<b>"<xliff:g id="LABEL">%3$s</xliff:g>"</b>";"</string>
    <string name="autofill_update_title_with_3types" msgid="9089824354296211922">"Ενημέρωση αυτών των στοιχείων "<b>"<xliff:g id="LABEL">%4$s</xliff:g>"</b>": <xliff:g id="TYPE_0">%1$s</xliff:g>, <xliff:g id="TYPE_1">%2$s</xliff:g> και <xliff:g id="TYPE_2">%3$s</xliff:g>;"</string>
    <string name="autofill_save_yes" msgid="6398026094049005921">"Αποθήκευση"</string>
    <string name="autofill_save_no" msgid="2625132258725581787">"Όχι, ευχαριστώ"</string>
    <string name="autofill_update_yes" msgid="310358413273276958">"Ενημέρωση"</string>
    <string name="autofill_save_type_password" msgid="5288448918465971568">"κωδικός πρόσβασης"</string>
    <string name="autofill_save_type_address" msgid="4936707762193009542">"διεύθυνση"</string>
    <string name="autofill_save_type_credit_card" msgid="7127694776265563071">"πιστωτική κάρτα"</string>
    <string name="autofill_save_type_username" msgid="239040540379769562">"όνομα χρήστη"</string>
    <string name="autofill_save_type_email_address" msgid="5752949432129262174">"διεύθυνση email"</string>
    <string name="etws_primary_default_message_earthquake" msgid="5541962250262769193">"Μείνετε ψύχραιμοι και αναζητήστε κάποιο κοντινό καταφύγιο."</string>
    <string name="etws_primary_default_message_tsunami" msgid="1887685943498368548">"Εκκενώστε αμέσως τις παράκτιες περιοχές και τις περιοχές δίπλα σε ποτάμια και μετακινηθείτε σε ένα ασφαλέστερο μέρος, όπως περιοχές με υψόμετρο."</string>
    <string name="etws_primary_default_message_earthquake_and_tsunami" msgid="998797956848445862">"Μείνετε ψύχραιμοι και αναζητήστε κάποιο κοντινό καταφύγιο."</string>
    <string name="etws_primary_default_message_test" msgid="2709597093560037455">"Δοκιμαστικό μήνυμα έκτακτης ανάγκης"</string>
    <string name="notification_reply_button_accessibility" msgid="3621714652387814344">"Απάντηση"</string>
    <string name="etws_primary_default_message_others" msgid="6293148756130398971"></string>
    <string name="mmcc_authentication_reject" msgid="5767701075994754356">"Δεν επιτρέπεται η χρήση της κάρτας SIM για φωνητικές εντολές"</string>
    <string name="mmcc_imsi_unknown_in_hlr" msgid="5316658473301462825">"Δεν παρέχεται κάρτα SIM για φωνητικές εντολές"</string>
    <string name="mmcc_illegal_ms" msgid="807334478177362062">"Δεν επιτρέπεται η χρήση της κάρτας SIM για φωνητικές εντολές"</string>
    <string name="mmcc_illegal_me" msgid="1950705155760872972">"Δεν επιτρέπεται η χρήση του τηλεφώνου για φωνητικές εντολές"</string>
    <string name="mmcc_authentication_reject_msim_template" msgid="1217031195834766479">"Ο αριθμός SIM <xliff:g id="SIMNUMBER">%d</xliff:g> δεν επιτρέπεται"</string>
    <string name="mmcc_imsi_unknown_in_hlr_msim_template" msgid="5636464607596778986">"Ο αριθμός SIM <xliff:g id="SIMNUMBER">%d</xliff:g> δεν παρέχεται"</string>
    <string name="mmcc_illegal_ms_msim_template" msgid="5994323296399913454">"Ο αριθμός SIM <xliff:g id="SIMNUMBER">%d</xliff:g> δεν επιτρέπεται"</string>
    <string name="mmcc_illegal_me_msim_template" msgid="5550259730350571826">"Ο αριθμός SIM <xliff:g id="SIMNUMBER">%d</xliff:g> δεν επιτρέπεται"</string>
    <string name="popup_window_default_title" msgid="4874318849712115433">"Αναδυόμενο παράθυρο"</string>
    <string name="slice_more_content" msgid="8504342889413274608">"+ <xliff:g id="NUMBER">%1$d</xliff:g>"</string>
    <string name="shortcut_restored_on_lower_version" msgid="4860853725206702336">"Η έκδοση εφαρμογής υποβαθμίστηκε ή δεν είναι συμβατή με αυτήν τη συντόμευση"</string>
    <string name="shortcut_restore_not_supported" msgid="5028808567940014190">"Δεν ήταν δυνατή η επαναφορά της συντόμευσης, επειδή η εφαρμογή δεν υποστηρίζει τη δημιουργία αντιγράφων ασφαλείας και την επαναφορά"</string>
    <string name="shortcut_restore_signature_mismatch" msgid="2406209324521327518">"Δεν ήταν δυνατή η επαναφορά της συντόμευσης, λόγω αναντιστοιχίας της υπογραφής εφαρμογής"</string>
    <string name="shortcut_restore_unknown_issue" msgid="8703738064603262597">"Δεν ήταν δυνατή η επαναφορά της συντόμευσης"</string>
    <string name="shortcut_disabled_reason_unknown" msgid="5276016910284687075">"Η συντόμευση είναι απενεργοποιημένη"</string>
    <string name="harmful_app_warning_uninstall" msgid="4837672735619532931">"ΑΠΕΓΚΑΤΑΣΤΑΣΗ"</string>
    <string name="harmful_app_warning_open_anyway" msgid="596432803680914321">"ΑΝΟΙΓΜΑ"</string>
    <string name="harmful_app_warning_title" msgid="8982527462829423432">"Εντοπίστηκε επιβλαβής εφαρμογή"</string>
    <string name="slices_permission_request" msgid="8484943441501672932">"Η εφαρμογή <xliff:g id="APP_0">%1$s</xliff:g> θέλει να εμφανίζει τμήματα της εφαρμογής <xliff:g id="APP_2">%2$s</xliff:g>"</string>
    <string name="screenshot_edit" msgid="7867478911006447565">"Επεξεργασία"</string>
    <string name="volume_dialog_ringer_guidance_vibrate" msgid="8902050240801159042">"Θα υπάρχει δόνηση για κλήσεις και ειδοποιήσεις"</string>
    <string name="volume_dialog_ringer_guidance_silent" msgid="2128975224280276122">"Οι κλήσεις και οι ειδοποιήσεις θα τεθούν σε παύση"</string>
    <string name="notification_channel_system_changes" msgid="5072715579030948646">"Αλλαγές στο σύστημα"</string>
    <string name="notification_channel_do_not_disturb" msgid="6766940333105743037">"Μην ενοχλείτε"</string>
    <string name="zen_upgrade_notification_visd_title" msgid="3288313883409759733">"Νέο: Η λειτουργία \"Μην ενοχλείτε\" αποκρύπτει ειδοποιήσεις"</string>
    <string name="zen_upgrade_notification_visd_content" msgid="5533674060311631165">"Πατήστε για να μάθετε περισσότερα και να κάνετε αλλαγές."</string>
    <string name="zen_upgrade_notification_title" msgid="3799603322910377294">"Η λειτουργία \"Μην ενοχλείτε\" άλλαξε"</string>
    <string name="zen_upgrade_notification_content" msgid="1794994264692424562">"Πατήστε για να ελέγξετε το περιεχόμενο που έχει αποκλειστεί."</string>
    <string name="notification_app_name_system" msgid="4205032194610042794">"Σύστημα"</string>
    <string name="notification_app_name_settings" msgid="7751445616365753381">"Ρυθμίσεις"</string>
    <string name="notification_appops_camera_active" msgid="5050283058419699771">"Κάμερα"</string>
    <string name="notification_appops_microphone_active" msgid="4335305527588191730">"Μικρόφωνο"</string>
    <string name="notification_appops_overlay_active" msgid="633813008357934729">"εμφανίζεται πάνω σε άλλες εφαρμογές στην οθόνη σας"</string>
    <string name="dynamic_mode_notification_channel_name" msgid="2348803891571320452">"Ειδοποίηση πληροφοριών λειτουργίας Ρουτίνας"</string>
    <string name="dynamic_mode_notification_title" msgid="508815255807182035">"Η μπαταρία μπορεί να εξαντληθεί πριν από τη συνηθισμένη φόρτιση"</string>
    <string name="dynamic_mode_notification_summary" msgid="2541166298550402690">"Η Εξοικονόμηση μπαταρίας ενεργοποιήθηκε για την επέκταση της διάρκειας ζωής της μπαταρίας"</string>
    <string name="mime_type_folder" msgid="7111951698626315204">"Φάκελος"</string>
    <string name="mime_type_apk" msgid="5518003630972506900">"Εφαρμογή Android"</string>
    <string name="mime_type_generic" msgid="6833871596845900027">"Αρχείο"</string>
    <string name="mime_type_generic_ext" msgid="8450275970061657174">"Αρχείο <xliff:g id="EXTENSION">%1$s</xliff:g>"</string>
    <string name="mime_type_audio" msgid="6289777657172050926">"Ήχος"</string>
    <string name="mime_type_audio_ext" msgid="3270880987725816210">"Αρχείο ήχου <xliff:g id="EXTENSION">%1$s</xliff:g>"</string>
    <string name="mime_type_video" msgid="4093025777317307426">"Βίντεο"</string>
    <string name="mime_type_video_ext" msgid="5643771615714173159">"Βίντεο <xliff:g id="EXTENSION">%1$s</xliff:g>"</string>
    <string name="mime_type_image" msgid="3144284451605236371">"Εικόνα"</string>
    <string name="mime_type_image_ext" msgid="1514613218742736590">"Εικόνα <xliff:g id="EXTENSION">%1$s</xliff:g>"</string>
    <string name="mime_type_compressed" msgid="1645486037074943257">"Αρχείο"</string>
    <string name="mime_type_compressed_ext" msgid="4232293058067801528">"Αρχείο <xliff:g id="EXTENSION">%1$s</xliff:g>"</string>
    <string name="mime_type_document" msgid="1596838147256375966">"Έγγραφο"</string>
    <string name="mime_type_document_ext" msgid="6327266601345501281">"Έγγραφο <xliff:g id="EXTENSION">%1$s</xliff:g>"</string>
    <string name="mime_type_spreadsheet" msgid="2639138255207123557">"Υπολογιστικό φύλλο"</string>
    <string name="mime_type_spreadsheet_ext" msgid="5508653032786106725">"Υπολογιστικό φύλλο <xliff:g id="EXTENSION">%1$s</xliff:g>"</string>
    <string name="mime_type_presentation" msgid="6145604688774787357">"Παρουσίαση"</string>
    <string name="mime_type_presentation_ext" msgid="2982650207774823437">"Παρουσίαση <xliff:g id="EXTENSION">%1$s</xliff:g>"</string>
    <string name="car_loading_profile" msgid="3545132581795684027">"Φόρτωση"</string>
    <plurals name="file_count" formatted="false" msgid="1628600959752419449">
      <item quantity="other"><xliff:g id="FILE_NAME_2">%s</xliff:g> + <xliff:g id="COUNT_3">%d</xliff:g> αρχεία</item>
      <item quantity="one"><xliff:g id="FILE_NAME_0">%s</xliff:g> + <xliff:g id="COUNT_1">%d</xliff:g> αρχείο</item>
    </plurals>
<<<<<<< HEAD
=======
    <!-- no translation found for chooser_no_direct_share_targets (997970693708458895) -->
    <skip />
>>>>>>> 825827da
</resources><|MERGE_RESOLUTION|>--- conflicted
+++ resolved
@@ -308,28 +308,15 @@
     <string name="permgrouplab_phone" msgid="5229115638567440675">"Τηλέφωνο"</string>
     <string name="permgroupdesc_phone" msgid="6234224354060641055">"πραγματοποιεί και να διαχειρίζεται τηλ/κές κλήσεις"</string>
     <string name="permgrouprequest_phone" msgid="9166979577750581037">"Να επιτρέπεται στην εφαρμογή &lt;b&gt;<xliff:g id="APP_NAME">%1$s</xliff:g>&lt;/b&gt; η πραγματοποίηση και η διαχείριση τηλεφωνικών κλήσεων;"</string>
-<<<<<<< HEAD
-    <!-- no translation found for permgrouplab_sensors (4838614103153567532) -->
-    <skip />
-=======
     <string name="permgrouplab_sensors" msgid="4838614103153567532">"Αισθητήρες σώματος"</string>
->>>>>>> 825827da
     <string name="permgroupdesc_sensors" msgid="7147968539346634043">"πρόσβαση στα δεδομένα αισθητήρα σχετικά με τις ζωτικές ενδείξεις σας"</string>
     <string name="permgrouprequest_sensors" msgid="6349806962814556786">"Να επιτρέπεται στην εφαρμογή &lt;b&gt;<xliff:g id="APP_NAME">%1$s</xliff:g>&lt;/b&gt; να έχει πρόσβαση στα δεδομένα αισθητήρα σχετικά με τις ζωτικές ενδείξεις σας;"</string>
     <string name="permgrouplab_aural" msgid="965607064083134896">"Μουσική"</string>
     <string name="permgroupdesc_aural" msgid="4870189506255958055">"πρόσβαση στη μουσική σας"</string>
     <string name="permgrouprequest_aural" msgid="6787926123071735620">"Να επιτρέπεται στην εφαρμογή &lt;b&gt;<xliff:g id="APP_NAME">%1$s</xliff:g>&lt;/b&gt; να έχει πρόσβαση στη μουσική σας;"</string>
-<<<<<<< HEAD
-    <!-- no translation found for permgrouplab_visual (6477382108771145134) -->
-    <skip />
-    <string name="permgroupdesc_visual" msgid="3415827902566663546">"πρόσβαση στις φωτογραφίες και στα βίντεό σας"</string>
-    <!-- no translation found for permgrouprequest_visual (3043752127595243314) -->
-    <skip />
-=======
     <string name="permgrouplab_visual" msgid="6477382108771145134">"Φωτογραφίες και βίντεο"</string>
     <string name="permgroupdesc_visual" msgid="3415827902566663546">"πρόσβαση στις φωτογραφίες και στα βίντεό σας"</string>
     <string name="permgrouprequest_visual" msgid="3043752127595243314">"Να επιτρέπεται η πρόσβαση του &lt;b&gt;<xliff:g id="APP_NAME">%1$s</xliff:g>&lt;/b&gt; σε φωτογραφίες και βίντεο, μεταξύ άλλων σε επισημασμένες τοποθεσίες;"</string>
->>>>>>> 825827da
     <string name="capability_title_canRetrieveWindowContent" msgid="3901717936930170320">"Ανάκτηση του περιεχομένου του παραθύρου"</string>
     <string name="capability_desc_canRetrieveWindowContent" msgid="3772225008605310672">"Έλεγχος του περιεχομένου ενός παραθύρου με το οποίο αλληλεπιδράτε."</string>
     <string name="capability_title_canRequestTouchExploration" msgid="3108723364676667320">"Ενεργοποίηση της \"Εξερεύνησης με άγγιγμα\""</string>
@@ -2033,9 +2020,6 @@
       <item quantity="other"><xliff:g id="FILE_NAME_2">%s</xliff:g> + <xliff:g id="COUNT_3">%d</xliff:g> αρχεία</item>
       <item quantity="one"><xliff:g id="FILE_NAME_0">%s</xliff:g> + <xliff:g id="COUNT_1">%d</xliff:g> αρχείο</item>
     </plurals>
-<<<<<<< HEAD
-=======
     <!-- no translation found for chooser_no_direct_share_targets (997970693708458895) -->
     <skip />
->>>>>>> 825827da
 </resources>