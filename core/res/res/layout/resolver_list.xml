--- conflicted
+++ resolved
@@ -25,22 +25,6 @@
     android:maxCollapsedHeightSmall="56dp"
     android:id="@id/contentPanel">
 
-<<<<<<< HEAD
-    <TextView android:id="@+id/title"
-              android:layout_width="match_parent"
-              android:layout_height="wrap_content"
-              android:layout_alwaysShow="true"
-              android:minHeight="56dp"
-              android:textAppearance="?android:attr/textAppearanceMedium"
-              android:gravity="start|center_vertical"
-              android:paddingStart="16dp"
-              android:paddingEnd="16dp"
-              android:paddingTop="8dp"
-              android:paddingBottom="8dp"
-              android:background="@color/resolver_list_bg"
-              android:elevation="8dp"
-              />
-=======
     <LinearLayout
         android:layout_width="match_parent"
         android:layout_height="wrap_content"
@@ -91,7 +75,6 @@
                       android:ellipsize="marquee" />
         </LinearLayout>
     </LinearLayout>
->>>>>>> d0f748a7
 
     <ListView
         android:layout_width="match_parent"
@@ -99,7 +82,7 @@
         android:id="@+id/resolver_list"
         android:clipToPadding="false"
         android:scrollbarStyle="outsideOverlay"
-        android:background="@color/resolver_list_bg"
+        android:background="@color/white"
         android:elevation="8dp"
         android:nestedScrollingEnabled="true"
         android:divider="@null" />
@@ -125,7 +108,7 @@
         android:orientation="horizontal"
         android:layoutDirection="locale"
         android:measureWithLargestChild="true"
-        android:background="@color/resolver_list_bg"
+        android:background="@color/white"
         android:paddingTop="8dp"
         android:paddingBottom="8dp"
         android:paddingStart="12dp"
