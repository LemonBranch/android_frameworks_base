<?xml version="1.0" encoding="UTF-8"?>
<!-- 
/* //device/apps/common/assets/res/any/strings.xml
**
** Copyright 2006, The Android Open Source Project
**
** Licensed under the Apache License, Version 2.0 (the "License");
** you may not use this file except in compliance with the License.
** You may obtain a copy of the License at
**
**     http://www.apache.org/licenses/LICENSE-2.0
**
** Unless required by applicable law or agreed to in writing, software
** distributed under the License is distributed on an "AS IS" BASIS,
** WITHOUT WARRANTIES OR CONDITIONS OF ANY KIND, either express or implied.
** See the License for the specific language governing permissions and
** limitations under the License.
*/
 -->

<resources xmlns:android="http://schemas.android.com/apk/res/android"
    xmlns:xliff="urn:oasis:names:tc:xliff:document:1.2">
    <string name="byteShort" msgid="8340973892742019101">"B"</string>
    <string name="kilobyteShort" msgid="7542884022844556968">"kB"</string>
    <string name="megabyteShort" msgid="6355851576770428922">"MB"</string>
    <string name="gigabyteShort" msgid="3259882455212193214">"GB"</string>
    <string name="terabyteShort" msgid="231613018159186962">"TB"</string>
    <string name="petabyteShort" msgid="5637816680144990219">"PB"</string>
    <string name="fileSizeSuffix" msgid="8897567456150907538">"<xliff:g id="NUMBER">%1$s</xliff:g> <xliff:g id="UNIT">%2$s</xliff:g>"</string>
    <string name="untitled" msgid="4638956954852782576">"&lt;Untitled&gt;"</string>
    <string name="emptyPhoneNumber" msgid="7694063042079676517">"(No phone number)"</string>
    <string name="unknownName" msgid="6867811765370350269">"Unknown"</string>
    <string name="defaultVoiceMailAlphaTag" msgid="2660020990097733077">"Voicemail"</string>
    <string name="defaultMsisdnAlphaTag" msgid="2850889754919584674">"MSISDN1"</string>
    <string name="mmiError" msgid="5154499457739052907">"Connection problem or invalid MMI code."</string>
    <string name="mmiFdnError" msgid="5224398216385316471">"Operation is restricted to fixed dialling numbers only."</string>
    <string name="mmiErrorWhileRoaming" msgid="762488890299284230">"Cannot change call forwarding settings from your phone while you are roaming."</string>
    <string name="serviceEnabled" msgid="8147278346414714315">"Service was enabled."</string>
    <string name="serviceEnabledFor" msgid="6856228140453471041">"Service was enabled for:"</string>
    <string name="serviceDisabled" msgid="1937553226592516411">"Service has been disabled."</string>
    <string name="serviceRegistered" msgid="6275019082598102493">"Registration was successful."</string>
    <string name="serviceErased" msgid="1288584695297200972">"Erase successful."</string>
    <string name="passwordIncorrect" msgid="7612208839450128715">"Incorrect password."</string>
    <string name="mmiComplete" msgid="8232527495411698359">"MMI complete."</string>
    <string name="badPin" msgid="9015277645546710014">"The old PIN that you typed is incorrect."</string>
    <string name="badPuk" msgid="5487257647081132201">"The PUK that you typed isn\'t correct."</string>
    <string name="mismatchPin" msgid="609379054496863419">"The PINs that you typed don\'t match."</string>
    <string name="invalidPin" msgid="3850018445187475377">"Type a PIN that is 4 to 8 numbers."</string>
    <string name="invalidPuk" msgid="8761456210898036513">"Type a PUK that is 8 numbers or longer."</string>
    <string name="needPuk" msgid="919668385956251611">"Your SIM card is PUK-locked. Type the PUK code to unlock it."</string>
    <string name="needPuk2" msgid="4526033371987193070">"Type PUK2 to unblock SIM card."</string>
    <string name="enablePin" msgid="209412020907207950">"Unsuccessful, enable SIM/RUIM Lock."</string>
    <plurals name="pinpuk_attempts" formatted="false" msgid="1251012001539225582">
      <item quantity="other">You have <xliff:g id="NUMBER_1">%d</xliff:g> remaining attempts before SIM is locked.</item>
      <item quantity="one">You have <xliff:g id="NUMBER_0">%d</xliff:g> remaining attempt before SIM is locked.</item>
    </plurals>
    <string name="imei" msgid="2625429890869005782">"IMEI"</string>
    <string name="meid" msgid="4841221237681254195">"MEID"</string>
    <string name="ClipMmi" msgid="6952821216480289285">"Incoming Caller ID"</string>
    <string name="ClirMmi" msgid="7784673673446833091">"Outgoing Caller ID"</string>
    <string name="ColpMmi" msgid="3065121483740183974">"Connected Line ID"</string>
    <string name="ColrMmi" msgid="4996540314421889589">"Connected Line ID Restriction"</string>
    <string name="CfMmi" msgid="5123218989141573515">"Call forwarding"</string>
    <string name="CwMmi" msgid="9129678056795016867">"Call waiting"</string>
    <string name="BaMmi" msgid="455193067926770581">"Call barring"</string>
    <string name="PwdMmi" msgid="7043715687905254199">"Password change"</string>
    <string name="PinMmi" msgid="3113117780361190304">"PIN change"</string>
    <string name="CnipMmi" msgid="3110534680557857162">"Calling number present"</string>
    <string name="CnirMmi" msgid="3062102121430548731">"Calling number restricted"</string>
    <string name="ThreeWCMmi" msgid="9051047170321190368">"Three-way calling"</string>
    <string name="RuacMmi" msgid="7827887459138308886">"Rejection of undesired annoying calls"</string>
    <string name="CndMmi" msgid="3116446237081575808">"Calling number delivery"</string>
    <string name="DndMmi" msgid="1265478932418334331">"Do not disturb"</string>
    <string name="CLIRDefaultOnNextCallOn" msgid="429415409145781923">"Caller ID defaults to restricted. Next call: Restricted"</string>
    <string name="CLIRDefaultOnNextCallOff" msgid="3092918006077864624">"Caller ID defaults to restricted. Next call: Not restricted"</string>
    <string name="CLIRDefaultOffNextCallOn" msgid="6179425182856418465">"Caller ID defaults to not restricted. Next call: Restricted"</string>
    <string name="CLIRDefaultOffNextCallOff" msgid="2567998633124408552">"Caller ID defaults to not restricted. Next call: Not restricted"</string>
    <string name="serviceNotProvisioned" msgid="8614830180508686666">"Service not provisioned."</string>
    <string name="CLIRPermanent" msgid="3377371145926835671">"You can\'t change the caller ID setting."</string>
    <string name="RestrictedOnDataTitle" msgid="5221736429761078014">"No mobile data service"</string>
    <string name="RestrictedOnEmergencyTitle" msgid="6855466023161191166">"Emergency calling unavailable"</string>
    <string name="RestrictedOnNormalTitle" msgid="3179574012752700984">"No voice service"</string>
    <string name="RestrictedOnAllVoiceTitle" msgid="8037246983606545202">"No voice service or emergency calling"</string>
    <string name="RestrictedStateContent" msgid="6538703255570997248">"Temporarily turned off by your operator"</string>
    <string name="RestrictedStateContentMsimTemplate" msgid="673416791370248176">"Temporarily turned off by your operator for SIM <xliff:g id="SIMNUMBER">%d</xliff:g>"</string>
    <string name="NetworkPreferenceSwitchTitle" msgid="6982395015324165258">"Can’t reach mobile network"</string>
    <string name="NetworkPreferenceSwitchSummary" msgid="509327194863482733">"Try changing preferred network. Tap to change."</string>
    <string name="EmergencyCallWarningTitle" msgid="813380189532491336">"Emergency calling unavailable"</string>
    <string name="EmergencyCallWarningSummary" msgid="1899692069750260619">"Can’t make emergency calls over Wi‑Fi"</string>
    <string name="notification_channel_network_alert" msgid="4427736684338074967">"Alerts"</string>
    <string name="notification_channel_call_forward" msgid="2419697808481833249">"Call forwarding"</string>
    <string name="notification_channel_emergency_callback" msgid="6686166232265733921">"Emergency callback mode"</string>
    <string name="notification_channel_mobile_data_status" msgid="4575131690860945836">"Mobile data status"</string>
    <string name="notification_channel_sms" msgid="3441746047346135073">"SMS messages"</string>
    <string name="notification_channel_voice_mail" msgid="3954099424160511919">"Voicemail messages"</string>
    <string name="notification_channel_wfc" msgid="2130802501654254801">"Wi-Fi Calling"</string>
    <string name="notification_channel_sim" msgid="4052095493875188564">"SIM status"</string>
    <string name="peerTtyModeFull" msgid="6165351790010341421">"Peer requested TTY Mode FULL"</string>
    <string name="peerTtyModeHco" msgid="5728602160669216784">"Peer requested TTY Mode HCO"</string>
    <string name="peerTtyModeVco" msgid="1742404978686538049">"Peer requested TTY Mode VCO"</string>
    <string name="peerTtyModeOff" msgid="3280819717850602205">"Peer requested TTY Mode OFF"</string>
    <string name="serviceClassVoice" msgid="1258393812335258019">"Voice"</string>
    <string name="serviceClassData" msgid="872456782077937893">"Data"</string>
    <string name="serviceClassFAX" msgid="5566624998840486475">"FAX"</string>
    <string name="serviceClassSMS" msgid="2015460373701527489">"SMS"</string>
    <string name="serviceClassDataAsync" msgid="4523454783498551468">"Async"</string>
    <string name="serviceClassDataSync" msgid="7530000519646054776">"Sync"</string>
    <string name="serviceClassPacket" msgid="6991006557993423453">"Packet"</string>
    <string name="serviceClassPAD" msgid="3235259085648271037">"PAD"</string>
    <string name="roamingText0" msgid="7170335472198694945">"Roaming Indicator On"</string>
    <string name="roamingText1" msgid="5314861519752538922">"Roaming Indicator Off"</string>
    <string name="roamingText2" msgid="8969929049081268115">"Roaming Indicator Flashing"</string>
    <string name="roamingText3" msgid="5148255027043943317">"Out of local area"</string>
    <string name="roamingText4" msgid="8808456682550796530">"Out of Building"</string>
    <string name="roamingText5" msgid="7604063252850354350">"Roaming - Preferred System"</string>
    <string name="roamingText6" msgid="2059440825782871513">"Roaming - Available System"</string>
    <string name="roamingText7" msgid="7112078724097233605">"Roaming - Alliance Partner"</string>
    <string name="roamingText8" msgid="5989569778604089291">"Roaming - Premium Partner"</string>
    <string name="roamingText9" msgid="7969296811355152491">"Roaming - Full Service Functionality"</string>
    <string name="roamingText10" msgid="3992906999815316417">"Roaming - Partial Service Functionality"</string>
    <string name="roamingText11" msgid="4154476854426920970">"Roaming Banner On"</string>
    <string name="roamingText12" msgid="1189071119992726320">"Roaming Banner Off"</string>
    <string name="roamingTextSearching" msgid="8360141885972279963">"Searching for Service"</string>
    <string name="wfcRegErrorTitle" msgid="3855061241207182194">"Couldn’t set up Wi‑Fi calling"</string>
  <string-array name="wfcOperatorErrorAlertMessages">
    <item msgid="3910386316304772394">"To make calls and send messages over Wi-Fi, first ask your operator to set up this service. Then turn on Wi-Fi calling again from Settings. (Error code: <xliff:g id="CODE">%1$s</xliff:g>)"</item>
  </string-array>
  <string-array name="wfcOperatorErrorNotificationMessages">
    <item msgid="7372514042696663278">"Issue registering Wi‑Fi calling with your operator: <xliff:g id="CODE">%1$s</xliff:g>"</item>
  </string-array>
    <!-- no translation found for wfcSpnFormat_spn (4998685024207291232) -->
    <skip />
    <string name="wfcSpnFormat_spn_wifi_calling" msgid="136001023263502280">"<xliff:g id="SPN">%s</xliff:g> Wi-Fi Calling"</string>
    <string name="wfcSpnFormat_wlan_call" msgid="2533371081782489793">"WLAN call"</string>
    <string name="wfcSpnFormat_spn_wlan_call" msgid="2315240198303197168">"<xliff:g id="SPN">%s</xliff:g> WLAN Call"</string>
    <string name="wfcSpnFormat_spn_wifi" msgid="6546481665561961938">"<xliff:g id="SPN">%s</xliff:g> Wi-Fi"</string>
    <string name="wfcSpnFormat_wifi_calling_bar_spn" msgid="1726178784338466265">"Wi-Fi Calling | <xliff:g id="SPN">%s</xliff:g>"</string>
    <string name="wfcSpnFormat_spn_vowifi" msgid="4444638298656953681">"<xliff:g id="SPN">%s</xliff:g> VoWifi"</string>
    <string name="wfcSpnFormat_wifi_calling" msgid="4990486735013125329">"Wi-Fi Calling"</string>
    <string name="wfcSpnFormat_wifi" msgid="1892673884655959773">"Wi-Fi"</string>
    <string name="wfcSpnFormat_wifi_calling_wo_hyphen" msgid="1336669776254502831">"Wi-Fi Calling"</string>
    <string name="wfcSpnFormat_vowifi" msgid="1765176406171272629">"VoWifi"</string>
    <string name="wifi_calling_off_summary" msgid="8720659586041656098">"Off"</string>
    <string name="wfc_mode_wifi_preferred_summary" msgid="1994113411286935263">"Wi-Fi preferred"</string>
    <string name="wfc_mode_cellular_preferred_summary" msgid="1988279625335345908">"Mobile preferred"</string>
    <string name="wfc_mode_wifi_only_summary" msgid="2379919155237869320">"Wi-Fi only"</string>
    <string name="cfTemplateNotForwarded" msgid="1683685883841272560">"<xliff:g id="BEARER_SERVICE_CODE">{0}</xliff:g>: Not forwarded"</string>
    <string name="cfTemplateForwarded" msgid="1302922117498590521">"<xliff:g id="BEARER_SERVICE_CODE">{0}</xliff:g>: <xliff:g id="DIALING_NUMBER">{1}</xliff:g>"</string>
    <string name="cfTemplateForwardedTime" msgid="9206251736527085256">"<xliff:g id="BEARER_SERVICE_CODE">{0}</xliff:g>: <xliff:g id="DIALING_NUMBER">{1}</xliff:g> after <xliff:g id="TIME_DELAY">{2}</xliff:g> seconds"</string>
    <string name="cfTemplateRegistered" msgid="5073237827620166285">"<xliff:g id="BEARER_SERVICE_CODE">{0}</xliff:g>: Not forwarded"</string>
    <string name="cfTemplateRegisteredTime" msgid="6781621964320635172">"<xliff:g id="BEARER_SERVICE_CODE">{0}</xliff:g>: Not forwarded"</string>
    <string name="fcComplete" msgid="3118848230966886575">"Feature code complete."</string>
    <string name="fcError" msgid="3327560126588500777">"Connection problem or invalid feature code."</string>
    <string name="httpErrorOk" msgid="1191919378083472204">"OK"</string>
    <string name="httpError" msgid="7956392511146698522">"There was a network error."</string>
    <string name="httpErrorLookup" msgid="4711687456111963163">"Couldn\'t find the URL."</string>
    <string name="httpErrorUnsupportedAuthScheme" msgid="6299980280442076799">"The site authentication scheme isn\'t supported."</string>
    <string name="httpErrorAuth" msgid="1435065629438044534">"Couldn\'t authenticate."</string>
    <string name="httpErrorProxyAuth" msgid="1788207010559081331">"Authentication via the proxy server was unsuccessful."</string>
    <string name="httpErrorConnect" msgid="8714273236364640549">"Couldn\'t connect to the server."</string>
    <string name="httpErrorIO" msgid="2340558197489302188">"Couldn\'t communicate with the server. Try again later."</string>
    <string name="httpErrorTimeout" msgid="4743403703762883954">"The connection to the server timed out."</string>
    <string name="httpErrorRedirectLoop" msgid="8679596090392779516">"The page contains too many server redirects."</string>
    <string name="httpErrorUnsupportedScheme" msgid="5015730812906192208">"The protocol isn\'t supported."</string>
    <string name="httpErrorFailedSslHandshake" msgid="96549606000658641">"Couldn\'t establish a secure connection."</string>
    <string name="httpErrorBadUrl" msgid="3636929722728881972">"Couldn\'t open the page because the URL is invalid."</string>
    <string name="httpErrorFile" msgid="2170788515052558676">"Couldn\'t access the file."</string>
    <string name="httpErrorFileNotFound" msgid="6203856612042655084">"Couldn\'t find the requested file."</string>
    <string name="httpErrorTooManyRequests" msgid="1235396927087188253">"Too many requests are being processed. Try again later."</string>
    <string name="notification_title" msgid="8967710025036163822">"Sign-in error for <xliff:g id="ACCOUNT">%1$s</xliff:g>"</string>
    <string name="contentServiceSync" msgid="8353523060269335667">"Sync"</string>
    <string name="contentServiceSyncNotificationTitle" msgid="7036196943673524858">"Can\'t sync"</string>
    <string name="contentServiceTooManyDeletesNotificationDesc" msgid="4884451152168188763">"Attempted to delete too many <xliff:g id="CONTENT_TYPE">%s</xliff:g>."</string>
    <string name="low_memory" product="tablet" msgid="6494019234102154896">"Tablet storage is full. Delete some files to free space."</string>
    <string name="low_memory" product="watch" msgid="4415914910770005166">"Watch storage is full. Delete some files to free up space."</string>
    <string name="low_memory" product="tv" msgid="516619861191025923">"TV storage is full. Delete some files to free space."</string>
    <string name="low_memory" product="default" msgid="3475999286680000541">"Phone storage is full. Delete some files to free space."</string>
    <plurals name="ssl_ca_cert_warning" formatted="false" msgid="5106721205300213569">
      <item quantity="other">Certificate authorities installed</item>
      <item quantity="one">Certificate authority installed</item>
    </plurals>
    <string name="ssl_ca_cert_noti_by_unknown" msgid="4475437862189850602">"By an unknown third party"</string>
    <string name="ssl_ca_cert_noti_by_administrator" msgid="3541729986326153557">"By your work profile admin"</string>
    <string name="ssl_ca_cert_noti_managed" msgid="4030263497686867141">"By <xliff:g id="MANAGING_DOMAIN">%s</xliff:g>"</string>
    <string name="work_profile_deleted" msgid="5005572078641980632">"Work profile deleted"</string>
    <string name="work_profile_deleted_details" msgid="6307630639269092360">"The work profile admin app is either missing or corrupted. As a result, your work profile and related data have been deleted. Contact your admin for assistance."</string>
    <string name="work_profile_deleted_description_dpm_wipe" msgid="8823792115612348820">"Your work profile is no longer available on this device"</string>
    <string name="work_profile_deleted_reason_maximum_password_failure" msgid="8986903510053359694">"Too many password attempts"</string>
    <string name="network_logging_notification_title" msgid="6399790108123704477">"Device is managed"</string>
    <string name="network_logging_notification_text" msgid="7930089249949354026">"Your organisation manages this device and may monitor network traffic. Tap for details."</string>
    <string name="factory_reset_warning" msgid="5423253125642394387">"Your device will be erased"</string>
    <string name="factory_reset_message" msgid="9024647691106150160">"The admin app can\'t be used. Your device will now be erased.\n\nIf you have questions, contact your organisation\'s admin."</string>
    <string name="printing_disabled_by" msgid="8936832919072486965">"Printing disabled by <xliff:g id="OWNER_APP">%s</xliff:g>."</string>
    <string name="me" msgid="6545696007631404292">"Me"</string>
    <string name="power_dialog" product="tablet" msgid="8545351420865202853">"Tablet options"</string>
    <string name="power_dialog" product="tv" msgid="6153888706430556356">"TV options"</string>
    <string name="power_dialog" product="default" msgid="1319919075463988638">"Phone options"</string>
    <string name="silent_mode" msgid="7167703389802618663">"Silent mode"</string>
    <string name="turn_on_radio" msgid="3912793092339962371">"Turn on wireless"</string>
    <string name="turn_off_radio" msgid="8198784949987062346">"Turn off wireless"</string>
    <string name="screen_lock" msgid="799094655496098153">"Screen lock"</string>
    <string name="power_off" msgid="4266614107412865048">"Power off"</string>
    <string name="silent_mode_silent" msgid="319298163018473078">"Ringer off"</string>
    <string name="silent_mode_vibrate" msgid="7072043388581551395">"Ringer vibrate"</string>
    <string name="silent_mode_ring" msgid="8592241816194074353">"Ringer on"</string>
    <string name="reboot_to_update_title" msgid="6212636802536823850">"Android system update"</string>
    <string name="reboot_to_update_prepare" msgid="6305853831955310890">"Preparing to update…"</string>
    <string name="reboot_to_update_package" msgid="3871302324500927291">"Processing the update package…"</string>
    <string name="reboot_to_update_reboot" msgid="6428441000951565185">"Restarting…"</string>
    <string name="reboot_to_reset_title" msgid="4142355915340627490">"Factory data reset"</string>
    <string name="reboot_to_reset_message" msgid="2432077491101416345">"Restarting…"</string>
    <string name="shutdown_progress" msgid="2281079257329981203">"Shutting down…"</string>
    <string name="shutdown_confirm" product="tablet" msgid="3385745179555731470">"Your tablet will shut down."</string>
    <string name="shutdown_confirm" product="tv" msgid="476672373995075359">"Your TV will shut down."</string>
    <string name="shutdown_confirm" product="watch" msgid="3490275567476369184">"Your watch will shut down."</string>
    <string name="shutdown_confirm" product="default" msgid="649792175242821353">"Your phone will shut down."</string>
    <string name="shutdown_confirm_question" msgid="2906544768881136183">"Do you want to shut down?"</string>
    <string name="reboot_safemode_title" msgid="7054509914500140361">"Reboot to safe mode"</string>
    <string name="reboot_safemode_confirm" msgid="55293944502784668">"Do you want to reboot into safe mode? This will disable all third-party applications that you have installed. They will be restored when you reboot again."</string>
    <string name="recent_tasks_title" msgid="3691764623638127888">"Recent"</string>
    <string name="no_recent_tasks" msgid="8794906658732193473">"No recent apps"</string>
    <string name="global_actions" product="tablet" msgid="408477140088053665">"Tablet options"</string>
    <string name="global_actions" product="tv" msgid="7240386462508182976">"TV options"</string>
    <string name="global_actions" product="default" msgid="2406416831541615258">"Phone options"</string>
    <string name="global_action_lock" msgid="2844945191792119712">"Screen lock"</string>
    <string name="global_action_power_off" msgid="4471879440839879722">"Power off"</string>
    <string name="global_action_emergency" msgid="7112311161137421166">"Emergency"</string>
    <string name="global_action_bug_report" msgid="7934010578922304799">"Bug report"</string>
    <string name="global_action_logout" msgid="935179188218826050">"End session"</string>
    <string name="global_action_screenshot" msgid="8329831278085426283">"Screenshot"</string>
    <string name="bugreport_title" msgid="2667494803742548533">"Take bug report"</string>
    <string name="bugreport_message" msgid="398447048750350456">"This will collect information about your current device state, to send as an email message. It will take a little time from starting the bug report until it is ready to be sent. Please be patient."</string>
    <string name="bugreport_option_interactive_title" msgid="8635056131768862479">"Interactive report"</string>
    <string name="bugreport_option_interactive_summary" msgid="229299488536107968">"Use this under most circumstances. It allows you to track progress of the report, enter more details about the problem and take screenshots. It might omit some less-used sections that take a long time to report."</string>
    <string name="bugreport_option_full_title" msgid="6354382025840076439">"Full report"</string>
    <string name="bugreport_option_full_summary" msgid="7210859858969115745">"Use this option for minimal system interference when your device is unresponsive or too slow, or when you need all report sections. Does not allow you to enter more details or take additional screenshots."</string>
    <plurals name="bugreport_countdown" formatted="false" msgid="6878900193900090368">
      <item quantity="other">Taking screenshot for bug report in <xliff:g id="NUMBER_1">%d</xliff:g> seconds.</item>
      <item quantity="one">Taking screenshot for bug report in <xliff:g id="NUMBER_0">%d</xliff:g> second.</item>
    </plurals>
    <string name="global_action_toggle_silent_mode" msgid="8219525344246810925">"Silent mode"</string>
    <string name="global_action_silent_mode_on_status" msgid="3289841937003758806">"Sound is OFF"</string>
    <string name="global_action_silent_mode_off_status" msgid="1506046579177066419">"Sound is ON"</string>
    <string name="global_actions_toggle_airplane_mode" msgid="5884330306926307456">"Aeroplane mode"</string>
    <string name="global_actions_airplane_mode_on_status" msgid="2719557982608919750">"Aeroplane mode is ON"</string>
    <string name="global_actions_airplane_mode_off_status" msgid="5075070442854490296">"Aeroplane mode is OFF"</string>
    <string name="global_action_settings" msgid="1756531602592545966">"Settings"</string>
    <string name="global_action_assist" msgid="3892832961594295030">"Assist"</string>
    <string name="global_action_voice_assist" msgid="7751191495200504480">"Voice Assist"</string>
    <string name="global_action_lockdown" msgid="1099326950891078929">"Lockdown"</string>
    <string name="status_bar_notification_info_overflow" msgid="5301981741705354993">"999+"</string>
    <string name="notification_hidden_text" msgid="6351207030447943784">"New notification"</string>
    <string name="notification_channel_virtual_keyboard" msgid="6969925135507955575">"Virtual keyboard"</string>
    <string name="notification_channel_physical_keyboard" msgid="7297661826966861459">"Physical keyboard"</string>
    <string name="notification_channel_security" msgid="7345516133431326347">"Security"</string>
    <string name="notification_channel_car_mode" msgid="3553380307619874564">"Car mode"</string>
    <string name="notification_channel_account" msgid="7577959168463122027">"Account status"</string>
    <string name="notification_channel_developer" msgid="7579606426860206060">"Developer messages"</string>
    <string name="notification_channel_updates" msgid="4794517569035110397">"Updates"</string>
    <string name="notification_channel_network_status" msgid="5025648583129035447">"Network status"</string>
    <string name="notification_channel_network_alerts" msgid="2895141221414156525">"Network alerts"</string>
    <string name="notification_channel_network_available" msgid="4531717914138179517">"Network available"</string>
    <string name="notification_channel_vpn" msgid="8330103431055860618">"VPN status"</string>
    <string name="notification_channel_device_admin" msgid="1568154104368069249">"Device administration"</string>
    <string name="notification_channel_alerts" msgid="4496839309318519037">"Alerts"</string>
    <string name="notification_channel_retail_mode" msgid="6088920674914038779">"Retail demo"</string>
    <string name="notification_channel_usb" msgid="9006850475328924681">"USB connection"</string>
    <string name="notification_channel_heavy_weight_app" msgid="6218742927792852607">"App running"</string>
    <string name="notification_channel_foreground_service" msgid="3931987440602669158">"Apps consuming battery"</string>
    <string name="foreground_service_app_in_background" msgid="1060198778219731292">"<xliff:g id="APP_NAME">%1$s</xliff:g> is using battery"</string>
    <string name="foreground_service_apps_in_background" msgid="7175032677643332242">"<xliff:g id="NUMBER">%1$d</xliff:g> apps are using battery"</string>
    <string name="foreground_service_tap_for_details" msgid="372046743534354644">"Tap for details on battery and data usage"</string>
    <string name="foreground_service_multiple_separator" msgid="4021901567939866542">"<xliff:g id="LEFT_SIDE">%1$s</xliff:g>, <xliff:g id="RIGHT_SIDE">%2$s</xliff:g>"</string>
    <string name="safeMode" msgid="2788228061547930246">"Safe mode"</string>
    <string name="android_system_label" msgid="6577375335728551336">"Android system"</string>
    <string name="user_owner_label" msgid="8836124313744349203">"Switch to personal profile"</string>
    <string name="managed_profile_label" msgid="8947929265267690522">"Switch to work profile"</string>
    <string name="permgrouplab_contacts" msgid="3657758145679177612">"Contacts"</string>
    <string name="permgroupdesc_contacts" msgid="6951499528303668046">"access your contacts"</string>
    <string name="permgrouprequest_contacts" msgid="6032805601881764300">"Allow &lt;b&gt;<xliff:g id="APP_NAME">%1$s</xliff:g>&lt;/b&gt; to access your contacts?"</string>
    <string name="permgrouplab_location" msgid="7275582855722310164">"Location"</string>
    <string name="permgroupdesc_location" msgid="1346617465127855033">"access this device\'s location"</string>
    <string name="permgrouprequest_location" msgid="3788275734953323491">"Allow &lt;b&gt;<xliff:g id="APP_NAME">%1$s</xliff:g>&lt;/b&gt; to access this device\'s location?"</string>
    <string name="permgrouprequestdetail_location" msgid="1113400215566814664">"The app will only have access to the location while you’re using the app."</string>
    <string name="permgroupbackgroundrequest_location" msgid="8461841153030844390">"Always allow &lt;b&gt;<xliff:g id="APP_NAME">%1$s</xliff:g>&lt;/b&gt; to access this device’s location?"</string>
    <string name="permgroupbackgroundrequestdetail_location" msgid="1715668276378108654">"The app will always have access to the location, even when you’re not using the app."</string>
    <string name="permgrouplab_calendar" msgid="5863508437783683902">"Calendar"</string>
    <string name="permgroupdesc_calendar" msgid="3889615280211184106">"access your calendar"</string>
    <string name="permgrouprequest_calendar" msgid="289900767793189421">"Allow &lt;b&gt;<xliff:g id="APP_NAME">%1$s</xliff:g>&lt;/b&gt; to access your calendar?"</string>
    <string name="permgrouplab_sms" msgid="228308803364967808">"SMS"</string>
    <string name="permgroupdesc_sms" msgid="4656988620100940350">"send and view SMS messages"</string>
    <string name="permgrouprequest_sms" msgid="7168124215838204719">"Allow &lt;b&gt;<xliff:g id="APP_NAME">%1$s</xliff:g>&lt;/b&gt; to send and view SMS messages?"</string>
    <string name="permgrouplab_storage" msgid="1971118770546336966">"Storage"</string>
    <string name="permgroupdesc_storage" msgid="637758554581589203">"access photos, media and files on your device"</string>
    <string name="permgrouprequest_storage" msgid="7885942926944299560">"Allow &lt;b&gt;<xliff:g id="APP_NAME">%1$s</xliff:g>&lt;/b&gt; to access photos, media and files on your device?"</string>
    <string name="permgrouplab_microphone" msgid="171539900250043464">"Microphone"</string>
    <string name="permgroupdesc_microphone" msgid="4988812113943554584">"record audio"</string>
    <string name="permgrouprequest_microphone" msgid="9167492350681916038">"Allow &lt;b&gt;<xliff:g id="APP_NAME">%1$s</xliff:g>&lt;/b&gt; to record audio?"</string>
    <string name="permgrouplab_activityRecognition" msgid="2838596644535616493">"Activity recognition"</string>
    <string name="permgroupdesc_activityRecognition" msgid="7672248027571522602">"recognise activity"</string>
    <string name="permgrouprequest_activityRecognition" msgid="8121253142311250055">"Allow &lt;b&gt;<xliff:g id="APP_NAME">%1$s</xliff:g>&lt;/b&gt; to recognise your physical activity?"</string>
    <string name="permgrouplab_camera" msgid="4820372495894586615">"Camera"</string>
    <string name="permgroupdesc_camera" msgid="3250611594678347720">"take pictures and record video"</string>
    <string name="permgrouprequest_camera" msgid="1299833592069671756">"Allow &lt;b&gt;<xliff:g id="APP_NAME">%1$s</xliff:g>&lt;/b&gt; to take pictures and record video?"</string>
    <string name="permgrouplab_calllog" msgid="8798646184930388160">"Call logs"</string>
    <string name="permgroupdesc_calllog" msgid="3006237336748283775">"read and write phone call log"</string>
    <string name="permgrouprequest_calllog" msgid="8487355309583773267">"Allow &lt;b&gt;<xliff:g id="APP_NAME">%1$s</xliff:g>&lt;/b&gt; to access your phone call logs?"</string>
    <string name="permgrouplab_phone" msgid="5229115638567440675">"Telephone"</string>
    <string name="permgroupdesc_phone" msgid="6234224354060641055">"make and manage phone calls"</string>
    <string name="permgrouprequest_phone" msgid="9166979577750581037">"Allow &lt;b&gt;<xliff:g id="APP_NAME">%1$s</xliff:g>&lt;/b&gt; to make and manage phone calls?"</string>
    <string name="permgrouplab_sensors" msgid="4838614103153567532">"Body sensors"</string>
    <string name="permgroupdesc_sensors" msgid="7147968539346634043">"access sensor data about your vital signs"</string>
    <string name="permgrouprequest_sensors" msgid="6349806962814556786">"Allow &lt;b&gt;<xliff:g id="APP_NAME">%1$s</xliff:g>&lt;/b&gt; to access sensor data about your vital signs?"</string>
    <string name="permgrouplab_aural" msgid="965607064083134896">"Music"</string>
    <string name="permgroupdesc_aural" msgid="4870189506255958055">"access your music"</string>
    <string name="permgrouprequest_aural" msgid="6787926123071735620">"Allow &lt;b&gt;<xliff:g id="APP_NAME">%1$s</xliff:g>&lt;/b&gt; to access your music?"</string>
    <string name="permgrouplab_visual" msgid="6477382108771145134">"Photos &amp; videos"</string>
    <string name="permgroupdesc_visual" msgid="3415827902566663546">"access your photos &amp; videos"</string>
    <string name="permgrouprequest_visual" msgid="3043752127595243314">"Allow &lt;b&gt;<xliff:g id="APP_NAME">%1$s</xliff:g>&lt;/b&gt; to access your photos and videos, including tagged locations?"</string>
    <string name="capability_title_canRetrieveWindowContent" msgid="3901717936930170320">"Retrieve window content"</string>
    <string name="capability_desc_canRetrieveWindowContent" msgid="3772225008605310672">"Inspect the content of a window that you\'re interacting with."</string>
    <string name="capability_title_canRequestTouchExploration" msgid="3108723364676667320">"Turn on Explore by Touch"</string>
    <string name="capability_desc_canRequestTouchExploration" msgid="7543249041581408313">"Tapped items will be spoken aloud and the screen can be explored using gestures."</string>
    <string name="capability_title_canRequestFilterKeyEvents" msgid="2103440391902412174">"Observe text that you type"</string>
    <string name="capability_desc_canRequestFilterKeyEvents" msgid="7463135292204152818">"Includes personal data such as credit card numbers and passwords."</string>
    <string name="capability_title_canControlMagnification" msgid="3593493281059424855">"Control display magnification"</string>
    <string name="capability_desc_canControlMagnification" msgid="4791858203568383773">"Control the display\'s zoom level and positioning."</string>
    <string name="capability_title_canPerformGestures" msgid="7418984730362576862">"Perform gestures"</string>
    <string name="capability_desc_canPerformGestures" msgid="8296373021636981249">"Can tap, swipe, pinch and perform other gestures."</string>
    <string name="capability_title_canCaptureFingerprintGestures" msgid="6309568287512278670">"Fingerprint gestures"</string>
    <string name="capability_desc_canCaptureFingerprintGestures" msgid="4386487962402228670">"Can capture gestures performed on the device\'s fingerprint sensor."</string>
    <string name="permlab_statusBar" msgid="7417192629601890791">"disable or modify status bar"</string>
    <string name="permdesc_statusBar" msgid="8434669549504290975">"Allows the app to disable the status bar or add and remove system icons."</string>
    <string name="permlab_statusBarService" msgid="4826835508226139688">"be the status bar"</string>
    <string name="permdesc_statusBarService" msgid="716113660795976060">"Allows the app to be the status bar."</string>
    <string name="permlab_expandStatusBar" msgid="1148198785937489264">"expand/collapse status bar"</string>
    <string name="permdesc_expandStatusBar" msgid="6917549437129401132">"Allows the app to expand or collapse the status bar."</string>
    <string name="permlab_install_shortcut" msgid="4279070216371564234">"Install shortcuts"</string>
    <string name="permdesc_install_shortcut" msgid="8341295916286736996">"Allows an application to add Home screen shortcuts without user intervention."</string>
    <string name="permlab_uninstall_shortcut" msgid="4729634524044003699">"uninstall shortcuts"</string>
    <string name="permdesc_uninstall_shortcut" msgid="6745743474265057975">"Allows the application to remove Home screen shortcuts without user intervention."</string>
    <string name="permlab_processOutgoingCalls" msgid="3906007831192990946">"reroute outgoing calls"</string>
    <string name="permdesc_processOutgoingCalls" msgid="5156385005547315876">"Allows the app to see the number being dialled during an outgoing call with the option to redirect the call to a different number or abort the call altogether."</string>
    <string name="permlab_answerPhoneCalls" msgid="4077162841226223337">"answer phone calls"</string>
    <string name="permdesc_answerPhoneCalls" msgid="2901889867993572266">"Allows the app to answer an incoming phone call."</string>
    <string name="permlab_receiveSms" msgid="8673471768947895082">"receive text messages (SMS)"</string>
    <string name="permdesc_receiveSms" msgid="6424387754228766939">"Allows the app to receive and process SMS messages. This means that the app could monitor or delete messages sent to your device without showing them to you."</string>
    <string name="permlab_receiveMms" msgid="1821317344668257098">"receive text messages (MMS)"</string>
    <string name="permdesc_receiveMms" msgid="533019437263212260">"Allows the app to receive and process MMS messages. This means that the app could monitor or delete messages sent to your device without showing them to you."</string>
    <string name="permlab_readCellBroadcasts" msgid="1598328843619646166">"read mobile broadcast messages"</string>
    <string name="permdesc_readCellBroadcasts" msgid="6361972776080458979">"Allows the app to read mobile broadcast messages received by your device. Cell broadcast alerts are delivered in some locations to warn you of emergency situations. Malicious apps may interfere with the performance or operation of your device when an emergency mobile broadcast is received."</string>
    <string name="permlab_subscribedFeedsRead" msgid="4756609637053353318">"read subscribed feeds"</string>
    <string name="permdesc_subscribedFeedsRead" msgid="5557058907906144505">"Allows the app to get details about the currently synced feeds."</string>
    <string name="permlab_sendSms" msgid="7544599214260982981">"send and view SMS messages"</string>
    <string name="permdesc_sendSms" msgid="7094729298204937667">"Allows the app to send SMS messages. This may result in unexpected charges. Malicious apps may cost you money by sending messages without your confirmation."</string>
    <string name="permlab_readSms" msgid="8745086572213270480">"read your text messages (SMS or MMS)"</string>
    <string name="permdesc_readSms" product="tablet" msgid="4741697454888074891">"This app can read all SMS (text) messages stored on your tablet."</string>
    <string name="permdesc_readSms" product="tv" msgid="5796670395641116592">"This app can read all SMS (text) messages stored on your TV."</string>
    <string name="permdesc_readSms" product="default" msgid="6826832415656437652">"This app can read all SMS (text) messages stored on your phone."</string>
    <string name="permlab_receiveWapPush" msgid="5991398711936590410">"receive text messages (WAP)"</string>
    <string name="permdesc_receiveWapPush" msgid="748232190220583385">"Allows the app to receive and process WAP messages. This permission includes the ability to monitor or delete messages sent to you without showing them to you."</string>
    <string name="permlab_getTasks" msgid="6466095396623933906">"retrieve running apps"</string>
    <string name="permdesc_getTasks" msgid="7454215995847658102">"Allows the app to retrieve information about currently and recently running tasks. This may allow the app to discover information about which applications are used on the device."</string>
    <string name="permlab_manageProfileAndDeviceOwners" msgid="7918181259098220004">"manage profile and device owners"</string>
    <string name="permdesc_manageProfileAndDeviceOwners" msgid="106894851498657169">"Allows apps to set the profile owners and the device owner."</string>
    <string name="permlab_reorderTasks" msgid="2018575526934422779">"re-order running apps"</string>
    <string name="permdesc_reorderTasks" msgid="7734217754877439351">"Allows the app to move tasks to the foreground and background. The app may do this without your input."</string>
    <string name="permlab_enableCarMode" msgid="5684504058192921098">"enable car mode"</string>
    <string name="permdesc_enableCarMode" msgid="4853187425751419467">"Allows the app to enable the car mode."</string>
    <string name="permlab_killBackgroundProcesses" msgid="3914026687420177202">"close other apps"</string>
    <string name="permdesc_killBackgroundProcesses" msgid="4593353235959733119">"Allows the app to end background processes of other apps. This may cause other apps to stop running."</string>
    <string name="permlab_systemAlertWindow" msgid="7238805243128138690">"This app can appear on top of other apps"</string>
    <string name="permdesc_systemAlertWindow" msgid="2393776099672266188">"This app can appear on top of other apps or other parts of the screen. This may interfere with normal app usage and change the way that other apps appear."</string>
    <string name="permlab_runInBackground" msgid="7365290743781858803">"run in the background"</string>
    <string name="permdesc_runInBackground" msgid="7370142232209999824">"This app can run in the background. This may drain battery faster."</string>
    <string name="permlab_useDataInBackground" msgid="8694951340794341809">"use data in the background"</string>
    <string name="permdesc_useDataInBackground" msgid="6049514223791806027">"This app can use data in the background. This may increase data usage."</string>
    <string name="permlab_persistentActivity" msgid="8841113627955563938">"make app always run"</string>
    <string name="permdesc_persistentActivity" product="tablet" msgid="8525189272329086137">"Allows the app to make parts of itself persistent in memory. This can limit the memory available to other apps, slowing down the tablet."</string>
    <string name="permdesc_persistentActivity" product="tv" msgid="5086862529499103587">"Allows the app to make parts of itself persistent in memory. This can limit memory available to other apps slowing down the TV."</string>
    <string name="permdesc_persistentActivity" product="default" msgid="4384760047508278272">"Allows the app to make parts of itself persistent in memory. This can limit the memory available to other apps, slowing down the phone."</string>
    <string name="permlab_foregroundService" msgid="3310786367649133115">"run foreground service"</string>
    <string name="permdesc_foregroundService" msgid="6471634326171344622">"Allows the app to make use of foreground services."</string>
    <string name="permlab_getPackageSize" msgid="7472921768357981986">"measure app storage space"</string>
    <string name="permdesc_getPackageSize" msgid="3921068154420738296">"Allows the app to retrieve its code, data and cache sizes"</string>
    <string name="permlab_writeSettings" msgid="2226195290955224730">"modify system settings"</string>
    <string name="permdesc_writeSettings" msgid="7775723441558907181">"Allows the app to modify the system\'s settings data. Malicious apps may corrupt your system\'s configuration."</string>
    <string name="permlab_receiveBootCompleted" msgid="5312965565987800025">"run at startup"</string>
    <string name="permdesc_receiveBootCompleted" product="tablet" msgid="7390304664116880704">"Allows the app to have itself started as soon as the system has finished booting. This can make it take longer to start the tablet and allow the app to slow down the overall tablet by always running."</string>
    <string name="permdesc_receiveBootCompleted" product="tv" msgid="4525890122209673621">"Allows the app to have itself started as soon as the system has finished booting. This can make it take longer to start the TV and allow the app to slow down the overall tablet by always running."</string>
    <string name="permdesc_receiveBootCompleted" product="default" msgid="513950589102617504">"Allows the app to have itself started as soon as the system has finished booting. This can make it take longer to start the phone and allow the app to slow down the overall phone by always running."</string>
    <string name="permlab_broadcastSticky" msgid="7919126372606881614">"send sticky broadcast"</string>
    <string name="permdesc_broadcastSticky" product="tablet" msgid="7749760494399915651">"Allows the app to send sticky broadcasts, which remain after the broadcast ends. Excessive use may make the tablet slow or unstable by causing it to use too much memory."</string>
    <string name="permdesc_broadcastSticky" product="tv" msgid="6839285697565389467">"Allows the app to send sticky broadcasts, which remain after the broadcast ends. Excessive use may make the TV slow or unstable by causing it to use too much memory."</string>
    <string name="permdesc_broadcastSticky" product="default" msgid="2825803764232445091">"Allows the app to send sticky broadcasts, which remain after the broadcast ends. Excessive use may make the phone slow or unstable by causing it to use too much memory."</string>
    <string name="permlab_readContacts" msgid="8348481131899886131">"read your contacts"</string>
    <string name="permdesc_readContacts" product="tablet" msgid="5294866856941149639">"Allows the app to read data about your contacts stored on your tablet, including the frequency with which you\'ve called, emailed or communicated in other ways with specific individuals. This permission allows apps to save your contact data, and malicious apps may share contact data without your knowledge."</string>
    <string name="permdesc_readContacts" product="tv" msgid="1839238344654834087">"Allows the app to read data about your contacts stored on your TV, including the frequency with which you\'ve called, emailed or communicated in other ways with specific individuals. This permission allows apps to save your contact data, and malicious apps may share contact data without your knowledge."</string>
    <string name="permdesc_readContacts" product="default" msgid="8440654152457300662">"Allows the app to read data about your contacts stored on your phone, including the frequency with which you\'ve called, emailed or communicated in other ways with specific individuals. This permission allows apps to save your contact data, and malicious apps may share contact data without your knowledge."</string>
    <string name="permlab_writeContacts" msgid="5107492086416793544">"modify your contacts"</string>
    <string name="permdesc_writeContacts" product="tablet" msgid="897243932521953602">"Allows the app to modify the data about your contacts stored on your tablet, including the frequency with which you\'ve called, emailed or communicated in other ways with specific contacts. This permission allows apps to delete contact data."</string>
    <string name="permdesc_writeContacts" product="tv" msgid="5438230957000018959">"Allows the app to modify the data about your contacts stored on your TV, including the frequency with which you\'ve called, emailed or communicated in other ways with specific contacts. This permission allows apps to delete contact data."</string>
    <string name="permdesc_writeContacts" product="default" msgid="589869224625163558">"Allows the app to modify the data about your contacts stored on your phone, including the frequency with which you\'ve called, emailed or communicated in other ways with specific contacts. This permission allows apps to delete contact data."</string>
    <string name="permlab_readCallLog" msgid="3478133184624102739">"read call log"</string>
    <string name="permdesc_readCallLog" msgid="3204122446463552146">"This app can read your call history."</string>
    <string name="permlab_writeCallLog" msgid="8552045664743499354">"write call log"</string>
    <string name="permdesc_writeCallLog" product="tablet" msgid="6661806062274119245">"Allows the app to modify your tablet\'s call log, including data about incoming and outgoing calls. Malicious apps may use this to erase or modify your call log."</string>
    <string name="permdesc_writeCallLog" product="tv" msgid="4225034892248398019">"Allows the app to modify your TV\'s call log, including data about incoming and outgoing calls. Malicious apps may use this to erase or modify your call log."</string>
    <string name="permdesc_writeCallLog" product="default" msgid="683941736352787842">"Allows the app to modify your phone\'s call log, including data about incoming and outgoing calls. Malicious apps may use this to erase or modify your call log."</string>
    <string name="permlab_bodySensors" msgid="4683341291818520277">"access body sensors (like heart rate monitors)"</string>
    <string name="permdesc_bodySensors" product="default" msgid="4380015021754180431">"Allows the app to access data from sensors that monitor your physical condition, such as your heart rate."</string>
    <string name="permlab_readCalendar" msgid="6716116972752441641">"Read calendar events and details"</string>
    <string name="permdesc_readCalendar" product="tablet" msgid="4993979255403945892">"This app can read all calendar events stored on your tablet and share or save your calendar data."</string>
    <string name="permdesc_readCalendar" product="tv" msgid="8837931557573064315">"This app can read all calendar events stored on your TV and share or save your calendar data."</string>
    <string name="permdesc_readCalendar" product="default" msgid="4373978642145196715">"This app can read all calendar events stored on your phone and share or save your calendar data."</string>
    <string name="permlab_writeCalendar" msgid="8438874755193825647">"add or modify calendar events and send emails to guests without owners\' knowledge"</string>
    <string name="permdesc_writeCalendar" product="tablet" msgid="1675270619903625982">"This app can add, remove or change calendar events on your tablet. This app can send messages that may appear to come from calendar owners or change events without notifying their owners."</string>
    <string name="permdesc_writeCalendar" product="tv" msgid="9017809326268135866">"This app can add, remove or change calendar events on your TV. This app can send messages that may appear to come from calendar owners or change events without notifying their owners."</string>
    <string name="permdesc_writeCalendar" product="default" msgid="7592791790516943173">"This app can add, remove or change calendar events on your phone. This app can send messages that may appear to come from calendar owners or change events without notifying their owners."</string>
    <string name="permlab_accessLocationExtraCommands" msgid="2836308076720553837">"access extra location provider commands"</string>
    <string name="permdesc_accessLocationExtraCommands" msgid="6078307221056649927">"Allows the app to access extra location provider commands. This may allow the app to interfere with the operation of the GPS or other location sources."</string>
    <string name="permlab_accessFineLocation" msgid="6265109654698562427">"access precise location only in the foreground"</string>
    <string name="permdesc_accessFineLocation" msgid="3520508381065331098">"This app can get your exact location only when it is in the foreground. These location services must be turned on and available on your phone for the app to be able to use them. This may increase battery consumption."</string>
    <string name="permlab_accessCoarseLocation" msgid="3707180371693213469">"access approximate location (network-based) only in the foreground"</string>
    <string name="permdesc_accessCoarseLocation" product="tablet" msgid="8594719010575779120">"This app can get your location based on network sources such as phone masts and Wi-Fi networks, but only when the app is in the foreground. These location services must be turned on and available on your tablet for the app to be able to use them."</string>
    <string name="permdesc_accessCoarseLocation" product="tv" msgid="3027871910200890806">"This app can get your location based on network sources such as phone masts and Wi-Fi networks, but only when the app is in the foreground. These location services must be turned on and available on your TV for the app to be able to use them."</string>
    <string name="permdesc_accessCoarseLocation" product="default" msgid="854896049371048754">"This app can get your location based on network sources such as phone masts and Wi-Fi networks, but only when the app is in the foreground. These location services must be turned on and available on your phone for the app to be able to use them."</string>
    <string name="permlab_accessBackgroundLocation" msgid="3965397804300661062">"access location in the background"</string>
    <string name="permdesc_accessBackgroundLocation" msgid="1096394429579210251">"If this is granted additionally to the approximate or precise location access, the app can access the location while running in the background."</string>
    <string name="permlab_modifyAudioSettings" msgid="6095859937069146086">"change your audio settings"</string>
    <string name="permdesc_modifyAudioSettings" msgid="3522565366806248517">"Allows the app to modify global audio settings such as volume and which speaker is used for output."</string>
    <string name="permlab_recordAudio" msgid="3876049771427466323">"record audio"</string>
    <string name="permdesc_recordAudio" msgid="4245930455135321433">"This app can record audio using the microphone at any time."</string>
    <string name="permlab_sim_communication" msgid="2935852302216852065">"send commands to the SIM"</string>
    <string name="permdesc_sim_communication" msgid="5725159654279639498">"Allows the app to send commands to the SIM. This is very dangerous."</string>
    <string name="permlab_activityRecognition" msgid="3634590230567608356">"recognise physical activity"</string>
    <string name="permdesc_activityRecognition" msgid="3143453925156552894">"This app can recognise your physical activity."</string>
    <string name="permlab_camera" msgid="3616391919559751192">"take pictures and videos"</string>
    <string name="permdesc_camera" msgid="5392231870049240670">"This app can take pictures and record videos using the camera at any time."</string>
    <string name="permlab_vibrate" msgid="7696427026057705834">"control vibration"</string>
    <string name="permdesc_vibrate" msgid="6284989245902300945">"Allows the app to control the vibrator."</string>
    <string name="permlab_callPhone" msgid="3925836347681847954">"directly call phone numbers"</string>
    <string name="permdesc_callPhone" msgid="3740797576113760827">"Allows the app to call phone numbers without your intervention. This may result in unexpected charges or calls. Note that this doesn\'t allow the app to call emergency numbers. Malicious apps may cost you money by making calls without your confirmation."</string>
    <string name="permlab_accessImsCallService" msgid="3574943847181793918">"access IMS call service"</string>
    <string name="permdesc_accessImsCallService" msgid="8992884015198298775">"Allows the app to use the IMS service to make calls without your intervention."</string>
    <string name="permlab_readPhoneState" msgid="9178228524507610486">"read phone status and identity"</string>
    <string name="permdesc_readPhoneState" msgid="1639212771826125528">"Allows the app to access the phone features of the device. This permission allows the app to determine the phone number and device IDs, whether a call is active and the remote number connected by a call."</string>
    <string name="permlab_manageOwnCalls" msgid="1503034913274622244">"route calls through the system"</string>
    <string name="permdesc_manageOwnCalls" msgid="6552974537554717418">"Allows the app to route its calls through the system in order to improve the calling experience."</string>
    <string name="permlab_callCompanionApp" msgid="3599252979411970473">"see and control calls through the system."</string>
    <string name="permdesc_callCompanionApp" msgid="4567344683275099090">"Allows the app to see and control ongoing calls on the device. This includes information such as call numbers for calls and the state of the calls."</string>
    <string name="permlab_acceptHandover" msgid="2661534649736022409">"continue a call from another app"</string>
    <string name="permdesc_acceptHandovers" msgid="4570660484220539698">"Allows the app to continue a call which was started in another app."</string>
    <string name="permlab_readPhoneNumbers" msgid="6108163940932852440">"read phone numbers"</string>
    <string name="permdesc_readPhoneNumbers" msgid="8559488833662272354">"Allows the app to access the phone numbers of the device."</string>
    <string name="permlab_wakeLock" product="tablet" msgid="1531731435011495015">"prevent tablet from sleeping"</string>
    <string name="permlab_wakeLock" product="tv" msgid="2601193288949154131">"prevent TV from sleeping"</string>
    <string name="permlab_wakeLock" product="default" msgid="573480187941496130">"prevent phone from sleeping"</string>
    <string name="permdesc_wakeLock" product="tablet" msgid="7311319824400447868">"Allows the app to prevent the tablet from going to sleep."</string>
    <string name="permdesc_wakeLock" product="tv" msgid="3208534859208996974">"Allows the app to prevent the TV from going to sleep."</string>
    <string name="permdesc_wakeLock" product="default" msgid="8559100677372928754">"Allows the app to prevent the phone from going to sleep."</string>
    <string name="permlab_transmitIr" msgid="7545858504238530105">"transmit infrared"</string>
    <string name="permdesc_transmitIr" product="tablet" msgid="5358308854306529170">"Allows the app to use the tablet\'s infrared transmitter."</string>
    <string name="permdesc_transmitIr" product="tv" msgid="3926790828514867101">"Allows the app to use the TV\'s infrared transmitter."</string>
    <string name="permdesc_transmitIr" product="default" msgid="7957763745020300725">"Allows the app to use the phone\'s infrared transmitter."</string>
    <string name="permlab_setWallpaper" msgid="6627192333373465143">"set wallpaper"</string>
    <string name="permdesc_setWallpaper" msgid="7373447920977624745">"Allows the app to set the system wallpaper."</string>
    <string name="permlab_setWallpaperHints" msgid="3278608165977736538">"adjust your wallpaper size"</string>
    <string name="permdesc_setWallpaperHints" msgid="8235784384223730091">"Allows the app to set the system wallpaper size hints."</string>
    <string name="permlab_setTimeZone" msgid="2945079801013077340">"set time zone"</string>
    <string name="permdesc_setTimeZone" product="tablet" msgid="1676983712315827645">"Allows the app to change the tablet\'s time zone."</string>
    <string name="permdesc_setTimeZone" product="tv" msgid="888864653946175955">"Allows the app to change the TV\'s time zone."</string>
    <string name="permdesc_setTimeZone" product="default" msgid="4499943488436633398">"Allows the app to change the phone\'s time zone."</string>
    <string name="permlab_getAccounts" msgid="1086795467760122114">"find accounts on the device"</string>
    <string name="permdesc_getAccounts" product="tablet" msgid="2741496534769660027">"Allows the app to get the list of accounts known by the tablet. This may include any accounts created by applications that you have installed."</string>
    <string name="permdesc_getAccounts" product="tv" msgid="4190633395633907543">"Allows the app to get the list of accounts known by the TV. This may include any accounts created by applications that you have installed."</string>
    <string name="permdesc_getAccounts" product="default" msgid="3448316822451807382">"Allows the app to get the list of accounts known by the phone. This may include any accounts created by applications that you have installed."</string>
    <string name="permlab_accessNetworkState" msgid="4951027964348974773">"view network connections"</string>
    <string name="permdesc_accessNetworkState" msgid="8318964424675960975">"Allows the app to view information about network connections such as which networks exist and are connected."</string>
    <string name="permlab_createNetworkSockets" msgid="7934516631384168107">"have full network access"</string>
    <string name="permdesc_createNetworkSockets" msgid="3403062187779724185">"Allows the app to create network sockets and use customised network protocols. The browser and other applications provide means to send data to the Internet, so this permission is not required to send data to the Internet."</string>
    <string name="permlab_changeNetworkState" msgid="958884291454327309">"change network connectivity"</string>
    <string name="permdesc_changeNetworkState" msgid="6789123912476416214">"Allows the app to change the state of network connectivity."</string>
    <string name="permlab_changeTetherState" msgid="5952584964373017960">"change tethered connectivity"</string>
    <string name="permdesc_changeTetherState" msgid="1524441344412319780">"Allows the app to change the state of tethered network connectivity."</string>
    <string name="permlab_accessWifiState" msgid="5202012949247040011">"view Wi-Fi connections"</string>
    <string name="permdesc_accessWifiState" msgid="5002798077387803726">"Allows the app to view information about Wi-Fi networking, such as whether Wi-Fi is enabled and name of connected Wi-Fi devices."</string>
    <string name="permlab_changeWifiState" msgid="6550641188749128035">"Connect and disconnect from Wi-Fi"</string>
    <string name="permdesc_changeWifiState" msgid="7137950297386127533">"Allows the app to connect to and disconnect from Wi-Fi access points and to make changes to device configuration for Wi-Fi networks."</string>
    <string name="permlab_changeWifiMulticastState" msgid="1368253871483254784">"allow Wi-Fi Multicast reception"</string>
    <string name="permdesc_changeWifiMulticastState" product="tablet" msgid="7969774021256336548">"Allows the app to receive packets sent to all devices on a Wi-Fi network using multicast addresses, not just your tablet. It uses more power than the non-multicast mode."</string>
    <string name="permdesc_changeWifiMulticastState" product="tv" msgid="9031975661145014160">"Allows the app to receive packets sent to all devices on a Wi-Fi network using multicast addresses, not just your TV. It uses more power than the non-multicast mode."</string>
    <string name="permdesc_changeWifiMulticastState" product="default" msgid="6851949706025349926">"Allows the app to receive packets sent to all devices on a Wi-Fi network using multicast addresses, not just your phone. It uses more power than the non-multicast mode."</string>
    <string name="permlab_bluetoothAdmin" msgid="6006967373935926659">"Access Bluetooth settings"</string>
    <string name="permdesc_bluetoothAdmin" product="tablet" msgid="6921177471748882137">"Allows the app to configure the local Bluetooth tablet and to discover and pair with remote devices."</string>
    <string name="permdesc_bluetoothAdmin" product="tv" msgid="3373125682645601429">"Allows the app to configure the local Bluetooth TV, and to discover and pair with remote devices."</string>
    <string name="permdesc_bluetoothAdmin" product="default" msgid="8931682159331542137">"Allows the app to configure the local Bluetooth phone and to discover and pair with remote devices."</string>
    <string name="permlab_accessWimaxState" msgid="4195907010610205703">"connect and disconnect from WiMAX"</string>
    <string name="permdesc_accessWimaxState" msgid="6360102877261978887">"Allows the app to determine whether WiMAX is enabled and information about any WiMAX networks that are connected."</string>
    <string name="permlab_changeWimaxState" msgid="340465839241528618">"change WiMAX state"</string>
    <string name="permdesc_changeWimaxState" product="tablet" msgid="3156456504084201805">"Allows the app to connect the tablet to and disconnect the tablet from WiMAX networks."</string>
    <string name="permdesc_changeWimaxState" product="tv" msgid="6022307083934827718">"Allows the app to connect the TV to and disconnect the TV from WiMAX networks."</string>
    <string name="permdesc_changeWimaxState" product="default" msgid="697025043004923798">"Allows the app to connect the phone to and disconnect the phone from WiMAX networks."</string>
    <string name="permlab_bluetooth" msgid="6127769336339276828">"Pair with Bluetooth devices"</string>
    <string name="permdesc_bluetooth" product="tablet" msgid="3480722181852438628">"Allows the app to view the configuration of Bluetooth on the tablet and to make and accept connections with paired devices."</string>
    <string name="permdesc_bluetooth" product="tv" msgid="3974124940101104206">"Allows the app to view the configuration of Bluetooth on the TV, and to make and accept connections with paired devices."</string>
    <string name="permdesc_bluetooth" product="default" msgid="3207106324452312739">"Allows the app to view the configuration of the Bluetooth on the phone and to make and accept connections with paired devices."</string>
    <string name="permlab_nfc" msgid="4423351274757876953">"control Near-Field Communication"</string>
    <string name="permdesc_nfc" msgid="7120611819401789907">"Allows the app to communicate with Near Field Communication (NFC) tags, cards and readers."</string>
    <string name="permlab_disableKeyguard" msgid="3598496301486439258">"disable your screen lock"</string>
    <string name="permdesc_disableKeyguard" msgid="6034203065077122992">"Allows the app to disable the keylock and any associated password security. For example, the phone disables the keylock when receiving an incoming phone call, then re-enables the keylock when the call is finished."</string>
    <string name="permlab_requestScreenLockComplexity" msgid="7028982116060987169">"request screen lock complexity"</string>
    <string name="permdesc_requestScreenLockComplexity" msgid="2806396846128185677">"Allows the app to learn the screen lock complexity level (high, medium, low or none), which indicates the possible range of length and type of the screen lock. The app can also suggest to users that they update the screen lock to a certain level but users can freely ignore and navigate away. Note that the screen lock is not stored in plain text so the app does not know the exact password."</string>
    <string name="permlab_useBiometric" msgid="8837753668509919318">"use biometric hardware"</string>
    <string name="permdesc_useBiometric" msgid="8389855232721612926">"Allows the app to use biometric hardware for authentication"</string>
    <string name="permlab_manageFingerprint" msgid="5640858826254575638">"manage fingerprint hardware"</string>
    <string name="permdesc_manageFingerprint" msgid="178208705828055464">"Allows the app to invoke methods to add and delete fingerprint templates for use."</string>
    <string name="permlab_useFingerprint" msgid="3150478619915124905">"Use fingerprint hardware"</string>
    <string name="permdesc_useFingerprint" msgid="9165097460730684114">"Allows the app to use fingerprint hardware for authentication"</string>
    <string name="permlab_audioRead" msgid="6617225220728465565">"read your music collection"</string>
    <string name="permdesc_audioRead" msgid="5034032570243484805">"Allows the app to read your music collection."</string>
    <string name="permlab_audioWrite" msgid="2661772059799779292">"modify your music collection"</string>
    <string name="permdesc_audioWrite" msgid="8888544708166230494">"Allows the app to modify your music collection."</string>
    <string name="permlab_videoRead" msgid="9182618678674737229">"read your video collection"</string>
    <string name="permdesc_videoRead" msgid="7045676429859396194">"Allows the app to read your video collection."</string>
    <string name="permlab_videoWrite" msgid="128769316366746446">"modify your video collection"</string>
    <string name="permdesc_videoWrite" msgid="5448565757490640841">"Allows the app to modify your video collection."</string>
    <string name="permlab_imagesRead" msgid="3015078545742665304">"read your photo collection"</string>
    <string name="permdesc_imagesRead" msgid="3144263806038695580">"Allows the app to read your photo collection."</string>
    <string name="permlab_imagesWrite" msgid="3391306186247235510">"modify your photo collection"</string>
    <string name="permdesc_imagesWrite" msgid="7073662756617474375">"Allows the app to modify your photo collection."</string>
    <string name="permlab_mediaLocation" msgid="8675148183726247864">"read locations from your media collection"</string>
    <string name="permdesc_mediaLocation" msgid="2237023389178865130">"Allows the app to read locations from your media collection."</string>
    <string name="biometric_dialog_default_title" msgid="4229778503907743328">"Application <xliff:g id="APP">%s</xliff:g> wants to authenticate."</string>
    <string name="biometric_error_hw_unavailable" msgid="645781226537551036">"Biometric hardware unavailable"</string>
    <string name="biometric_error_user_canceled" msgid="2260175018114348727">"Authentication cancelled"</string>
    <string name="biometric_not_recognized" msgid="5770511773560736082">"Not recognised"</string>
    <string name="biometric_error_canceled" msgid="349665227864885880">"Authentication cancelled"</string>
    <string name="biometric_error_device_not_secured" msgid="6583143098363528349">"No pin, pattern or password set"</string>
    <string name="fingerprint_acquired_partial" msgid="735082772341716043">"Partial fingerprint detected. Please try again."</string>
    <string name="fingerprint_acquired_insufficient" msgid="4596546021310923214">"Couldn\'t process fingerprint. Please try again."</string>
    <string name="fingerprint_acquired_imager_dirty" msgid="1087209702421076105">"Fingerprint sensor is dirty. Please clean and try again."</string>
    <string name="fingerprint_acquired_too_fast" msgid="6470642383109155969">"Finger moved too fast. Please try again."</string>
    <string name="fingerprint_acquired_too_slow" msgid="59250885689661653">"Finger moved too slow. Please try again."</string>
  <string-array name="fingerprint_acquired_vendor">
  </string-array>
    <string name="fingerprint_authenticated" msgid="5309333983002526448">"Fingerprint authenticated"</string>
    <string name="face_authenticated_no_confirmation_required" msgid="4018680978348659031">"Face authenticated"</string>
    <string name="face_authenticated_confirmation_required" msgid="8778347003507633610">"Face authenticated. Please press confirm"</string>
    <string name="fingerprint_error_hw_not_available" msgid="7955921658939936596">"Fingerprint hardware not available."</string>
    <string name="fingerprint_error_no_space" msgid="1055819001126053318">"Fingerprint can\'t be stored. Please remove an existing fingerprint."</string>
    <string name="fingerprint_error_timeout" msgid="3927186043737732875">"Fingerprint timeout reached. Try again."</string>
    <string name="fingerprint_error_canceled" msgid="4402024612660774395">"Fingerprint operation cancelled."</string>
    <string name="fingerprint_error_user_canceled" msgid="7999639584615291494">"Fingerprint operation cancelled by user."</string>
    <string name="fingerprint_error_lockout" msgid="5536934748136933450">"Too many attempts. Try again later."</string>
    <string name="fingerprint_error_lockout_permanent" msgid="5033251797919508137">"Too many attempts. Fingerprint sensor disabled."</string>
    <string name="fingerprint_error_unable_to_process" msgid="6107816084103552441">"Try again."</string>
    <string name="fingerprint_error_no_fingerprints" msgid="7654382120628334248">"No fingerprints enrolled."</string>
    <string name="fingerprint_error_hw_not_present" msgid="409523969613176352">"This device does not have a fingerprint sensor."</string>
    <string name="fingerprint_name_template" msgid="5870957565512716938">"Finger <xliff:g id="FINGERID">%d</xliff:g>"</string>
  <string-array name="fingerprint_error_vendor">
  </string-array>
    <string name="fingerprint_icon_content_description" msgid="2340202869968465936">"Fingerprint icon"</string>
    <string name="permlab_manageFace" msgid="2137540986007309781">"manage face authentication hardware"</string>
    <string name="permdesc_manageFace" msgid="8919637120670185330">"Allows the app to invoke methods to add and delete facial templates for use."</string>
    <string name="permlab_useFaceAuthentication" msgid="8996134460546804535">"use face authentication hardware"</string>
    <string name="permdesc_useFaceAuthentication" msgid="5011118722951833089">"Allows the app to use face authentication hardware for authentication"</string>
    <string name="face_acquired_insufficient" msgid="5901287247766106330">"Couldn’t process face. Please try again."</string>
    <string name="face_acquired_too_bright" msgid="610606792381297174">"Face is too bright. Please try in lower light."</string>
    <string name="face_acquired_too_dark" msgid="7229162716976778371">"Face is too dark. Please uncover light source."</string>
    <string name="face_acquired_too_close" msgid="1980310037427755293">"Please move sensor farther away from face."</string>
    <string name="face_acquired_too_far" msgid="4494571381828850007">"Please bring sensor closer to face."</string>
    <string name="face_acquired_too_high" msgid="228411096134808372">"Please move sensor higher."</string>
    <string name="face_acquired_too_low" msgid="4539774649296349109">"Please move sensor lower."</string>
    <string name="face_acquired_too_right" msgid="1650292067226118760">"Please move sensor to the right."</string>
    <string name="face_acquired_too_left" msgid="2712489669456176505">"Please move sensor to the left."</string>
    <string name="face_acquired_poor_gaze" msgid="8344973502980415859">"Please look at the sensor."</string>
    <string name="face_acquired_not_detected" msgid="5707782294589511391">"No face detected."</string>
    <string name="face_acquired_too_much_motion" msgid="470381210701463822">"Too much motion."</string>
    <string name="face_acquired_recalibrate" msgid="8077949502893707539">"Please re-enroll your face."</string>
    <string name="face_acquired_too_different" msgid="5553210341111255124">"Different face detected."</string>
    <string name="face_acquired_too_similar" msgid="1508776858407646460">"Too similar, please change your pose."</string>
    <string name="face_acquired_pan_too_extreme" msgid="8203001424525231680">"Please look more directly at the camera."</string>
    <string name="face_acquired_tilt_too_extreme" msgid="7641326344460439970">"Please look more directly at the camera."</string>
    <string name="face_acquired_roll_too_extreme" msgid="1444829237745898619">"Please straighten your head vertically."</string>
    <string name="face_acquired_obscured" msgid="3055077697850272097">"Please uncover your face."</string>
  <string-array name="face_acquired_vendor">
  </string-array>
    <string name="face_error_hw_not_available" msgid="6255891785768984615">"Face hardware not available."</string>
    <string name="face_error_timeout" msgid="4014326147867150054">"Face time out reached. Try again."</string>
    <string name="face_error_no_space" msgid="8224993703466381314">"Face can’t be stored."</string>
    <string name="face_error_canceled" msgid="283945501061931023">"Face operation cancelled."</string>
    <string name="face_error_user_canceled" msgid="8943921120862164539">"Face authentication cancelled by user."</string>
    <string name="face_error_lockout" msgid="3407426963155388504">"Too many attempts. Try again later."</string>
    <string name="face_error_lockout_permanent" msgid="8198354656746088890">"Too many attempts. Facial authentication disabled."</string>
    <string name="face_error_unable_to_process" msgid="238761109287767270">"Try again."</string>
    <string name="face_error_not_enrolled" msgid="9166792142679691323">"No face enrolled."</string>
    <string name="face_error_hw_not_present" msgid="916085883581450331">"This device does not have a face authentication sensor."</string>
    <string name="face_name_template" msgid="7004562145809595384">"Face <xliff:g id="FACEID">%d</xliff:g>"</string>
  <string-array name="face_error_vendor">
  </string-array>
    <string name="face_icon_content_description" msgid="4024817159806482191">"Face icon"</string>
    <string name="permlab_readSyncSettings" msgid="6201810008230503052">"read sync settings"</string>
    <string name="permdesc_readSyncSettings" msgid="2706745674569678644">"Allows the app to read the sync settings for an account. For example, this can determine whether the People app is synced with an account."</string>
    <string name="permlab_writeSyncSettings" msgid="5408694875793945314">"toggle sync on and off"</string>
    <string name="permdesc_writeSyncSettings" msgid="8956262591306369868">"Allows an app to modify the sync settings for an account. For example, this can be used to enable syncing of the People app with an account."</string>
    <string name="permlab_readSyncStats" msgid="7396577451360202448">"read sync statistics"</string>
    <string name="permdesc_readSyncStats" msgid="1510143761757606156">"Allows an app to read the sync stats for an account, including the history of sync events and how much data is synced."</string>
    <string name="permlab_sdcardRead" msgid="1438933556581438863">"read the contents of your shared storage"</string>
    <string name="permdesc_sdcardRead" msgid="1804941689051236391">"Allows the app to read the contents of your shared storage."</string>
    <string name="permlab_sdcardWrite" msgid="9220937740184960897">"modify or delete the contents of your shared storage"</string>
    <string name="permdesc_sdcardWrite" msgid="2834431057338203959">"Allows the app to write the contents of your shared storage."</string>
    <string name="permlab_use_sip" msgid="2052499390128979920">"make/receive SIP calls"</string>
    <string name="permdesc_use_sip" msgid="2297804849860225257">"Allows the app to make and receive SIP calls."</string>
    <string name="permlab_register_sim_subscription" msgid="3166535485877549177">"register new telecom SIM connections"</string>
    <string name="permdesc_register_sim_subscription" msgid="2138909035926222911">"Allows the app to register new telecom SIM connections."</string>
    <string name="permlab_register_call_provider" msgid="108102120289029841">"register new telecom connections"</string>
    <string name="permdesc_register_call_provider" msgid="7034310263521081388">"Allows the app to register new telecom connections."</string>
    <string name="permlab_connection_manager" msgid="1116193254522105375">"manage telecom connections"</string>
    <string name="permdesc_connection_manager" msgid="5925480810356483565">"Allows the app to manage telecom connections."</string>
    <string name="permlab_bind_incall_service" msgid="6773648341975287125">"interact with in-call screen"</string>
    <string name="permdesc_bind_incall_service" msgid="8343471381323215005">"Allows the app to control when and how the user sees the in-call screen."</string>
    <string name="permlab_bind_connection_service" msgid="3557341439297014940">"interact with telephony services"</string>
    <string name="permdesc_bind_connection_service" msgid="4008754499822478114">"Allows the app to interact with telephony services to make/receive calls."</string>
    <string name="permlab_control_incall_experience" msgid="9061024437607777619">"provide an in-call user experience"</string>
    <string name="permdesc_control_incall_experience" msgid="915159066039828124">"Allows the app to provide an in-call user experience."</string>
    <string name="permlab_readNetworkUsageHistory" msgid="7862593283611493232">"read historical network usage"</string>
    <string name="permdesc_readNetworkUsageHistory" msgid="7689060749819126472">"Allows the app to read historical network usage for specific networks and apps."</string>
    <string name="permlab_manageNetworkPolicy" msgid="2562053592339859990">"manage network policy"</string>
    <string name="permdesc_manageNetworkPolicy" msgid="7537586771559370668">"Allows the app to manage network policies and define app-specific rules."</string>
    <string name="permlab_modifyNetworkAccounting" msgid="5088217309088729650">"modify network usage accounting"</string>
    <string name="permdesc_modifyNetworkAccounting" msgid="5443412866746198123">"Allows the app to modify how network usage is accounted against apps. Not for use by normal apps."</string>
    <string name="permlab_accessNotifications" msgid="7673416487873432268">"access notifications"</string>
    <string name="permdesc_accessNotifications" msgid="458457742683431387">"Allows the app to retrieve, examine, and clear notifications, including those posted by other apps."</string>
    <string name="permlab_bindNotificationListenerService" msgid="7057764742211656654">"bind to a notification listener service"</string>
    <string name="permdesc_bindNotificationListenerService" msgid="985697918576902986">"Allows the holder to bind to the top-level interface of a notification listener service. Should never be needed for normal apps."</string>
    <string name="permlab_bindConditionProviderService" msgid="1180107672332704641">"bind to a condition provider service"</string>
    <string name="permdesc_bindConditionProviderService" msgid="1680513931165058425">"Allows the holder to bind to the top-level interface of a condition provider service. Should never be needed for normal apps."</string>
    <string name="permlab_bindDreamService" msgid="4153646965978563462">"bind to a dream service"</string>
    <string name="permdesc_bindDreamService" msgid="7325825272223347863">"Allows the holder to bind to the top-level interface of a dream service. Should never be needed for normal apps."</string>
    <string name="permlab_invokeCarrierSetup" msgid="3699600833975117478">"invoke the carrier-provided configuration app"</string>
    <string name="permdesc_invokeCarrierSetup" msgid="4159549152529111920">"Allows the holder to invoke the carrier-provided configuration app. Should never be needed for normal apps."</string>
    <string name="permlab_accessNetworkConditions" msgid="8206077447838909516">"listen for observations on network conditions"</string>
    <string name="permdesc_accessNetworkConditions" msgid="6899102075825272211">"Allows an application to listen for observations on network conditions. Should never be needed for normal apps."</string>
    <string name="permlab_setInputCalibration" msgid="4902620118878467615">"change input device calibration"</string>
    <string name="permdesc_setInputCalibration" msgid="4527511047549456929">"Allows the app to modify the calibration parameters of the touch screen. Should never be needed for normal apps."</string>
    <string name="permlab_accessDrmCertificates" msgid="7436886640723203615">"access DRM certificates"</string>
    <string name="permdesc_accessDrmCertificates" msgid="8073288354426159089">"Allows an application to provision and use DRM certficates. Should never be needed for normal apps."</string>
    <string name="permlab_handoverStatus" msgid="7820353257219300883">"receive Android Beam transfer status"</string>
    <string name="permdesc_handoverStatus" msgid="4788144087245714948">"Allows this application to receive information about current Android Beam transfers"</string>
    <string name="permlab_removeDrmCertificates" msgid="7044888287209892751">"remove DRM certificates"</string>
    <string name="permdesc_removeDrmCertificates" msgid="7272999075113400993">"Allows an application to remove DRM certficates. Should never be needed for normal apps."</string>
    <string name="permlab_bindCarrierMessagingService" msgid="1490229371796969158">"bind to a carrier messaging service"</string>
    <string name="permdesc_bindCarrierMessagingService" msgid="2762882888502113944">"Allows the holder to bind to the top-level interface of a carrier messaging service. Should never be needed for normal apps."</string>
    <string name="permlab_bindCarrierServices" msgid="3233108656245526783">"bind to operator services"</string>
    <string name="permdesc_bindCarrierServices" msgid="1391552602551084192">"Allows the holder to bind to operator services. Should never be needed for normal apps."</string>
    <string name="permlab_access_notification_policy" msgid="4247510821662059671">"access Do Not Disturb"</string>
    <string name="permdesc_access_notification_policy" msgid="3296832375218749580">"Allows the app to read and write Do Not Disturb configuration."</string>
    <string name="policylab_limitPassword" msgid="4497420728857585791">"Set password rules"</string>
    <string name="policydesc_limitPassword" msgid="2502021457917874968">"Control the length and the characters allowed in screen lock passwords and PINs."</string>
    <string name="policylab_watchLogin" msgid="5091404125971980158">"Monitor screen unlock attempts"</string>
    <string name="policydesc_watchLogin" product="tablet" msgid="3215729294215070072">"Monitor the number of incorrect passwords typed when unlocking the screen and lock the tablet or erase all the tablet\'s data if too many incorrect passwords are typed."</string>
    <string name="policydesc_watchLogin" product="TV" msgid="2707817988309890256">"Monitor the number of incorrect passwords typed when unlocking the screen, and lock the TV or erase all the TV\'s data if too many incorrect passwords are typed."</string>
    <string name="policydesc_watchLogin" product="default" msgid="5712323091846761073">"Monitor the number of incorrect passwords typed when unlocking the screen and lock the phone or erase all the phone\'s data if too many incorrect passwords are typed."</string>
    <string name="policydesc_watchLogin_secondaryUser" product="tablet" msgid="4280246270601044505">"Monitor the number of incorrect passwords typed when unlocking the screen, and lock the tablet or erase all this user\'s data if too many incorrect passwords are typed."</string>
    <string name="policydesc_watchLogin_secondaryUser" product="TV" msgid="3484832653564483250">"Monitor the number of incorrect passwords typed when unlocking the screen, and lock the TV or erase all this user\'s data if too many incorrect passwords are typed."</string>
    <string name="policydesc_watchLogin_secondaryUser" product="default" msgid="2185480427217127147">"Monitor the number of incorrect passwords typed when unlocking the screen, and lock the phone or erase all this user\'s data if too many incorrect passwords are typed."</string>
    <string name="policylab_resetPassword" msgid="4934707632423915395">"Change the screen lock"</string>
    <string name="policydesc_resetPassword" msgid="1278323891710619128">"Change the screen lock."</string>
    <string name="policylab_forceLock" msgid="2274085384704248431">"Lock the screen"</string>
    <string name="policydesc_forceLock" msgid="1141797588403827138">"Control how and when the screen locks."</string>
    <string name="policylab_wipeData" msgid="3910545446758639713">"Delete all data"</string>
    <string name="policydesc_wipeData" product="tablet" msgid="4306184096067756876">"Erase the tablet\'s data without warning by performing a factory data reset."</string>
    <string name="policydesc_wipeData" product="tv" msgid="5816221315214527028">"Erase the TV\'s data without warning by performing a factory data reset."</string>
    <string name="policydesc_wipeData" product="default" msgid="5096895604574188391">"Erase the phone\'s data without warning by performing a factory data reset."</string>
    <string name="policylab_wipeData_secondaryUser" msgid="8362863289455531813">"Erase user data"</string>
    <string name="policydesc_wipeData_secondaryUser" product="tablet" msgid="6336255514635308054">"Erase this user\'s data on this tablet without warning."</string>
    <string name="policydesc_wipeData_secondaryUser" product="tv" msgid="2086473496848351810">"Erase this user\'s data on this TV without warning."</string>
    <string name="policydesc_wipeData_secondaryUser" product="default" msgid="6787904546711590238">"Erase this user\'s data on this phone without warning."</string>
    <string name="policylab_setGlobalProxy" msgid="2784828293747791446">"Set the device global proxy"</string>
    <string name="policydesc_setGlobalProxy" msgid="8459859731153370499">"Set the device global proxy to be used while policy is enabled. Only the device owner can set the global proxy."</string>
    <string name="policylab_expirePassword" msgid="5610055012328825874">"Set screen lock password expiry"</string>
    <string name="policydesc_expirePassword" msgid="5367525762204416046">"Change how frequently the screen lock password, PIN or pattern must be changed."</string>
    <string name="policylab_encryptedStorage" msgid="8901326199909132915">"Set storage encryption"</string>
    <string name="policydesc_encryptedStorage" msgid="2637732115325316992">"Require that stored app data be encrypted."</string>
    <string name="policylab_disableCamera" msgid="6395301023152297826">"Disable cameras"</string>
    <string name="policydesc_disableCamera" msgid="2306349042834754597">"Prevent use of all device cameras."</string>
    <string name="policylab_disableKeyguardFeatures" msgid="8552277871075367771">"Disable some screen lock features"</string>
    <string name="policydesc_disableKeyguardFeatures" msgid="2044755691354158439">"Prevent use of some screen lock features."</string>
  <string-array name="phoneTypes">
    <item msgid="8901098336658710359">"Home"</item>
    <item msgid="869923650527136615">"Mobile"</item>
    <item msgid="7897544654242874543">"Work"</item>
    <item msgid="1103601433382158155">"Work fax"</item>
    <item msgid="1735177144948329370">"Home fax"</item>
    <item msgid="603878674477207394">"Pager"</item>
    <item msgid="1650824275177931637">"Other"</item>
    <item msgid="9192514806975898961">"Custom"</item>
  </string-array>
  <string-array name="emailAddressTypes">
    <item msgid="8073994352956129127">"Home"</item>
    <item msgid="7084237356602625604">"Work"</item>
    <item msgid="1112044410659011023">"Other"</item>
    <item msgid="2374913952870110618">"Custom"</item>
  </string-array>
  <string-array name="postalAddressTypes">
    <item msgid="6880257626740047286">"Home"</item>
    <item msgid="5629153956045109251">"Work"</item>
    <item msgid="4966604264500343469">"Other"</item>
    <item msgid="4932682847595299369">"Custom"</item>
  </string-array>
  <string-array name="imAddressTypes">
    <item msgid="1738585194601476694">"Home"</item>
    <item msgid="1359644565647383708">"Work"</item>
    <item msgid="7868549401053615677">"Other"</item>
    <item msgid="3145118944639869809">"Custom"</item>
  </string-array>
  <string-array name="organizationTypes">
    <item msgid="7546335612189115615">"Work"</item>
    <item msgid="4378074129049520373">"Other"</item>
    <item msgid="3455047468583965104">"Custom"</item>
  </string-array>
  <string-array name="imProtocols">
    <item msgid="8595261363518459565">"AIM"</item>
    <item msgid="7390473628275490700">"Windows Live"</item>
    <item msgid="7882877134931458217">"Yahoo"</item>
    <item msgid="5035376313200585242">"Skype"</item>
    <item msgid="7532363178459444943">"QQ"</item>
    <item msgid="3713441034299660749">"Google Talk"</item>
    <item msgid="2506857312718630823">"ICQ"</item>
    <item msgid="1648797903785279353">"Jabber"</item>
  </string-array>
    <string name="phoneTypeCustom" msgid="1644738059053355820">"Custom"</string>
    <string name="phoneTypeHome" msgid="2570923463033985887">"Home"</string>
    <string name="phoneTypeMobile" msgid="6501463557754751037">"Mobile"</string>
    <string name="phoneTypeWork" msgid="8863939667059911633">"Work"</string>
    <string name="phoneTypeFaxWork" msgid="3517792160008890912">"Work fax"</string>
    <string name="phoneTypeFaxHome" msgid="2067265972322971467">"Home fax"</string>
    <string name="phoneTypePager" msgid="7582359955394921732">"Pager"</string>
    <string name="phoneTypeOther" msgid="1544425847868765990">"Other"</string>
    <string name="phoneTypeCallback" msgid="2712175203065678206">"Callback"</string>
    <string name="phoneTypeCar" msgid="8738360689616716982">"Car"</string>
    <string name="phoneTypeCompanyMain" msgid="540434356461478916">"Company Main"</string>
    <string name="phoneTypeIsdn" msgid="8022453193171370337">"ISDN"</string>
    <string name="phoneTypeMain" msgid="6766137010628326916">"Main"</string>
    <string name="phoneTypeOtherFax" msgid="8587657145072446565">"Other Fax"</string>
    <string name="phoneTypeRadio" msgid="4093738079908667513">"Radio"</string>
    <string name="phoneTypeTelex" msgid="3367879952476250512">"Telex"</string>
    <string name="phoneTypeTtyTdd" msgid="8606514378585000044">"TTY/TDD"</string>
    <string name="phoneTypeWorkMobile" msgid="1311426989184065709">"Work Mobile"</string>
    <string name="phoneTypeWorkPager" msgid="649938731231157056">"Work Pager"</string>
    <string name="phoneTypeAssistant" msgid="5596772636128562884">"Assistant"</string>
    <string name="phoneTypeMms" msgid="7254492275502768992">"MMS"</string>
    <string name="eventTypeCustom" msgid="7837586198458073404">"Custom"</string>
    <string name="eventTypeBirthday" msgid="2813379844211390740">"Birthday"</string>
    <string name="eventTypeAnniversary" msgid="3876779744518284000">"Anniversary"</string>
    <string name="eventTypeOther" msgid="7388178939010143077">"Other"</string>
    <string name="emailTypeCustom" msgid="8525960257804213846">"Custom"</string>
    <string name="emailTypeHome" msgid="449227236140433919">"Home"</string>
    <string name="emailTypeWork" msgid="3548058059601149973">"Work"</string>
    <string name="emailTypeOther" msgid="2923008695272639549">"Other"</string>
    <string name="emailTypeMobile" msgid="119919005321166205">"Mobile"</string>
    <string name="postalTypeCustom" msgid="8903206903060479902">"Custom"</string>
    <string name="postalTypeHome" msgid="8165756977184483097">"Home"</string>
    <string name="postalTypeWork" msgid="5268172772387694495">"Work"</string>
    <string name="postalTypeOther" msgid="2726111966623584341">"Other"</string>
    <string name="imTypeCustom" msgid="2074028755527826046">"Custom"</string>
    <string name="imTypeHome" msgid="6241181032954263892">"Home"</string>
    <string name="imTypeWork" msgid="1371489290242433090">"Work"</string>
    <string name="imTypeOther" msgid="5377007495735915478">"Other"</string>
    <string name="imProtocolCustom" msgid="6919453836618749992">"Custom"</string>
    <string name="imProtocolAim" msgid="7050360612368383417">"AIM"</string>
    <string name="imProtocolMsn" msgid="144556545420769442">"Windows Live"</string>
    <string name="imProtocolYahoo" msgid="8271439408469021273">"Yahoo"</string>
    <string name="imProtocolSkype" msgid="9019296744622832951">"Skype"</string>
    <string name="imProtocolQq" msgid="8887484379494111884">"QQ"</string>
    <string name="imProtocolGoogleTalk" msgid="493902321140277304">"Hangouts"</string>
    <string name="imProtocolIcq" msgid="1574870433606517315">"ICQ"</string>
    <string name="imProtocolJabber" msgid="2279917630875771722">"Jabber"</string>
    <string name="imProtocolNetMeeting" msgid="8287625655986827971">"Net Meeting"</string>
    <string name="orgTypeWork" msgid="29268870505363872">"Work"</string>
    <string name="orgTypeOther" msgid="3951781131570124082">"Other"</string>
    <string name="orgTypeCustom" msgid="225523415372088322">"Custom"</string>
    <string name="relationTypeCustom" msgid="3542403679827297300">"Custom"</string>
    <string name="relationTypeAssistant" msgid="6274334825195379076">"Assistant"</string>
    <string name="relationTypeBrother" msgid="8757913506784067713">"Brother"</string>
    <string name="relationTypeChild" msgid="1890746277276881626">"Child"</string>
    <string name="relationTypeDomesticPartner" msgid="6904807112121122133">"Domestic Partner"</string>
    <string name="relationTypeFather" msgid="5228034687082050725">"Father"</string>
    <string name="relationTypeFriend" msgid="7313106762483391262">"Friend"</string>
    <string name="relationTypeManager" msgid="6365677861610137895">"Manager"</string>
    <string name="relationTypeMother" msgid="4578571352962758304">"Mother"</string>
    <string name="relationTypeParent" msgid="4755635567562925226">"Parent"</string>
    <string name="relationTypePartner" msgid="7266490285120262781">"Partner"</string>
    <string name="relationTypeReferredBy" msgid="101573059844135524">"Referred by"</string>
    <string name="relationTypeRelative" msgid="1799819930085610271">"Relative"</string>
    <string name="relationTypeSister" msgid="1735983554479076481">"Sister"</string>
    <string name="relationTypeSpouse" msgid="394136939428698117">"Spouse"</string>
    <string name="sipAddressTypeCustom" msgid="2473580593111590945">"Custom"</string>
    <string name="sipAddressTypeHome" msgid="6093598181069359295">"Home"</string>
    <string name="sipAddressTypeWork" msgid="6920725730797099047">"Work"</string>
    <string name="sipAddressTypeOther" msgid="4408436162950119849">"Other"</string>
    <string name="quick_contacts_not_available" msgid="746098007828579688">"No application found to view this contact."</string>
    <string name="keyguard_password_enter_pin_code" msgid="3037685796058495017">"Type PIN code"</string>
    <string name="keyguard_password_enter_puk_code" msgid="4800725266925845333">"Type PUK and new PIN code"</string>
    <string name="keyguard_password_enter_puk_prompt" msgid="1341112146710087048">"PUK code"</string>
    <string name="keyguard_password_enter_pin_prompt" msgid="8027680321614196258">"New PIN Code"</string>
    <string name="keyguard_password_entry_touch_hint" msgid="2644215452200037944"><font size="17">"Tap to type password"</font></string>
    <string name="keyguard_password_enter_password_code" msgid="1054721668279049780">"Type password to unlock"</string>
    <string name="keyguard_password_enter_pin_password_code" msgid="6391755146112503443">"Type PIN to unlock"</string>
    <string name="keyguard_password_wrong_pin_code" msgid="2422225591006134936">"Incorrect PIN code."</string>
    <string name="keyguard_label_text" msgid="861796461028298424">"To unlock, press Menu, then 0."</string>
    <string name="emergency_call_dialog_number_for_display" msgid="696192103195090970">"Emergency number"</string>
    <string name="lockscreen_carrier_default" msgid="6169005837238288522">"No service"</string>
    <string name="lockscreen_screen_locked" msgid="7288443074806832904">"Screen locked."</string>
    <string name="lockscreen_instructions_when_pattern_enabled" msgid="46154051614126049">"Press Menu to unlock or place emergency call."</string>
    <string name="lockscreen_instructions_when_pattern_disabled" msgid="686260028797158364">"Press Menu to unlock."</string>
    <string name="lockscreen_pattern_instructions" msgid="7478703254964810302">"Draw pattern to unlock"</string>
    <string name="lockscreen_emergency_call" msgid="5298642613417801888">"Emergency"</string>
    <string name="lockscreen_return_to_call" msgid="5244259785500040021">"Return to call"</string>
    <string name="lockscreen_pattern_correct" msgid="9039008650362261237">"Correct!"</string>
    <string name="lockscreen_pattern_wrong" msgid="4317955014948108794">"Try again"</string>
    <string name="lockscreen_password_wrong" msgid="5737815393253165301">"Try again"</string>
    <string name="lockscreen_storage_locked" msgid="9167551160010625200">"Unlock for all features and data"</string>
    <string name="faceunlock_multiple_failures" msgid="754137583022792429">"Maximum Face Unlock attempts exceeded"</string>
    <string name="lockscreen_missing_sim_message_short" msgid="5099439277819215399">"No SIM card"</string>
    <string name="lockscreen_missing_sim_message" product="tablet" msgid="151659196095791474">"No SIM card in tablet."</string>
    <string name="lockscreen_missing_sim_message" product="tv" msgid="1943633865476989599">"No SIM card in TV."</string>
    <string name="lockscreen_missing_sim_message" product="default" msgid="2186920585695169078">"No SIM card in phone."</string>
    <string name="lockscreen_missing_sim_instructions" msgid="5372787138023272615">"Insert a SIM card."</string>
    <string name="lockscreen_missing_sim_instructions_long" msgid="3526573099019319472">"The SIM card is missing or not readable. Insert a SIM card."</string>
    <string name="lockscreen_permanent_disabled_sim_message_short" msgid="5096149665138916184">"Unusable SIM card."</string>
    <string name="lockscreen_permanent_disabled_sim_instructions" msgid="910904643433151371">"Your SIM card has been permanently disabled.\n Contact your wireless service provider for another SIM card."</string>
    <string name="lockscreen_transport_prev_description" msgid="6300840251218161534">"Previous track"</string>
    <string name="lockscreen_transport_next_description" msgid="573285210424377338">"Next track"</string>
    <string name="lockscreen_transport_pause_description" msgid="3980308465056173363">"Pause"</string>
    <string name="lockscreen_transport_play_description" msgid="1901258823643886401">"Play"</string>
    <string name="lockscreen_transport_stop_description" msgid="5907083260651210034">"Stop"</string>
    <string name="lockscreen_transport_rew_description" msgid="6944412838651990410">"Rewind"</string>
    <string name="lockscreen_transport_ffw_description" msgid="42987149870928985">"Fast-forward"</string>
    <string name="emergency_calls_only" msgid="6733978304386365407">"Emergency calls only"</string>
    <string name="lockscreen_network_locked_message" msgid="143389224986028501">"Network locked"</string>
    <string name="lockscreen_sim_puk_locked_message" msgid="7441797339976230">"SIM card is PUK-locked."</string>
    <string name="lockscreen_sim_puk_locked_instructions" msgid="8127916255245181063">"See the User Guide or contact Customer Care."</string>
    <string name="lockscreen_sim_locked_message" msgid="8066660129206001039">"SIM card is locked."</string>
    <string name="lockscreen_sim_unlock_progress_dialog_message" msgid="595323214052881264">"Unlocking SIM card…"</string>
    <string name="lockscreen_too_many_failed_attempts_dialog_message" msgid="6481623830344107222">"You have incorrectly drawn your unlock pattern <xliff:g id="NUMBER_0">%1$d</xliff:g> times. \n\nTry again in <xliff:g id="NUMBER_1">%2$d</xliff:g> seconds."</string>
    <string name="lockscreen_too_many_failed_password_attempts_dialog_message" msgid="2725973286239344555">"You have incorrectly typed your password <xliff:g id="NUMBER_0">%1$d</xliff:g> times. \n\nTry again in <xliff:g id="NUMBER_1">%2$d</xliff:g> seconds."</string>
    <string name="lockscreen_too_many_failed_pin_attempts_dialog_message" msgid="6216672706545696955">"You have incorrectly typed your PIN <xliff:g id="NUMBER_0">%1$d</xliff:g> times. \n\nTry again in <xliff:g id="NUMBER_1">%2$d</xliff:g> seconds."</string>
    <string name="lockscreen_failed_attempts_almost_glogin" product="tablet" msgid="9191611984625460820">"You have incorrectly drawn your unlock pattern <xliff:g id="NUMBER_0">%1$d</xliff:g> times. After <xliff:g id="NUMBER_1">%2$d</xliff:g> more unsuccessful attempts, you will be asked to unlock your tablet using your Google sign-in.\n\n Try again in <xliff:g id="NUMBER_2">%3$d</xliff:g> seconds."</string>
    <string name="lockscreen_failed_attempts_almost_glogin" product="tv" msgid="5316664559603394684">"You have incorrectly drawn your unlock pattern <xliff:g id="NUMBER_0">%1$d</xliff:g> times. After <xliff:g id="NUMBER_1">%2$d</xliff:g> more unsuccessful attempts, you will be asked to unlock your TV using your Google signin.\n\n Try again in <xliff:g id="NUMBER_2">%3$d</xliff:g> seconds."</string>
    <string name="lockscreen_failed_attempts_almost_glogin" product="default" msgid="2590227559763762751">"You have drawn your unlock pattern incorrectly <xliff:g id="NUMBER_0">%1$d</xliff:g> times. After <xliff:g id="NUMBER_1">%2$d</xliff:g> more unsuccessful attempts, you will be asked to unlock your phone using your Google sign-in.\n\n Please try again in <xliff:g id="NUMBER_2">%3$d</xliff:g> seconds."</string>
    <string name="lockscreen_failed_attempts_almost_at_wipe" product="tablet" msgid="6128106399745755604">"You have incorrectly attempted to unlock the tablet <xliff:g id="NUMBER_0">%1$d</xliff:g> times. After <xliff:g id="NUMBER_1">%2$d</xliff:g> more unsuccessful attempts, the tablet will be reset to factory default and all user data will be lost."</string>
    <string name="lockscreen_failed_attempts_almost_at_wipe" product="tv" msgid="950408382418270260">"You have incorrectly attempted to unlock the TV <xliff:g id="NUMBER_0">%1$d</xliff:g> times. After <xliff:g id="NUMBER_1">%2$d</xliff:g> more unsuccessful attempts, the TV will be reset to factory default and all user data will be lost."</string>
    <string name="lockscreen_failed_attempts_almost_at_wipe" product="default" msgid="8603565142156826565">"You have incorrectly attempted to unlock the phone <xliff:g id="NUMBER_0">%1$d</xliff:g> times. After <xliff:g id="NUMBER_1">%2$d</xliff:g> more unsuccessful attempts, the phone will be reset to factory default and all user data will be lost."</string>
    <string name="lockscreen_failed_attempts_now_wiping" product="tablet" msgid="280873516493934365">"You have incorrectly attempted to unlock the tablet <xliff:g id="NUMBER">%d</xliff:g> times. The tablet will now be reset to factory default."</string>
    <string name="lockscreen_failed_attempts_now_wiping" product="tv" msgid="3195755534096192191">"You have incorrectly attempted to unlock the TV <xliff:g id="NUMBER">%d</xliff:g> times. The TV will now be reset to factory default."</string>
    <string name="lockscreen_failed_attempts_now_wiping" product="default" msgid="3025504721764922246">"You have incorrectly attempted to unlock the phone <xliff:g id="NUMBER">%d</xliff:g> times. The phone will now be reset to factory default."</string>
    <string name="lockscreen_too_many_failed_attempts_countdown" msgid="6251480343394389665">"Try again in <xliff:g id="NUMBER">%d</xliff:g> seconds."</string>
    <string name="lockscreen_forgot_pattern_button_text" msgid="2626999449610695930">"Forgotten pattern?"</string>
    <string name="lockscreen_glogin_forgot_pattern" msgid="2588521501166032747">"Account unlock"</string>
    <string name="lockscreen_glogin_too_many_attempts" msgid="2751368605287288808">"Too many pattern attempts"</string>
    <string name="lockscreen_glogin_instructions" msgid="3931816256100707784">"To unlock, sign in with your Google account."</string>
    <string name="lockscreen_glogin_username_hint" msgid="8846881424106484447">"Username (email)"</string>
    <string name="lockscreen_glogin_password_hint" msgid="5958028383954738528">"Password"</string>
    <string name="lockscreen_glogin_submit_button" msgid="7130893694795786300">"Sign in"</string>
    <string name="lockscreen_glogin_invalid_input" msgid="1364051473347485908">"Invalid username or password."</string>
    <string name="lockscreen_glogin_account_recovery_hint" msgid="1696924763690379073">"Forgot your username or password?\nVisit "<b>"google.co.uk/accounts/recovery"</b>"."</string>
    <string name="lockscreen_glogin_checking_password" msgid="7114627351286933867">"Checking…"</string>
    <string name="lockscreen_unlock_label" msgid="737440483220667054">"Unlock"</string>
    <string name="lockscreen_sound_on_label" msgid="9068877576513425970">"Sound on"</string>
    <string name="lockscreen_sound_off_label" msgid="996822825154319026">"Sound off"</string>
    <string name="lockscreen_access_pattern_start" msgid="3941045502933142847">"Pattern started"</string>
    <string name="lockscreen_access_pattern_cleared" msgid="5583479721001639579">"Pattern cleared"</string>
    <string name="lockscreen_access_pattern_cell_added" msgid="6756031208359292487">"Cell added"</string>
    <string name="lockscreen_access_pattern_cell_added_verbose" msgid="7264580781744026939">"Cell <xliff:g id="CELL_INDEX">%1$s</xliff:g> added"</string>
    <string name="lockscreen_access_pattern_detected" msgid="4988730895554057058">"Pattern completed"</string>
    <string name="lockscreen_access_pattern_area" msgid="400813207572953209">"Pattern area."</string>
    <string name="keyguard_accessibility_widget_changed" msgid="5678624624681400191">"%1$s. Widget %2$d of %3$d."</string>
    <string name="keyguard_accessibility_add_widget" msgid="8273277058724924654">"Add widget"</string>
    <string name="keyguard_accessibility_widget_empty_slot" msgid="1281505703307930757">"Empty"</string>
    <string name="keyguard_accessibility_unlock_area_expanded" msgid="2278106022311170299">"Unlock area expanded."</string>
    <string name="keyguard_accessibility_unlock_area_collapsed" msgid="6366992066936076396">"Unlock area collapsed."</string>
    <string name="keyguard_accessibility_widget" msgid="6527131039741808240">"<xliff:g id="WIDGET_INDEX">%1$s</xliff:g> widget."</string>
    <string name="keyguard_accessibility_user_selector" msgid="1226798370913698896">"User selector"</string>
    <string name="keyguard_accessibility_status" msgid="8008264603935930611">"Status"</string>
    <string name="keyguard_accessibility_camera" msgid="8904231194181114603">"Camera"</string>
    <string name="keygaurd_accessibility_media_controls" msgid="262209654292161806">"Media controls"</string>
    <string name="keyguard_accessibility_widget_reorder_start" msgid="8736853615588828197">"Widget reordering started."</string>
    <string name="keyguard_accessibility_widget_reorder_end" msgid="7170190950870468320">"Widget reordering ended."</string>
    <string name="keyguard_accessibility_widget_deleted" msgid="4426204263929224434">"Widget <xliff:g id="WIDGET_INDEX">%1$s</xliff:g> deleted."</string>
    <string name="keyguard_accessibility_expand_lock_area" msgid="519859720934178024">"Expand unlock area."</string>
    <string name="keyguard_accessibility_slide_unlock" msgid="2959928478764697254">"Slide unlock."</string>
    <string name="keyguard_accessibility_pattern_unlock" msgid="1490840706075246612">"Pattern unlock."</string>
    <string name="keyguard_accessibility_face_unlock" msgid="4817282543351718535">"Face unlock."</string>
    <string name="keyguard_accessibility_pin_unlock" msgid="2469687111784035046">"Pin unlock."</string>
    <string name="keyguard_accessibility_sim_pin_unlock" msgid="9149698847116962307">"SIM PIN unlock."</string>
    <string name="keyguard_accessibility_sim_puk_unlock" msgid="9106899279724723341">"SIM PUK unlock."</string>
    <string name="keyguard_accessibility_password_unlock" msgid="7675777623912155089">"Password unlock."</string>
    <string name="keyguard_accessibility_pattern_area" msgid="7679891324509597904">"Pattern area."</string>
    <string name="keyguard_accessibility_slide_area" msgid="6736064494019979544">"Slide area."</string>
    <string name="password_keyboard_label_symbol_key" msgid="992280756256536042">"?123"</string>
    <string name="password_keyboard_label_alpha_key" msgid="8001096175167485649">"ABC"</string>
    <string name="password_keyboard_label_alt_key" msgid="1284820942620288678">"ALT"</string>
    <string name="granularity_label_character" msgid="7336470535385009523">"character"</string>
    <string name="granularity_label_word" msgid="7075570328374918660">"word"</string>
    <string name="granularity_label_link" msgid="5815508880782488267">"link"</string>
    <string name="granularity_label_line" msgid="5764267235026120888">"line"</string>
    <string name="factorytest_failed" msgid="5410270329114212041">"Factory test failed"</string>
    <string name="factorytest_not_system" msgid="4435201656767276723">"The FACTORY_TEST action is only supported for packages installed in /system/app."</string>
    <string name="factorytest_no_action" msgid="872991874799998561">"No package was found that provides the FACTORY_TEST action."</string>
    <string name="factorytest_reboot" msgid="6320168203050791643">"Reboot"</string>
    <string name="js_dialog_title" msgid="1987483977834603872">"The page at \"<xliff:g id="TITLE">%s</xliff:g>\" says:"</string>
    <string name="js_dialog_title_default" msgid="6961903213729667573">"JavaScript"</string>
    <string name="js_dialog_before_unload_title" msgid="2619376555525116593">"Confirm Navigation"</string>
    <string name="js_dialog_before_unload_positive_button" msgid="3112752010600484130">"Leave this Page"</string>
    <string name="js_dialog_before_unload_negative_button" msgid="5614861293026099715">"Stay on this Page"</string>
    <string name="js_dialog_before_unload" msgid="3468816357095378590">"<xliff:g id="MESSAGE">%s</xliff:g>\n\nAre you sure you want to navigate away from this page?"</string>
    <string name="save_password_label" msgid="6860261758665825069">"Confirm"</string>
    <string name="double_tap_toast" msgid="4595046515400268881">"Tip: double-tap to zoom in and out."</string>
    <string name="autofill_this_form" msgid="4616758841157816676">"Auto-fill"</string>
    <string name="setup_autofill" msgid="7103495070180590814">"Set up Auto-fill"</string>
    <string name="autofill_window_title" msgid="4107745526909284887">"Autofill with <xliff:g id="SERVICENAME">%1$s</xliff:g>"</string>
    <string name="autofill_address_name_separator" msgid="6350145154779706772">" "</string>
    <string name="autofill_address_summary_name_format" msgid="3268041054899214945">"$1$2$3"</string>
    <string name="autofill_address_summary_separator" msgid="7483307893170324129">", "</string>
    <string name="autofill_address_summary_format" msgid="4874459455786827344">"$1$2$3"</string>
    <string name="autofill_province" msgid="2231806553863422300">"Province"</string>
    <string name="autofill_postal_code" msgid="4696430407689377108">"Postcode"</string>
    <string name="autofill_state" msgid="6988894195520044613">"State"</string>
    <string name="autofill_zip_code" msgid="8697544592627322946">"Zip code"</string>
    <string name="autofill_county" msgid="237073771020362891">"County"</string>
    <string name="autofill_island" msgid="4020100875984667025">"Island"</string>
    <string name="autofill_district" msgid="8400735073392267672">"District"</string>
    <string name="autofill_department" msgid="5343279462564453309">"Department"</string>
    <string name="autofill_prefecture" msgid="2028499485065800419">"Prefecture"</string>
    <string name="autofill_parish" msgid="8202206105468820057">"Parish"</string>
    <string name="autofill_area" msgid="3547409050889952423">"Area"</string>
    <string name="autofill_emirate" msgid="2893880978835698818">"Emirate"</string>
    <string name="permlab_readHistoryBookmarks" msgid="3775265775405106983">"read your Web bookmarks and history"</string>
    <string name="permdesc_readHistoryBookmarks" msgid="8462378226600439658">"Allows the app to read the history of all URLs that the Browser has visited, and all of the Browser\'s bookmarks. Note: this permission may not be enforced by third-party browsers or other applications with web browsing capabilities."</string>
    <string name="permlab_writeHistoryBookmarks" msgid="3714785165273314490">"write web bookmarks and history"</string>
    <string name="permdesc_writeHistoryBookmarks" product="tablet" msgid="6825527469145760922">"Allows the app to modify the Browser\'s history or bookmarks stored on your tablet. This may allow the app to delete or modify Browser data. Note: this permission may not be enforced by third-party browsers or other applications with web browsing capabilities."</string>
    <string name="permdesc_writeHistoryBookmarks" product="tv" msgid="7007393823197766548">"Allows the app to modify the Browser\'s history or bookmarks stored on your TV. This may allow the app to erase or modify Browser data. Note: This permission may not be enforced by third-party browsers or other applications with web browsing capabilities."</string>
    <string name="permdesc_writeHistoryBookmarks" product="default" msgid="8497389531014185509">"Allows the app to modify the Browser\'s history or bookmarks stored on your phone. This may allow the app to delete or modify Browser data. Note: this permission may not be enforced by third-party browsers or other applications with web browsing capabilities."</string>
    <string name="permlab_setAlarm" msgid="1379294556362091814">"set an alarm"</string>
    <string name="permdesc_setAlarm" msgid="316392039157473848">"Allows the app to set an alarm in an installed alarm clock app. Some alarm clock apps may not implement this feature."</string>
    <string name="permlab_addVoicemail" msgid="5525660026090959044">"add voicemail"</string>
    <string name="permdesc_addVoicemail" msgid="6604508651428252437">"Allows the app to add messages to your voicemail inbox."</string>
    <string name="permlab_writeGeolocationPermissions" msgid="5962224158955273932">"Modify Browser geo-location permissions"</string>
    <string name="permdesc_writeGeolocationPermissions" msgid="1083743234522638747">"Allows the app to modify the Browser\'s geo-location permissions. Malicious apps may use this to allow sending location information to arbitrary websites."</string>
    <string name="save_password_message" msgid="767344687139195790">"Do you want the browser to remember this password?"</string>
    <string name="save_password_notnow" msgid="6389675316706699758">"Not now"</string>
    <string name="save_password_remember" msgid="6491879678996749466">"Remember"</string>
    <string name="save_password_never" msgid="8274330296785855105">"Never"</string>
    <string name="open_permission_deny" msgid="7374036708316629800">"You don\'t have permission to open this page."</string>
    <string name="text_copied" msgid="4985729524670131385">"Text copied to clipboard."</string>
    <string name="copied" msgid="8564151838171791598">"Copied"</string>
    <string name="more_item_label" msgid="4650918923083320495">"More"</string>
    <string name="prepend_shortcut_label" msgid="2572214461676015642">"Menu+"</string>
    <string name="menu_meta_shortcut_label" msgid="4647153495550313570">"Meta+"</string>
    <string name="menu_ctrl_shortcut_label" msgid="3917070091228880941">"Ctrl+"</string>
    <string name="menu_alt_shortcut_label" msgid="6249849492641218944">"Alt+"</string>
    <string name="menu_shift_shortcut_label" msgid="6773890288720306380">"Shift+"</string>
    <string name="menu_sym_shortcut_label" msgid="4019695553731017933">"Sym+"</string>
    <string name="menu_function_shortcut_label" msgid="1984053777418162618">"Function+"</string>
    <string name="menu_space_shortcut_label" msgid="2410328639272162537">"space"</string>
    <string name="menu_enter_shortcut_label" msgid="2743362785111309668">"enter"</string>
    <string name="menu_delete_shortcut_label" msgid="3658178007202748164">"delete"</string>
    <string name="search_go" msgid="8298016669822141719">"Search"</string>
    <string name="search_hint" msgid="1733947260773056054">"Search…"</string>
    <string name="searchview_description_search" msgid="6749826639098512120">"Search"</string>
    <string name="searchview_description_query" msgid="5911778593125355124">"Search query"</string>
    <string name="searchview_description_clear" msgid="1330281990951833033">"Clear query"</string>
    <string name="searchview_description_submit" msgid="2688450133297983542">"Submit query"</string>
    <string name="searchview_description_voice" msgid="2453203695674994440">"Voice search"</string>
    <string name="enable_explore_by_touch_warning_title" msgid="7460694070309730149">"Enable Explore by Touch?"</string>
    <string name="enable_explore_by_touch_warning_message" product="tablet" msgid="8655887539089910577">"<xliff:g id="ACCESSIBILITY_SERVICE_NAME">%1$s</xliff:g> wants to enable Explore by Touch. When Explore by Touch is turned on, you can hear or see descriptions of what\'s under your finger or perform gestures to interact with the tablet."</string>
    <string name="enable_explore_by_touch_warning_message" product="default" msgid="2708199672852373195">"<xliff:g id="ACCESSIBILITY_SERVICE_NAME">%1$s</xliff:g> wants to enable Explore by Touch. When Explore by Touch is turned on, you can hear or see descriptions of what\'s under your finger or perform gestures to interact with the phone."</string>
    <string name="oneMonthDurationPast" msgid="7396384508953779925">"1 month ago"</string>
    <string name="beforeOneMonthDurationPast" msgid="909134546836499826">"Before 1 month ago"</string>
    <plurals name="last_num_days" formatted="false" msgid="5104533550723932025">
      <item quantity="other">Last <xliff:g id="COUNT_1">%d</xliff:g> days</item>
      <item quantity="one">Last <xliff:g id="COUNT_0">%d</xliff:g> day</item>
    </plurals>
    <string name="last_month" msgid="3959346739979055432">"Last month"</string>
    <string name="older" msgid="5211975022815554840">"Older"</string>
    <string name="preposition_for_date" msgid="9093949757757445117">"on <xliff:g id="DATE">%s</xliff:g>"</string>
    <string name="preposition_for_time" msgid="5506831244263083793">"at <xliff:g id="TIME">%s</xliff:g>"</string>
    <string name="preposition_for_year" msgid="5040395640711867177">"in<xliff:g id="YEAR">%s</xliff:g>"</string>
    <string name="day" msgid="8144195776058119424">"day"</string>
    <string name="days" msgid="4774547661021344602">"days"</string>
    <string name="hour" msgid="2126771916426189481">"hour"</string>
    <string name="hours" msgid="894424005266852993">"hours"</string>
    <string name="minute" msgid="9148878657703769868">"min"</string>
    <string name="minutes" msgid="5646001005827034509">"mins"</string>
    <string name="second" msgid="3184235808021478">"sec"</string>
    <string name="seconds" msgid="3161515347216589235">"secs"</string>
    <string name="week" msgid="5617961537173061583">"week"</string>
    <string name="weeks" msgid="6509623834583944518">"weeks"</string>
    <string name="year" msgid="4001118221013892076">"year"</string>
    <string name="years" msgid="6881577717993213522">"years"</string>
    <string name="now_string_shortest" msgid="8912796667087856402">"now"</string>
    <plurals name="duration_minutes_shortest" formatted="false" msgid="3957499975064245495">
      <item quantity="other"><xliff:g id="COUNT_1">%d</xliff:g>m</item>
      <item quantity="one"><xliff:g id="COUNT_0">%d</xliff:g>m</item>
    </plurals>
    <plurals name="duration_hours_shortest" formatted="false" msgid="3552182110578602356">
      <item quantity="other"><xliff:g id="COUNT_1">%d</xliff:g>h</item>
      <item quantity="one"><xliff:g id="COUNT_0">%d</xliff:g>h</item>
    </plurals>
    <plurals name="duration_days_shortest" formatted="false" msgid="5213655532597081640">
      <item quantity="other"><xliff:g id="COUNT_1">%d</xliff:g>d</item>
      <item quantity="one"><xliff:g id="COUNT_0">%d</xliff:g>d</item>
    </plurals>
    <plurals name="duration_years_shortest" formatted="false" msgid="7848711145196397042">
      <item quantity="other"><xliff:g id="COUNT_1">%d</xliff:g>y</item>
      <item quantity="one"><xliff:g id="COUNT_0">%d</xliff:g>y</item>
    </plurals>
    <plurals name="duration_minutes_shortest_future" formatted="false" msgid="3277614521231489951">
      <item quantity="other">in <xliff:g id="COUNT_1">%d</xliff:g>m</item>
      <item quantity="one">in <xliff:g id="COUNT_0">%d</xliff:g>m</item>
    </plurals>
    <plurals name="duration_hours_shortest_future" formatted="false" msgid="2152452368397489370">
      <item quantity="other">in <xliff:g id="COUNT_1">%d</xliff:g>h</item>
      <item quantity="one">in <xliff:g id="COUNT_0">%d</xliff:g>h</item>
    </plurals>
    <plurals name="duration_days_shortest_future" formatted="false" msgid="8088331502820295701">
      <item quantity="other">in <xliff:g id="COUNT_1">%d</xliff:g>d</item>
      <item quantity="one">in <xliff:g id="COUNT_0">%d</xliff:g>d</item>
    </plurals>
    <plurals name="duration_years_shortest_future" formatted="false" msgid="2317006667145250301">
      <item quantity="other">in <xliff:g id="COUNT_1">%d</xliff:g>y</item>
      <item quantity="one">in <xliff:g id="COUNT_0">%d</xliff:g>y</item>
    </plurals>
    <plurals name="duration_minutes_relative" formatted="false" msgid="3178131706192980192">
      <item quantity="other"><xliff:g id="COUNT_1">%d</xliff:g> minutes</item>
      <item quantity="one"><xliff:g id="COUNT_0">%d</xliff:g> minute ago</item>
    </plurals>
    <plurals name="duration_hours_relative" formatted="false" msgid="676894109982008411">
      <item quantity="other"><xliff:g id="COUNT_1">%d</xliff:g> hours</item>
      <item quantity="one"><xliff:g id="COUNT_0">%d</xliff:g> hour ago</item>
    </plurals>
    <plurals name="duration_days_relative" formatted="false" msgid="2203515825765397130">
      <item quantity="other"><xliff:g id="COUNT_1">%d</xliff:g> days</item>
      <item quantity="one"><xliff:g id="COUNT_0">%d</xliff:g> day ago</item>
    </plurals>
    <plurals name="duration_years_relative" formatted="false" msgid="4820062134188885734">
      <item quantity="other"><xliff:g id="COUNT_1">%d</xliff:g> years ago</item>
      <item quantity="one"><xliff:g id="COUNT_0">%d</xliff:g> year ago</item>
    </plurals>
    <plurals name="duration_minutes_relative_future" formatted="false" msgid="4655043589817680966">
      <item quantity="other">in <xliff:g id="COUNT_1">%d</xliff:g> minutes</item>
      <item quantity="one">in <xliff:g id="COUNT_0">%d</xliff:g> minute</item>
    </plurals>
    <plurals name="duration_hours_relative_future" formatted="false" msgid="8084579714205223891">
      <item quantity="other">in <xliff:g id="COUNT_1">%d</xliff:g> hours</item>
      <item quantity="one">in <xliff:g id="COUNT_0">%d</xliff:g> hour</item>
    </plurals>
    <plurals name="duration_days_relative_future" formatted="false" msgid="333215369363433992">
      <item quantity="other">in <xliff:g id="COUNT_1">%d</xliff:g> days</item>
      <item quantity="one">in <xliff:g id="COUNT_0">%d</xliff:g> day</item>
    </plurals>
    <plurals name="duration_years_relative_future" formatted="false" msgid="8644862986413104011">
      <item quantity="other">in <xliff:g id="COUNT_1">%d</xliff:g> years</item>
      <item quantity="one">in <xliff:g id="COUNT_0">%d</xliff:g> year</item>
    </plurals>
    <string name="VideoView_error_title" msgid="3534509135438353077">"Video problem"</string>
    <string name="VideoView_error_text_invalid_progressive_playback" msgid="3186670335938670444">"This video isn\'t valid for streaming to this device."</string>
    <string name="VideoView_error_text_unknown" msgid="3450439155187810085">"Can\'t play this video."</string>
    <string name="VideoView_error_button" msgid="2822238215100679592">"OK"</string>
    <string name="relative_time" msgid="1818557177829411417">"<xliff:g id="DATE">%1$s</xliff:g>, <xliff:g id="TIME">%2$s</xliff:g>"</string>
    <string name="noon" msgid="7245353528818587908">"noon"</string>
    <string name="Noon" msgid="3342127745230013127">"Noon"</string>
    <string name="midnight" msgid="7166259508850457595">"midnight"</string>
    <string name="Midnight" msgid="5630806906897892201">"Midnight"</string>
    <string name="elapsed_time_short_format_mm_ss" msgid="4431555943828711473">"<xliff:g id="MINUTES">%1$02d</xliff:g>:<xliff:g id="SECONDS">%2$02d</xliff:g>"</string>
    <string name="elapsed_time_short_format_h_mm_ss" msgid="1846071997616654124">"<xliff:g id="HOURS">%1$d</xliff:g>:<xliff:g id="MINUTES">%2$02d</xliff:g>:<xliff:g id="SECONDS">%3$02d</xliff:g>"</string>
    <string name="selectAll" msgid="6876518925844129331">"Select all"</string>
    <string name="cut" msgid="3092569408438626261">"Cut"</string>
    <string name="copy" msgid="2681946229533511987">"Copy"</string>
    <string name="failed_to_copy_to_clipboard" msgid="1833662432489814471">"Failed to copy to clipboard"</string>
    <string name="paste" msgid="5629880836805036433">"Paste"</string>
    <string name="paste_as_plain_text" msgid="5427792741908010675">"Paste as plain text"</string>
    <string name="replace" msgid="5781686059063148930">"Replace..."</string>
    <string name="delete" msgid="6098684844021697789">"Delete"</string>
    <string name="copyUrl" msgid="2538211579596067402">"Copy URL"</string>
    <string name="selectTextMode" msgid="1018691815143165326">"Select text"</string>
    <string name="undo" msgid="7905788502491742328">"Undo"</string>
    <string name="redo" msgid="7759464876566803888">"Redo"</string>
    <string name="autofill" msgid="3035779615680565188">"Auto-fill"</string>
    <string name="textSelectionCABTitle" msgid="5236850394370820357">"Text selection"</string>
    <string name="addToDictionary" msgid="4352161534510057874">"Add to dictionary"</string>
    <string name="deleteText" msgid="6979668428458199034">"Delete"</string>
    <string name="inputMethod" msgid="1653630062304567879">"Input method"</string>
    <string name="editTextMenuTitle" msgid="4909135564941815494">"Text actions"</string>
    <string name="email" msgid="4560673117055050403">"Email"</string>
    <string name="email_desc" msgid="3638665569546416795">"Email selected address"</string>
    <string name="dial" msgid="1253998302767701559">"Call"</string>
    <string name="dial_desc" msgid="6573723404985517250">"Call selected phone number"</string>
    <string name="map" msgid="5441053548030107189">"Map"</string>
    <string name="map_desc" msgid="1836995341943772348">"Locate selected address"</string>
    <string name="browse" msgid="1245903488306147205">"Open"</string>
    <string name="browse_desc" msgid="8220976549618935044">"Open selected URL"</string>
    <string name="sms" msgid="4560537514610063430">"Message"</string>
    <string name="sms_desc" msgid="7526588350969638809">"Message selected phone number"</string>
    <string name="add_contact" msgid="7867066569670597203">"Add"</string>
    <string name="add_contact_desc" msgid="4830217847004590345">"Add to contacts"</string>
    <string name="view_calendar" msgid="979609872939597838">"View"</string>
    <string name="view_calendar_desc" msgid="5828320291870344584">"View selected time in calendar"</string>
    <string name="add_calendar_event" msgid="1953664627192056206">"Schedule"</string>
    <string name="add_calendar_event_desc" msgid="4326891793260687388">"Schedule event for selected time"</string>
    <string name="view_flight" msgid="7691640491425680214">"Track"</string>
    <string name="view_flight_desc" msgid="3876322502674253506">"Track selected flight"</string>
    <string name="translate" msgid="9218619809342576858">"Translate"</string>
    <string name="translate_desc" msgid="4502367770068777202">"Translate selected text"</string>
    <string name="define" msgid="7394820043869954211">"Define"</string>
    <string name="define_desc" msgid="7910883642444919726">"Define selected text"</string>
    <string name="low_internal_storage_view_title" msgid="5576272496365684834">"Storage space running out"</string>
    <string name="low_internal_storage_view_text" msgid="6640505817617414371">"Some system functions may not work"</string>
    <string name="low_internal_storage_view_text_no_boot" msgid="6935190099204693424">"Not enough storage for the system. Make sure that you have 250 MB of free space and restart."</string>
    <string name="app_running_notification_title" msgid="8718335121060787914">"<xliff:g id="APP_NAME">%1$s</xliff:g> is running"</string>
    <string name="app_running_notification_text" msgid="1197581823314971177">"Tap for more information or to stop the app."</string>
    <string name="ok" msgid="5970060430562524910">"OK"</string>
    <string name="cancel" msgid="6442560571259935130">"Cancel"</string>
    <string name="yes" msgid="5362982303337969312">"OK"</string>
    <string name="no" msgid="5141531044935541497">"Cancel"</string>
    <string name="dialog_alert_title" msgid="2049658708609043103">"Attention"</string>
    <string name="loading" msgid="7933681260296021180">"Loading…"</string>
    <string name="capital_on" msgid="1544682755514494298">"ON"</string>
    <string name="capital_off" msgid="6815870386972805832">"OFF"</string>
    <string name="whichApplication" msgid="4533185947064773386">"Complete action using"</string>
    <string name="whichApplicationNamed" msgid="8260158865936942783">"Complete action using %1$s"</string>
    <string name="whichApplicationLabel" msgid="7425855495383818784">"Complete action"</string>
    <string name="whichViewApplication" msgid="3272778576700572102">"Open with"</string>
    <string name="whichViewApplicationNamed" msgid="2286418824011249620">"Open with %1$s"</string>
    <string name="whichViewApplicationLabel" msgid="2666774233008808473">"Open"</string>
    <string name="whichGiveAccessToApplication" msgid="8279395245414707442">"Give access to open <xliff:g id="HOST">%1$s</xliff:g> links with"</string>
    <string name="whichGiveAccessToApplicationNamed" msgid="7992388824107710849">"Give access to open <xliff:g id="HOST">%1$s</xliff:g> links with <xliff:g id="APPLICATION">%2$s</xliff:g>"</string>
    <string name="whichGiveAccessToApplicationLabel" msgid="6142688895536868827">"Give access"</string>
    <string name="whichEditApplication" msgid="144727838241402655">"Edit with"</string>
    <string name="whichEditApplicationNamed" msgid="1775815530156447790">"Edit with %1$s"</string>
    <string name="whichEditApplicationLabel" msgid="7183524181625290300">"Edit"</string>
    <string name="whichSendApplication" msgid="5803792421724377602">"Share"</string>
    <string name="whichSendApplicationNamed" msgid="2799370240005424391">"Share with %1$s"</string>
    <string name="whichSendApplicationLabel" msgid="4579076294675975354">"Share"</string>
    <string name="whichSendToApplication" msgid="8272422260066642057">"Send using"</string>
    <string name="whichSendToApplicationNamed" msgid="7768387871529295325">"Send using %1$s"</string>
    <string name="whichSendToApplicationLabel" msgid="8878962419005813500">"Send"</string>
    <string name="whichHomeApplication" msgid="4307587691506919691">"Select a Home app"</string>
    <string name="whichHomeApplicationNamed" msgid="4493438593214760979">"Use %1$s as Home"</string>
    <string name="whichHomeApplicationLabel" msgid="809529747002918649">"Capture image"</string>
    <string name="whichImageCaptureApplication" msgid="3680261417470652882">"Capture image with"</string>
    <string name="whichImageCaptureApplicationNamed" msgid="8619384150737825003">"Capture image with %1$s"</string>
    <string name="whichImageCaptureApplicationLabel" msgid="6390303445371527066">"Capture image"</string>
    <string name="alwaysUse" msgid="4583018368000610438">"Use by default for this action."</string>
    <string name="use_a_different_app" msgid="8134926230585710243">"Use a different app"</string>
    <string name="clearDefaultHintMsg" msgid="3252584689512077257">"Clear default in System settings &gt; Apps &gt; Downloaded."</string>
    <string name="chooseActivity" msgid="7486876147751803333">"Choose an action"</string>
    <string name="chooseUsbActivity" msgid="6894748416073583509">"Choose an app for the USB device"</string>
    <string name="noApplications" msgid="2991814273936504689">"No apps can perform this action."</string>
    <string name="aerr_application" msgid="250320989337856518">"<xliff:g id="APPLICATION">%1$s</xliff:g> has stopped"</string>
    <string name="aerr_process" msgid="6201597323218674729">"<xliff:g id="PROCESS">%1$s</xliff:g> has stopped"</string>
    <string name="aerr_application_repeated" msgid="3146328699537439573">"<xliff:g id="APPLICATION">%1$s</xliff:g> keeps stopping"</string>
    <string name="aerr_process_repeated" msgid="6235302956890402259">"<xliff:g id="PROCESS">%1$s</xliff:g> keeps stopping"</string>
    <string name="aerr_restart" msgid="7581308074153624475">"Open app again"</string>
    <string name="aerr_report" msgid="5371800241488400617">"Send feedback"</string>
    <string name="aerr_close" msgid="2991640326563991340">"Close"</string>
    <string name="aerr_mute" msgid="1974781923723235953">"Mute until device restarts"</string>
    <string name="aerr_wait" msgid="3199956902437040261">"Wait"</string>
    <string name="aerr_close_app" msgid="3269334853724920302">"Close app"</string>
    <string name="anr_title" msgid="4351948481459135709"></string>
    <string name="anr_activity_application" msgid="8493290105678066167">"<xliff:g id="APPLICATION">%2$s</xliff:g> isn\'t responding"</string>
    <string name="anr_activity_process" msgid="1622382268908620314">"<xliff:g id="ACTIVITY">%1$s</xliff:g> isn\'t responding"</string>
    <string name="anr_application_process" msgid="6417199034861140083">"<xliff:g id="APPLICATION">%1$s</xliff:g> isn\'t responding"</string>
    <string name="anr_process" msgid="6156880875555921105">"Process <xliff:g id="PROCESS">%1$s</xliff:g> isn\'t responding"</string>
    <string name="force_close" msgid="8346072094521265605">"OK"</string>
    <string name="report" msgid="4060218260984795706">"Report"</string>
    <string name="wait" msgid="7147118217226317732">"Wait"</string>
    <string name="webpage_unresponsive" msgid="3272758351138122503">"The page has become unresponsive.\n\nDo you want to close it?"</string>
    <string name="launch_warning_title" msgid="1547997780506713581">"App redirected"</string>
    <string name="launch_warning_replace" msgid="6202498949970281412">"<xliff:g id="APP_NAME">%1$s</xliff:g> is now running."</string>
    <string name="launch_warning_original" msgid="188102023021668683">"<xliff:g id="APP_NAME">%1$s</xliff:g> was originally launched."</string>
    <string name="screen_compat_mode_scale" msgid="3202955667675944499">"Scale"</string>
    <string name="screen_compat_mode_show" msgid="4013878876486655892">"Always show"</string>
    <string name="screen_compat_mode_hint" msgid="1064524084543304459">"Re-enable this in System settings &gt; Apps &gt; Downloaded."</string>
    <string name="unsupported_display_size_message" msgid="6545327290756295232">"<xliff:g id="APP_NAME">%1$s</xliff:g> does not support the current Display size setting and may behave unexpectedly."</string>
    <string name="unsupported_display_size_show" msgid="7969129195360353041">"Always show"</string>
    <string name="unsupported_compile_sdk_message" msgid="4253168368781441759">"<xliff:g id="APP_NAME">%1$s</xliff:g> was built for an incompatible version of the Android OS and may behave unexpectedly. An updated version of the app may be available."</string>
    <string name="unsupported_compile_sdk_show" msgid="2681877855260970231">"Always show"</string>
    <string name="unsupported_compile_sdk_check_update" msgid="3312723623323216101">"Check for update"</string>
    <string name="smv_application" msgid="3307209192155442829">"The app <xliff:g id="APPLICATION">%1$s</xliff:g> (process <xliff:g id="PROCESS">%2$s</xliff:g>) has violated its self-enforced Strict Mode policy."</string>
    <string name="smv_process" msgid="5120397012047462446">"The process <xliff:g id="PROCESS">%1$s</xliff:g> has violated its self-enforced StrictMode policy."</string>
    <string name="android_upgrading_title" product="default" msgid="7513829952443484438">"Phone is updating…"</string>
    <string name="android_upgrading_title" product="tablet" msgid="4503169817302593560">"Tablet is updating…"</string>
    <string name="android_upgrading_title" product="device" msgid="7009520271220804517">"Device is updating…"</string>
    <string name="android_start_title" product="default" msgid="4536778526365907780">"Phone is starting…"</string>
    <string name="android_start_title" product="automotive" msgid="8418054686415318207">"Android is starting…"</string>
    <string name="android_start_title" product="tablet" msgid="4929837533850340472">"Tablet is starting…"</string>
    <string name="android_start_title" product="device" msgid="7467484093260449437">"Device is starting…"</string>
    <string name="android_upgrading_fstrim" msgid="8036718871534640010">"Optimising storage."</string>
    <string name="android_upgrading_notification_title" product="default" msgid="1511552415039349062">"Finishing system update…"</string>
    <string name="app_upgrading_toast" msgid="3008139776215597053">"<xliff:g id="APPLICATION">%1$s</xliff:g> is upgrading…"</string>
    <string name="android_upgrading_apk" msgid="7904042682111526169">"Optimising app <xliff:g id="NUMBER_0">%1$d</xliff:g> of <xliff:g id="NUMBER_1">%2$d</xliff:g>."</string>
    <string name="android_preparing_apk" msgid="8162599310274079154">"Preparing <xliff:g id="APPNAME">%1$s</xliff:g>."</string>
    <string name="android_upgrading_starting_apps" msgid="451464516346926713">"Starting apps."</string>
    <string name="android_upgrading_complete" msgid="1405954754112999229">"Finishing boot."</string>
    <string name="heavy_weight_notification" msgid="9087063985776626166">"<xliff:g id="APP">%1$s</xliff:g> running"</string>
    <string name="heavy_weight_notification_detail" msgid="2304833848484424985">"Tap to return to game"</string>
    <string name="heavy_weight_switcher_title" msgid="387882830435195342">"Choose game"</string>
    <string name="heavy_weight_switcher_text" msgid="4176781660362912010">"For better performance, only one of these games can be open at a time."</string>
    <string name="old_app_action" msgid="3044685170829526403">"Go back to <xliff:g id="OLD_APP">%1$s</xliff:g>"</string>
    <string name="new_app_action" msgid="6694851182870774403">"Open <xliff:g id="NEW_APP">%1$s</xliff:g>"</string>
    <string name="new_app_description" msgid="5894852887817332322">"<xliff:g id="OLD_APP">%1$s</xliff:g> will close without saving"</string>
    <string name="dump_heap_notification" msgid="2618183274836056542">"<xliff:g id="PROC">%1$s</xliff:g> exceeded memory limit"</string>
    <string name="dump_heap_notification_detail" msgid="3993078784053054141">"Heap dump collected. Tap to share."</string>
    <string name="dump_heap_title" msgid="5864292264307651673">"Share heap dump?"</string>
    <string name="dump_heap_text" msgid="4809417337240334941">"The process <xliff:g id="PROC">%1$s</xliff:g> has exceeded its process memory limit of <xliff:g id="SIZE">%2$s</xliff:g>. A heap dump is available for you to share with its developer. Be careful: this heap dump can contain any of your personal information that the application has access to."</string>
    <string name="sendText" msgid="5209874571959469142">"Choose an action for text"</string>
    <string name="volume_ringtone" msgid="6885421406845734650">"Ringer volume"</string>
    <string name="volume_music" msgid="5421651157138628171">"Media volume"</string>
    <string name="volume_music_hint_playing_through_bluetooth" msgid="9165984379394601533">"Playing through Bluetooth"</string>
    <string name="volume_music_hint_silent_ringtone_selected" msgid="8310739960973156272">"Silent ringtone set"</string>
    <string name="volume_call" msgid="3941680041282788711">"In-call volume"</string>
    <string name="volume_bluetooth_call" msgid="2002891926351151534">"Bluetooth in-call volume"</string>
    <string name="volume_alarm" msgid="1985191616042689100">"Alarm volume"</string>
    <string name="volume_notification" msgid="2422265656744276715">"Notification volume"</string>
    <string name="volume_unknown" msgid="1400219669770445902">"Volume"</string>
    <string name="volume_icon_description_bluetooth" msgid="6538894177255964340">"Bluetooth volume"</string>
    <string name="volume_icon_description_ringer" msgid="3326003847006162496">"Ringtone volume"</string>
    <string name="volume_icon_description_incall" msgid="8890073218154543397">"Call volume"</string>
    <string name="volume_icon_description_media" msgid="4217311719665194215">"Media volume"</string>
    <string name="volume_icon_description_notification" msgid="7044986546477282274">"Notification volume"</string>
    <string name="ringtone_default" msgid="3789758980357696936">"Default ringtone"</string>
    <string name="ringtone_default_with_actual" msgid="1767304850491060581">"Default (<xliff:g id="ACTUAL_RINGTONE">%1$s</xliff:g>)"</string>
    <string name="ringtone_silent" msgid="7937634392408977062">"None"</string>
    <string name="ringtone_picker_title" msgid="3515143939175119094">"Ringtones"</string>
    <string name="ringtone_picker_title_alarm" msgid="6473325356070549702">"Alarm Sounds"</string>
    <string name="ringtone_picker_title_notification" msgid="4837740874822788802">"Notification Sounds"</string>
    <string name="ringtone_unknown" msgid="3914515995813061520">"Unknown"</string>
    <plurals name="wifi_available" formatted="false" msgid="7900333017752027322">
      <item quantity="other">Wi-Fi networks available</item>
      <item quantity="one">Wi-Fi network available</item>
    </plurals>
    <plurals name="wifi_available_detailed" formatted="false" msgid="1140699367193975606">
      <item quantity="other">Open Wi-Fi networks available</item>
      <item quantity="one">Open Wi-Fi network available</item>
    </plurals>
    <string name="wifi_available_title" msgid="3817100557900599505">"Connect to open Wi‑Fi network"</string>
    <string name="wifi_available_carrier_network_title" msgid="4527932626916527897">"Connect to operator Wi‑Fi network"</string>
    <string name="wifi_available_title_connecting" msgid="1139126673968899002">"Connecting to Wi‑Fi network"</string>
    <string name="wifi_available_title_connected" msgid="7542672851522241548">"Connected to Wi‑Fi network"</string>
    <string name="wifi_available_title_failed_to_connect" msgid="6861772233582618132">"Could not connect to Wi‑Fi network"</string>
    <string name="wifi_available_content_failed_to_connect" msgid="3377406637062802645">"Tap to see all networks"</string>
    <string name="wifi_available_action_connect" msgid="2635699628459488788">"Connect"</string>
    <string name="wifi_available_action_all_networks" msgid="4368435796357931006">"All networks"</string>
    <string name="wifi_suggestion_title" msgid="8951405130379148709">"A Wi‑Fi network proposed by <xliff:g id="NAME">%s</xliff:g> is available"</string>
    <string name="wifi_suggestion_content" msgid="2658317015552324848">"Do you want to connect to networks proposed by <xliff:g id="NAME">%s</xliff:g>?"</string>
    <string name="wifi_suggestion_action_allow_app" msgid="3689946344485394085">"Yes"</string>
    <string name="wifi_suggestion_action_disallow_app" msgid="7977918905605931385">"No"</string>
    <string name="wifi_wakeup_onboarding_title" msgid="228772560195634292">"Wi‑Fi will turn on automatically"</string>
    <string name="wifi_wakeup_onboarding_subtext" msgid="3989697580301186973">"When you\'re near a high‑quality saved network"</string>
    <string name="wifi_wakeup_onboarding_action_disable" msgid="838648204200836028">"Don\'t turn back on"</string>
    <string name="wifi_wakeup_enabled_title" msgid="6534603733173085309">"Wi‑Fi turned on automatically"</string>
    <string name="wifi_wakeup_enabled_content" msgid="189330154407990583">"You\'re near a saved network: <xliff:g id="NETWORK_SSID">%1$s</xliff:g>"</string>
    <string name="wifi_available_sign_in" msgid="9157196203958866662">"Sign in to a Wi-Fi network"</string>
    <string name="network_available_sign_in" msgid="1848877297365446605">"Sign in to network"</string>
    <!-- no translation found for network_available_sign_in_detailed (8000081941447976118) -->
    <skip />
    <string name="wifi_no_internet" msgid="8938267198124654938">"Wi-Fi has no Internet access"</string>
    <string name="wifi_no_internet_detailed" msgid="8083079241212301741">"Tap for options"</string>
    <string name="captive_portal_logged_in_detailed" msgid="8489345381637456021">"Connected"</string>
    <string name="wifi_softap_config_change" msgid="8475911871165857607">"Changes to your hotspot settings"</string>
    <string name="wifi_softap_config_change_summary" msgid="7601233252456548891">"Your hotspot band has changed."</string>
    <string name="wifi_softap_config_change_detailed" msgid="8022936822860678033">"This device doesn’t support your preference for 5 GHz only. Instead, this device will use the 5 GHz band when available."</string>
    <string name="network_switch_metered" msgid="4671730921726992671">"Switched to <xliff:g id="NETWORK_TYPE">%1$s</xliff:g>"</string>
    <string name="network_switch_metered_detail" msgid="775163331794506615">"Device uses <xliff:g id="NEW_NETWORK">%1$s</xliff:g> when <xliff:g id="PREVIOUS_NETWORK">%2$s</xliff:g> has no Internet access. Charges may apply."</string>
    <string name="network_switch_metered_toast" msgid="5779283181685974304">"Switched from <xliff:g id="PREVIOUS_NETWORK">%1$s</xliff:g> to <xliff:g id="NEW_NETWORK">%2$s</xliff:g>"</string>
  <string-array name="network_switch_type_name">
    <item msgid="3979506840912951943">"mobile data"</item>
    <item msgid="75483255295529161">"Wi-Fi"</item>
    <item msgid="6862614801537202646">"Bluetooth"</item>
    <item msgid="5447331121797802871">"Ethernet"</item>
    <item msgid="8257233890381651999">"VPN"</item>
  </string-array>
    <string name="network_switch_type_name_unknown" msgid="4552612897806660656">"an unknown network type"</string>
    <string name="wifi_watchdog_network_disabled" msgid="7904214231651546347">"Couldn\'t connect to Wi-Fi"</string>
    <string name="wifi_watchdog_network_disabled_detailed" msgid="4917472096696322767">" has a poor Internet connection."</string>
    <string name="wifi_connect_alert_title" msgid="8455846016001810172">"Allow connection?"</string>
    <string name="wifi_connect_alert_message" msgid="6451273376815958922">"Application %1$s would like to connect to Wi-Fi Network %2$s"</string>
    <string name="wifi_connect_default_application" msgid="7143109390475484319">"An application"</string>
    <string name="wifi_p2p_dialog_title" msgid="97611782659324517">"Wi-Fi Direct"</string>
    <string name="wifi_p2p_turnon_message" msgid="2909250942299627244">"Start Wi-Fi Direct. This will turn off Wi-Fi client/hotspot."</string>
    <string name="wifi_p2p_failed_message" msgid="3763669677935623084">"Couldn\'t start Wi-Fi Direct."</string>
    <string name="wifi_p2p_enabled_notification_title" msgid="2068321881673734886">"Wi-Fi Direct is on"</string>
    <string name="wifi_p2p_enabled_notification_message" msgid="8064677407830620023">"Tap for settings"</string>
    <string name="accept" msgid="1645267259272829559">"Accept"</string>
    <string name="decline" msgid="2112225451706137894">"Decline"</string>
    <string name="wifi_p2p_invitation_sent_title" msgid="1318975185112070734">"Invitation sent"</string>
    <string name="wifi_p2p_invitation_to_connect_title" msgid="4958803948658533637">"Invitation to connect"</string>
    <string name="wifi_p2p_from_message" msgid="570389174731951769">"From:"</string>
    <string name="wifi_p2p_to_message" msgid="248968974522044099">"To:"</string>
    <string name="wifi_p2p_enter_pin_message" msgid="5920929550367828970">"Type the required PIN:"</string>
    <string name="wifi_p2p_show_pin_message" msgid="8530563323880921094">"PIN:"</string>
    <string name="wifi_p2p_frequency_conflict_message" product="tablet" msgid="8012981257742232475">"The tablet will temporarily disconnect from Wi-Fi while it\'s connected to <xliff:g id="DEVICE_NAME">%1$s</xliff:g>"</string>
    <string name="wifi_p2p_frequency_conflict_message" product="tv" msgid="3087858235069421128">"The TV will temporarily disconnect from Wi-Fi while it\'s connected to <xliff:g id="DEVICE_NAME">%1$s</xliff:g>"</string>
    <string name="wifi_p2p_frequency_conflict_message" product="default" msgid="7363907213787469151">"The phone will temporarily disconnect from Wi-Fi while it\'s connected to <xliff:g id="DEVICE_NAME">%1$s</xliff:g>"</string>
    <string name="select_character" msgid="3365550120617701745">"Insert character"</string>
    <string name="sms_control_title" msgid="7296612781128917719">"Sending SMS messages"</string>
    <string name="sms_control_message" msgid="3867899169651496433">"&lt;b&gt;<xliff:g id="APP_NAME">%1$s</xliff:g>&lt;/b&gt; is sending a large number of SMS messages. Do you want to allow this app to continue sending messages?"</string>
    <string name="sms_control_yes" msgid="3663725993855816807">"Allow"</string>
    <string name="sms_control_no" msgid="625438561395534982">"Deny"</string>
    <string name="sms_short_code_confirm_message" msgid="1645436466285310855">"&lt;b&gt;<xliff:g id="APP_NAME">%1$s</xliff:g>&lt;/b&gt; would like to send a message to &lt;b&gt;<xliff:g id="DEST_ADDRESS">%2$s</xliff:g>&lt;/b&gt;."</string>
    <string name="sms_short_code_details" msgid="5873295990846059400">"This "<b>"may cause charges"</b>" on your mobile account."</string>
    <string name="sms_premium_short_code_details" msgid="7869234868023975"><b>"This will cause charges on your mobile account."</b></string>
    <string name="sms_short_code_confirm_allow" msgid="4458878637111023413">"Send"</string>
    <string name="sms_short_code_confirm_deny" msgid="2927389840209170706">"Cancel"</string>
    <string name="sms_short_code_remember_choice" msgid="5289538592272218136">"Remember my choice"</string>
    <string name="sms_short_code_remember_undo_instruction" msgid="4960944133052287484">"You can change this later in Settings &gt; Apps"</string>
    <string name="sms_short_code_confirm_always_allow" msgid="3241181154869493368">"Always Allow*"</string>
    <string name="sms_short_code_confirm_never_allow" msgid="446992765774269673">"Never Allow"</string>
    <string name="sim_removed_title" msgid="6227712319223226185">"SIM card removed"</string>
    <string name="sim_removed_message" msgid="2333164559970958645">"The mobile network will be unavailable until you restart with a valid SIM card inserted."</string>
    <string name="sim_done_button" msgid="827949989369963775">"Done"</string>
    <string name="sim_added_title" msgid="3719670512889674693">"SIM card added"</string>
    <string name="sim_added_message" msgid="6599945301141050216">"Restart your device to access the mobile network."</string>
    <string name="sim_restart_button" msgid="4722407842815232347">"Restart"</string>
    <string name="install_carrier_app_notification_title" msgid="9056007111024059888">"Activate mobile service"</string>
    <string name="install_carrier_app_notification_text" msgid="3346681446158696001">"Download the mobile app to activate your new SIM"</string>
    <string name="install_carrier_app_notification_text_app_name" msgid="1196505084835248137">"Download the <xliff:g id="APP_NAME">%1$s</xliff:g> app to activate your new SIM"</string>
    <string name="install_carrier_app_notification_button" msgid="3094206295081900849">"Download app"</string>
    <string name="carrier_app_notification_title" msgid="8921767385872554621">"New SIM inserted"</string>
    <string name="carrier_app_notification_text" msgid="1132487343346050225">"Tap to set it up"</string>
    <string name="time_picker_dialog_title" msgid="8349362623068819295">"Set time"</string>
    <string name="date_picker_dialog_title" msgid="5879450659453782278">"Set date"</string>
    <string name="date_time_set" msgid="5777075614321087758">"Set"</string>
    <string name="date_time_done" msgid="2507683751759308828">"Done"</string>
    <string name="perms_new_perm_prefix" msgid="8257740710754301407"><font size="12" fgcolor="#ff33b5e5">"NEW: "</font></string>
    <string name="perms_description_app" msgid="5139836143293299417">"Provided by <xliff:g id="APP_NAME">%1$s</xliff:g>."</string>
    <string name="no_permissions" msgid="7283357728219338112">"No permission required"</string>
    <string name="perm_costs_money" msgid="4902470324142151116">"this may cost you money"</string>
    <string name="dlg_ok" msgid="7376953167039865701">"OK"</string>
    <string name="usb_charging_notification_title" msgid="1595122345358177163">"Charging this device via USB"</string>
    <string name="usb_supplying_notification_title" msgid="4631045789893086181">"Charging connected device via USB"</string>
    <string name="usb_mtp_notification_title" msgid="4238227258391151029">"USB file transfer turned on"</string>
    <string name="usb_ptp_notification_title" msgid="5425857879922006878">"PTP via USB turned on"</string>
    <string name="usb_tether_notification_title" msgid="3716143122035802501">"USB tethering turned on"</string>
    <string name="usb_midi_notification_title" msgid="5356040379749154805">"MIDI via USB turned on"</string>
    <string name="usb_accessory_notification_title" msgid="1785694450621427730">"USB accessory connected"</string>
    <string name="usb_notification_message" msgid="3370903770828407960">"Tap for more options."</string>
    <string name="usb_power_notification_message" msgid="4647527153291917218">"Charging connected device. Tap for more options."</string>
    <string name="usb_unsupported_audio_accessory_title" msgid="3529881374464628084">"Analogue audio accessory detected"</string>
    <string name="usb_unsupported_audio_accessory_message" msgid="6309553946441565215">"The attached device is not compatible with this phone. Tap to learn more."</string>
    <string name="adb_active_notification_title" msgid="6729044778949189918">"USB debugging connected"</string>
    <string name="adb_active_notification_message" msgid="7463062450474107752">"Tap to turn off USB debugging"</string>
    <string name="adb_active_notification_message" product="tv" msgid="8470296818270110396">"Select to disable USB debugging."</string>
    <string name="usb_contaminant_detected_title" msgid="7136400633704058349">"Liquid or debris in USB port"</string>
    <string name="usb_contaminant_detected_message" msgid="832337061059487250">"USB port is automatically disabled. Tap to learn more."</string>
    <string name="usb_contaminant_not_detected_title" msgid="4202417484434906086">"Safe to use USB port"</string>
    <string name="usb_contaminant_not_detected_message" msgid="2415791798244545292">"Phone no longer detects liquid or debris."</string>
    <string name="taking_remote_bugreport_notification_title" msgid="6742483073875060934">"Taking bug report…"</string>
    <string name="share_remote_bugreport_notification_title" msgid="4987095013583691873">"Share bug report?"</string>
    <string name="sharing_remote_bugreport_notification_title" msgid="7572089031496651372">"Sharing bug report…"</string>
    <string name="share_remote_bugreport_notification_message_finished" msgid="6029609949340992866">"Your admin requested a bug report to help troubleshoot this device. Apps and data may be shared."</string>
    <string name="share_remote_bugreport_action" msgid="6249476773913384948">"SHARE"</string>
    <string name="decline_remote_bugreport_action" msgid="6230987241608770062">"DECLINE"</string>
    <string name="select_input_method" msgid="4653387336791222978">"Choose input method"</string>
    <string name="show_ime" msgid="2506087537466597099">"Keep it on screen while physical keyboard is active"</string>
    <string name="hardware" msgid="194658061510127999">"Show virtual keyboard"</string>
    <string name="select_keyboard_layout_notification_title" msgid="597189518763083494">"Configure physical keyboard"</string>
    <string name="select_keyboard_layout_notification_message" msgid="8084622969903004900">"Tap to select language and layout"</string>
    <string name="fast_scroll_alphabet" msgid="5433275485499039199">" ABCDEFGHIJKLMNOPQRSTUVWXYZ"</string>
    <string name="fast_scroll_numeric_alphabet" msgid="4030170524595123610">" 0123456789ABCDEFGHIJKLMNOPQRSTUVWXYZ"</string>
    <string name="alert_windows_notification_channel_group_name" msgid="1463953341148606396">"Display over other apps"</string>
    <string name="alert_windows_notification_channel_name" msgid="3116610965549449803">"<xliff:g id="NAME">%s</xliff:g> displaying over other apps"</string>
    <string name="alert_windows_notification_title" msgid="3697657294867638947">"<xliff:g id="NAME">%s</xliff:g> is displaying over other apps"</string>
    <string name="alert_windows_notification_message" msgid="8917232109522912560">"If you don’t want <xliff:g id="NAME">%s</xliff:g> to use this feature, tap to open settings and turn it off."</string>
    <string name="alert_windows_notification_turn_off_action" msgid="2902891971380544651">"Turn off"</string>
    <string name="ext_media_checking_notification_title" msgid="4411133692439308924">"Checking <xliff:g id="NAME">%s</xliff:g>…"</string>
    <string name="ext_media_checking_notification_message" msgid="410185170877285434">"Reviewing current content"</string>
    <string name="ext_media_new_notification_title" msgid="1621805083736634077">"New <xliff:g id="NAME">%s</xliff:g>"</string>
    <string name="ext_media_new_notification_message" msgid="3673685270558405087">"Tap to set up"</string>
    <string name="ext_media_ready_notification_message" msgid="4083398150380114462">"For transferring photos and media"</string>
    <string name="ext_media_unmountable_notification_title" msgid="4179418065210797130">"Issue with <xliff:g id="NAME">%s</xliff:g>"</string>
    <string name="ext_media_unmountable_notification_message" msgid="4193858924381066522">"Tap to fix"</string>
    <string name="ext_media_unmountable_notification_message" product="tv" msgid="3941179940297874950">"<xliff:g id="NAME">%s</xliff:g> is corrupt. Select to fix."</string>
    <string name="ext_media_unsupported_notification_title" msgid="3797642322958803257">"Unsupported <xliff:g id="NAME">%s</xliff:g>"</string>
    <string name="ext_media_unsupported_notification_message" msgid="6121601473787888589">"This device doesn’t support this <xliff:g id="NAME">%s</xliff:g>. Tap to set up in a supported format."</string>
    <string name="ext_media_unsupported_notification_message" product="tv" msgid="3725436899820390906">"This device doesn’t support this <xliff:g id="NAME">%s</xliff:g>. Select to set up in a supported format."</string>
    <string name="ext_media_badremoval_notification_title" msgid="3206248947375505416">"<xliff:g id="NAME">%s</xliff:g> unexpectedly removed"</string>
    <string name="ext_media_badremoval_notification_message" msgid="8556885808951260574">"Eject media before removing to avoid losing content"</string>
    <string name="ext_media_nomedia_notification_title" msgid="6593814191061956856">"<xliff:g id="NAME">%s</xliff:g> removed"</string>
    <string name="ext_media_nomedia_notification_message" msgid="2110883356419799994">"Some functionality may not work properly. Insert new storage."</string>
    <string name="ext_media_unmounting_notification_title" msgid="5046532339291216076">"Ejecting <xliff:g id="NAME">%s</xliff:g>"</string>
    <string name="ext_media_unmounting_notification_message" msgid="1003926904442321115">"Don’t remove"</string>
    <string name="ext_media_init_action" msgid="7952885510091978278">"Set-up"</string>
    <string name="ext_media_unmount_action" msgid="1121883233103278199">"Eject"</string>
    <string name="ext_media_browse_action" msgid="8322172381028546087">"Explore"</string>
    <string name="ext_media_seamless_action" msgid="6575980560886881233">"Switch output"</string>
    <string name="ext_media_missing_title" msgid="620980315821543904">"<xliff:g id="NAME">%s</xliff:g> missing"</string>
    <string name="ext_media_missing_message" msgid="4012389235250987930">"Insert device again"</string>
    <string name="ext_media_move_specific_title" msgid="1471100343872375842">"Moving <xliff:g id="NAME">%s</xliff:g>"</string>
    <string name="ext_media_move_title" msgid="1022809140035962662">"Moving data"</string>
    <string name="ext_media_move_success_title" msgid="7863652232242276066">"Content transfer is finished"</string>
    <string name="ext_media_move_success_message" msgid="8939137931961728009">"Content moved to <xliff:g id="NAME">%s</xliff:g>"</string>
    <string name="ext_media_move_failure_title" msgid="1604422634177382092">"Couldn’t move content"</string>
    <string name="ext_media_move_failure_message" msgid="7388950499623016135">"Try moving content again"</string>
    <string name="ext_media_status_removed" msgid="6576172423185918739">"Removed"</string>
    <string name="ext_media_status_unmounted" msgid="2551560878416417752">"Ejected"</string>
    <string name="ext_media_status_checking" msgid="6193921557423194949">"Checking…"</string>
    <string name="ext_media_status_mounted" msgid="7253821726503179202">"Ready"</string>
    <string name="ext_media_status_mounted_ro" msgid="8020978752406021015">"Read-only"</string>
    <string name="ext_media_status_bad_removal" msgid="8395398567890329422">"Removed unsafely"</string>
    <string name="ext_media_status_unmountable" msgid="805594039236667894">"Corrupted"</string>
    <string name="ext_media_status_unsupported" msgid="4691436711745681828">"Unsupported"</string>
    <string name="ext_media_status_ejecting" msgid="5463887263101234174">"Ejecting…"</string>
    <string name="ext_media_status_formatting" msgid="1085079556538644861">"Formatting…"</string>
    <string name="ext_media_status_missing" msgid="5638633895221670766">"Not inserted"</string>
    <string name="activity_list_empty" msgid="1675388330786841066">"No matching activities found."</string>
    <string name="permlab_route_media_output" msgid="6243022988998972085">"route media output"</string>
    <string name="permdesc_route_media_output" msgid="4932818749547244346">"Allows an application to route media output to other external devices."</string>
    <string name="permlab_readInstallSessions" msgid="3713753067455750349">"read install sessions"</string>
    <string name="permdesc_readInstallSessions" msgid="2049771699626019849">"Allows an application to read install sessions. This allows it to see details about active package installations."</string>
    <string name="permlab_requestInstallPackages" msgid="5782013576218172577">"request install packages"</string>
    <string name="permdesc_requestInstallPackages" msgid="5740101072486783082">"Allows an application to request installation of packages."</string>
    <string name="permlab_requestDeletePackages" msgid="1703686454657781242">"request delete packages"</string>
    <string name="permdesc_requestDeletePackages" msgid="3406172963097595270">"Allows an application to request deletion of packages."</string>
    <string name="permlab_requestIgnoreBatteryOptimizations" msgid="8021256345643918264">"ask to ignore battery optimisations"</string>
    <string name="permdesc_requestIgnoreBatteryOptimizations" msgid="8359147856007447638">"Allows an app to ask for permission to ignore battery optimisations for that app."</string>
    <string name="tutorial_double_tap_to_zoom_message_short" msgid="1311810005957319690">"Tap twice for zoom control"</string>
    <string name="gadget_host_error_inflating" msgid="4882004314906466162">"Couldn\'t add widget."</string>
    <string name="ime_action_go" msgid="8320845651737369027">"Go"</string>
    <string name="ime_action_search" msgid="658110271822807811">"Search"</string>
    <string name="ime_action_send" msgid="2316166556349314424">"Send"</string>
    <string name="ime_action_next" msgid="3138843904009813834">"Next"</string>
    <string name="ime_action_done" msgid="8971516117910934605">"Done"</string>
    <string name="ime_action_previous" msgid="1443550039250105948">"Prev"</string>
    <string name="ime_action_default" msgid="2840921885558045721">"Execute"</string>
    <string name="dial_number_using" msgid="5789176425167573586">"Dial number\n using <xliff:g id="NUMBER">%s</xliff:g>"</string>
    <string name="create_contact_using" msgid="4947405226788104538">"Create contact\n using <xliff:g id="NUMBER">%s</xliff:g>"</string>
    <string name="grant_credentials_permission_message_header" msgid="2106103817937859662">"The following one or more applications request permission to access your account, now and in the future."</string>
    <string name="grant_credentials_permission_message_footer" msgid="3125211343379376561">"Do you want to allow this request?"</string>
    <string name="grant_permissions_header_text" msgid="6874497408201826708">"Access request"</string>
    <string name="allow" msgid="7225948811296386551">"Allow"</string>
    <string name="deny" msgid="2081879885755434506">"Deny"</string>
    <string name="permission_request_notification_title" msgid="6486759795926237907">"Permission requested"</string>
    <string name="permission_request_notification_with_subtitle" msgid="8530393139639560189">"Permission requested\nfor account <xliff:g id="ACCOUNT">%s</xliff:g>."</string>
    <string name="forward_intent_to_owner" msgid="1207197447013960896">"You\'re using this app outside of your work profile"</string>
    <string name="forward_intent_to_work" msgid="621480743856004612">"You\'re using this app in your work profile"</string>
    <string name="input_method_binding_label" msgid="1283557179944992649">"Input Method"</string>
    <string name="sync_binding_label" msgid="3687969138375092423">"Sync"</string>
    <string name="accessibility_binding_label" msgid="4148120742096474641">"Accessibility"</string>
    <string name="wallpaper_binding_label" msgid="1240087844304687662">"Wallpaper"</string>
    <string name="chooser_wallpaper" msgid="7873476199295190279">"Change wallpaper"</string>
    <string name="notification_listener_binding_label" msgid="2014162835481906429">"Notification listener"</string>
    <string name="vr_listener_binding_label" msgid="4316591939343607306">"VR listener"</string>
    <string name="condition_provider_service_binding_label" msgid="1321343352906524564">"Condition provider"</string>
    <string name="notification_ranker_binding_label" msgid="774540592299064747">"Notification ranker service"</string>
    <string name="vpn_title" msgid="19615213552042827">"VPN activated"</string>
    <string name="vpn_title_long" msgid="6400714798049252294">"VPN is activated by <xliff:g id="APP">%s</xliff:g>"</string>
    <string name="vpn_text" msgid="1610714069627824309">"Tap to manage the network."</string>
    <string name="vpn_text_long" msgid="4907843483284977618">"Connected to <xliff:g id="SESSION">%s</xliff:g>. Tap to manage the network."</string>
    <string name="vpn_lockdown_connecting" msgid="6443438964440960745">"Always-on VPN connecting…"</string>
    <string name="vpn_lockdown_connected" msgid="8202679674819213931">"Always-on VPN connected"</string>
    <string name="vpn_lockdown_disconnected" msgid="735805531187559719">"Disconnected from always-on VPN"</string>
    <string name="vpn_lockdown_error" msgid="3133844445659711681">"Couldn\'t connect to always-on VPN"</string>
    <string name="vpn_lockdown_config" msgid="8151951501116759194">"Change network or VPN settings"</string>
    <string name="upload_file" msgid="2897957172366730416">"Choose file"</string>
    <string name="no_file_chosen" msgid="6363648562170759465">"No file chosen"</string>
    <string name="reset" msgid="2448168080964209908">"Reset"</string>
    <string name="submit" msgid="1602335572089911941">"Submit"</string>
    <string name="car_mode_disable_notification_title" msgid="5704265646471239078">"Driving app is running"</string>
    <string name="car_mode_disable_notification_message" msgid="7647248420931129377">"Tap to exit driving app."</string>
    <string name="tethered_notification_title" msgid="3146694234398202601">"Tethering or hotspot active"</string>
    <string name="tethered_notification_message" msgid="2113628520792055377">"Tap to set up."</string>
    <string name="disable_tether_notification_title" msgid="7526977944111313195">"Tethering is disabled"</string>
    <string name="disable_tether_notification_message" msgid="2913366428516852495">"Contact your admin for details"</string>
    <string name="back_button_label" msgid="2300470004503343439">"Back"</string>
    <string name="next_button_label" msgid="1080555104677992408">"Next"</string>
    <string name="skip_button_label" msgid="1275362299471631819">"Skip"</string>
    <string name="no_matches" msgid="8129421908915840737">"No matches"</string>
    <string name="find_on_page" msgid="1946799233822820384">"Find on page"</string>
    <plurals name="matches_found" formatted="false" msgid="1210884353962081884">
      <item quantity="other"><xliff:g id="INDEX">%d</xliff:g> of <xliff:g id="TOTAL">%d</xliff:g></item>
      <item quantity="one">1 match</item>
    </plurals>
    <string name="action_mode_done" msgid="7217581640461922289">"Done"</string>
    <string name="progress_erasing" msgid="2569962663843586562">"Erasing shared storage…"</string>
    <string name="share" msgid="1778686618230011964">"Share"</string>
    <string name="find" msgid="4808270900322985960">"Find"</string>
    <string name="websearch" msgid="4337157977400211589">"Web Search"</string>
    <string name="find_next" msgid="5742124618942193978">"Find next"</string>
    <string name="find_previous" msgid="2196723669388360506">"Find previous"</string>
    <string name="gpsNotifTicker" msgid="5622683912616496172">"Location request from <xliff:g id="NAME">%s</xliff:g>"</string>
    <string name="gpsNotifTitle" msgid="5446858717157416839">"Location request"</string>
    <string name="gpsNotifMessage" msgid="1374718023224000702">"Requested by <xliff:g id="NAME">%1$s</xliff:g> (<xliff:g id="SERVICE">%2$s</xliff:g>)"</string>
    <string name="gpsVerifYes" msgid="2346566072867213563">"Yes"</string>
    <string name="gpsVerifNo" msgid="1146564937346454865">"No"</string>
    <string name="sync_too_many_deletes" msgid="5296321850662746890">"Deletion limit exceeded"</string>
    <string name="sync_too_many_deletes_desc" msgid="496551671008694245">"There are <xliff:g id="NUMBER_OF_DELETED_ITEMS">%1$d</xliff:g> deleted items for <xliff:g id="TYPE_OF_SYNC">%2$s</xliff:g>, account <xliff:g id="ACCOUNT_NAME">%3$s</xliff:g>. What do you want to do?"</string>
    <string name="sync_really_delete" msgid="2572600103122596243">"Delete the items"</string>
    <string name="sync_undo_deletes" msgid="2941317360600338602">"Undo the deletes"</string>
    <string name="sync_do_nothing" msgid="3743764740430821845">"Do nothing for now"</string>
    <string name="choose_account_label" msgid="5655203089746423927">"Choose an account"</string>
    <string name="add_account_label" msgid="2935267344849993553">"Add an account"</string>
    <string name="add_account_button_label" msgid="3611982894853435874">"Add account"</string>
    <string name="number_picker_increment_button" msgid="2412072272832284313">"Increase"</string>
    <string name="number_picker_decrement_button" msgid="476050778386779067">"Decrease"</string>
    <string name="number_picker_increment_scroll_mode" msgid="5259126567490114216">"<xliff:g id="VALUE">%s</xliff:g> touch &amp; hold."</string>
    <string name="number_picker_increment_scroll_action" msgid="9101473045891835490">"Slide up to increase and down to decrease."</string>
    <string name="time_picker_increment_minute_button" msgid="8865885114028614321">"Increase minute"</string>
    <string name="time_picker_decrement_minute_button" msgid="6246834937080684791">"Decrease minute"</string>
    <string name="time_picker_increment_hour_button" msgid="3652056055810223139">"Increase hour"</string>
    <string name="time_picker_decrement_hour_button" msgid="1377479863429214792">"Decrease hour"</string>
    <string name="time_picker_increment_set_pm_button" msgid="4147590696151230863">"Set p.m."</string>
    <string name="time_picker_decrement_set_am_button" msgid="8302140353539486752">"Set a.m."</string>
    <string name="date_picker_increment_month_button" msgid="5369998479067934110">"Increase month"</string>
    <string name="date_picker_decrement_month_button" msgid="1832698995541726019">"Decrease month"</string>
    <string name="date_picker_increment_day_button" msgid="7130465412308173903">"Increase day"</string>
    <string name="date_picker_decrement_day_button" msgid="4131881521818750031">"Decrease day"</string>
    <string name="date_picker_increment_year_button" msgid="6318697384310808899">"Increase year"</string>
    <string name="date_picker_decrement_year_button" msgid="4482021813491121717">"Decrease year"</string>
    <string name="date_picker_prev_month_button" msgid="2858244643992056505">"Previous month"</string>
    <string name="date_picker_next_month_button" msgid="5559507736887605055">"Next month"</string>
    <string name="keyboardview_keycode_alt" msgid="4856868820040051939">"Alt"</string>
    <string name="keyboardview_keycode_cancel" msgid="1203984017245783244">"Cancel"</string>
    <string name="keyboardview_keycode_delete" msgid="3337914833206635744">"Delete"</string>
    <string name="keyboardview_keycode_done" msgid="1992571118466679775">"Done"</string>
    <string name="keyboardview_keycode_mode_change" msgid="4547387741906537519">"Mode change"</string>
    <string name="keyboardview_keycode_shift" msgid="2270748814315147690">"Shift"</string>
    <string name="keyboardview_keycode_enter" msgid="2985864015076059467">"Enter"</string>
    <string name="activitychooserview_choose_application" msgid="2125168057199941199">"Choose an app"</string>
    <string name="activitychooserview_choose_application_error" msgid="8624618365481126668">"Couldn\'t launch <xliff:g id="APPLICATION_NAME">%s</xliff:g>"</string>
    <string name="shareactionprovider_share_with" msgid="806688056141131819">"Share with"</string>
    <string name="shareactionprovider_share_with_application" msgid="5627411384638389738">"Share with <xliff:g id="APPLICATION_NAME">%s</xliff:g>"</string>
    <string name="content_description_sliding_handle" msgid="415975056159262248">"Sliding handle. Touch &amp; hold."</string>
    <string name="description_target_unlock_tablet" msgid="3833195335629795055">"Swipe to unlock."</string>
    <string name="action_bar_home_description" msgid="5293600496601490216">"Navigate home"</string>
    <string name="action_bar_up_description" msgid="2237496562952152589">"Navigate up"</string>
    <string name="action_menu_overflow_description" msgid="2295659037509008453">"More options"</string>
    <string name="action_bar_home_description_format" msgid="7965984360903693903">"%1$s, %2$s"</string>
    <string name="action_bar_home_subtitle_description_format" msgid="6985546530471780727">"%1$s, %2$s, %3$s"</string>
    <string name="storage_internal" msgid="3570990907910199483">"Internal shared storage"</string>
    <string name="storage_sd_card" msgid="3282948861378286745">"SD card"</string>
    <string name="storage_sd_card_label" msgid="6347111320774379257">"<xliff:g id="MANUFACTURER">%s</xliff:g> SD card"</string>
    <string name="storage_usb_drive" msgid="6261899683292244209">"USB drive"</string>
    <string name="storage_usb_drive_label" msgid="4501418548927759953">"<xliff:g id="MANUFACTURER">%s</xliff:g> USB drive"</string>
    <string name="storage_usb" msgid="3017954059538517278">"USB storage"</string>
    <string name="extract_edit_menu_button" msgid="8940478730496610137">"Edit"</string>
    <string name="data_usage_warning_title" msgid="6499834033204801605">"Data warning"</string>
    <string name="data_usage_warning_body" msgid="7340198905103751676">"You\'ve used <xliff:g id="APP">%s</xliff:g> of data"</string>
    <string name="data_usage_mobile_limit_title" msgid="6561099244084267376">"Mobile data limit reached"</string>
    <string name="data_usage_wifi_limit_title" msgid="5803363779034792676">"Wi-Fi data limit reached"</string>
    <string name="data_usage_limit_body" msgid="2908179506560812973">"Data paused for the rest of your cycle"</string>
    <string name="data_usage_mobile_limit_snoozed_title" msgid="3171402244827034372">"Over your mobile data limit"</string>
    <string name="data_usage_wifi_limit_snoozed_title" msgid="3547771791046344188">"Over your Wi-Fi data limit"</string>
    <string name="data_usage_limit_snoozed_body" msgid="1671222777207603301">"You\'ve gone <xliff:g id="SIZE">%s</xliff:g> over your set limit"</string>
    <string name="data_usage_restricted_title" msgid="5965157361036321914">"Background data restricted"</string>
    <string name="data_usage_restricted_body" msgid="469866376337242726">"Tap to remove restriction."</string>
    <string name="data_usage_rapid_title" msgid="1809795402975261331">"High mobile data usage"</string>
    <string name="data_usage_rapid_body" msgid="6897825788682442715">"Your apps have used more data than usual"</string>
    <string name="data_usage_rapid_app_body" msgid="5396680996784142544">"<xliff:g id="APP">%s</xliff:g> has used more data than usual"</string>
    <string name="ssl_certificate" msgid="6510040486049237639">"Security certificate"</string>
    <string name="ssl_certificate_is_valid" msgid="6825263250774569373">"This certificate is valid."</string>
    <string name="issued_to" msgid="454239480274921032">"Issued to:"</string>
    <string name="common_name" msgid="2233209299434172646">"Common name:"</string>
    <string name="org_name" msgid="6973561190762085236">"Organisation:"</string>
    <string name="org_unit" msgid="7265981890422070383">"Organisational unit:"</string>
    <string name="issued_by" msgid="2647584988057481566">"Issued by:"</string>
    <string name="validity_period" msgid="8818886137545983110">"Validity:"</string>
    <string name="issued_on" msgid="5895017404361397232">"Issued on:"</string>
    <string name="expires_on" msgid="3676242949915959821">"Expires on:"</string>
    <string name="serial_number" msgid="758814067660862493">"Serial number:"</string>
    <string name="fingerprints" msgid="4516019619850763049">"Fingerprints:"</string>
    <string name="sha256_fingerprint" msgid="4391271286477279263">"SHA-256 fingerprint"</string>
    <string name="sha1_fingerprint" msgid="7930330235269404581">"SHA-1 fingerprint"</string>
    <string name="activity_chooser_view_see_all" msgid="4292569383976636200">"See all"</string>
    <string name="activity_chooser_view_dialog_title_default" msgid="4710013864974040615">"Choose activity"</string>
    <string name="share_action_provider_share_with" msgid="5247684435979149216">"Share with"</string>
    <string name="sending" msgid="3245653681008218030">"Sending…"</string>
    <string name="launchBrowserDefault" msgid="2057951947297614725">"Launch Browser?"</string>
    <string name="SetupCallDefault" msgid="5834948469253758575">"Accept call?"</string>
    <string name="activity_resolver_use_always" msgid="8017770747801494933">"Always"</string>
    <string name="activity_resolver_use_once" msgid="2404644797149173758">"Just once"</string>
    <string name="activity_resolver_app_settings" msgid="8965806928986509855">"Settings"</string>
    <string name="activity_resolver_work_profiles_support" msgid="185598180676883455">"%1$s doesn\'t support work profile"</string>
    <string name="default_audio_route_name" product="tablet" msgid="4617053898167127471">"Tablet"</string>
    <string name="default_audio_route_name" product="tv" msgid="9158088547603019321">"TV"</string>
    <string name="default_audio_route_name" product="default" msgid="4239291273420140123">"Phone"</string>
    <string name="default_audio_route_name_dock_speakers" msgid="6240602982276591864">"Dock speakers"</string>
    <string name="default_audio_route_name_hdmi" msgid="1486254205617081251">"HDMI"</string>
    <string name="default_audio_route_name_headphones" msgid="8119971843803439110">"Headphones"</string>
    <string name="default_audio_route_name_usb" msgid="1234984851352637769">"USB"</string>
    <string name="default_audio_route_category_name" msgid="3722811174003886946">"System"</string>
    <string name="bluetooth_a2dp_audio_route_name" msgid="8575624030406771015">"Bluetooth audio"</string>
    <string name="wireless_display_route_description" msgid="9070346425023979651">"Wireless display"</string>
    <string name="media_route_button_content_description" msgid="591703006349356016">"Cast"</string>
    <string name="media_route_chooser_title" msgid="1751618554539087622">"Connect to device"</string>
    <string name="media_route_chooser_title_for_remote_display" msgid="3395541745872017583">"Cast screen to device"</string>
    <string name="media_route_chooser_searching" msgid="4776236202610828706">"Searching for devices…"</string>
    <string name="media_route_chooser_extended_settings" msgid="87015534236701604">"Settings"</string>
    <string name="media_route_controller_disconnect" msgid="8966120286374158649">"Disconnect"</string>
    <string name="media_route_status_scanning" msgid="7279908761758293783">"Scanning..."</string>
    <string name="media_route_status_connecting" msgid="6422571716007825440">"Connecting..."</string>
    <string name="media_route_status_available" msgid="6983258067194649391">"Available"</string>
    <string name="media_route_status_not_available" msgid="6739899962681886401">"Not available"</string>
    <string name="media_route_status_in_use" msgid="4533786031090198063">"In use"</string>
    <string name="display_manager_built_in_display_name" msgid="2583134294292563941">"Built-in Screen"</string>
    <string name="display_manager_hdmi_display_name" msgid="1555264559227470109">"HDMI Screen"</string>
    <string name="display_manager_overlay_display_name" msgid="5142365982271620716">"Overlay #<xliff:g id="ID">%1$d</xliff:g>"</string>
    <string name="display_manager_overlay_display_title" msgid="652124517672257172">"<xliff:g id="NAME">%1$s</xliff:g>: <xliff:g id="WIDTH">%2$d</xliff:g>x<xliff:g id="HEIGHT">%3$d</xliff:g>, <xliff:g id="DPI">%4$d</xliff:g> dpi"</string>
    <string name="display_manager_overlay_display_secure_suffix" msgid="6022119702628572080">", secure"</string>
    <string name="activity_starter_block_bg_activity_starts_permissive" msgid="5692097903712956720">"This background activity start from <xliff:g id="PACKAGENAME">%1$s</xliff:g> will be blocked in future Q builds. See go/q-bg-block."</string>
    <string name="activity_starter_block_bg_activity_starts_enforcing" msgid="8299522481076404353">"Background activity start from <xliff:g id="PACKAGENAME">%1$s</xliff:g> blocked. See go/q-bg-block."</string>
    <string name="kg_forgot_pattern_button_text" msgid="8852021467868220608">"Forgot Pattern"</string>
    <string name="kg_wrong_pattern" msgid="1850806070801358830">"Wrong Pattern"</string>
    <string name="kg_wrong_password" msgid="2333281762128113157">"Wrong Password"</string>
    <string name="kg_wrong_pin" msgid="1131306510833563801">"Wrong PIN"</string>
    <plurals name="kg_too_many_failed_attempts_countdown" formatted="false" msgid="8790651267324125694">
      <item quantity="other">Try again in <xliff:g id="NUMBER">%d</xliff:g> seconds.</item>
      <item quantity="one">Try again in 1 second.</item>
    </plurals>
    <string name="kg_pattern_instructions" msgid="398978611683075868">"Draw your pattern"</string>
    <string name="kg_sim_pin_instructions" msgid="2319508550934557331">"Enter SIM PIN"</string>
    <string name="kg_pin_instructions" msgid="2377242233495111557">"Enter PIN"</string>
    <string name="kg_password_instructions" msgid="5753646556186936819">"Enter Password"</string>
    <string name="kg_puk_enter_puk_hint" msgid="453227143861735537">"SIM is now disabled. Enter PUK code to continue. Contact carrier for details."</string>
    <string name="kg_puk_enter_pin_hint" msgid="7871604527429602024">"Enter desired PIN code"</string>
    <string name="kg_enter_confirm_pin_hint" msgid="325676184762529976">"Confirm desired PIN code"</string>
    <string name="kg_sim_unlock_progress_dialog_message" msgid="8950398016976865762">"Unlocking SIM card…"</string>
    <string name="kg_password_wrong_pin_code" msgid="1139324887413846912">"Incorrect PIN code."</string>
    <string name="kg_invalid_sim_pin_hint" msgid="8795159358110620001">"Type a PIN that is 4 to 8 numbers."</string>
    <string name="kg_invalid_sim_puk_hint" msgid="6025069204539532000">"PUK code should be 8 numbers."</string>
    <string name="kg_invalid_puk" msgid="3638289409676051243">"Re-enter the correct PUK code. Repeated attempts will permanently disable the SIM."</string>
    <string name="kg_invalid_confirm_pin_hint" product="default" msgid="7003469261464593516">"PIN codes do not match"</string>
    <string name="kg_login_too_many_attempts" msgid="6486842094005698475">"Too many pattern attempts"</string>
    <string name="kg_login_instructions" msgid="1100551261265506448">"To unlock, sign in with your Google account."</string>
    <string name="kg_login_username_hint" msgid="5718534272070920364">"Username (email)"</string>
    <string name="kg_login_password_hint" msgid="9057289103827298549">"Password"</string>
    <string name="kg_login_submit_button" msgid="5355904582674054702">"Sign in"</string>
    <string name="kg_login_invalid_input" msgid="5754664119319872197">"Invalid username or password."</string>
    <string name="kg_login_account_recovery_hint" msgid="5690709132841752974">"Forgot your username or password?\nVisit "<b>"google.com/accounts/recovery"</b>"."</string>
    <string name="kg_login_checking_password" msgid="1052685197710252395">"Checking account…"</string>
    <string name="kg_too_many_failed_pin_attempts_dialog_message" msgid="8276745642049502550">"You have incorrectly typed your PIN <xliff:g id="NUMBER_0">%1$d</xliff:g> times. \n\nTry again in <xliff:g id="NUMBER_1">%2$d</xliff:g> seconds."</string>
    <string name="kg_too_many_failed_password_attempts_dialog_message" msgid="7813713389422226531">"You have incorrectly typed your password <xliff:g id="NUMBER_0">%1$d</xliff:g> times. \n\nTry again in <xliff:g id="NUMBER_1">%2$d</xliff:g> seconds."</string>
    <string name="kg_too_many_failed_pattern_attempts_dialog_message" msgid="74089475965050805">"You have incorrectly drawn your unlock pattern <xliff:g id="NUMBER_0">%1$d</xliff:g> times. \n\nTry again in <xliff:g id="NUMBER_1">%2$d</xliff:g> seconds."</string>
    <string name="kg_failed_attempts_almost_at_wipe" product="tablet" msgid="1575557200627128949">"You have incorrectly attempted to unlock the tablet <xliff:g id="NUMBER_0">%1$d</xliff:g> times. After <xliff:g id="NUMBER_1">%2$d</xliff:g> more unsuccessful attempts, the tablet will be reset to factory default and all user data will be lost."</string>
    <string name="kg_failed_attempts_almost_at_wipe" product="tv" msgid="5621231220154419413">"You have incorrectly attempted to unlock the TV <xliff:g id="NUMBER_0">%1$d</xliff:g> times. After <xliff:g id="NUMBER_1">%2$d</xliff:g> more unsuccessful attempts, the TV will be reset to factory default and all user data will be lost."</string>
    <string name="kg_failed_attempts_almost_at_wipe" product="default" msgid="4051015943038199910">"You have incorrectly attempted to unlock the phone <xliff:g id="NUMBER_0">%1$d</xliff:g> times. After <xliff:g id="NUMBER_1">%2$d</xliff:g> more unsuccessful attempts, the phone will be reset to factory default and all user data will be lost."</string>
    <string name="kg_failed_attempts_now_wiping" product="tablet" msgid="2072996269148483637">"You have incorrectly attempted to unlock the tablet <xliff:g id="NUMBER">%d</xliff:g> times. The tablet will now be reset to factory default."</string>
    <string name="kg_failed_attempts_now_wiping" product="tv" msgid="4987878286750741463">"You have incorrectly attempted to unlock the TV <xliff:g id="NUMBER">%d</xliff:g> times. The TV will now be reset to factory default."</string>
    <string name="kg_failed_attempts_now_wiping" product="default" msgid="4817627474419471518">"You have incorrectly attempted to unlock the phone <xliff:g id="NUMBER">%d</xliff:g> times. The phone will now be reset to factory default."</string>
    <string name="kg_failed_attempts_almost_at_login" product="tablet" msgid="3253575572118914370">"You have incorrectly drawn your unlock pattern <xliff:g id="NUMBER_0">%1$d</xliff:g> times. After <xliff:g id="NUMBER_1">%2$d</xliff:g> more unsuccessful attempts, you will be asked to unlock your tablet using an email account.\n\n Try again in <xliff:g id="NUMBER_2">%3$d</xliff:g> seconds."</string>
    <string name="kg_failed_attempts_almost_at_login" product="tv" msgid="4224651132862313471">"You have incorrectly drawn your unlock pattern <xliff:g id="NUMBER_0">%1$d</xliff:g> times. After <xliff:g id="NUMBER_1">%2$d</xliff:g> more unsuccessful attempts, you will be asked to unlock your TV using an email account.\n\n Try again in <xliff:g id="NUMBER_2">%3$d</xliff:g> seconds."</string>
    <string name="kg_failed_attempts_almost_at_login" product="default" msgid="1437638152015574839">"You have incorrectly drawn your unlock pattern <xliff:g id="NUMBER_0">%1$d</xliff:g> times. After <xliff:g id="NUMBER_1">%2$d</xliff:g> more unsuccessful attempts, you will be asked to unlock your phone using an email account.\n\n Try again in <xliff:g id="NUMBER_2">%3$d</xliff:g> seconds."</string>
    <string name="kg_text_message_separator" product="default" msgid="4160700433287233771">" — "</string>
    <string name="kg_reordering_delete_drop_target_text" msgid="7899202978204438708">"Remove"</string>
    <string name="safe_media_volume_warning" product="default" msgid="2276318909314492312">"Raise volume above recommended level?\n\nListening at high volume for long periods may damage your hearing."</string>
    <string name="accessibility_shortcut_warning_dialog_title" msgid="8404780875025725199">"Use Accessibility Shortcut?"</string>
    <string name="accessibility_shortcut_toogle_warning" msgid="7256507885737444807">"When the shortcut is on, pressing both volume buttons for 3 seconds will start an accessibility feature.\n\n Current accessibility feature:\n <xliff:g id="SERVICE_NAME">%1$s</xliff:g>\n\n You can change the feature in Settings &gt; Accessibility."</string>
    <string name="disable_accessibility_shortcut" msgid="627625354248453445">"Turn off Shortcut"</string>
    <string name="leave_accessibility_shortcut_on" msgid="7653111894438512680">"Use Shortcut"</string>
    <string name="color_inversion_feature_name" msgid="4231186527799958644">"Colour Inversion"</string>
    <string name="color_correction_feature_name" msgid="6779391426096954933">"Colour Correction"</string>
    <string name="accessibility_shortcut_enabling_service" msgid="7771852911861522636">"Accessibility Shortcut turned <xliff:g id="SERVICE_NAME">%1$s</xliff:g> on"</string>
    <string name="accessibility_shortcut_disabling_service" msgid="2747243438223109821">"Accessibility Shortcut turned <xliff:g id="SERVICE_NAME">%1$s</xliff:g> off"</string>
    <string name="accessibility_shortcut_spoken_feedback" msgid="8376923232350078434">"Press and hold both volume keys for three seconds to use <xliff:g id="SERVICE_NAME">%1$s</xliff:g>"</string>
    <string name="accessibility_button_prompt_text" msgid="4234556536456854251">"Choose a feature to use when you tap the Accessibility button:"</string>
    <string name="accessibility_button_instructional_text" msgid="6942300463612999993">"To change features, touch &amp; hold the Accessibility button."</string>
    <string name="accessibility_magnification_chooser_text" msgid="1227146738764986237">"Magnification"</string>
    <string name="user_switched" msgid="3768006783166984410">"Current user <xliff:g id="NAME">%1$s</xliff:g>."</string>
    <string name="user_switching_message" msgid="2871009331809089783">"Switching to <xliff:g id="NAME">%1$s</xliff:g>…"</string>
    <string name="user_logging_out_message" msgid="8939524935808875155">"Logging out <xliff:g id="NAME">%1$s</xliff:g>…"</string>
    <string name="owner_name" msgid="2716755460376028154">"Owner"</string>
    <string name="error_message_title" msgid="4510373083082500195">"Error"</string>
    <string name="error_message_change_not_allowed" msgid="1238035947357923497">"This change isn\'t allowed by your admin"</string>
    <string name="app_not_found" msgid="3429141853498927379">"No application found to handle this action"</string>
    <string name="revoke" msgid="5404479185228271586">"Revoke"</string>
    <string name="mediasize_iso_a0" msgid="1994474252931294172">"ISO A0"</string>
    <string name="mediasize_iso_a1" msgid="3333060421529791786">"ISO A1"</string>
    <string name="mediasize_iso_a2" msgid="3097535991925798280">"ISO A2"</string>
    <string name="mediasize_iso_a3" msgid="3023213259314236123">"ISO A3"</string>
    <string name="mediasize_iso_a4" msgid="231745325296873764">"ISO A4"</string>
    <string name="mediasize_iso_a5" msgid="3484327407340865411">"ISO A5"</string>
    <string name="mediasize_iso_a6" msgid="4861908487129577530">"ISO A6"</string>
    <string name="mediasize_iso_a7" msgid="5890208588072936130">"ISO A7"</string>
    <string name="mediasize_iso_a8" msgid="4319425041085816612">"ISO A8"</string>
    <string name="mediasize_iso_a9" msgid="4882220529506432008">"ISO A9"</string>
    <string name="mediasize_iso_a10" msgid="2382866026365359391">"ISO A10"</string>
    <string name="mediasize_iso_b0" msgid="3651827147402009675">"ISO B0"</string>
    <string name="mediasize_iso_b1" msgid="6072859628278739957">"ISO B1"</string>
    <string name="mediasize_iso_b2" msgid="1348731852150380378">"ISO B2"</string>
    <string name="mediasize_iso_b3" msgid="2612510181259261379">"ISO B3"</string>
    <string name="mediasize_iso_b4" msgid="695151378838115434">"ISO B4"</string>
    <string name="mediasize_iso_b5" msgid="4863754285582212487">"ISO B5"</string>
    <string name="mediasize_iso_b6" msgid="5305816292139647241">"ISO B6"</string>
    <string name="mediasize_iso_b7" msgid="531673542602786624">"ISO B7"</string>
    <string name="mediasize_iso_b8" msgid="9164474595708850034">"ISO B8"</string>
    <string name="mediasize_iso_b9" msgid="282102976764774160">"ISO B9"</string>
    <string name="mediasize_iso_b10" msgid="4517141714407898976">"ISO B10"</string>
    <string name="mediasize_iso_c0" msgid="3103521357901591100">"ISO C0"</string>
    <string name="mediasize_iso_c1" msgid="1231954105985048595">"ISO C1"</string>
    <string name="mediasize_iso_c2" msgid="927702816980087462">"ISO C2"</string>
    <string name="mediasize_iso_c3" msgid="835154173518304159">"ISO C3"</string>
    <string name="mediasize_iso_c4" msgid="5095951985108194011">"ISO C4"</string>
    <string name="mediasize_iso_c5" msgid="1985397450332305739">"ISO C5"</string>
    <string name="mediasize_iso_c6" msgid="8147421924174693013">"ISO C6"</string>
    <string name="mediasize_iso_c7" msgid="8993994925276122950">"ISO C7"</string>
    <string name="mediasize_iso_c8" msgid="6871178104139598957">"ISO C8"</string>
    <string name="mediasize_iso_c9" msgid="7983532635227561362">"ISO C9"</string>
    <string name="mediasize_iso_c10" msgid="5040764293406765584">"ISO C10"</string>
    <string name="mediasize_na_letter" msgid="2841414839888344296">"Letter"</string>
    <string name="mediasize_na_gvrnmt_letter" msgid="5295836838862962809">"Government Letter"</string>
    <string name="mediasize_na_legal" msgid="8621364037680465666">"Legal"</string>
    <string name="mediasize_na_junior_legal" msgid="3309324162155085904">"Junior Legal"</string>
    <string name="mediasize_na_ledger" msgid="5567030340509075333">"Ledger"</string>
    <string name="mediasize_na_tabloid" msgid="4571735038501661757">"Tabloid"</string>
    <string name="mediasize_na_index_3x5" msgid="5182901917818625126">"Index Card 3 x 5"</string>
    <string name="mediasize_na_index_4x6" msgid="7687620625422312396">"Index Card 4 x 6"</string>
    <string name="mediasize_na_index_5x8" msgid="8834215284646872800">"Index Card 5 x 8"</string>
    <string name="mediasize_na_monarch" msgid="213639906956550754">"Monarch"</string>
    <string name="mediasize_na_quarto" msgid="835778493593023223">"Quarto"</string>
    <string name="mediasize_na_foolscap" msgid="1573911237983677138">"Foolscap"</string>
    <string name="mediasize_chinese_roc_8k" msgid="3626855847189438896">"ROC 8K"</string>
    <string name="mediasize_chinese_roc_16k" msgid="9182191577022943355">"ROC 16K"</string>
    <string name="mediasize_chinese_prc_1" msgid="4793232644980170500">"PRC 1"</string>
    <string name="mediasize_chinese_prc_2" msgid="5404109730975720670">"PRC 2"</string>
    <string name="mediasize_chinese_prc_3" msgid="1335092253339363526">"PRC 3"</string>
    <string name="mediasize_chinese_prc_4" msgid="9167997800486569834">"PRC 4"</string>
    <string name="mediasize_chinese_prc_5" msgid="845875168823541497">"PRC 5"</string>
    <string name="mediasize_chinese_prc_6" msgid="3220325667692648789">"PRC 6"</string>
    <string name="mediasize_chinese_prc_7" msgid="1776792138507038527">"PRC 7"</string>
    <string name="mediasize_chinese_prc_8" msgid="1417176642687456692">"PRC 8"</string>
    <string name="mediasize_chinese_prc_9" msgid="4785983473123798365">"PRC 9"</string>
    <string name="mediasize_chinese_prc_10" msgid="7847982299391851899">"PRC 10"</string>
    <string name="mediasize_chinese_prc_16k" msgid="262793383539980677">"PRC 16K"</string>
    <string name="mediasize_chinese_om_pa_kai" msgid="5256815579447959814">"Pa Kai"</string>
    <string name="mediasize_chinese_om_dai_pa_kai" msgid="7336412963441354407">"Dai Pa Kai"</string>
    <string name="mediasize_chinese_om_jurro_ku_kai" msgid="6324465444100490742">"Jurro Ku Kai"</string>
    <string name="mediasize_japanese_jis_b10" msgid="1787262845627694376">"JIS B10"</string>
    <string name="mediasize_japanese_jis_b9" msgid="3336035783663287470">"JIS B9"</string>
    <string name="mediasize_japanese_jis_b8" msgid="6195398299104345731">"JIS B8"</string>
    <string name="mediasize_japanese_jis_b7" msgid="1674621886902828884">"JIS B7"</string>
    <string name="mediasize_japanese_jis_b6" msgid="4170576286062657435">"JIS B6"</string>
    <string name="mediasize_japanese_jis_b5" msgid="4899297958100032533">"JIS B5"</string>
    <string name="mediasize_japanese_jis_b4" msgid="4213158129126666847">"JIS B4"</string>
    <string name="mediasize_japanese_jis_b3" msgid="8513715307410310696">"JIS B3"</string>
    <string name="mediasize_japanese_jis_b2" msgid="4777690211897131190">"JIS B2"</string>
    <string name="mediasize_japanese_jis_b1" msgid="4608142385457034603">"JIS B1"</string>
    <string name="mediasize_japanese_jis_b0" msgid="7587108366572243991">"JIS B0"</string>
    <string name="mediasize_japanese_jis_exec" msgid="5244075432263649068">"JIS Exec"</string>
    <string name="mediasize_japanese_chou4" msgid="4941652015032631361">"Chou4"</string>
    <string name="mediasize_japanese_chou3" msgid="6387319169263957010">"Chou3"</string>
    <string name="mediasize_japanese_chou2" msgid="1299112025415343982">"Chou2"</string>
    <string name="mediasize_japanese_hagaki" msgid="8070115620644254565">"Hagaki"</string>
    <string name="mediasize_japanese_oufuku" msgid="6049065587307896564">"Oufuku"</string>
    <string name="mediasize_japanese_kahu" msgid="6872696027560065173">"Kahu"</string>
    <string name="mediasize_japanese_kaku2" msgid="2359077233775455405">"Kaku2"</string>
    <string name="mediasize_japanese_you4" msgid="2091777168747058008">"You4"</string>
    <string name="mediasize_unknown_portrait" msgid="3088043641616409762">"Unknown portrait"</string>
    <string name="mediasize_unknown_landscape" msgid="4876995327029361552">"Unknown landscape"</string>
    <string name="write_fail_reason_cancelled" msgid="7091258378121627624">"Cancelled"</string>
    <string name="write_fail_reason_cannot_write" msgid="8132505417935337724">"Error writing content"</string>
    <string name="reason_unknown" msgid="6048913880184628119">"unknown"</string>
    <string name="reason_service_unavailable" msgid="7824008732243903268">"Print service not enabled"</string>
    <string name="print_service_installed_title" msgid="2246317169444081628">"<xliff:g id="NAME">%s</xliff:g> service installed"</string>
    <string name="print_service_installed_message" msgid="5897362931070459152">"Tap to enable"</string>
    <string name="restr_pin_enter_admin_pin" msgid="8641662909467236832">"Enter admin PIN"</string>
    <string name="restr_pin_enter_pin" msgid="3395953421368476103">"Enter PIN"</string>
    <string name="restr_pin_incorrect" msgid="8571512003955077924">"Incorrect"</string>
    <string name="restr_pin_enter_old_pin" msgid="1462206225512910757">"Current PIN:"</string>
    <string name="restr_pin_enter_new_pin" msgid="5959606691619959184">"New PIN"</string>
    <string name="restr_pin_confirm_pin" msgid="8501523829633146239">"Confirm new PIN"</string>
    <string name="restr_pin_create_pin" msgid="8017600000263450337">"Create a PIN for modifying restrictions"</string>
    <string name="restr_pin_error_doesnt_match" msgid="2224214190906994548">"PINs don\'t match. Try again."</string>
    <string name="restr_pin_error_too_short" msgid="8173982756265777792">"PIN is too short. Must be at least 4 digits."</string>
    <plurals name="restr_pin_countdown" formatted="false" msgid="9061246974881224688">
      <item quantity="other">Try again in <xliff:g id="COUNT">%d</xliff:g> seconds</item>
      <item quantity="one">Try again in 1 second</item>
    </plurals>
    <string name="restr_pin_try_later" msgid="973144472490532377">"Try again later"</string>
    <string name="immersive_cling_title" msgid="8394201622932303336">"Viewing full screen"</string>
    <string name="immersive_cling_description" msgid="3482371193207536040">"To exit, swipe down from the top."</string>
    <string name="immersive_cling_positive" msgid="5016839404568297683">"Got it"</string>
    <string name="done_label" msgid="2093726099505892398">"Done"</string>
    <string name="hour_picker_description" msgid="6698199186859736512">"Hours circular slider"</string>
    <string name="minute_picker_description" msgid="8606010966873791190">"Minutes circular slider"</string>
    <string name="select_hours" msgid="6043079511766008245">"Select hours"</string>
    <string name="select_minutes" msgid="3974345615920336087">"Select minutes"</string>
    <string name="select_day" msgid="7774759604701773332">"Select month and day"</string>
    <string name="select_year" msgid="7952052866994196170">"Select year"</string>
    <string name="deleted_key" msgid="7659477886625566590">"<xliff:g id="KEY">%1$s</xliff:g> deleted"</string>
    <string name="managed_profile_label_badge" msgid="2355652472854327647">"Work <xliff:g id="LABEL">%1$s</xliff:g>"</string>
    <string name="managed_profile_label_badge_2" msgid="5048136430082124036">"2nd Work <xliff:g id="LABEL">%1$s</xliff:g>"</string>
    <string name="managed_profile_label_badge_3" msgid="2808305070321719040">"3rd Work <xliff:g id="LABEL">%1$s</xliff:g>"</string>
    <string name="lock_to_app_unlock_pin" msgid="2552556656504331634">"Ask for PIN before unpinning"</string>
    <string name="lock_to_app_unlock_pattern" msgid="4182192144797225137">"Ask for unlock pattern before unpinning"</string>
    <string name="lock_to_app_unlock_password" msgid="6380979775916974414">"Ask for password before unpinning"</string>
    <string name="package_installed_device_owner" msgid="6875717669960212648">"Installed by your admin"</string>
    <string name="package_updated_device_owner" msgid="1847154566357862089">"Updated by your admin"</string>
    <string name="package_deleted_device_owner" msgid="2307122077550236438">"Deleted by your admin"</string>
    <string name="battery_saver_description_with_learn_more" msgid="6323937147992667707">"To extend your battery life, Battery Saver turns off some device features and restricts apps. "<annotation id="url">"Find out more"</annotation></string>
    <string name="battery_saver_description" msgid="769989536172631582">"To extend your battery life, Battery Saver turns off some device features and restricts apps."</string>
    <string name="data_saver_description" msgid="6015391409098303235">"To help reduce data usage, Data Saver prevents some apps from sending or receiving data in the background. An app that you’re currently using can access data, but may do so less frequently. This may mean, for example, that images don’t display until you tap them."</string>
    <string name="data_saver_enable_title" msgid="4674073932722787417">"Turn on Data Saver?"</string>
    <string name="data_saver_enable_button" msgid="7147735965247211818">"Turn on"</string>
    <plurals name="zen_mode_duration_minutes_summary" formatted="false" msgid="4367877408072000848">
      <item quantity="other">For %1$d minutes (until <xliff:g id="FORMATTEDTIME_1">%2$s</xliff:g>)</item>
      <item quantity="one">For one minute (until <xliff:g id="FORMATTEDTIME_0">%2$s</xliff:g>)</item>
    </plurals>
    <plurals name="zen_mode_duration_minutes_summary_short" formatted="false" msgid="6830154222366042597">
      <item quantity="other">For %1$d min (until <xliff:g id="FORMATTEDTIME_1">%2$s</xliff:g>)</item>
      <item quantity="one">For 1 min (until <xliff:g id="FORMATTEDTIME_0">%2$s</xliff:g>)</item>
    </plurals>
    <plurals name="zen_mode_duration_hours_summary" formatted="false" msgid="736789408293052283">
      <item quantity="other">For %1$d hours (until <xliff:g id="FORMATTEDTIME_1">%2$s</xliff:g>)</item>
      <item quantity="one">For 1 hour (until <xliff:g id="FORMATTEDTIME_0">%2$s</xliff:g>)</item>
    </plurals>
    <plurals name="zen_mode_duration_hours_summary_short" formatted="false" msgid="4787552595253082371">
      <item quantity="other">For %1$d hr (until <xliff:g id="FORMATTEDTIME_1">%2$s</xliff:g>)</item>
      <item quantity="one">For 1 hr (until <xliff:g id="FORMATTEDTIME_0">%2$s</xliff:g>)</item>
    </plurals>
    <plurals name="zen_mode_duration_minutes" formatted="false" msgid="5127407202506485571">
      <item quantity="other">For %d minutes</item>
      <item quantity="one">For one minute</item>
    </plurals>
    <plurals name="zen_mode_duration_minutes_short" formatted="false" msgid="2199350154433426128">
      <item quantity="other">For %d min</item>
      <item quantity="one">For 1 min</item>
    </plurals>
    <plurals name="zen_mode_duration_hours" formatted="false" msgid="6571961796799076730">
      <item quantity="other">For %d hours</item>
      <item quantity="one">For 1 hour</item>
    </plurals>
    <plurals name="zen_mode_duration_hours_short" formatted="false" msgid="6748277774662434217">
      <item quantity="other">For %d hr</item>
      <item quantity="one">For 1 hr</item>
    </plurals>
    <string name="zen_mode_until" msgid="7336308492289875088">"Until <xliff:g id="FORMATTEDTIME">%1$s</xliff:g>"</string>
    <string name="zen_mode_alarm" msgid="9128205721301330797">"Until <xliff:g id="FORMATTEDTIME">%1$s</xliff:g> (next alarm)"</string>
    <string name="zen_mode_forever" msgid="931849471004038757">"Until you turn off"</string>
    <string name="zen_mode_forever_dnd" msgid="3792132696572189081">"Until you turn off Do not disturb"</string>
    <string name="zen_mode_rule_name_combination" msgid="191109939968076477">"<xliff:g id="FIRST">%1$s</xliff:g> / <xliff:g id="REST">%2$s</xliff:g>"</string>
    <string name="toolbar_collapse_description" msgid="2821479483960330739">"Collapse"</string>
    <string name="zen_mode_feature_name" msgid="5254089399895895004">"Do not disturb"</string>
    <string name="zen_mode_downtime_feature_name" msgid="2626974636779860146">"Downtime"</string>
    <string name="zen_mode_default_weeknights_name" msgid="3081318299464998143">"Weeknight"</string>
    <string name="zen_mode_default_weekends_name" msgid="2786495801019345244">"Weekend"</string>
    <string name="zen_mode_default_events_name" msgid="8158334939013085363">"Event"</string>
    <string name="zen_mode_default_every_night_name" msgid="3012363838882944175">"Sleeping"</string>
    <string name="muted_by" msgid="5942954724562097128">"<xliff:g id="THIRD_PARTY">%1$s</xliff:g> is muting some sounds"</string>
    <string name="system_error_wipe_data" msgid="6608165524785354962">"There\'s an internal problem with your device, and it may be unstable until you factory data reset."</string>
    <string name="system_error_manufacturer" msgid="8086872414744210668">"There\'s an internal problem with your device. Contact your manufacturer for details."</string>
    <string name="stk_cc_ussd_to_dial" msgid="5214333646366591205">"USSD request changed to regular call"</string>
    <string name="stk_cc_ussd_to_ss" msgid="4884994189414782605">"USSD request changed to SS request"</string>
    <string name="stk_cc_ussd_to_ussd" msgid="5728637484565449312">"Changed to new USSD request"</string>
    <string name="stk_cc_ussd_to_dial_video" msgid="4134455726513175559">"USSD request changed to video call"</string>
    <string name="stk_cc_ss_to_dial" msgid="1360775164651754978">"SS request changed to regular call"</string>
    <string name="stk_cc_ss_to_dial_video" msgid="6577956662913194947">"SS request changed to video call"</string>
    <string name="stk_cc_ss_to_ussd" msgid="5614626512855868785">"SS request changed to USSD request"</string>
    <string name="stk_cc_ss_to_ss" msgid="7716729801537709054">"Changed to new SS request"</string>
    <string name="notification_work_profile_content_description" msgid="4600554564103770764">"Work profile"</string>
    <string name="notification_alerted_content_description" msgid="1296617716556420585">"Alerted"</string>
    <string name="expand_button_content_description_collapsed" msgid="3609784019345534652">"Expand"</string>
    <string name="expand_button_content_description_expanded" msgid="8520652707158554895">"Collapse"</string>
    <string name="expand_action_accessibility" msgid="5307730695723718254">"toggle expansion"</string>
    <string name="usb_midi_peripheral_name" msgid="7221113987741003817">"Android USB Peripheral Port"</string>
    <string name="usb_midi_peripheral_manufacturer_name" msgid="7176526170008970168">"Android"</string>
    <string name="usb_midi_peripheral_product_name" msgid="4971827859165280403">"USB Peripheral Port"</string>
    <string name="floating_toolbar_open_overflow_description" msgid="4797287862999444631">"More options"</string>
    <string name="floating_toolbar_close_overflow_description" msgid="559796923090723804">"Close overflow"</string>
    <string name="maximize_button_text" msgid="7543285286182446254">"Maximise"</string>
    <string name="close_button_text" msgid="3937902162644062866">"Close"</string>
    <string name="notification_messaging_title_template" msgid="3452480118762691020">"<xliff:g id="CONVERSATION_TITLE">%1$s</xliff:g>: <xliff:g id="SENDER_NAME">%2$s</xliff:g>"</string>
    <plurals name="selected_count" formatted="false" msgid="7187339492915744615">
      <item quantity="other"><xliff:g id="COUNT_1">%1$d</xliff:g> selected</item>
      <item quantity="one"><xliff:g id="COUNT_0">%1$d</xliff:g> selected</item>
    </plurals>
    <string name="default_notification_channel_label" msgid="5929663562028088222">"Uncategorised"</string>
    <string name="importance_from_user" msgid="7318955817386549931">"You set the importance of these notifications."</string>
    <string name="importance_from_person" msgid="9160133597262938296">"This is important because of the people involved."</string>
    <string name="user_creation_account_exists" msgid="1942606193570143289">"Allow <xliff:g id="APP">%1$s</xliff:g> to create a new User with <xliff:g id="ACCOUNT">%2$s</xliff:g> ?"</string>
    <string name="user_creation_adding" msgid="4482658054622099197">"Allow <xliff:g id="APP">%1$s</xliff:g> to create a new User with <xliff:g id="ACCOUNT">%2$s</xliff:g> (a User with this account already exists) ?"</string>
    <string name="language_selection_title" msgid="2680677278159281088">"Add a language"</string>
    <string name="country_selection_title" msgid="2954859441620215513">"Region preference"</string>
    <string name="search_language_hint" msgid="7042102592055108574">"Type language name"</string>
    <string name="language_picker_section_suggested" msgid="8414489646861640885">"Suggested"</string>
    <string name="language_picker_section_all" msgid="3097279199511617537">"All languages"</string>
    <string name="region_picker_section_all" msgid="8966316787153001779">"All regions"</string>
    <string name="locale_search_menu" msgid="2560710726687249178">"Search"</string>
    <string name="app_suspended_title" msgid="2075071241147969611">"App isn’t available"</string>
    <string name="app_suspended_default_message" msgid="123166680425711887">"<xliff:g id="APP_NAME_0">%1$s</xliff:g> isn’t available at the moment. This is managed by <xliff:g id="APP_NAME_1">%2$s</xliff:g>."</string>
    <string name="app_suspended_more_details" msgid="1131804827776778187">"Learn more"</string>
    <string name="work_mode_off_title" msgid="1118691887588435530">"Turn on work profile?"</string>
    <string name="work_mode_off_message" msgid="5130856710614337649">"Your work apps, notifications, data and other work profile features will be turned on"</string>
    <string name="work_mode_turn_on" msgid="2062544985670564875">"Turn on"</string>
    <string name="deprecated_target_sdk_message" msgid="1449696506742572767">"This app was built for an older version of Android and may not work properly. Try checking for updates or contact the developer."</string>
    <string name="deprecated_target_sdk_app_store" msgid="5032340500368495077">"Check for update"</string>
    <string name="new_sms_notification_title" msgid="8442817549127555977">"You have new messages"</string>
    <string name="new_sms_notification_content" msgid="7002938807812083463">"Open SMS app to view"</string>
    <string name="user_encrypted_title" msgid="9054897468831672082">"Some functionality may be limited"</string>
    <string name="user_encrypted_message" msgid="4923292604515744267">"Tap to unlock"</string>
    <string name="user_encrypted_detail" msgid="5708447464349420392">"User data locked"</string>
    <string name="profile_encrypted_detail" msgid="3700965619978314974">"Work profile locked"</string>
    <string name="profile_encrypted_message" msgid="6964994232310195874">"Tap to unlock work profile"</string>
    <string name="usb_mtp_launch_notification_title" msgid="8359219638312208932">"Connected to <xliff:g id="PRODUCT_NAME">%1$s</xliff:g>"</string>
    <string name="usb_mtp_launch_notification_description" msgid="8541876176425411358">"Tap to view files"</string>
    <string name="pin_target" msgid="3052256031352291362">"Pin"</string>
    <string name="unpin_target" msgid="3556545602439143442">"Unpin"</string>
    <string name="app_info" msgid="6856026610594615344">"App info"</string>
    <string name="negative_duration" msgid="5688706061127375131">"−<xliff:g id="TIME">%1$s</xliff:g>"</string>
    <string name="demo_starting_message" msgid="5268556852031489931">"Starting demo…"</string>
    <string name="demo_restarting_message" msgid="952118052531642451">"Resetting device…"</string>
    <string name="suspended_widget_accessibility" msgid="6712143096475264190">"Disabled <xliff:g id="LABEL">%1$s</xliff:g>"</string>
    <string name="conference_call" msgid="3751093130790472426">"Conference Call"</string>
    <string name="tooltip_popup_title" msgid="5253721848739260181">"Tooltip"</string>
    <string name="app_category_game" msgid="5431836943981492993">"Games"</string>
    <string name="app_category_audio" msgid="1659853108734301647">"Music &amp; Audio"</string>
    <string name="app_category_video" msgid="2728726078629384196">"Movies &amp; Video"</string>
    <string name="app_category_image" msgid="4867854544519846048">"Photos &amp; Images"</string>
    <string name="app_category_social" msgid="5842783057834965912">"Social &amp; Communication"</string>
    <string name="app_category_news" msgid="7496506240743986873">"News &amp; Magazines"</string>
    <string name="app_category_maps" msgid="5878491404538024367">"Maps &amp; Navigation"</string>
    <string name="app_category_productivity" msgid="3742083261781538852">"Productivity"</string>
    <string name="device_storage_monitor_notification_channel" msgid="3295871267414816228">"Device storage"</string>
    <string name="adb_debugging_notification_channel_tv" msgid="5537766997350092316">"USB debugging"</string>
    <string name="time_picker_hour_label" msgid="2979075098868106450">"hour"</string>
    <string name="time_picker_minute_label" msgid="5168864173796598399">"minute"</string>
    <string name="time_picker_header_text" msgid="143536825321922567">"Set time"</string>
    <string name="time_picker_input_error" msgid="7574999942502513765">"Enter a valid time"</string>
    <string name="time_picker_prompt_label" msgid="7588093983899966783">"Type in time"</string>
    <string name="time_picker_text_input_mode_description" msgid="4148166758173708199">"Switch to text input mode for the time input."</string>
    <string name="time_picker_radial_mode_description" msgid="4953403779779557198">"Switch to clock mode for the time input."</string>
    <string name="autofill_picker_accessibility_title" msgid="8469043291648711535">"Auto-fill options"</string>
    <string name="autofill_save_accessibility_title" msgid="7244365268417107822">"Save for AutoFill"</string>
    <string name="autofill_error_cannot_autofill" msgid="7402758580060110371">"Contents can’t be auto-filled"</string>
    <string name="autofill_picker_no_suggestions" msgid="3908514303773350735">"No auto-fill suggestions"</string>
    <plurals name="autofill_picker_some_suggestions" formatted="false" msgid="5506565809835815274">
      <item quantity="other"><xliff:g id="COUNT">%1$s</xliff:g> auto-fill suggestions</item>
      <item quantity="one">One auto-fill suggestion</item>
    </plurals>
    <string name="autofill_save_title" msgid="327541108460384555">"Save to "<b>"<xliff:g id="LABEL">%1$s</xliff:g>"</b>"?"</string>
    <string name="autofill_save_title_with_type" msgid="2339135393607143594">"Save <xliff:g id="TYPE">%1$s</xliff:g> to "<b>"<xliff:g id="LABEL">%2$s</xliff:g>"</b>"?"</string>
    <string name="autofill_save_title_with_2types" msgid="87616102361154432">"Save <xliff:g id="TYPE_0">%1$s</xliff:g> and <xliff:g id="TYPE_1">%2$s</xliff:g> to "<b>"<xliff:g id="LABEL">%3$s</xliff:g>"</b>"?"</string>
    <string name="autofill_save_title_with_3types" msgid="4108978552969604555">"Save <xliff:g id="TYPE_0">%1$s</xliff:g>, <xliff:g id="TYPE_1">%2$s</xliff:g> and <xliff:g id="TYPE_2">%3$s</xliff:g> to "<b>"<xliff:g id="LABEL">%4$s</xliff:g>"</b>"?"</string>
    <string name="autofill_update_title" msgid="5305781141104585279">"Update in "<b>"<xliff:g id="LABEL">%1$s</xliff:g>"</b>"?"</string>
    <string name="autofill_update_title_with_type" msgid="4624181147422762233">"Update <xliff:g id="TYPE">%1$s</xliff:g> in "<b>"<xliff:g id="LABEL">%2$s</xliff:g>"</b>"?"</string>
    <string name="autofill_update_title_with_2types" msgid="2300113827053626484">"Update <xliff:g id="TYPE_0">%1$s</xliff:g> and <xliff:g id="TYPE_1">%2$s</xliff:g> in "<b>"<xliff:g id="LABEL">%3$s</xliff:g>"</b>"?"</string>
    <string name="autofill_update_title_with_3types" msgid="9089824354296211922">"Update these items in "<b>"<xliff:g id="LABEL">%4$s</xliff:g>"</b>": <xliff:g id="TYPE_0">%1$s</xliff:g>, <xliff:g id="TYPE_1">%2$s</xliff:g> and <xliff:g id="TYPE_2">%3$s</xliff:g>?"</string>
    <string name="autofill_save_yes" msgid="6398026094049005921">"Save"</string>
    <string name="autofill_save_no" msgid="2625132258725581787">"No, thanks"</string>
    <string name="autofill_update_yes" msgid="310358413273276958">"Update"</string>
    <string name="autofill_save_type_password" msgid="5288448918465971568">"password"</string>
    <string name="autofill_save_type_address" msgid="4936707762193009542">"address"</string>
    <string name="autofill_save_type_credit_card" msgid="7127694776265563071">"credit card"</string>
    <string name="autofill_save_type_username" msgid="239040540379769562">"username"</string>
    <string name="autofill_save_type_email_address" msgid="5752949432129262174">"email address"</string>
    <string name="etws_primary_default_message_earthquake" msgid="5541962250262769193">"Stay calm and seek shelter nearby."</string>
    <string name="etws_primary_default_message_tsunami" msgid="1887685943498368548">"Evacuate immediately from coastal regions and riverside areas to a safer place such as high ground."</string>
    <string name="etws_primary_default_message_earthquake_and_tsunami" msgid="998797956848445862">"Stay calm and seek shelter nearby."</string>
    <string name="etws_primary_default_message_test" msgid="2709597093560037455">"Emergency messages test"</string>
    <string name="notification_reply_button_accessibility" msgid="3621714652387814344">"Reply"</string>
    <string name="etws_primary_default_message_others" msgid="6293148756130398971"></string>
    <string name="mmcc_authentication_reject" msgid="5767701075994754356">"SIM not allowed for voice"</string>
    <string name="mmcc_imsi_unknown_in_hlr" msgid="5316658473301462825">"SIM not provisioned for voice"</string>
    <string name="mmcc_illegal_ms" msgid="807334478177362062">"SIM not allowed for voice"</string>
    <string name="mmcc_illegal_me" msgid="1950705155760872972">"Phone not allowed for voice"</string>
    <string name="mmcc_authentication_reject_msim_template" msgid="1217031195834766479">"SIM <xliff:g id="SIMNUMBER">%d</xliff:g> not allowed"</string>
    <string name="mmcc_imsi_unknown_in_hlr_msim_template" msgid="5636464607596778986">"SIM <xliff:g id="SIMNUMBER">%d</xliff:g> not provisioned"</string>
    <string name="mmcc_illegal_ms_msim_template" msgid="5994323296399913454">"SIM <xliff:g id="SIMNUMBER">%d</xliff:g> not allowed"</string>
    <string name="mmcc_illegal_me_msim_template" msgid="5550259730350571826">"SIM <xliff:g id="SIMNUMBER">%d</xliff:g> not allowed"</string>
    <string name="popup_window_default_title" msgid="4874318849712115433">"Pop-Up Window"</string>
    <string name="slice_more_content" msgid="8504342889413274608">"+ <xliff:g id="NUMBER">%1$d</xliff:g>"</string>
    <string name="shortcut_restored_on_lower_version" msgid="4860853725206702336">"App version downgraded or isn’t compatible with this shortcut"</string>
    <string name="shortcut_restore_not_supported" msgid="5028808567940014190">"Couldn’t restore shortcut because app doesn’t support backup and restore"</string>
    <string name="shortcut_restore_signature_mismatch" msgid="2406209324521327518">"Couldn’t restore shortcut because of app signature mismatch"</string>
    <string name="shortcut_restore_unknown_issue" msgid="8703738064603262597">"Couldn’t restore shortcut"</string>
    <string name="shortcut_disabled_reason_unknown" msgid="5276016910284687075">"Shortcut is disabled"</string>
    <string name="harmful_app_warning_uninstall" msgid="4837672735619532931">"UNINSTALL"</string>
    <string name="harmful_app_warning_open_anyway" msgid="596432803680914321">"OPEN ANYWAY"</string>
    <string name="harmful_app_warning_title" msgid="8982527462829423432">"Harmful app detected"</string>
    <string name="slices_permission_request" msgid="8484943441501672932">"<xliff:g id="APP_0">%1$s</xliff:g> wants to show <xliff:g id="APP_2">%2$s</xliff:g> slices"</string>
    <string name="screenshot_edit" msgid="7867478911006447565">"Edit"</string>
    <string name="volume_dialog_ringer_guidance_vibrate" msgid="8902050240801159042">"Calls and notifications will vibrate"</string>
    <string name="volume_dialog_ringer_guidance_silent" msgid="2128975224280276122">"Calls and notifications will be muted"</string>
    <string name="notification_channel_system_changes" msgid="5072715579030948646">"System changes"</string>
    <string name="notification_channel_do_not_disturb" msgid="6766940333105743037">"Do not disturb"</string>
    <string name="zen_upgrade_notification_visd_title" msgid="3288313883409759733">"New: Do Not Disturb is hiding notifications"</string>
    <string name="zen_upgrade_notification_visd_content" msgid="5533674060311631165">"Tap to find out more and change."</string>
    <string name="zen_upgrade_notification_title" msgid="3799603322910377294">"Do Not Disturb has changed"</string>
    <string name="zen_upgrade_notification_content" msgid="1794994264692424562">"Tap to check what\'s blocked."</string>
    <string name="notification_app_name_system" msgid="4205032194610042794">"System"</string>
    <string name="notification_app_name_settings" msgid="7751445616365753381">"Settings"</string>
    <string name="notification_appops_camera_active" msgid="5050283058419699771">"Camera"</string>
    <string name="notification_appops_microphone_active" msgid="4335305527588191730">"Microphone"</string>
    <string name="notification_appops_overlay_active" msgid="633813008357934729">"displaying over other apps on your screen"</string>
    <string name="dynamic_mode_notification_channel_name" msgid="2348803891571320452">"Routine Mode info notification"</string>
    <string name="dynamic_mode_notification_title" msgid="508815255807182035">"Battery may run out before usual charge"</string>
    <string name="dynamic_mode_notification_summary" msgid="2541166298550402690">"Battery Saver activated to extend battery life"</string>
    <string name="mime_type_folder" msgid="7111951698626315204">"Folder"</string>
    <string name="mime_type_apk" msgid="5518003630972506900">"Android application"</string>
    <string name="mime_type_generic" msgid="6833871596845900027">"File"</string>
    <string name="mime_type_generic_ext" msgid="8450275970061657174">"<xliff:g id="EXTENSION">%1$s</xliff:g> file"</string>
    <string name="mime_type_audio" msgid="6289777657172050926">"Audio"</string>
    <string name="mime_type_audio_ext" msgid="3270880987725816210">"<xliff:g id="EXTENSION">%1$s</xliff:g> audio"</string>
    <string name="mime_type_video" msgid="4093025777317307426">"Video"</string>
    <string name="mime_type_video_ext" msgid="5643771615714173159">"<xliff:g id="EXTENSION">%1$s</xliff:g> video"</string>
    <string name="mime_type_image" msgid="3144284451605236371">"Image"</string>
    <string name="mime_type_image_ext" msgid="1514613218742736590">"<xliff:g id="EXTENSION">%1$s</xliff:g> image"</string>
    <string name="mime_type_compressed" msgid="1645486037074943257">"Archive"</string>
    <string name="mime_type_compressed_ext" msgid="4232293058067801528">"<xliff:g id="EXTENSION">%1$s</xliff:g> archive"</string>
    <string name="mime_type_document" msgid="1596838147256375966">"Document"</string>
    <string name="mime_type_document_ext" msgid="6327266601345501281">"<xliff:g id="EXTENSION">%1$s</xliff:g> document"</string>
    <string name="mime_type_spreadsheet" msgid="2639138255207123557">"Spreadsheet"</string>
    <string name="mime_type_spreadsheet_ext" msgid="5508653032786106725">"<xliff:g id="EXTENSION">%1$s</xliff:g> spreadsheet"</string>
    <string name="mime_type_presentation" msgid="6145604688774787357">"Presentation"</string>
    <string name="mime_type_presentation_ext" msgid="2982650207774823437">"<xliff:g id="EXTENSION">%1$s</xliff:g> presentation"</string>
    <string name="car_loading_profile" msgid="3545132581795684027">"Loading"</string>
    <plurals name="file_count" formatted="false" msgid="1628600959752419449">
      <item quantity="other"><xliff:g id="FILE_NAME_2">%s</xliff:g> + <xliff:g id="COUNT_3">%d</xliff:g> files</item>
      <item quantity="one"><xliff:g id="FILE_NAME_0">%s</xliff:g> + <xliff:g id="COUNT_1">%d</xliff:g> file</item>
    </plurals>
<<<<<<< HEAD
=======
    <!-- no translation found for chooser_no_direct_share_targets (997970693708458895) -->
    <skip />
>>>>>>> 825827da
</resources><|MERGE_RESOLUTION|>--- conflicted
+++ resolved
@@ -2020,9 +2020,6 @@
       <item quantity="other"><xliff:g id="FILE_NAME_2">%s</xliff:g> + <xliff:g id="COUNT_3">%d</xliff:g> files</item>
       <item quantity="one"><xliff:g id="FILE_NAME_0">%s</xliff:g> + <xliff:g id="COUNT_1">%d</xliff:g> file</item>
     </plurals>
-<<<<<<< HEAD
-=======
     <!-- no translation found for chooser_no_direct_share_targets (997970693708458895) -->
     <skip />
->>>>>>> 825827da
 </resources>