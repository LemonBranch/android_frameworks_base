<?xml version="1.0" encoding="UTF-8"?>
<!-- 
/* //device/apps/common/assets/res/any/strings.xml
**
** Copyright 2006, The Android Open Source Project
**
** Licensed under the Apache License, Version 2.0 (the "License");
** you may not use this file except in compliance with the License.
** You may obtain a copy of the License at
**
**     http://www.apache.org/licenses/LICENSE-2.0
**
** Unless required by applicable law or agreed to in writing, software
** distributed under the License is distributed on an "AS IS" BASIS,
** WITHOUT WARRANTIES OR CONDITIONS OF ANY KIND, either express or implied.
** See the License for the specific language governing permissions and
** limitations under the License.
*/
 -->

<resources xmlns:android="http://schemas.android.com/apk/res/android"
    xmlns:xliff="urn:oasis:names:tc:xliff:document:1.2">
    <string name="byteShort" msgid="8340973892742019101">"B"</string>
    <string name="kilobyteShort" msgid="7542884022844556968">"kB"</string>
    <string name="megabyteShort" msgid="6355851576770428922">"MB"</string>
    <string name="gigabyteShort" msgid="3259882455212193214">"GB"</string>
    <string name="terabyteShort" msgid="231613018159186962">"TB"</string>
    <string name="petabyteShort" msgid="5637816680144990219">"PB"</string>
    <string name="fileSizeSuffix" msgid="8897567456150907538">"<xliff:g id="NUMBER">%1$s</xliff:g> <xliff:g id="UNIT">%2$s</xliff:g>"</string>
    <string name="untitled" msgid="4638956954852782576">"&lt;Sense títol&gt;"</string>
    <string name="emptyPhoneNumber" msgid="7694063042079676517">"(Sense número de telèfon)"</string>
    <string name="unknownName" msgid="6867811765370350269">"Desconegut"</string>
    <string name="defaultVoiceMailAlphaTag" msgid="2660020990097733077">"Bústia de veu"</string>
    <string name="defaultMsisdnAlphaTag" msgid="2850889754919584674">"MSISDN1"</string>
    <string name="mmiError" msgid="5154499457739052907">"Problema de connexió o codi MMI no vàlid."</string>
    <string name="mmiFdnError" msgid="5224398216385316471">"L\'operació està restringida a números de marcatge fixos."</string>
    <string name="mmiErrorWhileRoaming" msgid="762488890299284230">"No es pot canviar la configuració de desviació de trucades del telèfon quan estàs en itinerància."</string>
    <string name="serviceEnabled" msgid="8147278346414714315">"El servei s\'ha activat."</string>
    <string name="serviceEnabledFor" msgid="6856228140453471041">"S\'ha activat el servei per a:"</string>
    <string name="serviceDisabled" msgid="1937553226592516411">"El servei s\'ha desactivat."</string>
    <string name="serviceRegistered" msgid="6275019082598102493">"El registre ha estat correcte."</string>
    <string name="serviceErased" msgid="1288584695297200972">"S\'ha esborrat correctament."</string>
    <string name="passwordIncorrect" msgid="7612208839450128715">"La contrasenya no és correcta."</string>
    <string name="mmiComplete" msgid="8232527495411698359">"MMI completat."</string>
    <string name="badPin" msgid="9015277645546710014">"El PIN antic que has escrit no és correcte."</string>
    <string name="badPuk" msgid="5487257647081132201">"El PUK que has escrit no és correcte."</string>
    <string name="mismatchPin" msgid="609379054496863419">"Els PIN que has introduït no coincideixen."</string>
    <string name="invalidPin" msgid="3850018445187475377">"Escriviu un PIN que tingui de 4 a 8 números."</string>
    <string name="invalidPuk" msgid="8761456210898036513">"Introdueix un PUK compost com a mínim de 8 nombres."</string>
    <string name="needPuk" msgid="919668385956251611">"La targeta SIM està bloquejada pel PUK. Escriviu el codi PUK per desbloquejar-la."</string>
    <string name="needPuk2" msgid="4526033371987193070">"Escriviu el PUK2 per desbloquejar la targeta SIM."</string>
    <string name="enablePin" msgid="209412020907207950">"No és correcte; activa el bloqueig de RUIM/SIM."</string>
    <plurals name="pinpuk_attempts" formatted="false" msgid="1251012001539225582">
      <item quantity="other">Et queden <xliff:g id="NUMBER_1">%d</xliff:g> intents; si no l\'encertes, la SIM es bloquejarà.</item>
      <item quantity="one">Et queda <xliff:g id="NUMBER_0">%d</xliff:g> intent; si no l\'encertes, la SIM es bloquejarà.</item>
    </plurals>
    <string name="imei" msgid="2625429890869005782">"IMEI"</string>
    <string name="meid" msgid="4841221237681254195">"MEID"</string>
    <string name="ClipMmi" msgid="6952821216480289285">"Identificador de trucada (trucada entrant)"</string>
    <string name="ClirMmi" msgid="7784673673446833091">"Identificador de trucada (trucada de sortida)"</string>
    <string name="ColpMmi" msgid="3065121483740183974">"Identificador de la línia connectada"</string>
    <string name="ColrMmi" msgid="4996540314421889589">"Restricció de l\'identificador de la línia connectada"</string>
    <string name="CfMmi" msgid="5123218989141573515">"Desviació de trucades"</string>
    <string name="CwMmi" msgid="9129678056795016867">"Trucada en espera"</string>
    <string name="BaMmi" msgid="455193067926770581">"Restricció de trucades"</string>
    <string name="PwdMmi" msgid="7043715687905254199">"Canvi de contrasenya"</string>
    <string name="PinMmi" msgid="3113117780361190304">"Canvi de PIN"</string>
    <string name="CnipMmi" msgid="3110534680557857162">"Número que truca present"</string>
    <string name="CnirMmi" msgid="3062102121430548731">"Restricció de trucada al número"</string>
    <string name="ThreeWCMmi" msgid="9051047170321190368">"Trucada a tres bandes"</string>
    <string name="RuacMmi" msgid="7827887459138308886">"Rebuig de trucades molestes no desitjades"</string>
    <string name="CndMmi" msgid="3116446237081575808">"Lliurament de número que truca"</string>
    <string name="DndMmi" msgid="1265478932418334331">"No molestis"</string>
    <string name="CLIRDefaultOnNextCallOn" msgid="429415409145781923">"El valor predeterminat de l\'identificador de trucada és restringit. Trucada següent: restringit"</string>
    <string name="CLIRDefaultOnNextCallOff" msgid="3092918006077864624">"El valor predeterminat de l\'identificador de trucada és restringit. Trucada següent: no restringit"</string>
    <string name="CLIRDefaultOffNextCallOn" msgid="6179425182856418465">"El valor predeterminat de l\'identificador de trucada és no restringit. Trucada següent: restringit"</string>
    <string name="CLIRDefaultOffNextCallOff" msgid="2567998633124408552">"El valor predeterminat de l\'identificador de trucada és no restringit. Trucada següent: no restringit"</string>
    <string name="serviceNotProvisioned" msgid="8614830180508686666">"No s\'ha proveït el servei."</string>
    <string name="CLIRPermanent" msgid="3377371145926835671">"No pots canviar la configuració de l\'identificador de trucada."</string>
    <string name="RestrictedOnDataTitle" msgid="5221736429761078014">"No hi ha servei de dades mòbils"</string>
    <string name="RestrictedOnEmergencyTitle" msgid="6855466023161191166">"Les trucades d\'emergència no estan disponibles"</string>
    <string name="RestrictedOnNormalTitle" msgid="3179574012752700984">"Sense servei de veu"</string>
    <string name="RestrictedOnAllVoiceTitle" msgid="8037246983606545202">"No hi ha servei de veu ni trucades d\'emergència"</string>
    <string name="RestrictedStateContent" msgid="6538703255570997248">"L\'operador de telefonia mòbil ho ha desactivat temporalment"</string>
    <string name="RestrictedStateContentMsimTemplate" msgid="673416791370248176">"L\'operador de telefonia mòbil ho ha desactivat temporalment per a la SIM <xliff:g id="SIMNUMBER">%d</xliff:g>"</string>
    <string name="NetworkPreferenceSwitchTitle" msgid="6982395015324165258">"No es pot accedir a la xarxa mòbil"</string>
    <string name="NetworkPreferenceSwitchSummary" msgid="509327194863482733">"Prova de canviar de xarxa preferida. Toca per canviar-la."</string>
    <string name="EmergencyCallWarningTitle" msgid="813380189532491336">"Les trucades d\'emergència no estan disponibles"</string>
    <string name="EmergencyCallWarningSummary" msgid="1899692069750260619">"No es poden fer trucades d\'emergència per Wi-Fi"</string>
    <string name="notification_channel_network_alert" msgid="4427736684338074967">"Alertes"</string>
    <string name="notification_channel_call_forward" msgid="2419697808481833249">"Desviació de trucades"</string>
    <string name="notification_channel_emergency_callback" msgid="6686166232265733921">"Mode de devolució de trucada d\'emergència"</string>
    <string name="notification_channel_mobile_data_status" msgid="4575131690860945836">"Estat de les dades mòbils"</string>
    <string name="notification_channel_sms" msgid="3441746047346135073">"Missatges SMS"</string>
    <string name="notification_channel_voice_mail" msgid="3954099424160511919">"Missatges de veu"</string>
    <string name="notification_channel_wfc" msgid="2130802501654254801">"Trucades per Wi-Fi"</string>
    <string name="notification_channel_sim" msgid="4052095493875188564">"Estat de la targeta SIM"</string>
    <string name="peerTtyModeFull" msgid="6165351790010341421">"L\'altre dispositiu ha sol·licitat el mode TTY COMPLET."</string>
    <string name="peerTtyModeHco" msgid="5728602160669216784">"L\'altre dispositiu ha sol·licitat el mode TTY HCO."</string>
    <string name="peerTtyModeVco" msgid="1742404978686538049">"L\'altre dispositiu ha sol·licitat el mode TTY VCO."</string>
    <string name="peerTtyModeOff" msgid="3280819717850602205">"L\'altre dispositiu ha sol·licitat el mode TTY DESACTIVAT."</string>
    <string name="serviceClassVoice" msgid="1258393812335258019">"Veu"</string>
    <string name="serviceClassData" msgid="872456782077937893">"Dades"</string>
    <string name="serviceClassFAX" msgid="5566624998840486475">"FAX"</string>
    <string name="serviceClassSMS" msgid="2015460373701527489">"SMS"</string>
    <string name="serviceClassDataAsync" msgid="4523454783498551468">"Asíncron"</string>
    <string name="serviceClassDataSync" msgid="7530000519646054776">"Sincronització"</string>
    <string name="serviceClassPacket" msgid="6991006557993423453">"Paquet"</string>
    <string name="serviceClassPAD" msgid="3235259085648271037">"TECLAT"</string>
    <string name="roamingText0" msgid="7170335472198694945">"Indicador d\'itinerància activat"</string>
    <string name="roamingText1" msgid="5314861519752538922">"Indicador d\'itinerància desactivat"</string>
    <string name="roamingText2" msgid="8969929049081268115">"Indicador d\'itinerància intermitent"</string>
    <string name="roamingText3" msgid="5148255027043943317">"Fora del barri"</string>
    <string name="roamingText4" msgid="8808456682550796530">"Fora de l\'edifici"</string>
    <string name="roamingText5" msgid="7604063252850354350">"Itinerància: sistema preferit"</string>
    <string name="roamingText6" msgid="2059440825782871513">"Itinerància: sistema disponible"</string>
    <string name="roamingText7" msgid="7112078724097233605">"Itinerància: soci Alliance"</string>
    <string name="roamingText8" msgid="5989569778604089291">"Itinerància: soci Premium"</string>
    <string name="roamingText9" msgid="7969296811355152491">"Itinerància: funcionalitat de servei total"</string>
    <string name="roamingText10" msgid="3992906999815316417">"Itinerància: funcionalitat de servei parcial"</string>
    <string name="roamingText11" msgid="4154476854426920970">"Bàner d\'itinerància activat"</string>
    <string name="roamingText12" msgid="1189071119992726320">"Bàner d\'itinerància desactivat"</string>
    <string name="roamingTextSearching" msgid="8360141885972279963">"S\'està cercant el servei"</string>
    <string name="wfcRegErrorTitle" msgid="3855061241207182194">"No s\'han pogut configurar les trucades per Wi-Fi"</string>
  <string-array name="wfcOperatorErrorAlertMessages">
    <item msgid="3910386316304772394">"Per fer trucades i enviar missatges per Wi-Fi, primer has de demanar a l\'operador de telefonia mòbil que configuri aquest servei. Després, torna a activar les trucades per Wi-Fi a Configuració. (Codi d\'error: <xliff:g id="CODE">%1$s</xliff:g>)"</item>
  </string-array>
  <string-array name="wfcOperatorErrorNotificationMessages">
    <item msgid="7372514042696663278">"Hi ha hagut un problema en registrar les trucades per Wi-Fi amb el teu operador de telefonia mòbil: <xliff:g id="CODE">%1$s</xliff:g>"</item>
  </string-array>
    <!-- no translation found for wfcSpnFormat_spn (4998685024207291232) -->
    <skip />
    <string name="wfcSpnFormat_spn_wifi_calling" msgid="136001023263502280">"Trucades per Wi‑Fi (<xliff:g id="SPN">%s</xliff:g>)"</string>
    <string name="wfcSpnFormat_wlan_call" msgid="2533371081782489793">"Trucada per WLAN"</string>
    <string name="wfcSpnFormat_spn_wlan_call" msgid="2315240198303197168">"Trucada per WLAN (<xliff:g id="SPN">%s</xliff:g>)"</string>
    <string name="wfcSpnFormat_spn_wifi" msgid="6546481665561961938">"Wi‑Fi (<xliff:g id="SPN">%s</xliff:g>)"</string>
    <string name="wfcSpnFormat_wifi_calling_bar_spn" msgid="1726178784338466265">"Trucades per Wi‑Fi | <xliff:g id="SPN">%s</xliff:g>"</string>
    <string name="wfcSpnFormat_spn_vowifi" msgid="4444638298656953681">"VoWifi (<xliff:g id="SPN">%s</xliff:g>)"</string>
    <string name="wfcSpnFormat_wifi_calling" msgid="4990486735013125329">"Trucades per Wi‑Fi"</string>
    <string name="wfcSpnFormat_wifi" msgid="1892673884655959773">"Wi‑Fi"</string>
    <string name="wfcSpnFormat_wifi_calling_wo_hyphen" msgid="1336669776254502831">"Trucades per Wi‑Fi"</string>
    <string name="wfcSpnFormat_vowifi" msgid="1765176406171272629">"VoWifi"</string>
    <string name="wifi_calling_off_summary" msgid="8720659586041656098">"Desactivat"</string>
    <string name="wfc_mode_wifi_preferred_summary" msgid="1994113411286935263">"Preferència per la Wi-Fi"</string>
    <string name="wfc_mode_cellular_preferred_summary" msgid="1988279625335345908">"Preferència per dades mòbils"</string>
    <string name="wfc_mode_wifi_only_summary" msgid="2379919155237869320">"Només Wi-Fi"</string>
    <string name="cfTemplateNotForwarded" msgid="1683685883841272560">"<xliff:g id="BEARER_SERVICE_CODE">{0}</xliff:g>: no s\'ha desviat"</string>
    <string name="cfTemplateForwarded" msgid="1302922117498590521">"<xliff:g id="BEARER_SERVICE_CODE">{0}</xliff:g>: <xliff:g id="DIALING_NUMBER">{1}</xliff:g>"</string>
    <string name="cfTemplateForwardedTime" msgid="9206251736527085256">"<xliff:g id="BEARER_SERVICE_CODE">{0}</xliff:g>: <xliff:g id="DIALING_NUMBER">{1}</xliff:g> després de <xliff:g id="TIME_DELAY">{2}</xliff:g> segons"</string>
    <string name="cfTemplateRegistered" msgid="5073237827620166285">"<xliff:g id="BEARER_SERVICE_CODE">{0}</xliff:g>: no s\'ha desviat"</string>
    <string name="cfTemplateRegisteredTime" msgid="6781621964320635172">"<xliff:g id="BEARER_SERVICE_CODE">{0}</xliff:g>: no s\'ha desviat"</string>
    <string name="fcComplete" msgid="3118848230966886575">"Codi de funció completat."</string>
    <string name="fcError" msgid="3327560126588500777">"Problema de connexió o codi de funció no vàlid."</string>
    <string name="httpErrorOk" msgid="1191919378083472204">"D\'acord"</string>
    <string name="httpError" msgid="7956392511146698522">"S\'ha produït un error de xarxa."</string>
    <string name="httpErrorLookup" msgid="4711687456111963163">"No s\'ha pogut trobar l\'URL."</string>
    <string name="httpErrorUnsupportedAuthScheme" msgid="6299980280442076799">"L\'esquema d\'autenticació de llocs no és compatible."</string>
    <string name="httpErrorAuth" msgid="1435065629438044534">"No s\'ha pogut autenticar."</string>
    <string name="httpErrorProxyAuth" msgid="1788207010559081331">"L\'autenticació mitjançant el servidor intermediari no ha estat correcta."</string>
    <string name="httpErrorConnect" msgid="8714273236364640549">"No s\'ha pogut connectar amb el servidor."</string>
    <string name="httpErrorIO" msgid="2340558197489302188">"No s\'ha pogut comunicar amb el servidor. Torna-ho a provar més tard."</string>
    <string name="httpErrorTimeout" msgid="4743403703762883954">"La connexió al servidor ha esgotat el temps d\'espera."</string>
    <string name="httpErrorRedirectLoop" msgid="8679596090392779516">"Aquesta pàgina conté massa redireccions del servidor."</string>
    <string name="httpErrorUnsupportedScheme" msgid="5015730812906192208">"El protocol no és compatible."</string>
    <string name="httpErrorFailedSslHandshake" msgid="96549606000658641">"No s\'ha pogut establir una connexió segura."</string>
    <string name="httpErrorBadUrl" msgid="3636929722728881972">"No s\'ha pogut obrir la pàgina perquè l\'URL no és vàlid."</string>
    <string name="httpErrorFile" msgid="2170788515052558676">"No s\'ha pogut accedir al fitxer."</string>
    <string name="httpErrorFileNotFound" msgid="6203856612042655084">"No s\'ha trobat el fitxer sol·licitat."</string>
    <string name="httpErrorTooManyRequests" msgid="1235396927087188253">"S\'estan processant massa sol·licituds. Torneu-ho a provar més tard."</string>
    <string name="notification_title" msgid="8967710025036163822">"Error d\'inici de sessió per a <xliff:g id="ACCOUNT">%1$s</xliff:g>"</string>
    <string name="contentServiceSync" msgid="8353523060269335667">"Sincronització"</string>
    <string name="contentServiceSyncNotificationTitle" msgid="7036196943673524858">"No es pot sincronitzar"</string>
    <string name="contentServiceTooManyDeletesNotificationDesc" msgid="4884451152168188763">"S\'han provat de suprimir massa <xliff:g id="CONTENT_TYPE">%s</xliff:g>."</string>
    <string name="low_memory" product="tablet" msgid="6494019234102154896">"L\'emmagatzematge de la tauleta és ple. Suprimeix uns quants fitxers per alliberar espai."</string>
    <string name="low_memory" product="watch" msgid="4415914910770005166">"L\'emmagatzematge del rellotge està ple. Suprimeix uns quants fitxers per alliberar espai."</string>
    <string name="low_memory" product="tv" msgid="516619861191025923">"L\'emmagatzematge del televisor està ple. Suprimeix uns quants fitxers per alliberar espai."</string>
    <string name="low_memory" product="default" msgid="3475999286680000541">"L\'emmagatzematge del telèfon és ple. Suprimeix uns quants fitxers per alliberar espai."</string>
    <plurals name="ssl_ca_cert_warning" formatted="false" msgid="5106721205300213569">
      <item quantity="other">Autoritats de certificació instal·lades</item>
      <item quantity="one">Autoritat de certificació instal·lada</item>
    </plurals>
    <string name="ssl_ca_cert_noti_by_unknown" msgid="4475437862189850602">"Per un tercer desconegut"</string>
    <string name="ssl_ca_cert_noti_by_administrator" msgid="3541729986326153557">"Per l\'administrador del teu perfil professional"</string>
    <string name="ssl_ca_cert_noti_managed" msgid="4030263497686867141">"Per <xliff:g id="MANAGING_DOMAIN">%s</xliff:g>"</string>
    <string name="work_profile_deleted" msgid="5005572078641980632">"S\'ha suprimit el perfil professional"</string>
    <string name="work_profile_deleted_details" msgid="6307630639269092360">"Falta l\'aplicació d\'administració del perfil professional o està malmesa. Com a conseqüència, s\'han suprimit el teu perfil professional i les dades relacionades. Contacta amb l\'administrador per obtenir ajuda."</string>
    <string name="work_profile_deleted_description_dpm_wipe" msgid="8823792115612348820">"El teu perfil professional ja no està disponible en aquest dispositiu"</string>
    <string name="work_profile_deleted_reason_maximum_password_failure" msgid="8986903510053359694">"Has intentat introduir la contrasenya massa vegades"</string>
    <string name="network_logging_notification_title" msgid="6399790108123704477">"El dispositiu està gestionat"</string>
    <string name="network_logging_notification_text" msgid="7930089249949354026">"La teva organització gestiona aquest dispositiu i és possible que supervisi el trànsit de xarxa. Toca per obtenir més informació."</string>
    <string name="factory_reset_warning" msgid="5423253125642394387">"El contingut del dispositiu s\'esborrarà"</string>
    <string name="factory_reset_message" msgid="9024647691106150160">"No es pot utilitzar l\'aplicació d\'administració. S\'esborraran les dades del dispositiu.\n\nSi tens cap dubte, contacta amb l\'administrador de la teva organització."</string>
    <string name="printing_disabled_by" msgid="8936832919072486965">"<xliff:g id="OWNER_APP">%s</xliff:g> ha desactivat la impressió."</string>
    <string name="me" msgid="6545696007631404292">"Mi"</string>
    <string name="power_dialog" product="tablet" msgid="8545351420865202853">"Opcions de la tauleta"</string>
    <string name="power_dialog" product="tv" msgid="6153888706430556356">"Opcions del televisor"</string>
    <string name="power_dialog" product="default" msgid="1319919075463988638">"Opcions del telèfon"</string>
    <string name="silent_mode" msgid="7167703389802618663">"Mode silenciós"</string>
    <string name="turn_on_radio" msgid="3912793092339962371">"Activa la xarxa sense fil"</string>
    <string name="turn_off_radio" msgid="8198784949987062346">"Desactiva la xarxa sense fil"</string>
    <string name="screen_lock" msgid="799094655496098153">"Bloqueig de pantalla"</string>
    <string name="power_off" msgid="4266614107412865048">"Apaga"</string>
    <string name="silent_mode_silent" msgid="319298163018473078">"Timbre desactivat"</string>
    <string name="silent_mode_vibrate" msgid="7072043388581551395">"Mode vibració"</string>
    <string name="silent_mode_ring" msgid="8592241816194074353">"Timbre activat"</string>
    <string name="reboot_to_update_title" msgid="6212636802536823850">"Actualització del sistema Android"</string>
    <string name="reboot_to_update_prepare" msgid="6305853831955310890">"S\'està preparant per a l\'actualització…"</string>
    <string name="reboot_to_update_package" msgid="3871302324500927291">"S\'està processant el paquet d\'actualització…"</string>
    <string name="reboot_to_update_reboot" msgid="6428441000951565185">"S\'està reiniciant…"</string>
    <string name="reboot_to_reset_title" msgid="4142355915340627490">"Restableix les dades de fàbrica"</string>
    <string name="reboot_to_reset_message" msgid="2432077491101416345">"S\'està reiniciant…"</string>
    <string name="shutdown_progress" msgid="2281079257329981203">"S\'està apagant..."</string>
    <string name="shutdown_confirm" product="tablet" msgid="3385745179555731470">"La tauleta s\'apagarà."</string>
    <string name="shutdown_confirm" product="tv" msgid="476672373995075359">"El televisor s\'apagarà."</string>
    <string name="shutdown_confirm" product="watch" msgid="3490275567476369184">"El rellotge s\'apagarà."</string>
    <string name="shutdown_confirm" product="default" msgid="649792175242821353">"El telèfon s\'apagarà."</string>
    <string name="shutdown_confirm_question" msgid="2906544768881136183">"Vols apagar-lo?"</string>
    <string name="reboot_safemode_title" msgid="7054509914500140361">"Reinicia en mode segur"</string>
    <string name="reboot_safemode_confirm" msgid="55293944502784668">"Vols reiniciar en mode segur? Es desactivaran les aplicacions de tercers que hagis instal·lat. Es restabliran quan tornis a reiniciar."</string>
    <string name="recent_tasks_title" msgid="3691764623638127888">"Recents"</string>
    <string name="no_recent_tasks" msgid="8794906658732193473">"No hi ha aplicacions recents"</string>
    <string name="global_actions" product="tablet" msgid="408477140088053665">"Opcions de la tauleta"</string>
    <string name="global_actions" product="tv" msgid="7240386462508182976">"Opcions del televisor"</string>
    <string name="global_actions" product="default" msgid="2406416831541615258">"Opcions del telèfon"</string>
    <string name="global_action_lock" msgid="2844945191792119712">"Bloqueig de pantalla"</string>
    <string name="global_action_power_off" msgid="4471879440839879722">"Apaga"</string>
    <string name="global_action_emergency" msgid="7112311161137421166">"Emergència"</string>
    <string name="global_action_bug_report" msgid="7934010578922304799">"Informe d\'error"</string>
    <string name="global_action_logout" msgid="935179188218826050">"Finalitza la sessió"</string>
    <string name="global_action_screenshot" msgid="8329831278085426283">"Captura de pantalla"</string>
    <string name="bugreport_title" msgid="2667494803742548533">"Crea informe d\'errors"</string>
    <string name="bugreport_message" msgid="398447048750350456">"Es recopilarà informació sobre l\'estat actual del dispositiu i se t\'enviarà per correu electrònic. Passaran uns quants minuts des de l\'inici de l\'informe d\'errors fins al seu enviament, per la qual cosa et recomanem que tinguis paciència."</string>
    <string name="bugreport_option_interactive_title" msgid="8635056131768862479">"Informe interactiu"</string>
    <string name="bugreport_option_interactive_summary" msgid="229299488536107968">"Utilitza aquesta opció en la majoria de circumstàncies. Et permet fer un seguiment del progrés de l\'informe, introduir més dades sobre el problema i fer captures de pantalla. És possible que ometi seccions poc utilitzades que requereixen molt de temps."</string>
    <string name="bugreport_option_full_title" msgid="6354382025840076439">"Informe complet"</string>
    <string name="bugreport_option_full_summary" msgid="7210859858969115745">"Utilitza aquesta opció perquè la interferència en el sistema sigui mínima si el dispositiu no respon o va massa lent, o bé si necessites totes les seccions de l\'informe. No et permet introduir més dades ni fer més captures de pantalla."</string>
    <plurals name="bugreport_countdown" formatted="false" msgid="6878900193900090368">
      <item quantity="other">Es farà una captura de pantalla de l\'informe d\'errors d\'aquí a <xliff:g id="NUMBER_1">%d</xliff:g> segons.</item>
      <item quantity="one">Es farà una captura de pantalla de l\'informe d\'errors d\'aquí a <xliff:g id="NUMBER_0">%d</xliff:g> segon.</item>
    </plurals>
    <string name="global_action_toggle_silent_mode" msgid="8219525344246810925">"Mode silenciós"</string>
    <string name="global_action_silent_mode_on_status" msgid="3289841937003758806">"So desactivat"</string>
    <string name="global_action_silent_mode_off_status" msgid="1506046579177066419">"El so està activat"</string>
    <string name="global_actions_toggle_airplane_mode" msgid="5884330306926307456">"Mode d\'avió"</string>
    <string name="global_actions_airplane_mode_on_status" msgid="2719557982608919750">"Mode d\'avió activat"</string>
    <string name="global_actions_airplane_mode_off_status" msgid="5075070442854490296">"Mode d\'avió desactivat"</string>
    <string name="global_action_settings" msgid="1756531602592545966">"Configuració"</string>
    <string name="global_action_assist" msgid="3892832961594295030">"Assistència"</string>
    <string name="global_action_voice_assist" msgid="7751191495200504480">"Assist. per veu"</string>
    <string name="global_action_lockdown" msgid="1099326950891078929">"Bloq. de seguretat"</string>
    <string name="status_bar_notification_info_overflow" msgid="5301981741705354993">"+999"</string>
    <string name="notification_hidden_text" msgid="6351207030447943784">"Notificació nova"</string>
    <string name="notification_channel_virtual_keyboard" msgid="6969925135507955575">"Teclat virtual"</string>
    <string name="notification_channel_physical_keyboard" msgid="7297661826966861459">"Teclat físic"</string>
    <string name="notification_channel_security" msgid="7345516133431326347">"Seguretat"</string>
    <string name="notification_channel_car_mode" msgid="3553380307619874564">"Mode de cotxe"</string>
    <string name="notification_channel_account" msgid="7577959168463122027">"Estat del compte"</string>
    <string name="notification_channel_developer" msgid="7579606426860206060">"Missatges dels desenvolupadors"</string>
    <string name="notification_channel_updates" msgid="4794517569035110397">"Actualitzacions"</string>
    <string name="notification_channel_network_status" msgid="5025648583129035447">"Estat de la xarxa"</string>
    <string name="notification_channel_network_alerts" msgid="2895141221414156525">"Alertes de xarxa"</string>
    <string name="notification_channel_network_available" msgid="4531717914138179517">"Hi ha una xarxa disponible"</string>
    <string name="notification_channel_vpn" msgid="8330103431055860618">"Estat de la VPN"</string>
    <string name="notification_channel_device_admin" msgid="1568154104368069249">"Administració del dispositiu"</string>
    <string name="notification_channel_alerts" msgid="4496839309318519037">"Alertes"</string>
    <string name="notification_channel_retail_mode" msgid="6088920674914038779">"Demostració per a botigues"</string>
    <string name="notification_channel_usb" msgid="9006850475328924681">"Connexió USB"</string>
    <string name="notification_channel_heavy_weight_app" msgid="6218742927792852607">"S\'està executant una aplicació"</string>
    <string name="notification_channel_foreground_service" msgid="3931987440602669158">"Aplicacions que consumeixen bateria"</string>
    <string name="foreground_service_app_in_background" msgid="1060198778219731292">"<xliff:g id="APP_NAME">%1$s</xliff:g> està consumint bateria"</string>
    <string name="foreground_service_apps_in_background" msgid="7175032677643332242">"<xliff:g id="NUMBER">%1$d</xliff:g> aplicacions estan consumint bateria"</string>
    <string name="foreground_service_tap_for_details" msgid="372046743534354644">"Toca per obtenir informació sobre l\'ús de dades i de bateria"</string>
    <string name="foreground_service_multiple_separator" msgid="4021901567939866542">"<xliff:g id="LEFT_SIDE">%1$s</xliff:g>, <xliff:g id="RIGHT_SIDE">%2$s</xliff:g>"</string>
    <string name="safeMode" msgid="2788228061547930246">"Mode segur"</string>
    <string name="android_system_label" msgid="6577375335728551336">"Sistema Android"</string>
    <string name="user_owner_label" msgid="8836124313744349203">"Canvia al perfil personal"</string>
    <string name="managed_profile_label" msgid="8947929265267690522">"Canvia al perfil professional"</string>
    <string name="permgrouplab_contacts" msgid="3657758145679177612">"Contactes"</string>
    <string name="permgroupdesc_contacts" msgid="6951499528303668046">"accedir als contactes"</string>
    <string name="permgrouprequest_contacts" msgid="6032805601881764300">"Vols permetre que &lt;b&gt;<xliff:g id="APP_NAME">%1$s</xliff:g>&lt;/b&gt; accedeixi als contactes?"</string>
    <string name="permgrouplab_location" msgid="7275582855722310164">"Ubicació"</string>
    <string name="permgroupdesc_location" msgid="1346617465127855033">"accedir a la ubicació del dispositiu"</string>
    <string name="permgrouprequest_location" msgid="3788275734953323491">"Vols permetre que &lt;b&gt;<xliff:g id="APP_NAME">%1$s</xliff:g>&lt;/b&gt; accedeixi a la ubicació del dispositiu?"</string>
    <string name="permgrouprequestdetail_location" msgid="1113400215566814664">"L\'aplicació només tindrà accés a la ubicació quan l\'estiguis utilitzant."</string>
    <string name="permgroupbackgroundrequest_location" msgid="8461841153030844390">"Vols permetre que &lt;b&gt;<xliff:g id="APP_NAME">%1$s</xliff:g>&lt;/b&gt; accedeixi sempre a la ubicació del dispositiu?"</string>
    <string name="permgroupbackgroundrequestdetail_location" msgid="1715668276378108654">"L\'aplicació tindrà accés sempre a la ubicació, fins i tot quan no l\'estiguis utilitzant."</string>
    <string name="permgrouplab_calendar" msgid="5863508437783683902">"Calendari"</string>
    <string name="permgroupdesc_calendar" msgid="3889615280211184106">"accedir al calendari"</string>
    <string name="permgrouprequest_calendar" msgid="289900767793189421">"Vols permetre que &lt;b&gt;<xliff:g id="APP_NAME">%1$s</xliff:g>&lt;/b&gt; accedeixi al calendari?"</string>
    <string name="permgrouplab_sms" msgid="228308803364967808">"SMS"</string>
    <string name="permgroupdesc_sms" msgid="4656988620100940350">"enviar i llegir missatges SMS"</string>
    <string name="permgrouprequest_sms" msgid="7168124215838204719">"Vols permetre que &lt;b&gt;<xliff:g id="APP_NAME">%1$s</xliff:g>&lt;/b&gt; enviï i llegeixi missatges SMS?"</string>
    <string name="permgrouplab_storage" msgid="1971118770546336966">"Emmagatzematge"</string>
    <string name="permgroupdesc_storage" msgid="637758554581589203">"accedir a fotos, contingut multimèdia i fitxers del dispositiu"</string>
    <string name="permgrouprequest_storage" msgid="7885942926944299560">"Vols permetre que &lt;b&gt;<xliff:g id="APP_NAME">%1$s</xliff:g>&lt;/b&gt; accedeixi a les fotos, al contingut multimèdia i als fitxers del dispositiu?"</string>
    <string name="permgrouplab_microphone" msgid="171539900250043464">"Micròfon"</string>
    <string name="permgroupdesc_microphone" msgid="4988812113943554584">"gravar àudio"</string>
    <string name="permgrouprequest_microphone" msgid="9167492350681916038">"Vols permetre que &lt;b&gt;<xliff:g id="APP_NAME">%1$s</xliff:g>&lt;/b&gt; gravi àudio?"</string>
    <string name="permgrouplab_activityRecognition" msgid="2838596644535616493">"Reconeixement de l\'activitat"</string>
    <string name="permgroupdesc_activityRecognition" msgid="7672248027571522602">"reconèixer l\'activitat"</string>
    <string name="permgrouprequest_activityRecognition" msgid="8121253142311250055">"Vols permetre que &lt;b&gt;<xliff:g id="APP_NAME">%1$s</xliff:g>&lt;/b&gt; reconegui la teva activitat física?"</string>
    <string name="permgrouplab_camera" msgid="4820372495894586615">"Càmera"</string>
    <string name="permgroupdesc_camera" msgid="3250611594678347720">"fer fotos i vídeos"</string>
    <string name="permgrouprequest_camera" msgid="1299833592069671756">"Vols permetre que &lt;b&gt;<xliff:g id="APP_NAME">%1$s</xliff:g>&lt;/b&gt; faci fotos i vídeos?"</string>
    <string name="permgrouplab_calllog" msgid="8798646184930388160">"Registres de trucades"</string>
    <string name="permgroupdesc_calllog" msgid="3006237336748283775">"llegir i editar el registre de trucades del telèfon"</string>
    <string name="permgrouprequest_calllog" msgid="8487355309583773267">"Vols permetre que &lt;b&gt;<xliff:g id="APP_NAME">%1$s</xliff:g>&lt;/b&gt; accedeixi als registres de trucades del telèfon?"</string>
    <string name="permgrouplab_phone" msgid="5229115638567440675">"Telèfon"</string>
    <string name="permgroupdesc_phone" msgid="6234224354060641055">"fer i gestionar trucades"</string>
    <string name="permgrouprequest_phone" msgid="9166979577750581037">"Vols permetre que &lt;b&gt;<xliff:g id="APP_NAME">%1$s</xliff:g>&lt;/b&gt; faci trucades i les gestioni?"</string>
<<<<<<< HEAD
    <!-- no translation found for permgrouplab_sensors (4838614103153567532) -->
    <skip />
=======
    <string name="permgrouplab_sensors" msgid="4838614103153567532">"Sensors corporals"</string>
>>>>>>> 825827da
    <string name="permgroupdesc_sensors" msgid="7147968539346634043">"accedir a les dades del sensor sobre els signes vitals"</string>
    <string name="permgrouprequest_sensors" msgid="6349806962814556786">"Vols permetre que &lt;b&gt;<xliff:g id="APP_NAME">%1$s</xliff:g>&lt;/b&gt; accedeixi a les dades del sensor de constants vitals?"</string>
    <string name="permgrouplab_aural" msgid="965607064083134896">"Música"</string>
    <string name="permgroupdesc_aural" msgid="4870189506255958055">"accedir a la teva música"</string>
    <string name="permgrouprequest_aural" msgid="6787926123071735620">"Vols permetre que &lt;b&gt;<xliff:g id="APP_NAME">%1$s</xliff:g>&lt;/b&gt; accedeixi a la teva música?"</string>
<<<<<<< HEAD
    <!-- no translation found for permgrouplab_visual (6477382108771145134) -->
    <skip />
    <string name="permgroupdesc_visual" msgid="3415827902566663546">"accedir a les teves fotos i als teus vídeos"</string>
    <!-- no translation found for permgrouprequest_visual (3043752127595243314) -->
    <skip />
=======
    <string name="permgrouplab_visual" msgid="6477382108771145134">"Fotos i vídeos"</string>
    <string name="permgroupdesc_visual" msgid="3415827902566663546">"accedir a les teves fotos i als teus vídeos"</string>
    <string name="permgrouprequest_visual" msgid="3043752127595243314">"Vols permetre que &lt;b&gt;<xliff:g id="APP_NAME">%1$s</xliff:g>&lt;/b&gt; accedeixi a les fotos i als vídeos, incloses les ubicacions etiquetades?"</string>
>>>>>>> 825827da
    <string name="capability_title_canRetrieveWindowContent" msgid="3901717936930170320">"Recuperar el contingut de la finestra"</string>
    <string name="capability_desc_canRetrieveWindowContent" msgid="3772225008605310672">"Inspecciona el contingut d\'una finestra amb què estàs interaccionant."</string>
    <string name="capability_title_canRequestTouchExploration" msgid="3108723364676667320">"Activar Exploració tàctil"</string>
    <string name="capability_desc_canRequestTouchExploration" msgid="7543249041581408313">"Els elements que toquis es diran en veu alta, i podràs explorar la pantalla amb gestos."</string>
    <string name="capability_title_canRequestFilterKeyEvents" msgid="2103440391902412174">"Observar el text que escrius"</string>
    <string name="capability_desc_canRequestFilterKeyEvents" msgid="7463135292204152818">"Inclou dades personals com ara números de targetes de crèdit i contrasenyes."</string>
    <string name="capability_title_canControlMagnification" msgid="3593493281059424855">"Controlar l\'ampliació de la pantalla"</string>
    <string name="capability_desc_canControlMagnification" msgid="4791858203568383773">"Controla el nivell i la posició del zoom de la pantalla."</string>
    <string name="capability_title_canPerformGestures" msgid="7418984730362576862">"Fer gestos"</string>
    <string name="capability_desc_canPerformGestures" msgid="8296373021636981249">"Permet tocar, lliscar, pinçar i fer altres gestos."</string>
    <string name="capability_title_canCaptureFingerprintGestures" msgid="6309568287512278670">"Gestos d\'empremtes digitals"</string>
    <string name="capability_desc_canCaptureFingerprintGestures" msgid="4386487962402228670">"Captura gestos realitzats en el sensor d\'empremtes digitals del dispositiu."</string>
    <string name="permlab_statusBar" msgid="7417192629601890791">"desactivar o modificar la barra d\'estat"</string>
    <string name="permdesc_statusBar" msgid="8434669549504290975">"Permet que l\'aplicació desactivi la barra d\'estat o afegeixi i elimini icones del sistema."</string>
    <string name="permlab_statusBarService" msgid="4826835508226139688">"aparèixer a la barra d\'estat"</string>
    <string name="permdesc_statusBarService" msgid="716113660795976060">"Permet que l\'aplicació sigui la barra d\'estat."</string>
    <string name="permlab_expandStatusBar" msgid="1148198785937489264">"desplega/contrau la barra d\'estat"</string>
    <string name="permdesc_expandStatusBar" msgid="6917549437129401132">"Permet que l\'aplicació desplegui o replegui la barra d\'estat."</string>
    <string name="permlab_install_shortcut" msgid="4279070216371564234">"instal·lar dreceres"</string>
    <string name="permdesc_install_shortcut" msgid="8341295916286736996">"Permet que una aplicació afegeixi dreceres a la pantalla d\'inici sense la intervenció de l\'usuari."</string>
    <string name="permlab_uninstall_shortcut" msgid="4729634524044003699">"desinstal·la dreceres"</string>
    <string name="permdesc_uninstall_shortcut" msgid="6745743474265057975">"Permet que l\'aplicació suprimeixi les dreceres de la pantalla d\'inici sense la intervenció de l\'usuari."</string>
    <string name="permlab_processOutgoingCalls" msgid="3906007831192990946">"desviació de les trucades sortints"</string>
    <string name="permdesc_processOutgoingCalls" msgid="5156385005547315876">"Permet que l\'aplicació vegi el número que s\'està marcant durant una trucada sortint, amb l\'opció de redirigir la trucada a un altre número o bé de cancel·lar-la completament."</string>
    <string name="permlab_answerPhoneCalls" msgid="4077162841226223337">"contestar a trucades"</string>
    <string name="permdesc_answerPhoneCalls" msgid="2901889867993572266">"Permet que l\'aplicació contesti a una trucada entrant."</string>
    <string name="permlab_receiveSms" msgid="8673471768947895082">"recepció de missatges de text (SMS)"</string>
    <string name="permdesc_receiveSms" msgid="6424387754228766939">"Permet que l\'aplicació rebi i processi missatges SMS. Això vol dir que l\'aplicació pot controlar o suprimir missatges que s\'han enviat al teu dispositiu sense mostrar-te\'ls."</string>
    <string name="permlab_receiveMms" msgid="1821317344668257098">"recepció de missatges de text (MMS)"</string>
    <string name="permdesc_receiveMms" msgid="533019437263212260">"Permet que l\'aplicació rebi i processi missatges MMS. Això vol dir que l\'aplicació pot controlar o suprimir missatges que s\'han enviat al teu dispositiu sense mostrar-te\'ls."</string>
    <string name="permlab_readCellBroadcasts" msgid="1598328843619646166">"llegir missatges de difusió mòbil"</string>
    <string name="permdesc_readCellBroadcasts" msgid="6361972776080458979">"Permet que l\'aplicació llegeixi missatges de difusió mòbil rebuts pel dispositiu. Les alertes de difusió mòbil s\'entreguen en algunes ubicacions per alertar de situacions d\'emergència. És possible que les aplicacions malicioses interfereixin en el rendiment o en el funcionament del dispositiu quan es rep una difusió mòbil d\'emergència."</string>
    <string name="permlab_subscribedFeedsRead" msgid="4756609637053353318">"llegir els feeds als quals esteu subscrit"</string>
    <string name="permdesc_subscribedFeedsRead" msgid="5557058907906144505">"Permet que l\'aplicació obtingui detalls sobre els feeds sincronitzats actualment."</string>
    <string name="permlab_sendSms" msgid="7544599214260982981">"envia i llegeix missatges SMS"</string>
    <string name="permdesc_sendSms" msgid="7094729298204937667">"Permet que l\'aplicació enviï missatges SMS. Aquesta acció pot provocar càrrecs inesperats. Les aplicacions malicioses poden enviar missatges sense la teva confirmació, cosa que et pot fer gastar diners."</string>
    <string name="permlab_readSms" msgid="8745086572213270480">"lectura dels missatges de text (SMS o MMS)"</string>
    <string name="permdesc_readSms" product="tablet" msgid="4741697454888074891">"Aquesta aplicació pot llegir tots els SMS (missatges de text) emmagatzemats a la tauleta."</string>
    <string name="permdesc_readSms" product="tv" msgid="5796670395641116592">"Aquesta aplicació pot llegir tots els SMS (missatges de text) emmagatzemats al televisor."</string>
    <string name="permdesc_readSms" product="default" msgid="6826832415656437652">"Aquesta aplicació pot llegir tots els SMS (missatges de text) emmagatzemats al telèfon."</string>
    <string name="permlab_receiveWapPush" msgid="5991398711936590410">"recepció de missatges de text (WAP)"</string>
    <string name="permdesc_receiveWapPush" msgid="748232190220583385">"Permet que l\'aplicació rebi i processi missatges WAP. Aquest permís inclou la capacitat de controlar o de suprimir missatges que s\'han enviat al teu dispositiu sense mostrar-te\'ls."</string>
    <string name="permlab_getTasks" msgid="6466095396623933906">"recupera les aplicacions en execució"</string>
    <string name="permdesc_getTasks" msgid="7454215995847658102">"Permet que l\'aplicació recuperi informació sobre les tasques que s\'executen actualment i les que s\'han executat recentment. Aquesta acció pot permetre que l\'aplicació descobreixi informació sobre les aplicacions que s\'utilitzen al dispositiu."</string>
    <string name="permlab_manageProfileAndDeviceOwners" msgid="7918181259098220004">"gestionar els propietaris del perfil i del dispositiu"</string>
    <string name="permdesc_manageProfileAndDeviceOwners" msgid="106894851498657169">"Permet que les aplicacions defineixin els propietaris del perfil i del dispositiu."</string>
    <string name="permlab_reorderTasks" msgid="2018575526934422779">"canvia l\'ordre de les aplicacions en execució"</string>
    <string name="permdesc_reorderTasks" msgid="7734217754877439351">"Permet que l\'aplicació desplaci tasques en primer o segon pla. L\'aplicació pot fer-ho sense que tu ho indiquis."</string>
    <string name="permlab_enableCarMode" msgid="5684504058192921098">"activar el mode de cotxe"</string>
    <string name="permdesc_enableCarMode" msgid="4853187425751419467">"Permet que l\'aplicació activi el mode de cotxe."</string>
    <string name="permlab_killBackgroundProcesses" msgid="3914026687420177202">"tancament d\'altres aplicacions"</string>
    <string name="permdesc_killBackgroundProcesses" msgid="4593353235959733119">"Permet que l\'aplicació finalitzi processos d\'altres aplicacions en segon pla. Aquesta acció pot fer que altres aplicacions deixin d\'executar-se."</string>
    <string name="permlab_systemAlertWindow" msgid="7238805243128138690">"Aquesta aplicació pot mostrar-se a sobre d\'altres aplicacions"</string>
    <string name="permdesc_systemAlertWindow" msgid="2393776099672266188">"Aquesta aplicació pot mostrar-se a sobre d\'altres aplicacions o d\'altres parts de la pantalla. Això pot interferir en l\'ús normal de les aplicacions i alterar la manera en què es mostren."</string>
    <string name="permlab_runInBackground" msgid="7365290743781858803">"Executar en segon pla"</string>
    <string name="permdesc_runInBackground" msgid="7370142232209999824">"Aquesta aplicació es pot executar en segon pla. Això consumeix la bateria més ràpidament."</string>
    <string name="permlab_useDataInBackground" msgid="8694951340794341809">"Utilitzar dades en segon pla"</string>
    <string name="permdesc_useDataInBackground" msgid="6049514223791806027">"Aquesta aplicació utilitza dades en segon pla. Això incrementa l\'ús de dades."</string>
    <string name="permlab_persistentActivity" msgid="8841113627955563938">"fes que l\'aplicació s\'executi sempre"</string>
    <string name="permdesc_persistentActivity" product="tablet" msgid="8525189272329086137">"Permet que l\'aplicació faci que parts de la seva memòria siguin persistents. Aquesta acció pot limitar la memòria disponible per a altres aplicacions i alentir la tauleta."</string>
    <string name="permdesc_persistentActivity" product="tv" msgid="5086862529499103587">"Permet que l\'aplicació faci que parts de la seva memòria siguin persistents. Aquesta acció pot limitar la memòria disponible per a altres aplicacions i alentir el televisor."</string>
    <string name="permdesc_persistentActivity" product="default" msgid="4384760047508278272">"Permet que l\'aplicació faci que parts de la seva memòria siguin persistents. Aquesta acció pot limitar la memòria disponible per a altres aplicacions i alentir el telèfon."</string>
    <string name="permlab_foregroundService" msgid="3310786367649133115">"executar serveis en primer pla"</string>
    <string name="permdesc_foregroundService" msgid="6471634326171344622">"Permet que l\'aplicació utilitzi serveis en primer pla."</string>
    <string name="permlab_getPackageSize" msgid="7472921768357981986">"mesura l\'espai d\'emmagatzematge d\'aplicacions"</string>
    <string name="permdesc_getPackageSize" msgid="3921068154420738296">"Permet que l\'aplicació recuperi les mides del codi, de les dades i de la memòria cau"</string>
    <string name="permlab_writeSettings" msgid="2226195290955224730">"modificar la configuració del sistema"</string>
    <string name="permdesc_writeSettings" msgid="7775723441558907181">"Permet que l\'aplicació modifiqui les dades de configuració del sistema. Les aplicacions malicioses poden malmetre la configuració del sistema."</string>
    <string name="permlab_receiveBootCompleted" msgid="5312965565987800025">"executar-se a l\'inici"</string>
    <string name="permdesc_receiveBootCompleted" product="tablet" msgid="7390304664116880704">"Permet que l\'aplicació s\'iniciï tan bon punt el sistema hagi acabat d\'arrencar. Això pot fer que es trigui més a iniciar el telèfon i permetre a l\'aplicació alentir-ne el funcionament general en executar-se sempre."</string>
    <string name="permdesc_receiveBootCompleted" product="tv" msgid="4525890122209673621">"Permet que l\'aplicació s\'iniciï tan aviat com el sistema s\'hagi acabat d\'actualitzar. Aquest procés pot provocar que l\'inici del televisor tardi més i pot ser que l\'execució contínua de l\'aplicació alenteixi el rendiment general de la tauleta."</string>
    <string name="permdesc_receiveBootCompleted" product="default" msgid="513950589102617504">"Permet que l\'aplicació s\'iniciï tan bon punt el sistema hagi acabat d\'arrencar. Això pot fer que es trigui més a iniciar el telèfon i permetre a l\'aplicació alentir-ne el funcionament general si s\'executa sempre."</string>
    <string name="permlab_broadcastSticky" msgid="7919126372606881614">"enviar difusió permanent"</string>
    <string name="permdesc_broadcastSticky" product="tablet" msgid="7749760494399915651">"Permet que l\'aplicació enviï emissions permanents, que es conserven després de finalitzar l\'emissió. L\'ús excessiu pot alentir o desestabilitzar la tauleta si li fan utilitzar massa memòria."</string>
    <string name="permdesc_broadcastSticky" product="tv" msgid="6839285697565389467">"Permet que l\'aplicació enviï emissions permanents, que es conserven després de finalitzar l\'emissió. L\'ús excessiu pot alentir o desestabilitzar el televisor en fer que utilitzi massa memòria."</string>
    <string name="permdesc_broadcastSticky" product="default" msgid="2825803764232445091">"Permet que l\'aplicació enviï emissions permanents, que es conserven després de finalitzar l\'emissió. L\'ús excessiu pot alentir o desestabilitzar el telèfon si li fan utilitzar massa memòria."</string>
    <string name="permlab_readContacts" msgid="8348481131899886131">"consultar els contactes"</string>
    <string name="permdesc_readContacts" product="tablet" msgid="5294866856941149639">"Permet que l\'aplicació llegeixi dades sobre els contactes que tinguis emmagatzemats a la tauleta, inclosa la freqüència amb què has trucat, has enviat correus electrònics o t\'has comunicat d\'altres maneres amb persones concretes. Aquest permís permet que les aplicacions desin les dades dels teus contactes, i és possible que les aplicacions malicioses comparteixin dades dels contactes sense el teu coneixement."</string>
    <string name="permdesc_readContacts" product="tv" msgid="1839238344654834087">"Permet que l\'aplicació llegeixi dades sobre els contactes que tinguis desats al televisor, com ara la freqüència amb què has trucat, has enviat correus electrònics o t\'has comunicat d\'altres maneres amb persones concretes. Aquest permís permet que les aplicacions desin les dades dels contactes, i és possible que les aplicacions malicioses comparteixin dades dels contactes sense que ho sàpigues."</string>
    <string name="permdesc_readContacts" product="default" msgid="8440654152457300662">"Permet que l\'aplicació llegeixi dades sobre els contactes que tinguis emmagatzemats al telèfon, inclosa la freqüència amb què has trucat, has enviat correus electrònics o t\'has comunicat d\'altres maneres amb persones concretes. Aquest permís permet que les aplicacions desin les dades dels teus contactes, i és possible que les aplicacions malicioses comparteixin dades dels contactes sense el teu coneixement."</string>
    <string name="permlab_writeContacts" msgid="5107492086416793544">"modificar els teus contactes"</string>
    <string name="permdesc_writeContacts" product="tablet" msgid="897243932521953602">"Permet que l\'aplicació modifiqui les dades sobre contactes emmagatzemades a la tauleta, inclosa la freqüència amb què has trucat, has enviat correus electrònics o t\'has comunicat d\'altres maneres amb contactes concrets. Aquest permís permet que les aplicacions suprimeixin dades de contactes."</string>
    <string name="permdesc_writeContacts" product="tv" msgid="5438230957000018959">"Permet que l\'aplicació modifiqui les dades sobre els contactes que tinguis desats al televisor, com ara la freqüència amb què has trucat, has enviat correus electrònics o t\'has comunicat d\'altres maneres amb contactes concrets. Amb aquest permís, les aplicacions poden suprimir les dades dels contactes."</string>
    <string name="permdesc_writeContacts" product="default" msgid="589869224625163558">"Permet que l\'aplicació modifiqui les dades sobre contactes emmagatzemades al telèfon, inclosa la freqüència amb què has trucat, has enviat correus electrònics o t\'has comunicat d\'altres maneres amb contactes concrets. Aquest permís permet que les aplicacions suprimeixin dades de contactes."</string>
    <string name="permlab_readCallLog" msgid="3478133184624102739">"lectura del registre de trucades"</string>
    <string name="permdesc_readCallLog" msgid="3204122446463552146">"Aquesta aplicació pot llegir el teu historial de trucades."</string>
    <string name="permlab_writeCallLog" msgid="8552045664743499354">"escriptura del registre de trucades"</string>
    <string name="permdesc_writeCallLog" product="tablet" msgid="6661806062274119245">"Permet que l\'aplicació modifiqui el registre de trucades de la teva tauleta, incloses les dades de les trucades entrants i sortints. És possible que les aplicacions malicioses ho utilitzin per eliminar o per modificar el teu registre de trucades."</string>
    <string name="permdesc_writeCallLog" product="tv" msgid="4225034892248398019">"Permet que l\'aplicació modifiqui el registre de trucades del televisor, com ara les dades de les trucades entrants i sortints. És possible que les aplicacions malicioses l\'utilitzin per esborrar o modificar les dades del registre de trucades."</string>
    <string name="permdesc_writeCallLog" product="default" msgid="683941736352787842">"Permet que l\'aplicació modifiqui el registre de trucades del teu telèfon, incloses les dades de les trucades entrants i sortints. És possible que les aplicacions malicioses ho utilitzin per eliminar o per modificar el teu registre de trucades."</string>
    <string name="permlab_bodySensors" msgid="4683341291818520277">"accedir a sensors corporals (p. ex., monitors de freqüència cardíaca)"</string>
    <string name="permdesc_bodySensors" product="default" msgid="4380015021754180431">"Permet que l\'aplicació accedeixi a les dades dels sensors que supervisen el teu estat físic, com ara la freqüència cardíaca."</string>
    <string name="permlab_readCalendar" msgid="6716116972752441641">"Aquesta aplicació pot llegir els esdeveniments i la informació del calendari"</string>
    <string name="permdesc_readCalendar" product="tablet" msgid="4993979255403945892">"Aquesta aplicació pot llegir tots els esdeveniments del calendari emmagatzemats a la tauleta i compartir o desar les dades del teu calendari."</string>
    <string name="permdesc_readCalendar" product="tv" msgid="8837931557573064315">"Aquesta aplicació pot llegir tots els esdeveniments del calendari emmagatzemats al televisor i compartir o desar les dades del teu calendari."</string>
    <string name="permdesc_readCalendar" product="default" msgid="4373978642145196715">"Aquesta aplicació pot llegir tots els esdeveniments del calendari emmagatzemats al telèfon i compartir o desar les dades del teu calendari."</string>
    <string name="permlab_writeCalendar" msgid="8438874755193825647">"afegeix o modifica els esdeveniments del calendari i envia correus electrònics als clients sense el coneixement dels propietaris"</string>
    <string name="permdesc_writeCalendar" product="tablet" msgid="1675270619903625982">"Aquesta aplicació pot afegir, suprimir i canviar esdeveniments del calendari a la tauleta. També pot enviar missatges que sembli que provenen dels propietaris del calendari o canviar esdeveniments sense notificar-los-ho."</string>
    <string name="permdesc_writeCalendar" product="tv" msgid="9017809326268135866">"Aquesta aplicació pot afegir, suprimir i canviar esdeveniments del calendari al televisor. També pot enviar missatges que sembli que provenen dels propietaris del calendari o canviar esdeveniments sense notificar-los-ho."</string>
    <string name="permdesc_writeCalendar" product="default" msgid="7592791790516943173">"Aquesta aplicació pot afegir, suprimir i canviar esdeveniments del calendari al telèfon. També pot enviar missatges que sembli que provenen dels propietaris del calendari o canviar esdeveniments sense notificar-los-ho."</string>
    <string name="permlab_accessLocationExtraCommands" msgid="2836308076720553837">"accedir a ordres del proveïdor d\'ubicació addicionals"</string>
    <string name="permdesc_accessLocationExtraCommands" msgid="6078307221056649927">"Permet que l\'aplicació accedeixi a ordres addicionals del proveïdor d\'ubicacions; per tant, és possible que l\'aplicació pugui interferir en el funcionament del GPS o d\'altres fonts d\'ubicacions."</string>
    <string name="permlab_accessFineLocation" msgid="6265109654698562427">"accedeix a la ubicació exacta només en primer pla"</string>
    <string name="permdesc_accessFineLocation" msgid="3520508381065331098">"Aquesta aplicació pot obtenir la teva ubicació exacta només quan està en primer pla. Aquests serveis d\'ubicació han d\'estar activats i disponibles al telèfon perquè l\'aplicació els pugui utilitzar, i això pot fer que el consum de bateria augmenti."</string>
    <string name="permlab_accessCoarseLocation" msgid="3707180371693213469">"accedeix a la ubicació aproximada (basada en xarxa) només en primer pla"</string>
    <string name="permdesc_accessCoarseLocation" product="tablet" msgid="8594719010575779120">"Aquesta aplicació pot obtenir la teva ubicació a partir de fonts de xarxa, com ara torres de telefonia mòbil i xarxes Wi‑Fi, però només quan està en primer pla. Aquests serveis d\'ubicació han d\'estar activats i disponibles a la tauleta perquè l\'aplicació els pugui utilitzar."</string>
    <string name="permdesc_accessCoarseLocation" product="tv" msgid="3027871910200890806">"Aquesta aplicació pot obtenir la teva ubicació a partir de fonts de xarxa, com ara torres de telefonia mòbil i xarxes Wi‑Fi, però només quan està en primer pla. Aquests serveis d\'ubicació han d\'estar activats i disponibles al televisor perquè l\'aplicació els pugui utilitzar."</string>
    <string name="permdesc_accessCoarseLocation" product="default" msgid="854896049371048754">"Aquesta aplicació pot obtenir la teva ubicació a partir de fonts de xarxa, com ara torres de telefonia mòbil i xarxes Wi‑Fi, però només quan està en primer pla. Aquests serveis d\'ubicació han d\'estar activats i disponibles al telèfon perquè l\'aplicació els pugui utilitzar."</string>
    <string name="permlab_accessBackgroundLocation" msgid="3965397804300661062">"accedir a la ubicació en segon pla"</string>
    <string name="permdesc_accessBackgroundLocation" msgid="1096394429579210251">"Si es concedeix aquest permís, a més de l\'accés a la ubicació aproximada o exacta, l\'aplicació pot accedir a la ubicació mentre s\'executa en segon pla."</string>
    <string name="permlab_modifyAudioSettings" msgid="6095859937069146086">"canviar la configuració d\'àudio"</string>
    <string name="permdesc_modifyAudioSettings" msgid="3522565366806248517">"Permet que l\'aplicació modifiqui la configuració d\'àudio general, com ara el volum i l\'altaveu de sortida que es fa servir."</string>
    <string name="permlab_recordAudio" msgid="3876049771427466323">"gravar àudio"</string>
    <string name="permdesc_recordAudio" msgid="4245930455135321433">"Aquesta aplicació pot gravar àudio amb el micròfon en qualsevol moment."</string>
    <string name="permlab_sim_communication" msgid="2935852302216852065">"enviar ordres a la SIM"</string>
    <string name="permdesc_sim_communication" msgid="5725159654279639498">"Permet que l\'aplicació enviï ordres a la SIM. Això és molt perillós."</string>
    <string name="permlab_activityRecognition" msgid="3634590230567608356">"reconèixer l\'activitat física"</string>
    <string name="permdesc_activityRecognition" msgid="3143453925156552894">"Aquesta aplicació pot reconèixer la teva activitat física."</string>
    <string name="permlab_camera" msgid="3616391919559751192">"fer fotos i vídeos"</string>
    <string name="permdesc_camera" msgid="5392231870049240670">"Aquesta aplicació pot fer fotos i gravar vídeos amb la càmera en qualsevol moment."</string>
    <string name="permlab_vibrate" msgid="7696427026057705834">"controlar la vibració"</string>
    <string name="permdesc_vibrate" msgid="6284989245902300945">"Permet que l\'aplicació controli el vibrador."</string>
    <string name="permlab_callPhone" msgid="3925836347681847954">"trucar directament a números de telèfon"</string>
    <string name="permdesc_callPhone" msgid="3740797576113760827">"Permet que l\'aplicació truqui a números de telèfon sense la teva intervenció. Aquesta acció pot produir càrrecs o trucades inesperades. Tingues en compte que això no permet que l\'aplicació truqui a números d\'emergència. Les aplicacions malicioses poden fer trucades sense la teva confirmació, cosa que et pot fer gastar diners."</string>
    <string name="permlab_accessImsCallService" msgid="3574943847181793918">"accés al servei de trucades IMS"</string>
    <string name="permdesc_accessImsCallService" msgid="8992884015198298775">"Permet que l\'aplicació utilitzi el servei IMS per fer trucades sense la teva intervenció."</string>
    <string name="permlab_readPhoneState" msgid="9178228524507610486">"veure l\'estat i la identitat del telèfon"</string>
    <string name="permdesc_readPhoneState" msgid="1639212771826125528">"Permet que l\'aplicació accedeixi a les funcions de telèfon del dispositiu. Aquest permís permet que l\'aplicació determini el número de telèfon i els identificadors del dispositiu, si hi ha una trucada activa i el número remot connectat amb una trucada."</string>
    <string name="permlab_manageOwnCalls" msgid="1503034913274622244">"encaminar trucades a través del sistema"</string>
    <string name="permdesc_manageOwnCalls" msgid="6552974537554717418">"Permet que l\'aplicació encamini les trucades a través del sistema per millorar-ne l\'experiència."</string>
    <string name="permlab_callCompanionApp" msgid="3599252979411970473">"consulta i controla les trucades a través del sistema."</string>
    <string name="permdesc_callCompanionApp" msgid="4567344683275099090">"Permet que l\'aplicació consulti i controli les trucades en curs al dispositiu. Inclou informació com ara l\'estat i els números de les trucades."</string>
    <string name="permlab_acceptHandover" msgid="2661534649736022409">"Continua una trucada d\'una altra aplicació"</string>
    <string name="permdesc_acceptHandovers" msgid="4570660484220539698">"Permet que l\'aplicació continuï una trucada que s\'havia iniciat en una altra aplicació."</string>
    <string name="permlab_readPhoneNumbers" msgid="6108163940932852440">"llegir els números de telèfon"</string>
    <string name="permdesc_readPhoneNumbers" msgid="8559488833662272354">"Permet que l\'aplicació accedeixi als números de telèfon del dispositiu."</string>
    <string name="permlab_wakeLock" product="tablet" msgid="1531731435011495015">"evita que la tauleta entri en mode de repòs"</string>
    <string name="permlab_wakeLock" product="tv" msgid="2601193288949154131">"impedir que el televisor entri en mode de repòs"</string>
    <string name="permlab_wakeLock" product="default" msgid="573480187941496130">"impedir que el telèfon entri en mode de repòs"</string>
    <string name="permdesc_wakeLock" product="tablet" msgid="7311319824400447868">"Permet que l\'aplicació impedeixi que la tauleta entri en repòs."</string>
    <string name="permdesc_wakeLock" product="tv" msgid="3208534859208996974">"Permet a l\'aplicació impedir que el televisor entri en repòs."</string>
    <string name="permdesc_wakeLock" product="default" msgid="8559100677372928754">"Permet que l\'aplicació impedeixi que el telèfon entri en repòs."</string>
    <string name="permlab_transmitIr" msgid="7545858504238530105">"transmissió d\'infraroigs"</string>
    <string name="permdesc_transmitIr" product="tablet" msgid="5358308854306529170">"Permet que l\'aplicació utilitzi el transmissor d\'infraroigs de la tauleta."</string>
    <string name="permdesc_transmitIr" product="tv" msgid="3926790828514867101">"Permet que l\'aplicació utilitzi el transmissor d\'infraroigs del televisor."</string>
    <string name="permdesc_transmitIr" product="default" msgid="7957763745020300725">"Permet que l\'aplicació utilitzi el transmissor d\'infraroigs del telèfon."</string>
    <string name="permlab_setWallpaper" msgid="6627192333373465143">"establir fons de pantalla"</string>
    <string name="permdesc_setWallpaper" msgid="7373447920977624745">"Permet que l\'aplicació estableixi el fons de pantalla del sistema."</string>
    <string name="permlab_setWallpaperHints" msgid="3278608165977736538">"ajustament de la mida del fons de pantalla"</string>
    <string name="permdesc_setWallpaperHints" msgid="8235784384223730091">"Permet que l\'aplicació defineixi els suggeriments de mida del fons de pantalla."</string>
    <string name="permlab_setTimeZone" msgid="2945079801013077340">"selecció de zona horària"</string>
    <string name="permdesc_setTimeZone" product="tablet" msgid="1676983712315827645">"Permet que l\'aplicació canviï la zona horària de la tauleta."</string>
    <string name="permdesc_setTimeZone" product="tv" msgid="888864653946175955">"Permet que l\'aplicació canviï la zona horària del televisor."</string>
    <string name="permdesc_setTimeZone" product="default" msgid="4499943488436633398">"Permet que l\'aplicació canviï la zona horària del telèfon."</string>
    <string name="permlab_getAccounts" msgid="1086795467760122114">"cercar comptes al dispositiu"</string>
    <string name="permdesc_getAccounts" product="tablet" msgid="2741496534769660027">"Permet que l\'aplicació obtingui la llista de comptes coneguts per la tauleta. Això pot incloure tots els comptes que hagin creat les aplicacions que tens instal·lades."</string>
    <string name="permdesc_getAccounts" product="tv" msgid="4190633395633907543">"Permet que l\'aplicació obtingui la llista de comptes que el televisor coneix. Això pot incloure tots els comptes que hagin creat les aplicacions que tens instal·lades."</string>
    <string name="permdesc_getAccounts" product="default" msgid="3448316822451807382">"Permet que l\'aplicació obtingui la llista de comptes coneguts pel telèfon. Això pot incloure tots els comptes que hagin creat les aplicacions que tens instal·lades."</string>
    <string name="permlab_accessNetworkState" msgid="4951027964348974773">"veure connexions de xarxa"</string>
    <string name="permdesc_accessNetworkState" msgid="8318964424675960975">"Permet que l\'aplicació visualitzi informació sobre connexions de xarxa, com ara quines xarxes hi ha i quines estan connectades."</string>
    <string name="permlab_createNetworkSockets" msgid="7934516631384168107">"tenir accés complet a la xarxa"</string>
    <string name="permdesc_createNetworkSockets" msgid="3403062187779724185">"Permet que l\'aplicació creï sòcols de xarxa i que utilitzi protocols de xarxa personalitzats. El navegador i altres aplicacions proporcionen mitjans per enviar dades a Internet, de manera que aquest permís no és obligatori per enviar-n\'hi."</string>
    <string name="permlab_changeNetworkState" msgid="958884291454327309">"canviar la connectivitat de xarxa"</string>
    <string name="permdesc_changeNetworkState" msgid="6789123912476416214">"Permet que l\'aplicació pugui canviar l\'estat de connectivitat de la xarxa."</string>
    <string name="permlab_changeTetherState" msgid="5952584964373017960">"Canvia la connectivitat de compartició de xarxa"</string>
    <string name="permdesc_changeTetherState" msgid="1524441344412319780">"Permet que l\'aplicació canviï l\'estat de la connectivitat de la xarxa compartida."</string>
    <string name="permlab_accessWifiState" msgid="5202012949247040011">"veure connexions Wi-Fi"</string>
    <string name="permdesc_accessWifiState" msgid="5002798077387803726">"Permet que l\'aplicació visualitzi informació sobre les xarxes Wi-Fi, com ara si la Wi-Fi està activada i el nom dels dispositius Wi-Fi connectats."</string>
    <string name="permlab_changeWifiState" msgid="6550641188749128035">"connectar-se a xarxes Wi-Fi i desconnectar-se"</string>
    <string name="permdesc_changeWifiState" msgid="7137950297386127533">"Permet que l\'aplicació es connecti i es desconnecti de punts d\'accés Wi-Fi i que faci canvis a la configuració de les xarxes Wi-Fi dels dispositius."</string>
    <string name="permlab_changeWifiMulticastState" msgid="1368253871483254784">"permetre la recepció de multidifusió Wi-fi"</string>
    <string name="permdesc_changeWifiMulticastState" product="tablet" msgid="7969774021256336548">"Permet que l\'aplicació rebi paquets enviats a tots els dispositius d\'una xarxa Wi-Fi mitjançant les adreces multidifusió, no només a la teva tauleta. Fa servir més energia que el mode que no és multidifusió."</string>
    <string name="permdesc_changeWifiMulticastState" product="tv" msgid="9031975661145014160">"Permet que l\'aplicació rebi paquets enviats a tots els dispositius d\'una xarxa Wi-Fi mitjançant les adreces de multidifusió, no només al televisor. Fa servir més energia que el mode que no és de multidifusió."</string>
    <string name="permdesc_changeWifiMulticastState" product="default" msgid="6851949706025349926">"Permet que l\'aplicació rebi paquets enviats a tots els dispositius d\'una xarxa Wi-Fi mitjançant les adreces multidifusió, no només al teu telèfon. Fa servir més energia que el mode que no és multidifusió."</string>
    <string name="permlab_bluetoothAdmin" msgid="6006967373935926659">"accés a la configuració del Bluetooth"</string>
    <string name="permdesc_bluetoothAdmin" product="tablet" msgid="6921177471748882137">"Permet que l\'aplicació configuri la tauleta Bluetooth local i que detecti dispositius remots i s\'hi vinculi."</string>
    <string name="permdesc_bluetoothAdmin" product="tv" msgid="3373125682645601429">"Permet que l\'aplicació configuri el televisor Bluetooth local, cerqui dispositius remots i s\'hi vinculi."</string>
    <string name="permdesc_bluetoothAdmin" product="default" msgid="8931682159331542137">"Permet que l\'aplicació configuri el telèfon Bluetooth local i que detecti dispositius remots i s\'hi vinculi."</string>
    <string name="permlab_accessWimaxState" msgid="4195907010610205703">"connecta i desconnecta de WiMAX"</string>
    <string name="permdesc_accessWimaxState" msgid="6360102877261978887">"Permet que l\'aplicació determini si WiMAX està activat i que vegi la informació sobre totes les xarxes WiMAX que estan connectades."</string>
    <string name="permlab_changeWimaxState" msgid="340465839241528618">"canvia l\'estat de WiMAX"</string>
    <string name="permdesc_changeWimaxState" product="tablet" msgid="3156456504084201805">"Permet que l\'aplicació connecti i desconnecti la tauleta de les xarxes WiMAX."</string>
    <string name="permdesc_changeWimaxState" product="tv" msgid="6022307083934827718">"Permet que l\'aplicació connecti el televisor a xarxes WiMAX, o bé que el desconnecti."</string>
    <string name="permdesc_changeWimaxState" product="default" msgid="697025043004923798">"Permet que l\'aplicació connecti i desconnecti el telèfon de les xarxes WiMAX."</string>
    <string name="permlab_bluetooth" msgid="6127769336339276828">"vincula amb dispositius Bluetooth"</string>
    <string name="permdesc_bluetooth" product="tablet" msgid="3480722181852438628">"Permet que l\'aplicació visualitzi la configuració del Bluetooth de la tauleta i que estableixi i accepti connexions amb dispositius sincronitzats."</string>
    <string name="permdesc_bluetooth" product="tv" msgid="3974124940101104206">"Permet que l\'aplicació consulti la configuració del Bluetooth del televisor i estableixi i accepti connexions amb dispositius vinculats ."</string>
    <string name="permdesc_bluetooth" product="default" msgid="3207106324452312739">"Permet que una aplicació visualitzi la configuració del Bluetooth del telèfon i que estableixi i accepti connexions amb els dispositius sincronitzats."</string>
    <string name="permlab_nfc" msgid="4423351274757876953">"controlar Comunicació de camp proper (NFC)"</string>
    <string name="permdesc_nfc" msgid="7120611819401789907">"Permet que l\'aplicació es comuniqui amb les etiquetes, les targetes i els lectors de Comunicació de camp proper (NFC)."</string>
    <string name="permlab_disableKeyguard" msgid="3598496301486439258">"desactivació del bloqueig de pantalla"</string>
    <string name="permdesc_disableKeyguard" msgid="6034203065077122992">"Permet que l\'aplicació desactivi el bloqueig del teclat i qualsevol element de seguretat de contrasenyes associat. Per exemple, el telèfon desactiva el bloqueig del teclat en rebre una trucada entrant i, a continuació, reactiva el bloqueig del teclat quan finalitza la trucada."</string>
    <string name="permlab_requestScreenLockComplexity" msgid="7028982116060987169">"sol·licita una determinada complexitat del bloqueig de pantalla"</string>
    <string name="permdesc_requestScreenLockComplexity" msgid="2806396846128185677">"Permet que l\'aplicació conegui el nivell de complexitat del bloqueig de pantalla (alt, mitjà, baix o cap), que indica la llargària i el tipus de bloqueig de pantalla possibles. L\'aplicació també pot suggerir que els usuaris actualitzin el bloqueig de pantalla a un nivell determinat, però els usuaris poden ignorar aquestes recomanacions. Tingues en compte que el bloqueig de pantalla no s\'emmagatzema com a text sense format, de manera que l\'aplicació no coneix la contrasenya exacta."</string>
    <string name="permlab_useBiometric" msgid="8837753668509919318">"utilitza maquinari biomètric"</string>
    <string name="permdesc_useBiometric" msgid="8389855232721612926">"Permet que l\'aplicació faci servir maquinari biomètric per a l\'autenticació"</string>
    <string name="permlab_manageFingerprint" msgid="5640858826254575638">"Gestionar el maquinari d\'empremtes digitals"</string>
    <string name="permdesc_manageFingerprint" msgid="178208705828055464">"Permet que l\'aplicació invoqui mètodes per afegir i suprimir plantilles d\'empremtes digitals que es puguin fer servir."</string>
    <string name="permlab_useFingerprint" msgid="3150478619915124905">"Utilitzar el maquinari d\'empremtes digitals"</string>
    <string name="permdesc_useFingerprint" msgid="9165097460730684114">"Permet que l\'aplicació faci servir maquinari d\'empremtes digitals per a l\'autenticació"</string>
    <string name="permlab_audioRead" msgid="6617225220728465565">"llegir la teva col·lecció de música"</string>
    <string name="permdesc_audioRead" msgid="5034032570243484805">"Permet que l\'aplicació llegeixi la teva col·lecció de música."</string>
    <string name="permlab_audioWrite" msgid="2661772059799779292">"modificar la teva col·lecció de música"</string>
    <string name="permdesc_audioWrite" msgid="8888544708166230494">"Permet que l\'aplicació modifiqui la teva col·lecció de música."</string>
    <string name="permlab_videoRead" msgid="9182618678674737229">"llegir la teva col·lecció de vídeos"</string>
    <string name="permdesc_videoRead" msgid="7045676429859396194">"Permet que l\'aplicació llegeixi la teva col·lecció de vídeos."</string>
    <string name="permlab_videoWrite" msgid="128769316366746446">"modificar la teva col·lecció de vídeos"</string>
    <string name="permdesc_videoWrite" msgid="5448565757490640841">"Permet que l\'aplicació modifiqui la teva col·lecció de vídeos."</string>
    <string name="permlab_imagesRead" msgid="3015078545742665304">"llegir la teva col·lecció de fotos"</string>
    <string name="permdesc_imagesRead" msgid="3144263806038695580">"Permet que l\'aplicació llegeixi la teva col·lecció de fotos."</string>
    <string name="permlab_imagesWrite" msgid="3391306186247235510">"modificar la teva col·lecció de fotos"</string>
    <string name="permdesc_imagesWrite" msgid="7073662756617474375">"Permet que l\'aplicació modifiqui la teva col·lecció de fotos."</string>
    <string name="permlab_mediaLocation" msgid="8675148183726247864">"llegir les ubicacions de les teves col·leccions multimèdia"</string>
    <string name="permdesc_mediaLocation" msgid="2237023389178865130">"Permet que l\'aplicació llegeixi les ubicacions de les teves col·leccions multimèdia."</string>
    <string name="biometric_dialog_default_title" msgid="4229778503907743328">"L\'aplicació <xliff:g id="APP">%s</xliff:g> vol que t\'autentiquis."</string>
    <string name="biometric_error_hw_unavailable" msgid="645781226537551036">"Maquinari biomètric no disponible"</string>
    <string name="biometric_error_user_canceled" msgid="2260175018114348727">"S\'ha cancel·lat l\'autenticació"</string>
    <string name="biometric_not_recognized" msgid="5770511773560736082">"No s\'ha reconegut"</string>
    <string name="biometric_error_canceled" msgid="349665227864885880">"S\'ha cancel·lat l\'autenticació"</string>
    <string name="biometric_error_device_not_secured" msgid="6583143098363528349">"No s\'ha establert cap PIN, patró o contrasenya"</string>
    <string name="fingerprint_acquired_partial" msgid="735082772341716043">"S\'ha detectat una empremta digital parcial. Torna-ho a provar."</string>
    <string name="fingerprint_acquired_insufficient" msgid="4596546021310923214">"No s\'ha pogut processar l\'empremta digital. Torna-ho a provar."</string>
    <string name="fingerprint_acquired_imager_dirty" msgid="1087209702421076105">"El sensor d\'empremtes digitals està brut. Neteja\'l i torna-ho a provar."</string>
    <string name="fingerprint_acquired_too_fast" msgid="6470642383109155969">"El dit s\'ha mogut massa ràpid. Torna-ho a provar."</string>
    <string name="fingerprint_acquired_too_slow" msgid="59250885689661653">"El dit s\'ha mogut massa lentament. Torna-ho a provar."</string>
  <string-array name="fingerprint_acquired_vendor">
  </string-array>
    <string name="fingerprint_authenticated" msgid="5309333983002526448">"L\'empremta digital s\'ha autenticat"</string>
    <string name="face_authenticated_no_confirmation_required" msgid="4018680978348659031">"Cara autenticada"</string>
    <string name="face_authenticated_confirmation_required" msgid="8778347003507633610">"Cara autenticada; prem el botó per confirmar"</string>
    <string name="fingerprint_error_hw_not_available" msgid="7955921658939936596">"El maquinari per a empremtes digitals no està disponible."</string>
    <string name="fingerprint_error_no_space" msgid="1055819001126053318">"L\'empremta digital no es pot desar. Suprimeix-ne una."</string>
    <string name="fingerprint_error_timeout" msgid="3927186043737732875">"S\'ha esgotat el temps d\'espera per a l\'empremta digital. Torna-ho a provar."</string>
    <string name="fingerprint_error_canceled" msgid="4402024612660774395">"S\'ha cancel·lat l\'operació d\'empremta digital."</string>
    <string name="fingerprint_error_user_canceled" msgid="7999639584615291494">"L\'usuari ha cancel·lat l\'operació d\'empremta digital."</string>
    <string name="fingerprint_error_lockout" msgid="5536934748136933450">"S\'han produït massa intents. Torna-ho a provar més tard."</string>
    <string name="fingerprint_error_lockout_permanent" msgid="5033251797919508137">"S\'han fet massa intents. S\'ha desactivat el sensor d\'empremtes digitals."</string>
    <string name="fingerprint_error_unable_to_process" msgid="6107816084103552441">"Torna-ho a provar."</string>
    <string name="fingerprint_error_no_fingerprints" msgid="7654382120628334248">"No s\'ha registrat cap empremta digital."</string>
    <string name="fingerprint_error_hw_not_present" msgid="409523969613176352">"Aquest dispositiu no té sensor d\'empremtes digitals."</string>
    <string name="fingerprint_name_template" msgid="5870957565512716938">"Dit <xliff:g id="FINGERID">%d</xliff:g>"</string>
  <string-array name="fingerprint_error_vendor">
  </string-array>
    <string name="fingerprint_icon_content_description" msgid="2340202869968465936">"Icona d\'empremta digital"</string>
    <string name="permlab_manageFace" msgid="2137540986007309781">"gestiona el maquinari d\'autenticació facial"</string>
    <string name="permdesc_manageFace" msgid="8919637120670185330">"Permet que l\'aplicació afegeixi i suprimeixi plantilles de cares que es puguin fer servir."</string>
    <string name="permlab_useFaceAuthentication" msgid="8996134460546804535">"utilitza el maquinari d\'autenticació facial"</string>
    <string name="permdesc_useFaceAuthentication" msgid="5011118722951833089">"Permet que l\'aplicació faci servir maquinari d\'autenticació facial"</string>
    <string name="face_acquired_insufficient" msgid="5901287247766106330">"Error en processar la cara. Torna-ho a provar."</string>
    <string name="face_acquired_too_bright" msgid="610606792381297174">"La cara brilla massa. Prova amb menys llum."</string>
    <string name="face_acquired_too_dark" msgid="7229162716976778371">"La cara és massa fosca. Prova amb més llum."</string>
    <string name="face_acquired_too_close" msgid="1980310037427755293">"Allunya el sensor de la cara."</string>
    <string name="face_acquired_too_far" msgid="4494571381828850007">"Apropa el sensor a la cara."</string>
    <string name="face_acquired_too_high" msgid="228411096134808372">"Puja el sensor més amunt."</string>
    <string name="face_acquired_too_low" msgid="4539774649296349109">"Baixa el sensor més avall."</string>
    <string name="face_acquired_too_right" msgid="1650292067226118760">"Mou el sensor cap a la dreta."</string>
    <string name="face_acquired_too_left" msgid="2712489669456176505">"Mou el sensor cap a l\'esquerra."</string>
    <string name="face_acquired_poor_gaze" msgid="8344973502980415859">"Mira el sensor."</string>
    <string name="face_acquired_not_detected" msgid="5707782294589511391">"No s\'ha detectat cap cara."</string>
    <string name="face_acquired_too_much_motion" msgid="470381210701463822">"Massa moviment."</string>
    <string name="face_acquired_recalibrate" msgid="8077949502893707539">"Torna a registrar la teva cara."</string>
    <string name="face_acquired_too_different" msgid="5553210341111255124">"S\'ha detectat una altra cara."</string>
    <string name="face_acquired_too_similar" msgid="1508776858407646460">"És massa semblant; canvia de postura."</string>
    <string name="face_acquired_pan_too_extreme" msgid="8203001424525231680">"Mira més directament cap a la càmera."</string>
    <string name="face_acquired_tilt_too_extreme" msgid="7641326344460439970">"Mira més directament cap a la càmera."</string>
    <string name="face_acquired_roll_too_extreme" msgid="1444829237745898619">"Mantén el cap recte, sense inclinar-lo."</string>
    <string name="face_acquired_obscured" msgid="3055077697850272097">"No et tapis la cara."</string>
  <string-array name="face_acquired_vendor">
  </string-array>
    <string name="face_error_hw_not_available" msgid="6255891785768984615">"Maquinari de reconeixement facial no disponible."</string>
    <string name="face_error_timeout" msgid="4014326147867150054">"S\'ha esgotat el temps d\'espera. Torna-ho a provar."</string>
    <string name="face_error_no_space" msgid="8224993703466381314">"La cara no es pot desar."</string>
    <string name="face_error_canceled" msgid="283945501061931023">"S\'ha cancel·lat el reconeixement facial."</string>
    <string name="face_error_user_canceled" msgid="8943921120862164539">"Autenticació facial cancel·lada per l\'usuari."</string>
    <string name="face_error_lockout" msgid="3407426963155388504">"Massa intents. Torna-ho a provar més tard."</string>
    <string name="face_error_lockout_permanent" msgid="8198354656746088890">"Massa intents. Autenticació facial desactivada."</string>
    <string name="face_error_unable_to_process" msgid="238761109287767270">"Torna-ho a provar."</string>
    <string name="face_error_not_enrolled" msgid="9166792142679691323">"No s\'ha registrat cap cara."</string>
    <string name="face_error_hw_not_present" msgid="916085883581450331">"Aquest dispositiu no té sensor d\'autenticació facial."</string>
    <string name="face_name_template" msgid="7004562145809595384">"Cara <xliff:g id="FACEID">%d</xliff:g>"</string>
  <string-array name="face_error_vendor">
  </string-array>
    <string name="face_icon_content_description" msgid="4024817159806482191">"Icona facial"</string>
    <string name="permlab_readSyncSettings" msgid="6201810008230503052">"llegir la configuració de sincronització"</string>
    <string name="permdesc_readSyncSettings" msgid="2706745674569678644">"Permet que l\'aplicació llegeixi la configuració de sincronització d\'un compte. Per exemple, això pot determinar que l\'aplicació Persones estigui sincronitzada amb un compte."</string>
    <string name="permlab_writeSyncSettings" msgid="5408694875793945314">"activar o desactivar la sincronització"</string>
    <string name="permdesc_writeSyncSettings" msgid="8956262591306369868">"Permet que una aplicació modifiqui la configuració de sincronització d\'un compte. Per exemple, aquesta acció es pot fer servir per activar la sincronització de l\'aplicació Persones amb un compte."</string>
    <string name="permlab_readSyncStats" msgid="7396577451360202448">"llegir les estadístiques de sincronització"</string>
    <string name="permdesc_readSyncStats" msgid="1510143761757606156">"Permet que una aplicació llegeixi les estadístiques de sincronització d\'un compte, inclòs l\'historial d\'esdeveniments sincronitzats i quantes dades se sincronitzen."</string>
    <string name="permlab_sdcardRead" msgid="1438933556581438863">"llegir cont. d\'emmagatzematge compartit"</string>
    <string name="permdesc_sdcardRead" msgid="1804941689051236391">"L\'app pot llegir contingut de l\'emmagatzematge compartit."</string>
    <string name="permlab_sdcardWrite" msgid="9220937740184960897">"editar o suprimir cont. d\'emmagatzematge compartit"</string>
    <string name="permdesc_sdcardWrite" msgid="2834431057338203959">"L\'app pot editar contingut de l\'emmagatzematge compartit."</string>
    <string name="permlab_use_sip" msgid="2052499390128979920">"Fer i rebre trucades de SIP"</string>
    <string name="permdesc_use_sip" msgid="2297804849860225257">"Permet que l\'aplicació pugui fer i rebre trucades de SIP."</string>
    <string name="permlab_register_sim_subscription" msgid="3166535485877549177">"registrar connexions SIM de telecomunicacions noves"</string>
    <string name="permdesc_register_sim_subscription" msgid="2138909035926222911">"Permet que l\'aplicació registri connexions SIM de telecomunicacions noves."</string>
    <string name="permlab_register_call_provider" msgid="108102120289029841">"registrar connexions de telecomunicacions noves"</string>
    <string name="permdesc_register_call_provider" msgid="7034310263521081388">"Permet que l\'aplicació registri connexions de telecomunicacions noves."</string>
    <string name="permlab_connection_manager" msgid="1116193254522105375">"gestionar les connexions de telecomunicacions"</string>
    <string name="permdesc_connection_manager" msgid="5925480810356483565">"Permet que l\'aplicació gestioni les connexions de telecomunicacions."</string>
    <string name="permlab_bind_incall_service" msgid="6773648341975287125">"interaccionar amb la pantalla de la trucada"</string>
    <string name="permdesc_bind_incall_service" msgid="8343471381323215005">"Permet que l\'aplicació controli quan i com l\'usuari veu la pantalla de la trucada."</string>
    <string name="permlab_bind_connection_service" msgid="3557341439297014940">"interacciona amb els serveis de telefonia"</string>
    <string name="permdesc_bind_connection_service" msgid="4008754499822478114">"Permet que l\'aplicació interaccioni amb els serveis de telefonia per fer i rebre trucades."</string>
    <string name="permlab_control_incall_experience" msgid="9061024437607777619">"proporcionar una experiència d\'usuari durant la trucada"</string>
    <string name="permdesc_control_incall_experience" msgid="915159066039828124">"Permet que l\'aplicació proporcioni una experiència d\'usuari durant la trucada."</string>
    <string name="permlab_readNetworkUsageHistory" msgid="7862593283611493232">"lectura de l\'ús històric de la xarxa"</string>
    <string name="permdesc_readNetworkUsageHistory" msgid="7689060749819126472">"Permet que l\'aplicació llegeixi l\'ús històric de la xarxa per a xarxes i per a aplicacions específiques."</string>
    <string name="permlab_manageNetworkPolicy" msgid="2562053592339859990">"gestió de la política de xarxa"</string>
    <string name="permdesc_manageNetworkPolicy" msgid="7537586771559370668">"Permet que l\'aplicació gestioni les polítiques de la xarxa i que defineixi les regles específiques d\'aplicació."</string>
    <string name="permlab_modifyNetworkAccounting" msgid="5088217309088729650">"modificació del càlcul d\'ús de la xarxa"</string>
    <string name="permdesc_modifyNetworkAccounting" msgid="5443412866746198123">"Permet que l\'aplicació modifiqui la manera com es calcula l\'ús de la xarxa per part de les aplicacions. No indicat per a les aplicacions normals."</string>
    <string name="permlab_accessNotifications" msgid="7673416487873432268">"accedeix a les notificacions"</string>
    <string name="permdesc_accessNotifications" msgid="458457742683431387">"Permet que l\'aplicació recuperi, examini i esborri les notificacions, incloses les que han publicat altres aplicacions."</string>
    <string name="permlab_bindNotificationListenerService" msgid="7057764742211656654">"vincula a un servei oient de notificacions"</string>
    <string name="permdesc_bindNotificationListenerService" msgid="985697918576902986">"Permet que el titular vinculi la interfície de nivell superior d\'un servei oient de notificacions. No s\'hauria de necessitar mai per a les aplicacions normals."</string>
    <string name="permlab_bindConditionProviderService" msgid="1180107672332704641">"enllaçar amb el servei de proveïdor de condicions"</string>
    <string name="permdesc_bindConditionProviderService" msgid="1680513931165058425">"Permet enllaçar amb la interfície de nivell superior d\'un servei de proveïdor de condicions. No ha de ser mai necessari per a aplicacions normals."</string>
    <string name="permlab_bindDreamService" msgid="4153646965978563462">"enllaçar amb un servei en repòs"</string>
    <string name="permdesc_bindDreamService" msgid="7325825272223347863">"Permet enllaçar amb la interfície de nivell superior d\'un servei en repòs. No hauria de ser mai necessari per a aplicacions normals."</string>
    <string name="permlab_invokeCarrierSetup" msgid="3699600833975117478">"invoca l\'aplicació de configuració proporcionada per l\'operador"</string>
    <string name="permdesc_invokeCarrierSetup" msgid="4159549152529111920">"Permet que el titular invoqui l\'aplicació de configuració proporcionada per l\'operador. No s\'hauria de necessitar mai per a les aplicacions normals."</string>
    <string name="permlab_accessNetworkConditions" msgid="8206077447838909516">"conèixer les observacions sobre les condicions de la xarxa"</string>
    <string name="permdesc_accessNetworkConditions" msgid="6899102075825272211">"Permet que una aplicació conegui les observacions sobre les condicions de la xarxa. No s\'ha de necessitar mai per a aplicacions normals."</string>
    <string name="permlab_setInputCalibration" msgid="4902620118878467615">"canviar el calibratge del dispositiu d\'entrada"</string>
    <string name="permdesc_setInputCalibration" msgid="4527511047549456929">"Permet que l\'aplicació modifiqui els paràmetres de calibratge de la pantalla tàctil. No ha de ser mai necessari per a aplicacions normals."</string>
    <string name="permlab_accessDrmCertificates" msgid="7436886640723203615">"accedir als certificats de DRM"</string>
    <string name="permdesc_accessDrmCertificates" msgid="8073288354426159089">"Permet que una aplicació proporcioni i utilitzi certificats DRM. No ha de ser mai necessari per a aplicacions normals."</string>
    <string name="permlab_handoverStatus" msgid="7820353257219300883">"rebre l\'estat de la transferència d\'Android Beam"</string>
    <string name="permdesc_handoverStatus" msgid="4788144087245714948">"Permet que aquesta aplicació rebi informació sobre les transferències d\'Android Beam actuals."</string>
    <string name="permlab_removeDrmCertificates" msgid="7044888287209892751">"suprimir els certificats DRM"</string>
    <string name="permdesc_removeDrmCertificates" msgid="7272999075113400993">"Permet que una aplicació suprimeixi els certificats DRM. No ha de ser mai necessari per a aplicacions normals."</string>
    <string name="permlab_bindCarrierMessagingService" msgid="1490229371796969158">"vincular-la al servei de missatgeria d\'un operador"</string>
    <string name="permdesc_bindCarrierMessagingService" msgid="2762882888502113944">"Permet que el propietari la pugui vincular a la interfície principal del servei de missatgeria d\'un operador. No s\'hauria de necessitar mai per a les aplicacions normals."</string>
    <string name="permlab_bindCarrierServices" msgid="3233108656245526783">"vincular-la a serveis de l\'operador de telefonia mòbil"</string>
    <string name="permdesc_bindCarrierServices" msgid="1391552602551084192">"Permet que el propietari la vinculi a serveis de l\'operador de telefonia mòbil. No s\'hauria de necessitar mai per a les aplicacions normals."</string>
    <string name="permlab_access_notification_policy" msgid="4247510821662059671">"accedir a No molestis"</string>
    <string name="permdesc_access_notification_policy" msgid="3296832375218749580">"Permet que l\'aplicació llegeixi la configuració No molestis i hi escrigui."</string>
    <string name="policylab_limitPassword" msgid="4497420728857585791">"Definir les normes de contrasenya"</string>
    <string name="policydesc_limitPassword" msgid="2502021457917874968">"Permet controlar la longitud i el nombre de caràcters permesos a les contrasenyes i als PIN del bloqueig de pantalla."</string>
    <string name="policylab_watchLogin" msgid="5091404125971980158">"Supervisar els intents de desbloqueig de la pantalla"</string>
    <string name="policydesc_watchLogin" product="tablet" msgid="3215729294215070072">"Supervisa el nombre de contrasenyes incorrectes introduïdes per desbloquejar la pantalla i bloqueja la tauleta o n\'esborra totes les dades si s\'introdueixen massa contrasenyes incorrectes."</string>
    <string name="policydesc_watchLogin" product="TV" msgid="2707817988309890256">"Fa un seguiment del nombre de contrasenyes incorrectes que s\'han escrit en intentar desbloquejar la pantalla i bloqueja el televisor o n\'esborra totes les dades si s\'escriuen massa contrasenyes incorrectes."</string>
    <string name="policydesc_watchLogin" product="default" msgid="5712323091846761073">"Supervisa el nombre de contrasenyes incorrectes introduïdes en desbloquejar la pantalla, i bloqueja el telèfon o esborra totes les dades del telèfon si s\'introdueixen massa contrasenyes incorrectes."</string>
    <string name="policydesc_watchLogin_secondaryUser" product="tablet" msgid="4280246270601044505">"Fa un seguiment del nombre de contrasenyes incorrectes que s\'han escrit en intentar desbloquejar la pantalla i bloqueja la tauleta o n\'esborra totes les dades de l\'usuari si s\'escriuen massa contrasenyes incorrectes."</string>
    <string name="policydesc_watchLogin_secondaryUser" product="TV" msgid="3484832653564483250">"Fa un seguiment del nombre de contrasenyes incorrectes que s\'han escrit en intentar desbloquejar la pantalla i bloqueja el televisor o n\'esborra totes les dades de l\'usuari si s\'escriuen massa contrasenyes incorrectes."</string>
    <string name="policydesc_watchLogin_secondaryUser" product="default" msgid="2185480427217127147">"Fa un seguiment del nombre de contrasenyes incorrectes que s\'han escrit en intentar desbloquejar la pantalla i bloqueja el telèfon o n\'esborra totes les dades de l\'usuari si s\'escriuen massa contrasenyes incorrectes."</string>
    <string name="policylab_resetPassword" msgid="4934707632423915395">"Canviar el bloqueig de pantalla"</string>
    <string name="policydesc_resetPassword" msgid="1278323891710619128">"Canvia el bloqueig de pantalla"</string>
    <string name="policylab_forceLock" msgid="2274085384704248431">"Bloquejar la pantalla"</string>
    <string name="policydesc_forceLock" msgid="1141797588403827138">"Controla com i quan es bloqueja la pantalla."</string>
    <string name="policylab_wipeData" msgid="3910545446758639713">"Esborrar totes les dades"</string>
    <string name="policydesc_wipeData" product="tablet" msgid="4306184096067756876">"Esborra les dades de la tauleta sense avisar, i restableix les dades de fàbrica."</string>
    <string name="policydesc_wipeData" product="tv" msgid="5816221315214527028">"Esborra les dades del televisor sense avisar, i restableix les dades de fàbrica."</string>
    <string name="policydesc_wipeData" product="default" msgid="5096895604574188391">"Esborra les dades del telèfon sense avisar, i restableix les dades de fàbrica."</string>
    <string name="policylab_wipeData_secondaryUser" msgid="8362863289455531813">"Esborrar les dades de l\'usuari"</string>
    <string name="policydesc_wipeData_secondaryUser" product="tablet" msgid="6336255514635308054">"Esborra les dades de l\'usuari desades a la tauleta sense avisar-ne."</string>
    <string name="policydesc_wipeData_secondaryUser" product="tv" msgid="2086473496848351810">"Esborra les dades de l\'usuari desades al televisor sense avisar-ne."</string>
    <string name="policydesc_wipeData_secondaryUser" product="default" msgid="6787904546711590238">"Esborra les dades de l\'usuari desades al telèfon sense avisar-ne."</string>
    <string name="policylab_setGlobalProxy" msgid="2784828293747791446">"Definir el servidor intermediari global del dispositiu"</string>
    <string name="policydesc_setGlobalProxy" msgid="8459859731153370499">"Si la política s\'activa, s\'utilitza el servidor intermediari global del dispositiu. Només el propietari del dispositiu el pot establir."</string>
    <string name="policylab_expirePassword" msgid="5610055012328825874">"Definir caducitat bloqueig"</string>
    <string name="policydesc_expirePassword" msgid="5367525762204416046">"Permet canviar la freqüència amb què cal canviar la contrasenya, el PIN o el patró del bloqueig de pantalla."</string>
    <string name="policylab_encryptedStorage" msgid="8901326199909132915">"Encriptació d’emmagatzematge"</string>
    <string name="policydesc_encryptedStorage" msgid="2637732115325316992">"Requereix que les dades de l\'aplicació emmagatzemades estiguin encriptades."</string>
    <string name="policylab_disableCamera" msgid="6395301023152297826">"Desactivar les càmeres"</string>
    <string name="policydesc_disableCamera" msgid="2306349042834754597">"Impedeix l\'ús de les càmeres del dispositiu."</string>
    <string name="policylab_disableKeyguardFeatures" msgid="8552277871075367771">"Desactivar funcions de bloqueig"</string>
    <string name="policydesc_disableKeyguardFeatures" msgid="2044755691354158439">"Impedeix l\'ús d\'algunes funcions del bloqueig de pantalla."</string>
  <string-array name="phoneTypes">
    <item msgid="8901098336658710359">"Casa"</item>
    <item msgid="869923650527136615">"Mòbil"</item>
    <item msgid="7897544654242874543">"Feina"</item>
    <item msgid="1103601433382158155">"Fax de la feina"</item>
    <item msgid="1735177144948329370">"Fax de casa"</item>
    <item msgid="603878674477207394">"Cercapersones"</item>
    <item msgid="1650824275177931637">"Altres"</item>
    <item msgid="9192514806975898961">"Personalitza"</item>
  </string-array>
  <string-array name="emailAddressTypes">
    <item msgid="8073994352956129127">"Casa"</item>
    <item msgid="7084237356602625604">"Feina"</item>
    <item msgid="1112044410659011023">"Altres"</item>
    <item msgid="2374913952870110618">"Personalitza"</item>
  </string-array>
  <string-array name="postalAddressTypes">
    <item msgid="6880257626740047286">"Casa"</item>
    <item msgid="5629153956045109251">"Feina"</item>
    <item msgid="4966604264500343469">"Altres"</item>
    <item msgid="4932682847595299369">"Personalitza"</item>
  </string-array>
  <string-array name="imAddressTypes">
    <item msgid="1738585194601476694">"Casa"</item>
    <item msgid="1359644565647383708">"Feina"</item>
    <item msgid="7868549401053615677">"Altres"</item>
    <item msgid="3145118944639869809">"Personalitza"</item>
  </string-array>
  <string-array name="organizationTypes">
    <item msgid="7546335612189115615">"Feina"</item>
    <item msgid="4378074129049520373">"Altres"</item>
    <item msgid="3455047468583965104">"Personalitzat"</item>
  </string-array>
  <string-array name="imProtocols">
    <item msgid="8595261363518459565">"AIM"</item>
    <item msgid="7390473628275490700">"Windows Live"</item>
    <item msgid="7882877134931458217">"Yahoo"</item>
    <item msgid="5035376313200585242">"Skype"</item>
    <item msgid="7532363178459444943">"QQ"</item>
    <item msgid="3713441034299660749">"Google Talk"</item>
    <item msgid="2506857312718630823">"ICQ"</item>
    <item msgid="1648797903785279353">"Jabber"</item>
  </string-array>
    <string name="phoneTypeCustom" msgid="1644738059053355820">"Personalitzat"</string>
    <string name="phoneTypeHome" msgid="2570923463033985887">"Casa"</string>
    <string name="phoneTypeMobile" msgid="6501463557754751037">"Mòbil"</string>
    <string name="phoneTypeWork" msgid="8863939667059911633">"Feina"</string>
    <string name="phoneTypeFaxWork" msgid="3517792160008890912">"Fax de la feina"</string>
    <string name="phoneTypeFaxHome" msgid="2067265972322971467">"Fax de casa"</string>
    <string name="phoneTypePager" msgid="7582359955394921732">"Cercapersones"</string>
    <string name="phoneTypeOther" msgid="1544425847868765990">"Altres"</string>
    <string name="phoneTypeCallback" msgid="2712175203065678206">"Devolució de trucada"</string>
    <string name="phoneTypeCar" msgid="8738360689616716982">"Cotxe"</string>
    <string name="phoneTypeCompanyMain" msgid="540434356461478916">"Telèfon d\'empresa"</string>
    <string name="phoneTypeIsdn" msgid="8022453193171370337">"XDSI"</string>
    <string name="phoneTypeMain" msgid="6766137010628326916">"Principal"</string>
    <string name="phoneTypeOtherFax" msgid="8587657145072446565">"Altres faxos"</string>
    <string name="phoneTypeRadio" msgid="4093738079908667513">"Senyal mòbil"</string>
    <string name="phoneTypeTelex" msgid="3367879952476250512">"Tèlex"</string>
    <string name="phoneTypeTtyTdd" msgid="8606514378585000044">"TTY TDD"</string>
    <string name="phoneTypeWorkMobile" msgid="1311426989184065709">"Mòbil de la feina"</string>
    <string name="phoneTypeWorkPager" msgid="649938731231157056">"Cercapersones feina"</string>
    <string name="phoneTypeAssistant" msgid="5596772636128562884">"Assistent"</string>
    <string name="phoneTypeMms" msgid="7254492275502768992">"MMS"</string>
    <string name="eventTypeCustom" msgid="7837586198458073404">"Personalitza"</string>
    <string name="eventTypeBirthday" msgid="2813379844211390740">"Natalici"</string>
    <string name="eventTypeAnniversary" msgid="3876779744518284000">"Aniversari"</string>
    <string name="eventTypeOther" msgid="7388178939010143077">"Altres"</string>
    <string name="emailTypeCustom" msgid="8525960257804213846">"Personalitzat"</string>
    <string name="emailTypeHome" msgid="449227236140433919">"Casa"</string>
    <string name="emailTypeWork" msgid="3548058059601149973">"Feina"</string>
    <string name="emailTypeOther" msgid="2923008695272639549">"Altres"</string>
    <string name="emailTypeMobile" msgid="119919005321166205">"Mòbil"</string>
    <string name="postalTypeCustom" msgid="8903206903060479902">"Personalitza"</string>
    <string name="postalTypeHome" msgid="8165756977184483097">"Casa"</string>
    <string name="postalTypeWork" msgid="5268172772387694495">"Feina"</string>
    <string name="postalTypeOther" msgid="2726111966623584341">"Altres"</string>
    <string name="imTypeCustom" msgid="2074028755527826046">"Personalitzat"</string>
    <string name="imTypeHome" msgid="6241181032954263892">"Casa"</string>
    <string name="imTypeWork" msgid="1371489290242433090">"Feina"</string>
    <string name="imTypeOther" msgid="5377007495735915478">"Altres"</string>
    <string name="imProtocolCustom" msgid="6919453836618749992">"Personalitzat"</string>
    <string name="imProtocolAim" msgid="7050360612368383417">"AIM"</string>
    <string name="imProtocolMsn" msgid="144556545420769442">"Windows Live"</string>
    <string name="imProtocolYahoo" msgid="8271439408469021273">"Yahoo"</string>
    <string name="imProtocolSkype" msgid="9019296744622832951">"Skype"</string>
    <string name="imProtocolQq" msgid="8887484379494111884">"QQ"</string>
    <string name="imProtocolGoogleTalk" msgid="493902321140277304">"Hangouts"</string>
    <string name="imProtocolIcq" msgid="1574870433606517315">"ICQ"</string>
    <string name="imProtocolJabber" msgid="2279917630875771722">"Jabber"</string>
    <string name="imProtocolNetMeeting" msgid="8287625655986827971">"NetMeeting"</string>
    <string name="orgTypeWork" msgid="29268870505363872">"Feina"</string>
    <string name="orgTypeOther" msgid="3951781131570124082">"Altres"</string>
    <string name="orgTypeCustom" msgid="225523415372088322">"Personalitzat"</string>
    <string name="relationTypeCustom" msgid="3542403679827297300">"Personalitzada"</string>
    <string name="relationTypeAssistant" msgid="6274334825195379076">"Assistent"</string>
    <string name="relationTypeBrother" msgid="8757913506784067713">"Germà"</string>
    <string name="relationTypeChild" msgid="1890746277276881626">"Fill"</string>
    <string name="relationTypeDomesticPartner" msgid="6904807112121122133">"Parella"</string>
    <string name="relationTypeFather" msgid="5228034687082050725">"Pare"</string>
    <string name="relationTypeFriend" msgid="7313106762483391262">"Amic"</string>
    <string name="relationTypeManager" msgid="6365677861610137895">"Gestor"</string>
    <string name="relationTypeMother" msgid="4578571352962758304">"Mare"</string>
    <string name="relationTypeParent" msgid="4755635567562925226">"Pare/mare"</string>
    <string name="relationTypePartner" msgid="7266490285120262781">"Partner"</string>
    <string name="relationTypeReferredBy" msgid="101573059844135524">"Recomanat per"</string>
    <string name="relationTypeRelative" msgid="1799819930085610271">"Familiar"</string>
    <string name="relationTypeSister" msgid="1735983554479076481">"Germana"</string>
    <string name="relationTypeSpouse" msgid="394136939428698117">"Cònjuge"</string>
    <string name="sipAddressTypeCustom" msgid="2473580593111590945">"Personalitzada"</string>
    <string name="sipAddressTypeHome" msgid="6093598181069359295">"Casa"</string>
    <string name="sipAddressTypeWork" msgid="6920725730797099047">"Feina"</string>
    <string name="sipAddressTypeOther" msgid="4408436162950119849">"Altres"</string>
    <string name="quick_contacts_not_available" msgid="746098007828579688">"No hem trobat cap aplicació per mostrar aquest contacte."</string>
    <string name="keyguard_password_enter_pin_code" msgid="3037685796058495017">"Introdueix el codi PIN"</string>
    <string name="keyguard_password_enter_puk_code" msgid="4800725266925845333">"Introdueix el codi PUK i el codi PIN nou"</string>
    <string name="keyguard_password_enter_puk_prompt" msgid="1341112146710087048">"Codi PUK"</string>
    <string name="keyguard_password_enter_pin_prompt" msgid="8027680321614196258">"Codi PIN nou"</string>
    <string name="keyguard_password_entry_touch_hint" msgid="2644215452200037944"><font size="17">"Toca per escriure la contrasenya"</font></string>
    <string name="keyguard_password_enter_password_code" msgid="1054721668279049780">"Introdueix la contrasenya per desbloquejar"</string>
    <string name="keyguard_password_enter_pin_password_code" msgid="6391755146112503443">"Introdueix la contrasenya per desbloquejar"</string>
    <string name="keyguard_password_wrong_pin_code" msgid="2422225591006134936">"Codi PIN incorrecte."</string>
    <string name="keyguard_label_text" msgid="861796461028298424">"Per desbloquejar-lo, premeu Menú i després 0."</string>
    <string name="emergency_call_dialog_number_for_display" msgid="696192103195090970">"Número d\'emergència"</string>
    <string name="lockscreen_carrier_default" msgid="6169005837238288522">"Sense servei"</string>
    <string name="lockscreen_screen_locked" msgid="7288443074806832904">"Pantalla bloquejada."</string>
    <string name="lockscreen_instructions_when_pattern_enabled" msgid="46154051614126049">"Premeu Menú per desbloquejar-lo o per fer una trucada d\'emergència."</string>
    <string name="lockscreen_instructions_when_pattern_disabled" msgid="686260028797158364">"Premeu Menú per desbloquejar."</string>
    <string name="lockscreen_pattern_instructions" msgid="7478703254964810302">"Dibuixeu el patró de desbloqueig"</string>
    <string name="lockscreen_emergency_call" msgid="5298642613417801888">"Emergència"</string>
    <string name="lockscreen_return_to_call" msgid="5244259785500040021">"Torna a la trucada"</string>
    <string name="lockscreen_pattern_correct" msgid="9039008650362261237">"Correcte!"</string>
    <string name="lockscreen_pattern_wrong" msgid="4317955014948108794">"Torna-ho a provar"</string>
    <string name="lockscreen_password_wrong" msgid="5737815393253165301">"Torna-ho a provar"</string>
    <string name="lockscreen_storage_locked" msgid="9167551160010625200">"Desbl. per accedir a totes les funcions i dades"</string>
    <string name="faceunlock_multiple_failures" msgid="754137583022792429">"S\'ha superat el nombre màxim d\'intents de desbloqueig facial"</string>
    <string name="lockscreen_missing_sim_message_short" msgid="5099439277819215399">"No hi ha cap targeta SIM."</string>
    <string name="lockscreen_missing_sim_message" product="tablet" msgid="151659196095791474">"No hi ha cap targeta SIM a la tauleta."</string>
    <string name="lockscreen_missing_sim_message" product="tv" msgid="1943633865476989599">"No hi ha cap targeta SIM al televisor."</string>
    <string name="lockscreen_missing_sim_message" product="default" msgid="2186920585695169078">"No hi ha cap targeta SIM al telèfon."</string>
    <string name="lockscreen_missing_sim_instructions" msgid="5372787138023272615">"Insereix una targeta SIM."</string>
    <string name="lockscreen_missing_sim_instructions_long" msgid="3526573099019319472">"Falta la targeta SIM o no es pot llegir. Insereix-ne una."</string>
    <string name="lockscreen_permanent_disabled_sim_message_short" msgid="5096149665138916184">"Targeta SIM no utilitzable."</string>
    <string name="lockscreen_permanent_disabled_sim_instructions" msgid="910904643433151371">"La targeta SIM està desactivada permanentment.\n Contacta amb el teu proveïdor de serveis sense fil per obtenir-ne una altra."</string>
    <string name="lockscreen_transport_prev_description" msgid="6300840251218161534">"Pista anterior"</string>
    <string name="lockscreen_transport_next_description" msgid="573285210424377338">"Pista següent"</string>
    <string name="lockscreen_transport_pause_description" msgid="3980308465056173363">"Posa en pausa"</string>
    <string name="lockscreen_transport_play_description" msgid="1901258823643886401">"Reprodueix"</string>
    <string name="lockscreen_transport_stop_description" msgid="5907083260651210034">"Atura"</string>
    <string name="lockscreen_transport_rew_description" msgid="6944412838651990410">"Rebobina"</string>
    <string name="lockscreen_transport_ffw_description" msgid="42987149870928985">"Avança ràpidament"</string>
    <string name="emergency_calls_only" msgid="6733978304386365407">"Només trucades d\'emergència"</string>
    <string name="lockscreen_network_locked_message" msgid="143389224986028501">"Xarxa bloquejada"</string>
    <string name="lockscreen_sim_puk_locked_message" msgid="7441797339976230">"La targeta SIM està bloquejada pel PUK."</string>
    <string name="lockscreen_sim_puk_locked_instructions" msgid="8127916255245181063">"Consulta la guia de l\'usuari o posa\'t en contacte amb el servei d\'atenció al client."</string>
    <string name="lockscreen_sim_locked_message" msgid="8066660129206001039">"La targeta SIM està bloquejada."</string>
    <string name="lockscreen_sim_unlock_progress_dialog_message" msgid="595323214052881264">"S\'està desbloquejant la targeta SIM..."</string>
    <string name="lockscreen_too_many_failed_attempts_dialog_message" msgid="6481623830344107222">"Has dibuixat el patró de desbloqueig de manera incorrecta <xliff:g id="NUMBER_0">%1$d</xliff:g> vegades. \n\nTorna-ho a provar d\'aquí a <xliff:g id="NUMBER_1">%2$d</xliff:g> segons."</string>
    <string name="lockscreen_too_many_failed_password_attempts_dialog_message" msgid="2725973286239344555">"Has escrit malament la contrasenya <xliff:g id="NUMBER_0">%1$d</xliff:g> vegades. \n\nTorna-ho a provar d\'aquí a <xliff:g id="NUMBER_1">%2$d</xliff:g> segons."</string>
    <string name="lockscreen_too_many_failed_pin_attempts_dialog_message" msgid="6216672706545696955">"Has escrit malament la contrasenya <xliff:g id="NUMBER_0">%1$d</xliff:g> vegades. \n\nTorna-ho a provar d\'aquí a <xliff:g id="NUMBER_1">%2$d</xliff:g> segons."</string>
    <string name="lockscreen_failed_attempts_almost_glogin" product="tablet" msgid="9191611984625460820">"Has dibuixat el patró de desbloqueig <xliff:g id="NUMBER_0">%1$d</xliff:g> vegades de manera incorrecta. Si falles <xliff:g id="NUMBER_1">%2$d</xliff:g> vegades més, se\'t demanarà que desbloquegis la tauleta amb l\'inici de sessió de Google.\n\n Torna-ho a provar d\'aquí a <xliff:g id="NUMBER_2">%3$d</xliff:g> segons."</string>
    <string name="lockscreen_failed_attempts_almost_glogin" product="tv" msgid="5316664559603394684">"Has dibuixat el patró de desbloqueig incorrectament <xliff:g id="NUMBER_0">%1$d</xliff:g> vegades. Tens <xliff:g id="NUMBER_1">%2$d</xliff:g> intents més abans no hagis de desbloquejar el televisor amb les dades d\'inici de sessió de Google.\n\n Torna a provar-ho d\'aquí a <xliff:g id="NUMBER_2">%3$d</xliff:g> segons."</string>
    <string name="lockscreen_failed_attempts_almost_glogin" product="default" msgid="2590227559763762751">"Has dibuixat el patró de desbloqueig <xliff:g id="NUMBER_0">%1$d</xliff:g> vegades de manera incorrecta. Si falles <xliff:g id="NUMBER_1">%2$d</xliff:g> vegades més, se\'t demanarà que desbloquegis el telèfon amb l\'inici de sessió de Google.\n\n Torna-ho a provar d\'aquí a <xliff:g id="NUMBER_2">%3$d</xliff:g> segons."</string>
    <string name="lockscreen_failed_attempts_almost_at_wipe" product="tablet" msgid="6128106399745755604">"Has provat de desbloquejar la tauleta <xliff:g id="NUMBER_0">%1$d</xliff:g> vegades incorrectament. D\'aquí a <xliff:g id="NUMBER_1">%2$d</xliff:g> intents incorrectes més, la tauleta es restablirà a la configuració predeterminada de fàbrica i es perdran totes les dades dels usuaris."</string>
    <string name="lockscreen_failed_attempts_almost_at_wipe" product="tv" msgid="950408382418270260">"Has provat de desbloquejar el televisor incorrectament <xliff:g id="NUMBER_0">%1$d</xliff:g> vegades. Tens <xliff:g id="NUMBER_1">%2$d</xliff:g> intents més abans no es restableixin els valors de fàbrica de l\'aparell i es perdin totes les dades d\'usuari."</string>
    <string name="lockscreen_failed_attempts_almost_at_wipe" product="default" msgid="8603565142156826565">"Has provat de desbloquejar la tauleta <xliff:g id="NUMBER_0">%1$d</xliff:g> vegades incorrectament. D\'aquí a <xliff:g id="NUMBER_1">%2$d</xliff:g> intents incorrectes més, la tauleta es restablirà a la configuració predeterminada de fàbrica i es perdran totes les dades dels usuaris."</string>
    <string name="lockscreen_failed_attempts_now_wiping" product="tablet" msgid="280873516493934365">"Has provat de desbloquejar la tauleta <xliff:g id="NUMBER">%d</xliff:g> vegades incorrectament. Ara la tauleta es restablirà a la configuració predeterminada de fàbrica."</string>
    <string name="lockscreen_failed_attempts_now_wiping" product="tv" msgid="3195755534096192191">"Has provat de desbloquejar el televisor incorrectament <xliff:g id="NUMBER">%d</xliff:g> vegades. Ara es restabliran els valors de fàbrica de l\'aparell."</string>
    <string name="lockscreen_failed_attempts_now_wiping" product="default" msgid="3025504721764922246">"Has provat de desbloquejar el telèfon <xliff:g id="NUMBER">%d</xliff:g> vegades incorrectament. Ara el telèfon es restablirà a la configuració predeterminada de fàbrica."</string>
    <string name="lockscreen_too_many_failed_attempts_countdown" msgid="6251480343394389665">"Torneu-ho a provar d\'aquí a <xliff:g id="NUMBER">%d</xliff:g> segons."</string>
    <string name="lockscreen_forgot_pattern_button_text" msgid="2626999449610695930">"Has oblidat el patró?"</string>
    <string name="lockscreen_glogin_forgot_pattern" msgid="2588521501166032747">"Desbloqueig del compte"</string>
    <string name="lockscreen_glogin_too_many_attempts" msgid="2751368605287288808">"Massa intents de patró"</string>
    <string name="lockscreen_glogin_instructions" msgid="3931816256100707784">"Per desbloquejar el telèfon, inicia la sessió amb el compte de Google."</string>
    <string name="lockscreen_glogin_username_hint" msgid="8846881424106484447">"Nom d\'usuari (correu electrònic)"</string>
    <string name="lockscreen_glogin_password_hint" msgid="5958028383954738528">"Contrasenya"</string>
    <string name="lockscreen_glogin_submit_button" msgid="7130893694795786300">"Inicia la sessió"</string>
    <string name="lockscreen_glogin_invalid_input" msgid="1364051473347485908">"Nom d\'usuari o contrasenya no vàlids."</string>
    <string name="lockscreen_glogin_account_recovery_hint" msgid="1696924763690379073">"Has oblidat el teu nom d\'usuari o la contrasenya?\nVisita "<b>"google.com/accounts/recovery"</b>"."</string>
    <string name="lockscreen_glogin_checking_password" msgid="7114627351286933867">"S\'està comprovant..."</string>
    <string name="lockscreen_unlock_label" msgid="737440483220667054">"Desbloqueja"</string>
    <string name="lockscreen_sound_on_label" msgid="9068877576513425970">"So activat"</string>
    <string name="lockscreen_sound_off_label" msgid="996822825154319026">"So desactivat"</string>
    <string name="lockscreen_access_pattern_start" msgid="3941045502933142847">"Patró iniciat"</string>
    <string name="lockscreen_access_pattern_cleared" msgid="5583479721001639579">"Patró esborrat"</string>
    <string name="lockscreen_access_pattern_cell_added" msgid="6756031208359292487">"S\'ha afegit una cel·la"</string>
    <string name="lockscreen_access_pattern_cell_added_verbose" msgid="7264580781744026939">"S\'ha afegit la cel·la <xliff:g id="CELL_INDEX">%1$s</xliff:g>"</string>
    <string name="lockscreen_access_pattern_detected" msgid="4988730895554057058">"Patró completat"</string>
    <string name="lockscreen_access_pattern_area" msgid="400813207572953209">"Àrea del patró."</string>
    <string name="keyguard_accessibility_widget_changed" msgid="5678624624681400191">"%1$s. Widget %2$d de %3$d."</string>
    <string name="keyguard_accessibility_add_widget" msgid="8273277058724924654">"Afegeix un widget"</string>
    <string name="keyguard_accessibility_widget_empty_slot" msgid="1281505703307930757">"Buit"</string>
    <string name="keyguard_accessibility_unlock_area_expanded" msgid="2278106022311170299">"S\'ha ampliat l\'àrea de desbloqueig."</string>
    <string name="keyguard_accessibility_unlock_area_collapsed" msgid="6366992066936076396">"L\'àrea de desbloqueig està replegada."</string>
    <string name="keyguard_accessibility_widget" msgid="6527131039741808240">"Widget de <xliff:g id="WIDGET_INDEX">%1$s</xliff:g>."</string>
    <string name="keyguard_accessibility_user_selector" msgid="1226798370913698896">"Selector d\'usuaris"</string>
    <string name="keyguard_accessibility_status" msgid="8008264603935930611">"Estat"</string>
    <string name="keyguard_accessibility_camera" msgid="8904231194181114603">"Càmera"</string>
    <string name="keygaurd_accessibility_media_controls" msgid="262209654292161806">"Controls multimèdia"</string>
    <string name="keyguard_accessibility_widget_reorder_start" msgid="8736853615588828197">"S\'ha iniciat la reorganització del widget."</string>
    <string name="keyguard_accessibility_widget_reorder_end" msgid="7170190950870468320">"Ha finalitzat la reorganització del widget."</string>
    <string name="keyguard_accessibility_widget_deleted" msgid="4426204263929224434">"S\'ha suprimit el widget de <xliff:g id="WIDGET_INDEX">%1$s</xliff:g>."</string>
    <string name="keyguard_accessibility_expand_lock_area" msgid="519859720934178024">"Desplega l\'àrea de desbloqueig."</string>
    <string name="keyguard_accessibility_slide_unlock" msgid="2959928478764697254">"Desbloqueig lliscant"</string>
    <string name="keyguard_accessibility_pattern_unlock" msgid="1490840706075246612">"Desbloqueig mitjançant patró"</string>
    <string name="keyguard_accessibility_face_unlock" msgid="4817282543351718535">"Desbloqueig facial"</string>
    <string name="keyguard_accessibility_pin_unlock" msgid="2469687111784035046">"Desbloqueig mitjançant PIN"</string>
    <string name="keyguard_accessibility_sim_pin_unlock" msgid="9149698847116962307">"Desbloqueja la SIM amb el PIN."</string>
    <string name="keyguard_accessibility_sim_puk_unlock" msgid="9106899279724723341">"Desbloqueja la SIM amb el PUK."</string>
    <string name="keyguard_accessibility_password_unlock" msgid="7675777623912155089">"Desbloqueig mitjançant contrasenya"</string>
    <string name="keyguard_accessibility_pattern_area" msgid="7679891324509597904">"Àrea de patró"</string>
    <string name="keyguard_accessibility_slide_area" msgid="6736064494019979544">"Àrea per lliscar"</string>
    <string name="password_keyboard_label_symbol_key" msgid="992280756256536042">"?123"</string>
    <string name="password_keyboard_label_alpha_key" msgid="8001096175167485649">"ABC"</string>
    <string name="password_keyboard_label_alt_key" msgid="1284820942620288678">"ALT"</string>
    <string name="granularity_label_character" msgid="7336470535385009523">"caràcter"</string>
    <string name="granularity_label_word" msgid="7075570328374918660">"paraula"</string>
    <string name="granularity_label_link" msgid="5815508880782488267">"enllaç"</string>
    <string name="granularity_label_line" msgid="5764267235026120888">"línia"</string>
    <string name="factorytest_failed" msgid="5410270329114212041">"Error a la prova de fàbrica"</string>
    <string name="factorytest_not_system" msgid="4435201656767276723">"L\'acció FACTORY_TEST només és compatible amb els paquets instal·lats a /system/app."</string>
    <string name="factorytest_no_action" msgid="872991874799998561">"No s\'ha trobat cap paquet que proporcioni l\'acció FACTORY_TEST."</string>
    <string name="factorytest_reboot" msgid="6320168203050791643">"Reinicia"</string>
    <string name="js_dialog_title" msgid="1987483977834603872">"La pàgina de \"<xliff:g id="TITLE">%s</xliff:g>\" diu:"</string>
    <string name="js_dialog_title_default" msgid="6961903213729667573">"JavaScript"</string>
    <string name="js_dialog_before_unload_title" msgid="2619376555525116593">"Confirmació de la navegació"</string>
    <string name="js_dialog_before_unload_positive_button" msgid="3112752010600484130">"Surt d\'aquesta pàgina"</string>
    <string name="js_dialog_before_unload_negative_button" msgid="5614861293026099715">"Queda\'t en aquesta pàgina"</string>
    <string name="js_dialog_before_unload" msgid="3468816357095378590">"<xliff:g id="MESSAGE">%s</xliff:g>\n\nConfirmes que vols sortir d\'aquesta pàgina?"</string>
    <string name="save_password_label" msgid="6860261758665825069">"Confirma"</string>
    <string name="double_tap_toast" msgid="4595046515400268881">"Consell: Pica dos cops per ampliar i per reduir."</string>
    <string name="autofill_this_form" msgid="4616758841157816676">"Em. aut."</string>
    <string name="setup_autofill" msgid="7103495070180590814">"Conf. empl. aut."</string>
    <string name="autofill_window_title" msgid="4107745526909284887">"Emplenament automàtic amb <xliff:g id="SERVICENAME">%1$s</xliff:g>"</string>
    <string name="autofill_address_name_separator" msgid="6350145154779706772">" "</string>
    <string name="autofill_address_summary_name_format" msgid="3268041054899214945">"$1$2$3"</string>
    <string name="autofill_address_summary_separator" msgid="7483307893170324129">", "</string>
    <string name="autofill_address_summary_format" msgid="4874459455786827344">"$1$2$3"</string>
    <string name="autofill_province" msgid="2231806553863422300">"Província"</string>
    <string name="autofill_postal_code" msgid="4696430407689377108">"Codi postal"</string>
    <string name="autofill_state" msgid="6988894195520044613">"Estat"</string>
    <string name="autofill_zip_code" msgid="8697544592627322946">"Codi postal"</string>
    <string name="autofill_county" msgid="237073771020362891">"Comtat"</string>
    <string name="autofill_island" msgid="4020100875984667025">"Illa"</string>
    <string name="autofill_district" msgid="8400735073392267672">"Districte"</string>
    <string name="autofill_department" msgid="5343279462564453309">"Departament"</string>
    <string name="autofill_prefecture" msgid="2028499485065800419">"Prefectura"</string>
    <string name="autofill_parish" msgid="8202206105468820057">"Districte"</string>
    <string name="autofill_area" msgid="3547409050889952423">"Àrea"</string>
    <string name="autofill_emirate" msgid="2893880978835698818">"Emirat"</string>
    <string name="permlab_readHistoryBookmarks" msgid="3775265775405106983">"lectura dels marcadors i l\'historial web"</string>
    <string name="permdesc_readHistoryBookmarks" msgid="8462378226600439658">"Permet que l\'aplicació llegeixi l\'historial de tots els URL que has visitat amb el navegador i tots els marcadors. Nota: És possible que aquest permís no s\'apliqui a navegadors de tercers o a altres aplicacions amb capacitats de navegació web."</string>
    <string name="permlab_writeHistoryBookmarks" msgid="3714785165273314490">"introducció de marcadors i d\'historial web"</string>
    <string name="permdesc_writeHistoryBookmarks" product="tablet" msgid="6825527469145760922">"Permet que l\'aplicació modifiqui l\'historial del navegador o els marcadors de la tauleta. Això pot permetre que l\'aplicació esborri o modifiqui les dades del navegador. Nota: És possible que aquest permís no s\'apliqui a navegadors de tercers o a altres aplicacions amb capacitats de navegació web."</string>
    <string name="permdesc_writeHistoryBookmarks" product="tv" msgid="7007393823197766548">"Permet que l\'aplicació modifiqui l\'historial o les adreces d\'interès desats al televisor. Amb això, l\'aplicació pot esborrar o modificar les dades del navegador. Nota: és possible que aquest permís no s\'apliqui a navegadors de tercers ni a altres aplicacions amb funcions de navegació web."</string>
    <string name="permdesc_writeHistoryBookmarks" product="default" msgid="8497389531014185509">"Permet que l\'aplicació modifiqui l\'historial del navegador o els marcadors del telèfon. Això pot permetre que l\'aplicació esborri o modifiqui les dades del navegador. Nota: És possible que aquest permís no s\'apliqui a navegadors de tercers o a altres aplicacions amb capacitats de navegació web."</string>
    <string name="permlab_setAlarm" msgid="1379294556362091814">"configuració d\'una alarma"</string>
    <string name="permdesc_setAlarm" msgid="316392039157473848">"Permet que l\'aplicació defineixi una alarma en una aplicació de despertador instal·lada. És possible que algunes aplicacions de despertador no incorporin aquesta funció."</string>
    <string name="permlab_addVoicemail" msgid="5525660026090959044">"afegeix bústia de veu"</string>
    <string name="permdesc_addVoicemail" msgid="6604508651428252437">"Permet que l\'aplicació afegeixi missatges a la safata d\'entrada de la bústia de veu."</string>
    <string name="permlab_writeGeolocationPermissions" msgid="5962224158955273932">"Modifica els permisos d\'ubicació del navegador"</string>
    <string name="permdesc_writeGeolocationPermissions" msgid="1083743234522638747">"Permet que l\'aplicació modifiqui els permisos d\'ubicació del navegador. Les aplicacions malicioses poden utilitzar-ho per enviar la informació d\'ubicació a llocs web arbitraris."</string>
    <string name="save_password_message" msgid="767344687139195790">"Voleu que el navegador recordi aquesta contrasenya?"</string>
    <string name="save_password_notnow" msgid="6389675316706699758">"Ara no"</string>
    <string name="save_password_remember" msgid="6491879678996749466">"Recorda-ho"</string>
    <string name="save_password_never" msgid="8274330296785855105">"Mai"</string>
    <string name="open_permission_deny" msgid="7374036708316629800">"No tens permís per obrir aquesta pàgina."</string>
    <string name="text_copied" msgid="4985729524670131385">"Text copiat al Porta-retalls."</string>
    <string name="copied" msgid="8564151838171791598">"S\'ha copiat"</string>
    <string name="more_item_label" msgid="4650918923083320495">"Més"</string>
    <string name="prepend_shortcut_label" msgid="2572214461676015642">"Menú+"</string>
    <string name="menu_meta_shortcut_label" msgid="4647153495550313570">"Meta+"</string>
    <string name="menu_ctrl_shortcut_label" msgid="3917070091228880941">"Ctrl+"</string>
    <string name="menu_alt_shortcut_label" msgid="6249849492641218944">"Alt+"</string>
    <string name="menu_shift_shortcut_label" msgid="6773890288720306380">"Maj+"</string>
    <string name="menu_sym_shortcut_label" msgid="4019695553731017933">"Sym+"</string>
    <string name="menu_function_shortcut_label" msgid="1984053777418162618">"Funció+"</string>
    <string name="menu_space_shortcut_label" msgid="2410328639272162537">"espai"</string>
    <string name="menu_enter_shortcut_label" msgid="2743362785111309668">"retorn"</string>
    <string name="menu_delete_shortcut_label" msgid="3658178007202748164">"elimina"</string>
    <string name="search_go" msgid="8298016669822141719">"Cerca"</string>
    <string name="search_hint" msgid="1733947260773056054">"Cerca..."</string>
    <string name="searchview_description_search" msgid="6749826639098512120">"Cerca"</string>
    <string name="searchview_description_query" msgid="5911778593125355124">"Consulta de cerca"</string>
    <string name="searchview_description_clear" msgid="1330281990951833033">"Neteja la consulta"</string>
    <string name="searchview_description_submit" msgid="2688450133297983542">"Envia la consulta"</string>
    <string name="searchview_description_voice" msgid="2453203695674994440">"Cerca per veu"</string>
    <string name="enable_explore_by_touch_warning_title" msgid="7460694070309730149">"Vols activar l\'exploració tàctil?"</string>
    <string name="enable_explore_by_touch_warning_message" product="tablet" msgid="8655887539089910577">"<xliff:g id="ACCESSIBILITY_SERVICE_NAME">%1$s</xliff:g> vol activar l\'exploració tàctil. Quan l\'exploració tàctil està activada, pots escoltar o veure les descripcions del contingut seleccionat o utilitzar gestos per interactuar amb la tauleta."</string>
    <string name="enable_explore_by_touch_warning_message" product="default" msgid="2708199672852373195">"<xliff:g id="ACCESSIBILITY_SERVICE_NAME">%1$s</xliff:g> vol activar l\'exploració tàctil. Quan l\'exploració per tàctil està activada, pots escoltar o veure les descripcions del contingut seleccionat o utilitzar gestos per interactuar amb el telèfon."</string>
    <string name="oneMonthDurationPast" msgid="7396384508953779925">"Fa 1 mes"</string>
    <string name="beforeOneMonthDurationPast" msgid="909134546836499826">"Fa més d\'1 mes"</string>
    <plurals name="last_num_days" formatted="false" msgid="5104533550723932025">
      <item quantity="other">Darrers <xliff:g id="COUNT_1">%d</xliff:g> dies</item>
      <item quantity="one">Darrer dia (<xliff:g id="COUNT_0">%d</xliff:g>)</item>
    </plurals>
    <string name="last_month" msgid="3959346739979055432">"El mes passat"</string>
    <string name="older" msgid="5211975022815554840">"Més antigues"</string>
    <string name="preposition_for_date" msgid="9093949757757445117">"el <xliff:g id="DATE">%s</xliff:g>"</string>
    <string name="preposition_for_time" msgid="5506831244263083793">"a les <xliff:g id="TIME">%s</xliff:g>"</string>
    <string name="preposition_for_year" msgid="5040395640711867177">"el <xliff:g id="YEAR">%s</xliff:g>"</string>
    <string name="day" msgid="8144195776058119424">"dia"</string>
    <string name="days" msgid="4774547661021344602">"dies"</string>
    <string name="hour" msgid="2126771916426189481">"hora"</string>
    <string name="hours" msgid="894424005266852993">"hores"</string>
    <string name="minute" msgid="9148878657703769868">"min"</string>
    <string name="minutes" msgid="5646001005827034509">"min"</string>
    <string name="second" msgid="3184235808021478">"s"</string>
    <string name="seconds" msgid="3161515347216589235">"s"</string>
    <string name="week" msgid="5617961537173061583">"setmana"</string>
    <string name="weeks" msgid="6509623834583944518">"setmanes"</string>
    <string name="year" msgid="4001118221013892076">"any"</string>
    <string name="years" msgid="6881577717993213522">"anys"</string>
    <string name="now_string_shortest" msgid="8912796667087856402">"ara"</string>
    <plurals name="duration_minutes_shortest" formatted="false" msgid="3957499975064245495">
      <item quantity="other"><xliff:g id="COUNT_1">%d</xliff:g> m</item>
      <item quantity="one"><xliff:g id="COUNT_0">%d</xliff:g> m</item>
    </plurals>
    <plurals name="duration_hours_shortest" formatted="false" msgid="3552182110578602356">
      <item quantity="other"><xliff:g id="COUNT_1">%d</xliff:g> h</item>
      <item quantity="one"><xliff:g id="COUNT_0">%d</xliff:g> h</item>
    </plurals>
    <plurals name="duration_days_shortest" formatted="false" msgid="5213655532597081640">
      <item quantity="other"><xliff:g id="COUNT_1">%d</xliff:g> d</item>
      <item quantity="one"><xliff:g id="COUNT_0">%d</xliff:g> d</item>
    </plurals>
    <plurals name="duration_years_shortest" formatted="false" msgid="7848711145196397042">
      <item quantity="other"><xliff:g id="COUNT_1">%d</xliff:g> a</item>
      <item quantity="one"><xliff:g id="COUNT_0">%d</xliff:g> a</item>
    </plurals>
    <plurals name="duration_minutes_shortest_future" formatted="false" msgid="3277614521231489951">
      <item quantity="other">d\'aquí a <xliff:g id="COUNT_1">%d</xliff:g> min</item>
      <item quantity="one">d\'aquí a <xliff:g id="COUNT_0">%d</xliff:g> min</item>
    </plurals>
    <plurals name="duration_hours_shortest_future" formatted="false" msgid="2152452368397489370">
      <item quantity="other">d\'aquí a <xliff:g id="COUNT_1">%d</xliff:g> h</item>
      <item quantity="one">d\'aquí a <xliff:g id="COUNT_0">%d</xliff:g> h</item>
    </plurals>
    <plurals name="duration_days_shortest_future" formatted="false" msgid="8088331502820295701">
      <item quantity="other">d\'aquí a <xliff:g id="COUNT_1">%d</xliff:g> d</item>
      <item quantity="one">d\'aquí a <xliff:g id="COUNT_0">%d</xliff:g> d</item>
    </plurals>
    <plurals name="duration_years_shortest_future" formatted="false" msgid="2317006667145250301">
      <item quantity="other">d\'aquí a <xliff:g id="COUNT_1">%d</xliff:g> a</item>
      <item quantity="one">d\'aquí a <xliff:g id="COUNT_0">%d</xliff:g> a</item>
    </plurals>
    <plurals name="duration_minutes_relative" formatted="false" msgid="3178131706192980192">
      <item quantity="other">fa <xliff:g id="COUNT_1">%d</xliff:g> minuts</item>
      <item quantity="one">fa <xliff:g id="COUNT_0">%d</xliff:g> minut</item>
    </plurals>
    <plurals name="duration_hours_relative" formatted="false" msgid="676894109982008411">
      <item quantity="other">fa <xliff:g id="COUNT_1">%d</xliff:g> hores</item>
      <item quantity="one">fa <xliff:g id="COUNT_0">%d</xliff:g> hora</item>
    </plurals>
    <plurals name="duration_days_relative" formatted="false" msgid="2203515825765397130">
      <item quantity="other">fa <xliff:g id="COUNT_1">%d</xliff:g> dies</item>
      <item quantity="one">fa <xliff:g id="COUNT_0">%d</xliff:g> dia</item>
    </plurals>
    <plurals name="duration_years_relative" formatted="false" msgid="4820062134188885734">
      <item quantity="other">fa <xliff:g id="COUNT_1">%d</xliff:g> anys</item>
      <item quantity="one">fa <xliff:g id="COUNT_0">%d</xliff:g> any</item>
    </plurals>
    <plurals name="duration_minutes_relative_future" formatted="false" msgid="4655043589817680966">
      <item quantity="other">d\'aquí a <xliff:g id="COUNT_1">%d</xliff:g> minuts</item>
      <item quantity="one">d\'aquí a <xliff:g id="COUNT_0">%d</xliff:g> minut</item>
    </plurals>
    <plurals name="duration_hours_relative_future" formatted="false" msgid="8084579714205223891">
      <item quantity="other">d\'aquí a <xliff:g id="COUNT_1">%d</xliff:g> hores</item>
      <item quantity="one">d\'aquí a <xliff:g id="COUNT_0">%d</xliff:g> hora</item>
    </plurals>
    <plurals name="duration_days_relative_future" formatted="false" msgid="333215369363433992">
      <item quantity="other">d\'aquí a <xliff:g id="COUNT_1">%d</xliff:g> dies</item>
      <item quantity="one">d\'aquí a <xliff:g id="COUNT_0">%d</xliff:g> dia</item>
    </plurals>
    <plurals name="duration_years_relative_future" formatted="false" msgid="8644862986413104011">
      <item quantity="other">d\'aquí a <xliff:g id="COUNT_1">%d</xliff:g> anys</item>
      <item quantity="one">d\'aquí a <xliff:g id="COUNT_0">%d</xliff:g> any</item>
    </plurals>
    <string name="VideoView_error_title" msgid="3534509135438353077">"Problema amb el vídeo"</string>
    <string name="VideoView_error_text_invalid_progressive_playback" msgid="3186670335938670444">"Aquest vídeo no és vàlid per a la reproducció en aquest dispositiu."</string>
    <string name="VideoView_error_text_unknown" msgid="3450439155187810085">"No es pot reproduir aquest vídeo."</string>
    <string name="VideoView_error_button" msgid="2822238215100679592">"D\'acord"</string>
    <string name="relative_time" msgid="1818557177829411417">"<xliff:g id="DATE">%1$s</xliff:g>, <xliff:g id="TIME">%2$s</xliff:g>"</string>
    <string name="noon" msgid="7245353528818587908">"migdia"</string>
    <string name="Noon" msgid="3342127745230013127">"Migdia"</string>
    <string name="midnight" msgid="7166259508850457595">"mitjanit"</string>
    <string name="Midnight" msgid="5630806906897892201">"Mitjanit"</string>
    <string name="elapsed_time_short_format_mm_ss" msgid="4431555943828711473">"<xliff:g id="MINUTES">%1$02d</xliff:g>:<xliff:g id="SECONDS">%2$02d</xliff:g>"</string>
    <string name="elapsed_time_short_format_h_mm_ss" msgid="1846071997616654124">"<xliff:g id="HOURS">%1$d</xliff:g>:<xliff:g id="MINUTES">%2$02d</xliff:g>:<xliff:g id="SECONDS">%3$02d</xliff:g>"</string>
    <string name="selectAll" msgid="6876518925844129331">"Selecciona-ho tot"</string>
    <string name="cut" msgid="3092569408438626261">"Retalla"</string>
    <string name="copy" msgid="2681946229533511987">"Copia"</string>
    <string name="failed_to_copy_to_clipboard" msgid="1833662432489814471">"No s\'ha pogut copiar al porta-retalls"</string>
    <string name="paste" msgid="5629880836805036433">"Enganxa"</string>
    <string name="paste_as_plain_text" msgid="5427792741908010675">"Enganxa com a text sense format"</string>
    <string name="replace" msgid="5781686059063148930">"Vols substituir..."</string>
    <string name="delete" msgid="6098684844021697789">"Suprimeix"</string>
    <string name="copyUrl" msgid="2538211579596067402">"Copia l\'URL"</string>
    <string name="selectTextMode" msgid="1018691815143165326">"Selecciona el text"</string>
    <string name="undo" msgid="7905788502491742328">"Desfés"</string>
    <string name="redo" msgid="7759464876566803888">"Refés"</string>
    <string name="autofill" msgid="3035779615680565188">"Emplenament automàtic"</string>
    <string name="textSelectionCABTitle" msgid="5236850394370820357">"Selecció de text"</string>
    <string name="addToDictionary" msgid="4352161534510057874">"Afegeix al diccionari"</string>
    <string name="deleteText" msgid="6979668428458199034">"Suprimeix"</string>
    <string name="inputMethod" msgid="1653630062304567879">"Mètode d\'introducció de text"</string>
    <string name="editTextMenuTitle" msgid="4909135564941815494">"Accions de text"</string>
    <string name="email" msgid="4560673117055050403">"Envia un correu"</string>
    <string name="email_desc" msgid="3638665569546416795">"Envia un correu electrònic a l\'adreça seleccionada"</string>
    <string name="dial" msgid="1253998302767701559">"Truca"</string>
    <string name="dial_desc" msgid="6573723404985517250">"Truca al número de telèfon seleccionat"</string>
    <string name="map" msgid="5441053548030107189">"Mapa"</string>
    <string name="map_desc" msgid="1836995341943772348">"Localitza l\'adreça seleccionada"</string>
    <string name="browse" msgid="1245903488306147205">"Obre"</string>
    <string name="browse_desc" msgid="8220976549618935044">"Obre l\'URL seleccionat"</string>
    <string name="sms" msgid="4560537514610063430">"Envia un SMS"</string>
    <string name="sms_desc" msgid="7526588350969638809">"Envia un SMS al número de telèfon seleccionat"</string>
    <string name="add_contact" msgid="7867066569670597203">"Afegeix"</string>
    <string name="add_contact_desc" msgid="4830217847004590345">"Afegeix als contactes"</string>
    <string name="view_calendar" msgid="979609872939597838">"Mostra"</string>
    <string name="view_calendar_desc" msgid="5828320291870344584">"Consulta la data seleccionada al calendari"</string>
    <string name="add_calendar_event" msgid="1953664627192056206">"Programa"</string>
    <string name="add_calendar_event_desc" msgid="4326891793260687388">"Programa un esdeveniment per a la data seleccionada"</string>
    <string name="view_flight" msgid="7691640491425680214">"Fes un seguiment"</string>
    <string name="view_flight_desc" msgid="3876322502674253506">"Fes un seguiment del vol seleccionat"</string>
    <string name="translate" msgid="9218619809342576858">"Tradueix"</string>
    <string name="translate_desc" msgid="4502367770068777202">"Tradueix el text seleccionat"</string>
    <string name="define" msgid="7394820043869954211">"Defineix"</string>
    <string name="define_desc" msgid="7910883642444919726">"Defineix el text seleccionat"</string>
    <string name="low_internal_storage_view_title" msgid="5576272496365684834">"L\'espai d\'emmagatzematge s\'està esgotant"</string>
    <string name="low_internal_storage_view_text" msgid="6640505817617414371">"És possible que algunes funcions del sistema no funcionin"</string>
    <string name="low_internal_storage_view_text_no_boot" msgid="6935190099204693424">"No hi ha prou espai d\'emmagatzematge per al sistema. Comprova que tinguis 250 MB d\'espai lliure i reinicia."</string>
    <string name="app_running_notification_title" msgid="8718335121060787914">"<xliff:g id="APP_NAME">%1$s</xliff:g> s\'està executant"</string>
    <string name="app_running_notification_text" msgid="1197581823314971177">"Toca per obtenir més informació o aturar l\'aplicació."</string>
    <string name="ok" msgid="5970060430562524910">"D\'acord"</string>
    <string name="cancel" msgid="6442560571259935130">"Cancel·la"</string>
    <string name="yes" msgid="5362982303337969312">"D\'acord"</string>
    <string name="no" msgid="5141531044935541497">"Cancel·la"</string>
    <string name="dialog_alert_title" msgid="2049658708609043103">"Atenció"</string>
    <string name="loading" msgid="7933681260296021180">"S\'està carregant…"</string>
    <string name="capital_on" msgid="1544682755514494298">"SÍ"</string>
    <string name="capital_off" msgid="6815870386972805832">"NO"</string>
    <string name="whichApplication" msgid="4533185947064773386">"Completa l\'acció mitjançant"</string>
    <string name="whichApplicationNamed" msgid="8260158865936942783">"Completa l\'acció amb %1$s"</string>
    <string name="whichApplicationLabel" msgid="7425855495383818784">"Completa l\'acció"</string>
    <string name="whichViewApplication" msgid="3272778576700572102">"Obre amb"</string>
    <string name="whichViewApplicationNamed" msgid="2286418824011249620">"Obre amb %1$s"</string>
    <string name="whichViewApplicationLabel" msgid="2666774233008808473">"Obre"</string>
    <string name="whichGiveAccessToApplication" msgid="8279395245414707442">"Dona accés per obrir enllaços de <xliff:g id="HOST">%1$s</xliff:g> amb"</string>
    <string name="whichGiveAccessToApplicationNamed" msgid="7992388824107710849">"Dona accés per obrir enllaços de <xliff:g id="HOST">%1$s</xliff:g> amb <xliff:g id="APPLICATION">%2$s</xliff:g>"</string>
    <string name="whichGiveAccessToApplicationLabel" msgid="6142688895536868827">"Dona accés"</string>
    <string name="whichEditApplication" msgid="144727838241402655">"Edita amb"</string>
    <string name="whichEditApplicationNamed" msgid="1775815530156447790">"Edita amb %1$s"</string>
    <string name="whichEditApplicationLabel" msgid="7183524181625290300">"Edita"</string>
    <string name="whichSendApplication" msgid="5803792421724377602">"Comparteix"</string>
    <string name="whichSendApplicationNamed" msgid="2799370240005424391">"Comparteix amb %1$s"</string>
    <string name="whichSendApplicationLabel" msgid="4579076294675975354">"Comparteix"</string>
    <string name="whichSendToApplication" msgid="8272422260066642057">"Envia mitjançant"</string>
    <string name="whichSendToApplicationNamed" msgid="7768387871529295325">"Envia mitjançant %1$s"</string>
    <string name="whichSendToApplicationLabel" msgid="8878962419005813500">"Envia"</string>
    <string name="whichHomeApplication" msgid="4307587691506919691">"Seleccionar una aplicació Inici"</string>
    <string name="whichHomeApplicationNamed" msgid="4493438593214760979">"Utilitzar %1$s com a Inici"</string>
    <string name="whichHomeApplicationLabel" msgid="809529747002918649">"Captura la imatge"</string>
    <string name="whichImageCaptureApplication" msgid="3680261417470652882">"Captura la imatge amb"</string>
    <string name="whichImageCaptureApplicationNamed" msgid="8619384150737825003">"Captura la imatge amb %1$s"</string>
    <string name="whichImageCaptureApplicationLabel" msgid="6390303445371527066">"Captura la imatge"</string>
    <string name="alwaysUse" msgid="4583018368000610438">"Utilitza-ho de manera predeterminada per a aquesta acció."</string>
    <string name="use_a_different_app" msgid="8134926230585710243">"Fes servir una altra aplicació"</string>
    <string name="clearDefaultHintMsg" msgid="3252584689512077257">"Esborra els paràmetres predeterminats a Configuració del sistema &gt; Aplicacions &gt; Baixades."</string>
    <string name="chooseActivity" msgid="7486876147751803333">"Selecciona una acció"</string>
    <string name="chooseUsbActivity" msgid="6894748416073583509">"Tria una aplicació per al dispositiu USB"</string>
    <string name="noApplications" msgid="2991814273936504689">"No hi ha cap aplicació que pugui dur a terme aquesta acció."</string>
    <string name="aerr_application" msgid="250320989337856518">"S\'ha aturat <xliff:g id="APPLICATION">%1$s</xliff:g>"</string>
    <string name="aerr_process" msgid="6201597323218674729">"<xliff:g id="PROCESS">%1$s</xliff:g> s\'ha aturat"</string>
    <string name="aerr_application_repeated" msgid="3146328699537439573">"L\'aplicació <xliff:g id="APPLICATION">%1$s</xliff:g> s\'atura contínuament"</string>
    <string name="aerr_process_repeated" msgid="6235302956890402259">"El procés <xliff:g id="PROCESS">%1$s</xliff:g> s\'atura contínuament"</string>
    <string name="aerr_restart" msgid="7581308074153624475">"Torna a obrir l\'aplicació"</string>
    <string name="aerr_report" msgid="5371800241488400617">"Envia suggeriments"</string>
    <string name="aerr_close" msgid="2991640326563991340">"Tanca"</string>
    <string name="aerr_mute" msgid="1974781923723235953">"Silencia fins que es reiniciï el dispositiu"</string>
    <string name="aerr_wait" msgid="3199956902437040261">"Espera"</string>
    <string name="aerr_close_app" msgid="3269334853724920302">"Tanca l\'aplicació"</string>
    <string name="anr_title" msgid="4351948481459135709"></string>
    <string name="anr_activity_application" msgid="8493290105678066167">"L\'aplicació <xliff:g id="APPLICATION">%2$s</xliff:g> no respon"</string>
    <string name="anr_activity_process" msgid="1622382268908620314">"L\'activitat <xliff:g id="ACTIVITY">%1$s</xliff:g> no respon"</string>
    <string name="anr_application_process" msgid="6417199034861140083">"L\'aplicació <xliff:g id="APPLICATION">%1$s</xliff:g> no respon"</string>
    <string name="anr_process" msgid="6156880875555921105">"El procés <xliff:g id="PROCESS">%1$s</xliff:g> no respon"</string>
    <string name="force_close" msgid="8346072094521265605">"D\'acord"</string>
    <string name="report" msgid="4060218260984795706">"Informe"</string>
    <string name="wait" msgid="7147118217226317732">"Espera"</string>
    <string name="webpage_unresponsive" msgid="3272758351138122503">"La pàgina ha deixat de respondre.\n\nVols tancar-la?"</string>
    <string name="launch_warning_title" msgid="1547997780506713581">"Aplicació redirigida"</string>
    <string name="launch_warning_replace" msgid="6202498949970281412">"<xliff:g id="APP_NAME">%1$s</xliff:g> s\'està executant."</string>
    <string name="launch_warning_original" msgid="188102023021668683">"<xliff:g id="APP_NAME">%1$s</xliff:g> es va iniciar originalment."</string>
    <string name="screen_compat_mode_scale" msgid="3202955667675944499">"Escala"</string>
    <string name="screen_compat_mode_show" msgid="4013878876486655892">"Mostra sempre"</string>
    <string name="screen_compat_mode_hint" msgid="1064524084543304459">"Torna a activar-ho a Configuració del sistema &gt; Aplicacions &gt; Baixades."</string>
    <string name="unsupported_display_size_message" msgid="6545327290756295232">"<xliff:g id="APP_NAME">%1$s</xliff:g> no admet la mida de pantalla actual i és possible que funcioni de manera inesperada."</string>
    <string name="unsupported_display_size_show" msgid="7969129195360353041">"Mostra sempre"</string>
    <string name="unsupported_compile_sdk_message" msgid="4253168368781441759">"<xliff:g id="APP_NAME">%1$s</xliff:g> es va crear per a una versió incompatible del sistema operatiu Android i pot funcionar de manera inesperada. És possible que hi hagi disponible una versió actualitzada de l\'aplicació."</string>
    <string name="unsupported_compile_sdk_show" msgid="2681877855260970231">"Mostra sempre"</string>
    <string name="unsupported_compile_sdk_check_update" msgid="3312723623323216101">"Cerca actualitzacions"</string>
    <string name="smv_application" msgid="3307209192155442829">"L\'aplicació <xliff:g id="APPLICATION">%1$s</xliff:g>(procés <xliff:g id="PROCESS">%2$s</xliff:g>) ha incomplert la seva política autoimposada de mode estricte."</string>
    <string name="smv_process" msgid="5120397012047462446">"El procés <xliff:g id="PROCESS">%1$s</xliff:g> ha incomplert la seva política de mode estricte."</string>
    <string name="android_upgrading_title" product="default" msgid="7513829952443484438">"El telèfon s\'està actualitzant…"</string>
    <string name="android_upgrading_title" product="tablet" msgid="4503169817302593560">"La tauleta s\'està actualitzant…"</string>
    <string name="android_upgrading_title" product="device" msgid="7009520271220804517">"El dispositiu s\'està actualitzant…"</string>
    <string name="android_start_title" product="default" msgid="4536778526365907780">"S\'està iniciant el telèfon…"</string>
    <string name="android_start_title" product="automotive" msgid="8418054686415318207">"S\'està iniciant Android…"</string>
    <string name="android_start_title" product="tablet" msgid="4929837533850340472">"S\'està iniciant la tauleta…"</string>
    <string name="android_start_title" product="device" msgid="7467484093260449437">"S\'està iniciant el dispositiu…"</string>
    <string name="android_upgrading_fstrim" msgid="8036718871534640010">"S\'està optimitzant l\'emmagatzematge."</string>
    <string name="android_upgrading_notification_title" product="default" msgid="1511552415039349062">"Completant l\'actualització del sistema…"</string>
    <string name="app_upgrading_toast" msgid="3008139776215597053">"S\'està actualitzant <xliff:g id="APPLICATION">%1$s</xliff:g>…"</string>
    <string name="android_upgrading_apk" msgid="7904042682111526169">"S\'està optimitzant l\'aplicació <xliff:g id="NUMBER_0">%1$d</xliff:g> de <xliff:g id="NUMBER_1">%2$d</xliff:g>."</string>
    <string name="android_preparing_apk" msgid="8162599310274079154">"S\'està preparant <xliff:g id="APPNAME">%1$s</xliff:g>."</string>
    <string name="android_upgrading_starting_apps" msgid="451464516346926713">"S\'estan iniciant les aplicacions."</string>
    <string name="android_upgrading_complete" msgid="1405954754112999229">"S\'està finalitzant l\'actualització."</string>
    <string name="heavy_weight_notification" msgid="9087063985776626166">"<xliff:g id="APP">%1$s</xliff:g> s\'està executant"</string>
    <string name="heavy_weight_notification_detail" msgid="2304833848484424985">"Toca per tornar al joc"</string>
    <string name="heavy_weight_switcher_title" msgid="387882830435195342">"Tria el joc"</string>
    <string name="heavy_weight_switcher_text" msgid="4176781660362912010">"Per obtenir un millor rendiment, només hi pot haver un d\'aquests jocs obert."</string>
    <string name="old_app_action" msgid="3044685170829526403">"Torna a <xliff:g id="OLD_APP">%1$s</xliff:g>"</string>
    <string name="new_app_action" msgid="6694851182870774403">"Obre <xliff:g id="NEW_APP">%1$s</xliff:g>"</string>
    <string name="new_app_description" msgid="5894852887817332322">"<xliff:g id="OLD_APP">%1$s</xliff:g> es tancarà sense desar els canvis"</string>
    <string name="dump_heap_notification" msgid="2618183274836056542">"<xliff:g id="PROC">%1$s</xliff:g> ha superat el límit de memòria"</string>
    <string name="dump_heap_notification_detail" msgid="3993078784053054141">"S\'ha recopilat un procés \"heap dump\". Toca per compartir-lo."</string>
    <string name="dump_heap_title" msgid="5864292264307651673">"Vols compartir el \"heap dump\"?"</string>
    <string name="dump_heap_text" msgid="4809417337240334941">"El procés <xliff:g id="PROC">%1$s</xliff:g> ha superat el límit de <xliff:g id="SIZE">%2$s</xliff:g> de memòria del procés. Hi ha un procés \"heap dump\" disponible perquè el comparteixis amb el desenvolupador. Ves amb compte: aquest \"heap dump\" pot contenir les dades personals a les quals l\'aplicació tingui accés."</string>
    <string name="sendText" msgid="5209874571959469142">"Tria una acció per al text"</string>
    <string name="volume_ringtone" msgid="6885421406845734650">"Volum del timbre"</string>
    <string name="volume_music" msgid="5421651157138628171">"Volum de multimèdia"</string>
    <string name="volume_music_hint_playing_through_bluetooth" msgid="9165984379394601533">"S\'està reproduint per Bluetooth"</string>
    <string name="volume_music_hint_silent_ringtone_selected" msgid="8310739960973156272">"S\'ha establert el so de silenci"</string>
    <string name="volume_call" msgid="3941680041282788711">"Volum en trucada"</string>
    <string name="volume_bluetooth_call" msgid="2002891926351151534">"Volum en trucada per Bluetooth"</string>
    <string name="volume_alarm" msgid="1985191616042689100">"Volum de l\'alarma"</string>
    <string name="volume_notification" msgid="2422265656744276715">"Volum de notificacions"</string>
    <string name="volume_unknown" msgid="1400219669770445902">"Volum"</string>
    <string name="volume_icon_description_bluetooth" msgid="6538894177255964340">"Volum del Bluetooth"</string>
    <string name="volume_icon_description_ringer" msgid="3326003847006162496">"Volum del so"</string>
    <string name="volume_icon_description_incall" msgid="8890073218154543397">"Volum de trucada"</string>
    <string name="volume_icon_description_media" msgid="4217311719665194215">"Volum de multimèdia"</string>
    <string name="volume_icon_description_notification" msgid="7044986546477282274">"Volum de notificacions"</string>
    <string name="ringtone_default" msgid="3789758980357696936">"So predeterminat"</string>
    <string name="ringtone_default_with_actual" msgid="1767304850491060581">"Predeterminat (<xliff:g id="ACTUAL_RINGTONE">%1$s</xliff:g>)"</string>
    <string name="ringtone_silent" msgid="7937634392408977062">"Cap"</string>
    <string name="ringtone_picker_title" msgid="3515143939175119094">"Sons"</string>
    <string name="ringtone_picker_title_alarm" msgid="6473325356070549702">"Sons de l\'alarma"</string>
    <string name="ringtone_picker_title_notification" msgid="4837740874822788802">"Sons de notificació"</string>
    <string name="ringtone_unknown" msgid="3914515995813061520">"Desconegut"</string>
    <plurals name="wifi_available" formatted="false" msgid="7900333017752027322">
      <item quantity="other">Xarxes Wi-Fi disponibles</item>
      <item quantity="one">Xarxa Wi-Fi disponible</item>
    </plurals>
    <plurals name="wifi_available_detailed" formatted="false" msgid="1140699367193975606">
      <item quantity="other">Xarxes Wi-Fi obertes disponibles</item>
      <item quantity="one">Xarxa Wi-Fi oberta disponible</item>
    </plurals>
    <string name="wifi_available_title" msgid="3817100557900599505">"Connecta\'t a una xarxa Wi-Fi oberta"</string>
    <string name="wifi_available_carrier_network_title" msgid="4527932626916527897">"Connecta\'t a la xarxa Wi-Fi de l\'operador de telefonia mòbil"</string>
    <string name="wifi_available_title_connecting" msgid="1139126673968899002">"S\'està connectant a una xarxa Wi-Fi"</string>
    <string name="wifi_available_title_connected" msgid="7542672851522241548">"S\'ha connectat a la xarxa Wi-Fi"</string>
    <string name="wifi_available_title_failed_to_connect" msgid="6861772233582618132">"No s\'ha pogut connectar a una xarxa Wi-Fi"</string>
    <string name="wifi_available_content_failed_to_connect" msgid="3377406637062802645">"Toca per veure totes les xarxes"</string>
    <string name="wifi_available_action_connect" msgid="2635699628459488788">"Connecta"</string>
    <string name="wifi_available_action_all_networks" msgid="4368435796357931006">"Totes les xarxes"</string>
    <string name="wifi_suggestion_title" msgid="8951405130379148709">"Hi ha disponible una xarxa Wi‑Fi proposada per <xliff:g id="NAME">%s</xliff:g>"</string>
    <string name="wifi_suggestion_content" msgid="2658317015552324848">"Vols connectar-te a les xarxes proposades per <xliff:g id="NAME">%s</xliff:g>?"</string>
    <string name="wifi_suggestion_action_allow_app" msgid="3689946344485394085">"Sí"</string>
    <string name="wifi_suggestion_action_disallow_app" msgid="7977918905605931385">"No"</string>
    <string name="wifi_wakeup_onboarding_title" msgid="228772560195634292">"La Wi-Fi s\'activarà automàticament"</string>
    <string name="wifi_wakeup_onboarding_subtext" msgid="3989697580301186973">"Quan siguis a prop d\'una xarxa de qualitat desada"</string>
    <string name="wifi_wakeup_onboarding_action_disable" msgid="838648204200836028">"No tornis a activar"</string>
    <string name="wifi_wakeup_enabled_title" msgid="6534603733173085309">"La Wi‑Fi s\'ha activat automàticament"</string>
    <string name="wifi_wakeup_enabled_content" msgid="189330154407990583">"Ets a prop d\'una xarxa desada: <xliff:g id="NETWORK_SSID">%1$s</xliff:g>"</string>
    <string name="wifi_available_sign_in" msgid="9157196203958866662">"Inicia la sessió a la xarxa Wi-Fi"</string>
    <string name="network_available_sign_in" msgid="1848877297365446605">"Inicia la sessió a la xarxa"</string>
    <!-- no translation found for network_available_sign_in_detailed (8000081941447976118) -->
    <skip />
    <string name="wifi_no_internet" msgid="8938267198124654938">"La Wi-Fi no té accés a Internet"</string>
    <string name="wifi_no_internet_detailed" msgid="8083079241212301741">"Toca per veure les opcions"</string>
    <string name="captive_portal_logged_in_detailed" msgid="8489345381637456021">"S\'ha establert la connexió"</string>
    <string name="wifi_softap_config_change" msgid="8475911871165857607">"Canvis en la configuració del punt d\'accés Wi-Fi"</string>
    <string name="wifi_softap_config_change_summary" msgid="7601233252456548891">"Ha canviat la teva banda del punt d\'accés Wi-Fi."</string>
    <string name="wifi_softap_config_change_detailed" msgid="8022936822860678033">"Aquest dispositiu no admet utilitzar exclusivament una banda de 5 GHz. El dispositiu utilitzarà una banda de 5 GHz quan estigui disponible."</string>
    <string name="network_switch_metered" msgid="4671730921726992671">"Actualment en ús: <xliff:g id="NETWORK_TYPE">%1$s</xliff:g>"</string>
    <string name="network_switch_metered_detail" msgid="775163331794506615">"El dispositiu utilitza <xliff:g id="NEW_NETWORK">%1$s</xliff:g> en cas que <xliff:g id="PREVIOUS_NETWORK">%2$s</xliff:g> no tingui accés a Internet. És possible que s\'hi apliquin càrrecs."</string>
    <string name="network_switch_metered_toast" msgid="5779283181685974304">"Abans es feia servir la xarxa <xliff:g id="PREVIOUS_NETWORK">%1$s</xliff:g>; ara s\'utilitza <xliff:g id="NEW_NETWORK">%2$s</xliff:g>"</string>
  <string-array name="network_switch_type_name">
    <item msgid="3979506840912951943">"dades mòbils"</item>
    <item msgid="75483255295529161">"Wi-Fi"</item>
    <item msgid="6862614801537202646">"Bluetooth"</item>
    <item msgid="5447331121797802871">"Ethernet"</item>
    <item msgid="8257233890381651999">"VPN"</item>
  </string-array>
    <string name="network_switch_type_name_unknown" msgid="4552612897806660656">"una tipus de xarxa desconegut"</string>
    <string name="wifi_watchdog_network_disabled" msgid="7904214231651546347">"No s\'ha pogut connectar a la Wi-Fi"</string>
    <string name="wifi_watchdog_network_disabled_detailed" msgid="4917472096696322767">" té una mala connexió a Internet."</string>
    <string name="wifi_connect_alert_title" msgid="8455846016001810172">"Vols permetre la connexió?"</string>
    <string name="wifi_connect_alert_message" msgid="6451273376815958922">"L\'aplicació %1$s vol connectar-se a la xarxa Wi-Fi %2$s"</string>
    <string name="wifi_connect_default_application" msgid="7143109390475484319">"Una aplicació"</string>
    <string name="wifi_p2p_dialog_title" msgid="97611782659324517">"Wi-Fi Direct"</string>
    <string name="wifi_p2p_turnon_message" msgid="2909250942299627244">"Inicia Wi-Fi Direct. Això desactivarà el client/el punt d\'accés Wi-Fi."</string>
    <string name="wifi_p2p_failed_message" msgid="3763669677935623084">"No s\'ha pogut iniciar Wi-Fi Direct."</string>
    <string name="wifi_p2p_enabled_notification_title" msgid="2068321881673734886">"Wi-Fi Direct està activat"</string>
    <string name="wifi_p2p_enabled_notification_message" msgid="8064677407830620023">"Toca per veure la configuració"</string>
    <string name="accept" msgid="1645267259272829559">"Accepta"</string>
    <string name="decline" msgid="2112225451706137894">"Rebutja"</string>
    <string name="wifi_p2p_invitation_sent_title" msgid="1318975185112070734">"S\'ha enviat la invitació"</string>
    <string name="wifi_p2p_invitation_to_connect_title" msgid="4958803948658533637">"Invitació per connectar"</string>
    <string name="wifi_p2p_from_message" msgid="570389174731951769">"De:"</string>
    <string name="wifi_p2p_to_message" msgid="248968974522044099">"Per a:"</string>
    <string name="wifi_p2p_enter_pin_message" msgid="5920929550367828970">"Introdueix el PIN sol·licitat:"</string>
    <string name="wifi_p2p_show_pin_message" msgid="8530563323880921094">"PIN:"</string>
    <string name="wifi_p2p_frequency_conflict_message" product="tablet" msgid="8012981257742232475">"La tauleta es desconnectarà temporalment de la Wi-Fi mentre estigui connectada a <xliff:g id="DEVICE_NAME">%1$s</xliff:g>"</string>
    <string name="wifi_p2p_frequency_conflict_message" product="tv" msgid="3087858235069421128">"El televisor es desconnectarà temporalment de la Wi-Fi mentre estigui connectat a <xliff:g id="DEVICE_NAME">%1$s</xliff:g>."</string>
    <string name="wifi_p2p_frequency_conflict_message" product="default" msgid="7363907213787469151">"El telèfon es desconnectarà temporalment de la Wi-Fi mentre estigui connectat a <xliff:g id="DEVICE_NAME">%1$s</xliff:g>"</string>
    <string name="select_character" msgid="3365550120617701745">"Insereix un caràcter"</string>
    <string name="sms_control_title" msgid="7296612781128917719">"S\'estan enviant missatges SMS"</string>
    <string name="sms_control_message" msgid="3867899169651496433">"&lt;b&gt;<xliff:g id="APP_NAME">%1$s</xliff:g>&lt;/b&gt; està enviant molts missatges SMS. Vols permetre que aquesta aplicació continuï enviant missatges?"</string>
    <string name="sms_control_yes" msgid="3663725993855816807">"Permet"</string>
    <string name="sms_control_no" msgid="625438561395534982">"Denega"</string>
    <string name="sms_short_code_confirm_message" msgid="1645436466285310855">"&lt;b&gt;<xliff:g id="APP_NAME">%1$s</xliff:g>&lt;/b&gt; vol enviar un missatge a &lt;b&gt;<xliff:g id="DEST_ADDRESS">%2$s</xliff:g>&lt;/b&gt;."</string>
    <string name="sms_short_code_details" msgid="5873295990846059400">"Aquesta acció "<b>"pot produir càrrecs"</b>" al teu compte per a mòbils."</string>
    <string name="sms_premium_short_code_details" msgid="7869234868023975"><b>"Aquesta acció produirà càrrecs al teu compte per a mòbils."</b></string>
    <string name="sms_short_code_confirm_allow" msgid="4458878637111023413">"Envia"</string>
    <string name="sms_short_code_confirm_deny" msgid="2927389840209170706">"Cancel·la"</string>
    <string name="sms_short_code_remember_choice" msgid="5289538592272218136">"Recorda la meva selecció"</string>
    <string name="sms_short_code_remember_undo_instruction" msgid="4960944133052287484">"Pots canviar aquesta opció més endavant a Configuració &gt; Aplicacions"</string>
    <string name="sms_short_code_confirm_always_allow" msgid="3241181154869493368">"Permet sempre"</string>
    <string name="sms_short_code_confirm_never_allow" msgid="446992765774269673">"No permetis mai"</string>
    <string name="sim_removed_title" msgid="6227712319223226185">"Extracció de la targeta SIM"</string>
    <string name="sim_removed_message" msgid="2333164559970958645">"La xarxa mòbil no estarà disponible fins que no reiniciïs amb una targeta SIM vàlida inserida."</string>
    <string name="sim_done_button" msgid="827949989369963775">"Fet"</string>
    <string name="sim_added_title" msgid="3719670512889674693">"Addició de la targeta SIM"</string>
    <string name="sim_added_message" msgid="6599945301141050216">"Reinicia el dispositiu per accedir a la xarxa mòbil."</string>
    <string name="sim_restart_button" msgid="4722407842815232347">"Reinicia"</string>
    <string name="install_carrier_app_notification_title" msgid="9056007111024059888">"Activa el servei mòbil"</string>
    <string name="install_carrier_app_notification_text" msgid="3346681446158696001">"Baixa l\'aplicació de l\'operador de telefonia mòbil per activar la targeta SIM nova"</string>
    <string name="install_carrier_app_notification_text_app_name" msgid="1196505084835248137">"Baixa l\'aplicació <xliff:g id="APP_NAME">%1$s</xliff:g> per activar la targeta SIM nova"</string>
    <string name="install_carrier_app_notification_button" msgid="3094206295081900849">"Baixa l\'aplicació"</string>
    <string name="carrier_app_notification_title" msgid="8921767385872554621">"S\'ha inserit una SIM nova"</string>
    <string name="carrier_app_notification_text" msgid="1132487343346050225">"Toca per configurar-la"</string>
    <string name="time_picker_dialog_title" msgid="8349362623068819295">"Defineix l\'hora"</string>
    <string name="date_picker_dialog_title" msgid="5879450659453782278">"Establiment de data"</string>
    <string name="date_time_set" msgid="5777075614321087758">"Defineix"</string>
    <string name="date_time_done" msgid="2507683751759308828">"Fet"</string>
    <string name="perms_new_perm_prefix" msgid="8257740710754301407"><font size="12" fgcolor="#ff33b5e5">"NOU: "</font></string>
    <string name="perms_description_app" msgid="5139836143293299417">"Proporcionat per <xliff:g id="APP_NAME">%1$s</xliff:g>."</string>
    <string name="no_permissions" msgid="7283357728219338112">"No cal cap permís"</string>
    <string name="perm_costs_money" msgid="4902470324142151116">"pot ser que comporti càrrecs"</string>
    <string name="dlg_ok" msgid="7376953167039865701">"D\'acord"</string>
    <string name="usb_charging_notification_title" msgid="1595122345358177163">"S\'està carregant el dispositiu per USB"</string>
    <string name="usb_supplying_notification_title" msgid="4631045789893086181">"S\'està carregant el dispositiu connectat per USB"</string>
    <string name="usb_mtp_notification_title" msgid="4238227258391151029">"S\'ha activat la transferència de fitxers per USB"</string>
    <string name="usb_ptp_notification_title" msgid="5425857879922006878">"S\'ha activat el mode PTP per USB"</string>
    <string name="usb_tether_notification_title" msgid="3716143122035802501">"S\'ha activat la compartició de xarxa per USB"</string>
    <string name="usb_midi_notification_title" msgid="5356040379749154805">"S\'ha activat el mode MIDI per USB"</string>
    <string name="usb_accessory_notification_title" msgid="1785694450621427730">"S\'ha connectat un accessori USB"</string>
    <string name="usb_notification_message" msgid="3370903770828407960">"Toca per veure més opcions."</string>
    <string name="usb_power_notification_message" msgid="4647527153291917218">"S\'està carregant el dispositiu connectat. Toca per veure més opcions."</string>
    <string name="usb_unsupported_audio_accessory_title" msgid="3529881374464628084">"S\'ha detectat un accessori d\'àudio analògic"</string>
    <string name="usb_unsupported_audio_accessory_message" msgid="6309553946441565215">"El dispositiu connectat no és compatible amb aquest telèfon. Toca per obtenir més informació."</string>
    <string name="adb_active_notification_title" msgid="6729044778949189918">"Depuració per USB activada"</string>
    <string name="adb_active_notification_message" msgid="7463062450474107752">"Toca per desactivar la depuració per USB"</string>
    <string name="adb_active_notification_message" product="tv" msgid="8470296818270110396">"Selecciona per desactivar la depuració per USB"</string>
    <string name="usb_contaminant_detected_title" msgid="7136400633704058349">"Hi ha líquid o pols al port USB"</string>
    <string name="usb_contaminant_detected_message" msgid="832337061059487250">"El port USB es desactiva automàticament. Toca per obtenir més informació."</string>
    <string name="usb_contaminant_not_detected_title" msgid="4202417484434906086">"És segur utilitzar el port USB"</string>
    <string name="usb_contaminant_not_detected_message" msgid="2415791798244545292">"El telèfon ja no detecta líquids ni pols."</string>
    <string name="taking_remote_bugreport_notification_title" msgid="6742483073875060934">"S\'està creant l\'informe d\'errors…"</string>
    <string name="share_remote_bugreport_notification_title" msgid="4987095013583691873">"Vols compartir l\'informe d\'errors?"</string>
    <string name="sharing_remote_bugreport_notification_title" msgid="7572089031496651372">"S\'està compartint l\'informe d\'errors…"</string>
    <string name="share_remote_bugreport_notification_message_finished" msgid="6029609949340992866">"L\'administrador ha sol·licitat un informe d\'errors per resoldre els problemes d\'aquest dispositiu. És possible que es comparteixin aplicacions i dades."</string>
    <string name="share_remote_bugreport_action" msgid="6249476773913384948">"COMPARTEIX"</string>
    <string name="decline_remote_bugreport_action" msgid="6230987241608770062">"REBUTJA"</string>
    <string name="select_input_method" msgid="4653387336791222978">"Selecciona un mètode d\'introducció"</string>
    <string name="show_ime" msgid="2506087537466597099">"Mantén-lo en pantalla mentre el teclat físic està actiu"</string>
    <string name="hardware" msgid="194658061510127999">"Mostra el teclat virtual"</string>
    <string name="select_keyboard_layout_notification_title" msgid="597189518763083494">"Configura el teclat físic"</string>
    <string name="select_keyboard_layout_notification_message" msgid="8084622969903004900">"Toca per seleccionar l\'idioma i el disseny"</string>
    <string name="fast_scroll_alphabet" msgid="5433275485499039199">" ABCDEFGHIJKLMNOPQRSTUVWXYZ"</string>
    <string name="fast_scroll_numeric_alphabet" msgid="4030170524595123610">" 0123456789ABCDEFGHIJKLMNOPQRSTUVWXYZ"</string>
    <string name="alert_windows_notification_channel_group_name" msgid="1463953341148606396">"Mostra sobre altres aplicacions"</string>
    <string name="alert_windows_notification_channel_name" msgid="3116610965549449803">"S\'està superposant <xliff:g id="NAME">%s</xliff:g> a altres aplicacions"</string>
    <string name="alert_windows_notification_title" msgid="3697657294867638947">"<xliff:g id="NAME">%s</xliff:g> s\'està superposant a altres apps"</string>
    <string name="alert_windows_notification_message" msgid="8917232109522912560">"Si no vols que <xliff:g id="NAME">%s</xliff:g> utilitzi aquesta funció, toca per obrir la configuració i desactiva-la."</string>
    <string name="alert_windows_notification_turn_off_action" msgid="2902891971380544651">"Desactiva"</string>
    <string name="ext_media_checking_notification_title" msgid="4411133692439308924">"S\'està comprovant el suport (<xliff:g id="NAME">%s</xliff:g>)…"</string>
    <string name="ext_media_checking_notification_message" msgid="410185170877285434">"S\'està revisant el contingut actual"</string>
    <string name="ext_media_new_notification_title" msgid="1621805083736634077">"Suport extern nou (<xliff:g id="NAME">%s</xliff:g>)"</string>
    <string name="ext_media_new_notification_message" msgid="3673685270558405087">"Toca per configurar"</string>
    <string name="ext_media_ready_notification_message" msgid="4083398150380114462">"Per transferir fotos i fitxers multimèdia"</string>
    <string name="ext_media_unmountable_notification_title" msgid="4179418065210797130">"Problema amb el suport (<xliff:g id="NAME">%s</xliff:g>)"</string>
    <string name="ext_media_unmountable_notification_message" msgid="4193858924381066522">"Toca per solucionar el problema"</string>
    <string name="ext_media_unmountable_notification_message" product="tv" msgid="3941179940297874950">"La unitat següent està malmesa: <xliff:g id="NAME">%s</xliff:g>. Selecciona-la per solucionar-ho."</string>
    <string name="ext_media_unsupported_notification_title" msgid="3797642322958803257">"<xliff:g id="NAME">%s</xliff:g> no és compatible"</string>
    <string name="ext_media_unsupported_notification_message" msgid="6121601473787888589">"El dispositiu no admet la unitat <xliff:g id="NAME">%s</xliff:g>. Toca per configurar-la amb un format compatible."</string>
    <string name="ext_media_unsupported_notification_message" product="tv" msgid="3725436899820390906">"Aquest dispositiu no admet la unitat següent: <xliff:g id="NAME">%s</xliff:g>. Selecciona-la per configurar-la en un format compatible."</string>
    <string name="ext_media_badremoval_notification_title" msgid="3206248947375505416">"S\'ha extret <xliff:g id="NAME">%s</xliff:g> de manera inesperada"</string>
    <string name="ext_media_badremoval_notification_message" msgid="8556885808951260574">"Expulsa el suport extern abans d\'extreure\'l per evitar perdre\'n el contingut"</string>
    <string name="ext_media_nomedia_notification_title" msgid="6593814191061956856">"S\'ha suprimit el suport (<xliff:g id="NAME">%s</xliff:g>)"</string>
    <string name="ext_media_nomedia_notification_message" msgid="2110883356419799994">"Pot ser que algunes funcions no funcionin correctament. Insereix un altre dispositiu d\'emmagatzematge."</string>
    <string name="ext_media_unmounting_notification_title" msgid="5046532339291216076">"S\'està expulsant el suport (<xliff:g id="NAME">%s</xliff:g>)"</string>
    <string name="ext_media_unmounting_notification_message" msgid="1003926904442321115">"No extreguis el suport extern"</string>
    <string name="ext_media_init_action" msgid="7952885510091978278">"Configura"</string>
    <string name="ext_media_unmount_action" msgid="1121883233103278199">"Expulsa"</string>
    <string name="ext_media_browse_action" msgid="8322172381028546087">"Explora"</string>
    <string name="ext_media_seamless_action" msgid="6575980560886881233">"Canvia la sortida"</string>
    <string name="ext_media_missing_title" msgid="620980315821543904">"No es detecta <xliff:g id="NAME">%s</xliff:g>"</string>
    <string name="ext_media_missing_message" msgid="4012389235250987930">"Torna a inserir el dispositiu"</string>
    <string name="ext_media_move_specific_title" msgid="1471100343872375842">"S\'està desplaçant l\'aplicació <xliff:g id="NAME">%s</xliff:g>"</string>
    <string name="ext_media_move_title" msgid="1022809140035962662">"S\'estan desplaçant dades"</string>
    <string name="ext_media_move_success_title" msgid="7863652232242276066">"S\'ha transferit el contingut"</string>
    <string name="ext_media_move_success_message" msgid="8939137931961728009">"El contingut s\'ha transferit al suport extern (<xliff:g id="NAME">%s</xliff:g>)"</string>
    <string name="ext_media_move_failure_title" msgid="1604422634177382092">"No s\'ha pogut transferir"</string>
    <string name="ext_media_move_failure_message" msgid="7388950499623016135">"Torna a provar de transferir el contingut"</string>
    <string name="ext_media_status_removed" msgid="6576172423185918739">"S\'ha retirat"</string>
    <string name="ext_media_status_unmounted" msgid="2551560878416417752">"S\'ha expulsat"</string>
    <string name="ext_media_status_checking" msgid="6193921557423194949">"S\'està comprovant..."</string>
    <string name="ext_media_status_mounted" msgid="7253821726503179202">"Es pot fer servir"</string>
    <string name="ext_media_status_mounted_ro" msgid="8020978752406021015">"Només de lectura"</string>
    <string name="ext_media_status_bad_removal" msgid="8395398567890329422">"No s\'ha retirat de manera segura"</string>
    <string name="ext_media_status_unmountable" msgid="805594039236667894">"S\'ha malmès"</string>
    <string name="ext_media_status_unsupported" msgid="4691436711745681828">"No és compatible"</string>
    <string name="ext_media_status_ejecting" msgid="5463887263101234174">"S\'està expulsant…"</string>
    <string name="ext_media_status_formatting" msgid="1085079556538644861">"S\'està formatant..."</string>
    <string name="ext_media_status_missing" msgid="5638633895221670766">"No s\'ha inserit"</string>
    <string name="activity_list_empty" msgid="1675388330786841066">"No s\'ha trobat cap activitat coincident."</string>
    <string name="permlab_route_media_output" msgid="6243022988998972085">"indicar la sortida del fitxer multimèdia"</string>
    <string name="permdesc_route_media_output" msgid="4932818749547244346">"Permet que una aplicació indiqui la ruta de sortida de contingut multimèdia a altres dispositius externs."</string>
    <string name="permlab_readInstallSessions" msgid="3713753067455750349">"llegir les sessions d\'instal·lació"</string>
    <string name="permdesc_readInstallSessions" msgid="2049771699626019849">"Permet que una aplicació llegeixi les sessions d\'instal·lació i això permet veure detalls sobre les instal·lacions de paquet actives."</string>
    <string name="permlab_requestInstallPackages" msgid="5782013576218172577">"sol·licitar la instal·lació de paquets"</string>
    <string name="permdesc_requestInstallPackages" msgid="5740101072486783082">"Permet que una aplicació sol·liciti la instal·lació de paquets."</string>
    <string name="permlab_requestDeletePackages" msgid="1703686454657781242">"sol·licitar la supressió de paquets"</string>
    <string name="permdesc_requestDeletePackages" msgid="3406172963097595270">"Permet que una aplicació sol·liciti la supressió de paquets."</string>
    <string name="permlab_requestIgnoreBatteryOptimizations" msgid="8021256345643918264">"Demanar permís per ignorar les optimitzacions de bateria"</string>
    <string name="permdesc_requestIgnoreBatteryOptimizations" msgid="8359147856007447638">"Permet que una aplicació demani permís per ignorar les optimitzacions de bateria per a l\'aplicació."</string>
    <string name="tutorial_double_tap_to_zoom_message_short" msgid="1311810005957319690">"Piqueu dos cops per controlar el zoom"</string>
    <string name="gadget_host_error_inflating" msgid="4882004314906466162">"No s\'ha pogut afegir el widget."</string>
    <string name="ime_action_go" msgid="8320845651737369027">"Ves"</string>
    <string name="ime_action_search" msgid="658110271822807811">"Cerca"</string>
    <string name="ime_action_send" msgid="2316166556349314424">"Envia"</string>
    <string name="ime_action_next" msgid="3138843904009813834">"Següent"</string>
    <string name="ime_action_done" msgid="8971516117910934605">"Fet"</string>
    <string name="ime_action_previous" msgid="1443550039250105948">"Anterior"</string>
    <string name="ime_action_default" msgid="2840921885558045721">"Executa"</string>
    <string name="dial_number_using" msgid="5789176425167573586">"Marca el número\nmitjançant <xliff:g id="NUMBER">%s</xliff:g>"</string>
    <string name="create_contact_using" msgid="4947405226788104538">"Crea un contacte\nmitjançant <xliff:g id="NUMBER">%s</xliff:g>"</string>
    <string name="grant_credentials_permission_message_header" msgid="2106103817937859662">"Les aplicacions següents sol·liciten permís per accedir al teu compte, ara i en el futur."</string>
    <string name="grant_credentials_permission_message_footer" msgid="3125211343379376561">"Voleu permetre aquesta sol·licitud?"</string>
    <string name="grant_permissions_header_text" msgid="6874497408201826708">"Sol·licitud d\'accés"</string>
    <string name="allow" msgid="7225948811296386551">"Permet"</string>
    <string name="deny" msgid="2081879885755434506">"Denega"</string>
    <string name="permission_request_notification_title" msgid="6486759795926237907">"Permís sol·licitat"</string>
    <string name="permission_request_notification_with_subtitle" msgid="8530393139639560189">"S\'ha sol·licitat permís\nper al compte <xliff:g id="ACCOUNT">%s</xliff:g>."</string>
    <string name="forward_intent_to_owner" msgid="1207197447013960896">"Estàs utilitzant aquesta aplicació fora del perfil professional."</string>
    <string name="forward_intent_to_work" msgid="621480743856004612">"Estàs utilitzant l\'aplicació al perfil professional."</string>
    <string name="input_method_binding_label" msgid="1283557179944992649">"Mètode d\'introducció de text"</string>
    <string name="sync_binding_label" msgid="3687969138375092423">"Sincronització"</string>
    <string name="accessibility_binding_label" msgid="4148120742096474641">"Accessibilitat"</string>
    <string name="wallpaper_binding_label" msgid="1240087844304687662">"Fons de pantalla"</string>
    <string name="chooser_wallpaper" msgid="7873476199295190279">"Canvia el fons de pantalla"</string>
    <string name="notification_listener_binding_label" msgid="2014162835481906429">"Oient de notificacions"</string>
    <string name="vr_listener_binding_label" msgid="4316591939343607306">"Processador de RV"</string>
    <string name="condition_provider_service_binding_label" msgid="1321343352906524564">"Proveïdor de condicions"</string>
    <string name="notification_ranker_binding_label" msgid="774540592299064747">"Servei de classificació de notificacions"</string>
    <string name="vpn_title" msgid="19615213552042827">"VPN activada"</string>
    <string name="vpn_title_long" msgid="6400714798049252294">"<xliff:g id="APP">%s</xliff:g> ha activat VPN"</string>
    <string name="vpn_text" msgid="1610714069627824309">"Pica per gestionar la xarxa."</string>
    <string name="vpn_text_long" msgid="4907843483284977618">"Connectat a <xliff:g id="SESSION">%s</xliff:g>. Pica per gestionar la xarxa."</string>
    <string name="vpn_lockdown_connecting" msgid="6443438964440960745">"T\'estàs connectant a la VPN sempre activada…"</string>
    <string name="vpn_lockdown_connected" msgid="8202679674819213931">"Estàs connectat a la VPN sempre activada"</string>
    <string name="vpn_lockdown_disconnected" msgid="735805531187559719">"S\'ha desconnectat de la VPN sempre activada"</string>
    <string name="vpn_lockdown_error" msgid="3133844445659711681">"No s\'ha pogut establir la connexió a la VPN sempre activada"</string>
    <string name="vpn_lockdown_config" msgid="8151951501116759194">"Canvia la configuració de la xarxa o de la VPN"</string>
    <string name="upload_file" msgid="2897957172366730416">"Tria un fitxer"</string>
    <string name="no_file_chosen" msgid="6363648562170759465">"No s\'ha escollit cap fitxer"</string>
    <string name="reset" msgid="2448168080964209908">"Restableix"</string>
    <string name="submit" msgid="1602335572089911941">"Envia"</string>
    <string name="car_mode_disable_notification_title" msgid="5704265646471239078">"S\'està executant l\'aplicació de conducció"</string>
    <string name="car_mode_disable_notification_message" msgid="7647248420931129377">"Toca per sortir de l\'aplicació de conducció."</string>
    <string name="tethered_notification_title" msgid="3146694234398202601">"Compartició de xarxa o punt d\'accés Wi-Fi activat"</string>
    <string name="tethered_notification_message" msgid="2113628520792055377">"Toca per configurar."</string>
    <string name="disable_tether_notification_title" msgid="7526977944111313195">"La compartició de xarxa està desactivada"</string>
    <string name="disable_tether_notification_message" msgid="2913366428516852495">"Contacta amb el teu administrador per obtenir més informació"</string>
    <string name="back_button_label" msgid="2300470004503343439">"Enrere"</string>
    <string name="next_button_label" msgid="1080555104677992408">"Següent"</string>
    <string name="skip_button_label" msgid="1275362299471631819">"Omet"</string>
    <string name="no_matches" msgid="8129421908915840737">"Cap coincidència"</string>
    <string name="find_on_page" msgid="1946799233822820384">"Troba-ho a la pàgina"</string>
    <plurals name="matches_found" formatted="false" msgid="1210884353962081884">
      <item quantity="other"><xliff:g id="INDEX">%d</xliff:g> de <xliff:g id="TOTAL">%d</xliff:g></item>
      <item quantity="one">1 partida</item>
    </plurals>
    <string name="action_mode_done" msgid="7217581640461922289">"Fet"</string>
    <string name="progress_erasing" msgid="2569962663843586562">"S\'està esborrant l\'emmagatzematge compartit…"</string>
    <string name="share" msgid="1778686618230011964">"Comparteix"</string>
    <string name="find" msgid="4808270900322985960">"Cerca"</string>
    <string name="websearch" msgid="4337157977400211589">"Cerca al web"</string>
    <string name="find_next" msgid="5742124618942193978">"Cerca el següent"</string>
    <string name="find_previous" msgid="2196723669388360506">"Cerca l\'anterior"</string>
    <string name="gpsNotifTicker" msgid="5622683912616496172">"Sol·licitud d\'ubicació de <xliff:g id="NAME">%s</xliff:g>"</string>
    <string name="gpsNotifTitle" msgid="5446858717157416839">"Sol·licitud d\'ubicació"</string>
    <string name="gpsNotifMessage" msgid="1374718023224000702">"Sol·licitat per <xliff:g id="NAME">%1$s</xliff:g> (<xliff:g id="SERVICE">%2$s</xliff:g>)"</string>
    <string name="gpsVerifYes" msgid="2346566072867213563">"Sí"</string>
    <string name="gpsVerifNo" msgid="1146564937346454865">"No"</string>
    <string name="sync_too_many_deletes" msgid="5296321850662746890">"S\'ha superat el límit de supressions"</string>
    <string name="sync_too_many_deletes_desc" msgid="496551671008694245">"Hi ha <xliff:g id="NUMBER_OF_DELETED_ITEMS">%1$d</xliff:g> elements suprimits per a <xliff:g id="TYPE_OF_SYNC">%2$s</xliff:g>, compte <xliff:g id="ACCOUNT_NAME">%3$s</xliff:g>. Què vols fer?"</string>
    <string name="sync_really_delete" msgid="2572600103122596243">"Suprimeix els elements"</string>
    <string name="sync_undo_deletes" msgid="2941317360600338602">"Desfés les supressions"</string>
    <string name="sync_do_nothing" msgid="3743764740430821845">"No facis res per ara"</string>
    <string name="choose_account_label" msgid="5655203089746423927">"Tria un compte"</string>
    <string name="add_account_label" msgid="2935267344849993553">"Afegeix un compte"</string>
    <string name="add_account_button_label" msgid="3611982894853435874">"Afegeix un compte"</string>
    <string name="number_picker_increment_button" msgid="2412072272832284313">"Incrementa"</string>
    <string name="number_picker_decrement_button" msgid="476050778386779067">"Redueix"</string>
    <string name="number_picker_increment_scroll_mode" msgid="5259126567490114216">"Toca i mantén premut el número <xliff:g id="VALUE">%s</xliff:g>."</string>
    <string name="number_picker_increment_scroll_action" msgid="9101473045891835490">"Llisca cap amunt per augmentar i cap avall per disminuir."</string>
    <string name="time_picker_increment_minute_button" msgid="8865885114028614321">"Fes augmentar el minut"</string>
    <string name="time_picker_decrement_minute_button" msgid="6246834937080684791">"Fes disminuir el minut"</string>
    <string name="time_picker_increment_hour_button" msgid="3652056055810223139">"Fes augmentar l\'hora"</string>
    <string name="time_picker_decrement_hour_button" msgid="1377479863429214792">"Fes disminuir l\'hora"</string>
    <string name="time_picker_increment_set_pm_button" msgid="4147590696151230863">"Estableix com a p. m."</string>
    <string name="time_picker_decrement_set_am_button" msgid="8302140353539486752">"Estableix com a a. m."</string>
    <string name="date_picker_increment_month_button" msgid="5369998479067934110">"Fes augmentar el mes"</string>
    <string name="date_picker_decrement_month_button" msgid="1832698995541726019">"Fes disminuir el mes"</string>
    <string name="date_picker_increment_day_button" msgid="7130465412308173903">"Fes augmentar el dia"</string>
    <string name="date_picker_decrement_day_button" msgid="4131881521818750031">"Fes disminuir el dia"</string>
    <string name="date_picker_increment_year_button" msgid="6318697384310808899">"Fes augmentar l\'any"</string>
    <string name="date_picker_decrement_year_button" msgid="4482021813491121717">"Fes disminuir l\'any"</string>
    <string name="date_picker_prev_month_button" msgid="2858244643992056505">"Mes anterior"</string>
    <string name="date_picker_next_month_button" msgid="5559507736887605055">"Mes següent"</string>
    <string name="keyboardview_keycode_alt" msgid="4856868820040051939">"Alt"</string>
    <string name="keyboardview_keycode_cancel" msgid="1203984017245783244">"Cancel·la"</string>
    <string name="keyboardview_keycode_delete" msgid="3337914833206635744">"Suprimeix"</string>
    <string name="keyboardview_keycode_done" msgid="1992571118466679775">"Fet"</string>
    <string name="keyboardview_keycode_mode_change" msgid="4547387741906537519">"Canvi de mode"</string>
    <string name="keyboardview_keycode_shift" msgid="2270748814315147690">"Maj"</string>
    <string name="keyboardview_keycode_enter" msgid="2985864015076059467">"Retorn"</string>
    <string name="activitychooserview_choose_application" msgid="2125168057199941199">"Selecciona una aplicació"</string>
    <string name="activitychooserview_choose_application_error" msgid="8624618365481126668">"No s\'ha pogut iniciar <xliff:g id="APPLICATION_NAME">%s</xliff:g>."</string>
    <string name="shareactionprovider_share_with" msgid="806688056141131819">"Comparteix amb"</string>
    <string name="shareactionprovider_share_with_application" msgid="5627411384638389738">"Comparteix amb <xliff:g id="APPLICATION_NAME">%s</xliff:g>"</string>
    <string name="content_description_sliding_handle" msgid="415975056159262248">"Llisca el dit. Mantén premut."</string>
    <string name="description_target_unlock_tablet" msgid="3833195335629795055">"Llisca per desbloquejar."</string>
    <string name="action_bar_home_description" msgid="5293600496601490216">"Torna a la pàgina d\'inici"</string>
    <string name="action_bar_up_description" msgid="2237496562952152589">"Navega cap amunt"</string>
    <string name="action_menu_overflow_description" msgid="2295659037509008453">"Més opcions"</string>
    <string name="action_bar_home_description_format" msgid="7965984360903693903">"%1$s, %2$s"</string>
    <string name="action_bar_home_subtitle_description_format" msgid="6985546530471780727">"%1$s, %2$s, %3$s"</string>
    <string name="storage_internal" msgid="3570990907910199483">"Emmagatzematge intern compartit"</string>
    <string name="storage_sd_card" msgid="3282948861378286745">"Targeta SD"</string>
    <string name="storage_sd_card_label" msgid="6347111320774379257">"Targeta SD de: <xliff:g id="MANUFACTURER">%s</xliff:g>"</string>
    <string name="storage_usb_drive" msgid="6261899683292244209">"Unitat USB"</string>
    <string name="storage_usb_drive_label" msgid="4501418548927759953">"Unitat USB de: <xliff:g id="MANUFACTURER">%s</xliff:g>"</string>
    <string name="storage_usb" msgid="3017954059538517278">"Emmagatzematge USB"</string>
    <string name="extract_edit_menu_button" msgid="8940478730496610137">"Edita"</string>
    <string name="data_usage_warning_title" msgid="6499834033204801605">"Advertiment de dades"</string>
    <string name="data_usage_warning_body" msgid="7340198905103751676">"Has utilitzat <xliff:g id="APP">%s</xliff:g> de dades"</string>
    <string name="data_usage_mobile_limit_title" msgid="6561099244084267376">"Límit de dades mòbils assolit"</string>
    <string name="data_usage_wifi_limit_title" msgid="5803363779034792676">"Límit de dades Wi-Fi assolit"</string>
    <string name="data_usage_limit_body" msgid="2908179506560812973">"Les dades s\'han posat en pausa per a la resta del cicle"</string>
    <string name="data_usage_mobile_limit_snoozed_title" msgid="3171402244827034372">"Límit de dades mòbils superat"</string>
    <string name="data_usage_wifi_limit_snoozed_title" msgid="3547771791046344188">"Límit de dades Wi-Fi superat"</string>
    <string name="data_usage_limit_snoozed_body" msgid="1671222777207603301">"T\'has passat <xliff:g id="SIZE">%s</xliff:g> del límit establert"</string>
    <string name="data_usage_restricted_title" msgid="5965157361036321914">"Dades en segon pla restringides"</string>
    <string name="data_usage_restricted_body" msgid="469866376337242726">"Toca per suprimir la restricció."</string>
    <string name="data_usage_rapid_title" msgid="1809795402975261331">"Ús de dades mòbils elevat"</string>
    <string name="data_usage_rapid_body" msgid="6897825788682442715">"Les teves aplicacions han utilitzat més dades del que és habitual"</string>
    <string name="data_usage_rapid_app_body" msgid="5396680996784142544">"<xliff:g id="APP">%s</xliff:g> ha utilitzat més dades del que és habitual"</string>
    <string name="ssl_certificate" msgid="6510040486049237639">"Certificat de seguretat"</string>
    <string name="ssl_certificate_is_valid" msgid="6825263250774569373">"Aquest certificat és vàlid."</string>
    <string name="issued_to" msgid="454239480274921032">"Emès per a:"</string>
    <string name="common_name" msgid="2233209299434172646">"Nom comú:"</string>
    <string name="org_name" msgid="6973561190762085236">"Organització:"</string>
    <string name="org_unit" msgid="7265981890422070383">"Unitat organitzativa:"</string>
    <string name="issued_by" msgid="2647584988057481566">"Emès per:"</string>
    <string name="validity_period" msgid="8818886137545983110">"Validesa:"</string>
    <string name="issued_on" msgid="5895017404361397232">"Emès el:"</string>
    <string name="expires_on" msgid="3676242949915959821">"Data de caducitat:"</string>
    <string name="serial_number" msgid="758814067660862493">"Número de sèrie:"</string>
    <string name="fingerprints" msgid="4516019619850763049">"Empremtes"</string>
    <string name="sha256_fingerprint" msgid="4391271286477279263">"Empremta SHA-256:"</string>
    <string name="sha1_fingerprint" msgid="7930330235269404581">"Empremta SHA-1:"</string>
    <string name="activity_chooser_view_see_all" msgid="4292569383976636200">"Mostra-les totes"</string>
    <string name="activity_chooser_view_dialog_title_default" msgid="4710013864974040615">"Selecció de l\'activitat"</string>
    <string name="share_action_provider_share_with" msgid="5247684435979149216">"Comparteix amb"</string>
    <string name="sending" msgid="3245653681008218030">"S\'està enviant…"</string>
    <string name="launchBrowserDefault" msgid="2057951947297614725">"Vols iniciar el navegador?"</string>
    <string name="SetupCallDefault" msgid="5834948469253758575">"Vols acceptar la trucada?"</string>
    <string name="activity_resolver_use_always" msgid="8017770747801494933">"Sempre"</string>
    <string name="activity_resolver_use_once" msgid="2404644797149173758">"Només una vegada"</string>
    <string name="activity_resolver_app_settings" msgid="8965806928986509855">"Configuració"</string>
    <string name="activity_resolver_work_profiles_support" msgid="185598180676883455">"%1$s no admet perfils professionals."</string>
    <string name="default_audio_route_name" product="tablet" msgid="4617053898167127471">"Tauleta"</string>
    <string name="default_audio_route_name" product="tv" msgid="9158088547603019321">"Televisor"</string>
    <string name="default_audio_route_name" product="default" msgid="4239291273420140123">"Telèfon"</string>
    <string name="default_audio_route_name_dock_speakers" msgid="6240602982276591864">"Altaveus de la base"</string>
    <string name="default_audio_route_name_hdmi" msgid="1486254205617081251">"HDMI"</string>
    <string name="default_audio_route_name_headphones" msgid="8119971843803439110">"Auriculars"</string>
    <string name="default_audio_route_name_usb" msgid="1234984851352637769">"USB"</string>
    <string name="default_audio_route_category_name" msgid="3722811174003886946">"Sistema"</string>
    <string name="bluetooth_a2dp_audio_route_name" msgid="8575624030406771015">"Àudio per Bluetooth"</string>
    <string name="wireless_display_route_description" msgid="9070346425023979651">"Pantalla sense fil"</string>
    <string name="media_route_button_content_description" msgid="591703006349356016">"Emet"</string>
    <string name="media_route_chooser_title" msgid="1751618554539087622">"Connexió al dispositiu"</string>
    <string name="media_route_chooser_title_for_remote_display" msgid="3395541745872017583">"Emissió de pantalla al dispositiu"</string>
    <string name="media_route_chooser_searching" msgid="4776236202610828706">"S\'estan cercant dispositius…"</string>
    <string name="media_route_chooser_extended_settings" msgid="87015534236701604">"Configuració"</string>
    <string name="media_route_controller_disconnect" msgid="8966120286374158649">"Desconnecta"</string>
    <string name="media_route_status_scanning" msgid="7279908761758293783">"S\'està cercant…"</string>
    <string name="media_route_status_connecting" msgid="6422571716007825440">"S\'està connectant..."</string>
    <string name="media_route_status_available" msgid="6983258067194649391">"Disponible"</string>
    <string name="media_route_status_not_available" msgid="6739899962681886401">"No disponible"</string>
    <string name="media_route_status_in_use" msgid="4533786031090198063">"En ús"</string>
    <string name="display_manager_built_in_display_name" msgid="2583134294292563941">"Pantalla integrada"</string>
    <string name="display_manager_hdmi_display_name" msgid="1555264559227470109">"Pantalla HDMI"</string>
    <string name="display_manager_overlay_display_name" msgid="5142365982271620716">"Superposa #<xliff:g id="ID">%1$d</xliff:g>"</string>
    <string name="display_manager_overlay_display_title" msgid="652124517672257172">"<xliff:g id="NAME">%1$s</xliff:g>: <xliff:g id="WIDTH">%2$d</xliff:g> x <xliff:g id="HEIGHT">%3$d</xliff:g>, <xliff:g id="DPI">%4$d</xliff:g> dpi"</string>
    <string name="display_manager_overlay_display_secure_suffix" msgid="6022119702628572080">", segur"</string>
    <string name="activity_starter_block_bg_activity_starts_permissive" msgid="5692097903712956720">"A les futures compilacions de Q, es bloquejarà aquest inici d\'activitat en segon pla del paquet <xliff:g id="PACKAGENAME">%1$s</xliff:g>. Ves a go/q-bg-block."</string>
    <string name="activity_starter_block_bg_activity_starts_enforcing" msgid="8299522481076404353">"S\'ha bloquejat l\'inici d\'activitat en segon pla del paquet <xliff:g id="PACKAGENAME">%1$s</xliff:g>. Ves a go/q-bg-block."</string>
    <string name="kg_forgot_pattern_button_text" msgid="8852021467868220608">"He oblidat el patró"</string>
    <string name="kg_wrong_pattern" msgid="1850806070801358830">"Patró incorrecte"</string>
    <string name="kg_wrong_password" msgid="2333281762128113157">"Contrasenya incorrecta"</string>
    <string name="kg_wrong_pin" msgid="1131306510833563801">"PIN incorrecte"</string>
    <plurals name="kg_too_many_failed_attempts_countdown" formatted="false" msgid="8790651267324125694">
      <item quantity="other">Torna-ho a provar d\'aquí a <xliff:g id="NUMBER">%d</xliff:g> segons.</item>
      <item quantity="one">Torna-ho a provar d\'aquí a 1 segon.</item>
    </plurals>
    <string name="kg_pattern_instructions" msgid="398978611683075868">"Dibuixa el patró"</string>
    <string name="kg_sim_pin_instructions" msgid="2319508550934557331">"Introdueix el PIN de la SIM"</string>
    <string name="kg_pin_instructions" msgid="2377242233495111557">"Introdueix el PIN"</string>
    <string name="kg_password_instructions" msgid="5753646556186936819">"Introdueix la contrasenya"</string>
    <string name="kg_puk_enter_puk_hint" msgid="453227143861735537">"La SIM està desactivada. Introdueix el codi PUK per continuar. Contacta amb l\'operador de telefonia mòbil per obtenir detalls."</string>
    <string name="kg_puk_enter_pin_hint" msgid="7871604527429602024">"Introdueix el codi PIN"</string>
    <string name="kg_enter_confirm_pin_hint" msgid="325676184762529976">"Confirma el codi PIN"</string>
    <string name="kg_sim_unlock_progress_dialog_message" msgid="8950398016976865762">"S\'està desbloquejant la targeta SIM..."</string>
    <string name="kg_password_wrong_pin_code" msgid="1139324887413846912">"Codi PIN incorrecte."</string>
    <string name="kg_invalid_sim_pin_hint" msgid="8795159358110620001">"Escriu un PIN que tingui de 4 a 8 números."</string>
    <string name="kg_invalid_sim_puk_hint" msgid="6025069204539532000">"El codi PUK ha de tenir 8 números."</string>
    <string name="kg_invalid_puk" msgid="3638289409676051243">"Torna a introduir el codi PUK correcte. Els intents repetits faran que es desactivi la SIM permanentment."</string>
    <string name="kg_invalid_confirm_pin_hint" product="default" msgid="7003469261464593516">"Els codis PIN no coincideixen"</string>
    <string name="kg_login_too_many_attempts" msgid="6486842094005698475">"Massa intents incorrectes"</string>
    <string name="kg_login_instructions" msgid="1100551261265506448">"Per desbloquejar el telèfon, inicia la sessió amb el compte de Google."</string>
    <string name="kg_login_username_hint" msgid="5718534272070920364">"Nom d\'usuari (correu electrònic)"</string>
    <string name="kg_login_password_hint" msgid="9057289103827298549">"Contrasenya"</string>
    <string name="kg_login_submit_button" msgid="5355904582674054702">"Inicia la sessió"</string>
    <string name="kg_login_invalid_input" msgid="5754664119319872197">"Nom d\'usuari o contrasenya no vàlids."</string>
    <string name="kg_login_account_recovery_hint" msgid="5690709132841752974">"Has oblidat el teu nom d\'usuari o la contrasenya?\nVisita "<b>"google.com/accounts/recovery"</b>"."</string>
    <string name="kg_login_checking_password" msgid="1052685197710252395">"S\'està comprovant el compte…"</string>
    <string name="kg_too_many_failed_pin_attempts_dialog_message" msgid="8276745642049502550">"Has escrit malament el PIN <xliff:g id="NUMBER_0">%1$d</xliff:g> vegades. \n\nTorna-ho a provar d\'aquí a <xliff:g id="NUMBER_1">%2$d</xliff:g> segons."</string>
    <string name="kg_too_many_failed_password_attempts_dialog_message" msgid="7813713389422226531">"Has escrit malament la contrasenya <xliff:g id="NUMBER_0">%1$d</xliff:g> vegades. \n\nTorna-ho a provar d\'aquí a <xliff:g id="NUMBER_1">%2$d</xliff:g> segons."</string>
    <string name="kg_too_many_failed_pattern_attempts_dialog_message" msgid="74089475965050805">"Has dibuixat el patró de desbloqueig de manera incorrecta <xliff:g id="NUMBER_0">%1$d</xliff:g> vegades. \n\nTorna-ho a provar d\'aquí a <xliff:g id="NUMBER_1">%2$d</xliff:g> segons."</string>
    <string name="kg_failed_attempts_almost_at_wipe" product="tablet" msgid="1575557200627128949">"Has provat de desbloquejar la tauleta <xliff:g id="NUMBER_0">%1$d</xliff:g> vegades de manera incorrecta. D\'aquí a <xliff:g id="NUMBER_1">%2$d</xliff:g> intents incorrectes més, la tauleta es restablirà a la configuració predeterminada de fàbrica i es perdran totes les dades dels usuaris."</string>
    <string name="kg_failed_attempts_almost_at_wipe" product="tv" msgid="5621231220154419413">"Has provat de desbloquejar el televisor incorrectament <xliff:g id="NUMBER_0">%1$d</xliff:g> vegades. Tens <xliff:g id="NUMBER_1">%2$d</xliff:g> intents més abans no es restableixin els valors de fàbrica de l\'aparell i es perdin totes les dades d\'usuari."</string>
    <string name="kg_failed_attempts_almost_at_wipe" product="default" msgid="4051015943038199910">"Has provat de desbloquejar el telèfon <xliff:g id="NUMBER_0">%1$d</xliff:g> vegades de manera incorrecta. D\'aquí a <xliff:g id="NUMBER_1">%2$d</xliff:g> intents incorrectes més, el telèfon es restablirà a la configuració predeterminada de fàbrica i es perdran totes les dades dels usuaris."</string>
    <string name="kg_failed_attempts_now_wiping" product="tablet" msgid="2072996269148483637">"Has provat de desbloquejar la tauleta <xliff:g id="NUMBER">%d</xliff:g> vegades de manera incorrecta. Ara la tauleta es restablirà a la configuració predeterminada de fàbrica."</string>
    <string name="kg_failed_attempts_now_wiping" product="tv" msgid="4987878286750741463">"Has provat de desbloquejar el televisor incorrectament <xliff:g id="NUMBER">%d</xliff:g> vegades. Ara es restabliran els valors de fàbrica de l\'aparell."</string>
    <string name="kg_failed_attempts_now_wiping" product="default" msgid="4817627474419471518">"Has provat de desbloquejar el telèfon <xliff:g id="NUMBER">%d</xliff:g> vegades de manera incorrecta. Ara el telèfon es restablirà a la configuració predeterminada de fàbrica."</string>
    <string name="kg_failed_attempts_almost_at_login" product="tablet" msgid="3253575572118914370">"Has dibuixat el patró de desbloqueig <xliff:g id="NUMBER_0">%1$d</xliff:g> vegades de manera incorrecta. Si falles <xliff:g id="NUMBER_1">%2$d</xliff:g> vegades més, se\'t demanarà que desbloquegis la tauleta amb un compte de correu electrònic.\n\n Torna-ho a provar d\'aquí a <xliff:g id="NUMBER_2">%3$d</xliff:g> segons."</string>
    <string name="kg_failed_attempts_almost_at_login" product="tv" msgid="4224651132862313471">"Has dibuixat el patró de desbloqueig incorrectament <xliff:g id="NUMBER_0">%1$d</xliff:g> vegades. Tens <xliff:g id="NUMBER_1">%2$d</xliff:g> intents més abans no hagis de desbloquejar el televisor amb un compte de correu electrònic.\n\n Torna a provar-ho d\'aquí a <xliff:g id="NUMBER_2">%3$d</xliff:g> segons."</string>
    <string name="kg_failed_attempts_almost_at_login" product="default" msgid="1437638152015574839">"Has dibuixat el patró de desbloqueig <xliff:g id="NUMBER_0">%1$d</xliff:g> vegades de manera incorrecta. Si falles <xliff:g id="NUMBER_1">%2$d</xliff:g> vegades més, se\'t demanarà que desbloquegis el telèfon amb un compte de correu electrònic.\n\n Torna-ho a provar d\'aquí a <xliff:g id="NUMBER_2">%3$d</xliff:g> segons."</string>
    <string name="kg_text_message_separator" product="default" msgid="4160700433287233771">" — "</string>
    <string name="kg_reordering_delete_drop_target_text" msgid="7899202978204438708">"Elimina"</string>
    <string name="safe_media_volume_warning" product="default" msgid="2276318909314492312">"Vols apujar el volum per sobre del nivell recomanat?\n\nSi escoltes música a un volum alt durant períodes llargs, pots danyar-te l\'oïda."</string>
    <string name="accessibility_shortcut_warning_dialog_title" msgid="8404780875025725199">"Vols fer servir la drecera d\'accessibilitat?"</string>
    <string name="accessibility_shortcut_toogle_warning" msgid="7256507885737444807">"Si la drecera està activada, prem els dos botons de volum durant 3 segons, per iniciar una funció d\'accessibilitat.\n\n Funció d\'accessibilitat actual:\n <xliff:g id="SERVICE_NAME">%1$s</xliff:g>\n\n Pots canviar la funció a Configuració &gt; Accessibilitat."</string>
    <string name="disable_accessibility_shortcut" msgid="627625354248453445">"Desactiva la drecera"</string>
    <string name="leave_accessibility_shortcut_on" msgid="7653111894438512680">"Utilitza la drecera"</string>
    <string name="color_inversion_feature_name" msgid="4231186527799958644">"Inversió dels colors"</string>
    <string name="color_correction_feature_name" msgid="6779391426096954933">"Correcció del color"</string>
    <string name="accessibility_shortcut_enabling_service" msgid="7771852911861522636">"La drecera d\'accessibilitat ha activat <xliff:g id="SERVICE_NAME">%1$s</xliff:g>"</string>
    <string name="accessibility_shortcut_disabling_service" msgid="2747243438223109821">"La drecera d\'accessibilitat ha desactivat <xliff:g id="SERVICE_NAME">%1$s</xliff:g>"</string>
    <string name="accessibility_shortcut_spoken_feedback" msgid="8376923232350078434">"Mantén premudes les dues tecles de volum durant 3 segons per fer servir <xliff:g id="SERVICE_NAME">%1$s</xliff:g>"</string>
    <string name="accessibility_button_prompt_text" msgid="4234556536456854251">"Tria la funció que s\'utilitzarà quan toquis el botó Accessibilitat:"</string>
    <string name="accessibility_button_instructional_text" msgid="6942300463612999993">"Per canviar les funcions, toca i mantén premut el botó Accessibilitat."</string>
    <string name="accessibility_magnification_chooser_text" msgid="1227146738764986237">"Ampliació"</string>
    <string name="user_switched" msgid="3768006783166984410">"Usuari actual: <xliff:g id="NAME">%1$s</xliff:g>."</string>
    <string name="user_switching_message" msgid="2871009331809089783">"S\'està canviant a <xliff:g id="NAME">%1$s</xliff:g>…"</string>
    <string name="user_logging_out_message" msgid="8939524935808875155">"S\'està tancant la sessió de l\'usuari <xliff:g id="NAME">%1$s</xliff:g>…"</string>
    <string name="owner_name" msgid="2716755460376028154">"Propietari"</string>
    <string name="error_message_title" msgid="4510373083082500195">"Error"</string>
    <string name="error_message_change_not_allowed" msgid="1238035947357923497">"L\'administrador no permet aquest canvi"</string>
    <string name="app_not_found" msgid="3429141853498927379">"No s\'ha trobat cap aplicació per processar aquesta acció"</string>
    <string name="revoke" msgid="5404479185228271586">"Revoca"</string>
    <string name="mediasize_iso_a0" msgid="1994474252931294172">"ISO A0"</string>
    <string name="mediasize_iso_a1" msgid="3333060421529791786">"ISO A1"</string>
    <string name="mediasize_iso_a2" msgid="3097535991925798280">"ISO A2"</string>
    <string name="mediasize_iso_a3" msgid="3023213259314236123">"ISO A3"</string>
    <string name="mediasize_iso_a4" msgid="231745325296873764">"ISO A4"</string>
    <string name="mediasize_iso_a5" msgid="3484327407340865411">"ISO A5"</string>
    <string name="mediasize_iso_a6" msgid="4861908487129577530">"ISO A6"</string>
    <string name="mediasize_iso_a7" msgid="5890208588072936130">"ISO A7"</string>
    <string name="mediasize_iso_a8" msgid="4319425041085816612">"ISO A8"</string>
    <string name="mediasize_iso_a9" msgid="4882220529506432008">"ISO A9"</string>
    <string name="mediasize_iso_a10" msgid="2382866026365359391">"ISO A10"</string>
    <string name="mediasize_iso_b0" msgid="3651827147402009675">"ISO B0"</string>
    <string name="mediasize_iso_b1" msgid="6072859628278739957">"ISO B1"</string>
    <string name="mediasize_iso_b2" msgid="1348731852150380378">"ISO B2"</string>
    <string name="mediasize_iso_b3" msgid="2612510181259261379">"ISO B3"</string>
    <string name="mediasize_iso_b4" msgid="695151378838115434">"ISO B4"</string>
    <string name="mediasize_iso_b5" msgid="4863754285582212487">"ISO B5"</string>
    <string name="mediasize_iso_b6" msgid="5305816292139647241">"ISO B6"</string>
    <string name="mediasize_iso_b7" msgid="531673542602786624">"ISO B"</string>
    <string name="mediasize_iso_b8" msgid="9164474595708850034">"ISO B8"</string>
    <string name="mediasize_iso_b9" msgid="282102976764774160">"ISO B9"</string>
    <string name="mediasize_iso_b10" msgid="4517141714407898976">"ISO B10"</string>
    <string name="mediasize_iso_c0" msgid="3103521357901591100">"ISO C0"</string>
    <string name="mediasize_iso_c1" msgid="1231954105985048595">"ISO C1"</string>
    <string name="mediasize_iso_c2" msgid="927702816980087462">"ISO C2"</string>
    <string name="mediasize_iso_c3" msgid="835154173518304159">"ISO C3"</string>
    <string name="mediasize_iso_c4" msgid="5095951985108194011">"ISO C4"</string>
    <string name="mediasize_iso_c5" msgid="1985397450332305739">"ISO C5"</string>
    <string name="mediasize_iso_c6" msgid="8147421924174693013">"ISO C6"</string>
    <string name="mediasize_iso_c7" msgid="8993994925276122950">"ISO C7"</string>
    <string name="mediasize_iso_c8" msgid="6871178104139598957">"ISO C8"</string>
    <string name="mediasize_iso_c9" msgid="7983532635227561362">"ISO C9"</string>
    <string name="mediasize_iso_c10" msgid="5040764293406765584">"ISO C10"</string>
    <string name="mediasize_na_letter" msgid="2841414839888344296">"Carta"</string>
    <string name="mediasize_na_gvrnmt_letter" msgid="5295836838862962809">"Carta governamental"</string>
    <string name="mediasize_na_legal" msgid="8621364037680465666">"Legal"</string>
    <string name="mediasize_na_junior_legal" msgid="3309324162155085904">"Legal júnior"</string>
    <string name="mediasize_na_ledger" msgid="5567030340509075333">"Llibre major"</string>
    <string name="mediasize_na_tabloid" msgid="4571735038501661757">"Tabloide"</string>
    <string name="mediasize_na_index_3x5" msgid="5182901917818625126">"Fitxa 3 x 5"</string>
    <string name="mediasize_na_index_4x6" msgid="7687620625422312396">"Fitxa 4 x 6"</string>
    <string name="mediasize_na_index_5x8" msgid="8834215284646872800">"Fitxa 5 x 8"</string>
    <string name="mediasize_na_monarch" msgid="213639906956550754">"Monarch"</string>
    <string name="mediasize_na_quarto" msgid="835778493593023223">"Quart"</string>
    <string name="mediasize_na_foolscap" msgid="1573911237983677138">"Foli"</string>
    <string name="mediasize_chinese_roc_8k" msgid="3626855847189438896">"ROC 8K"</string>
    <string name="mediasize_chinese_roc_16k" msgid="9182191577022943355">"ROC 16K"</string>
    <string name="mediasize_chinese_prc_1" msgid="4793232644980170500">"PRC 1"</string>
    <string name="mediasize_chinese_prc_2" msgid="5404109730975720670">"PRC 2"</string>
    <string name="mediasize_chinese_prc_3" msgid="1335092253339363526">"PRC 3"</string>
    <string name="mediasize_chinese_prc_4" msgid="9167997800486569834">"PRC 4"</string>
    <string name="mediasize_chinese_prc_5" msgid="845875168823541497">"PRC 5"</string>
    <string name="mediasize_chinese_prc_6" msgid="3220325667692648789">"PRC 6"</string>
    <string name="mediasize_chinese_prc_7" msgid="1776792138507038527">"PRC 7"</string>
    <string name="mediasize_chinese_prc_8" msgid="1417176642687456692">"PRC 8"</string>
    <string name="mediasize_chinese_prc_9" msgid="4785983473123798365">"PRC 9"</string>
    <string name="mediasize_chinese_prc_10" msgid="7847982299391851899">"PRC 10"</string>
    <string name="mediasize_chinese_prc_16k" msgid="262793383539980677">"PRC 16K"</string>
    <string name="mediasize_chinese_om_pa_kai" msgid="5256815579447959814">"Pa Kai"</string>
    <string name="mediasize_chinese_om_dai_pa_kai" msgid="7336412963441354407">"Dai Pa Kai"</string>
    <string name="mediasize_chinese_om_jurro_ku_kai" msgid="6324465444100490742">"Jurro Ku Kai"</string>
    <string name="mediasize_japanese_jis_b10" msgid="1787262845627694376">"JIS B10"</string>
    <string name="mediasize_japanese_jis_b9" msgid="3336035783663287470">"JIS B9"</string>
    <string name="mediasize_japanese_jis_b8" msgid="6195398299104345731">"JIS B8"</string>
    <string name="mediasize_japanese_jis_b7" msgid="1674621886902828884">"JIS B7"</string>
    <string name="mediasize_japanese_jis_b6" msgid="4170576286062657435">"JIS B6"</string>
    <string name="mediasize_japanese_jis_b5" msgid="4899297958100032533">"JIS B5"</string>
    <string name="mediasize_japanese_jis_b4" msgid="4213158129126666847">"JIS B4"</string>
    <string name="mediasize_japanese_jis_b3" msgid="8513715307410310696">"JIS B3"</string>
    <string name="mediasize_japanese_jis_b2" msgid="4777690211897131190">"JIS B2"</string>
    <string name="mediasize_japanese_jis_b1" msgid="4608142385457034603">"JIS B1"</string>
    <string name="mediasize_japanese_jis_b0" msgid="7587108366572243991">"JIS B0"</string>
    <string name="mediasize_japanese_jis_exec" msgid="5244075432263649068">"JIS Exec"</string>
    <string name="mediasize_japanese_chou4" msgid="4941652015032631361">"Chou4"</string>
    <string name="mediasize_japanese_chou3" msgid="6387319169263957010">"Chou3"</string>
    <string name="mediasize_japanese_chou2" msgid="1299112025415343982">"Chou2"</string>
    <string name="mediasize_japanese_hagaki" msgid="8070115620644254565">"Hagaki"</string>
    <string name="mediasize_japanese_oufuku" msgid="6049065587307896564">"Oufuku"</string>
    <string name="mediasize_japanese_kahu" msgid="6872696027560065173">"Kahu"</string>
    <string name="mediasize_japanese_kaku2" msgid="2359077233775455405">"Kaku2"</string>
    <string name="mediasize_japanese_you4" msgid="2091777168747058008">"You4"</string>
    <string name="mediasize_unknown_portrait" msgid="3088043641616409762">"Vertical desconegut"</string>
    <string name="mediasize_unknown_landscape" msgid="4876995327029361552">"Horitzontal desconegut"</string>
    <string name="write_fail_reason_cancelled" msgid="7091258378121627624">"Cancel·lada"</string>
    <string name="write_fail_reason_cannot_write" msgid="8132505417935337724">"Error en escriure el contingut"</string>
    <string name="reason_unknown" msgid="6048913880184628119">"desconegut"</string>
    <string name="reason_service_unavailable" msgid="7824008732243903268">"El servei d\'impressió no està activat."</string>
    <string name="print_service_installed_title" msgid="2246317169444081628">"S\'ha instal·lat el servei <xliff:g id="NAME">%s</xliff:g>"</string>
    <string name="print_service_installed_message" msgid="5897362931070459152">"Toca per activar-lo"</string>
    <string name="restr_pin_enter_admin_pin" msgid="8641662909467236832">"Introdueix el PIN d\'administrador"</string>
    <string name="restr_pin_enter_pin" msgid="3395953421368476103">"Introdueix el PIN"</string>
    <string name="restr_pin_incorrect" msgid="8571512003955077924">"Incorrecte"</string>
    <string name="restr_pin_enter_old_pin" msgid="1462206225512910757">"PIN actual"</string>
    <string name="restr_pin_enter_new_pin" msgid="5959606691619959184">"PIN nou"</string>
    <string name="restr_pin_confirm_pin" msgid="8501523829633146239">"Confirma el PIN nou"</string>
    <string name="restr_pin_create_pin" msgid="8017600000263450337">"Crea un pin per modificar les restriccions"</string>
    <string name="restr_pin_error_doesnt_match" msgid="2224214190906994548">"Els PIN no coincideixen. Torna-ho a provar."</string>
    <string name="restr_pin_error_too_short" msgid="8173982756265777792">"El PIN és massa curt. Ha de tenir quatre dígits com a mínim."</string>
    <plurals name="restr_pin_countdown" formatted="false" msgid="9061246974881224688">
      <item quantity="other">Torna-ho a provar d\'aquí a <xliff:g id="COUNT">%d</xliff:g> segons</item>
      <item quantity="one">Torna-ho a provar d\'aquí a 1 segon</item>
    </plurals>
    <string name="restr_pin_try_later" msgid="973144472490532377">"Torna-ho a provar més tard"</string>
    <string name="immersive_cling_title" msgid="8394201622932303336">"Mode de pantalla completa"</string>
    <string name="immersive_cling_description" msgid="3482371193207536040">"Per sortir, llisca cap avall des de la part superior."</string>
    <string name="immersive_cling_positive" msgid="5016839404568297683">"D\'acord"</string>
    <string name="done_label" msgid="2093726099505892398">"Fet"</string>
    <string name="hour_picker_description" msgid="6698199186859736512">"Control circular de les hores"</string>
    <string name="minute_picker_description" msgid="8606010966873791190">"Control circular dels minuts"</string>
    <string name="select_hours" msgid="6043079511766008245">"Selecciona les hores"</string>
    <string name="select_minutes" msgid="3974345615920336087">"Selecciona els minuts"</string>
    <string name="select_day" msgid="7774759604701773332">"Selecciona un mes i un dia"</string>
    <string name="select_year" msgid="7952052866994196170">"Selecciona un any"</string>
    <string name="deleted_key" msgid="7659477886625566590">"<xliff:g id="KEY">%1$s</xliff:g> suprimit"</string>
    <string name="managed_profile_label_badge" msgid="2355652472854327647">"<xliff:g id="LABEL">%1$s</xliff:g> de la feina"</string>
    <string name="managed_profile_label_badge_2" msgid="5048136430082124036">"2n <xliff:g id="LABEL">%1$s</xliff:g> de la feina"</string>
    <string name="managed_profile_label_badge_3" msgid="2808305070321719040">"3r <xliff:g id="LABEL">%1$s</xliff:g> de la feina"</string>
    <string name="lock_to_app_unlock_pin" msgid="2552556656504331634">"Sol·licita el codi PIN per deixar de fixar"</string>
    <string name="lock_to_app_unlock_pattern" msgid="4182192144797225137">"Sol·licita el patró de desbloqueig per deixar de fixar"</string>
    <string name="lock_to_app_unlock_password" msgid="6380979775916974414">"Demana la contrasenya per deixar de fixar"</string>
    <string name="package_installed_device_owner" msgid="6875717669960212648">"Instal·lat per l\'administrador"</string>
    <string name="package_updated_device_owner" msgid="1847154566357862089">"Actualitzat per l\'administrador"</string>
    <string name="package_deleted_device_owner" msgid="2307122077550236438">"Suprimit per l\'administrador"</string>
    <string name="battery_saver_description_with_learn_more" msgid="6323937147992667707">"Per augmentar la durada de la bateria, el mode d\'estalvi de bateria desactiva algunes funcions i restringeix aplicacions. "<annotation id="url">"Més informació"</annotation></string>
    <string name="battery_saver_description" msgid="769989536172631582">"Per augmentar la durada de la bateria, el mode d\'estalvi de bateria desactiva algunes funcions i restringeix aplicacions."</string>
    <string name="data_saver_description" msgid="6015391409098303235">"Per reduir l\'ús de dades, la funció Economitzador de dades evita que determinades aplicacions enviïn o rebin dades en segon pla. L\'aplicació que estiguis fent servir podrà accedir a dades, però potser ho farà menys sovint. Això vol dir, per exemple, que les imatges no es mostraran fins que no les toquis."</string>
    <string name="data_saver_enable_title" msgid="4674073932722787417">"Activar Economitzador de dades?"</string>
    <string name="data_saver_enable_button" msgid="7147735965247211818">"Activa"</string>
    <plurals name="zen_mode_duration_minutes_summary" formatted="false" msgid="4367877408072000848">
      <item quantity="other">Durant %1$d minuts (fins a les <xliff:g id="FORMATTEDTIME_1">%2$s</xliff:g>)</item>
      <item quantity="one">Durant 1 minut (fins a les <xliff:g id="FORMATTEDTIME_0">%2$s</xliff:g>)</item>
    </plurals>
    <plurals name="zen_mode_duration_minutes_summary_short" formatted="false" msgid="6830154222366042597">
      <item quantity="other">Durant %1$d min (fins a: <xliff:g id="FORMATTEDTIME_1">%2$s</xliff:g>)</item>
      <item quantity="one">Durant 1 min (fins a: <xliff:g id="FORMATTEDTIME_0">%2$s</xliff:g>)</item>
    </plurals>
    <plurals name="zen_mode_duration_hours_summary" formatted="false" msgid="736789408293052283">
      <item quantity="other">Durant %1$d hores (fins a les <xliff:g id="FORMATTEDTIME_1">%2$s</xliff:g>)</item>
      <item quantity="one">Durant 1 hora (fins a les <xliff:g id="FORMATTEDTIME_0">%2$s</xliff:g>)</item>
    </plurals>
    <plurals name="zen_mode_duration_hours_summary_short" formatted="false" msgid="4787552595253082371">
      <item quantity="other">Durant %1$d h (fins a: <xliff:g id="FORMATTEDTIME_1">%2$s</xliff:g>)</item>
      <item quantity="one">Durant 1 h (fins a: <xliff:g id="FORMATTEDTIME_0">%2$s</xliff:g>)</item>
    </plurals>
    <plurals name="zen_mode_duration_minutes" formatted="false" msgid="5127407202506485571">
      <item quantity="other">Durant %d minuts</item>
      <item quantity="one">Durant un minut</item>
    </plurals>
    <plurals name="zen_mode_duration_minutes_short" formatted="false" msgid="2199350154433426128">
      <item quantity="other">Durant %d min</item>
      <item quantity="one">Durant 1 min</item>
    </plurals>
    <plurals name="zen_mode_duration_hours" formatted="false" msgid="6571961796799076730">
      <item quantity="other">Durant %d hores</item>
      <item quantity="one">Durant 1 hora</item>
    </plurals>
    <plurals name="zen_mode_duration_hours_short" formatted="false" msgid="6748277774662434217">
      <item quantity="other">Durant %d h</item>
      <item quantity="one">Durant 1 h</item>
    </plurals>
    <string name="zen_mode_until" msgid="7336308492289875088">"Fins a les <xliff:g id="FORMATTEDTIME">%1$s</xliff:g>"</string>
    <string name="zen_mode_alarm" msgid="9128205721301330797">"Fins a les <xliff:g id="FORMATTEDTIME">%1$s</xliff:g> (propera alarma)"</string>
    <string name="zen_mode_forever" msgid="931849471004038757">"Fins que no ho desactivi"</string>
    <string name="zen_mode_forever_dnd" msgid="3792132696572189081">"Fins que desactivis el mode No molestis"</string>
    <string name="zen_mode_rule_name_combination" msgid="191109939968076477">"<xliff:g id="FIRST">%1$s</xliff:g> / <xliff:g id="REST">%2$s</xliff:g>"</string>
    <string name="toolbar_collapse_description" msgid="2821479483960330739">"Replega"</string>
    <string name="zen_mode_feature_name" msgid="5254089399895895004">"No molestis"</string>
    <string name="zen_mode_downtime_feature_name" msgid="2626974636779860146">"Temps d\'inactivitat"</string>
    <string name="zen_mode_default_weeknights_name" msgid="3081318299464998143">"Nit entre setmana"</string>
    <string name="zen_mode_default_weekends_name" msgid="2786495801019345244">"Cap de setmana"</string>
    <string name="zen_mode_default_events_name" msgid="8158334939013085363">"Esdeveniment"</string>
    <string name="zen_mode_default_every_night_name" msgid="3012363838882944175">"Mentre dormo"</string>
    <string name="muted_by" msgid="5942954724562097128">"<xliff:g id="THIRD_PARTY">%1$s</xliff:g> està silenciant alguns sons"</string>
    <string name="system_error_wipe_data" msgid="6608165524785354962">"S\'ha produït un error intern al dispositiu i és possible que funcioni de manera inestable fins que restableixis les dades de fàbrica."</string>
    <string name="system_error_manufacturer" msgid="8086872414744210668">"S\'ha produït un error intern al dispositiu. Contacta amb el fabricant del dispositiu per obtenir més informació."</string>
    <string name="stk_cc_ussd_to_dial" msgid="5214333646366591205">"La sol·licitud USSD s\'ha canviat per una trucada estàndard"</string>
    <string name="stk_cc_ussd_to_ss" msgid="4884994189414782605">"La sol·licitud USSD s\'ha canviat per una sol·licitud SS"</string>
    <string name="stk_cc_ussd_to_ussd" msgid="5728637484565449312">"S\'ha canviat a una nova sol·licitud USSD"</string>
    <string name="stk_cc_ussd_to_dial_video" msgid="4134455726513175559">"La sol·licitud USSD s\'ha canviat per una videotrucada"</string>
    <string name="stk_cc_ss_to_dial" msgid="1360775164651754978">"La sol·licitud SS s\'ha canviat per una trucada estàndard"</string>
    <string name="stk_cc_ss_to_dial_video" msgid="6577956662913194947">"La sol·licitud SS s\'ha canviat per una videotrucada"</string>
    <string name="stk_cc_ss_to_ussd" msgid="5614626512855868785">"La sol·licitud SS s\'ha canviat per una sol·licitud USSD"</string>
    <string name="stk_cc_ss_to_ss" msgid="7716729801537709054">"S\'ha canviat a una nova sol·licitud SS"</string>
    <string name="notification_work_profile_content_description" msgid="4600554564103770764">"Perfil professional"</string>
    <string name="notification_alerted_content_description" msgid="1296617716556420585">"S\'ha enviat una alerta"</string>
    <string name="expand_button_content_description_collapsed" msgid="3609784019345534652">"Desplega"</string>
    <string name="expand_button_content_description_expanded" msgid="8520652707158554895">"Replega"</string>
    <string name="expand_action_accessibility" msgid="5307730695723718254">"desplega o replega"</string>
    <string name="usb_midi_peripheral_name" msgid="7221113987741003817">"Port perifèric USB d\'Android"</string>
    <string name="usb_midi_peripheral_manufacturer_name" msgid="7176526170008970168">"Android"</string>
    <string name="usb_midi_peripheral_product_name" msgid="4971827859165280403">"Port perifèric USB"</string>
    <string name="floating_toolbar_open_overflow_description" msgid="4797287862999444631">"Més opcions"</string>
    <string name="floating_toolbar_close_overflow_description" msgid="559796923090723804">"Tanca el menú addicional"</string>
    <string name="maximize_button_text" msgid="7543285286182446254">"Maximitza"</string>
    <string name="close_button_text" msgid="3937902162644062866">"Tanca"</string>
    <string name="notification_messaging_title_template" msgid="3452480118762691020">"<xliff:g id="CONVERSATION_TITLE">%1$s</xliff:g>: <xliff:g id="SENDER_NAME">%2$s</xliff:g>"</string>
    <plurals name="selected_count" formatted="false" msgid="7187339492915744615">
      <item quantity="other">Seleccionats: <xliff:g id="COUNT_1">%1$d</xliff:g></item>
      <item quantity="one">Seleccionats: <xliff:g id="COUNT_0">%1$d</xliff:g></item>
    </plurals>
    <string name="default_notification_channel_label" msgid="5929663562028088222">"Sense classificar"</string>
    <string name="importance_from_user" msgid="7318955817386549931">"Has definit la importància d\'aquestes notificacions."</string>
    <string name="importance_from_person" msgid="9160133597262938296">"Aquest missatge és important per les persones implicades."</string>
    <string name="user_creation_account_exists" msgid="1942606193570143289">"Concedeixes permís a <xliff:g id="APP">%1$s</xliff:g> per crear un usuari amb el compte <xliff:g id="ACCOUNT">%2$s</xliff:g>?"</string>
    <string name="user_creation_adding" msgid="4482658054622099197">"Concedeixes permís a <xliff:g id="APP">%1$s</xliff:g> per crear un usuari amb el compte <xliff:g id="ACCOUNT">%2$s</xliff:g>? (Ja hi ha un usuari amb aquest compte.)"</string>
    <string name="language_selection_title" msgid="2680677278159281088">"Afegeix un idioma"</string>
    <string name="country_selection_title" msgid="2954859441620215513">"Preferència de regió"</string>
    <string name="search_language_hint" msgid="7042102592055108574">"Nom de l\'idioma"</string>
    <string name="language_picker_section_suggested" msgid="8414489646861640885">"Suggerits"</string>
    <string name="language_picker_section_all" msgid="3097279199511617537">"Tots els idiomes"</string>
    <string name="region_picker_section_all" msgid="8966316787153001779">"Totes les regions"</string>
    <string name="locale_search_menu" msgid="2560710726687249178">"Cerca"</string>
    <string name="app_suspended_title" msgid="2075071241147969611">"L\'aplicació no està disponible"</string>
    <string name="app_suspended_default_message" msgid="123166680425711887">"<xliff:g id="APP_NAME_0">%1$s</xliff:g> no està disponible en aquests moments. Aquesta opció es gestiona a <xliff:g id="APP_NAME_1">%2$s</xliff:g>."</string>
    <string name="app_suspended_more_details" msgid="1131804827776778187">"Més informació"</string>
    <string name="work_mode_off_title" msgid="1118691887588435530">"Activar el perfil professional?"</string>
    <string name="work_mode_off_message" msgid="5130856710614337649">"S\'activaran les teves aplicacions per a la feina, les notificacions, les dades i altres funcions del perfil professional"</string>
    <string name="work_mode_turn_on" msgid="2062544985670564875">"Activa"</string>
    <string name="deprecated_target_sdk_message" msgid="1449696506742572767">"Aquesta aplicació es va crear per a una versió antiga d\'Android i pot ser que no funcioni correctament. Prova de cercar actualitzacions o contacta amb el desenvolupador."</string>
    <string name="deprecated_target_sdk_app_store" msgid="5032340500368495077">"Cerca actualitzacions"</string>
    <string name="new_sms_notification_title" msgid="8442817549127555977">"Tens missatges nous"</string>
    <string name="new_sms_notification_content" msgid="7002938807812083463">"Obre l\'aplicació d\'SMS per veure\'ls"</string>
    <string name="user_encrypted_title" msgid="9054897468831672082">"Algunes funcions es limitaran"</string>
    <string name="user_encrypted_message" msgid="4923292604515744267">"Toca per desbloquejar"</string>
    <string name="user_encrypted_detail" msgid="5708447464349420392">"Dades d\'usuari bloquejades"</string>
    <string name="profile_encrypted_detail" msgid="3700965619978314974">"Perfil professional bloquejat"</string>
    <string name="profile_encrypted_message" msgid="6964994232310195874">"Toca per desbloquejar el perfil"</string>
    <string name="usb_mtp_launch_notification_title" msgid="8359219638312208932">"S\'ha connectat a <xliff:g id="PRODUCT_NAME">%1$s</xliff:g>"</string>
    <string name="usb_mtp_launch_notification_description" msgid="8541876176425411358">"Toca per veure els fitxers"</string>
    <string name="pin_target" msgid="3052256031352291362">"Fixa"</string>
    <string name="unpin_target" msgid="3556545602439143442">"No fixis"</string>
    <string name="app_info" msgid="6856026610594615344">"Informació de l\'aplicació"</string>
    <string name="negative_duration" msgid="5688706061127375131">"-<xliff:g id="TIME">%1$s</xliff:g>"</string>
    <string name="demo_starting_message" msgid="5268556852031489931">"S\'està iniciant la demostració…"</string>
    <string name="demo_restarting_message" msgid="952118052531642451">"S\'està restablint el dispositiu…"</string>
    <string name="suspended_widget_accessibility" msgid="6712143096475264190">"<xliff:g id="LABEL">%1$s</xliff:g> s\'ha desactivat"</string>
    <string name="conference_call" msgid="3751093130790472426">"Conferència"</string>
    <string name="tooltip_popup_title" msgid="5253721848739260181">"Descripció emergent"</string>
    <string name="app_category_game" msgid="5431836943981492993">"Jocs"</string>
    <string name="app_category_audio" msgid="1659853108734301647">"Música i àudio"</string>
    <string name="app_category_video" msgid="2728726078629384196">"Pel·lícules i vídeos"</string>
    <string name="app_category_image" msgid="4867854544519846048">"Fotos i imatges"</string>
    <string name="app_category_social" msgid="5842783057834965912">"Xarxes socials i comunicació"</string>
    <string name="app_category_news" msgid="7496506240743986873">"Notícies i revistes"</string>
    <string name="app_category_maps" msgid="5878491404538024367">"Mapes i navegació"</string>
    <string name="app_category_productivity" msgid="3742083261781538852">"Productivitat"</string>
    <string name="device_storage_monitor_notification_channel" msgid="3295871267414816228">"Emmagatzematge del dispositiu"</string>
    <string name="adb_debugging_notification_channel_tv" msgid="5537766997350092316">"Depuració per USB"</string>
    <string name="time_picker_hour_label" msgid="2979075098868106450">"hora"</string>
    <string name="time_picker_minute_label" msgid="5168864173796598399">"minut"</string>
    <string name="time_picker_header_text" msgid="143536825321922567">"Defineix l\'hora"</string>
    <string name="time_picker_input_error" msgid="7574999942502513765">"Introdueix una hora vàlida"</string>
    <string name="time_picker_prompt_label" msgid="7588093983899966783">"Escriu l\'hora"</string>
    <string name="time_picker_text_input_mode_description" msgid="4148166758173708199">"Canvia al mode d\'introducció de text per introduir l\'hora."</string>
    <string name="time_picker_radial_mode_description" msgid="4953403779779557198">"Canvia al mode de rellotge per introduir l\'hora."</string>
    <string name="autofill_picker_accessibility_title" msgid="8469043291648711535">"Opcions d\'emplenament automàtic"</string>
    <string name="autofill_save_accessibility_title" msgid="7244365268417107822">"Desa per a emplenament automàtic"</string>
    <string name="autofill_error_cannot_autofill" msgid="7402758580060110371">"El contingut no es pot emplenar automàticament"</string>
    <string name="autofill_picker_no_suggestions" msgid="3908514303773350735">"Cap suggeriment d\'emplenament automàtic"</string>
    <plurals name="autofill_picker_some_suggestions" formatted="false" msgid="5506565809835815274">
      <item quantity="other"><xliff:g id="COUNT">%1$s</xliff:g> suggeriments d\'emplenament automàtic</item>
      <item quantity="one">Un suggeriment d\'emplenament automàtic</item>
    </plurals>
    <string name="autofill_save_title" msgid="327541108460384555">"Vols desar-ho a "<b>"<xliff:g id="LABEL">%1$s</xliff:g>"</b>"?"</string>
    <string name="autofill_save_title_with_type" msgid="2339135393607143594">"Vols desar <xliff:g id="TYPE">%1$s</xliff:g> a "<b>"<xliff:g id="LABEL">%2$s</xliff:g>"</b>"?"</string>
    <string name="autofill_save_title_with_2types" msgid="87616102361154432">"Vols desar <xliff:g id="TYPE_0">%1$s</xliff:g> i <xliff:g id="TYPE_1">%2$s</xliff:g> a "<b>"<xliff:g id="LABEL">%3$s</xliff:g>"</b>"?"</string>
    <string name="autofill_save_title_with_3types" msgid="4108978552969604555">"Vols desar <xliff:g id="TYPE_0">%1$s</xliff:g>, <xliff:g id="TYPE_1">%2$s</xliff:g> i <xliff:g id="TYPE_2">%3$s</xliff:g> a "<b>"<xliff:g id="LABEL">%4$s</xliff:g>"</b>"?"</string>
    <string name="autofill_update_title" msgid="5305781141104585279">"Vols actualitzar-ho a "<b>"<xliff:g id="LABEL">%1$s</xliff:g>"</b>"?"</string>
    <string name="autofill_update_title_with_type" msgid="4624181147422762233">"Vols actualitzar <xliff:g id="TYPE">%1$s</xliff:g> a "<b>"<xliff:g id="LABEL">%2$s</xliff:g>"</b>"?"</string>
    <string name="autofill_update_title_with_2types" msgid="2300113827053626484">"Vols actualitzar <xliff:g id="TYPE_0">%1$s</xliff:g> i <xliff:g id="TYPE_1">%2$s</xliff:g> a "<b>"<xliff:g id="LABEL">%3$s</xliff:g>"</b>"?"</string>
    <string name="autofill_update_title_with_3types" msgid="9089824354296211922">"Vols actualitzar <xliff:g id="TYPE_0">%1$s</xliff:g>, <xliff:g id="TYPE_1">%2$s</xliff:g> i <xliff:g id="TYPE_2">%3$s</xliff:g> a "<b>"<xliff:g id="LABEL">%4$s</xliff:g>"</b>"?"</string>
    <string name="autofill_save_yes" msgid="6398026094049005921">"Desa"</string>
    <string name="autofill_save_no" msgid="2625132258725581787">"No, gràcies"</string>
    <string name="autofill_update_yes" msgid="310358413273276958">"Actualitza"</string>
    <string name="autofill_save_type_password" msgid="5288448918465971568">"contrasenya"</string>
    <string name="autofill_save_type_address" msgid="4936707762193009542">"adreça"</string>
    <string name="autofill_save_type_credit_card" msgid="7127694776265563071">"targeta de crèdit"</string>
    <string name="autofill_save_type_username" msgid="239040540379769562">"nom d\'usuari"</string>
    <string name="autofill_save_type_email_address" msgid="5752949432129262174">"adreça electrònica"</string>
    <string name="etws_primary_default_message_earthquake" msgid="5541962250262769193">"Mantén la calma i busca refugi a prop."</string>
    <string name="etws_primary_default_message_tsunami" msgid="1887685943498368548">"Abandona immediatament les regions costaneres i riberenques, i cerca un lloc més segur, com ara un terreny elevat."</string>
    <string name="etws_primary_default_message_earthquake_and_tsunami" msgid="998797956848445862">"Mantén la calma i busca refugi a prop."</string>
    <string name="etws_primary_default_message_test" msgid="2709597093560037455">"Prova de missatges d\'emergència"</string>
    <string name="notification_reply_button_accessibility" msgid="3621714652387814344">"Respon"</string>
    <string name="etws_primary_default_message_others" msgid="6293148756130398971"></string>
    <string name="mmcc_authentication_reject" msgid="5767701075994754356">"La SIM no és compatible per a la veu"</string>
    <string name="mmcc_imsi_unknown_in_hlr" msgid="5316658473301462825">"La SIM no està proporcionada per a la veu"</string>
    <string name="mmcc_illegal_ms" msgid="807334478177362062">"La SIM no és compatible per a la veu"</string>
    <string name="mmcc_illegal_me" msgid="1950705155760872972">"El telèfon no és compatible per a la veu"</string>
    <string name="mmcc_authentication_reject_msim_template" msgid="1217031195834766479">"No s\'admet la SIM <xliff:g id="SIMNUMBER">%d</xliff:g>"</string>
    <string name="mmcc_imsi_unknown_in_hlr_msim_template" msgid="5636464607596778986">"La SIM <xliff:g id="SIMNUMBER">%d</xliff:g> no s\'ha proporcionat"</string>
    <string name="mmcc_illegal_ms_msim_template" msgid="5994323296399913454">"No s\'admet la SIM <xliff:g id="SIMNUMBER">%d</xliff:g>"</string>
    <string name="mmcc_illegal_me_msim_template" msgid="5550259730350571826">"No s\'admet la SIM <xliff:g id="SIMNUMBER">%d</xliff:g>"</string>
    <string name="popup_window_default_title" msgid="4874318849712115433">"Finestra emergent"</string>
    <string name="slice_more_content" msgid="8504342889413274608">"<xliff:g id="NUMBER">%1$d</xliff:g> més"</string>
    <string name="shortcut_restored_on_lower_version" msgid="4860853725206702336">"S\'ha canviat a una versió anterior de l\'aplicació o la versió actual no és compatible amb aquesta drecera"</string>
    <string name="shortcut_restore_not_supported" msgid="5028808567940014190">"No s\'ha pogut restaurar la drecera perquè l\'aplicació no permet la còpia de seguretat ni la restauració"</string>
    <string name="shortcut_restore_signature_mismatch" msgid="2406209324521327518">"No s\'ha pogut restaurar la drecera perquè la signatura de l\'aplicació no coincideix"</string>
    <string name="shortcut_restore_unknown_issue" msgid="8703738064603262597">"No s\'ha pogut restaurar la drecera"</string>
    <string name="shortcut_disabled_reason_unknown" msgid="5276016910284687075">"S\'ha desactivat la drecera"</string>
    <string name="harmful_app_warning_uninstall" msgid="4837672735619532931">"DESINSTAL·LA"</string>
    <string name="harmful_app_warning_open_anyway" msgid="596432803680914321">"OBRE IGUALMENT"</string>
    <string name="harmful_app_warning_title" msgid="8982527462829423432">"S\'ha detectat una aplicació perjudicial"</string>
    <string name="slices_permission_request" msgid="8484943441501672932">"<xliff:g id="APP_0">%1$s</xliff:g> vol mostrar porcions de l\'aplicació <xliff:g id="APP_2">%2$s</xliff:g>"</string>
    <string name="screenshot_edit" msgid="7867478911006447565">"Edita"</string>
    <string name="volume_dialog_ringer_guidance_vibrate" msgid="8902050240801159042">"Les trucades i les notificacions vibraran"</string>
    <string name="volume_dialog_ringer_guidance_silent" msgid="2128975224280276122">"Les trucades i les notificacions se silenciaran"</string>
    <string name="notification_channel_system_changes" msgid="5072715579030948646">"Canvis del sistema"</string>
    <string name="notification_channel_do_not_disturb" msgid="6766940333105743037">"No molestis"</string>
    <string name="zen_upgrade_notification_visd_title" msgid="3288313883409759733">"Novetat: el mode No molestis està amagant notificacions"</string>
    <string name="zen_upgrade_notification_visd_content" msgid="5533674060311631165">"Toca per obtenir més informació i canviar la configuració."</string>
    <string name="zen_upgrade_notification_title" msgid="3799603322910377294">"S\'ha canviat el mode No molestis"</string>
    <string name="zen_upgrade_notification_content" msgid="1794994264692424562">"Toca per consultar què s\'ha bloquejat."</string>
    <string name="notification_app_name_system" msgid="4205032194610042794">"Sistema"</string>
    <string name="notification_app_name_settings" msgid="7751445616365753381">"Configuració"</string>
    <string name="notification_appops_camera_active" msgid="5050283058419699771">"Càmera"</string>
    <string name="notification_appops_microphone_active" msgid="4335305527588191730">"Micròfon"</string>
    <string name="notification_appops_overlay_active" msgid="633813008357934729">"es mostra sobre altres aplicacions a la pantalla"</string>
    <string name="dynamic_mode_notification_channel_name" msgid="2348803891571320452">"Notificació d\'informació del mode de rutina"</string>
    <string name="dynamic_mode_notification_title" msgid="508815255807182035">"És possible que la bateria s\'esgoti abans de la càrrega habitual"</string>
    <string name="dynamic_mode_notification_summary" msgid="2541166298550402690">"S\'ha activat l\'estalvi de bateria per allargar-ne la durada"</string>
    <string name="mime_type_folder" msgid="7111951698626315204">"Carpeta"</string>
    <string name="mime_type_apk" msgid="5518003630972506900">"Aplicació per a Android"</string>
    <string name="mime_type_generic" msgid="6833871596845900027">"Fitxer"</string>
    <string name="mime_type_generic_ext" msgid="8450275970061657174">"Fitxer <xliff:g id="EXTENSION">%1$s</xliff:g>"</string>
    <string name="mime_type_audio" msgid="6289777657172050926">"Àudio"</string>
    <string name="mime_type_audio_ext" msgid="3270880987725816210">"Àudio <xliff:g id="EXTENSION">%1$s</xliff:g>"</string>
    <string name="mime_type_video" msgid="4093025777317307426">"Vídeo"</string>
    <string name="mime_type_video_ext" msgid="5643771615714173159">"Vídeo <xliff:g id="EXTENSION">%1$s</xliff:g>"</string>
    <string name="mime_type_image" msgid="3144284451605236371">"Imatge"</string>
    <string name="mime_type_image_ext" msgid="1514613218742736590">"Imatge <xliff:g id="EXTENSION">%1$s</xliff:g>"</string>
    <string name="mime_type_compressed" msgid="1645486037074943257">"Arxiu"</string>
    <string name="mime_type_compressed_ext" msgid="4232293058067801528">"Arxiu <xliff:g id="EXTENSION">%1$s</xliff:g>"</string>
    <string name="mime_type_document" msgid="1596838147256375966">"Document"</string>
    <string name="mime_type_document_ext" msgid="6327266601345501281">"Document <xliff:g id="EXTENSION">%1$s</xliff:g>"</string>
    <string name="mime_type_spreadsheet" msgid="2639138255207123557">"Full de càlcul"</string>
    <string name="mime_type_spreadsheet_ext" msgid="5508653032786106725">"Full de càlcul <xliff:g id="EXTENSION">%1$s</xliff:g>"</string>
    <string name="mime_type_presentation" msgid="6145604688774787357">"Presentació"</string>
    <string name="mime_type_presentation_ext" msgid="2982650207774823437">"Presentació <xliff:g id="EXTENSION">%1$s</xliff:g>"</string>
    <string name="car_loading_profile" msgid="3545132581795684027">"S\'està carregant"</string>
    <plurals name="file_count" formatted="false" msgid="1628600959752419449">
      <item quantity="other"><xliff:g id="FILE_NAME_2">%s</xliff:g> i <xliff:g id="COUNT_3">%d</xliff:g> fitxers més</item>
      <item quantity="one"><xliff:g id="FILE_NAME_0">%s</xliff:g> i <xliff:g id="COUNT_1">%d</xliff:g> fitxer més</item>
    </plurals>
<<<<<<< HEAD
=======
    <!-- no translation found for chooser_no_direct_share_targets (997970693708458895) -->
    <skip />
>>>>>>> 825827da
</resources><|MERGE_RESOLUTION|>--- conflicted
+++ resolved
@@ -308,28 +308,15 @@
     <string name="permgrouplab_phone" msgid="5229115638567440675">"Telèfon"</string>
     <string name="permgroupdesc_phone" msgid="6234224354060641055">"fer i gestionar trucades"</string>
     <string name="permgrouprequest_phone" msgid="9166979577750581037">"Vols permetre que &lt;b&gt;<xliff:g id="APP_NAME">%1$s</xliff:g>&lt;/b&gt; faci trucades i les gestioni?"</string>
-<<<<<<< HEAD
-    <!-- no translation found for permgrouplab_sensors (4838614103153567532) -->
-    <skip />
-=======
     <string name="permgrouplab_sensors" msgid="4838614103153567532">"Sensors corporals"</string>
->>>>>>> 825827da
     <string name="permgroupdesc_sensors" msgid="7147968539346634043">"accedir a les dades del sensor sobre els signes vitals"</string>
     <string name="permgrouprequest_sensors" msgid="6349806962814556786">"Vols permetre que &lt;b&gt;<xliff:g id="APP_NAME">%1$s</xliff:g>&lt;/b&gt; accedeixi a les dades del sensor de constants vitals?"</string>
     <string name="permgrouplab_aural" msgid="965607064083134896">"Música"</string>
     <string name="permgroupdesc_aural" msgid="4870189506255958055">"accedir a la teva música"</string>
     <string name="permgrouprequest_aural" msgid="6787926123071735620">"Vols permetre que &lt;b&gt;<xliff:g id="APP_NAME">%1$s</xliff:g>&lt;/b&gt; accedeixi a la teva música?"</string>
-<<<<<<< HEAD
-    <!-- no translation found for permgrouplab_visual (6477382108771145134) -->
-    <skip />
-    <string name="permgroupdesc_visual" msgid="3415827902566663546">"accedir a les teves fotos i als teus vídeos"</string>
-    <!-- no translation found for permgrouprequest_visual (3043752127595243314) -->
-    <skip />
-=======
     <string name="permgrouplab_visual" msgid="6477382108771145134">"Fotos i vídeos"</string>
     <string name="permgroupdesc_visual" msgid="3415827902566663546">"accedir a les teves fotos i als teus vídeos"</string>
     <string name="permgrouprequest_visual" msgid="3043752127595243314">"Vols permetre que &lt;b&gt;<xliff:g id="APP_NAME">%1$s</xliff:g>&lt;/b&gt; accedeixi a les fotos i als vídeos, incloses les ubicacions etiquetades?"</string>
->>>>>>> 825827da
     <string name="capability_title_canRetrieveWindowContent" msgid="3901717936930170320">"Recuperar el contingut de la finestra"</string>
     <string name="capability_desc_canRetrieveWindowContent" msgid="3772225008605310672">"Inspecciona el contingut d\'una finestra amb què estàs interaccionant."</string>
     <string name="capability_title_canRequestTouchExploration" msgid="3108723364676667320">"Activar Exploració tàctil"</string>
@@ -2033,9 +2020,6 @@
       <item quantity="other"><xliff:g id="FILE_NAME_2">%s</xliff:g> i <xliff:g id="COUNT_3">%d</xliff:g> fitxers més</item>
       <item quantity="one"><xliff:g id="FILE_NAME_0">%s</xliff:g> i <xliff:g id="COUNT_1">%d</xliff:g> fitxer més</item>
     </plurals>
-<<<<<<< HEAD
-=======
     <!-- no translation found for chooser_no_direct_share_targets (997970693708458895) -->
     <skip />
->>>>>>> 825827da
 </resources>