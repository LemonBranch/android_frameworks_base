<?xml version="1.0" encoding="UTF-8"?>
<!-- 
/* //device/apps/common/assets/res/any/strings.xml
**
** Copyright 2006, The Android Open Source Project
**
** Licensed under the Apache License, Version 2.0 (the "License");
** you may not use this file except in compliance with the License.
** You may obtain a copy of the License at
**
**     http://www.apache.org/licenses/LICENSE-2.0
**
** Unless required by applicable law or agreed to in writing, software
** distributed under the License is distributed on an "AS IS" BASIS,
** WITHOUT WARRANTIES OR CONDITIONS OF ANY KIND, either express or implied.
** See the License for the specific language governing permissions and
** limitations under the License.
*/
 -->

<resources xmlns:android="http://schemas.android.com/apk/res/android"
    xmlns:xliff="urn:oasis:names:tc:xliff:document:1.2">
    <string name="byteShort" msgid="8340973892742019101">"B"</string>
    <string name="kilobyteShort" msgid="7542884022844556968">"KB"</string>
    <string name="megabyteShort" msgid="6355851576770428922">"MB"</string>
    <string name="gigabyteShort" msgid="3259882455212193214">"GB"</string>
    <string name="terabyteShort" msgid="231613018159186962">"TB"</string>
    <string name="petabyteShort" msgid="5637816680144990219">"PB"</string>
    <string name="fileSizeSuffix" msgid="8897567456150907538">"<xliff:g id="NUMBER">%1$s</xliff:g> <xliff:g id="UNIT">%2$s</xliff:g>"</string>
    <string name="untitled" msgid="4638956954852782576">"&lt;Bez nazwy&gt;"</string>
    <string name="emptyPhoneNumber" msgid="7694063042079676517">"(Brak numeru telefonu)"</string>
    <string name="unknownName" msgid="6867811765370350269">"Nieznana"</string>
    <string name="defaultVoiceMailAlphaTag" msgid="2660020990097733077">"Poczta głosowa"</string>
    <string name="defaultMsisdnAlphaTag" msgid="2850889754919584674">"MSISDN1"</string>
    <string name="mmiError" msgid="5154499457739052907">"Problem z połączeniem lub błędny kod MMI."</string>
    <string name="mmiFdnError" msgid="5224398216385316471">"Operacja jest ograniczona wyłącznie do numerów ustalonych."</string>
    <string name="mmiErrorWhileRoaming" msgid="762488890299284230">"Podczas roamingu nie można zmienić ustawień przekazywania połączeń z telefonu."</string>
    <string name="serviceEnabled" msgid="8147278346414714315">"Usługa została włączona."</string>
    <string name="serviceEnabledFor" msgid="6856228140453471041">"Usługa została włączona dla:"</string>
    <string name="serviceDisabled" msgid="1937553226592516411">"Usługa została wyłączona."</string>
    <string name="serviceRegistered" msgid="6275019082598102493">"Rejestracja powiodła się."</string>
    <string name="serviceErased" msgid="1288584695297200972">"Wymazywanie zakończone pomyślnie."</string>
    <string name="passwordIncorrect" msgid="7612208839450128715">"Błędne hasło."</string>
    <string name="mmiComplete" msgid="8232527495411698359">"MMI zakończone."</string>
    <string name="badPin" msgid="9015277645546710014">"Wpisany stary kod PIN jest nieprawidłowy."</string>
    <string name="badPuk" msgid="5487257647081132201">"Wprowadzony kod PUK jest nieprawidłowy."</string>
    <string name="mismatchPin" msgid="609379054496863419">"Wpisane kody PIN nie są identyczne."</string>
    <string name="invalidPin" msgid="3850018445187475377">"Wpisz kod PIN o długości od 4 do 8 cyfr."</string>
    <string name="invalidPuk" msgid="8761456210898036513">"Wpisz kod PUK składający się z co najmniej 8 cyfr."</string>
    <string name="needPuk" msgid="919668385956251611">"Karta SIM jest zablokowana kodem PUK. Wprowadź kod PUK, aby odblokować kartę."</string>
    <string name="needPuk2" msgid="4526033371987193070">"Wprowadź kod PUK2, aby odblokować kartę SIM."</string>
    <string name="enablePin" msgid="209412020907207950">"Nie udało się. Włącz blokadę karty SIM/RUIM."</string>
    <plurals name="pinpuk_attempts" formatted="false" msgid="1251012001539225582">
      <item quantity="few">Masz jeszcze <xliff:g id="NUMBER_1">%d</xliff:g> próby, zanim karta SIM zostanie zablokowana.</item>
      <item quantity="many">Masz jeszcze <xliff:g id="NUMBER_1">%d</xliff:g> prób, zanim karta SIM zostanie zablokowana.</item>
      <item quantity="other">Masz jeszcze <xliff:g id="NUMBER_1">%d</xliff:g> próby, zanim karta SIM zostanie zablokowana.</item>
      <item quantity="one">Masz jeszcze <xliff:g id="NUMBER_0">%d</xliff:g> próbę, zanim karta SIM zostanie zablokowana.</item>
    </plurals>
    <string name="imei" msgid="2625429890869005782">"IMEI"</string>
    <string name="meid" msgid="4841221237681254195">"MEID"</string>
    <string name="ClipMmi" msgid="6952821216480289285">"ID rozmówcy przy połączeniach przychodzących"</string>
    <string name="ClirMmi" msgid="7784673673446833091">"ID rozmówcy przy połączeniach wychodzących"</string>
    <string name="ColpMmi" msgid="3065121483740183974">"Identyfikator połączonej linii"</string>
    <string name="ColrMmi" msgid="4996540314421889589">"Ograniczenie identyfikatora połączonej linii"</string>
    <string name="CfMmi" msgid="5123218989141573515">"Przekierowanie połączeń"</string>
    <string name="CwMmi" msgid="9129678056795016867">"Połączenia oczekujące"</string>
    <string name="BaMmi" msgid="455193067926770581">"Blokada dzwonienia"</string>
    <string name="PwdMmi" msgid="7043715687905254199">"Zmiana hasła"</string>
    <string name="PinMmi" msgid="3113117780361190304">"Zmiana kodu PIN"</string>
    <string name="CnipMmi" msgid="3110534680557857162">"Numer telefonu, z którego wykonywane jest połączenie, widoczny"</string>
    <string name="CnirMmi" msgid="3062102121430548731">"Numer telefonujący zastrzeżony"</string>
    <string name="ThreeWCMmi" msgid="9051047170321190368">"Połączenie dla trzech abonentów"</string>
    <string name="RuacMmi" msgid="7827887459138308886">"Odrzucanie niepożądanych, irytujących połączeń"</string>
    <string name="CndMmi" msgid="3116446237081575808">"Dostarczanie numeru telefonującego"</string>
    <string name="DndMmi" msgid="1265478932418334331">"Nie przeszkadzać"</string>
    <string name="CLIRDefaultOnNextCallOn" msgid="429415409145781923">"ID rozmówcy ustawiony jest domyślnie na „zastrzeżony”. Następne połączenie: zastrzeżony"</string>
    <string name="CLIRDefaultOnNextCallOff" msgid="3092918006077864624">"ID rozmówcy ustawiony jest domyślnie na „zastrzeżony”. Następne połączenie: nie zastrzeżony"</string>
    <string name="CLIRDefaultOffNextCallOn" msgid="6179425182856418465">"ID rozmówcy ustawiony jest domyślnie na „nie zastrzeżony”. Następne połączenie: zastrzeżony"</string>
    <string name="CLIRDefaultOffNextCallOff" msgid="2567998633124408552">"ID rozmówcy ustawiony jest domyślnie na „nie zastrzeżony”. Następne połączenie: nie zastrzeżony"</string>
    <string name="serviceNotProvisioned" msgid="8614830180508686666">"Usługa nie jest świadczona."</string>
    <string name="CLIRPermanent" msgid="3377371145926835671">"Nie możesz zmienić ustawienia ID rozmówcy."</string>
    <string name="RestrictedOnDataTitle" msgid="5221736429761078014">"Brak komórkowej usługi transmisji danych"</string>
    <string name="RestrictedOnEmergencyTitle" msgid="6855466023161191166">"Połączenia alarmowe są niedostępne"</string>
    <string name="RestrictedOnNormalTitle" msgid="3179574012752700984">"Brak usługi połączeń głosowych"</string>
    <string name="RestrictedOnAllVoiceTitle" msgid="8037246983606545202">"Brak usługi połączeń głosowych i alarmowych"</string>
    <string name="RestrictedStateContent" msgid="6538703255570997248">"Tymczasowo wyłączone przez operatora"</string>
    <string name="RestrictedStateContentMsimTemplate" msgid="673416791370248176">"Tymczasowo wyłączone przez operatora karty SIM <xliff:g id="SIMNUMBER">%d</xliff:g>"</string>
    <string name="NetworkPreferenceSwitchTitle" msgid="6982395015324165258">"Brak zasięgu sieci komórkowej"</string>
    <string name="NetworkPreferenceSwitchSummary" msgid="509327194863482733">"Spróbuj zmienić preferowaną sieć. Kliknij, by zmienić."</string>
    <string name="EmergencyCallWarningTitle" msgid="813380189532491336">"Połączenia alarmowe są niedostępne"</string>
    <string name="EmergencyCallWarningSummary" msgid="1899692069750260619">"Nie można nawiązywać połączeń alarmowych przez Wi‑Fi"</string>
    <string name="notification_channel_network_alert" msgid="4427736684338074967">"Alerty"</string>
    <string name="notification_channel_call_forward" msgid="2419697808481833249">"Przekierowanie połączeń"</string>
    <string name="notification_channel_emergency_callback" msgid="6686166232265733921">"Tryb alarmowego połączenia zwrotnego"</string>
    <string name="notification_channel_mobile_data_status" msgid="4575131690860945836">"Stan mobilnej transmisji danych"</string>
    <string name="notification_channel_sms" msgid="3441746047346135073">"SMS-y"</string>
    <string name="notification_channel_voice_mail" msgid="3954099424160511919">"Wiadomości poczty głosowej"</string>
    <string name="notification_channel_wfc" msgid="2130802501654254801">"Połączenia przez Wi-Fi"</string>
    <string name="notification_channel_sim" msgid="4052095493875188564">"Stan karty SIM"</string>
    <string name="peerTtyModeFull" msgid="6165351790010341421">"Drugie urządzenie zażądało trybu „TTY pełny”"</string>
    <string name="peerTtyModeHco" msgid="5728602160669216784">"Drugie urządzenie zażądało trybu „TTY HCO”"</string>
    <string name="peerTtyModeVco" msgid="1742404978686538049">"Drugie urządzenie zażądało trybu „TTY VCO”"</string>
    <string name="peerTtyModeOff" msgid="3280819717850602205">"Drugie urządzenie zażądało trybu „TTY wyłączony”"</string>
    <string name="serviceClassVoice" msgid="1258393812335258019">"Głos"</string>
    <string name="serviceClassData" msgid="872456782077937893">"Dane"</string>
    <string name="serviceClassFAX" msgid="5566624998840486475">"FAKS"</string>
    <string name="serviceClassSMS" msgid="2015460373701527489">"SMS"</string>
    <string name="serviceClassDataAsync" msgid="4523454783498551468">"Dane asynchroniczne"</string>
    <string name="serviceClassDataSync" msgid="7530000519646054776">"Synchronizacja"</string>
    <string name="serviceClassPacket" msgid="6991006557993423453">"Pakiet"</string>
    <string name="serviceClassPAD" msgid="3235259085648271037">"PAD"</string>
    <string name="roamingText0" msgid="7170335472198694945">"Wskaźnik roamingu włączony"</string>
    <string name="roamingText1" msgid="5314861519752538922">"Wskaźnik roamingu wyłączony"</string>
    <string name="roamingText2" msgid="8969929049081268115">"Migający wskaźnik roamingu"</string>
    <string name="roamingText3" msgid="5148255027043943317">"W innej okolicy"</string>
    <string name="roamingText4" msgid="8808456682550796530">"Poza biurem"</string>
    <string name="roamingText5" msgid="7604063252850354350">"Roaming – preferowany system"</string>
    <string name="roamingText6" msgid="2059440825782871513">"Roaming – dostępny system"</string>
    <string name="roamingText7" msgid="7112078724097233605">"Roaming – partner stowarzyszony"</string>
    <string name="roamingText8" msgid="5989569778604089291">"Roaming – partner Premium"</string>
    <string name="roamingText9" msgid="7969296811355152491">"Roaming – pełna funkcjonalność usługi"</string>
    <string name="roamingText10" msgid="3992906999815316417">"Roaming – częściowa funkcjonalność usługi"</string>
    <string name="roamingText11" msgid="4154476854426920970">"Baner roamingu włączony"</string>
    <string name="roamingText12" msgid="1189071119992726320">"Baner roamingu wyłączony"</string>
    <string name="roamingTextSearching" msgid="8360141885972279963">"Wyszukiwanie usługi"</string>
    <string name="wfcRegErrorTitle" msgid="3855061241207182194">"Nie udało się skonfigurować połączeń Wi-Fi"</string>
  <string-array name="wfcOperatorErrorAlertMessages">
    <item msgid="3910386316304772394">"Aby dzwonić i wysyłać wiadomości przez Wi-Fi, poproś swojego operatora o skonfigurowanie tej usługi. Potem ponownie włącz połączenia przez Wi-Fi w Ustawieniach. (Kod błędu: <xliff:g id="CODE">%1$s</xliff:g>)"</item>
  </string-array>
  <string-array name="wfcOperatorErrorNotificationMessages">
    <item msgid="7372514042696663278">"Podczas rejestrowania połączeń przez Wi-Fi u operatora wystąpił problem: <xliff:g id="CODE">%1$s</xliff:g>"</item>
  </string-array>
    <!-- no translation found for wfcSpnFormat_spn (4998685024207291232) -->
    <skip />
    <string name="wfcSpnFormat_spn_wifi_calling" msgid="136001023263502280">"<xliff:g id="SPN">%s</xliff:g>, połączenia przez Wi-Fi"</string>
    <string name="wfcSpnFormat_wlan_call" msgid="2533371081782489793">"Połączenie przez WLAN"</string>
    <string name="wfcSpnFormat_spn_wlan_call" msgid="2315240198303197168">"<xliff:g id="SPN">%s</xliff:g>, połączenie przez WLAN"</string>
    <string name="wfcSpnFormat_spn_wifi" msgid="6546481665561961938">"<xliff:g id="SPN">%s</xliff:g>, Wi-Fi"</string>
    <string name="wfcSpnFormat_wifi_calling_bar_spn" msgid="1726178784338466265">"Połączenia przez Wi-Fi | <xliff:g id="SPN">%s</xliff:g>"</string>
    <string name="wfcSpnFormat_spn_vowifi" msgid="4444638298656953681">"<xliff:g id="SPN">%s</xliff:g>, VoWifi"</string>
    <string name="wfcSpnFormat_wifi_calling" msgid="4990486735013125329">"Połączenia przez Wi-Fi"</string>
    <string name="wfcSpnFormat_wifi" msgid="1892673884655959773">"Wi-Fi"</string>
    <string name="wfcSpnFormat_wifi_calling_wo_hyphen" msgid="1336669776254502831">"Połączenia przez Wi-Fi"</string>
    <string name="wfcSpnFormat_vowifi" msgid="1765176406171272629">"VoWifi"</string>
    <string name="wifi_calling_off_summary" msgid="8720659586041656098">"Wył."</string>
    <string name="wfc_mode_wifi_preferred_summary" msgid="1994113411286935263">"Preferuj Wi-Fi"</string>
    <string name="wfc_mode_cellular_preferred_summary" msgid="1988279625335345908">"Preferowane komórkowe"</string>
    <string name="wfc_mode_wifi_only_summary" msgid="2379919155237869320">"Tylko Wi-Fi"</string>
    <string name="cfTemplateNotForwarded" msgid="1683685883841272560">"<xliff:g id="BEARER_SERVICE_CODE">{0}</xliff:g>: nieprzekierowane"</string>
    <string name="cfTemplateForwarded" msgid="1302922117498590521">"<xliff:g id="BEARER_SERVICE_CODE">{0}</xliff:g>: <xliff:g id="DIALING_NUMBER">{1}</xliff:g>"</string>
    <string name="cfTemplateForwardedTime" msgid="9206251736527085256">"<xliff:g id="BEARER_SERVICE_CODE">{0}</xliff:g>: <xliff:g id="DIALING_NUMBER">{1}</xliff:g> po <xliff:g id="TIME_DELAY">{2}</xliff:g> sekundach"</string>
    <string name="cfTemplateRegistered" msgid="5073237827620166285">"<xliff:g id="BEARER_SERVICE_CODE">{0}</xliff:g>: nieprzekierowane"</string>
    <string name="cfTemplateRegisteredTime" msgid="6781621964320635172">"<xliff:g id="BEARER_SERVICE_CODE">{0}</xliff:g>: nieprzekierowane"</string>
    <string name="fcComplete" msgid="3118848230966886575">"Wykonano kod funkcji."</string>
    <string name="fcError" msgid="3327560126588500777">"Problem z połączeniem lub nieprawidłowy kod funkcji."</string>
    <string name="httpErrorOk" msgid="1191919378083472204">"OK"</string>
    <string name="httpError" msgid="7956392511146698522">"Wystąpił błąd sieci."</string>
    <string name="httpErrorLookup" msgid="4711687456111963163">"Nie można znaleźć URL-a."</string>
    <string name="httpErrorUnsupportedAuthScheme" msgid="6299980280442076799">"Schemat uwierzytelniania witryny nie jest obsługiwany."</string>
    <string name="httpErrorAuth" msgid="1435065629438044534">"Nie można uwierzytelnić."</string>
    <string name="httpErrorProxyAuth" msgid="1788207010559081331">"Autoryzacja przez serwer proxy zakończyła się niepowodzeniem."</string>
    <string name="httpErrorConnect" msgid="8714273236364640549">"Nie można nawiązać połączenia z serwerem."</string>
    <string name="httpErrorIO" msgid="2340558197489302188">"Nie można nawiązać połączenia z serwerem. Spróbuj ponownie później."</string>
    <string name="httpErrorTimeout" msgid="4743403703762883954">"Zbyt długi czas oczekiwania na połączenie z serwerem."</string>
    <string name="httpErrorRedirectLoop" msgid="8679596090392779516">"Strona zawiera zbyt wiele przekierowań do serwerów."</string>
    <string name="httpErrorUnsupportedScheme" msgid="5015730812906192208">"Protokół nie jest obsługiwany."</string>
    <string name="httpErrorFailedSslHandshake" msgid="96549606000658641">"Nie można ustanowić bezpiecznego połączenia."</string>
    <string name="httpErrorBadUrl" msgid="3636929722728881972">"Nie można otworzyć strony, ponieważ URL jest nieprawidłowy."</string>
    <string name="httpErrorFile" msgid="2170788515052558676">"Nie można uzyskać dostępu do pliku."</string>
    <string name="httpErrorFileNotFound" msgid="6203856612042655084">"Nie można znaleźć żądanego pliku."</string>
    <string name="httpErrorTooManyRequests" msgid="1235396927087188253">"Zbyt wiele żądań jest przetwarzanych. Spróbuj ponownie później."</string>
    <string name="notification_title" msgid="8967710025036163822">"Błąd logowania na konto <xliff:g id="ACCOUNT">%1$s</xliff:g>"</string>
    <string name="contentServiceSync" msgid="8353523060269335667">"Synchronizacja"</string>
    <string name="contentServiceSyncNotificationTitle" msgid="7036196943673524858">"Nie udało się zsynchronizować"</string>
    <string name="contentServiceTooManyDeletesNotificationDesc" msgid="4884451152168188763">"Próbowano usunąć zbyt wiele elementów z aplikacji <xliff:g id="CONTENT_TYPE">%s</xliff:g>."</string>
    <string name="low_memory" product="tablet" msgid="6494019234102154896">"Pamięć tabletu jest pełna. Usuń niektóre pliki, aby zwolnić miejsce."</string>
    <string name="low_memory" product="watch" msgid="4415914910770005166">"Pamięć w zegarku jest pełna. Usuń niektóre pliki, by zwolnić miejsce."</string>
    <string name="low_memory" product="tv" msgid="516619861191025923">"Pamięć telewizora jest pełna. Usuń jakieś pliki, by zwolnić miejsce."</string>
    <string name="low_memory" product="default" msgid="3475999286680000541">"Pamięć telefonu jest pełna. Usuń niektóre pliki, aby zwolnić miejsce."</string>
    <plurals name="ssl_ca_cert_warning" formatted="false" msgid="5106721205300213569">
      <item quantity="few">Urzędy certyfikacji zostały zainstalowane</item>
      <item quantity="many">Urzędy certyfikacji zostały zainstalowane</item>
      <item quantity="other">Urzędy certyfikacji zostały zainstalowane</item>
      <item quantity="one">Urząd certyfikacji został zainstalowany</item>
    </plurals>
    <string name="ssl_ca_cert_noti_by_unknown" msgid="4475437862189850602">"Przez nieznany podmiot zewnętrzny"</string>
    <string name="ssl_ca_cert_noti_by_administrator" msgid="3541729986326153557">"Przez administratora Twojego profilu do pracy"</string>
    <string name="ssl_ca_cert_noti_managed" msgid="4030263497686867141">"Przez <xliff:g id="MANAGING_DOMAIN">%s</xliff:g>"</string>
    <string name="work_profile_deleted" msgid="5005572078641980632">"Usunięto profil służbowy"</string>
    <string name="work_profile_deleted_details" msgid="6307630639269092360">"Brakuje aplikacji administratora profilu do pracy lub jest ona uszkodzona. Dlatego Twój profil służbowy i związane z nim dane zostały usunięte. Skontaktuj się ze swoim administratorem, by uzyskać pomoc."</string>
    <string name="work_profile_deleted_description_dpm_wipe" msgid="8823792115612348820">"Twój profil służbowy nie jest już dostępny na tym urządzeniu"</string>
    <string name="work_profile_deleted_reason_maximum_password_failure" msgid="8986903510053359694">"Zbyt wiele prób podania hasła"</string>
    <string name="network_logging_notification_title" msgid="6399790108123704477">"Urządzenie jest zarządzane"</string>
    <string name="network_logging_notification_text" msgid="7930089249949354026">"Twoja organizacja zarządza tym urządzeniem i może monitorować ruch w sieci. Kliknij, by dowiedzieć się więcej."</string>
    <string name="factory_reset_warning" msgid="5423253125642394387">"Twoje urządzenie zostanie wyczyszczone"</string>
    <string name="factory_reset_message" msgid="9024647691106150160">"Nie można użyć aplikacji administratora. Dane z urządzenia zostaną wykasowane.\n\nJeśli masz pytania, skontaktuj się z administratorem organizacji."</string>
    <string name="printing_disabled_by" msgid="8936832919072486965">"Drukowanie wyłączone przez: <xliff:g id="OWNER_APP">%s</xliff:g>."</string>
    <string name="me" msgid="6545696007631404292">"Ja"</string>
    <string name="power_dialog" product="tablet" msgid="8545351420865202853">"Opcje tabletu"</string>
    <string name="power_dialog" product="tv" msgid="6153888706430556356">"Opcje telewizora"</string>
    <string name="power_dialog" product="default" msgid="1319919075463988638">"Opcje telefonu"</string>
    <string name="silent_mode" msgid="7167703389802618663">"Tryb cichy"</string>
    <string name="turn_on_radio" msgid="3912793092339962371">"Włącz połączenia bezprzewodowe"</string>
    <string name="turn_off_radio" msgid="8198784949987062346">"Wyłącz połączenia bezprzewodowe"</string>
    <string name="screen_lock" msgid="799094655496098153">"Blokada ekranu"</string>
    <string name="power_off" msgid="4266614107412865048">"Wyłącz"</string>
    <string name="silent_mode_silent" msgid="319298163018473078">"Dzwonek wyłączony"</string>
    <string name="silent_mode_vibrate" msgid="7072043388581551395">"Dzwonek z wibracjami"</string>
    <string name="silent_mode_ring" msgid="8592241816194074353">"Dzwonek włączony"</string>
    <string name="reboot_to_update_title" msgid="6212636802536823850">"Aktualizacja systemu Android"</string>
    <string name="reboot_to_update_prepare" msgid="6305853831955310890">"Przygotowuję do aktualizacji…"</string>
    <string name="reboot_to_update_package" msgid="3871302324500927291">"Przetwarzam pakiet aktualizacji…"</string>
    <string name="reboot_to_update_reboot" msgid="6428441000951565185">"Uruchamiam ponownie…"</string>
    <string name="reboot_to_reset_title" msgid="4142355915340627490">"Przywracanie danych fabrycznych"</string>
    <string name="reboot_to_reset_message" msgid="2432077491101416345">"Uruchamiam ponownie…"</string>
    <string name="shutdown_progress" msgid="2281079257329981203">"Wyłączanie..."</string>
    <string name="shutdown_confirm" product="tablet" msgid="3385745179555731470">"Tablet zostanie wyłączony."</string>
    <string name="shutdown_confirm" product="tv" msgid="476672373995075359">"Telewizor zostanie wyłączony."</string>
    <string name="shutdown_confirm" product="watch" msgid="3490275567476369184">"Zegarek zostanie wyłączony."</string>
    <string name="shutdown_confirm" product="default" msgid="649792175242821353">"Telefon zostanie wyłączony"</string>
    <string name="shutdown_confirm_question" msgid="2906544768881136183">"Czy chcesz wyłączyć?"</string>
    <string name="reboot_safemode_title" msgid="7054509914500140361">"Uruchom w trybie awaryjnym"</string>
    <string name="reboot_safemode_confirm" msgid="55293944502784668">"Chcesz uruchomić urządzenie w trybie awaryjnym? W ten sposób wyłączysz wszystkie zainstalowane aplikacje innych firm. Zostaną one przywrócone po ponownym uruchomieniu."</string>
    <string name="recent_tasks_title" msgid="3691764623638127888">"Najnowsze"</string>
    <string name="no_recent_tasks" msgid="8794906658732193473">"Brak ostatnio uruchomionych aplikacji."</string>
    <string name="global_actions" product="tablet" msgid="408477140088053665">"Opcje tabletu"</string>
    <string name="global_actions" product="tv" msgid="7240386462508182976">"Opcje telewizora"</string>
    <string name="global_actions" product="default" msgid="2406416831541615258">"Opcje telefonu"</string>
    <string name="global_action_lock" msgid="2844945191792119712">"Blokada ekranu"</string>
    <string name="global_action_power_off" msgid="4471879440839879722">"Wyłącz"</string>
    <string name="global_action_emergency" msgid="7112311161137421166">"Alarmowy"</string>
    <string name="global_action_bug_report" msgid="7934010578922304799">"Zgłoszenie błędu"</string>
    <string name="global_action_logout" msgid="935179188218826050">"Zakończ sesję"</string>
    <string name="global_action_screenshot" msgid="8329831278085426283">"Zrzut ekranu"</string>
    <string name="bugreport_title" msgid="2667494803742548533">"Zgłoś błąd"</string>
    <string name="bugreport_message" msgid="398447048750350456">"Informacje o bieżącym stanie urządzenia zostaną zebrane i wysłane e-mailem. Przygotowanie zgłoszenia błędu do wysłania chwilę potrwa, więc zachowaj cierpliwość."</string>
    <string name="bugreport_option_interactive_title" msgid="8635056131768862479">"Raport interaktywny"</string>
    <string name="bugreport_option_interactive_summary" msgid="229299488536107968">"Używaj tej opcji w większości przypadków. Umożliwia śledzenie postępów raportu, podanie dodatkowych szczegółów problemu i wykonanie zrzutów ekranu. Raport może pomijać niektóre rzadko używane sekcje, których utworzenie zajmuje dużo czasu."</string>
    <string name="bugreport_option_full_title" msgid="6354382025840076439">"Pełny raport"</string>
    <string name="bugreport_option_full_summary" msgid="7210859858969115745">"Użyj tej opcji, jeśli chcesz zminimalizować zakłócenia pracy systemu, gdy urządzenie nie reaguje, działa wolno lub gdy potrzebujesz wszystkich sekcji raportu. Nie można podać więcej szczegółów ani wykonać dodatkowych zrzutów ekranu."</string>
    <plurals name="bugreport_countdown" formatted="false" msgid="6878900193900090368">
      <item quantity="few">Zrzut ekranu do raportu o błędzie zostanie zrobiony za <xliff:g id="NUMBER_1">%d</xliff:g> sekundy.</item>
      <item quantity="many">Zrzut ekranu do raportu o błędzie zostanie zrobiony za <xliff:g id="NUMBER_1">%d</xliff:g> sekund.</item>
      <item quantity="other">Zrzut ekranu do raportu o błędzie zostanie zrobiony za <xliff:g id="NUMBER_1">%d</xliff:g> sekundy.</item>
      <item quantity="one">Zrzut ekranu do raportu o błędzie zostanie zrobiony za <xliff:g id="NUMBER_0">%d</xliff:g> sekundę.</item>
    </plurals>
    <string name="global_action_toggle_silent_mode" msgid="8219525344246810925">"Tryb cichy"</string>
    <string name="global_action_silent_mode_on_status" msgid="3289841937003758806">"Dźwięk jest wyłączony"</string>
    <string name="global_action_silent_mode_off_status" msgid="1506046579177066419">"Dźwięk jest włączony"</string>
    <string name="global_actions_toggle_airplane_mode" msgid="5884330306926307456">"Tryb samolotowy"</string>
    <string name="global_actions_airplane_mode_on_status" msgid="2719557982608919750">"Tryb samolotowy jest włączony"</string>
    <string name="global_actions_airplane_mode_off_status" msgid="5075070442854490296">"Tryb samolotowy jest wyłączony"</string>
    <string name="global_action_settings" msgid="1756531602592545966">"Ustawienia"</string>
    <string name="global_action_assist" msgid="3892832961594295030">"Pomoc"</string>
    <string name="global_action_voice_assist" msgid="7751191495200504480">"Asystent głosowy"</string>
    <string name="global_action_lockdown" msgid="1099326950891078929">"Blokada"</string>
    <string name="status_bar_notification_info_overflow" msgid="5301981741705354993">"&gt;999"</string>
    <string name="notification_hidden_text" msgid="6351207030447943784">"Nowe powiadomienie"</string>
    <string name="notification_channel_virtual_keyboard" msgid="6969925135507955575">"Klawiatura wirtualna"</string>
    <string name="notification_channel_physical_keyboard" msgid="7297661826966861459">"Klawiatura fizyczna"</string>
    <string name="notification_channel_security" msgid="7345516133431326347">"Bezpieczeństwo"</string>
    <string name="notification_channel_car_mode" msgid="3553380307619874564">"Tryb samochodowy"</string>
    <string name="notification_channel_account" msgid="7577959168463122027">"Stan konta"</string>
    <string name="notification_channel_developer" msgid="7579606426860206060">"Komunikaty dla programistów"</string>
    <string name="notification_channel_updates" msgid="4794517569035110397">"Aktualizacje"</string>
    <string name="notification_channel_network_status" msgid="5025648583129035447">"Stan sieci"</string>
    <string name="notification_channel_network_alerts" msgid="2895141221414156525">"Alerty dotyczące sieci"</string>
    <string name="notification_channel_network_available" msgid="4531717914138179517">"Sieć dostępna"</string>
    <string name="notification_channel_vpn" msgid="8330103431055860618">"Stan sieci VPN"</string>
    <string name="notification_channel_device_admin" msgid="1568154104368069249">"Administracja urządzeniem"</string>
    <string name="notification_channel_alerts" msgid="4496839309318519037">"Alerty"</string>
    <string name="notification_channel_retail_mode" msgid="6088920674914038779">"Tryb demo dla sklepów"</string>
    <string name="notification_channel_usb" msgid="9006850475328924681">"Połączenie USB"</string>
    <string name="notification_channel_heavy_weight_app" msgid="6218742927792852607">"Działa aplikacja"</string>
    <string name="notification_channel_foreground_service" msgid="3931987440602669158">"Aplikacje zużywające baterię"</string>
    <string name="foreground_service_app_in_background" msgid="1060198778219731292">"Aplikacja <xliff:g id="APP_NAME">%1$s</xliff:g> zużywa baterię"</string>
    <string name="foreground_service_apps_in_background" msgid="7175032677643332242">"Liczba aplikacji zużywających baterię: <xliff:g id="NUMBER">%1$d</xliff:g>"</string>
    <string name="foreground_service_tap_for_details" msgid="372046743534354644">"Kliknij, by wyświetlić szczegóły wykorzystania baterii i użycia danych"</string>
    <string name="foreground_service_multiple_separator" msgid="4021901567939866542">"<xliff:g id="LEFT_SIDE">%1$s</xliff:g>, <xliff:g id="RIGHT_SIDE">%2$s</xliff:g>"</string>
    <string name="safeMode" msgid="2788228061547930246">"Tryb awaryjny"</string>
    <string name="android_system_label" msgid="6577375335728551336">"System Android"</string>
    <string name="user_owner_label" msgid="8836124313744349203">"Przełącz na profil osobisty"</string>
    <string name="managed_profile_label" msgid="8947929265267690522">"Przełącz na profil służbowy"</string>
    <string name="permgrouplab_contacts" msgid="3657758145679177612">"Kontakty"</string>
    <string name="permgroupdesc_contacts" msgid="6951499528303668046">"dostęp do kontaktów"</string>
    <string name="permgrouprequest_contacts" msgid="6032805601881764300">"Zezwolić aplikacji &lt;b&gt;<xliff:g id="APP_NAME">%1$s</xliff:g>&lt;/b&gt; na dostęp do kontaktów?"</string>
    <string name="permgrouplab_location" msgid="7275582855722310164">"Lokalizacja"</string>
    <string name="permgroupdesc_location" msgid="1346617465127855033">"dostęp do informacji o lokalizacji tego urządzenia"</string>
    <string name="permgrouprequest_location" msgid="3788275734953323491">"Zezwolić aplikacji &lt;b&gt;<xliff:g id="APP_NAME">%1$s</xliff:g>&lt;/b&gt; na dostęp do lokalizacji urządzenia?"</string>
    <string name="permgrouprequestdetail_location" msgid="1113400215566814664">"Aplikacja będzie mieć dostęp do lokalizacji tylko wtedy, gdy jest używana."</string>
    <string name="permgroupbackgroundrequest_location" msgid="8461841153030844390">"Zawsze zezwalać aplikacji <xliff:g id="APP_NAME">%1$s</xliff:g> na dostęp do lokalizacji urządzenia?"</string>
    <string name="permgroupbackgroundrequestdetail_location" msgid="1715668276378108654">"Aplikacja będzie zawsze mieć dostęp do lokalizacji, nawet wtedy, gdy nie jest używana."</string>
    <string name="permgrouplab_calendar" msgid="5863508437783683902">"Kalendarz"</string>
    <string name="permgroupdesc_calendar" msgid="3889615280211184106">"dostęp do kalendarza"</string>
    <string name="permgrouprequest_calendar" msgid="289900767793189421">"Zezwolić aplikacji &lt;b&gt;<xliff:g id="APP_NAME">%1$s</xliff:g>&lt;/b&gt; na dostęp do kalendarza?"</string>
    <string name="permgrouplab_sms" msgid="228308803364967808">"SMS"</string>
    <string name="permgroupdesc_sms" msgid="4656988620100940350">"wysyłanie i wyświetlanie SMS‑ów"</string>
    <string name="permgrouprequest_sms" msgid="7168124215838204719">"Zezwolić aplikacji &lt;b&gt;<xliff:g id="APP_NAME">%1$s</xliff:g>&lt;/b&gt; na wysyłanie i wyświetlanie SMS-ów?"</string>
    <string name="permgrouplab_storage" msgid="1971118770546336966">"Pamięć wewnętrzna"</string>
    <string name="permgroupdesc_storage" msgid="637758554581589203">"dostęp do zdjęć, multimediów i plików na Twoim urządzeniu"</string>
    <string name="permgrouprequest_storage" msgid="7885942926944299560">"Zezwolić aplikacji &lt;b&gt;<xliff:g id="APP_NAME">%1$s</xliff:g>&lt;/b&gt; na dostęp do zdjęć, multimediów i plików na urządzeniu?"</string>
    <string name="permgrouplab_microphone" msgid="171539900250043464">"Mikrofon"</string>
    <string name="permgroupdesc_microphone" msgid="4988812113943554584">"nagrywanie dźwięku"</string>
    <string name="permgrouprequest_microphone" msgid="9167492350681916038">"Zezwolić aplikacji &lt;b&gt;<xliff:g id="APP_NAME">%1$s</xliff:g>&lt;/b&gt; na nagrywanie dźwięku?"</string>
    <string name="permgrouplab_activityRecognition" msgid="2838596644535616493">"Rozpoznawanie aktywności"</string>
    <string name="permgroupdesc_activityRecognition" msgid="7672248027571522602">"rozpoznawanie aktywności"</string>
    <string name="permgrouprequest_activityRecognition" msgid="8121253142311250055">"Zezwolić aplikacji &lt;b&gt;<xliff:g id="APP_NAME">%1$s</xliff:g>&lt;/b&gt; na rozpoznawanie Twojej aktywności fizycznej?"</string>
    <string name="permgrouplab_camera" msgid="4820372495894586615">"Aparat"</string>
    <string name="permgroupdesc_camera" msgid="3250611594678347720">"robienie zdjęć i nagrywanie filmów"</string>
    <string name="permgrouprequest_camera" msgid="1299833592069671756">"Zezwolić aplikacji &lt;b&gt;<xliff:g id="APP_NAME">%1$s</xliff:g>&lt;/b&gt; na robienie zdjęć i nagrywanie filmów?"</string>
    <string name="permgrouplab_calllog" msgid="8798646184930388160">"Rejestry połączeń"</string>
    <string name="permgroupdesc_calllog" msgid="3006237336748283775">"odczytywanie i zapisywanie rejestru połączeń telefonicznych"</string>
    <string name="permgrouprequest_calllog" msgid="8487355309583773267">"Pozwolić aplikacji &lt;b&gt;<xliff:g id="APP_NAME">%1$s</xliff:g>&lt;/b&gt; na dostęp do rejestrów połączeń?"</string>
    <string name="permgrouplab_phone" msgid="5229115638567440675">"Telefon"</string>
    <string name="permgroupdesc_phone" msgid="6234224354060641055">"nawiązywanie połączeń telefonicznych i zarządzanie nimi"</string>
    <string name="permgrouprequest_phone" msgid="9166979577750581037">"Zezwolić aplikacji &lt;b&gt;<xliff:g id="APP_NAME">%1$s</xliff:g>&lt;/b&gt; na wykonywanie połączeń telefonicznych i zarządzanie nimi?"</string>
    <string name="permgrouplab_sensors" msgid="4838614103153567532">"Czujniki na ciele"</string>
    <string name="permgroupdesc_sensors" msgid="7147968539346634043">"dostęp do danych czujnika podstawowych funkcji życiowych"</string>
    <string name="permgrouprequest_sensors" msgid="6349806962814556786">"Zezwolić aplikacji &lt;b&gt;<xliff:g id="APP_NAME">%1$s</xliff:g>&lt;/b&gt; na dostęp do danych z czujnika podstawowych funkcji życiowych?"</string>
    <string name="permgrouplab_aural" msgid="965607064083134896">"Muzyka"</string>
    <string name="permgroupdesc_aural" msgid="4870189506255958055">"dostęp do muzyki"</string>
    <string name="permgrouprequest_aural" msgid="6787926123071735620">"Zezwolić aplikacji &lt;b&gt;<xliff:g id="APP_NAME">%1$s</xliff:g>&lt;/b&gt; na dostęp do muzyki?"</string>
    <string name="permgrouplab_visual" msgid="6477382108771145134">"Zdjęcia i filmy"</string>
    <string name="permgroupdesc_visual" msgid="3415827902566663546">"dostęp do zdjęć i filmów"</string>
    <string name="permgrouprequest_visual" msgid="3043752127595243314">"Zezwolić aplikacji „<xliff:g id="APP_NAME">%1$s</xliff:g>” na dostęp do Twoich zdjęć i filmów, w tym do otagowanych lokalizacji?"</string>
    <string name="capability_title_canRetrieveWindowContent" msgid="3901717936930170320">"Pobieranie zawartości okna"</string>
    <string name="capability_desc_canRetrieveWindowContent" msgid="3772225008605310672">"Sprawdzanie zawartości okna, z którego korzystasz."</string>
    <string name="capability_title_canRequestTouchExploration" msgid="3108723364676667320">"Włączenie czytania dotykiem"</string>
    <string name="capability_desc_canRequestTouchExploration" msgid="7543249041581408313">"Klikane elementy będą wymawiane na głos, a ekran można przeglądać, używając gestów."</string>
    <string name="capability_title_canRequestFilterKeyEvents" msgid="2103440391902412174">"Obserwowanie wpisywanego tekstu"</string>
    <string name="capability_desc_canRequestFilterKeyEvents" msgid="7463135292204152818">"Obejmuje informacje osobiste, takie jak numery kart kredytowych i hasła."</string>
    <string name="capability_title_canControlMagnification" msgid="3593493281059424855">"Regulowanie powiększenia ekranu"</string>
    <string name="capability_desc_canControlMagnification" msgid="4791858203568383773">"Regulowanie poziomu i obszaru powiększenia ekranu."</string>
    <string name="capability_title_canPerformGestures" msgid="7418984730362576862">"Obsługa gestów"</string>
    <string name="capability_desc_canPerformGestures" msgid="8296373021636981249">"Obsługuje kliknięcia, przesunięcia, ściągnięcia palców i inne gesty."</string>
    <string name="capability_title_canCaptureFingerprintGestures" msgid="6309568287512278670">"Gesty związane z odciskiem palca"</string>
    <string name="capability_desc_canCaptureFingerprintGestures" msgid="4386487962402228670">"Może przechwytywać gesty wykonywane na czytniku linii papilarnych w urządzeniu."</string>
    <string name="permlab_statusBar" msgid="7417192629601890791">"wyłączanie lub zmienianie paska stanu"</string>
    <string name="permdesc_statusBar" msgid="8434669549504290975">"Pozwala aplikacji na wyłączanie paska stanu oraz dodawanie i usuwanie ikon systemowych."</string>
    <string name="permlab_statusBarService" msgid="4826835508226139688">"działanie jako pasek stanu"</string>
    <string name="permdesc_statusBarService" msgid="716113660795976060">"Pozwala aplikacji na występowanie na pasku stanu."</string>
    <string name="permlab_expandStatusBar" msgid="1148198785937489264">"rozwijanie/zwijanie paska stanu"</string>
    <string name="permdesc_expandStatusBar" msgid="6917549437129401132">"Pozwala aplikacji na rozwijanie lub zwijanie paska stanu."</string>
    <string name="permlab_install_shortcut" msgid="4279070216371564234">"instalowanie skrótów"</string>
    <string name="permdesc_install_shortcut" msgid="8341295916286736996">"Pozwala aplikacji dodawać skróty na ekranie głównym bez interwencji użytkownika."</string>
    <string name="permlab_uninstall_shortcut" msgid="4729634524044003699">"odinstalowywanie skrótów"</string>
    <string name="permdesc_uninstall_shortcut" msgid="6745743474265057975">"Pozwala aplikacji usuwać skróty z ekranu głównego bez interwencji użytkownika."</string>
    <string name="permlab_processOutgoingCalls" msgid="3906007831192990946">"przekierowywanie połączeń wychodzących"</string>
    <string name="permdesc_processOutgoingCalls" msgid="5156385005547315876">"Pozwala aplikacji na sprawdzenie numeru wybieranego w trakcie połączenia wychodzącego, a także umożliwia przerwanie połączenia lub przekierowanie go pod inny numer."</string>
    <string name="permlab_answerPhoneCalls" msgid="4077162841226223337">"odbieranie połączeń telefonicznych"</string>
    <string name="permdesc_answerPhoneCalls" msgid="2901889867993572266">"Pozwala aplikacji na odbieranie przychodzących połączeń telefonicznych."</string>
    <string name="permlab_receiveSms" msgid="8673471768947895082">"odbieranie wiadomości tekstowych (SMS)"</string>
    <string name="permdesc_receiveSms" msgid="6424387754228766939">"Pozwala aplikacji na odbieranie i przetwarzanie SMS-ów. To oznacza, że aplikacja będzie mogła bez Twojej wiedzy monitorować i usuwać wiadomości wysyłane do Twojego urządzenia."</string>
    <string name="permlab_receiveMms" msgid="1821317344668257098">"odbieranie wiadomości tekstowych (MMS)"</string>
    <string name="permdesc_receiveMms" msgid="533019437263212260">"Pozwala aplikacji na odbieranie i przetwarzanie MMS-ów. To oznacza, że aplikacja będzie mogła bez Twojej wiedzy monitorować i usuwać wiadomości wysyłane do Twojego urządzenia."</string>
    <string name="permlab_readCellBroadcasts" msgid="1598328843619646166">"odczyt komunikatów z sieci komórkowej"</string>
    <string name="permdesc_readCellBroadcasts" msgid="6361972776080458979">"Zezwala aplikacji na odczyt komunikatów z sieci komórkowej odebranych na urządzeniu. Komunikaty alarmowe z sieci komórkowej są dostarczane w niektórych lokalizacjach w celu ostrzeżenia Cię o sytuacjach zagrożenia. Złośliwe aplikacje mogą wpływać na wydajność lub zakłócać działanie urządzenia po odebraniu komunikatu alarmowego z sieci komórkowej."</string>
    <string name="permlab_subscribedFeedsRead" msgid="4756609637053353318">"czytanie subskrybowanych źródeł"</string>
    <string name="permdesc_subscribedFeedsRead" msgid="5557058907906144505">"Pozwala aplikacji na pobieranie szczegółowych informacji na temat obecnie zsynchronizowanych kanałów."</string>
    <string name="permlab_sendSms" msgid="7544599214260982981">"wysyłać i wyświetlać SMS-y"</string>
    <string name="permdesc_sendSms" msgid="7094729298204937667">"Pozwala aplikacji na wysyłanie SMS-ów. Może to skutkować nieoczekiwanymi opłatami. Złośliwe aplikacje mogą generować koszty, wysyłając wiadomości bez Twojego potwierdzenia."</string>
    <string name="permlab_readSms" msgid="8745086572213270480">"odczytywanie wiadomości tekstowych (SMS i MMS)"</string>
    <string name="permdesc_readSms" product="tablet" msgid="4741697454888074891">"Ta aplikacja może odczytywać wszystkie SMS-y zapisane na tablecie."</string>
    <string name="permdesc_readSms" product="tv" msgid="5796670395641116592">"Ta aplikacja może odczytywać wszystkie SMS-y zapisane na telewizorze."</string>
    <string name="permdesc_readSms" product="default" msgid="6826832415656437652">"Ta aplikacja może odczytywać wszystkie SMS-y zapisane na telefonie."</string>
    <string name="permlab_receiveWapPush" msgid="5991398711936590410">"odbieranie wiadomości tekstowych (WAP)"</string>
    <string name="permdesc_receiveWapPush" msgid="748232190220583385">"Pozwala aplikacji na odbieranie i przetwarzanie wiadomości WAP. To oznacza, że aplikacja będzie mogła bez Twojej wiedzy monitorować i usuwać wiadomości wysyłane do Twojego urządzenia."</string>
    <string name="permlab_getTasks" msgid="6466095396623933906">"pobieranie uruchomionych aplikacji"</string>
    <string name="permdesc_getTasks" msgid="7454215995847658102">"Pozwala aplikacji na pobieranie informacji o aktualnie i niedawno działających zadaniach. Dzięki temu aplikacja może uzyskać informacje o tym, które aplikacje są używane na urządzeniu."</string>
    <string name="permlab_manageProfileAndDeviceOwners" msgid="7918181259098220004">"zarządzanie właścicielami profilu i urządzenia"</string>
    <string name="permdesc_manageProfileAndDeviceOwners" msgid="106894851498657169">"Zezwala aplikacjom na ustawianie właścicieli profilu i urządzenia."</string>
    <string name="permlab_reorderTasks" msgid="2018575526934422779">"zmienianie kolejności uruchomionych aplikacji"</string>
    <string name="permdesc_reorderTasks" msgid="7734217754877439351">"Pozwala aplikacji na przenoszenie zadań między tłem a pierwszym planem. Aplikacja może to robić bez Twojego udziału."</string>
    <string name="permlab_enableCarMode" msgid="5684504058192921098">"włączanie trybu samochodowego"</string>
    <string name="permdesc_enableCarMode" msgid="4853187425751419467">"Pozwala aplikacji na włączanie trybu samochodowego."</string>
    <string name="permlab_killBackgroundProcesses" msgid="3914026687420177202">"zamykanie innych aplikacji"</string>
    <string name="permdesc_killBackgroundProcesses" msgid="4593353235959733119">"Pozwala aplikacji na kończenie procesów innych aplikacji działających w tle. Może to spowodować przerwanie działania innych aplikacji."</string>
    <string name="permlab_systemAlertWindow" msgid="7238805243128138690">"Ta aplikacja może wyświetlać się nad innymi aplikacjami"</string>
    <string name="permdesc_systemAlertWindow" msgid="2393776099672266188">"Ta aplikacja może pojawić się nad innymi aplikacjami lub częściami ekranu. Może to przeszkadzać w jej zwykłym używaniu i zmieniać sposób wyświetlania innych aplikacji."</string>
    <string name="permlab_runInBackground" msgid="7365290743781858803">"działanie w tle"</string>
    <string name="permdesc_runInBackground" msgid="7370142232209999824">"Ta aplikacja może działać w tle. Bateria może się szybciej rozładowywać."</string>
    <string name="permlab_useDataInBackground" msgid="8694951340794341809">"transmisja danych w tle"</string>
    <string name="permdesc_useDataInBackground" msgid="6049514223791806027">"Ta aplikacja może przesyłać i odbierać dane w tle. Użycie danych może się zwiększyć."</string>
    <string name="permlab_persistentActivity" msgid="8841113627955563938">"sprawianie, że aplikacja jest cały czas uruchomiona"</string>
    <string name="permdesc_persistentActivity" product="tablet" msgid="8525189272329086137">"Pozwala aplikacji na trwałe zapisywanie swoich fragmentów w pamięci. Może to zmniejszyć ilość pamięci dostępnej dla innych aplikacji i spowolnić działanie tabletu."</string>
    <string name="permdesc_persistentActivity" product="tv" msgid="5086862529499103587">"Pozwala aplikacji zapewnić nieusuwalność swoich fragmentów z pamięci. Może to ograniczyć ilość pamięci dostępną dla innych aplikacji i spowalniać działanie telewizora."</string>
    <string name="permdesc_persistentActivity" product="default" msgid="4384760047508278272">"Pozwala aplikacji na trwałe zapisywanie swoich fragmentów w pamięci. Może to zmniejszyć ilość pamięci dostępnej dla innych aplikacji i spowolnić działanie telefonu."</string>
    <string name="permlab_foregroundService" msgid="3310786367649133115">"uruchom usługę na pierwszym planie"</string>
    <string name="permdesc_foregroundService" msgid="6471634326171344622">"Zezwala na korzystanie przez aplikację z usług na pierwszym planie."</string>
    <string name="permlab_getPackageSize" msgid="7472921768357981986">"mierzenie rozmiaru pamięci aplikacji"</string>
    <string name="permdesc_getPackageSize" msgid="3921068154420738296">"Pozwala aplikacji na pobieranie własnego kodu, danych oraz rozmiarów pamięci podręcznej."</string>
    <string name="permlab_writeSettings" msgid="2226195290955224730">"modyfikowanie ustawień systemu"</string>
    <string name="permdesc_writeSettings" msgid="7775723441558907181">"Pozwala aplikacji na zmienianie ustawień systemu. Złośliwe aplikacje mogą uszkodzić konfigurację systemu."</string>
    <string name="permlab_receiveBootCompleted" msgid="5312965565987800025">"uruchamianie podczas włączania urządzenia"</string>
    <string name="permdesc_receiveBootCompleted" product="tablet" msgid="7390304664116880704">"Pozwala aplikacji na uruchamianie się natychmiast po zakończeniu rozruchu systemu. Może to spowodować wydłużenie czasu uruchamiania tabletu oraz spowolnienie jego pracy przez zawsze działającą aplikację."</string>
    <string name="permdesc_receiveBootCompleted" product="tv" msgid="4525890122209673621">"Pozwala aplikacji na uruchamianie się zaraz po zakończeniu rozruchu systemu. Może to wydłużać czas uruchamiania telewizora i spowalniać całe jego działanie przez to, że będzie ona cały czas uruchomiona."</string>
    <string name="permdesc_receiveBootCompleted" product="default" msgid="513950589102617504">"Pozwala aplikacji na uruchamianie się natychmiast po zakończeniu rozruchu systemu. Może to spowodować wydłużenie czasu uruchamiania telefonu oraz spowolnienie jego pracy przez zawsze działającą aplikację."</string>
    <string name="permlab_broadcastSticky" msgid="7919126372606881614">"wysyłanie transmisji trwałej"</string>
    <string name="permdesc_broadcastSticky" product="tablet" msgid="7749760494399915651">"Pozwala aplikacji na wysyłanie transmisji trwałych, które pozostają aktywne po zakończeniu połączenia. Nadmierne używanie może spowolnić lub zdestabilizować tablet przez wymuszenie zbyt dużego użycia pamięci."</string>
    <string name="permdesc_broadcastSticky" product="tv" msgid="6839285697565389467">"Pozwala aplikacji na wysyłanie trwałych transmisji, które są zachowywane po ich zakończeniu. Nadmierne wykorzystywanie może powodować wolne lub niestabilne działanie telewizora z powodu zajęcia zbyt dużej ilości pamięci."</string>
    <string name="permdesc_broadcastSticky" product="default" msgid="2825803764232445091">"Pozwala aplikacji na wysyłanie transmisji trwałych, które pozostają aktywne po zakończeniu połączenia. Nadmierne używanie może spowolnić lub zdestabilizować telefon przez wymuszenie zbyt dużego użycia pamięci."</string>
    <string name="permlab_readContacts" msgid="8348481131899886131">"odczytywanie kontaktów"</string>
    <string name="permdesc_readContacts" product="tablet" msgid="5294866856941149639">"Pozwala aplikacji na odczyt danych o kontaktach zapisanych na tablecie, w tym informacji o częstotliwości rozmawiania, przesyłania e-maili i komunikowania się w inny sposób z poszczególnymi osobami. Aplikacje z tym uprawnieniem mogą zapisywać dane kontaktów, a złośliwe aplikacje mogą je udostępniać bez Twojej wiedzy."</string>
    <string name="permdesc_readContacts" product="tv" msgid="1839238344654834087">"Pozwala aplikacji odczytywać zapisane na telewizorze dane o Twoich kontaktach, w tym jak często dzwonisz lub piszesz e-maile do określonych osób albo komunikujesz się z nimi na inne sposoby. To uprawnienie umożliwia aplikacjom zapisywanie danych Twoich kontaktów, a złośliwe aplikacje mogą przekazywać te dane bez Twojej wiedzy."</string>
    <string name="permdesc_readContacts" product="default" msgid="8440654152457300662">"Pozwala aplikacji na odczyt danych o kontaktach zapisanych na telefonie, w tym informacji o częstotliwości rozmawiania, przesyłania e-maili i komunikowania się w inny sposób z poszczególnymi osobami. Aplikacje z tym uprawnieniem mogą zapisywać dane kontaktów, a złośliwe aplikacje mogą je udostępniać bez Twojej wiedzy."</string>
    <string name="permlab_writeContacts" msgid="5107492086416793544">"modyfikowanie kontaktów"</string>
    <string name="permdesc_writeContacts" product="tablet" msgid="897243932521953602">"Pozwala aplikacji na modyfikowanie danych o kontaktach zapisanych na tablecie, w tym informacji o częstotliwości rozmawiania, przesyłania e-maili i komunikowania się w inny sposób z poszczególnymi kontaktami. Aplikacje z tym uprawnieniem mogą usuwać dane kontaktów."</string>
    <string name="permdesc_writeContacts" product="tv" msgid="5438230957000018959">"Pozwala aplikacji modyfikować dane o Twoich kontaktach zapisane na telewizorze, w tym jak często dzwonisz lub piszesz e-maile do określonych osób albo komunikujesz się z nimi na inne sposoby. To uprawnienie umożliwia aplikacjom usuwanie danych kontaktów."</string>
    <string name="permdesc_writeContacts" product="default" msgid="589869224625163558">"Pozwala aplikacji na modyfikowanie danych o kontaktach zapisanych na telefonie, w tym informacji o częstotliwości rozmawiania, przesyłania e-maili i komunikowania się w inny sposób z poszczególnymi kontaktami. Aplikacje z tym uprawnieniem mogą usuwać dane kontaktów."</string>
    <string name="permlab_readCallLog" msgid="3478133184624102739">"czytanie rejestru połączeń"</string>
    <string name="permdesc_readCallLog" msgid="3204122446463552146">"Ta aplikacja może odczytywać historię połączeń."</string>
    <string name="permlab_writeCallLog" msgid="8552045664743499354">"zapisywanie rejestru połączeń"</string>
    <string name="permdesc_writeCallLog" product="tablet" msgid="6661806062274119245">"Zezwala aplikacji na modyfikowanie rejestru połączeń tabletu, w tym danych o połączeniach przychodzących i wychodzących. Złośliwe aplikacje mogą wykorzystać tę możliwość, by wyczyścić lub zmodyfikować rejestr połączeń."</string>
    <string name="permdesc_writeCallLog" product="tv" msgid="4225034892248398019">"Pozwala aplikacji modyfikować rejestr połączeń telewizora, w tym dane o połączeniach przychodzących i wychodzących. Szkodliwe aplikacje mogą to wykorzystać do skasowania lub zmodyfikowania rejestru połączeń."</string>
    <string name="permdesc_writeCallLog" product="default" msgid="683941736352787842">"Zezwala aplikacji na modyfikowanie rejestru połączeń telefonu, w tym danych o połączeniach przychodzących i wychodzących. Złośliwe aplikacje mogą wykorzystać tę możliwość, by wyczyścić lub zmodyfikować rejestr połączeń."</string>
    <string name="permlab_bodySensors" msgid="4683341291818520277">"dostęp do czujników ciała (np. monitorujących tętno)"</string>
    <string name="permdesc_bodySensors" product="default" msgid="4380015021754180431">"Pozwala aplikacji na dostęp do danych z czujników, które monitorują Twój stan fizyczny (np. tętno)."</string>
    <string name="permlab_readCalendar" msgid="6716116972752441641">"Odczytywanie wydarzeń i informacji z kalendarza"</string>
    <string name="permdesc_readCalendar" product="tablet" msgid="4993979255403945892">"Ta aplikacja może odczytywać wszystkie zapisane na tablecie wydarzenia z kalendarza i udostępniać oraz zapisywać dane kalendarza."</string>
    <string name="permdesc_readCalendar" product="tv" msgid="8837931557573064315">"Ta aplikacja może odczytywać wszystkie zapisane w telewizorze wydarzenia z kalendarza i udostępniać oraz zapisywać dane kalendarza."</string>
    <string name="permdesc_readCalendar" product="default" msgid="4373978642145196715">"Ta aplikacja może odczytywać wszystkie zapisane na telefonie wydarzenia z kalendarza i udostępniać oraz zapisywać dane kalendarza."</string>
    <string name="permlab_writeCalendar" msgid="8438874755193825647">"dodawanie i modyfikowanie wydarzeń w kalendarzu oraz wysyłanie e-maili do gości bez wiedzy właściciela"</string>
    <string name="permdesc_writeCalendar" product="tablet" msgid="1675270619903625982">"Ta aplikacja może dodawać, usuwać i zmieniać wydarzenia z kalendarza na tablecie. Ta aplikacja może wysyłać wiadomości wyglądające jak utworzone przez właścicieli kalendarza lub zmieniać wydarzenia bez wiedzy ich właścicieli."</string>
    <string name="permdesc_writeCalendar" product="tv" msgid="9017809326268135866">"Ta aplikacja może dodawać, usuwać i zmieniać wydarzenia z kalendarza na telewizorze. Ta aplikacja może wysyłać wiadomości wyglądające jak utworzone przez właścicieli kalendarza lub zmieniać wydarzenia bez wiedzy ich właścicieli."</string>
    <string name="permdesc_writeCalendar" product="default" msgid="7592791790516943173">"Ta aplikacja może dodawać, usuwać i zmieniać wydarzenia z kalendarza na telefonie. Ta aplikacja może wysyłać wiadomości wyglądające jak utworzone przez właścicieli kalendarza lub zmieniać wydarzenia bez wiedzy ich właścicieli."</string>
    <string name="permlab_accessLocationExtraCommands" msgid="2836308076720553837">"dostęp do dodatkowych poleceń dostawcy informacji o lokalizacji"</string>
    <string name="permdesc_accessLocationExtraCommands" msgid="6078307221056649927">"Pozwala aplikacji na dostęp do dodatkowych poleceń dostawcy informacji o lokalizacji. Aplikacje z tym uprawnieniem mogą wpływać na działanie GPS-a lub innych źródeł lokalizacji."</string>
    <string name="permlab_accessFineLocation" msgid="6265109654698562427">"dostęp do dokładnej lokalizacji tylko na pierwszym planie"</string>
    <string name="permdesc_accessFineLocation" msgid="3520508381065331098">"Ta aplikacja może określić Twoją dokładną lokalizację tylko wtedy, gdy działa na pierwszym planie. Te usługi lokalizacyjne muszą być włączone i dostępne na telefonie, by aplikacja mogła z nich korzystać. Może to zwiększyć zużycie baterii."</string>
    <string name="permlab_accessCoarseLocation" msgid="3707180371693213469">"dostęp do przybliżonej lokalizacji (na podstawie sieci) tylko na pierwszym planie"</string>
    <string name="permdesc_accessCoarseLocation" product="tablet" msgid="8594719010575779120">"Ta aplikacja może określać Twoją lokalizację na podstawie źródeł sieciowych takich jak stacje bazowe i sieci Wi-Fi, ale tylko wtedy, gdy działa na pierwszym planie. Wymienione usługi lokalizacyjne muszą być włączone i dostępne na tablecie, by aplikacja mogła z nich korzystać."</string>
    <string name="permdesc_accessCoarseLocation" product="tv" msgid="3027871910200890806">"Ta aplikacja może określać Twoją lokalizację na podstawie źródeł sieciowych takich jak stacje bazowe i sieci Wi-Fi, ale tylko wtedy, gdy działa na pierwszym planie. Wymienione usługi lokalizacyjne muszą być włączone i dostępne na telewizorze, by aplikacja mogła z nich korzystać."</string>
    <string name="permdesc_accessCoarseLocation" product="default" msgid="854896049371048754">"Ta aplikacja może określać Twoją lokalizację na podstawie źródeł sieciowych takich jak stacje bazowe i sieci Wi-Fi, ale tylko wtedy, gdy działa na pierwszym planie. Wymienione usługi lokalizacyjne muszą być włączone i dostępne na telefonie, by aplikacja mogła z nich korzystać."</string>
    <string name="permlab_accessBackgroundLocation" msgid="3965397804300661062">"dostęp do lokalizacji w tle"</string>
    <string name="permdesc_accessBackgroundLocation" msgid="1096394429579210251">"Jeśli te uprawnienia zostaną przyznane wraz z dostępem do dokładnej lub przybliżonej lokalizacji, aplikacja będzie mogła uzyskiwać dostęp do lokalizacji podczas działania w tle."</string>
    <string name="permlab_modifyAudioSettings" msgid="6095859937069146086">"zmienianie ustawień audio"</string>
    <string name="permdesc_modifyAudioSettings" msgid="3522565366806248517">"Pozwala aplikacji na modyfikowanie globalnych ustawień dźwięku, takich jak głośność oraz urządzenie wyjściowe."</string>
    <string name="permlab_recordAudio" msgid="3876049771427466323">"nagrywanie dźwięku"</string>
    <string name="permdesc_recordAudio" msgid="4245930455135321433">"Ta aplikacja może w dowolnym momencie nagrać dźwięk przez mikrofon."</string>
    <string name="permlab_sim_communication" msgid="2935852302216852065">"wysyłanie poleceń do karty SIM"</string>
    <string name="permdesc_sim_communication" msgid="5725159654279639498">"Pozwala aplikacji na wysyłanie poleceń do karty SIM. To bardzo niebezpieczne."</string>
    <string name="permlab_activityRecognition" msgid="3634590230567608356">"rozpoznawanie aktywności fizycznej"</string>
    <string name="permdesc_activityRecognition" msgid="3143453925156552894">"Ta aplikacja może rozpoznawać Twoją aktywność fizyczną."</string>
    <string name="permlab_camera" msgid="3616391919559751192">"wykonywanie zdjęć i filmów wideo"</string>
    <string name="permdesc_camera" msgid="5392231870049240670">"Ta aplikacja może w dowolnym momencie robić zdjęcia i nagrywać filmy przy użyciu aparatu."</string>
    <string name="permlab_vibrate" msgid="7696427026057705834">"sterowanie wibracjami"</string>
    <string name="permdesc_vibrate" msgid="6284989245902300945">"Pozwala aplikacji na sterowanie wibracjami."</string>
    <string name="permlab_callPhone" msgid="3925836347681847954">"bezpośrednie wybieranie numerów telefonów"</string>
    <string name="permdesc_callPhone" msgid="3740797576113760827">"Pozwala aplikacji na dzwonienie pod numery telefonów bez Twojej wiedzy. Może to skutkować nieoczekiwanymi opłatami lub połączeniami. Aplikacja nie może dzwonić pod numery alarmowe. Złośliwe aplikacje mogą generować koszty, wykonując połączenia bez Twojego potwierdzenia."</string>
    <string name="permlab_accessImsCallService" msgid="3574943847181793918">"usługa telefoniczna z dostępem do komunikatora"</string>
    <string name="permdesc_accessImsCallService" msgid="8992884015198298775">"Zezwala aplikacji na korzystanie z usługi komunikatora, by nawiązywać połączenia bez Twojego udziału."</string>
    <string name="permlab_readPhoneState" msgid="9178228524507610486">"odczytywanie stanu i informacji o telefonie"</string>
    <string name="permdesc_readPhoneState" msgid="1639212771826125528">"Pozwala aplikacji na dostęp do funkcji telefonicznych urządzenia. Aplikacja z tym uprawnieniem może odczytać numer telefonu i identyfikator urządzenia, sprawdzić, czy połączenie jest aktywne, oraz poznać numer, z którym jest nawiązane połączenie."</string>
    <string name="permlab_manageOwnCalls" msgid="1503034913274622244">"przekazywanie połączeń przez system"</string>
    <string name="permdesc_manageOwnCalls" msgid="6552974537554717418">"Zezwala aplikacji na przekazywanie połączeń przez system, by poprawić ich jakość."</string>
    <string name="permlab_callCompanionApp" msgid="3599252979411970473">"przeglądanie i kontrolowanie połączeń w systemie."</string>
    <string name="permdesc_callCompanionApp" msgid="4567344683275099090">"Zezwala aplikacji na przeglądanie i kontrolowanie trwających połączeń na urządzeniu. Dotyczy to informacji takich jak numery, z którymi nawiązane jest połączenie, oraz stan połączeń."</string>
    <string name="permlab_acceptHandover" msgid="2661534649736022409">"kontynuuj połączenie w innej aplikacji"</string>
    <string name="permdesc_acceptHandovers" msgid="4570660484220539698">"Zezwala na kontynuowanie przez aplikację połączenia rozpoczętego w innej aplikacji."</string>
    <string name="permlab_readPhoneNumbers" msgid="6108163940932852440">"odczytywanie numerów telefonów"</string>
    <string name="permdesc_readPhoneNumbers" msgid="8559488833662272354">"Zezwala aplikacji na dostęp do numerów telefonów na urządzeniu."</string>
    <string name="permlab_wakeLock" product="tablet" msgid="1531731435011495015">"zapobieganie przechodzeniu tabletu do trybu uśpienia"</string>
    <string name="permlab_wakeLock" product="tv" msgid="2601193288949154131">"powstrzymywanie usypiania telewizora"</string>
    <string name="permlab_wakeLock" product="default" msgid="573480187941496130">"zapobieganie przejściu telefonu w stan uśpienia"</string>
    <string name="permdesc_wakeLock" product="tablet" msgid="7311319824400447868">"Pozwala aplikacji na zapobieganie przechodzeniu tabletu do trybu uśpienia."</string>
    <string name="permdesc_wakeLock" product="tv" msgid="3208534859208996974">"Pozwala aplikacji powstrzymać uśpienie telewizora."</string>
    <string name="permdesc_wakeLock" product="default" msgid="8559100677372928754">"Pozwala aplikacji na zapobieganie przechodzeniu telefonu w tryb uśpienia."</string>
    <string name="permlab_transmitIr" msgid="7545858504238530105">"przesyłanie w podczerwieni"</string>
    <string name="permdesc_transmitIr" product="tablet" msgid="5358308854306529170">"Zezwala aplikacji na używanie nadajnika podczerwieni w tablecie."</string>
    <string name="permdesc_transmitIr" product="tv" msgid="3926790828514867101">"Pozwala aplikacji używać nadajnika podczerwieni telewizora."</string>
    <string name="permdesc_transmitIr" product="default" msgid="7957763745020300725">"Zezwala aplikacji na używanie nadajnika podczerwieni w telefonie."</string>
    <string name="permlab_setWallpaper" msgid="6627192333373465143">"ustawianie tapety"</string>
    <string name="permdesc_setWallpaper" msgid="7373447920977624745">"Pozwala aplikacji na ustawianie tapety systemu."</string>
    <string name="permlab_setWallpaperHints" msgid="3278608165977736538">"dopasowywanie rozmiaru tapety"</string>
    <string name="permdesc_setWallpaperHints" msgid="8235784384223730091">"Pozwala aplikacji na ustawianie wskazówek dotyczących rozmiaru tapety systemu."</string>
    <string name="permlab_setTimeZone" msgid="2945079801013077340">"ustawianie strefy czasowej"</string>
    <string name="permdesc_setTimeZone" product="tablet" msgid="1676983712315827645">"Pozwala aplikacji na zmianę ustawienia strefy czasowej w tablecie."</string>
    <string name="permdesc_setTimeZone" product="tv" msgid="888864653946175955">"Pozwala aplikacji zmieniać strefę czasową telewizora."</string>
    <string name="permdesc_setTimeZone" product="default" msgid="4499943488436633398">"Pozwala aplikacji na zmianę ustawienia strefy czasowej w telefonie."</string>
    <string name="permlab_getAccounts" msgid="1086795467760122114">"znajdowanie kont na urządzeniu"</string>
    <string name="permdesc_getAccounts" product="tablet" msgid="2741496534769660027">"Pozwala aplikacji na uzyskanie listy kont zapisanych w tablecie. Może ona obejmować wszystkie konta utworzone przez zainstalowane aplikacje."</string>
    <string name="permdesc_getAccounts" product="tv" msgid="4190633395633907543">"Pozwala aplikacji odczytywać listę kont zapisanych na telewizorze, która może zawierać konta utworzone przez zainstalowane aplikacje."</string>
    <string name="permdesc_getAccounts" product="default" msgid="3448316822451807382">"Pozwala aplikacji na uzyskanie listy kont zapisanych w telefonie. Może ona obejmować wszystkie konta utworzone przez zainstalowane aplikacje."</string>
    <string name="permlab_accessNetworkState" msgid="4951027964348974773">"wyświetlanie połączeń sieciowych"</string>
    <string name="permdesc_accessNetworkState" msgid="8318964424675960975">"Pozwala aplikacji na dostęp do informacji o połączeniach sieciowych – np. o dostępnych i połączonych sieciach."</string>
    <string name="permlab_createNetworkSockets" msgid="7934516631384168107">"pełny dostęp do sieci"</string>
    <string name="permdesc_createNetworkSockets" msgid="3403062187779724185">"Pozwala aplikacji na tworzenie gniazd sieciowych i używanie niestandardowych protokołów sieciowych. Przeglądarka i inne aplikacje zapewniają metody wysyłania danych do internetu, więc w ich przypadku to uprawnienie nie jest potrzebne."</string>
    <string name="permlab_changeNetworkState" msgid="958884291454327309">"zmienianie połączeń sieci"</string>
    <string name="permdesc_changeNetworkState" msgid="6789123912476416214">"Pozwala aplikacji na zmianę stanu łączności sieciowej."</string>
    <string name="permlab_changeTetherState" msgid="5952584964373017960">"zmiana łączności powiązanej"</string>
    <string name="permdesc_changeTetherState" msgid="1524441344412319780">"Pozwala aplikacji na zmianę stanu łączności sieciowej objętej tetheringiem."</string>
    <string name="permlab_accessWifiState" msgid="5202012949247040011">"wyświetlanie połączeń Wi-Fi"</string>
    <string name="permdesc_accessWifiState" msgid="5002798077387803726">"Pozwala aplikacji na dostęp do informacji o połączeniach Wi-Fi – np. na sprawdzenie, czy obsługa Wi-Fi jest włączona, oraz odczytanie nazw podłączonych urządzeń Wi-Fi."</string>
    <string name="permlab_changeWifiState" msgid="6550641188749128035">"łączenie się i rozłączanie z siecią Wi‑Fi"</string>
    <string name="permdesc_changeWifiState" msgid="7137950297386127533">"Pozwala aplikacji na nawiązywanie i kończenie połączeń z punktami dostępowymi Wi-Fi oraz na zmienianie konfiguracji sieci Wi-Fi w urządzeniu."</string>
    <string name="permlab_changeWifiMulticastState" msgid="1368253871483254784">"zezwolenie na odbiór grupowych połączeń Wi-Fi"</string>
    <string name="permdesc_changeWifiMulticastState" product="tablet" msgid="7969774021256336548">"Pozwala aplikacji na odbieranie pakietów wysyłanych przez sieć Wi-Fi do wszystkich urządzeń, a nie tylko do Twojego tabletu, przy użyciu adresów połączeń grupowych. Powoduje większe zapotrzebowanie na energię niż w trybie innym niż grupowy."</string>
    <string name="permdesc_changeWifiMulticastState" product="tv" msgid="9031975661145014160">"Pozwala aplikacji odbierać pakiety wysyłane do wszystkich urządzeń w sieci Wi-Fi (nie tylko do telewizora) przy użyciu adresów multicast. Zużycie energii w trybie multicast jest większe niż normalnie."</string>
    <string name="permdesc_changeWifiMulticastState" product="default" msgid="6851949706025349926">"Pozwala aplikacji na odbieranie pakietów wysyłanych przez sieć Wi-Fi do wszystkich urządzeń, a nie tylko do Twojego telefonu, przy użyciu adresów połączeń grupowych. Powoduje większe zapotrzebowanie na energię niż w trybie innym niż grupowy."</string>
    <string name="permlab_bluetoothAdmin" msgid="6006967373935926659">"uzyskiwanie dostępu do ustawień Bluetooth"</string>
    <string name="permdesc_bluetoothAdmin" product="tablet" msgid="6921177471748882137">"Pozwala aplikacji na konfigurowanie lokalnego tabletu z funkcją Bluetooth oraz na wykrywanie urządzeń zdalnych i parowanie z nimi."</string>
    <string name="permdesc_bluetoothAdmin" product="tv" msgid="3373125682645601429">"Pozwala aplikacji konfigurować Bluetooth w telewizorze oraz wykrywać inne urządzenia i parować go z nimi."</string>
    <string name="permdesc_bluetoothAdmin" product="default" msgid="8931682159331542137">"Pozwala aplikacji na konfigurowanie lokalnego telefonu z funkcją Bluetooth oraz na wykrywanie urządzeń zdalnych i parowanie z nimi."</string>
    <string name="permlab_accessWimaxState" msgid="4195907010610205703">"łączenie się i rozłączanie z siecią WiMAX"</string>
    <string name="permdesc_accessWimaxState" msgid="6360102877261978887">"Pozawala aplikacji określić, czy obsługa WiMAX jest włączona, oraz uzyskać informacje o wszystkich podłączonych sieciach WiMAX."</string>
    <string name="permlab_changeWimaxState" msgid="340465839241528618">"zmiana stanu WiMAX"</string>
    <string name="permdesc_changeWimaxState" product="tablet" msgid="3156456504084201805">"Pozwala aplikacji na nawiązywanie i kończenie połączeń z sieciami WiMAX w tablecie."</string>
    <string name="permdesc_changeWimaxState" product="tv" msgid="6022307083934827718">"Pozwala aplikacji nawiązywać i kończyć połączenia telewizora z sieciami WiMAX."</string>
    <string name="permdesc_changeWimaxState" product="default" msgid="697025043004923798">"Pozwala aplikacji na nawiązywanie i kończenie połączeń z sieciami WiMAX w telefonie."</string>
    <string name="permlab_bluetooth" msgid="6127769336339276828">"parowanie z urządzeniami Bluetooth"</string>
    <string name="permdesc_bluetooth" product="tablet" msgid="3480722181852438628">"Pozwala aplikacji na dostęp do konfiguracji Bluetooth na tablecie oraz na nawiązywanie i akceptowanie połączeń ze sparowanych urządzeń."</string>
    <string name="permdesc_bluetooth" product="tv" msgid="3974124940101104206">"Pozwala aplikacji odczytywać konfigurację Bluetooth w telewizorze oraz nawiązywać i akceptować połączenia ze sparowanymi urządzeniami."</string>
    <string name="permdesc_bluetooth" product="default" msgid="3207106324452312739">"Pozwala aplikacji na dostęp do konfiguracji Bluetooth na telefonie oraz na nawiązywanie i akceptowanie połączeń ze sparowanych urządzeń."</string>
    <string name="permlab_nfc" msgid="4423351274757876953">"kontrolowanie łączności Near Field Communication"</string>
    <string name="permdesc_nfc" msgid="7120611819401789907">"Pozwala aplikacji na komunikowanie się z tagami, kartami i czytnikami NFC (Near Field Communication)."</string>
    <string name="permlab_disableKeyguard" msgid="3598496301486439258">"wyłączanie blokady ekranu"</string>
    <string name="permdesc_disableKeyguard" msgid="6034203065077122992">"Pozwala aplikacji na wyłączenie blokady klawiatury i wszystkich związanych z tym haseł zabezpieczających. Na przykład telefon wyłącza blokadę klawiatury, gdy odbiera połączenie przychodzące, a następnie włącza ją ponownie po zakończeniu połączenia."</string>
    <string name="permlab_requestScreenLockComplexity" msgid="7028982116060987169">"zażądaj informacji o stopniu złożoności blokady ekranu"</string>
    <string name="permdesc_requestScreenLockComplexity" msgid="2806396846128185677">"Zezwala aplikacji na poznanie stopnia złożoności blokady ekranu (wysoki, średni, niski lub brak), który wskazuje na możliwy zakres długości oraz typ blokady ekranu. Aplikacja może też zasugerować zaktualizowanie blokady ekranu pod kątem określonego stopnia złożoności, ale użytkownik może to zignorować i zamknąć komunikat. Pamiętaj, że blokada ekranu nie jest zapisywana jako tekst jawny, więc aplikacja nie pozna dokładnego hasła."</string>
    <string name="permlab_useBiometric" msgid="8837753668509919318">"używanie sprzętu biometrycznego"</string>
    <string name="permdesc_useBiometric" msgid="8389855232721612926">"Zezwala aplikacji na używanie sprzętu biometrycznego na potrzeby autoryzacji"</string>
    <string name="permlab_manageFingerprint" msgid="5640858826254575638">"zarządzanie czytnikiem linii papilarnych"</string>
    <string name="permdesc_manageFingerprint" msgid="178208705828055464">"Zezwala aplikacji aktywować metody dodawania i usuwania szablonów odcisków palców."</string>
    <string name="permlab_useFingerprint" msgid="3150478619915124905">"używanie czytnika linii papilarnych"</string>
    <string name="permdesc_useFingerprint" msgid="9165097460730684114">"Zezwala aplikacji na używanie czytnika linii papilarnych na potrzeby autoryzacji"</string>
    <string name="permlab_audioRead" msgid="6617225220728465565">"odczytywanie kolekcji muzyki"</string>
    <string name="permdesc_audioRead" msgid="5034032570243484805">"Zezwala aplikacji na odczytywanie kolekcji muzyki."</string>
    <string name="permlab_audioWrite" msgid="2661772059799779292">"modyfikowanie kolekcji muzyki"</string>
    <string name="permdesc_audioWrite" msgid="8888544708166230494">"Zezwala aplikacji na modyfikowanie kolekcji muzyki."</string>
    <string name="permlab_videoRead" msgid="9182618678674737229">"odczytywanie kolekcji filmów"</string>
    <string name="permdesc_videoRead" msgid="7045676429859396194">"Zezwala aplikacji na odczytywanie kolekcji filmów."</string>
    <string name="permlab_videoWrite" msgid="128769316366746446">"modyfikowanie kolekcji filmów"</string>
    <string name="permdesc_videoWrite" msgid="5448565757490640841">"Zezwala aplikacji na modyfikowanie kolekcji filmów."</string>
    <string name="permlab_imagesRead" msgid="3015078545742665304">"odczytywanie kolekcji zdjęć"</string>
    <string name="permdesc_imagesRead" msgid="3144263806038695580">"Zezwala aplikacji na odczytywanie kolekcji zdjęć."</string>
    <string name="permlab_imagesWrite" msgid="3391306186247235510">"modyfikowanie kolekcji zdjęć"</string>
    <string name="permdesc_imagesWrite" msgid="7073662756617474375">"Zezwala aplikacji na modyfikowanie kolekcji zdjęć."</string>
    <string name="permlab_mediaLocation" msgid="8675148183726247864">"odczytywanie lokalizacji z kolekcji multimediów"</string>
    <string name="permdesc_mediaLocation" msgid="2237023389178865130">"Zezwala aplikacji na odczytywanie lokalizacji z kolekcji multimediów."</string>
    <string name="biometric_dialog_default_title" msgid="4229778503907743328">"Aplikacja <xliff:g id="APP">%s</xliff:g> wymaga uwierzytelnienia."</string>
    <string name="biometric_error_hw_unavailable" msgid="645781226537551036">"Sprzęt biometryczny niedostępny"</string>
    <string name="biometric_error_user_canceled" msgid="2260175018114348727">"Anulowano uwierzytelnianie"</string>
    <string name="biometric_not_recognized" msgid="5770511773560736082">"Nie rozpoznano"</string>
    <string name="biometric_error_canceled" msgid="349665227864885880">"Anulowano uwierzytelnianie"</string>
    <string name="biometric_error_device_not_secured" msgid="6583143098363528349">"Nie ustawiono kodu PIN, wzoru ani hasła"</string>
    <string name="fingerprint_acquired_partial" msgid="735082772341716043">"Odcisk palca został odczytany tylko częściowo. Spróbuj ponownie."</string>
    <string name="fingerprint_acquired_insufficient" msgid="4596546021310923214">"Nie udało się przetworzyć odcisku palca. Spróbuj ponownie."</string>
    <string name="fingerprint_acquired_imager_dirty" msgid="1087209702421076105">"Czytnik linii papilarnych jest zabrudzony. Wyczyść go i spróbuj ponownie."</string>
    <string name="fingerprint_acquired_too_fast" msgid="6470642383109155969">"Palec został podniesiony zbyt wcześnie. Spróbuj jeszcze raz."</string>
    <string name="fingerprint_acquired_too_slow" msgid="59250885689661653">"Palec został obrócony zbyt wolno. Spróbuj ponownie."</string>
  <string-array name="fingerprint_acquired_vendor">
  </string-array>
    <string name="fingerprint_authenticated" msgid="5309333983002526448">"Uwierzytelniono odciskiem palca"</string>
    <string name="face_authenticated_no_confirmation_required" msgid="4018680978348659031">"Twarz rozpoznana"</string>
    <string name="face_authenticated_confirmation_required" msgid="8778347003507633610">"Twarz rozpoznana, kliknij Potwierdź"</string>
    <string name="fingerprint_error_hw_not_available" msgid="7955921658939936596">"Czytnik linii papilarnych nie jest dostępny."</string>
    <string name="fingerprint_error_no_space" msgid="1055819001126053318">"Nie można zapisać odcisku palca. Usuń istniejący odcisk palca."</string>
    <string name="fingerprint_error_timeout" msgid="3927186043737732875">"Osiągnięto limit czasu odczytu linii papilarnych. Spróbuj ponownie."</string>
    <string name="fingerprint_error_canceled" msgid="4402024612660774395">"Odczyt odcisku palca został anulowany."</string>
    <string name="fingerprint_error_user_canceled" msgid="7999639584615291494">"Odczyt odcisku palca został anulowany przez użytkownika."</string>
    <string name="fingerprint_error_lockout" msgid="5536934748136933450">"Zbyt wiele prób. Spróbuj ponownie później."</string>
    <string name="fingerprint_error_lockout_permanent" msgid="5033251797919508137">"Zbyt wiele prób. Czytnik linii papilarnych został wyłączony."</string>
    <string name="fingerprint_error_unable_to_process" msgid="6107816084103552441">"Spróbuj ponownie."</string>
    <string name="fingerprint_error_no_fingerprints" msgid="7654382120628334248">"Nie zarejestrowano odcisków palców."</string>
    <string name="fingerprint_error_hw_not_present" msgid="409523969613176352">"To urządzenie nie jest wyposażone w czytnik linii papilarnych."</string>
    <string name="fingerprint_name_template" msgid="5870957565512716938">"Odcisk palca <xliff:g id="FINGERID">%d</xliff:g>"</string>
  <string-array name="fingerprint_error_vendor">
  </string-array>
    <string name="fingerprint_icon_content_description" msgid="2340202869968465936">"Ikona odcisku palca"</string>
    <string name="permlab_manageFace" msgid="2137540986007309781">"zarządzanie sprzętem do uwierzytelniania za pomocą twarzy"</string>
    <string name="permdesc_manageFace" msgid="8919637120670185330">"Zezwala na aktywowanie przez aplikację metody dodawania i usuwania szablonów twarzy."</string>
    <string name="permlab_useFaceAuthentication" msgid="8996134460546804535">"używanie sprzętu do uwierzytelniania za pomocą twarzy"</string>
    <string name="permdesc_useFaceAuthentication" msgid="5011118722951833089">"Zezwala na używanie przez aplikację sprzętu do analizy twarzy na potrzeby uwierzytelniania"</string>
    <string name="face_acquired_insufficient" msgid="5901287247766106330">"Nie można przeanalizować twarzy. Spróbuj ponownie."</string>
    <string name="face_acquired_too_bright" msgid="610606792381297174">"Zbyt jasna twarz. Spróbuj w ciemniejszym miejscu."</string>
    <string name="face_acquired_too_dark" msgid="7229162716976778371">"Zbyt ciemna twarz. Spróbuj w jaśniejszym miejscu."</string>
    <string name="face_acquired_too_close" msgid="1980310037427755293">"Oddal czujnik od twarzy."</string>
    <string name="face_acquired_too_far" msgid="4494571381828850007">"Przybliż czujnik do twarzy."</string>
    <string name="face_acquired_too_high" msgid="228411096134808372">"Przesuń czujnik wyżej."</string>
    <string name="face_acquired_too_low" msgid="4539774649296349109">"Przesuń czujnik niżej."</string>
    <string name="face_acquired_too_right" msgid="1650292067226118760">"Przesuń czujnik w prawo."</string>
    <string name="face_acquired_too_left" msgid="2712489669456176505">"Przesuń czujnik w lewo."</string>
    <string name="face_acquired_poor_gaze" msgid="8344973502980415859">"Spójrz na czujnik."</string>
    <string name="face_acquired_not_detected" msgid="5707782294589511391">"Nie wykryto twarzy."</string>
    <string name="face_acquired_too_much_motion" msgid="470381210701463822">"Urządzenie za bardzo się porusza."</string>
    <string name="face_acquired_recalibrate" msgid="8077949502893707539">"Zarejestruj swoją twarz ponownie."</string>
    <string name="face_acquired_too_different" msgid="5553210341111255124">"Wykryto inną twarz."</string>
    <string name="face_acquired_too_similar" msgid="1508776858407646460">"Za mała różnica. Zmień pozycję."</string>
    <string name="face_acquired_pan_too_extreme" msgid="8203001424525231680">"Patrz prosto w obiektyw."</string>
    <string name="face_acquired_tilt_too_extreme" msgid="7641326344460439970">"Patrz prosto w obiektyw."</string>
    <string name="face_acquired_roll_too_extreme" msgid="1444829237745898619">"Wyprostuj głowę w pionie."</string>
    <string name="face_acquired_obscured" msgid="3055077697850272097">"Odsłoń twarz."</string>
  <string-array name="face_acquired_vendor">
  </string-array>
    <string name="face_error_hw_not_available" msgid="6255891785768984615">"Czujnik twarzy nie jest dostępny."</string>
    <string name="face_error_timeout" msgid="4014326147867150054">"Upłynął limit czasu analizy twarzy. Spróbuj ponownie."</string>
    <string name="face_error_no_space" msgid="8224993703466381314">"Nie można zapisać informacji o twarzy."</string>
    <string name="face_error_canceled" msgid="283945501061931023">"Analiza twarzy została anulowana."</string>
    <string name="face_error_user_canceled" msgid="8943921120862164539">"Użytkownik anulował uwierzytelnianie twarzą."</string>
    <string name="face_error_lockout" msgid="3407426963155388504">"Zbyt wiele prób. Spróbuj ponownie później."</string>
    <string name="face_error_lockout_permanent" msgid="8198354656746088890">"Zbyt wiele prób. Wyłączono uwierzytelnianie za pomocą twarzy."</string>
    <string name="face_error_unable_to_process" msgid="238761109287767270">"Spróbuj ponownie."</string>
    <string name="face_error_not_enrolled" msgid="9166792142679691323">"Nie zarejestrowano twarzy."</string>
    <string name="face_error_hw_not_present" msgid="916085883581450331">"To urządzenie nie jest wyposażone w czujnik twarzy."</string>
    <string name="face_name_template" msgid="7004562145809595384">"Twarz <xliff:g id="FACEID">%d</xliff:g>"</string>
  <string-array name="face_error_vendor">
  </string-array>
    <string name="face_icon_content_description" msgid="4024817159806482191">"Ikona twarzy"</string>
    <string name="permlab_readSyncSettings" msgid="6201810008230503052">"czytanie ustawień synchronizacji"</string>
    <string name="permdesc_readSyncSettings" msgid="2706745674569678644">"Zezwala aplikacji na odczyt ustawień synchronizacji konta. Pozwala to na przykład określić, czy aplikacja Ludzie jest zsynchronizowana z kontem."</string>
    <string name="permlab_writeSyncSettings" msgid="5408694875793945314">"włączanie i wyłączanie synchronizacji"</string>
    <string name="permdesc_writeSyncSettings" msgid="8956262591306369868">"Pozwala aplikacji na modyfikowanie ustawień synchronizacji z kontem. Tego uprawnienia można użyć np. do włączenia synchronizacji z kontem aplikacji Ludzie."</string>
    <string name="permlab_readSyncStats" msgid="7396577451360202448">"czytanie statystyk dotyczących synchronizowania"</string>
    <string name="permdesc_readSyncStats" msgid="1510143761757606156">"Pozwala aplikacji na czytanie statystyk synchronizacji konta, w tym historii zdarzeń synchronizacji oraz ilości zsynchronizowanych danych."</string>
    <string name="permlab_sdcardRead" msgid="1438933556581438863">"odczyt zawartości pamięci współdzielonej"</string>
    <string name="permdesc_sdcardRead" msgid="1804941689051236391">"Zezwala aplikacji na odczyt zawartości pamięci współdzielonej."</string>
    <string name="permlab_sdcardWrite" msgid="9220937740184960897">"modyfikowanie i usuwanie zawartości pamięci współdzielonej"</string>
    <string name="permdesc_sdcardWrite" msgid="2834431057338203959">"Zezwala aplikacji na zapis zawartości pamięci współdzielonej."</string>
    <string name="permlab_use_sip" msgid="2052499390128979920">"wykonywanie/odbieranie połączeń SIP"</string>
    <string name="permdesc_use_sip" msgid="2297804849860225257">"Pozwala aplikacji na wykonywanie i odbieranie połączeń SIP."</string>
    <string name="permlab_register_sim_subscription" msgid="3166535485877549177">"rejestrowanie nowych połączeń telekomunikacyjnych SIM"</string>
    <string name="permdesc_register_sim_subscription" msgid="2138909035926222911">"Zezwala aplikacji na rejestrowanie nowych połączeń telekomunikacyjnych SIM."</string>
    <string name="permlab_register_call_provider" msgid="108102120289029841">"rejestrowanie nowych połączeń telekomunikacyjnych"</string>
    <string name="permdesc_register_call_provider" msgid="7034310263521081388">"Zezwala aplikacji na rejestrowanie nowych połączeń telekomunikacyjnych."</string>
    <string name="permlab_connection_manager" msgid="1116193254522105375">"zarządzanie połączeniami telekomunikacyjnymi"</string>
    <string name="permdesc_connection_manager" msgid="5925480810356483565">"Zezwala aplikacji na zarządzanie połączeniami telekomunikacyjnymi."</string>
    <string name="permlab_bind_incall_service" msgid="6773648341975287125">"interakcje z ekranem połączenia"</string>
    <string name="permdesc_bind_incall_service" msgid="8343471381323215005">"Zezwala aplikacji na kontrolowanie, kiedy i w jaki sposób użytkownik widzi ekran połączenia."</string>
    <string name="permlab_bind_connection_service" msgid="3557341439297014940">"korzystanie z usług telefonii"</string>
    <string name="permdesc_bind_connection_service" msgid="4008754499822478114">"Pozwala aplikacji na korzystanie z usług telefonii oraz wykonywanie i odbieranie połączeń."</string>
    <string name="permlab_control_incall_experience" msgid="9061024437607777619">"udostępnianie użytkownikowi funkcji połączenia"</string>
    <string name="permdesc_control_incall_experience" msgid="915159066039828124">"Zezwala aplikacji na udostępnianie użytkownikowi funkcji połączenia."</string>
    <string name="permlab_readNetworkUsageHistory" msgid="7862593283611493232">"odczyt historii wykorzystania sieci"</string>
    <string name="permdesc_readNetworkUsageHistory" msgid="7689060749819126472">"Pozwala aplikacji na odczyt historii wykorzystania określonych sieci przez poszczególne aplikacje."</string>
    <string name="permlab_manageNetworkPolicy" msgid="2562053592339859990">"zarządzanie zasadami dotyczącymi sieci"</string>
    <string name="permdesc_manageNetworkPolicy" msgid="7537586771559370668">"Pozwala aplikacji na zarządzanie zasadami dotyczącymi sieci i definiowanie reguł aplikacji."</string>
    <string name="permlab_modifyNetworkAccounting" msgid="5088217309088729650">"modyfikowanie sposobu naliczania użycia sieci"</string>
    <string name="permdesc_modifyNetworkAccounting" msgid="5443412866746198123">"Pozwala aplikacji na zmienianie sposobu rozliczania wykorzystania sieci przez aplikacje. Nieprzeznaczone dla zwykłych aplikacji."</string>
    <string name="permlab_accessNotifications" msgid="7673416487873432268">"dostęp do powiadomień"</string>
    <string name="permdesc_accessNotifications" msgid="458457742683431387">"Umożliwia aplikacji pobieranie, sprawdzanie i usuwanie powiadomień, także tych, które pochodzą z innych aplikacji."</string>
    <string name="permlab_bindNotificationListenerService" msgid="7057764742211656654">"utwórz połączenie z usługą odbiornika powiadomień"</string>
    <string name="permdesc_bindNotificationListenerService" msgid="985697918576902986">"Zezwala na tworzenie powiązania z interfejsem najwyższego poziomu usługi odbiornika powiadomień. Nie powinno być nigdy potrzebne dla zwykłych aplikacji."</string>
    <string name="permlab_bindConditionProviderService" msgid="1180107672332704641">"powiąż z usługą dostawcy warunków"</string>
    <string name="permdesc_bindConditionProviderService" msgid="1680513931165058425">"Zezwala na tworzenie powiązania z interfejsem najwyższego poziomu usługi dostawcy warunków. Nieprzeznaczone dla zwykłych aplikacji."</string>
    <string name="permlab_bindDreamService" msgid="4153646965978563462">"powiąż z usługą wygaszacza ekranu"</string>
    <string name="permdesc_bindDreamService" msgid="7325825272223347863">"Zezwala na tworzenie powiązania z interfejsem najwyższego poziomu usługi wygaszacza ekranu. Nie powinno być nigdy potrzebne dla zwykłych aplikacji."</string>
    <string name="permlab_invokeCarrierSetup" msgid="3699600833975117478">"wywoływanie aplikacji konfiguracyjnej udostępnionej przez operatora"</string>
    <string name="permdesc_invokeCarrierSetup" msgid="4159549152529111920">"Zezwala na wywoływanie aplikacji konfiguracyjnej udostępnionej przez operatora. Nieprzeznaczone dla zwykłych aplikacji."</string>
    <string name="permlab_accessNetworkConditions" msgid="8206077447838909516">"śledź stan sieci"</string>
    <string name="permdesc_accessNetworkConditions" msgid="6899102075825272211">"Pozwala aplikacji śledzić stan sieci. Nieprzeznaczone dla zwykłych aplikacji."</string>
    <string name="permlab_setInputCalibration" msgid="4902620118878467615">"zmiana kalibracji urządzenia wejściwego"</string>
    <string name="permdesc_setInputCalibration" msgid="4527511047549456929">"Zezwala aplikacji na modyfikowanie parametrów kalibracji ekranu dotykowego. Nieprzeznaczone dla zwykłych aplikacji."</string>
    <string name="permlab_accessDrmCertificates" msgid="7436886640723203615">"dostęp do certyfikatów DRM"</string>
    <string name="permdesc_accessDrmCertificates" msgid="8073288354426159089">"Zezwala aplikacji na dodanie i używanie certyfikatów DRM. Nieprzeznaczone dla zwykłych aplikacji."</string>
    <string name="permlab_handoverStatus" msgid="7820353257219300883">"uzyskiwanie informacji o stanie transmisji Android Beam"</string>
    <string name="permdesc_handoverStatus" msgid="4788144087245714948">"Zezwala tej aplikacji na otrzymywanie informacji o aktualnych transmisjach Android Beam"</string>
    <string name="permlab_removeDrmCertificates" msgid="7044888287209892751">"usuwanie certyfikatów DRM"</string>
    <string name="permdesc_removeDrmCertificates" msgid="7272999075113400993">"Zezwala aplikacji na usuwanie certyfikatów DRM. Nie powinno być nigdy potrzebne w zwykłych aplikacjach."</string>
    <string name="permlab_bindCarrierMessagingService" msgid="1490229371796969158">"powiąż z usługą przesyłania wiadomości przez operatora"</string>
    <string name="permdesc_bindCarrierMessagingService" msgid="2762882888502113944">"Zezwala posiadaczowi na tworzenie powiązania z interfejsem najwyższego poziomu w usłudze przesyłania wiadomości przez operatora. Nie powinno być nigdy potrzebne dla zwykłych aplikacji."</string>
    <string name="permlab_bindCarrierServices" msgid="3233108656245526783">"powiązanie z usługami operatora"</string>
    <string name="permdesc_bindCarrierServices" msgid="1391552602551084192">"Umożliwia właścicielowi powiązanie z usługami operatora. Nie powinno być nigdy potrzebne w normalnych aplikacjach."</string>
    <string name="permlab_access_notification_policy" msgid="4247510821662059671">"dostęp do trybu Nie przeszkadzać"</string>
    <string name="permdesc_access_notification_policy" msgid="3296832375218749580">"Pozwala aplikacji na odczyt i zmianę konfiguracji trybu Nie przeszkadzać."</string>
    <string name="policylab_limitPassword" msgid="4497420728857585791">"Określ reguły hasła"</string>
    <string name="policydesc_limitPassword" msgid="2502021457917874968">"Kontrolowanie długości haseł blokady ekranu i kodów PIN oraz dozwolonych w nich znaków."</string>
    <string name="policylab_watchLogin" msgid="5091404125971980158">"Monitorowanie prób odblokowania ekranu"</string>
    <string name="policydesc_watchLogin" product="tablet" msgid="3215729294215070072">"Przy odblokowywaniu ekranu monitoruj, ile razy wpisano nieprawidłowe hasło i blokuj tablet lub usuń z niego wszystkie dane, jeśli nieprawidłowe hasło podano zbyt wiele razy."</string>
    <string name="policydesc_watchLogin" product="TV" msgid="2707817988309890256">"Monitorowanie, ile razy wpisano niepoprawne hasło podczas odblokowywania ekranu, oraz blokowanie telewizora albo kasowanie na nim wszystkich danych, gdy zbyt wiele razy wpisano niepoprawne hasło."</string>
    <string name="policydesc_watchLogin" product="default" msgid="5712323091846761073">"Przy odblokowywaniu ekranu monitoruje, ile razy wpisano nieprawidłowe hasło, i blokuje telefon lub usuwa z niego wszystkie dane, jeśli nieprawidłowe hasło podano zbyt wiele razy"</string>
    <string name="policydesc_watchLogin_secondaryUser" product="tablet" msgid="4280246270601044505">"Monitorowanie, ile razy wpisano błędne hasło podczas odblokowywania ekranu, oraz blokowanie tabletu albo kasowanie wszystkich danych tego użytkownika, gdy zbyt wiele razy wpisano błędne hasło."</string>
    <string name="policydesc_watchLogin_secondaryUser" product="TV" msgid="3484832653564483250">"Monitorowanie, ile razy wpisano błędne hasło podczas odblokowywania ekranu, oraz blokowanie telewizora albo kasowanie wszystkich danych tego użytkownika, gdy zbyt wiele razy wpisano błędne hasło."</string>
    <string name="policydesc_watchLogin_secondaryUser" product="default" msgid="2185480427217127147">"Monitorowanie, ile razy wpisano błędne hasło podczas odblokowywania ekranu, oraz blokowanie telefonu albo kasowanie wszystkich danych tego użytkownika, gdy zbyt wiele razy wpisano błędne hasło."</string>
    <string name="policylab_resetPassword" msgid="4934707632423915395">"Zmiana blokady ekranu"</string>
    <string name="policydesc_resetPassword" msgid="1278323891710619128">"Zmiana blokady ekranu"</string>
    <string name="policylab_forceLock" msgid="2274085384704248431">"Blokowanie ekranu"</string>
    <string name="policydesc_forceLock" msgid="1141797588403827138">"Kontrolowanie sposobu i warunków blokowania ekranu"</string>
    <string name="policylab_wipeData" msgid="3910545446758639713">"Usuwanie wszystkich danych"</string>
    <string name="policydesc_wipeData" product="tablet" msgid="4306184096067756876">"Wymazywanie danych z tabletu bez ostrzeżenia przez przywrócenie danych fabrycznych"</string>
    <string name="policydesc_wipeData" product="tv" msgid="5816221315214527028">"Skasowanie danych w telewizorze bez ostrzeżenia przez przywrócenie danych fabrycznych."</string>
    <string name="policydesc_wipeData" product="default" msgid="5096895604574188391">"Wymazywanie danych z telefonu bez ostrzeżenia przez przywrócenie danych fabrycznych"</string>
    <string name="policylab_wipeData_secondaryUser" msgid="8362863289455531813">"Kasuj dane użytkownika"</string>
    <string name="policydesc_wipeData_secondaryUser" product="tablet" msgid="6336255514635308054">"Kasowanie danych tego użytkownika na tym tablecie bez ostrzeżenia."</string>
    <string name="policydesc_wipeData_secondaryUser" product="tv" msgid="2086473496848351810">"Kasowanie danych tego użytkownika na tym telewizorze bez ostrzeżenia."</string>
    <string name="policydesc_wipeData_secondaryUser" product="default" msgid="6787904546711590238">"Kasowanie danych tego użytkownika na tym telefonie bez ostrzeżenia."</string>
    <string name="policylab_setGlobalProxy" msgid="2784828293747791446">"Ustaw globalny serwer proxy urządzenia"</string>
    <string name="policydesc_setGlobalProxy" msgid="8459859731153370499">"Ustawianie globalnego serwera proxy urządzenia do użycia przy włączonych zasadach. Tylko właściciel urządzenia może ustawić globalny serwer proxy."</string>
    <string name="policylab_expirePassword" msgid="5610055012328825874">"Ustawianie czasu ważności hasła blokady ekranu"</string>
    <string name="policydesc_expirePassword" msgid="5367525762204416046">"Zmiana częstotliwości, z jaką należy zmieniać hasło blokady ekranu, kod PIN lub wzór."</string>
    <string name="policylab_encryptedStorage" msgid="8901326199909132915">"Ustawianie szyfrowania pamięci"</string>
    <string name="policydesc_encryptedStorage" msgid="2637732115325316992">"Wymaganie szyfrowania przechowywanych danych aplikacji"</string>
    <string name="policylab_disableCamera" msgid="6395301023152297826">"Wyłączanie aparatów"</string>
    <string name="policydesc_disableCamera" msgid="2306349042834754597">"Zapobieganie używaniu wszystkich aparatów w urządzeniu"</string>
    <string name="policylab_disableKeyguardFeatures" msgid="8552277871075367771">"Wył. funkcji blokady ekranu"</string>
    <string name="policydesc_disableKeyguardFeatures" msgid="2044755691354158439">"Zapobieganie użyciu niektórych funkcji blokady ekranu."</string>
  <string-array name="phoneTypes">
    <item msgid="8901098336658710359">"Dom"</item>
    <item msgid="869923650527136615">"Komórka"</item>
    <item msgid="7897544654242874543">"Praca"</item>
    <item msgid="1103601433382158155">"Faks w pracy"</item>
    <item msgid="1735177144948329370">"Faks domowy"</item>
    <item msgid="603878674477207394">"Pager"</item>
    <item msgid="1650824275177931637">"Inny"</item>
    <item msgid="9192514806975898961">"Niestandardowy"</item>
  </string-array>
  <string-array name="emailAddressTypes">
    <item msgid="8073994352956129127">"Dom"</item>
    <item msgid="7084237356602625604">"Praca"</item>
    <item msgid="1112044410659011023">"Inne"</item>
    <item msgid="2374913952870110618">"Niestandardowy"</item>
  </string-array>
  <string-array name="postalAddressTypes">
    <item msgid="6880257626740047286">"Dom"</item>
    <item msgid="5629153956045109251">"Praca"</item>
    <item msgid="4966604264500343469">"Inny"</item>
    <item msgid="4932682847595299369">"Niestandardowy"</item>
  </string-array>
  <string-array name="imAddressTypes">
    <item msgid="1738585194601476694">"Dom"</item>
    <item msgid="1359644565647383708">"Praca"</item>
    <item msgid="7868549401053615677">"Inne"</item>
    <item msgid="3145118944639869809">"Niestandardowy"</item>
  </string-array>
  <string-array name="organizationTypes">
    <item msgid="7546335612189115615">"Praca"</item>
    <item msgid="4378074129049520373">"Inne"</item>
    <item msgid="3455047468583965104">"Niestandardowy"</item>
  </string-array>
  <string-array name="imProtocols">
    <item msgid="8595261363518459565">"AIM"</item>
    <item msgid="7390473628275490700">"Windows Live"</item>
    <item msgid="7882877134931458217">"Yahoo"</item>
    <item msgid="5035376313200585242">"Skype"</item>
    <item msgid="7532363178459444943">"QQ"</item>
    <item msgid="3713441034299660749">"Google Talk"</item>
    <item msgid="2506857312718630823">"ICQ"</item>
    <item msgid="1648797903785279353">"Jabber"</item>
  </string-array>
    <string name="phoneTypeCustom" msgid="1644738059053355820">"Niestandardowy"</string>
    <string name="phoneTypeHome" msgid="2570923463033985887">"Domowy"</string>
    <string name="phoneTypeMobile" msgid="6501463557754751037">"Komórka"</string>
    <string name="phoneTypeWork" msgid="8863939667059911633">"Służbowy"</string>
    <string name="phoneTypeFaxWork" msgid="3517792160008890912">"Faks służbowy"</string>
    <string name="phoneTypeFaxHome" msgid="2067265972322971467">"Faks domowy"</string>
    <string name="phoneTypePager" msgid="7582359955394921732">"Pager"</string>
    <string name="phoneTypeOther" msgid="1544425847868765990">"Inny"</string>
    <string name="phoneTypeCallback" msgid="2712175203065678206">"Oddzwanianie"</string>
    <string name="phoneTypeCar" msgid="8738360689616716982">"Samochód"</string>
    <string name="phoneTypeCompanyMain" msgid="540434356461478916">"Firmowy główny"</string>
    <string name="phoneTypeIsdn" msgid="8022453193171370337">"ISDN"</string>
    <string name="phoneTypeMain" msgid="6766137010628326916">"Główny"</string>
    <string name="phoneTypeOtherFax" msgid="8587657145072446565">"Inny faks"</string>
    <string name="phoneTypeRadio" msgid="4093738079908667513">"Radio"</string>
    <string name="phoneTypeTelex" msgid="3367879952476250512">"Teleks"</string>
    <string name="phoneTypeTtyTdd" msgid="8606514378585000044">"TTY TDD"</string>
    <string name="phoneTypeWorkMobile" msgid="1311426989184065709">"Komórka służb."</string>
    <string name="phoneTypeWorkPager" msgid="649938731231157056">"Pager służbowy"</string>
    <string name="phoneTypeAssistant" msgid="5596772636128562884">"Asystent"</string>
    <string name="phoneTypeMms" msgid="7254492275502768992">"Wiadomość MMS"</string>
    <string name="eventTypeCustom" msgid="7837586198458073404">"Niestandardowe"</string>
    <string name="eventTypeBirthday" msgid="2813379844211390740">"Urodziny"</string>
    <string name="eventTypeAnniversary" msgid="3876779744518284000">"Rocznica"</string>
    <string name="eventTypeOther" msgid="7388178939010143077">"Inne"</string>
    <string name="emailTypeCustom" msgid="8525960257804213846">"Niestandardowy"</string>
    <string name="emailTypeHome" msgid="449227236140433919">"Domowy"</string>
    <string name="emailTypeWork" msgid="3548058059601149973">"Służbowy"</string>
    <string name="emailTypeOther" msgid="2923008695272639549">"Inny"</string>
    <string name="emailTypeMobile" msgid="119919005321166205">"Komórka"</string>
    <string name="postalTypeCustom" msgid="8903206903060479902">"Niestandardowy"</string>
    <string name="postalTypeHome" msgid="8165756977184483097">"Domowy"</string>
    <string name="postalTypeWork" msgid="5268172772387694495">"Służbowy"</string>
    <string name="postalTypeOther" msgid="2726111966623584341">"Inny"</string>
    <string name="imTypeCustom" msgid="2074028755527826046">"Niestandardowy"</string>
    <string name="imTypeHome" msgid="6241181032954263892">"Domowy"</string>
    <string name="imTypeWork" msgid="1371489290242433090">"Służbowy"</string>
    <string name="imTypeOther" msgid="5377007495735915478">"Inny"</string>
    <string name="imProtocolCustom" msgid="6919453836618749992">"Niestandardowy"</string>
    <string name="imProtocolAim" msgid="7050360612368383417">"AIM"</string>
    <string name="imProtocolMsn" msgid="144556545420769442">"Windows Live"</string>
    <string name="imProtocolYahoo" msgid="8271439408469021273">"Yahoo"</string>
    <string name="imProtocolSkype" msgid="9019296744622832951">"Skype"</string>
    <string name="imProtocolQq" msgid="8887484379494111884">"QQ"</string>
    <string name="imProtocolGoogleTalk" msgid="493902321140277304">"Hangouts"</string>
    <string name="imProtocolIcq" msgid="1574870433606517315">"ICQ"</string>
    <string name="imProtocolJabber" msgid="2279917630875771722">"Jabber"</string>
    <string name="imProtocolNetMeeting" msgid="8287625655986827971">"NetMeeting"</string>
    <string name="orgTypeWork" msgid="29268870505363872">"Służbowy"</string>
    <string name="orgTypeOther" msgid="3951781131570124082">"Inny"</string>
    <string name="orgTypeCustom" msgid="225523415372088322">"Niestandardowy"</string>
    <string name="relationTypeCustom" msgid="3542403679827297300">"Niestandardowa"</string>
    <string name="relationTypeAssistant" msgid="6274334825195379076">"Asystent"</string>
    <string name="relationTypeBrother" msgid="8757913506784067713">"Brat"</string>
    <string name="relationTypeChild" msgid="1890746277276881626">"Dziecko"</string>
    <string name="relationTypeDomesticPartner" msgid="6904807112121122133">"Partner życiowy"</string>
    <string name="relationTypeFather" msgid="5228034687082050725">"Ojciec"</string>
    <string name="relationTypeFriend" msgid="7313106762483391262">"Znajomy"</string>
    <string name="relationTypeManager" msgid="6365677861610137895">"Menedżer"</string>
    <string name="relationTypeMother" msgid="4578571352962758304">"Matka"</string>
    <string name="relationTypeParent" msgid="4755635567562925226">"Rodzic"</string>
    <string name="relationTypePartner" msgid="7266490285120262781">"Partner"</string>
    <string name="relationTypeReferredBy" msgid="101573059844135524">"Z polecenia"</string>
    <string name="relationTypeRelative" msgid="1799819930085610271">"Krewny"</string>
    <string name="relationTypeSister" msgid="1735983554479076481">"Siostra"</string>
    <string name="relationTypeSpouse" msgid="394136939428698117">"Współmałżonek"</string>
    <string name="sipAddressTypeCustom" msgid="2473580593111590945">"Niestandardowy"</string>
    <string name="sipAddressTypeHome" msgid="6093598181069359295">"Domowy"</string>
    <string name="sipAddressTypeWork" msgid="6920725730797099047">"Służbowy"</string>
    <string name="sipAddressTypeOther" msgid="4408436162950119849">"Inny"</string>
    <string name="quick_contacts_not_available" msgid="746098007828579688">"Brak aplikacji do wyświetlenia tego kontaktu."</string>
    <string name="keyguard_password_enter_pin_code" msgid="3037685796058495017">"Wpisz kod PIN."</string>
    <string name="keyguard_password_enter_puk_code" msgid="4800725266925845333">"Wpisz kod PUK i nowy kod PIN."</string>
    <string name="keyguard_password_enter_puk_prompt" msgid="1341112146710087048">"Kod PUK"</string>
    <string name="keyguard_password_enter_pin_prompt" msgid="8027680321614196258">"Nowy PIN"</string>
    <string name="keyguard_password_entry_touch_hint" msgid="2644215452200037944"><font size="17">"Kliknij, by wpisać hasło"</font></string>
    <string name="keyguard_password_enter_password_code" msgid="1054721668279049780">"Wpisz hasło, aby odblokować."</string>
    <string name="keyguard_password_enter_pin_password_code" msgid="6391755146112503443">"Wpisz kod PIN, aby odblokować."</string>
    <string name="keyguard_password_wrong_pin_code" msgid="2422225591006134936">"Błędny kod PIN"</string>
    <string name="keyguard_label_text" msgid="861796461028298424">"Aby odblokować, naciśnij Menu, a następnie 0."</string>
    <string name="emergency_call_dialog_number_for_display" msgid="696192103195090970">"Numer alarmowy"</string>
    <string name="lockscreen_carrier_default" msgid="6169005837238288522">"Brak usługi"</string>
    <string name="lockscreen_screen_locked" msgid="7288443074806832904">"Ekran zablokowany."</string>
    <string name="lockscreen_instructions_when_pattern_enabled" msgid="46154051614126049">"Naciśnij Menu, aby odblokować lub wykonać połączenie alarmowe."</string>
    <string name="lockscreen_instructions_when_pattern_disabled" msgid="686260028797158364">"Naciśnij Menu, aby odblokować."</string>
    <string name="lockscreen_pattern_instructions" msgid="7478703254964810302">"Narysuj wzór, aby odblokować"</string>
    <string name="lockscreen_emergency_call" msgid="5298642613417801888">"Alarmowe"</string>
    <string name="lockscreen_return_to_call" msgid="5244259785500040021">"Powrót do połączenia"</string>
    <string name="lockscreen_pattern_correct" msgid="9039008650362261237">"Poprawnie!"</string>
    <string name="lockscreen_pattern_wrong" msgid="4317955014948108794">"Spróbuj ponownie."</string>
    <string name="lockscreen_password_wrong" msgid="5737815393253165301">"Spróbuj ponownie."</string>
    <string name="lockscreen_storage_locked" msgid="9167551160010625200">"Odblokowanie wszystkich funkcji i danych"</string>
    <string name="faceunlock_multiple_failures" msgid="754137583022792429">"Przekroczono maksymalną liczbę prób rozpoznania twarzy."</string>
    <string name="lockscreen_missing_sim_message_short" msgid="5099439277819215399">"Brak karty SIM"</string>
    <string name="lockscreen_missing_sim_message" product="tablet" msgid="151659196095791474">"Brak karty SIM w tablecie."</string>
    <string name="lockscreen_missing_sim_message" product="tv" msgid="1943633865476989599">"Brak karty SIM w telewizorze."</string>
    <string name="lockscreen_missing_sim_message" product="default" msgid="2186920585695169078">"Brak karty SIM w telefonie."</string>
    <string name="lockscreen_missing_sim_instructions" msgid="5372787138023272615">"Włóż kartę SIM."</string>
    <string name="lockscreen_missing_sim_instructions_long" msgid="3526573099019319472">"Brak karty SIM lub nie można jej odczytać. Włóż kartę SIM."</string>
    <string name="lockscreen_permanent_disabled_sim_message_short" msgid="5096149665138916184">"Karta SIM bezużyteczna."</string>
    <string name="lockscreen_permanent_disabled_sim_instructions" msgid="910904643433151371">"Karta SIM jest trwale wyłączona.\n Skontaktuj się z dostawcą usług bezprzewodowych, aby uzyskać inną kartę SIM."</string>
    <string name="lockscreen_transport_prev_description" msgid="6300840251218161534">"Poprzedni utwór"</string>
    <string name="lockscreen_transport_next_description" msgid="573285210424377338">"Następny utwór"</string>
    <string name="lockscreen_transport_pause_description" msgid="3980308465056173363">"Wstrzymaj"</string>
    <string name="lockscreen_transport_play_description" msgid="1901258823643886401">"Odtwórz"</string>
    <string name="lockscreen_transport_stop_description" msgid="5907083260651210034">"Zatrzymaj"</string>
    <string name="lockscreen_transport_rew_description" msgid="6944412838651990410">"Przewiń do tyłu"</string>
    <string name="lockscreen_transport_ffw_description" msgid="42987149870928985">"Przewiń do przodu"</string>
    <string name="emergency_calls_only" msgid="6733978304386365407">"Tylko połączenia alarmowe"</string>
    <string name="lockscreen_network_locked_message" msgid="143389224986028501">"Sieć zablokowana"</string>
    <string name="lockscreen_sim_puk_locked_message" msgid="7441797339976230">"Karta SIM jest zablokowana kodem PUK."</string>
    <string name="lockscreen_sim_puk_locked_instructions" msgid="8127916255245181063">"Zapoznaj się z instrukcją obsługi lub skontaktuj się z działem obsługi klienta."</string>
    <string name="lockscreen_sim_locked_message" msgid="8066660129206001039">"Karta SIM jest zablokowana."</string>
    <string name="lockscreen_sim_unlock_progress_dialog_message" msgid="595323214052881264">"Odblokowywanie karty SIM..."</string>
    <string name="lockscreen_too_many_failed_attempts_dialog_message" msgid="6481623830344107222">"Wzór odblokowania został nieprawidłowo narysowany <xliff:g id="NUMBER_0">%1$d</xliff:g> razy. \n\nSpróbuj ponownie za <xliff:g id="NUMBER_1">%2$d</xliff:g> s."</string>
    <string name="lockscreen_too_many_failed_password_attempts_dialog_message" msgid="2725973286239344555">"Po raz <xliff:g id="NUMBER_0">%1$d</xliff:g> zostało wpisane nieprawidłowe hasło. \n\nSpróbuj ponownie za <xliff:g id="NUMBER_1">%2$d</xliff:g> s."</string>
    <string name="lockscreen_too_many_failed_pin_attempts_dialog_message" msgid="6216672706545696955">"Po raz <xliff:g id="NUMBER_0">%1$d</xliff:g> został wpisany nieprawidłowy PIN. \n\nSpróbuj ponownie za <xliff:g id="NUMBER_1">%2$d</xliff:g> s."</string>
    <string name="lockscreen_failed_attempts_almost_glogin" product="tablet" msgid="9191611984625460820">"Wzór odblokowania został <xliff:g id="NUMBER_0">%1$d</xliff:g> razy narysowany nieprawidłowo. Po <xliff:g id="NUMBER_1">%2$d</xliff:g> kolejnych próbach zakończonych niepowodzeniem konieczne będzie odblokowanie tabletu przy użyciu danych logowania na konto Google.\n\n Spróbuj ponownie za <xliff:g id="NUMBER_2">%3$d</xliff:g> s."</string>
    <string name="lockscreen_failed_attempts_almost_glogin" product="tv" msgid="5316664559603394684">"Wzór odblokowania narysowałeś niepoprawnie <xliff:g id="NUMBER_0">%1$d</xliff:g> razy. Po jeszcze <xliff:g id="NUMBER_1">%2$d</xliff:g> nieudanych próbach trzeba będzie odblokować telewizor przy użyciu danych logowania konta Google.\n\n Spróbuj ponownie za <xliff:g id="NUMBER_2">%3$d</xliff:g> s."</string>
    <string name="lockscreen_failed_attempts_almost_glogin" product="default" msgid="2590227559763762751">"Wzór odblokowania został <xliff:g id="NUMBER_0">%1$d</xliff:g> razy narysowany nieprawidłowo. Po <xliff:g id="NUMBER_1">%2$d</xliff:g> kolejnych próbach zakończonych niepowodzeniem konieczne będzie odblokowanie telefonu przy użyciu danych logowania na konto Google.\n\n Spróbuj ponownie za <xliff:g id="NUMBER_2">%3$d</xliff:g> s."</string>
    <string name="lockscreen_failed_attempts_almost_at_wipe" product="tablet" msgid="6128106399745755604">"Próbowano <xliff:g id="NUMBER_0">%1$d</xliff:g> razy nieprawidłowo odblokować tablet. Po kolejnych <xliff:g id="NUMBER_1">%2$d</xliff:g> nieudanych próbach tablet zostanie zresetowany do ustawień fabrycznych, a wszystkie dane użytkownika zostaną utracone."</string>
    <string name="lockscreen_failed_attempts_almost_at_wipe" product="tv" msgid="950408382418270260">"Podałeś nieprawidłowe dane odblokowania telewizora <xliff:g id="NUMBER_0">%1$d</xliff:g> razy. Po jeszcze <xliff:g id="NUMBER_1">%2$d</xliff:g> nieudanych próbach telewizor zostanie zresetowany do stanu fabrycznego, a wszystkie dane użytkownika zostaną skasowane."</string>
    <string name="lockscreen_failed_attempts_almost_at_wipe" product="default" msgid="8603565142156826565">"Próbowano <xliff:g id="NUMBER_0">%1$d</xliff:g> razy nieprawidłowo odblokować telefon. Po kolejnych <xliff:g id="NUMBER_1">%2$d</xliff:g> nieudanych próbach telefon zostanie zresetowany do ustawień fabrycznych, a wszystkie dane użytkownika zostaną utracone."</string>
    <string name="lockscreen_failed_attempts_now_wiping" product="tablet" msgid="280873516493934365">"Próbowano <xliff:g id="NUMBER">%d</xliff:g> razy nieprawidłowo odblokować tablet. Tablet zostanie teraz zresetowany do ustawień fabrycznych."</string>
    <string name="lockscreen_failed_attempts_now_wiping" product="tv" msgid="3195755534096192191">"Podałeś nieprawidłowe dane odblokowania telewizora <xliff:g id="NUMBER">%d</xliff:g> razy. Zostanie on teraz zresetowany do stanu fabrycznego."</string>
    <string name="lockscreen_failed_attempts_now_wiping" product="default" msgid="3025504721764922246">"Próbowano <xliff:g id="NUMBER">%d</xliff:g> razy nieprawidłowo odblokować telefon. Telefon zostanie teraz zresetowany do ustawień fabrycznych."</string>
    <string name="lockscreen_too_many_failed_attempts_countdown" msgid="6251480343394389665">"Spróbuj ponownie za <xliff:g id="NUMBER">%d</xliff:g> sek."</string>
    <string name="lockscreen_forgot_pattern_button_text" msgid="2626999449610695930">"Zapomniałeś wzoru?"</string>
    <string name="lockscreen_glogin_forgot_pattern" msgid="2588521501166032747">"Odblokowanie konta"</string>
    <string name="lockscreen_glogin_too_many_attempts" msgid="2751368605287288808">"Zbyt wiele prób narysowania wzoru"</string>
    <string name="lockscreen_glogin_instructions" msgid="3931816256100707784">"Aby odblokować, zaloguj się za pomocą konta Google."</string>
    <string name="lockscreen_glogin_username_hint" msgid="8846881424106484447">"Nazwa użytkownika (e-mail)"</string>
    <string name="lockscreen_glogin_password_hint" msgid="5958028383954738528">"Hasło"</string>
    <string name="lockscreen_glogin_submit_button" msgid="7130893694795786300">"Zaloguj się"</string>
    <string name="lockscreen_glogin_invalid_input" msgid="1364051473347485908">"Błędna nazwa użytkownika lub hasło."</string>
    <string name="lockscreen_glogin_account_recovery_hint" msgid="1696924763690379073">"Nie pamiętasz nazwy użytkownika lub hasła?\nOdwiedź stronę "<b>"google.com/accounts/recovery"</b></string>
    <string name="lockscreen_glogin_checking_password" msgid="7114627351286933867">"Sprawdzam…"</string>
    <string name="lockscreen_unlock_label" msgid="737440483220667054">"Odblokuj"</string>
    <string name="lockscreen_sound_on_label" msgid="9068877576513425970">"Włącz dźwięk"</string>
    <string name="lockscreen_sound_off_label" msgid="996822825154319026">"Wyłącz dźwięk"</string>
    <string name="lockscreen_access_pattern_start" msgid="3941045502933142847">"Wzór rozpoczęty"</string>
    <string name="lockscreen_access_pattern_cleared" msgid="5583479721001639579">"Wzór wyczyszczony"</string>
    <string name="lockscreen_access_pattern_cell_added" msgid="6756031208359292487">"Dodano komórkę."</string>
    <string name="lockscreen_access_pattern_cell_added_verbose" msgid="7264580781744026939">"Dodano komórkę <xliff:g id="CELL_INDEX">%1$s</xliff:g>"</string>
    <string name="lockscreen_access_pattern_detected" msgid="4988730895554057058">"Wzór ukończony"</string>
    <string name="lockscreen_access_pattern_area" msgid="400813207572953209">"Obszar wzoru."</string>
    <string name="keyguard_accessibility_widget_changed" msgid="5678624624681400191">"%1$s. Widżet %2$d z %3$d."</string>
    <string name="keyguard_accessibility_add_widget" msgid="8273277058724924654">"Dodaj widżet."</string>
    <string name="keyguard_accessibility_widget_empty_slot" msgid="1281505703307930757">"Puste"</string>
    <string name="keyguard_accessibility_unlock_area_expanded" msgid="2278106022311170299">"Rozwinięto obszar odblokowania."</string>
    <string name="keyguard_accessibility_unlock_area_collapsed" msgid="6366992066936076396">"Zwinięto obszar odblokowania."</string>
    <string name="keyguard_accessibility_widget" msgid="6527131039741808240">"Widżet <xliff:g id="WIDGET_INDEX">%1$s</xliff:g>."</string>
    <string name="keyguard_accessibility_user_selector" msgid="1226798370913698896">"Wybór użytkownika"</string>
    <string name="keyguard_accessibility_status" msgid="8008264603935930611">"Stan"</string>
    <string name="keyguard_accessibility_camera" msgid="8904231194181114603">"Aparat"</string>
    <string name="keygaurd_accessibility_media_controls" msgid="262209654292161806">"Elementy sterujące multimediów"</string>
    <string name="keyguard_accessibility_widget_reorder_start" msgid="8736853615588828197">"Rozpoczęto zmienianie kolejności widżetów."</string>
    <string name="keyguard_accessibility_widget_reorder_end" msgid="7170190950870468320">"Zakończono zmienianie kolejności widżetów."</string>
    <string name="keyguard_accessibility_widget_deleted" msgid="4426204263929224434">"Usunięto widżet <xliff:g id="WIDGET_INDEX">%1$s</xliff:g>."</string>
    <string name="keyguard_accessibility_expand_lock_area" msgid="519859720934178024">"Rozwiń obszar odblokowania."</string>
    <string name="keyguard_accessibility_slide_unlock" msgid="2959928478764697254">"Odblokowanie przesunięciem."</string>
    <string name="keyguard_accessibility_pattern_unlock" msgid="1490840706075246612">"Odblokowanie wzorem."</string>
    <string name="keyguard_accessibility_face_unlock" msgid="4817282543351718535">"Rozpoznanie twarzy"</string>
    <string name="keyguard_accessibility_pin_unlock" msgid="2469687111784035046">"Odblokowanie kodem PIN."</string>
    <string name="keyguard_accessibility_sim_pin_unlock" msgid="9149698847116962307">"Odblokowanie kodu PIN karty SIM."</string>
    <string name="keyguard_accessibility_sim_puk_unlock" msgid="9106899279724723341">"Odblokowanie kodu PUK karty SIM."</string>
    <string name="keyguard_accessibility_password_unlock" msgid="7675777623912155089">"Odblokowanie hasłem."</string>
    <string name="keyguard_accessibility_pattern_area" msgid="7679891324509597904">"Obszar wzoru."</string>
    <string name="keyguard_accessibility_slide_area" msgid="6736064494019979544">"Obszar przesuwania."</string>
    <string name="password_keyboard_label_symbol_key" msgid="992280756256536042">"?123"</string>
    <string name="password_keyboard_label_alpha_key" msgid="8001096175167485649">"ABC"</string>
    <string name="password_keyboard_label_alt_key" msgid="1284820942620288678">"ALT"</string>
    <string name="granularity_label_character" msgid="7336470535385009523">"znak"</string>
    <string name="granularity_label_word" msgid="7075570328374918660">"słowo"</string>
    <string name="granularity_label_link" msgid="5815508880782488267">"link"</string>
    <string name="granularity_label_line" msgid="5764267235026120888">"wiersz"</string>
    <string name="factorytest_failed" msgid="5410270329114212041">"Nieudany test fabryczny"</string>
    <string name="factorytest_not_system" msgid="4435201656767276723">"Czynność FACTORY_TEST jest obsługiwana tylko dla pakietów zainstalowanych w katalogu /system/app."</string>
    <string name="factorytest_no_action" msgid="872991874799998561">"Nie znaleziono żadnego pakietu, który zapewnia działanie FACTORY_TEST."</string>
    <string name="factorytest_reboot" msgid="6320168203050791643">"Uruchom ponownie"</string>
    <string name="js_dialog_title" msgid="1987483977834603872">"Komunikat ze strony pod adresem „<xliff:g id="TITLE">%s</xliff:g>”:"</string>
    <string name="js_dialog_title_default" msgid="6961903213729667573">"JavaScript"</string>
    <string name="js_dialog_before_unload_title" msgid="2619376555525116593">"Potwierdź przejście"</string>
    <string name="js_dialog_before_unload_positive_button" msgid="3112752010600484130">"Opuść tę stronę"</string>
    <string name="js_dialog_before_unload_negative_button" msgid="5614861293026099715">"Pozostań na tej stronie"</string>
    <string name="js_dialog_before_unload" msgid="3468816357095378590">"<xliff:g id="MESSAGE">%s</xliff:g>\n\nCzy na pewno chcesz opuścić tę stronę?"</string>
    <string name="save_password_label" msgid="6860261758665825069">"Potwierdź"</string>
    <string name="double_tap_toast" msgid="4595046515400268881">"Wskazówka: dotknij dwukrotnie, aby powiększyć lub pomniejszyć."</string>
    <string name="autofill_this_form" msgid="4616758841157816676">"Autouzupełnianie"</string>
    <string name="setup_autofill" msgid="7103495070180590814">"Ustaw autouzupełnianie"</string>
    <string name="autofill_window_title" msgid="4107745526909284887">"Autouzupełnianie: <xliff:g id="SERVICENAME">%1$s</xliff:g>"</string>
    <string name="autofill_address_name_separator" msgid="6350145154779706772">" "</string>
    <string name="autofill_address_summary_name_format" msgid="3268041054899214945">"$1$2$3"</string>
    <string name="autofill_address_summary_separator" msgid="7483307893170324129">", "</string>
    <string name="autofill_address_summary_format" msgid="4874459455786827344">"$1$2$3"</string>
    <string name="autofill_province" msgid="2231806553863422300">"Województwo"</string>
    <string name="autofill_postal_code" msgid="4696430407689377108">"Kod pocztowy"</string>
    <string name="autofill_state" msgid="6988894195520044613">"Stan"</string>
    <string name="autofill_zip_code" msgid="8697544592627322946">"Kod pocztowy"</string>
    <string name="autofill_county" msgid="237073771020362891">"Powiat"</string>
    <string name="autofill_island" msgid="4020100875984667025">"Wyspa"</string>
    <string name="autofill_district" msgid="8400735073392267672">"Dystrykt"</string>
    <string name="autofill_department" msgid="5343279462564453309">"Departament"</string>
    <string name="autofill_prefecture" msgid="2028499485065800419">"Prefektura"</string>
    <string name="autofill_parish" msgid="8202206105468820057">"Gmina"</string>
    <string name="autofill_area" msgid="3547409050889952423">"Obszar"</string>
    <string name="autofill_emirate" msgid="2893880978835698818">"Emirat"</string>
    <string name="permlab_readHistoryBookmarks" msgid="3775265775405106983">"odczytywanie zakładek internetowych i historii"</string>
    <string name="permdesc_readHistoryBookmarks" msgid="8462378226600439658">"Pozwala aplikacji na odczyt wszystkich URL-i odwiedzonych przez przeglądarkę oraz wszystkich zakładek w przeglądarce. Uwaga: to uprawnienie może nie być egzekwowane przez przeglądarki innych firm i aplikacje z możliwością przeglądania internetu."</string>
    <string name="permlab_writeHistoryBookmarks" msgid="3714785165273314490">"zapisywanie zakładek internetowych i historii"</string>
    <string name="permdesc_writeHistoryBookmarks" product="tablet" msgid="6825527469145760922">"Pozwala aplikacji na modyfikowanie historii i zakładek przeglądarki zapisanych na tablecie. Aplikacja będzie mogła usunąć lub zmodyfikować dane przeglądarki. Uwaga: to uprawnienie może nie być egzekwowane przez przeglądarki innych firm oraz inne aplikacje z możliwością przeglądania internetu."</string>
    <string name="permdesc_writeHistoryBookmarks" product="tv" msgid="7007393823197766548">"Pozwala aplikacji modyfikować historię i zakładki przeglądarki zapisane na telewizorze. Może to pozwolić aplikacji na usunięcie lub zmodyfikowanie danych przeglądarki. Uwaga: tego uprawnienia nie mogą wymusić przeglądarki innych producentów ani inne aplikacje z funkcjami przeglądania stron internetowych."</string>
    <string name="permdesc_writeHistoryBookmarks" product="default" msgid="8497389531014185509">"Pozwala aplikacji na modyfikowanie historii i zakładek przeglądarki zapisanych na telefonie. Aplikacja będzie mogła usunąć lub zmodyfikować dane przeglądarki. Uwaga: to uprawnienie może nie być egzekwowane przez przeglądarki innych firm oraz inne aplikacje z możliwością przeglądania internetu."</string>
    <string name="permlab_setAlarm" msgid="1379294556362091814">"ustawianie alarmu"</string>
    <string name="permdesc_setAlarm" msgid="316392039157473848">"Pozwala aplikacji na ustawienie alarmu w zainstalowanej aplikacji budzika. Funkcja ta może nie być zaimplementowana w niektórych aplikacjach tego typu."</string>
    <string name="permlab_addVoicemail" msgid="5525660026090959044">"dodawanie poczty głosowej"</string>
    <string name="permdesc_addVoicemail" msgid="6604508651428252437">"Pozwala aplikacji na dodawanie wiadomości do skrzynki odbiorczej poczty głosowej."</string>
    <string name="permlab_writeGeolocationPermissions" msgid="5962224158955273932">"modyfikowanie pozwoleń przeglądarki dotyczących lokalizacji geograficznej"</string>
    <string name="permdesc_writeGeolocationPermissions" msgid="1083743234522638747">"Pozwala aplikacji na modyfikowanie uprawnień przeglądarki dotyczących lokalizacji geograficznej. Złośliwe aplikacje mogą używać tej opcji do wysyłania informacji o lokalizacji do dowolnych witryn."</string>
    <string name="save_password_message" msgid="767344687139195790">"Czy chcesz, aby zapamiętać to hasło w przeglądarce?"</string>
    <string name="save_password_notnow" msgid="6389675316706699758">"Nie teraz"</string>
    <string name="save_password_remember" msgid="6491879678996749466">"Zapamiętaj"</string>
    <string name="save_password_never" msgid="8274330296785855105">"Nigdy"</string>
    <string name="open_permission_deny" msgid="7374036708316629800">"Nie masz pozwolenia na otwarcie tej strony."</string>
    <string name="text_copied" msgid="4985729524670131385">"Tekst został skopiowany do schowka."</string>
    <string name="copied" msgid="8564151838171791598">"Skopiowano"</string>
    <string name="more_item_label" msgid="4650918923083320495">"Więcej"</string>
    <string name="prepend_shortcut_label" msgid="2572214461676015642">"Menu+"</string>
    <string name="menu_meta_shortcut_label" msgid="4647153495550313570">"Meta+"</string>
    <string name="menu_ctrl_shortcut_label" msgid="3917070091228880941">"Ctrl+"</string>
    <string name="menu_alt_shortcut_label" msgid="6249849492641218944">"Alt+"</string>
    <string name="menu_shift_shortcut_label" msgid="6773890288720306380">"Shift+"</string>
    <string name="menu_sym_shortcut_label" msgid="4019695553731017933">"Sym+"</string>
    <string name="menu_function_shortcut_label" msgid="1984053777418162618">"Funkcyjny+"</string>
    <string name="menu_space_shortcut_label" msgid="2410328639272162537">"spacja"</string>
    <string name="menu_enter_shortcut_label" msgid="2743362785111309668">"enter"</string>
    <string name="menu_delete_shortcut_label" msgid="3658178007202748164">"usuń"</string>
    <string name="search_go" msgid="8298016669822141719">"Szukaj"</string>
    <string name="search_hint" msgid="1733947260773056054">"Szukaj…"</string>
    <string name="searchview_description_search" msgid="6749826639098512120">"Szukaj"</string>
    <string name="searchview_description_query" msgid="5911778593125355124">"Wyszukiwane hasło"</string>
    <string name="searchview_description_clear" msgid="1330281990951833033">"Wyczyść zapytanie"</string>
    <string name="searchview_description_submit" msgid="2688450133297983542">"Wyślij zapytanie"</string>
    <string name="searchview_description_voice" msgid="2453203695674994440">"Wyszukiwanie głosowe"</string>
    <string name="enable_explore_by_touch_warning_title" msgid="7460694070309730149">"Włączyć Czytanie dotykiem?"</string>
    <string name="enable_explore_by_touch_warning_message" product="tablet" msgid="8655887539089910577">"<xliff:g id="ACCESSIBILITY_SERVICE_NAME">%1$s</xliff:g> chce włączyć Czytanie dotykiem. Gdy ta funkcja jest włączona, słyszysz i widzisz opisy elementów, które są pod Twoim palcem, oraz możesz obsługiwać tablet gestami."</string>
    <string name="enable_explore_by_touch_warning_message" product="default" msgid="2708199672852373195">"<xliff:g id="ACCESSIBILITY_SERVICE_NAME">%1$s</xliff:g> chce włączyć Czytanie dotykiem. Gdy ta funkcja jest włączona, słyszysz i widzisz opisy elementów, które są pod Twoim palcem, oraz możesz obsługiwać telefon gestami."</string>
    <string name="oneMonthDurationPast" msgid="7396384508953779925">"1 miesiąc temu"</string>
    <string name="beforeOneMonthDurationPast" msgid="909134546836499826">"Ponad 1 miesiąc temu"</string>
    <plurals name="last_num_days" formatted="false" msgid="5104533550723932025">
      <item quantity="few">Ostatnie <xliff:g id="COUNT_1">%d</xliff:g> dni</item>
      <item quantity="many">Ostatnich <xliff:g id="COUNT_1">%d</xliff:g> dni</item>
      <item quantity="other">Ostatnie <xliff:g id="COUNT_1">%d</xliff:g> dnia</item>
      <item quantity="one">Ostatni <xliff:g id="COUNT_0">%d</xliff:g> dzień</item>
    </plurals>
    <string name="last_month" msgid="3959346739979055432">"Ostatni miesiąc"</string>
    <string name="older" msgid="5211975022815554840">"Starsze"</string>
    <string name="preposition_for_date" msgid="9093949757757445117">"w dniu <xliff:g id="DATE">%s</xliff:g>"</string>
    <string name="preposition_for_time" msgid="5506831244263083793">"o godzinie <xliff:g id="TIME">%s</xliff:g>"</string>
    <string name="preposition_for_year" msgid="5040395640711867177">"w <xliff:g id="YEAR">%s</xliff:g> r."</string>
    <string name="day" msgid="8144195776058119424">"dzień"</string>
    <string name="days" msgid="4774547661021344602">"dni"</string>
    <string name="hour" msgid="2126771916426189481">"godzina"</string>
    <string name="hours" msgid="894424005266852993">"godzin"</string>
    <string name="minute" msgid="9148878657703769868">"min"</string>
    <string name="minutes" msgid="5646001005827034509">"minut"</string>
    <string name="second" msgid="3184235808021478">"s"</string>
    <string name="seconds" msgid="3161515347216589235">"S"</string>
    <string name="week" msgid="5617961537173061583">"tydzień"</string>
    <string name="weeks" msgid="6509623834583944518">"tygodni"</string>
    <string name="year" msgid="4001118221013892076">"rok"</string>
    <string name="years" msgid="6881577717993213522">"lat"</string>
    <string name="now_string_shortest" msgid="8912796667087856402">"teraz"</string>
    <plurals name="duration_minutes_shortest" formatted="false" msgid="3957499975064245495">
      <item quantity="few"><xliff:g id="COUNT_1">%d</xliff:g> min</item>
      <item quantity="many"><xliff:g id="COUNT_1">%d</xliff:g> min</item>
      <item quantity="other"><xliff:g id="COUNT_1">%d</xliff:g> min</item>
      <item quantity="one"><xliff:g id="COUNT_0">%d</xliff:g> min</item>
    </plurals>
    <plurals name="duration_hours_shortest" formatted="false" msgid="3552182110578602356">
      <item quantity="few"><xliff:g id="COUNT_1">%d</xliff:g> godz.</item>
      <item quantity="many"><xliff:g id="COUNT_1">%d</xliff:g> godz.</item>
      <item quantity="other"><xliff:g id="COUNT_1">%d</xliff:g> godz.</item>
      <item quantity="one"><xliff:g id="COUNT_0">%d</xliff:g> godz.</item>
    </plurals>
    <plurals name="duration_days_shortest" formatted="false" msgid="5213655532597081640">
      <item quantity="few"><xliff:g id="COUNT_1">%d</xliff:g> dni</item>
      <item quantity="many"><xliff:g id="COUNT_1">%d</xliff:g> dni</item>
      <item quantity="other"><xliff:g id="COUNT_1">%d</xliff:g> dnia</item>
      <item quantity="one"><xliff:g id="COUNT_0">%d</xliff:g> dzień</item>
    </plurals>
    <plurals name="duration_years_shortest" formatted="false" msgid="7848711145196397042">
      <item quantity="few"><xliff:g id="COUNT_1">%d</xliff:g> lata</item>
      <item quantity="many"><xliff:g id="COUNT_1">%d</xliff:g> lat</item>
      <item quantity="other"><xliff:g id="COUNT_1">%d</xliff:g> roku</item>
      <item quantity="one"><xliff:g id="COUNT_0">%d</xliff:g> rok</item>
    </plurals>
    <plurals name="duration_minutes_shortest_future" formatted="false" msgid="3277614521231489951">
      <item quantity="few">za <xliff:g id="COUNT_1">%d</xliff:g> min</item>
      <item quantity="many">za <xliff:g id="COUNT_1">%d</xliff:g> min</item>
      <item quantity="other">za <xliff:g id="COUNT_1">%d</xliff:g> min</item>
      <item quantity="one">za <xliff:g id="COUNT_0">%d</xliff:g> min</item>
    </plurals>
    <plurals name="duration_hours_shortest_future" formatted="false" msgid="2152452368397489370">
      <item quantity="few">za <xliff:g id="COUNT_1">%d</xliff:g> godz.</item>
      <item quantity="many">za <xliff:g id="COUNT_1">%d</xliff:g> godz.</item>
      <item quantity="other">za <xliff:g id="COUNT_1">%d</xliff:g> godz.</item>
      <item quantity="one">za <xliff:g id="COUNT_0">%d</xliff:g> godz.</item>
    </plurals>
    <plurals name="duration_days_shortest_future" formatted="false" msgid="8088331502820295701">
      <item quantity="few">za <xliff:g id="COUNT_1">%d</xliff:g> dni</item>
      <item quantity="many">za <xliff:g id="COUNT_1">%d</xliff:g> dni</item>
      <item quantity="other">za <xliff:g id="COUNT_1">%d</xliff:g> dnia</item>
      <item quantity="one">za <xliff:g id="COUNT_0">%d</xliff:g> dzień</item>
    </plurals>
    <plurals name="duration_years_shortest_future" formatted="false" msgid="2317006667145250301">
      <item quantity="few">za <xliff:g id="COUNT_1">%d</xliff:g> lata</item>
      <item quantity="many">za <xliff:g id="COUNT_1">%d</xliff:g> lat</item>
      <item quantity="other">za <xliff:g id="COUNT_1">%d</xliff:g> roku</item>
      <item quantity="one">za <xliff:g id="COUNT_0">%d</xliff:g> rok</item>
    </plurals>
    <plurals name="duration_minutes_relative" formatted="false" msgid="3178131706192980192">
      <item quantity="few"><xliff:g id="COUNT_1">%d</xliff:g> minuty temu</item>
      <item quantity="many"><xliff:g id="COUNT_1">%d</xliff:g> minut temu</item>
      <item quantity="other"><xliff:g id="COUNT_1">%d</xliff:g> minuty temu</item>
      <item quantity="one"><xliff:g id="COUNT_0">%d</xliff:g> minutę temu</item>
    </plurals>
    <plurals name="duration_hours_relative" formatted="false" msgid="676894109982008411">
      <item quantity="few"><xliff:g id="COUNT_1">%d</xliff:g> godziny temu</item>
      <item quantity="many"><xliff:g id="COUNT_1">%d</xliff:g> godzin temu</item>
      <item quantity="other"><xliff:g id="COUNT_1">%d</xliff:g> godziny temu</item>
      <item quantity="one"><xliff:g id="COUNT_0">%d</xliff:g> godzinę temu</item>
    </plurals>
    <plurals name="duration_days_relative" formatted="false" msgid="2203515825765397130">
      <item quantity="few"><xliff:g id="COUNT_1">%d</xliff:g> dni temu</item>
      <item quantity="many"><xliff:g id="COUNT_1">%d</xliff:g> dni temu</item>
      <item quantity="other"><xliff:g id="COUNT_1">%d</xliff:g> dnia temu</item>
      <item quantity="one"><xliff:g id="COUNT_0">%d</xliff:g> dzień temu</item>
    </plurals>
    <plurals name="duration_years_relative" formatted="false" msgid="4820062134188885734">
      <item quantity="few"><xliff:g id="COUNT_1">%d</xliff:g> lata temu</item>
      <item quantity="many"><xliff:g id="COUNT_1">%d</xliff:g> lat temu</item>
      <item quantity="other"><xliff:g id="COUNT_1">%d</xliff:g> roku temu</item>
      <item quantity="one"><xliff:g id="COUNT_0">%d</xliff:g> rok temu</item>
    </plurals>
    <plurals name="duration_minutes_relative_future" formatted="false" msgid="4655043589817680966">
      <item quantity="few">za <xliff:g id="COUNT_1">%d</xliff:g> minuty</item>
      <item quantity="many">za <xliff:g id="COUNT_1">%d</xliff:g> minut</item>
      <item quantity="other">za <xliff:g id="COUNT_1">%d</xliff:g> minuty</item>
      <item quantity="one">za <xliff:g id="COUNT_0">%d</xliff:g> minutę</item>
    </plurals>
    <plurals name="duration_hours_relative_future" formatted="false" msgid="8084579714205223891">
      <item quantity="few">za <xliff:g id="COUNT_1">%d</xliff:g> godziny</item>
      <item quantity="many">za <xliff:g id="COUNT_1">%d</xliff:g> godzin</item>
      <item quantity="other">za <xliff:g id="COUNT_1">%d</xliff:g> godziny</item>
      <item quantity="one">za <xliff:g id="COUNT_0">%d</xliff:g> godzinę</item>
    </plurals>
    <plurals name="duration_days_relative_future" formatted="false" msgid="333215369363433992">
      <item quantity="few">za <xliff:g id="COUNT_1">%d</xliff:g> dni</item>
      <item quantity="many">za <xliff:g id="COUNT_1">%d</xliff:g> dni</item>
      <item quantity="other">za <xliff:g id="COUNT_1">%d</xliff:g> dnia</item>
      <item quantity="one">za <xliff:g id="COUNT_0">%d</xliff:g> dzień</item>
    </plurals>
    <plurals name="duration_years_relative_future" formatted="false" msgid="8644862986413104011">
      <item quantity="few">za <xliff:g id="COUNT_1">%d</xliff:g> lata</item>
      <item quantity="many">za <xliff:g id="COUNT_1">%d</xliff:g> lat</item>
      <item quantity="other">za <xliff:g id="COUNT_1">%d</xliff:g> roku</item>
      <item quantity="one">za <xliff:g id="COUNT_0">%d</xliff:g> rok</item>
    </plurals>
    <string name="VideoView_error_title" msgid="3534509135438353077">"Problem z filmem"</string>
    <string name="VideoView_error_text_invalid_progressive_playback" msgid="3186670335938670444">"Ten film nie nadaje się do strumieniowego przesyłania do tego urządzenia."</string>
    <string name="VideoView_error_text_unknown" msgid="3450439155187810085">"Nie można odtworzyć tego filmu."</string>
    <string name="VideoView_error_button" msgid="2822238215100679592">"OK"</string>
    <string name="relative_time" msgid="1818557177829411417">"<xliff:g id="DATE">%1$s</xliff:g>, <xliff:g id="TIME">%2$s</xliff:g>"</string>
    <string name="noon" msgid="7245353528818587908">"południe"</string>
    <string name="Noon" msgid="3342127745230013127">"Południe"</string>
    <string name="midnight" msgid="7166259508850457595">"północ"</string>
    <string name="Midnight" msgid="5630806906897892201">"Północ"</string>
    <string name="elapsed_time_short_format_mm_ss" msgid="4431555943828711473">"<xliff:g id="MINUTES">%1$02d</xliff:g>:<xliff:g id="SECONDS">%2$02d</xliff:g>"</string>
    <string name="elapsed_time_short_format_h_mm_ss" msgid="1846071997616654124">"<xliff:g id="HOURS">%1$d</xliff:g>:<xliff:g id="MINUTES">%2$02d</xliff:g>:<xliff:g id="SECONDS">%3$02d</xliff:g>"</string>
    <string name="selectAll" msgid="6876518925844129331">"Zaznacz wszystko"</string>
    <string name="cut" msgid="3092569408438626261">"Wytnij"</string>
    <string name="copy" msgid="2681946229533511987">"Kopiuj"</string>
    <string name="failed_to_copy_to_clipboard" msgid="1833662432489814471">"Nie udało się skopiować do schowka"</string>
    <string name="paste" msgid="5629880836805036433">"Wklej"</string>
    <string name="paste_as_plain_text" msgid="5427792741908010675">"Wklej jako zwykły tekst"</string>
    <string name="replace" msgid="5781686059063148930">"Zastąp"</string>
    <string name="delete" msgid="6098684844021697789">"Usuń"</string>
    <string name="copyUrl" msgid="2538211579596067402">"Kopiuj adres URL"</string>
    <string name="selectTextMode" msgid="1018691815143165326">"Zaznacz tekst"</string>
    <string name="undo" msgid="7905788502491742328">"Cofnij"</string>
    <string name="redo" msgid="7759464876566803888">"Ponów"</string>
    <string name="autofill" msgid="3035779615680565188">"Autouzupełnianie"</string>
    <string name="textSelectionCABTitle" msgid="5236850394370820357">"Zaznaczanie tekstu"</string>
    <string name="addToDictionary" msgid="4352161534510057874">"Dodaj do słownika"</string>
    <string name="deleteText" msgid="6979668428458199034">"Usuń"</string>
    <string name="inputMethod" msgid="1653630062304567879">"Sposób wprowadzania tekstu"</string>
    <string name="editTextMenuTitle" msgid="4909135564941815494">"Działania na tekście"</string>
    <string name="email" msgid="4560673117055050403">"Wyślij e-maila"</string>
    <string name="email_desc" msgid="3638665569546416795">"Wyślij e-maila na wybrany adres"</string>
    <string name="dial" msgid="1253998302767701559">"Zadzwoń"</string>
    <string name="dial_desc" msgid="6573723404985517250">"Zadzwoń pod wybrany numer telefonu"</string>
    <string name="map" msgid="5441053548030107189">"Otwórz mapę"</string>
    <string name="map_desc" msgid="1836995341943772348">"Pokaż wybrany adres na mapie"</string>
    <string name="browse" msgid="1245903488306147205">"Otwórz"</string>
    <string name="browse_desc" msgid="8220976549618935044">"Otwórz wybrany adres URL"</string>
    <string name="sms" msgid="4560537514610063430">"Wyślij SMS-a"</string>
    <string name="sms_desc" msgid="7526588350969638809">"Wyślij SMS-a pod wybrany numer telefonu"</string>
    <string name="add_contact" msgid="7867066569670597203">"Dodaj"</string>
    <string name="add_contact_desc" msgid="4830217847004590345">"Dodaj do kontaktów"</string>
    <string name="view_calendar" msgid="979609872939597838">"Wyświetl"</string>
    <string name="view_calendar_desc" msgid="5828320291870344584">"Wyświetl wybraną datę w kalendarzu"</string>
    <string name="add_calendar_event" msgid="1953664627192056206">"Zaplanuj"</string>
    <string name="add_calendar_event_desc" msgid="4326891793260687388">"Zaplanuj wydarzenie na wybraną godzinę"</string>
    <string name="view_flight" msgid="7691640491425680214">"Śledź"</string>
    <string name="view_flight_desc" msgid="3876322502674253506">"Śledź wybrany lot"</string>
    <string name="translate" msgid="9218619809342576858">"Tłumacz"</string>
    <string name="translate_desc" msgid="4502367770068777202">"Przetłumacz zaznaczony tekst"</string>
    <string name="define" msgid="7394820043869954211">"Pokaż definicję"</string>
    <string name="define_desc" msgid="7910883642444919726">"Pokaż definicję zaznaczonego tekstu"</string>
    <string name="low_internal_storage_view_title" msgid="5576272496365684834">"Kończy się miejsce"</string>
    <string name="low_internal_storage_view_text" msgid="6640505817617414371">"Niektóre funkcje systemu mogą nie działać"</string>
    <string name="low_internal_storage_view_text_no_boot" msgid="6935190099204693424">"Za mało pamięci w systemie. Upewnij się, że masz 250 MB wolnego miejsca i uruchom urządzenie ponownie."</string>
    <string name="app_running_notification_title" msgid="8718335121060787914">"Aplikacja <xliff:g id="APP_NAME">%1$s</xliff:g> jest uruchomiona"</string>
    <string name="app_running_notification_text" msgid="1197581823314971177">"Kliknij, by dowiedzieć się więcej lub zatrzymać aplikację."</string>
    <string name="ok" msgid="5970060430562524910">"OK"</string>
    <string name="cancel" msgid="6442560571259935130">"Anuluj"</string>
    <string name="yes" msgid="5362982303337969312">"OK"</string>
    <string name="no" msgid="5141531044935541497">"Anuluj"</string>
    <string name="dialog_alert_title" msgid="2049658708609043103">"Uwaga"</string>
    <string name="loading" msgid="7933681260296021180">"Wczytuję…"</string>
    <string name="capital_on" msgid="1544682755514494298">"Wł."</string>
    <string name="capital_off" msgid="6815870386972805832">"Wył."</string>
    <string name="whichApplication" msgid="4533185947064773386">"Wykonaj czynność przez..."</string>
    <string name="whichApplicationNamed" msgid="8260158865936942783">"Wykonaj czynność w aplikacji %1$s"</string>
    <string name="whichApplicationLabel" msgid="7425855495383818784">"Wykonaj działanie"</string>
    <string name="whichViewApplication" msgid="3272778576700572102">"Otwórz w aplikacji"</string>
    <string name="whichViewApplicationNamed" msgid="2286418824011249620">"Otwórz w aplikacji %1$s"</string>
    <string name="whichViewApplicationLabel" msgid="2666774233008808473">"Otwórz"</string>
    <string name="whichGiveAccessToApplication" msgid="8279395245414707442">"Przyznaj uprawnienia do otwierania linków z <xliff:g id="HOST">%1$s</xliff:g> w:"</string>
    <string name="whichGiveAccessToApplicationNamed" msgid="7992388824107710849">"Przyznaj uprawnienia do otwierania linków z <xliff:g id="HOST">%1$s</xliff:g> w aplikacji <xliff:g id="APPLICATION">%2$s</xliff:g>"</string>
    <string name="whichGiveAccessToApplicationLabel" msgid="6142688895536868827">"Udziel uprawnień"</string>
    <string name="whichEditApplication" msgid="144727838241402655">"Edytuj w aplikacji"</string>
    <string name="whichEditApplicationNamed" msgid="1775815530156447790">"Edytuj w aplikacji %1$s"</string>
    <string name="whichEditApplicationLabel" msgid="7183524181625290300">"Edytuj"</string>
    <string name="whichSendApplication" msgid="5803792421724377602">"Udostępnianie"</string>
    <string name="whichSendApplicationNamed" msgid="2799370240005424391">"Udostępnij przez %1$s"</string>
    <string name="whichSendApplicationLabel" msgid="4579076294675975354">"Udostępnij"</string>
    <string name="whichSendToApplication" msgid="8272422260066642057">"Wyślij za pomocą"</string>
    <string name="whichSendToApplicationNamed" msgid="7768387871529295325">"Wyślij za pomocą %1$s"</string>
    <string name="whichSendToApplicationLabel" msgid="8878962419005813500">"Wyślij"</string>
    <string name="whichHomeApplication" msgid="4307587691506919691">"Wybierz aplikację ekranu głównego"</string>
    <string name="whichHomeApplicationNamed" msgid="4493438593214760979">"Użyj %1$s jako ekranu głównego"</string>
    <string name="whichHomeApplicationLabel" msgid="809529747002918649">"Zrób zdjęcie"</string>
    <string name="whichImageCaptureApplication" msgid="3680261417470652882">"Zrób zdjęcie w aplikacji"</string>
    <string name="whichImageCaptureApplicationNamed" msgid="8619384150737825003">"Zrób zdjęcie w aplikacji %1$s"</string>
    <string name="whichImageCaptureApplicationLabel" msgid="6390303445371527066">"Zrób zdjęcie"</string>
    <string name="alwaysUse" msgid="4583018368000610438">"Domyślne dla tej czynności"</string>
    <string name="use_a_different_app" msgid="8134926230585710243">"Użyj innej aplikacji"</string>
    <string name="clearDefaultHintMsg" msgid="3252584689512077257">"Wyczyść wartości domyślne w: Ustawienia systemu &gt; Aplikacje &gt; Pobrane."</string>
    <string name="chooseActivity" msgid="7486876147751803333">"Wybierz czynność"</string>
    <string name="chooseUsbActivity" msgid="6894748416073583509">"Wybierz aplikację dla urządzenia USB"</string>
    <string name="noApplications" msgid="2991814273936504689">"Żadna z aplikacji nie może wykonać tej czynności."</string>
    <string name="aerr_application" msgid="250320989337856518">"Aplikacja <xliff:g id="APPLICATION">%1$s</xliff:g> przestała działać"</string>
    <string name="aerr_process" msgid="6201597323218674729">"Proces <xliff:g id="PROCESS">%1$s</xliff:g> przestał działać"</string>
    <string name="aerr_application_repeated" msgid="3146328699537439573">"<xliff:g id="APPLICATION">%1$s</xliff:g> wciąż przestaje działać"</string>
    <string name="aerr_process_repeated" msgid="6235302956890402259">"Proces <xliff:g id="PROCESS">%1$s</xliff:g> wciąż przestaje działać"</string>
    <string name="aerr_restart" msgid="7581308074153624475">"Otwórz aplikację ponownie"</string>
    <string name="aerr_report" msgid="5371800241488400617">"Prześlij opinię"</string>
    <string name="aerr_close" msgid="2991640326563991340">"Zamknij"</string>
    <string name="aerr_mute" msgid="1974781923723235953">"Ignoruj do momentu ponownego uruchomienia urządzenia"</string>
    <string name="aerr_wait" msgid="3199956902437040261">"Zaczekaj"</string>
    <string name="aerr_close_app" msgid="3269334853724920302">"Zamknij aplikację"</string>
    <string name="anr_title" msgid="4351948481459135709"></string>
    <string name="anr_activity_application" msgid="8493290105678066167">"<xliff:g id="APPLICATION">%2$s</xliff:g> nie odpowiada"</string>
    <string name="anr_activity_process" msgid="1622382268908620314">"Działanie <xliff:g id="ACTIVITY">%1$s</xliff:g> nie odpowiada"</string>
    <string name="anr_application_process" msgid="6417199034861140083">"<xliff:g id="APPLICATION">%1$s</xliff:g> nie odpowiada"</string>
    <string name="anr_process" msgid="6156880875555921105">"Proces <xliff:g id="PROCESS">%1$s</xliff:g> nie odpowiada"</string>
    <string name="force_close" msgid="8346072094521265605">"OK"</string>
    <string name="report" msgid="4060218260984795706">"Zgłoś"</string>
    <string name="wait" msgid="7147118217226317732">"Czekaj"</string>
    <string name="webpage_unresponsive" msgid="3272758351138122503">"Strona nie odpowiada na żądania.\n\nZamknąć ją?"</string>
    <string name="launch_warning_title" msgid="1547997780506713581">"Aplikacja przekierowana"</string>
    <string name="launch_warning_replace" msgid="6202498949970281412">"Aplikacja <xliff:g id="APP_NAME">%1$s</xliff:g> jest uruchomiona."</string>
    <string name="launch_warning_original" msgid="188102023021668683">"Aplikacja <xliff:g id="APP_NAME">%1$s</xliff:g> została pierwotnie uruchomiona."</string>
    <string name="screen_compat_mode_scale" msgid="3202955667675944499">"Skala"</string>
    <string name="screen_compat_mode_show" msgid="4013878876486655892">"Zawsze pokazuj"</string>
    <string name="screen_compat_mode_hint" msgid="1064524084543304459">"Włącz ponownie, wybierając Ustawienia systemowe &gt; Aplikacje &gt; Pobrane."</string>
    <string name="unsupported_display_size_message" msgid="6545327290756295232">"<xliff:g id="APP_NAME">%1$s</xliff:g> nie obsługuje obecnie ustawionego rozmiaru wyświetlacza i może działać niestabilnie."</string>
    <string name="unsupported_display_size_show" msgid="7969129195360353041">"Zawsze pokazuj"</string>
    <string name="unsupported_compile_sdk_message" msgid="4253168368781441759">"Aplikacja <xliff:g id="APP_NAME">%1$s</xliff:g> została skompilowana pod niezgodną wersję systemu Android i może zachowywać się niezgodnie z oczekiwaniami. Sprawdź, czy jest dostępna zaktualizowana wersja aplikacji."</string>
    <string name="unsupported_compile_sdk_show" msgid="2681877855260970231">"Zawsze pokazuj"</string>
    <string name="unsupported_compile_sdk_check_update" msgid="3312723623323216101">"Sprawdź aktualizację"</string>
    <string name="smv_application" msgid="3307209192155442829">"Aplikacja <xliff:g id="APPLICATION">%1$s</xliff:g> (proces <xliff:g id="PROCESS">%2$s</xliff:g>) naruszyła wymuszone przez siebie zasady StrictMode."</string>
    <string name="smv_process" msgid="5120397012047462446">"Proces <xliff:g id="PROCESS">%1$s</xliff:g> naruszył wymuszone przez siebie zasady StrictMode."</string>
    <string name="android_upgrading_title" product="default" msgid="7513829952443484438">"Telefon się aktualizuje…"</string>
    <string name="android_upgrading_title" product="tablet" msgid="4503169817302593560">"Tablet się aktualizuje…"</string>
    <string name="android_upgrading_title" product="device" msgid="7009520271220804517">"Urządzenie się aktualizuje…"</string>
    <string name="android_start_title" product="default" msgid="4536778526365907780">"Telefon się uruchamia…"</string>
    <string name="android_start_title" product="automotive" msgid="8418054686415318207">"Android się uruchamia…"</string>
    <string name="android_start_title" product="tablet" msgid="4929837533850340472">"Tablet się uruchamia…"</string>
    <string name="android_start_title" product="device" msgid="7467484093260449437">"Urządzenie się uruchamia…"</string>
    <string name="android_upgrading_fstrim" msgid="8036718871534640010">"Optymalizacja pamięci."</string>
    <string name="android_upgrading_notification_title" product="default" msgid="1511552415039349062">"Kończę aktualizację systemu…"</string>
    <string name="app_upgrading_toast" msgid="3008139776215597053">"Uaktualniam aplikację <xliff:g id="APPLICATION">%1$s</xliff:g>…"</string>
    <string name="android_upgrading_apk" msgid="7904042682111526169">"Optymalizowanie aplikacji <xliff:g id="NUMBER_0">%1$d</xliff:g> z <xliff:g id="NUMBER_1">%2$d</xliff:g>."</string>
    <string name="android_preparing_apk" msgid="8162599310274079154">"Przygotowuję aplikację <xliff:g id="APPNAME">%1$s</xliff:g>."</string>
    <string name="android_upgrading_starting_apps" msgid="451464516346926713">"Uruchamianie aplikacji."</string>
    <string name="android_upgrading_complete" msgid="1405954754112999229">"Kończenie uruchamiania."</string>
    <string name="heavy_weight_notification" msgid="9087063985776626166">"Działa <xliff:g id="APP">%1$s</xliff:g>"</string>
    <string name="heavy_weight_notification_detail" msgid="2304833848484424985">"Kliknij, by wrócić do gry"</string>
    <string name="heavy_weight_switcher_title" msgid="387882830435195342">"Wybierz grę"</string>
    <string name="heavy_weight_switcher_text" msgid="4176781660362912010">"Aby poprawić wydajność, otwarta może być tylko jedna z tych gier."</string>
    <string name="old_app_action" msgid="3044685170829526403">"Wróć do aplikacji <xliff:g id="OLD_APP">%1$s</xliff:g>"</string>
    <string name="new_app_action" msgid="6694851182870774403">"Otwórz aplikację <xliff:g id="NEW_APP">%1$s</xliff:g>"</string>
    <string name="new_app_description" msgid="5894852887817332322">"Aplikacja <xliff:g id="OLD_APP">%1$s</xliff:g> zostanie zamknięta bez zapisywania"</string>
    <string name="dump_heap_notification" msgid="2618183274836056542">"Proces <xliff:g id="PROC">%1$s</xliff:g> przekroczył limit pamięci"</string>
    <string name="dump_heap_notification_detail" msgid="3993078784053054141">"Pobrano zrzut sterty – kliknij, by go udostępnić"</string>
    <string name="dump_heap_title" msgid="5864292264307651673">"Udostępnić zrzut stosu?"</string>
    <string name="dump_heap_text" msgid="4809417337240334941">"Proces <xliff:g id="PROC">%1$s</xliff:g> przekroczył swój limit pamięci, który wynosi <xliff:g id="SIZE">%2$s</xliff:g>. Możesz udostępnić zrzut stosu programiście procesu. Uwaga: ten zrzut może zawierać wszelkie dane osobowe, do których aplikacja ma dostęp."</string>
    <string name="sendText" msgid="5209874571959469142">"Wybierz czynność, jaka ma zostać wykonana na tekście"</string>
    <string name="volume_ringtone" msgid="6885421406845734650">"Głośność dzwonka"</string>
    <string name="volume_music" msgid="5421651157138628171">"Głośność multimediów"</string>
    <string name="volume_music_hint_playing_through_bluetooth" msgid="9165984379394601533">"Odtwarzanie przez Bluetooth"</string>
    <string name="volume_music_hint_silent_ringtone_selected" msgid="8310739960973156272">"Ustawiono cichy dzwonek"</string>
    <string name="volume_call" msgid="3941680041282788711">"Głośność podczas połączenia"</string>
    <string name="volume_bluetooth_call" msgid="2002891926351151534">"Głośność Bluetooth w czasie połączenia"</string>
    <string name="volume_alarm" msgid="1985191616042689100">"Głośność alarmu"</string>
    <string name="volume_notification" msgid="2422265656744276715">"Głośność powiadomienia"</string>
    <string name="volume_unknown" msgid="1400219669770445902">"Głośność"</string>
    <string name="volume_icon_description_bluetooth" msgid="6538894177255964340">"Głośność Bluetooth"</string>
    <string name="volume_icon_description_ringer" msgid="3326003847006162496">"Głośność dzwonka"</string>
    <string name="volume_icon_description_incall" msgid="8890073218154543397">"Głośność w czasie połączenia"</string>
    <string name="volume_icon_description_media" msgid="4217311719665194215">"Głośność multimediów"</string>
    <string name="volume_icon_description_notification" msgid="7044986546477282274">"Głośność powiadomień"</string>
    <string name="ringtone_default" msgid="3789758980357696936">"Dzwonek domyślny"</string>
    <string name="ringtone_default_with_actual" msgid="1767304850491060581">"Domyślny (<xliff:g id="ACTUAL_RINGTONE">%1$s</xliff:g>)"</string>
    <string name="ringtone_silent" msgid="7937634392408977062">"Brak"</string>
    <string name="ringtone_picker_title" msgid="3515143939175119094">"Dzwonki"</string>
    <string name="ringtone_picker_title_alarm" msgid="6473325356070549702">"Dźwięki alarmu"</string>
    <string name="ringtone_picker_title_notification" msgid="4837740874822788802">"Dźwięki powiadomień"</string>
    <string name="ringtone_unknown" msgid="3914515995813061520">"Nieznany"</string>
    <plurals name="wifi_available" formatted="false" msgid="7900333017752027322">
      <item quantity="few">Dostępne są sieci Wi-Fi</item>
      <item quantity="many">Dostępne są sieci Wi-Fi</item>
      <item quantity="other">Dostępne są sieci Wi-Fi</item>
      <item quantity="one">Dostępna jest sieć Wi-Fi</item>
    </plurals>
    <plurals name="wifi_available_detailed" formatted="false" msgid="1140699367193975606">
      <item quantity="few">Dostępne są otwarte sieci Wi-Fi</item>
      <item quantity="many">Dostępne są otwarte sieci Wi-Fi</item>
      <item quantity="other">Dostępne są otwarte sieci Wi-Fi</item>
      <item quantity="one">Dostępna jest otwarta sieć Wi-Fi</item>
    </plurals>
    <string name="wifi_available_title" msgid="3817100557900599505">"Połącz się z otwartą siecią Wi-Fi"</string>
    <string name="wifi_available_carrier_network_title" msgid="4527932626916527897">"Połącz się z siecią Wi‑Fi operatora"</string>
    <string name="wifi_available_title_connecting" msgid="1139126673968899002">"Łączę z siecią Wi-Fi"</string>
    <string name="wifi_available_title_connected" msgid="7542672851522241548">"Połączono z siecią Wi-Fi"</string>
    <string name="wifi_available_title_failed_to_connect" msgid="6861772233582618132">"Nie udało się połączyć z siecią Wi‑Fi"</string>
    <string name="wifi_available_content_failed_to_connect" msgid="3377406637062802645">"Kliknij, by zobaczyć wszystkie sieci"</string>
    <string name="wifi_available_action_connect" msgid="2635699628459488788">"Połącz"</string>
    <string name="wifi_available_action_all_networks" msgid="4368435796357931006">"Wszystkie sieci"</string>
    <string name="wifi_suggestion_title" msgid="8951405130379148709">"Sieć Wi‑Fi sugerowana przez użytkownika <xliff:g id="NAME">%s</xliff:g> jest dostępna"</string>
    <string name="wifi_suggestion_content" msgid="2658317015552324848">"Czy chcesz połączyć się z sieciami sugerowanymi przez użytkownika <xliff:g id="NAME">%s</xliff:g>?"</string>
    <string name="wifi_suggestion_action_allow_app" msgid="3689946344485394085">"Tak"</string>
    <string name="wifi_suggestion_action_disallow_app" msgid="7977918905605931385">"Nie"</string>
    <string name="wifi_wakeup_onboarding_title" msgid="228772560195634292">"Wi‑Fi włączy się automatycznie"</string>
    <string name="wifi_wakeup_onboarding_subtext" msgid="3989697580301186973">"Gdy znajdziesz się w pobliżu zapisanej sieci o mocnym sygnale"</string>
    <string name="wifi_wakeup_onboarding_action_disable" msgid="838648204200836028">"Nie włączaj ponownie"</string>
    <string name="wifi_wakeup_enabled_title" msgid="6534603733173085309">"Wi‑Fi włączone automatycznie"</string>
    <string name="wifi_wakeup_enabled_content" msgid="189330154407990583">"Jesteś w pobliżu zapisanej sieci: <xliff:g id="NETWORK_SSID">%1$s</xliff:g>"</string>
    <string name="wifi_available_sign_in" msgid="9157196203958866662">"Zaloguj się w sieci Wi-Fi"</string>
    <string name="network_available_sign_in" msgid="1848877297365446605">"Zaloguj się do sieci"</string>
    <!-- no translation found for network_available_sign_in_detailed (8000081941447976118) -->
    <skip />
    <string name="wifi_no_internet" msgid="8938267198124654938">"Sieć Wi-Fi nie ma dostępu do internetu"</string>
    <string name="wifi_no_internet_detailed" msgid="8083079241212301741">"Kliknij, by wyświetlić opcje"</string>
    <string name="captive_portal_logged_in_detailed" msgid="8489345381637456021">"Połączono"</string>
    <string name="wifi_softap_config_change" msgid="8475911871165857607">"Zmieniono ustawienia hotspotu"</string>
    <string name="wifi_softap_config_change_summary" msgid="7601233252456548891">"Zmieniono pasmo hotspotu."</string>
    <string name="wifi_softap_config_change_detailed" msgid="8022936822860678033">"To urządzenie nie może korzystać tylko z częstotliwości 5 GHz. Będzie korzystać z tego pasma, jeśli będzie ono dostępne."</string>
    <string name="network_switch_metered" msgid="4671730921726992671">"Zmieniono na połączenie typu <xliff:g id="NETWORK_TYPE">%1$s</xliff:g>"</string>
    <string name="network_switch_metered_detail" msgid="775163331794506615">"Urządzenie korzysta z połączenia typu <xliff:g id="NEW_NETWORK">%1$s</xliff:g>, gdy <xliff:g id="PREVIOUS_NETWORK">%2$s</xliff:g> nie dostępu do internetu. Mogą zostać naliczone opłaty."</string>
    <string name="network_switch_metered_toast" msgid="5779283181685974304">"Przełączono z połączenia typu <xliff:g id="PREVIOUS_NETWORK">%1$s</xliff:g> na <xliff:g id="NEW_NETWORK">%2$s</xliff:g>."</string>
  <string-array name="network_switch_type_name">
    <item msgid="3979506840912951943">"mobilna transmisja danych"</item>
    <item msgid="75483255295529161">"Wi-Fi"</item>
    <item msgid="6862614801537202646">"Bluetooth"</item>
    <item msgid="5447331121797802871">"Ethernet"</item>
    <item msgid="8257233890381651999">"VPN"</item>
  </string-array>
    <string name="network_switch_type_name_unknown" msgid="4552612897806660656">"nieznany typ sieci"</string>
    <string name="wifi_watchdog_network_disabled" msgid="7904214231651546347">"Nie można połączyć się z siecią Wi-Fi."</string>
    <string name="wifi_watchdog_network_disabled_detailed" msgid="4917472096696322767">" ma powolne połączenie internetowe."</string>
    <string name="wifi_connect_alert_title" msgid="8455846016001810172">"Zezwolić na połączenie?"</string>
    <string name="wifi_connect_alert_message" msgid="6451273376815958922">"Aplikacja %1$s chce połączyć się z siecią Wi-Fi %2$s"</string>
    <string name="wifi_connect_default_application" msgid="7143109390475484319">"Aplikacja"</string>
    <string name="wifi_p2p_dialog_title" msgid="97611782659324517">"Wi-Fi Direct"</string>
    <string name="wifi_p2p_turnon_message" msgid="2909250942299627244">"Uruchom Wi-Fi Direct. Spowoduje to wyłączenie klienta lub punktu dostępu Wi-Fi."</string>
    <string name="wifi_p2p_failed_message" msgid="3763669677935623084">"Nie można uruchomić Wi-Fi Direct."</string>
    <string name="wifi_p2p_enabled_notification_title" msgid="2068321881673734886">"Wi-Fi Direct włączone"</string>
    <string name="wifi_p2p_enabled_notification_message" msgid="8064677407830620023">"Kliknij, by wyświetlić ustawienia"</string>
    <string name="accept" msgid="1645267259272829559">"Akceptuj"</string>
    <string name="decline" msgid="2112225451706137894">"Odrzuć"</string>
    <string name="wifi_p2p_invitation_sent_title" msgid="1318975185112070734">"Wysłano zaproszenie"</string>
    <string name="wifi_p2p_invitation_to_connect_title" msgid="4958803948658533637">"Zaproszenie do połączenia"</string>
    <string name="wifi_p2p_from_message" msgid="570389174731951769">"Od:"</string>
    <string name="wifi_p2p_to_message" msgid="248968974522044099">"Do:"</string>
    <string name="wifi_p2p_enter_pin_message" msgid="5920929550367828970">"Wpisz wymagany kod PIN:"</string>
    <string name="wifi_p2p_show_pin_message" msgid="8530563323880921094">"Kod PIN:"</string>
    <string name="wifi_p2p_frequency_conflict_message" product="tablet" msgid="8012981257742232475">"Na czas połączenia z <xliff:g id="DEVICE_NAME">%1$s</xliff:g> tablet zostanie tymczasowo odłączony od Wi-Fi"</string>
    <string name="wifi_p2p_frequency_conflict_message" product="tv" msgid="3087858235069421128">"Telewizor zostanie tymczasowo odłączony od Wi-Fi, gdy jest podłączony do urządzenia <xliff:g id="DEVICE_NAME">%1$s</xliff:g>"</string>
    <string name="wifi_p2p_frequency_conflict_message" product="default" msgid="7363907213787469151">"Na czas połączenia z <xliff:g id="DEVICE_NAME">%1$s</xliff:g> telefon zostanie tymczasowo odłączony od Wi-Fi"</string>
    <string name="select_character" msgid="3365550120617701745">"Wstaw znak"</string>
    <string name="sms_control_title" msgid="7296612781128917719">"Wysyłanie wiadomości SMS"</string>
    <string name="sms_control_message" msgid="3867899169651496433">"Aplikacja &lt;b&gt;<xliff:g id="APP_NAME">%1$s</xliff:g>&lt;/b&gt; wysyła wiele SMS-ów. Chcesz pozwolić tej aplikacji dalej wysyłać SMS-y?"</string>
    <string name="sms_control_yes" msgid="3663725993855816807">"Pozwól"</string>
    <string name="sms_control_no" msgid="625438561395534982">"Odmów"</string>
    <string name="sms_short_code_confirm_message" msgid="1645436466285310855">"&lt;b&gt;<xliff:g id="APP_NAME">%1$s</xliff:g>&lt;/b&gt; chce wysłać wiadomość do &lt;b&gt;<xliff:g id="DEST_ADDRESS">%2$s</xliff:g>&lt;/b&gt;."</string>
    <string name="sms_short_code_details" msgid="5873295990846059400">"To "<b>"może spowodować naliczenie opłat"</b>" przez operatora komórkowego."</string>
    <string name="sms_premium_short_code_details" msgid="7869234868023975"><b>"Spowoduje to naliczanie opłat przez operatora komórkowego."</b></string>
    <string name="sms_short_code_confirm_allow" msgid="4458878637111023413">"Wyślij"</string>
    <string name="sms_short_code_confirm_deny" msgid="2927389840209170706">"Anuluj"</string>
    <string name="sms_short_code_remember_choice" msgid="5289538592272218136">"Zapamiętaj mój wybór"</string>
    <string name="sms_short_code_remember_undo_instruction" msgid="4960944133052287484">"Możesz to zmienić: Ustawienia &gt; Aplikacje"</string>
    <string name="sms_short_code_confirm_always_allow" msgid="3241181154869493368">"Zawsze zezwalaj"</string>
    <string name="sms_short_code_confirm_never_allow" msgid="446992765774269673">"Nigdy nie zezwalaj"</string>
    <string name="sim_removed_title" msgid="6227712319223226185">"Karta SIM wyjęta"</string>
    <string name="sim_removed_message" msgid="2333164559970958645">"Sieć komórkowa będzie niedostępna do chwili ponownego uruchomienia urządzenia z użyciem ważnej karty SIM."</string>
    <string name="sim_done_button" msgid="827949989369963775">"Gotowe"</string>
    <string name="sim_added_title" msgid="3719670512889674693">"Dodano kartę SIM"</string>
    <string name="sim_added_message" msgid="6599945301141050216">"Uruchom ponownie urządzenie, aby uzyskać dostęp do sieci komórkowej."</string>
    <string name="sim_restart_button" msgid="4722407842815232347">"Uruchom ponownie"</string>
    <string name="install_carrier_app_notification_title" msgid="9056007111024059888">"Aktywuj usługę sieci komórkowej"</string>
    <string name="install_carrier_app_notification_text" msgid="3346681446158696001">"Pobierz aplikację operatora, by aktywować nową kartę SIM"</string>
    <string name="install_carrier_app_notification_text_app_name" msgid="1196505084835248137">"Pobierz aplikację <xliff:g id="APP_NAME">%1$s</xliff:g>, by aktywować nową kartę SIM"</string>
    <string name="install_carrier_app_notification_button" msgid="3094206295081900849">"Pobierz aplikację"</string>
    <string name="carrier_app_notification_title" msgid="8921767385872554621">"Włożono nową kartę SIM"</string>
    <string name="carrier_app_notification_text" msgid="1132487343346050225">"Kliknij, by skonfigurować"</string>
    <string name="time_picker_dialog_title" msgid="8349362623068819295">"Ustaw godzinę"</string>
    <string name="date_picker_dialog_title" msgid="5879450659453782278">"Ustaw datę"</string>
    <string name="date_time_set" msgid="5777075614321087758">"Ustaw"</string>
    <string name="date_time_done" msgid="2507683751759308828">"Gotowe"</string>
    <string name="perms_new_perm_prefix" msgid="8257740710754301407"><font size="12" fgcolor="#ff33b5e5">"NOWE: "</font></string>
    <string name="perms_description_app" msgid="5139836143293299417">"Dostarczane przez <xliff:g id="APP_NAME">%1$s</xliff:g>."</string>
    <string name="no_permissions" msgid="7283357728219338112">"Nie są wymagane żadne uprawnienia"</string>
    <string name="perm_costs_money" msgid="4902470324142151116">"to może generować dodatkowe koszty"</string>
    <string name="dlg_ok" msgid="7376953167039865701">"OK"</string>
    <string name="usb_charging_notification_title" msgid="1595122345358177163">"Ładowanie urządzenia przez USB"</string>
    <string name="usb_supplying_notification_title" msgid="4631045789893086181">"Ładowanie podłączonego urządzenia przez USB"</string>
    <string name="usb_mtp_notification_title" msgid="4238227258391151029">"Przesyłanie plików przez USB włączone"</string>
    <string name="usb_ptp_notification_title" msgid="5425857879922006878">"Tryb PTP przez USB włączony"</string>
    <string name="usb_tether_notification_title" msgid="3716143122035802501">"Tethering USB włączony"</string>
    <string name="usb_midi_notification_title" msgid="5356040379749154805">"Tryb MIDI przez USB włączony"</string>
    <string name="usb_accessory_notification_title" msgid="1785694450621427730">"Podłączono akcesorium USB"</string>
    <string name="usb_notification_message" msgid="3370903770828407960">"Kliknij, by wyświetlić więcej opcji."</string>
    <string name="usb_power_notification_message" msgid="4647527153291917218">"Ładowanie podłączonego urządzenia. Kliknij, by wyświetlić więcej opcji."</string>
    <string name="usb_unsupported_audio_accessory_title" msgid="3529881374464628084">"Wykryto analogowe urządzenie audio"</string>
    <string name="usb_unsupported_audio_accessory_message" msgid="6309553946441565215">"Podłączone urządzenie nie jest zgodne z tym telefonem. Kliknij, by dowiedzieć się więcej."</string>
    <string name="adb_active_notification_title" msgid="6729044778949189918">"Podłączono moduł debugowania USB"</string>
    <string name="adb_active_notification_message" msgid="7463062450474107752">"Kliknij, by wyłączyć debugowanie USB"</string>
    <string name="adb_active_notification_message" product="tv" msgid="8470296818270110396">"Wybierz, aby wyłączyć debugowanie USB."</string>
    <string name="usb_contaminant_detected_title" msgid="7136400633704058349">"Wilgoć lub brud w porcie USB"</string>
    <string name="usb_contaminant_detected_message" msgid="832337061059487250">"Port USB został automatycznie wyłączony. Kliknij, by dowiedzieć się więcej."</string>
    <string name="usb_contaminant_not_detected_title" msgid="4202417484434906086">"Możesz bezpiecznie korzystać z portu USB"</string>
    <string name="usb_contaminant_not_detected_message" msgid="2415791798244545292">"Telefon nie wykrywa już wilgoci ani zanieczyszczeń."</string>
    <string name="taking_remote_bugreport_notification_title" msgid="6742483073875060934">"Zgłaszam błąd…"</string>
    <string name="share_remote_bugreport_notification_title" msgid="4987095013583691873">"Udostępnić raport o błędzie?"</string>
    <string name="sharing_remote_bugreport_notification_title" msgid="7572089031496651372">"Udostępniam raport o błędzie…"</string>
    <string name="share_remote_bugreport_notification_message_finished" msgid="6029609949340992866">"Administrator poprosił o raport o błędzie, by szybciej rozwiązać problemy na tym urządzeniu. Raport może zawierać informacje o aplikacjach i inne dane."</string>
    <string name="share_remote_bugreport_action" msgid="6249476773913384948">"UDOSTĘPNIJ"</string>
    <string name="decline_remote_bugreport_action" msgid="6230987241608770062">"ODRZUĆ"</string>
    <string name="select_input_method" msgid="4653387336791222978">"Wybierz metodę wprowadzania"</string>
    <string name="show_ime" msgid="2506087537466597099">"Pozostaw na ekranie, gdy aktywna jest klawiatura fizyczna"</string>
    <string name="hardware" msgid="194658061510127999">"Pokaż klawiaturę wirtualną"</string>
    <string name="select_keyboard_layout_notification_title" msgid="597189518763083494">"Skonfiguruj klawiaturę fizyczną"</string>
    <string name="select_keyboard_layout_notification_message" msgid="8084622969903004900">"Kliknij, by wybrać język i układ"</string>
    <string name="fast_scroll_alphabet" msgid="5433275485499039199">" AĄBCĆDEĘFGHIJKLŁMNŃOÓPQRSŚTUVWXYZŹŻ"</string>
    <string name="fast_scroll_numeric_alphabet" msgid="4030170524595123610">" 0123456789ABCDEFGHIJKLMNOPQRSTUVWXYZ"</string>
    <string name="alert_windows_notification_channel_group_name" msgid="1463953341148606396">"Wyświetlanie nad innymi aplikacjami"</string>
    <string name="alert_windows_notification_channel_name" msgid="3116610965549449803">"Wyświetlanie aplikacji <xliff:g id="NAME">%s</xliff:g> nad innymi"</string>
    <string name="alert_windows_notification_title" msgid="3697657294867638947">"<xliff:g id="NAME">%s</xliff:g> wyświetla się nad innymi"</string>
    <string name="alert_windows_notification_message" msgid="8917232109522912560">"Jeśli nie chcesz, by aplikacja <xliff:g id="NAME">%s</xliff:g> korzystała z tej funkcji, otwórz ustawienia i wyłącz ją."</string>
    <string name="alert_windows_notification_turn_off_action" msgid="2902891971380544651">"Wyłącz"</string>
    <string name="ext_media_checking_notification_title" msgid="4411133692439308924">"Sprawdzam: <xliff:g id="NAME">%s</xliff:g>…"</string>
    <string name="ext_media_checking_notification_message" msgid="410185170877285434">"Sprawdzam bieżącą zawartość"</string>
    <string name="ext_media_new_notification_title" msgid="1621805083736634077">"Nowy nośnik: <xliff:g id="NAME">%s</xliff:g>"</string>
    <string name="ext_media_new_notification_message" msgid="3673685270558405087">"Kliknij, by skonfigurować"</string>
    <string name="ext_media_ready_notification_message" msgid="4083398150380114462">"Do przenoszenia zdjęć i multimediów"</string>
    <string name="ext_media_unmountable_notification_title" msgid="4179418065210797130">"Wystąpił problem z: <xliff:g id="NAME">%s</xliff:g>"</string>
    <string name="ext_media_unmountable_notification_message" msgid="4193858924381066522">"Kliknij, by naprawić"</string>
    <string name="ext_media_unmountable_notification_message" product="tv" msgid="3941179940297874950">"Nośnik <xliff:g id="NAME">%s</xliff:g> jest uszkodzony. Wybierz, by rozwiązać problem."</string>
    <string name="ext_media_unsupported_notification_title" msgid="3797642322958803257">"Nośnik <xliff:g id="NAME">%s</xliff:g> nieobsługiwany"</string>
    <string name="ext_media_unsupported_notification_message" msgid="6121601473787888589">"To urządzenie nie obsługuje <xliff:g id="NAME">%s</xliff:g>. Kliknij, by użyć obsługiwanego formatu."</string>
    <string name="ext_media_unsupported_notification_message" product="tv" msgid="3725436899820390906">"To urządzenie nie obsługuje nośnika <xliff:g id="NAME">%s</xliff:g>. Wybierz, by skonfigurować obsługiwany format."</string>
    <string name="ext_media_badremoval_notification_title" msgid="3206248947375505416">"<xliff:g id="NAME">%s</xliff:g>: nieoczekiwane wyjęcie"</string>
    <string name="ext_media_badremoval_notification_message" msgid="8556885808951260574">"Zanim wyjmiesz nośnik, odłącz go, by uniknąć utraty danych"</string>
    <string name="ext_media_nomedia_notification_title" msgid="6593814191061956856">"<xliff:g id="NAME">%s</xliff:g> – odłączono"</string>
    <string name="ext_media_nomedia_notification_message" msgid="2110883356419799994">"Niektóre funkcje mogą nie działać prawidłowo. Włóż nowy nośnik."</string>
    <string name="ext_media_unmounting_notification_title" msgid="5046532339291216076">"Odłączam: <xliff:g id="NAME">%s</xliff:g>"</string>
    <string name="ext_media_unmounting_notification_message" msgid="1003926904442321115">"Nie wyjmuj"</string>
    <string name="ext_media_init_action" msgid="7952885510091978278">"Skonfiguruj"</string>
    <string name="ext_media_unmount_action" msgid="1121883233103278199">"Odłącz"</string>
    <string name="ext_media_browse_action" msgid="8322172381028546087">"Przeglądaj"</string>
    <string name="ext_media_seamless_action" msgid="6575980560886881233">"Przełącz urządzenie wyjściowe"</string>
    <string name="ext_media_missing_title" msgid="620980315821543904">"Brak: <xliff:g id="NAME">%s</xliff:g>"</string>
    <string name="ext_media_missing_message" msgid="4012389235250987930">"Włóż nośnik ponownie"</string>
    <string name="ext_media_move_specific_title" msgid="1471100343872375842">"Przenoszę <xliff:g id="NAME">%s</xliff:g>"</string>
    <string name="ext_media_move_title" msgid="1022809140035962662">"Przenoszę dane"</string>
    <string name="ext_media_move_success_title" msgid="7863652232242276066">"Zakończono przenoszenie danych"</string>
    <string name="ext_media_move_success_message" msgid="8939137931961728009">"Dane przeniesione na: <xliff:g id="NAME">%s</xliff:g>"</string>
    <string name="ext_media_move_failure_title" msgid="1604422634177382092">"Nie można przenieść danych"</string>
    <string name="ext_media_move_failure_message" msgid="7388950499623016135">"Spróbuj ponownie przenieść dane"</string>
    <string name="ext_media_status_removed" msgid="6576172423185918739">"Usunięto"</string>
    <string name="ext_media_status_unmounted" msgid="2551560878416417752">"Odłączone"</string>
    <string name="ext_media_status_checking" msgid="6193921557423194949">"Sprawdzam…"</string>
    <string name="ext_media_status_mounted" msgid="7253821726503179202">"Gotowe"</string>
    <string name="ext_media_status_mounted_ro" msgid="8020978752406021015">"Tylko do odczytu"</string>
    <string name="ext_media_status_bad_removal" msgid="8395398567890329422">"Usunięto nieprawidłowo"</string>
    <string name="ext_media_status_unmountable" msgid="805594039236667894">"Uszkodzone"</string>
    <string name="ext_media_status_unsupported" msgid="4691436711745681828">"Nieobsługiwane"</string>
    <string name="ext_media_status_ejecting" msgid="5463887263101234174">"Odłączam…"</string>
    <string name="ext_media_status_formatting" msgid="1085079556538644861">"Formatuję…"</string>
    <string name="ext_media_status_missing" msgid="5638633895221670766">"Nie podłączono"</string>
    <string name="activity_list_empty" msgid="1675388330786841066">"Nie znaleziono pasujących działań."</string>
    <string name="permlab_route_media_output" msgid="6243022988998972085">"kierowanie wyjścia multimediów"</string>
    <string name="permdesc_route_media_output" msgid="4932818749547244346">"Pozwala aplikacji na kierowanie wyjściowych danych multimedialnych do innych urządzeń zewnętrznych."</string>
    <string name="permlab_readInstallSessions" msgid="3713753067455750349">"odczytywanie sesji instalacji"</string>
    <string name="permdesc_readInstallSessions" msgid="2049771699626019849">"Pozwala aplikacji odczytywać sesje instalacji. Umożliwia to jej na poznanie szczegółów aktywnych instalacji pakietów."</string>
    <string name="permlab_requestInstallPackages" msgid="5782013576218172577">"żądanie instalacji pakietów"</string>
    <string name="permdesc_requestInstallPackages" msgid="5740101072486783082">"Zezwala aplikacji żądanie instalacji pakietów."</string>
    <string name="permlab_requestDeletePackages" msgid="1703686454657781242">"żądanie usunięcia pakietów"</string>
    <string name="permdesc_requestDeletePackages" msgid="3406172963097595270">"Zezwala aplikacji na żądanie usunięcia pakietów."</string>
    <string name="permlab_requestIgnoreBatteryOptimizations" msgid="8021256345643918264">"Prośba o ignorowanie optymalizacji wykorzystania baterii"</string>
    <string name="permdesc_requestIgnoreBatteryOptimizations" msgid="8359147856007447638">"Zezwala aplikacji na proszenie o uprawnienia do ignorowania optymalizacji wykorzystania baterii w przypadku danej aplikacji."</string>
    <string name="tutorial_double_tap_to_zoom_message_short" msgid="1311810005957319690">"Dotknij dwukrotnie, aby sterować powiększeniem"</string>
    <string name="gadget_host_error_inflating" msgid="4882004314906466162">"Nie można dodać widżetu."</string>
    <string name="ime_action_go" msgid="8320845651737369027">"OK"</string>
    <string name="ime_action_search" msgid="658110271822807811">"Szukaj"</string>
    <string name="ime_action_send" msgid="2316166556349314424">"Wyślij"</string>
    <string name="ime_action_next" msgid="3138843904009813834">"Dalej"</string>
    <string name="ime_action_done" msgid="8971516117910934605">"Gotowe"</string>
    <string name="ime_action_previous" msgid="1443550039250105948">"Wstecz"</string>
    <string name="ime_action_default" msgid="2840921885558045721">"Wykonaj"</string>
    <string name="dial_number_using" msgid="5789176425167573586">"Połącz\nz numerem <xliff:g id="NUMBER">%s</xliff:g>"</string>
    <string name="create_contact_using" msgid="4947405226788104538">"Utwórz kontakt\ndla numeru <xliff:g id="NUMBER">%s</xliff:g>"</string>
    <string name="grant_credentials_permission_message_header" msgid="2106103817937859662">"Co najmniej jedna z następujących aplikacji żąda uprawnień dostępu do Twojego konta – teraz i w przyszłości."</string>
    <string name="grant_credentials_permission_message_footer" msgid="3125211343379376561">"Chcesz zezwolić na to żądanie?"</string>
    <string name="grant_permissions_header_text" msgid="6874497408201826708">"Prośba o dostęp"</string>
    <string name="allow" msgid="7225948811296386551">"Zezwól"</string>
    <string name="deny" msgid="2081879885755434506">"Odmów"</string>
    <string name="permission_request_notification_title" msgid="6486759795926237907">"Prośba o pozwolenie"</string>
    <string name="permission_request_notification_with_subtitle" msgid="8530393139639560189">"Prośba o pozwolenie\ndotyczące konta <xliff:g id="ACCOUNT">%s</xliff:g>"</string>
    <string name="forward_intent_to_owner" msgid="1207197447013960896">"Używasz tej aplikacji poza profilem do pracy"</string>
    <string name="forward_intent_to_work" msgid="621480743856004612">"Używasz tej aplikacji w swoim profilu do pracy"</string>
    <string name="input_method_binding_label" msgid="1283557179944992649">"Sposób wprowadzania tekstu"</string>
    <string name="sync_binding_label" msgid="3687969138375092423">"Synchronizacja"</string>
    <string name="accessibility_binding_label" msgid="4148120742096474641">"Ułatwienia dostępu"</string>
    <string name="wallpaper_binding_label" msgid="1240087844304687662">"Tapeta"</string>
    <string name="chooser_wallpaper" msgid="7873476199295190279">"Zmień tapetę"</string>
    <string name="notification_listener_binding_label" msgid="2014162835481906429">"Odbiornik powiadomień"</string>
    <string name="vr_listener_binding_label" msgid="4316591939343607306">"Odbiornik VR"</string>
    <string name="condition_provider_service_binding_label" msgid="1321343352906524564">"Dostawca warunków"</string>
    <string name="notification_ranker_binding_label" msgid="774540592299064747">"Usługa rankingu powiadomień"</string>
    <string name="vpn_title" msgid="19615213552042827">"VPN aktywny"</string>
    <string name="vpn_title_long" msgid="6400714798049252294">"Obsługa sieci VPN została włączona przez aplikację <xliff:g id="APP">%s</xliff:g>"</string>
    <string name="vpn_text" msgid="1610714069627824309">"Dotknij, aby zarządzać siecią."</string>
    <string name="vpn_text_long" msgid="4907843483284977618">"Nawiązano połączenie: <xliff:g id="SESSION">%s</xliff:g>. Dotknij, aby zarządzać siecią."</string>
    <string name="vpn_lockdown_connecting" msgid="6443438964440960745">"Łączę ze stałą siecią VPN…"</string>
    <string name="vpn_lockdown_connected" msgid="8202679674819213931">"Połączono ze stałą siecią VPN"</string>
    <string name="vpn_lockdown_disconnected" msgid="735805531187559719">"Rozłączono ze stałą siecią VPN"</string>
    <string name="vpn_lockdown_error" msgid="3133844445659711681">"Nie udało się połączyć ze stałą siecią VPN"</string>
    <string name="vpn_lockdown_config" msgid="8151951501116759194">"Zmień ustawienia sieciowe lub ustawienia sieci VPN"</string>
    <string name="upload_file" msgid="2897957172366730416">"Wybierz plik"</string>
    <string name="no_file_chosen" msgid="6363648562170759465">"Nie wybrano pliku"</string>
    <string name="reset" msgid="2448168080964209908">"Resetuj"</string>
    <string name="submit" msgid="1602335572089911941">"Prześlij"</string>
    <string name="car_mode_disable_notification_title" msgid="5704265646471239078">"Tryb samochodowy jest włączony"</string>
    <string name="car_mode_disable_notification_message" msgid="7647248420931129377">"Kliknij, by zakończyć tryb samochodowy."</string>
    <string name="tethered_notification_title" msgid="3146694234398202601">"Aktywny tethering lub punkt dostępu"</string>
    <string name="tethered_notification_message" msgid="2113628520792055377">"Kliknij, by skonfigurować."</string>
    <string name="disable_tether_notification_title" msgid="7526977944111313195">"Tethering został wyłączony"</string>
    <string name="disable_tether_notification_message" msgid="2913366428516852495">"Aby uzyskać szczegółowe informacje, skontaktuj się z administratorem"</string>
    <string name="back_button_label" msgid="2300470004503343439">"Wróć"</string>
    <string name="next_button_label" msgid="1080555104677992408">"Dalej"</string>
    <string name="skip_button_label" msgid="1275362299471631819">"Pomiń"</string>
    <string name="no_matches" msgid="8129421908915840737">"Brak wyników"</string>
    <string name="find_on_page" msgid="1946799233822820384">"Znajdź na stronie"</string>
    <plurals name="matches_found" formatted="false" msgid="1210884353962081884">
      <item quantity="few"><xliff:g id="INDEX">%d</xliff:g> z <xliff:g id="TOTAL">%d</xliff:g></item>
      <item quantity="many"><xliff:g id="INDEX">%d</xliff:g> z <xliff:g id="TOTAL">%d</xliff:g></item>
      <item quantity="other"><xliff:g id="INDEX">%d</xliff:g> z <xliff:g id="TOTAL">%d</xliff:g></item>
      <item quantity="one">1 dopasowanie</item>
    </plurals>
    <string name="action_mode_done" msgid="7217581640461922289">"Gotowe"</string>
    <string name="progress_erasing" msgid="2569962663843586562">"Kasuję dane z pamięci współdzielonej…"</string>
    <string name="share" msgid="1778686618230011964">"Udostępnij"</string>
    <string name="find" msgid="4808270900322985960">"Znajdź"</string>
    <string name="websearch" msgid="4337157977400211589">"Wyszukiwarka"</string>
    <string name="find_next" msgid="5742124618942193978">"Znajdź następne"</string>
    <string name="find_previous" msgid="2196723669388360506">"Znajdź poprzednie"</string>
    <string name="gpsNotifTicker" msgid="5622683912616496172">"Prośba o lokalizację od użytkownika <xliff:g id="NAME">%s</xliff:g>"</string>
    <string name="gpsNotifTitle" msgid="5446858717157416839">"Prośba o lokalizację"</string>
    <string name="gpsNotifMessage" msgid="1374718023224000702">"Żądane przez <xliff:g id="NAME">%1$s</xliff:g> (<xliff:g id="SERVICE">%2$s</xliff:g>)"</string>
    <string name="gpsVerifYes" msgid="2346566072867213563">"Tak"</string>
    <string name="gpsVerifNo" msgid="1146564937346454865">"Nie"</string>
    <string name="sync_too_many_deletes" msgid="5296321850662746890">"Przekroczono limit usuwania"</string>
    <string name="sync_too_many_deletes_desc" msgid="496551671008694245">"Usuwasz <xliff:g id="NUMBER_OF_DELETED_ITEMS">%1$d</xliff:g> elementy(ów) przez: <xliff:g id="TYPE_OF_SYNC">%2$s</xliff:g> (konto: <xliff:g id="ACCOUNT_NAME">%3$s</xliff:g>). Co chcesz zrobić?"</string>
    <string name="sync_really_delete" msgid="2572600103122596243">"Usuń elementy."</string>
    <string name="sync_undo_deletes" msgid="2941317360600338602">"Cofnij usunięcia"</string>
    <string name="sync_do_nothing" msgid="3743764740430821845">"Nie wykonuj teraz żadnych czynności."</string>
    <string name="choose_account_label" msgid="5655203089746423927">"Wybierz konto"</string>
    <string name="add_account_label" msgid="2935267344849993553">"Dodaj konto"</string>
    <string name="add_account_button_label" msgid="3611982894853435874">"Dodaj konto"</string>
    <string name="number_picker_increment_button" msgid="2412072272832284313">"Zwiększ"</string>
    <string name="number_picker_decrement_button" msgid="476050778386779067">"Zmniejsz"</string>
    <string name="number_picker_increment_scroll_mode" msgid="5259126567490114216">"<xliff:g id="VALUE">%s</xliff:g> dotknij i przytrzymaj."</string>
    <string name="number_picker_increment_scroll_action" msgid="9101473045891835490">"Przesuń w górę, by zwiększyć, i w dół, by zmniejszyć."</string>
    <string name="time_picker_increment_minute_button" msgid="8865885114028614321">"Zmień minutę na późniejszą"</string>
    <string name="time_picker_decrement_minute_button" msgid="6246834937080684791">"Zmień minutę na wcześniejszą"</string>
    <string name="time_picker_increment_hour_button" msgid="3652056055810223139">"Zmień godzinę na późniejszą"</string>
    <string name="time_picker_decrement_hour_button" msgid="1377479863429214792">"Zmień godzinę na wcześniejszą"</string>
    <string name="time_picker_increment_set_pm_button" msgid="4147590696151230863">"Ustaw PM"</string>
    <string name="time_picker_decrement_set_am_button" msgid="8302140353539486752">"Ustaw AM"</string>
    <string name="date_picker_increment_month_button" msgid="5369998479067934110">"Zmień miesiąc na późniejszy"</string>
    <string name="date_picker_decrement_month_button" msgid="1832698995541726019">"Zmień miesiąc na wcześniejszy"</string>
    <string name="date_picker_increment_day_button" msgid="7130465412308173903">"Zmień dzień na późniejszy"</string>
    <string name="date_picker_decrement_day_button" msgid="4131881521818750031">"Zmień dzień na wcześniejszy"</string>
    <string name="date_picker_increment_year_button" msgid="6318697384310808899">"Zmień rok na późniejszy"</string>
    <string name="date_picker_decrement_year_button" msgid="4482021813491121717">"Zmień rok na wcześniejszy"</string>
    <string name="date_picker_prev_month_button" msgid="2858244643992056505">"Poprzedni miesiąc"</string>
    <string name="date_picker_next_month_button" msgid="5559507736887605055">"Następny miesiąc"</string>
    <string name="keyboardview_keycode_alt" msgid="4856868820040051939">"Alt"</string>
    <string name="keyboardview_keycode_cancel" msgid="1203984017245783244">"Anuluj"</string>
    <string name="keyboardview_keycode_delete" msgid="3337914833206635744">"Delete"</string>
    <string name="keyboardview_keycode_done" msgid="1992571118466679775">"Gotowe"</string>
    <string name="keyboardview_keycode_mode_change" msgid="4547387741906537519">"Zmiana trybu"</string>
    <string name="keyboardview_keycode_shift" msgid="2270748814315147690">"Shift"</string>
    <string name="keyboardview_keycode_enter" msgid="2985864015076059467">"Enter"</string>
    <string name="activitychooserview_choose_application" msgid="2125168057199941199">"Wybierz aplikację"</string>
    <string name="activitychooserview_choose_application_error" msgid="8624618365481126668">"Nie udało się uruchomić aplikacji <xliff:g id="APPLICATION_NAME">%s</xliff:g>"</string>
    <string name="shareactionprovider_share_with" msgid="806688056141131819">"Udostępnij przez:"</string>
    <string name="shareactionprovider_share_with_application" msgid="5627411384638389738">"Udostępnij przez <xliff:g id="APPLICATION_NAME">%s</xliff:g>"</string>
    <string name="content_description_sliding_handle" msgid="415975056159262248">"Uchwyt przesuwny. Naciśnij i przytrzymaj."</string>
    <string name="description_target_unlock_tablet" msgid="3833195335629795055">"Przesuń, aby odblokować."</string>
    <string name="action_bar_home_description" msgid="5293600496601490216">"Przejdź do strony głównej"</string>
    <string name="action_bar_up_description" msgid="2237496562952152589">"Przejdź wyżej"</string>
    <string name="action_menu_overflow_description" msgid="2295659037509008453">"Więcej opcji"</string>
    <string name="action_bar_home_description_format" msgid="7965984360903693903">"%1$s, %2$s"</string>
    <string name="action_bar_home_subtitle_description_format" msgid="6985546530471780727">"%1$s, %2$s, %3$s"</string>
    <string name="storage_internal" msgid="3570990907910199483">"Wewnętrzna pamięć współdzielona"</string>
    <string name="storage_sd_card" msgid="3282948861378286745">"Karta SD"</string>
    <string name="storage_sd_card_label" msgid="6347111320774379257">"Karta SD (<xliff:g id="MANUFACTURER">%s</xliff:g>)"</string>
    <string name="storage_usb_drive" msgid="6261899683292244209">"Dysk USB"</string>
    <string name="storage_usb_drive_label" msgid="4501418548927759953">"Dysk USB (<xliff:g id="MANUFACTURER">%s</xliff:g>)"</string>
    <string name="storage_usb" msgid="3017954059538517278">"Nośnik USB"</string>
    <string name="extract_edit_menu_button" msgid="8940478730496610137">"Edytuj"</string>
    <string name="data_usage_warning_title" msgid="6499834033204801605">"Ostrzeżenie dotyczące użycia danych"</string>
    <string name="data_usage_warning_body" msgid="7340198905103751676">"Użycie danych: <xliff:g id="APP">%s</xliff:g>"</string>
    <string name="data_usage_mobile_limit_title" msgid="6561099244084267376">"Osiągnięto limit mobilnej transmisji danych"</string>
    <string name="data_usage_wifi_limit_title" msgid="5803363779034792676">"Osiągnięto limit danych Wi-Fi"</string>
    <string name="data_usage_limit_body" msgid="2908179506560812973">"Wstrzymano transmisję danych na resztę cyklu"</string>
    <string name="data_usage_mobile_limit_snoozed_title" msgid="3171402244827034372">"Przekroczono limit danych"</string>
    <string name="data_usage_wifi_limit_snoozed_title" msgid="3547771791046344188">"Przekroczono limit w Wi-Fi"</string>
    <string name="data_usage_limit_snoozed_body" msgid="1671222777207603301">"Ustawiony limit został przekroczony o <xliff:g id="SIZE">%s</xliff:g>"</string>
    <string name="data_usage_restricted_title" msgid="5965157361036321914">"Dane w tle są ograniczone"</string>
    <string name="data_usage_restricted_body" msgid="469866376337242726">"Kliknij, by usunąć ograniczenie."</string>
    <string name="data_usage_rapid_title" msgid="1809795402975261331">"Wysokie użycie danych"</string>
    <string name="data_usage_rapid_body" msgid="6897825788682442715">"Aplikacje miały wyższe użycie danych niż zwykle"</string>
    <string name="data_usage_rapid_app_body" msgid="5396680996784142544">"Aplikacja <xliff:g id="APP">%s</xliff:g> miała wyższe użycie danych niż zwykle"</string>
    <string name="ssl_certificate" msgid="6510040486049237639">"Certyfikat zabezpieczeń"</string>
    <string name="ssl_certificate_is_valid" msgid="6825263250774569373">"Certyfikat jest ważny."</string>
    <string name="issued_to" msgid="454239480274921032">"Wystawiony dla:"</string>
    <string name="common_name" msgid="2233209299434172646">"Nazwa (CN):"</string>
    <string name="org_name" msgid="6973561190762085236">"Organizacja:"</string>
    <string name="org_unit" msgid="7265981890422070383">"Jednostka organizacyjna:"</string>
    <string name="issued_by" msgid="2647584988057481566">"Wystawca:"</string>
    <string name="validity_period" msgid="8818886137545983110">"Ważność:"</string>
    <string name="issued_on" msgid="5895017404361397232">"Wystawiony:"</string>
    <string name="expires_on" msgid="3676242949915959821">"Wygasa:"</string>
    <string name="serial_number" msgid="758814067660862493">"Numer seryjny:"</string>
    <string name="fingerprints" msgid="4516019619850763049">"Odciski cyfrowe:"</string>
    <string name="sha256_fingerprint" msgid="4391271286477279263">"Odcisk cyfrowy SHA-256:"</string>
    <string name="sha1_fingerprint" msgid="7930330235269404581">"Odcisk cyfrowy SHA-1:"</string>
    <string name="activity_chooser_view_see_all" msgid="4292569383976636200">"Zobacz wszystkie"</string>
    <string name="activity_chooser_view_dialog_title_default" msgid="4710013864974040615">"Wybierz działanie"</string>
    <string name="share_action_provider_share_with" msgid="5247684435979149216">"Udostępnij przez:"</string>
    <string name="sending" msgid="3245653681008218030">"Wysyłam..."</string>
    <string name="launchBrowserDefault" msgid="2057951947297614725">"Uruchomić przeglądarkę?"</string>
    <string name="SetupCallDefault" msgid="5834948469253758575">"Odebrać połączenie?"</string>
    <string name="activity_resolver_use_always" msgid="8017770747801494933">"Zawsze"</string>
    <string name="activity_resolver_use_once" msgid="2404644797149173758">"Tylko raz"</string>
    <string name="activity_resolver_app_settings" msgid="8965806928986509855">"Ustawienia"</string>
    <string name="activity_resolver_work_profiles_support" msgid="185598180676883455">"%1$s nie obsługuje profilu do pracy"</string>
    <string name="default_audio_route_name" product="tablet" msgid="4617053898167127471">"Tablet"</string>
    <string name="default_audio_route_name" product="tv" msgid="9158088547603019321">"Telewizor"</string>
    <string name="default_audio_route_name" product="default" msgid="4239291273420140123">"Telefon"</string>
    <string name="default_audio_route_name_dock_speakers" msgid="6240602982276591864">"Głośniki stacji dokującej"</string>
    <string name="default_audio_route_name_hdmi" msgid="1486254205617081251">"HDMI"</string>
    <string name="default_audio_route_name_headphones" msgid="8119971843803439110">"Słuchawki"</string>
    <string name="default_audio_route_name_usb" msgid="1234984851352637769">"USB"</string>
    <string name="default_audio_route_category_name" msgid="3722811174003886946">"System"</string>
    <string name="bluetooth_a2dp_audio_route_name" msgid="8575624030406771015">"Dźwięk Bluetooth"</string>
    <string name="wireless_display_route_description" msgid="9070346425023979651">"Wyświetlacz bezprzewodowy"</string>
    <string name="media_route_button_content_description" msgid="591703006349356016">"Przesyłaj"</string>
    <string name="media_route_chooser_title" msgid="1751618554539087622">"Połącz z urządzeniem"</string>
    <string name="media_route_chooser_title_for_remote_display" msgid="3395541745872017583">"Prześlij ekran na urządzenie"</string>
    <string name="media_route_chooser_searching" msgid="4776236202610828706">"Szukam urządzeń…"</string>
    <string name="media_route_chooser_extended_settings" msgid="87015534236701604">"Ustawienia"</string>
    <string name="media_route_controller_disconnect" msgid="8966120286374158649">"Rozłącz"</string>
    <string name="media_route_status_scanning" msgid="7279908761758293783">"Skanuję..."</string>
    <string name="media_route_status_connecting" msgid="6422571716007825440">"Łączę..."</string>
    <string name="media_route_status_available" msgid="6983258067194649391">"Dostępne"</string>
    <string name="media_route_status_not_available" msgid="6739899962681886401">"Niedostępne"</string>
    <string name="media_route_status_in_use" msgid="4533786031090198063">"W użyciu"</string>
    <string name="display_manager_built_in_display_name" msgid="2583134294292563941">"Wbudowany ekran"</string>
    <string name="display_manager_hdmi_display_name" msgid="1555264559227470109">"Ekran HDMI"</string>
    <string name="display_manager_overlay_display_name" msgid="5142365982271620716">"Nakładka nr <xliff:g id="ID">%1$d</xliff:g>"</string>
    <string name="display_manager_overlay_display_title" msgid="652124517672257172">"<xliff:g id="NAME">%1$s</xliff:g>: <xliff:g id="WIDTH">%2$d</xliff:g> x <xliff:g id="HEIGHT">%3$d</xliff:g>, <xliff:g id="DPI">%4$d</xliff:g> dpi"</string>
    <string name="display_manager_overlay_display_secure_suffix" msgid="6022119702628572080">", bezpieczny"</string>
    <string name="activity_starter_block_bg_activity_starts_permissive" msgid="5692097903712956720">"Rozpoczęcie tej aktywności w tle przez pakiet <xliff:g id="PACKAGENAME">%1$s</xliff:g> zostanie zablokowane w przyszłych kompilacjach Q. Więcej informacji: go/q-bg-block."</string>
    <string name="activity_starter_block_bg_activity_starts_enforcing" msgid="8299522481076404353">"Rozpoczęcie aktywności w tle przez pakiet <xliff:g id="PACKAGENAME">%1$s</xliff:g> zostało zablokowane. Więcej informacji: go/q-bg-block."</string>
    <string name="kg_forgot_pattern_button_text" msgid="8852021467868220608">"Nie pamiętam wzoru"</string>
    <string name="kg_wrong_pattern" msgid="1850806070801358830">"Nieprawidłowy wzór"</string>
    <string name="kg_wrong_password" msgid="2333281762128113157">"Nieprawidłowe hasło"</string>
    <string name="kg_wrong_pin" msgid="1131306510833563801">"Nieprawidłowy PIN"</string>
    <plurals name="kg_too_many_failed_attempts_countdown" formatted="false" msgid="8790651267324125694">
      <item quantity="few">Spróbuj ponownie za <xliff:g id="NUMBER">%d</xliff:g> sekundy.</item>
      <item quantity="many">Spróbuj ponownie za <xliff:g id="NUMBER">%d</xliff:g> sekund.</item>
      <item quantity="other">Spróbuj ponownie za <xliff:g id="NUMBER">%d</xliff:g> sekundy.</item>
      <item quantity="one">Spróbuj ponownie za sekundę</item>
    </plurals>
    <string name="kg_pattern_instructions" msgid="398978611683075868">"Narysuj wzór"</string>
    <string name="kg_sim_pin_instructions" msgid="2319508550934557331">"Podaj PIN karty SIM"</string>
    <string name="kg_pin_instructions" msgid="2377242233495111557">"Podaj PIN"</string>
    <string name="kg_password_instructions" msgid="5753646556186936819">"Wpisz hasło"</string>
    <string name="kg_puk_enter_puk_hint" msgid="453227143861735537">"Karta SIM została wyłączona. Podaj kod PUK, by przejść dalej. Szczegóły uzyskasz od operatora."</string>
    <string name="kg_puk_enter_pin_hint" msgid="7871604527429602024">"Podaj wybrany kod PIN"</string>
    <string name="kg_enter_confirm_pin_hint" msgid="325676184762529976">"Potwierdź wybrany kod PIN"</string>
    <string name="kg_sim_unlock_progress_dialog_message" msgid="8950398016976865762">"Odblokowuję kartę SIM…"</string>
    <string name="kg_password_wrong_pin_code" msgid="1139324887413846912">"Nieprawidłowy PIN."</string>
    <string name="kg_invalid_sim_pin_hint" msgid="8795159358110620001">"Wpisz PIN o długości od 4 do 8 cyfr."</string>
    <string name="kg_invalid_sim_puk_hint" msgid="6025069204539532000">"PUK musi mieć 8 cyfr."</string>
    <string name="kg_invalid_puk" msgid="3638289409676051243">"Ponownie podaj poprawny kod PUK. Nieudane próby spowodują trwałe wyłączenie karty SIM."</string>
    <string name="kg_invalid_confirm_pin_hint" product="default" msgid="7003469261464593516">"Kody PIN nie pasują"</string>
    <string name="kg_login_too_many_attempts" msgid="6486842094005698475">"Zbyt wiele prób narysowania wzoru"</string>
    <string name="kg_login_instructions" msgid="1100551261265506448">"Aby odblokować, zaloguj się na konto Google."</string>
    <string name="kg_login_username_hint" msgid="5718534272070920364">"Nazwa użytkownika (e-mail)"</string>
    <string name="kg_login_password_hint" msgid="9057289103827298549">"Hasło"</string>
    <string name="kg_login_submit_button" msgid="5355904582674054702">"Zaloguj się"</string>
    <string name="kg_login_invalid_input" msgid="5754664119319872197">"Nieprawidłowa nazwa użytkownika lub hasło."</string>
    <string name="kg_login_account_recovery_hint" msgid="5690709132841752974">"Nie pamiętasz nazwy użytkownika lub hasła?\nWejdź na "<b>"google.com/accounts/recovery"</b>"."</string>
    <string name="kg_login_checking_password" msgid="1052685197710252395">"Sprawdzam konto"</string>
    <string name="kg_too_many_failed_pin_attempts_dialog_message" msgid="8276745642049502550">"Wpisałeś nieprawidłowy kod PIN <xliff:g id="NUMBER_0">%1$d</xliff:g> razy. \n\nSpróbuj ponownie za <xliff:g id="NUMBER_1">%2$d</xliff:g> s."</string>
    <string name="kg_too_many_failed_password_attempts_dialog_message" msgid="7813713389422226531">"Po raz <xliff:g id="NUMBER_0">%1$d</xliff:g> wpisałeś nieprawidłowe hasło. \n\nSpróbuj ponownie za <xliff:g id="NUMBER_1">%2$d</xliff:g> s."</string>
    <string name="kg_too_many_failed_pattern_attempts_dialog_message" msgid="74089475965050805">"Narysowałeś nieprawidłowy wzór odblokowania <xliff:g id="NUMBER_0">%1$d</xliff:g> razy. \n\nSpróbuj ponownie za <xliff:g id="NUMBER_1">%2$d</xliff:g> s."</string>
    <string name="kg_failed_attempts_almost_at_wipe" product="tablet" msgid="1575557200627128949">"Po raz <xliff:g id="NUMBER_0">%1$d</xliff:g> próbowałeś nieprawidłowo odblokować tablet. Po kolejnych <xliff:g id="NUMBER_1">%2$d</xliff:g> nieudanych próbach tablet zostanie zresetowany do ustawień fabrycznych, a wszystkie dane użytkownika zostaną utracone."</string>
    <string name="kg_failed_attempts_almost_at_wipe" product="tv" msgid="5621231220154419413">"Podałeś nieprawidłowe dane odblokowania telewizora <xliff:g id="NUMBER_0">%1$d</xliff:g> razy. Po jeszcze <xliff:g id="NUMBER_1">%2$d</xliff:g> nieudanych próbach telewizor zostanie zresetowany do stanu fabrycznego, a wszystkie dane użytkownika zostaną skasowane."</string>
    <string name="kg_failed_attempts_almost_at_wipe" product="default" msgid="4051015943038199910">"Po raz <xliff:g id="NUMBER_0">%1$d</xliff:g> próbowałeś nieprawidłowo odblokować telefon. Po kolejnych <xliff:g id="NUMBER_1">%2$d</xliff:g> nieudanych próbach telefon zostanie zresetowany do ustawień fabrycznych, a wszystkie dane użytkownika zostaną utracone."</string>
    <string name="kg_failed_attempts_now_wiping" product="tablet" msgid="2072996269148483637">"Po raz <xliff:g id="NUMBER">%d</xliff:g> próbowałeś nieprawidłowo odblokować tablet. Tablet zostanie teraz zresetowany do ustawień fabrycznych."</string>
    <string name="kg_failed_attempts_now_wiping" product="tv" msgid="4987878286750741463">"Podałeś nieprawidłowe dane odblokowania telewizora <xliff:g id="NUMBER">%d</xliff:g> razy. Zostanie on teraz zresetowany do stanu fabrycznego."</string>
    <string name="kg_failed_attempts_now_wiping" product="default" msgid="4817627474419471518">"Po raz <xliff:g id="NUMBER">%d</xliff:g> próbowałeś nieprawidłowo odblokować telefon. Telefon zostanie teraz zresetowany do ustawień fabrycznych."</string>
    <string name="kg_failed_attempts_almost_at_login" product="tablet" msgid="3253575572118914370">"Po raz <xliff:g id="NUMBER_0">%1$d</xliff:g> nieprawidłowo narysowałeś wzór odblokowania. Po kolejnych <xliff:g id="NUMBER_1">%2$d</xliff:g> nieudanych próbach konieczne będzie odblokowanie tabletu przy użyciu danych logowania na konto Google.\n\n Spróbuj ponownie za <xliff:g id="NUMBER_2">%3$d</xliff:g> s."</string>
    <string name="kg_failed_attempts_almost_at_login" product="tv" msgid="4224651132862313471">"Wzór odblokowania narysowałeś niepoprawnie <xliff:g id="NUMBER_0">%1$d</xliff:g> razy. Po jeszcze <xliff:g id="NUMBER_1">%2$d</xliff:g> nieudanych próbach trzeba będzie odblokować telewizor przy użyciu konta e-mail.\n\n Spróbuj ponownie za <xliff:g id="NUMBER_2">%3$d</xliff:g> s."</string>
    <string name="kg_failed_attempts_almost_at_login" product="default" msgid="1437638152015574839">"Po raz <xliff:g id="NUMBER_0">%1$d</xliff:g> nieprawidłowo narysowałeś wzór odblokowania. Po kolejnych <xliff:g id="NUMBER_1">%2$d</xliff:g> nieudanych próbach konieczne będzie odblokowanie telefonu przy użyciu danych logowania na konto Google.\n\n Spróbuj ponownie za <xliff:g id="NUMBER_2">%3$d</xliff:g> s."</string>
    <string name="kg_text_message_separator" product="default" msgid="4160700433287233771">" – "</string>
    <string name="kg_reordering_delete_drop_target_text" msgid="7899202978204438708">"Usuń"</string>
    <string name="safe_media_volume_warning" product="default" msgid="2276318909314492312">"Zwiększyć głośność ponad zalecany poziom?\n\nSłuchanie głośno przez długi czas może uszkodzić Twój słuch."</string>
    <string name="accessibility_shortcut_warning_dialog_title" msgid="8404780875025725199">"Użyć skrótu do ułatwień dostępu?"</string>
    <string name="accessibility_shortcut_toogle_warning" msgid="7256507885737444807">"Gdy skrót jest włączony, jednoczesne naciśnięcie przez trzy sekundy obu klawiszy sterowania głośnością uruchomi funkcję ułatwień dostępu.\n\nBieżąca funkcja ułatwień dostępu:\n<xliff:g id="SERVICE_NAME">%1$s</xliff:g>\n\nFunkcję możesz zmienić, wybierając Ustawienia &gt; Ułatwienia dostępu."</string>
    <string name="disable_accessibility_shortcut" msgid="627625354248453445">"Wyłącz skrót"</string>
    <string name="leave_accessibility_shortcut_on" msgid="7653111894438512680">"Użyj skrótu"</string>
    <string name="color_inversion_feature_name" msgid="4231186527799958644">"Inwersja kolorów"</string>
    <string name="color_correction_feature_name" msgid="6779391426096954933">"Korekcja kolorów"</string>
    <string name="accessibility_shortcut_enabling_service" msgid="7771852911861522636">"Skrót ułatwień dostępu wyłączył usługę <xliff:g id="SERVICE_NAME">%1$s</xliff:g>"</string>
    <string name="accessibility_shortcut_disabling_service" msgid="2747243438223109821">"Skrót ułatwień dostępu wyłączył usługę <xliff:g id="SERVICE_NAME">%1$s</xliff:g>"</string>
    <string name="accessibility_shortcut_spoken_feedback" msgid="8376923232350078434">"Naciśnij i przytrzymaj oba przyciski głośności przez trzy sekundy, by użyć usługi <xliff:g id="SERVICE_NAME">%1$s</xliff:g>"</string>
    <string name="accessibility_button_prompt_text" msgid="4234556536456854251">"Wybierz funkcję używaną po kliknięciu przycisku ułatwień dostępu."</string>
    <string name="accessibility_button_instructional_text" msgid="6942300463612999993">"Aby zmienić funkcje, kliknij i przytrzymaj przycisk ułatwień dostępu."</string>
    <string name="accessibility_magnification_chooser_text" msgid="1227146738764986237">"Powiększenie"</string>
    <string name="user_switched" msgid="3768006783166984410">"Bieżący użytkownik: <xliff:g id="NAME">%1$s</xliff:g>."</string>
    <string name="user_switching_message" msgid="2871009331809089783">"Przełączam na użytkownika <xliff:g id="NAME">%1$s</xliff:g>…"</string>
    <string name="user_logging_out_message" msgid="8939524935808875155">"Wylogowuję użytkownika <xliff:g id="NAME">%1$s</xliff:g>…"</string>
    <string name="owner_name" msgid="2716755460376028154">"Właściciel"</string>
    <string name="error_message_title" msgid="4510373083082500195">"Błąd"</string>
    <string name="error_message_change_not_allowed" msgid="1238035947357923497">"Ta zmiana nie jest dozwolona przez administratora"</string>
    <string name="app_not_found" msgid="3429141853498927379">"Nie znaleziono aplikacji do obsługi tej akcji"</string>
    <string name="revoke" msgid="5404479185228271586">"Cofnij"</string>
    <string name="mediasize_iso_a0" msgid="1994474252931294172">"ISO A0"</string>
    <string name="mediasize_iso_a1" msgid="3333060421529791786">"ISO A1"</string>
    <string name="mediasize_iso_a2" msgid="3097535991925798280">"ISO A2"</string>
    <string name="mediasize_iso_a3" msgid="3023213259314236123">"ISO A3"</string>
    <string name="mediasize_iso_a4" msgid="231745325296873764">"ISO A4"</string>
    <string name="mediasize_iso_a5" msgid="3484327407340865411">"ISO A5"</string>
    <string name="mediasize_iso_a6" msgid="4861908487129577530">"ISO A6"</string>
    <string name="mediasize_iso_a7" msgid="5890208588072936130">"ISO A7"</string>
    <string name="mediasize_iso_a8" msgid="4319425041085816612">"ISO A8"</string>
    <string name="mediasize_iso_a9" msgid="4882220529506432008">"ISO A9"</string>
    <string name="mediasize_iso_a10" msgid="2382866026365359391">"ISO A10"</string>
    <string name="mediasize_iso_b0" msgid="3651827147402009675">"ISO B0"</string>
    <string name="mediasize_iso_b1" msgid="6072859628278739957">"ISO B1"</string>
    <string name="mediasize_iso_b2" msgid="1348731852150380378">"ISO B2"</string>
    <string name="mediasize_iso_b3" msgid="2612510181259261379">"ISO B3"</string>
    <string name="mediasize_iso_b4" msgid="695151378838115434">"ISO B4"</string>
    <string name="mediasize_iso_b5" msgid="4863754285582212487">"ISO B5"</string>
    <string name="mediasize_iso_b6" msgid="5305816292139647241">"ISO B6"</string>
    <string name="mediasize_iso_b7" msgid="531673542602786624">"ISO B7"</string>
    <string name="mediasize_iso_b8" msgid="9164474595708850034">"ISO B8"</string>
    <string name="mediasize_iso_b9" msgid="282102976764774160">"ISO B9"</string>
    <string name="mediasize_iso_b10" msgid="4517141714407898976">"ISO B10"</string>
    <string name="mediasize_iso_c0" msgid="3103521357901591100">"ISO C0"</string>
    <string name="mediasize_iso_c1" msgid="1231954105985048595">"ISO C1"</string>
    <string name="mediasize_iso_c2" msgid="927702816980087462">"ISO C2"</string>
    <string name="mediasize_iso_c3" msgid="835154173518304159">"ISO C3"</string>
    <string name="mediasize_iso_c4" msgid="5095951985108194011">"ISO C4"</string>
    <string name="mediasize_iso_c5" msgid="1985397450332305739">"ISO C5"</string>
    <string name="mediasize_iso_c6" msgid="8147421924174693013">"ISO C6"</string>
    <string name="mediasize_iso_c7" msgid="8993994925276122950">"ISO C7"</string>
    <string name="mediasize_iso_c8" msgid="6871178104139598957">"ISO C8"</string>
    <string name="mediasize_iso_c9" msgid="7983532635227561362">"ISO C9"</string>
    <string name="mediasize_iso_c10" msgid="5040764293406765584">"ISO C10"</string>
    <string name="mediasize_na_letter" msgid="2841414839888344296">"Letter"</string>
    <string name="mediasize_na_gvrnmt_letter" msgid="5295836838862962809">"Government Letter"</string>
    <string name="mediasize_na_legal" msgid="8621364037680465666">"Legal"</string>
    <string name="mediasize_na_junior_legal" msgid="3309324162155085904">"Junior Legal"</string>
    <string name="mediasize_na_ledger" msgid="5567030340509075333">"Ledger"</string>
    <string name="mediasize_na_tabloid" msgid="4571735038501661757">"Tabloid"</string>
    <string name="mediasize_na_index_3x5" msgid="5182901917818625126">"Index Card 3x5"</string>
    <string name="mediasize_na_index_4x6" msgid="7687620625422312396">"Index Card 4x6"</string>
    <string name="mediasize_na_index_5x8" msgid="8834215284646872800">"Index Card 5x8"</string>
    <string name="mediasize_na_monarch" msgid="213639906956550754">"Monarch"</string>
    <string name="mediasize_na_quarto" msgid="835778493593023223">"Quarto"</string>
    <string name="mediasize_na_foolscap" msgid="1573911237983677138">"Foolscap"</string>
    <string name="mediasize_chinese_roc_8k" msgid="3626855847189438896">"ROC 8K"</string>
    <string name="mediasize_chinese_roc_16k" msgid="9182191577022943355">"ROC 16K"</string>
    <string name="mediasize_chinese_prc_1" msgid="4793232644980170500">"PRC 1"</string>
    <string name="mediasize_chinese_prc_2" msgid="5404109730975720670">"PRC 2"</string>
    <string name="mediasize_chinese_prc_3" msgid="1335092253339363526">"PRC 3"</string>
    <string name="mediasize_chinese_prc_4" msgid="9167997800486569834">"PRC 4"</string>
    <string name="mediasize_chinese_prc_5" msgid="845875168823541497">"PRC 5"</string>
    <string name="mediasize_chinese_prc_6" msgid="3220325667692648789">"PRC 6"</string>
    <string name="mediasize_chinese_prc_7" msgid="1776792138507038527">"PRC 7"</string>
    <string name="mediasize_chinese_prc_8" msgid="1417176642687456692">"PRC 8"</string>
    <string name="mediasize_chinese_prc_9" msgid="4785983473123798365">"PRC 9"</string>
    <string name="mediasize_chinese_prc_10" msgid="7847982299391851899">"PRC 10"</string>
    <string name="mediasize_chinese_prc_16k" msgid="262793383539980677">"PRC 16K"</string>
    <string name="mediasize_chinese_om_pa_kai" msgid="5256815579447959814">"Pa Kai"</string>
    <string name="mediasize_chinese_om_dai_pa_kai" msgid="7336412963441354407">"Dai Pa Kai"</string>
    <string name="mediasize_chinese_om_jurro_ku_kai" msgid="6324465444100490742">"Jurro Ku Kai"</string>
    <string name="mediasize_japanese_jis_b10" msgid="1787262845627694376">"JIS B10"</string>
    <string name="mediasize_japanese_jis_b9" msgid="3336035783663287470">"JIS B9"</string>
    <string name="mediasize_japanese_jis_b8" msgid="6195398299104345731">"JIS B8"</string>
    <string name="mediasize_japanese_jis_b7" msgid="1674621886902828884">"JIS B7"</string>
    <string name="mediasize_japanese_jis_b6" msgid="4170576286062657435">"JIS B6"</string>
    <string name="mediasize_japanese_jis_b5" msgid="4899297958100032533">"JIS B5"</string>
    <string name="mediasize_japanese_jis_b4" msgid="4213158129126666847">"JIS B4"</string>
    <string name="mediasize_japanese_jis_b3" msgid="8513715307410310696">"JIS B3"</string>
    <string name="mediasize_japanese_jis_b2" msgid="4777690211897131190">"JIS B2"</string>
    <string name="mediasize_japanese_jis_b1" msgid="4608142385457034603">"JIS B1"</string>
    <string name="mediasize_japanese_jis_b0" msgid="7587108366572243991">"JIS B0"</string>
    <string name="mediasize_japanese_jis_exec" msgid="5244075432263649068">"JIS Exec"</string>
    <string name="mediasize_japanese_chou4" msgid="4941652015032631361">"Chou4"</string>
    <string name="mediasize_japanese_chou3" msgid="6387319169263957010">"Chou3"</string>
    <string name="mediasize_japanese_chou2" msgid="1299112025415343982">"Chou2"</string>
    <string name="mediasize_japanese_hagaki" msgid="8070115620644254565">"Hagaki"</string>
    <string name="mediasize_japanese_oufuku" msgid="6049065587307896564">"Oufuku"</string>
    <string name="mediasize_japanese_kahu" msgid="6872696027560065173">"Kahu"</string>
    <string name="mediasize_japanese_kaku2" msgid="2359077233775455405">"Kaku2"</string>
    <string name="mediasize_japanese_you4" msgid="2091777168747058008">"You4"</string>
    <string name="mediasize_unknown_portrait" msgid="3088043641616409762">"Nieznany pionowy"</string>
    <string name="mediasize_unknown_landscape" msgid="4876995327029361552">"Nieznany poziomy"</string>
    <string name="write_fail_reason_cancelled" msgid="7091258378121627624">"Anulowane"</string>
    <string name="write_fail_reason_cannot_write" msgid="8132505417935337724">"Błąd podczas zapisu treści"</string>
    <string name="reason_unknown" msgid="6048913880184628119">"brak informacji"</string>
    <string name="reason_service_unavailable" msgid="7824008732243903268">"Nie jest włączona usługa drukowania"</string>
    <string name="print_service_installed_title" msgid="2246317169444081628">"Usługa <xliff:g id="NAME">%s</xliff:g> zainstalowana"</string>
    <string name="print_service_installed_message" msgid="5897362931070459152">"Dotknij, by włączyć"</string>
    <string name="restr_pin_enter_admin_pin" msgid="8641662909467236832">"Wpisz kod PIN administratora"</string>
    <string name="restr_pin_enter_pin" msgid="3395953421368476103">"Podaj PIN"</string>
    <string name="restr_pin_incorrect" msgid="8571512003955077924">"Nieprawidłowy"</string>
    <string name="restr_pin_enter_old_pin" msgid="1462206225512910757">"Bieżący PIN"</string>
    <string name="restr_pin_enter_new_pin" msgid="5959606691619959184">"Nowy PIN"</string>
    <string name="restr_pin_confirm_pin" msgid="8501523829633146239">"Potwierdź nowy PIN"</string>
    <string name="restr_pin_create_pin" msgid="8017600000263450337">"Utwórz PIN wymagany przy zmianie ograniczeń"</string>
    <string name="restr_pin_error_doesnt_match" msgid="2224214190906994548">"Kody PIN nie są identyczne. Spróbuj ponownie."</string>
    <string name="restr_pin_error_too_short" msgid="8173982756265777792">"PIN jest za krótki. Musi mieć co najmniej 4 cyfry."</string>
    <plurals name="restr_pin_countdown" formatted="false" msgid="9061246974881224688">
      <item quantity="few">Spróbuj ponownie za <xliff:g id="COUNT">%d</xliff:g> sekundy</item>
      <item quantity="many">Spróbuj ponownie za <xliff:g id="COUNT">%d</xliff:g> sekund</item>
      <item quantity="other">Spróbuj ponownie za <xliff:g id="COUNT">%d</xliff:g> sekundy</item>
      <item quantity="one">Spróbuj ponownie za sekundę</item>
    </plurals>
    <string name="restr_pin_try_later" msgid="973144472490532377">"Spróbuj ponownie później"</string>
    <string name="immersive_cling_title" msgid="8394201622932303336">"Włączony pełny ekran"</string>
    <string name="immersive_cling_description" msgid="3482371193207536040">"Aby wyjść, przesuń palcem z góry na dół."</string>
    <string name="immersive_cling_positive" msgid="5016839404568297683">"OK"</string>
    <string name="done_label" msgid="2093726099505892398">"Gotowe"</string>
    <string name="hour_picker_description" msgid="6698199186859736512">"Kołowy suwak godzin"</string>
    <string name="minute_picker_description" msgid="8606010966873791190">"Kołowy suwak minut"</string>
    <string name="select_hours" msgid="6043079511766008245">"Wybierz godziny"</string>
    <string name="select_minutes" msgid="3974345615920336087">"Wybierz minuty"</string>
    <string name="select_day" msgid="7774759604701773332">"Wybierz miesiąc i dzień"</string>
    <string name="select_year" msgid="7952052866994196170">"Wybierz rok"</string>
    <string name="deleted_key" msgid="7659477886625566590">"<xliff:g id="KEY">%1$s</xliff:g> usunięte"</string>
    <string name="managed_profile_label_badge" msgid="2355652472854327647">"<xliff:g id="LABEL">%1$s</xliff:g> (praca)"</string>
    <string name="managed_profile_label_badge_2" msgid="5048136430082124036">"<xliff:g id="LABEL">%1$s</xliff:g> – praca 2"</string>
    <string name="managed_profile_label_badge_3" msgid="2808305070321719040">"<xliff:g id="LABEL">%1$s</xliff:g> – praca 3"</string>
    <string name="lock_to_app_unlock_pin" msgid="2552556656504331634">"Podaj PIN, aby odpiąć"</string>
    <string name="lock_to_app_unlock_pattern" msgid="4182192144797225137">"Aby odpiąć, poproś o wzór odblokowania"</string>
    <string name="lock_to_app_unlock_password" msgid="6380979775916974414">"Aby odpiąć, poproś o hasło"</string>
    <string name="package_installed_device_owner" msgid="6875717669960212648">"Zainstalowany przez administratora"</string>
    <string name="package_updated_device_owner" msgid="1847154566357862089">"Zaktualizowany przez administratora"</string>
    <string name="package_deleted_device_owner" msgid="2307122077550236438">"Usunięty przez administratora"</string>
    <string name="battery_saver_description_with_learn_more" msgid="6323937147992667707">"Oszczędzanie baterii wyłącza niektóre funkcje urządzenia i wprowadza ograniczenia dla aplikacji, by przedłużyć czas pracy na baterii. "<annotation id="url">"Więcej informacji"</annotation></string>
    <string name="battery_saver_description" msgid="769989536172631582">"Oszczędzanie baterii wyłącza niektóre funkcje urządzenia i wprowadza ograniczenia dla aplikacji, by przedłużyć czas pracy na baterii."</string>
    <string name="data_saver_description" msgid="6015391409098303235">"Oszczędzanie danych uniemożliwia niektórym aplikacjom wysyłanie i odbieranie danych w tle, zmniejszając w ten sposób ich użycie. Aplikacja, z której w tej chwili korzystasz, może uzyskiwać dostęp do danych, ale rzadziej. Może to powodować, że obrazy będą się wyświetlać dopiero po kliknięciu."</string>
    <string name="data_saver_enable_title" msgid="4674073932722787417">"Włączyć Oszczędzanie danych?"</string>
    <string name="data_saver_enable_button" msgid="7147735965247211818">"Włącz"</string>
    <plurals name="zen_mode_duration_minutes_summary" formatted="false" msgid="4367877408072000848">
      <item quantity="few">Przez %1$d minuty (do <xliff:g id="FORMATTEDTIME_1">%2$s</xliff:g>)</item>
      <item quantity="many">Przez %1$d minut (do <xliff:g id="FORMATTEDTIME_1">%2$s</xliff:g>)</item>
      <item quantity="other">Przez %1$d minuty (do <xliff:g id="FORMATTEDTIME_1">%2$s</xliff:g>)</item>
      <item quantity="one">Przez minutę (do <xliff:g id="FORMATTEDTIME_0">%2$s</xliff:g>)</item>
    </plurals>
    <plurals name="zen_mode_duration_minutes_summary_short" formatted="false" msgid="6830154222366042597">
      <item quantity="few">%1$d min (do <xliff:g id="FORMATTEDTIME_1">%2$s</xliff:g>)</item>
      <item quantity="many">%1$d min (do <xliff:g id="FORMATTEDTIME_1">%2$s</xliff:g>)</item>
      <item quantity="other">%1$d min (do <xliff:g id="FORMATTEDTIME_1">%2$s</xliff:g>)</item>
      <item quantity="one">1 min (do <xliff:g id="FORMATTEDTIME_0">%2$s</xliff:g>)</item>
    </plurals>
    <plurals name="zen_mode_duration_hours_summary" formatted="false" msgid="736789408293052283">
      <item quantity="few">Na %1$d godziny (do <xliff:g id="FORMATTEDTIME_1">%2$s</xliff:g>)</item>
      <item quantity="many">Na %1$d godzin (do <xliff:g id="FORMATTEDTIME_1">%2$s</xliff:g>)</item>
      <item quantity="other">Na %1$d godziny (do <xliff:g id="FORMATTEDTIME_1">%2$s</xliff:g>)</item>
      <item quantity="one">Na godzinę (do <xliff:g id="FORMATTEDTIME_0">%2$s</xliff:g>)</item>
    </plurals>
    <plurals name="zen_mode_duration_hours_summary_short" formatted="false" msgid="4787552595253082371">
      <item quantity="few">%1$d godz. (do <xliff:g id="FORMATTEDTIME_1">%2$s</xliff:g>)</item>
      <item quantity="many">%1$d godz. (do <xliff:g id="FORMATTEDTIME_1">%2$s</xliff:g>)</item>
      <item quantity="other">%1$d godz. (do <xliff:g id="FORMATTEDTIME_1">%2$s</xliff:g>)</item>
      <item quantity="one">1 godz. (do <xliff:g id="FORMATTEDTIME_0">%2$s</xliff:g>)</item>
    </plurals>
    <plurals name="zen_mode_duration_minutes" formatted="false" msgid="5127407202506485571">
      <item quantity="few">Przez %d minuty</item>
      <item quantity="many">Przez %d minut</item>
      <item quantity="other">Przez %d minuty</item>
      <item quantity="one">Przez minutę</item>
    </plurals>
    <plurals name="zen_mode_duration_minutes_short" formatted="false" msgid="2199350154433426128">
      <item quantity="few">%d min</item>
      <item quantity="many">%d min</item>
      <item quantity="other">%d min</item>
      <item quantity="one">1 min</item>
    </plurals>
    <plurals name="zen_mode_duration_hours" formatted="false" msgid="6571961796799076730">
      <item quantity="few">Na %d godziny</item>
      <item quantity="many">Na %d godzin</item>
      <item quantity="other">Na %d godziny</item>
      <item quantity="one">Na godzinę</item>
    </plurals>
    <plurals name="zen_mode_duration_hours_short" formatted="false" msgid="6748277774662434217">
      <item quantity="few">%d godz.</item>
      <item quantity="many">%d godz.</item>
      <item quantity="other">%d godz.</item>
      <item quantity="one">1 godz.</item>
    </plurals>
    <string name="zen_mode_until" msgid="7336308492289875088">"Do <xliff:g id="FORMATTEDTIME">%1$s</xliff:g>"</string>
    <string name="zen_mode_alarm" msgid="9128205721301330797">"Do <xliff:g id="FORMATTEDTIME">%1$s</xliff:g> (następny alarm)"</string>
    <string name="zen_mode_forever" msgid="931849471004038757">"Dopóki nie wyłączysz"</string>
    <string name="zen_mode_forever_dnd" msgid="3792132696572189081">"Do wyłączenia Nie przeszkadzać"</string>
    <string name="zen_mode_rule_name_combination" msgid="191109939968076477">"<xliff:g id="FIRST">%1$s</xliff:g> / <xliff:g id="REST">%2$s</xliff:g>"</string>
    <string name="toolbar_collapse_description" msgid="2821479483960330739">"Zwiń"</string>
    <string name="zen_mode_feature_name" msgid="5254089399895895004">"Nie przeszkadzać"</string>
    <string name="zen_mode_downtime_feature_name" msgid="2626974636779860146">"Powiadomienia wyłączone"</string>
    <string name="zen_mode_default_weeknights_name" msgid="3081318299464998143">"Noc poza weekendem"</string>
    <string name="zen_mode_default_weekends_name" msgid="2786495801019345244">"Weekend"</string>
    <string name="zen_mode_default_events_name" msgid="8158334939013085363">"Wydarzenie"</string>
    <string name="zen_mode_default_every_night_name" msgid="3012363838882944175">"Sen"</string>
    <string name="muted_by" msgid="5942954724562097128">"<xliff:g id="THIRD_PARTY">%1$s</xliff:g> wycisza niektóre dźwięki"</string>
    <string name="system_error_wipe_data" msgid="6608165524785354962">"W Twoim urządzeniu wystąpił problem wewnętrzny. Może być ono niestabilne, dopóki nie przywrócisz danych fabrycznych."</string>
    <string name="system_error_manufacturer" msgid="8086872414744210668">"W Twoim urządzeniu wystąpił problem wewnętrzny. Skontaktuj się z jego producentem, by otrzymać szczegółowe informacje."</string>
    <string name="stk_cc_ussd_to_dial" msgid="5214333646366591205">"Żądanie USSD zmienione na zwykłe połączenie"</string>
    <string name="stk_cc_ussd_to_ss" msgid="4884994189414782605">"Żądanie USSD zmienione na żądanie SS"</string>
    <string name="stk_cc_ussd_to_ussd" msgid="5728637484565449312">"Zmieniono na nowe żądanie USSD"</string>
    <string name="stk_cc_ussd_to_dial_video" msgid="4134455726513175559">"Żądanie USSD zmienione na rozmowę wideo"</string>
    <string name="stk_cc_ss_to_dial" msgid="1360775164651754978">"Żądanie SS zmienione na zwykłe połączenie"</string>
    <string name="stk_cc_ss_to_dial_video" msgid="6577956662913194947">"Żądanie SS zmienione na rozmowę wideo"</string>
    <string name="stk_cc_ss_to_ussd" msgid="5614626512855868785">"Żądanie SS zmienione na żądanie USSD"</string>
    <string name="stk_cc_ss_to_ss" msgid="7716729801537709054">"Zmieniono na nowe żądanie SS"</string>
    <string name="notification_work_profile_content_description" msgid="4600554564103770764">"Profil służbowy"</string>
    <string name="notification_alerted_content_description" msgid="1296617716556420585">"Alert"</string>
    <string name="expand_button_content_description_collapsed" msgid="3609784019345534652">"Rozwiń"</string>
    <string name="expand_button_content_description_expanded" msgid="8520652707158554895">"Zwiń"</string>
    <string name="expand_action_accessibility" msgid="5307730695723718254">"przełącz rozwijanie"</string>
    <string name="usb_midi_peripheral_name" msgid="7221113987741003817">"Port peryferyjny USB na urządzeniu z Androidem"</string>
    <string name="usb_midi_peripheral_manufacturer_name" msgid="7176526170008970168">"Android"</string>
    <string name="usb_midi_peripheral_product_name" msgid="4971827859165280403">"Port peryferyjny USB"</string>
    <string name="floating_toolbar_open_overflow_description" msgid="4797287862999444631">"Więcej opcji"</string>
    <string name="floating_toolbar_close_overflow_description" msgid="559796923090723804">"Zamknij rozszerzony pasek"</string>
    <string name="maximize_button_text" msgid="7543285286182446254">"Maksymalizuj"</string>
    <string name="close_button_text" msgid="3937902162644062866">"Zamknij"</string>
    <string name="notification_messaging_title_template" msgid="3452480118762691020">"<xliff:g id="CONVERSATION_TITLE">%1$s</xliff:g>: <xliff:g id="SENDER_NAME">%2$s</xliff:g>"</string>
    <plurals name="selected_count" formatted="false" msgid="7187339492915744615">
      <item quantity="few">Wybrano <xliff:g id="COUNT_1">%1$d</xliff:g></item>
      <item quantity="many">Wybrano <xliff:g id="COUNT_1">%1$d</xliff:g></item>
      <item quantity="other">Wybrano <xliff:g id="COUNT_1">%1$d</xliff:g></item>
      <item quantity="one">Wybrano <xliff:g id="COUNT_0">%1$d</xliff:g></item>
    </plurals>
    <string name="default_notification_channel_label" msgid="5929663562028088222">"Bez kategorii"</string>
    <string name="importance_from_user" msgid="7318955817386549931">"Ustawiłeś ważność tych powiadomień."</string>
    <string name="importance_from_person" msgid="9160133597262938296">"Ta wiadomość jest ważna ze względu na osoby uczestniczące w wątku."</string>
    <string name="user_creation_account_exists" msgid="1942606193570143289">"Zezwalasz aplikacji <xliff:g id="APP">%1$s</xliff:g> na utworzenie nowego użytkownika dla konta <xliff:g id="ACCOUNT">%2$s</xliff:g>?"</string>
    <string name="user_creation_adding" msgid="4482658054622099197">"Zezwalasz aplikacji <xliff:g id="APP">%1$s</xliff:g> na utworzenie nowego użytkownika dla konta <xliff:g id="ACCOUNT">%2$s</xliff:g>)? Użytkownik z tym kontem już istnieje."</string>
    <string name="language_selection_title" msgid="2680677278159281088">"Dodaj język"</string>
    <string name="country_selection_title" msgid="2954859441620215513">"Ustawienie regionu"</string>
    <string name="search_language_hint" msgid="7042102592055108574">"Wpisz nazwę języka"</string>
    <string name="language_picker_section_suggested" msgid="8414489646861640885">"Sugerowane"</string>
    <string name="language_picker_section_all" msgid="3097279199511617537">"Wszystkie języki"</string>
    <string name="region_picker_section_all" msgid="8966316787153001779">"Wszystkie kraje"</string>
    <string name="locale_search_menu" msgid="2560710726687249178">"Szukaj"</string>
    <string name="app_suspended_title" msgid="2075071241147969611">"Aplikacja niedostępna"</string>
    <string name="app_suspended_default_message" msgid="123166680425711887">"Aplikacja <xliff:g id="APP_NAME_0">%1$s</xliff:g> nie jest teraz dostępna. Zarządza tym aplikacja <xliff:g id="APP_NAME_1">%2$s</xliff:g>."</string>
    <string name="app_suspended_more_details" msgid="1131804827776778187">"Więcej informacji"</string>
    <string name="work_mode_off_title" msgid="1118691887588435530">"Włączyć profil służbowy?"</string>
    <string name="work_mode_off_message" msgid="5130856710614337649">"Aplikacje do pracy, powiadomienia, dane i inne funkcje profilu do pracy zostaną włączone"</string>
    <string name="work_mode_turn_on" msgid="2062544985670564875">"Włącz"</string>
    <string name="deprecated_target_sdk_message" msgid="1449696506742572767">"Ta aplikacja jest na starszą wersję Androida i może nie działać prawidłowo. Sprawdź dostępność aktualizacji lub skontaktuj się z programistą."</string>
    <string name="deprecated_target_sdk_app_store" msgid="5032340500368495077">"Sprawdź dostępność aktualizacji"</string>
    <string name="new_sms_notification_title" msgid="8442817549127555977">"Masz nowe wiadomości"</string>
    <string name="new_sms_notification_content" msgid="7002938807812083463">"Otwórz aplikację do SMS-ów, by wyświetlić wiadomość"</string>
    <string name="user_encrypted_title" msgid="9054897468831672082">"Niektóre funkcje mogą być niedostępne"</string>
    <string name="user_encrypted_message" msgid="4923292604515744267">"Kliknij, by odblokować"</string>
    <string name="user_encrypted_detail" msgid="5708447464349420392">"Dane użytkownika zablokowane"</string>
    <string name="profile_encrypted_detail" msgid="3700965619978314974">"Profil służbowy zablokowany"</string>
    <string name="profile_encrypted_message" msgid="6964994232310195874">"Kliknij, by odblokować profil"</string>
    <string name="usb_mtp_launch_notification_title" msgid="8359219638312208932">"Połączono z: <xliff:g id="PRODUCT_NAME">%1$s</xliff:g>"</string>
    <string name="usb_mtp_launch_notification_description" msgid="8541876176425411358">"Dotknij, by wyświetlić pliki"</string>
    <string name="pin_target" msgid="3052256031352291362">"Przypnij"</string>
    <string name="unpin_target" msgid="3556545602439143442">"Odepnij"</string>
    <string name="app_info" msgid="6856026610594615344">"O aplikacji"</string>
    <string name="negative_duration" msgid="5688706061127375131">"−<xliff:g id="TIME">%1$s</xliff:g>"</string>
    <string name="demo_starting_message" msgid="5268556852031489931">"Uruchamiam tryb demo…"</string>
    <string name="demo_restarting_message" msgid="952118052531642451">"Resetuję urządzenie…"</string>
    <string name="suspended_widget_accessibility" msgid="6712143096475264190">"Wyłączono: <xliff:g id="LABEL">%1$s</xliff:g>"</string>
    <string name="conference_call" msgid="3751093130790472426">"Połączenie konferencyjne"</string>
    <string name="tooltip_popup_title" msgid="5253721848739260181">"Etykietka"</string>
    <string name="app_category_game" msgid="5431836943981492993">"Gry"</string>
    <string name="app_category_audio" msgid="1659853108734301647">"Muzyka i nagrania audio"</string>
    <string name="app_category_video" msgid="2728726078629384196">"Filmy i materiały wideo"</string>
    <string name="app_category_image" msgid="4867854544519846048">"Zdjęcia i obrazy"</string>
    <string name="app_category_social" msgid="5842783057834965912">"Społeczności i komunikacja"</string>
    <string name="app_category_news" msgid="7496506240743986873">"Wiadomości i czasopisma"</string>
    <string name="app_category_maps" msgid="5878491404538024367">"Mapy i nawigacja"</string>
    <string name="app_category_productivity" msgid="3742083261781538852">"Produktywność"</string>
    <string name="device_storage_monitor_notification_channel" msgid="3295871267414816228">"Pamięć urządzenia"</string>
    <string name="adb_debugging_notification_channel_tv" msgid="5537766997350092316">"Debugowanie USB"</string>
    <string name="time_picker_hour_label" msgid="2979075098868106450">"godz."</string>
    <string name="time_picker_minute_label" msgid="5168864173796598399">"min"</string>
    <string name="time_picker_header_text" msgid="143536825321922567">"Ustawianie godziny"</string>
    <string name="time_picker_input_error" msgid="7574999942502513765">"Wpisz prawidłowy czas"</string>
    <string name="time_picker_prompt_label" msgid="7588093983899966783">"Podaj czas"</string>
    <string name="time_picker_text_input_mode_description" msgid="4148166758173708199">"Aby wprowadzić czas, włącz tryb wprowadzania tekstu."</string>
    <string name="time_picker_radial_mode_description" msgid="4953403779779557198">"Aby wprowadzić czas, włącz tryb zegara."</string>
    <string name="autofill_picker_accessibility_title" msgid="8469043291648711535">"Opcje autouzupełniania"</string>
    <string name="autofill_save_accessibility_title" msgid="7244365268417107822">"Zapisywanie na potrzeby Autouzupełniania"</string>
    <string name="autofill_error_cannot_autofill" msgid="7402758580060110371">"Nie można automatycznie uzupełnić treści"</string>
    <string name="autofill_picker_no_suggestions" msgid="3908514303773350735">"Brak sugestii autouzupełniania"</string>
    <plurals name="autofill_picker_some_suggestions" formatted="false" msgid="5506565809835815274">
      <item quantity="few"><xliff:g id="COUNT">%1$s</xliff:g> sugestie autouzupełniania</item>
      <item quantity="many"><xliff:g id="COUNT">%1$s</xliff:g> sugestii autouzupełniania</item>
      <item quantity="other"><xliff:g id="COUNT">%1$s</xliff:g> sugestii autouzupełniania</item>
      <item quantity="one">Jedna sugestia autouzupełniania</item>
    </plurals>
    <string name="autofill_save_title" msgid="327541108460384555">"Zapisać w: "<b>"<xliff:g id="LABEL">%1$s</xliff:g>"</b>"?"</string>
    <string name="autofill_save_title_with_type" msgid="2339135393607143594">"Zapisać: <xliff:g id="TYPE">%1$s</xliff:g> w "<b>"<xliff:g id="LABEL">%2$s</xliff:g>"</b>"?"</string>
    <string name="autofill_save_title_with_2types" msgid="87616102361154432">"Zapisać: <xliff:g id="TYPE_0">%1$s</xliff:g> i <xliff:g id="TYPE_1">%2$s</xliff:g> w: "<b>"<xliff:g id="LABEL">%3$s</xliff:g>"</b>"?"</string>
    <string name="autofill_save_title_with_3types" msgid="4108978552969604555">"Zapisać: <xliff:g id="TYPE_0">%1$s</xliff:g>, <xliff:g id="TYPE_1">%2$s</xliff:g> i <xliff:g id="TYPE_2">%3$s</xliff:g> w: "<b>"<xliff:g id="LABEL">%4$s</xliff:g>"</b>"?"</string>
    <string name="autofill_update_title" msgid="5305781141104585279">"Zaktualizować w: "<b>"<xliff:g id="LABEL">%1$s</xliff:g>"</b>"?"</string>
    <string name="autofill_update_title_with_type" msgid="4624181147422762233">"Zaktualizować: <xliff:g id="TYPE">%1$s</xliff:g> w: "<b>"<xliff:g id="LABEL">%2$s</xliff:g>"</b>"?"</string>
    <string name="autofill_update_title_with_2types" msgid="2300113827053626484">"Zaktualizować: <xliff:g id="TYPE_0">%1$s</xliff:g> i <xliff:g id="TYPE_1">%2$s</xliff:g> w: "<b>"<xliff:g id="LABEL">%3$s</xliff:g>"</b>"?"</string>
    <string name="autofill_update_title_with_3types" msgid="9089824354296211922">"Zaktualizować w: "<b>"<xliff:g id="LABEL">%4$s</xliff:g>"</b>" te elementy: <xliff:g id="TYPE_0">%1$s</xliff:g>, <xliff:g id="TYPE_1">%2$s</xliff:g> i <xliff:g id="TYPE_2">%3$s</xliff:g>?"</string>
    <string name="autofill_save_yes" msgid="6398026094049005921">"Zapisz"</string>
    <string name="autofill_save_no" msgid="2625132258725581787">"Nie, dziękuję"</string>
    <string name="autofill_update_yes" msgid="310358413273276958">"Zaktualizuj"</string>
    <string name="autofill_save_type_password" msgid="5288448918465971568">"hasło"</string>
    <string name="autofill_save_type_address" msgid="4936707762193009542">"adres"</string>
    <string name="autofill_save_type_credit_card" msgid="7127694776265563071">"karta kredytowa"</string>
    <string name="autofill_save_type_username" msgid="239040540379769562">"nazwa użytkownika"</string>
    <string name="autofill_save_type_email_address" msgid="5752949432129262174">"adres e-mail"</string>
    <string name="etws_primary_default_message_earthquake" msgid="5541962250262769193">"Zachowaj spokój i poszukaj schronienia w pobliżu."</string>
    <string name="etws_primary_default_message_tsunami" msgid="1887685943498368548">"Niezwłocznie ewakuuj się z regionów nabrzeżnych i położonych przy rzekach w bezpieczniejsze miejsce, np. na wzniesienie."</string>
    <string name="etws_primary_default_message_earthquake_and_tsunami" msgid="998797956848445862">"Zachowaj spokój i poszukaj schronienia w pobliżu."</string>
    <string name="etws_primary_default_message_test" msgid="2709597093560037455">"Test komunikatów alarmowych"</string>
    <string name="notification_reply_button_accessibility" msgid="3621714652387814344">"Odpowiedz"</string>
    <string name="etws_primary_default_message_others" msgid="6293148756130398971"></string>
    <string name="mmcc_authentication_reject" msgid="5767701075994754356">"Karta SIM jest niedozwolona w przypadku usług głosowych"</string>
    <string name="mmcc_imsi_unknown_in_hlr" msgid="5316658473301462825">"Karta SIM nie jest obsługiwana w przypadku usług głosowych"</string>
    <string name="mmcc_illegal_ms" msgid="807334478177362062">"Karta SIM jest niedozwolona w przypadku usług głosowych"</string>
    <string name="mmcc_illegal_me" msgid="1950705155760872972">"Telefon jest niedozwolony w przypadku usług głosowych"</string>
    <string name="mmcc_authentication_reject_msim_template" msgid="1217031195834766479">"Niedozwolona karta SIM <xliff:g id="SIMNUMBER">%d</xliff:g>"</string>
    <string name="mmcc_imsi_unknown_in_hlr_msim_template" msgid="5636464607596778986">"Nieobsługiwana karta SIM <xliff:g id="SIMNUMBER">%d</xliff:g>"</string>
    <string name="mmcc_illegal_ms_msim_template" msgid="5994323296399913454">"Niedozwolona karta SIM <xliff:g id="SIMNUMBER">%d</xliff:g>"</string>
    <string name="mmcc_illegal_me_msim_template" msgid="5550259730350571826">"Niedozwolona karta SIM <xliff:g id="SIMNUMBER">%d</xliff:g>"</string>
    <string name="popup_window_default_title" msgid="4874318849712115433">"Wyskakujące okienko"</string>
    <string name="slice_more_content" msgid="8504342889413274608">"+ <xliff:g id="NUMBER">%1$d</xliff:g>"</string>
    <string name="shortcut_restored_on_lower_version" msgid="4860853725206702336">"Zmieniono wersję aplikacji na starszą lub aplikacja nie jest zgodna z tym skrótem"</string>
    <string name="shortcut_restore_not_supported" msgid="5028808567940014190">"Nie można przywrócić skrótu, bo aplikacja nie obsługuje tworzenia i przywracania kopii zapasowej"</string>
    <string name="shortcut_restore_signature_mismatch" msgid="2406209324521327518">"Nie można przywrócić skrótu z powodu niezgodności podpisu aplikacji"</string>
    <string name="shortcut_restore_unknown_issue" msgid="8703738064603262597">"Nie można przywrócić skrótu"</string>
    <string name="shortcut_disabled_reason_unknown" msgid="5276016910284687075">"Skrót jest wyłączony"</string>
    <string name="harmful_app_warning_uninstall" msgid="4837672735619532931">"ODINSTALUJ"</string>
    <string name="harmful_app_warning_open_anyway" msgid="596432803680914321">"OTWÓRZ MIMO TO"</string>
    <string name="harmful_app_warning_title" msgid="8982527462829423432">"Wykryto szkodliwą aplikację"</string>
    <string name="slices_permission_request" msgid="8484943441501672932">"Aplikacja <xliff:g id="APP_0">%1$s</xliff:g> chce pokazywać wycinki z aplikacji <xliff:g id="APP_2">%2$s</xliff:g>"</string>
    <string name="screenshot_edit" msgid="7867478911006447565">"Edytuj"</string>
    <string name="volume_dialog_ringer_guidance_vibrate" msgid="8902050240801159042">"Wibracje przy połączeniach i powiadomieniach"</string>
    <string name="volume_dialog_ringer_guidance_silent" msgid="2128975224280276122">"Wyciszenie połączeń i powiadomień"</string>
    <string name="notification_channel_system_changes" msgid="5072715579030948646">"Zmiany w systemie"</string>
    <string name="notification_channel_do_not_disturb" msgid="6766940333105743037">"Nie przeszkadzać"</string>
    <string name="zen_upgrade_notification_visd_title" msgid="3288313883409759733">"Nowość: w trybie Nie przeszkadzać powiadomienia są ukrywane"</string>
    <string name="zen_upgrade_notification_visd_content" msgid="5533674060311631165">"Kliknij, by dowiedzieć się więcej i zmienić ustawienia."</string>
    <string name="zen_upgrade_notification_title" msgid="3799603322910377294">"Zmiany w trybie Nie przeszkadzać"</string>
    <string name="zen_upgrade_notification_content" msgid="1794994264692424562">"Kliknij, by sprawdzić, co jest zablokowane."</string>
    <string name="notification_app_name_system" msgid="4205032194610042794">"System"</string>
    <string name="notification_app_name_settings" msgid="7751445616365753381">"Ustawienia"</string>
    <string name="notification_appops_camera_active" msgid="5050283058419699771">"Aparat"</string>
    <string name="notification_appops_microphone_active" msgid="4335305527588191730">"Mikrofon"</string>
    <string name="notification_appops_overlay_active" msgid="633813008357934729">"wyświetla się nad innymi aplikacjami na ekranie"</string>
    <string name="dynamic_mode_notification_channel_name" msgid="2348803891571320452">"Powiadomienie z informacją o trybie rutynowym"</string>
    <string name="dynamic_mode_notification_title" msgid="508815255807182035">"Bateria może się wyczerpać przed zwykłą porą ładowania"</string>
    <string name="dynamic_mode_notification_summary" msgid="2541166298550402690">"Włączono Oszczędzanie baterii, by wydłużyć czas pracy na baterii"</string>
    <string name="mime_type_folder" msgid="7111951698626315204">"Folder"</string>
    <string name="mime_type_apk" msgid="5518003630972506900">"Aplikacja na Androida"</string>
    <string name="mime_type_generic" msgid="6833871596845900027">"Plik"</string>
    <string name="mime_type_generic_ext" msgid="8450275970061657174">"Plik <xliff:g id="EXTENSION">%1$s</xliff:g>"</string>
    <string name="mime_type_audio" msgid="6289777657172050926">"Plik audio"</string>
    <string name="mime_type_audio_ext" msgid="3270880987725816210">"Plik audio <xliff:g id="EXTENSION">%1$s</xliff:g>"</string>
    <string name="mime_type_video" msgid="4093025777317307426">"Plik wideo"</string>
    <string name="mime_type_video_ext" msgid="5643771615714173159">"Plik wideo <xliff:g id="EXTENSION">%1$s</xliff:g>"</string>
    <string name="mime_type_image" msgid="3144284451605236371">"Obraz"</string>
    <string name="mime_type_image_ext" msgid="1514613218742736590">"Grafika <xliff:g id="EXTENSION">%1$s</xliff:g>"</string>
    <string name="mime_type_compressed" msgid="1645486037074943257">"Archiwum"</string>
    <string name="mime_type_compressed_ext" msgid="4232293058067801528">"Archiwum <xliff:g id="EXTENSION">%1$s</xliff:g>"</string>
    <string name="mime_type_document" msgid="1596838147256375966">"Dokument"</string>
    <string name="mime_type_document_ext" msgid="6327266601345501281">"Dokument <xliff:g id="EXTENSION">%1$s</xliff:g>"</string>
    <string name="mime_type_spreadsheet" msgid="2639138255207123557">"Arkusz kalkulacyjny"</string>
    <string name="mime_type_spreadsheet_ext" msgid="5508653032786106725">"Arkusz kalkulacyjny <xliff:g id="EXTENSION">%1$s</xliff:g>"</string>
    <string name="mime_type_presentation" msgid="6145604688774787357">"Prezentacja"</string>
    <string name="mime_type_presentation_ext" msgid="2982650207774823437">"Prezentacja <xliff:g id="EXTENSION">%1$s</xliff:g>"</string>
    <string name="car_loading_profile" msgid="3545132581795684027">"Ładuję"</string>
    <plurals name="file_count" formatted="false" msgid="1628600959752419449">
      <item quantity="few"><xliff:g id="FILE_NAME_2">%s</xliff:g> + <xliff:g id="COUNT_3">%d</xliff:g> pliki</item>
      <item quantity="many"><xliff:g id="FILE_NAME_2">%s</xliff:g> + <xliff:g id="COUNT_3">%d</xliff:g> plików</item>
      <item quantity="other"><xliff:g id="FILE_NAME_2">%s</xliff:g> + <xliff:g id="COUNT_3">%d</xliff:g> pliku</item>
      <item quantity="one"><xliff:g id="FILE_NAME_0">%s</xliff:g> + <xliff:g id="COUNT_1">%d</xliff:g> plik</item>
    </plurals>
<<<<<<< HEAD
=======
    <!-- no translation found for chooser_no_direct_share_targets (997970693708458895) -->
    <skip />
>>>>>>> 825827da
</resources><|MERGE_RESOLUTION|>--- conflicted
+++ resolved
@@ -2092,9 +2092,6 @@
       <item quantity="other"><xliff:g id="FILE_NAME_2">%s</xliff:g> + <xliff:g id="COUNT_3">%d</xliff:g> pliku</item>
       <item quantity="one"><xliff:g id="FILE_NAME_0">%s</xliff:g> + <xliff:g id="COUNT_1">%d</xliff:g> plik</item>
     </plurals>
-<<<<<<< HEAD
-=======
     <!-- no translation found for chooser_no_direct_share_targets (997970693708458895) -->
     <skip />
->>>>>>> 825827da
 </resources>