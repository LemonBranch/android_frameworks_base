<?xml version="1.0" encoding="UTF-8"?>
<!-- 
/* //device/apps/common/assets/res/any/strings.xml
**
** Copyright 2006, The Android Open Source Project
**
** Licensed under the Apache License, Version 2.0 (the "License");
** you may not use this file except in compliance with the License.
** You may obtain a copy of the License at
**
**     http://www.apache.org/licenses/LICENSE-2.0
**
** Unless required by applicable law or agreed to in writing, software
** distributed under the License is distributed on an "AS IS" BASIS,
** WITHOUT WARRANTIES OR CONDITIONS OF ANY KIND, either express or implied.
** See the License for the specific language governing permissions and
** limitations under the License.
*/
 -->

<resources xmlns:android="http://schemas.android.com/apk/res/android"
    xmlns:xliff="urn:oasis:names:tc:xliff:document:1.2">
    <string name="byteShort" msgid="8340973892742019101">"Б"</string>
    <string name="kilobyteShort" msgid="7542884022844556968">"КБ"</string>
    <string name="megabyteShort" msgid="6355851576770428922">"МБ"</string>
    <string name="gigabyteShort" msgid="3259882455212193214">"ГБ"</string>
    <string name="terabyteShort" msgid="231613018159186962">"ТБ"</string>
    <string name="petabyteShort" msgid="5637816680144990219">"ПБ"</string>
    <string name="fileSizeSuffix" msgid="8897567456150907538">"<xliff:g id="NUMBER">%1$s</xliff:g> <xliff:g id="UNIT">%2$s</xliff:g>"</string>
    <string name="untitled" msgid="4638956954852782576">"&lt;Без заглавие&gt;"</string>
    <string name="emptyPhoneNumber" msgid="7694063042079676517">"(Няма телефонен номер)"</string>
    <string name="unknownName" msgid="6867811765370350269">"Неизвестно"</string>
    <string name="defaultVoiceMailAlphaTag" msgid="2660020990097733077">"Гласова поща"</string>
    <string name="defaultMsisdnAlphaTag" msgid="2850889754919584674">"MSISDN1"</string>
    <string name="mmiError" msgid="5154499457739052907">"Има проблем с връзката или MMI кодът е невалиден."</string>
    <string name="mmiFdnError" msgid="5224398216385316471">"Операцията е ограничена само до фиксираните номера за набиране."</string>
    <string name="mmiErrorWhileRoaming" msgid="762488890299284230">"Докато сте в режим на роуминг, настройките за пренасочване на обажданията не могат да се променят от телефона ви."</string>
    <string name="serviceEnabled" msgid="8147278346414714315">"Услугата бе активирана."</string>
    <string name="serviceEnabledFor" msgid="6856228140453471041">"Услугата бе активирана за:"</string>
    <string name="serviceDisabled" msgid="1937553226592516411">"Услугата бе деактивирана."</string>
    <string name="serviceRegistered" msgid="6275019082598102493">"Регистрацията бе успешна."</string>
    <string name="serviceErased" msgid="1288584695297200972">"Изтриването бе успешно."</string>
    <string name="passwordIncorrect" msgid="7612208839450128715">"Паролата е неправилна."</string>
    <string name="mmiComplete" msgid="8232527495411698359">"MMI кодът се изпълни."</string>
    <string name="badPin" msgid="9015277645546710014">"Въведеният стар ПИН е неправилен."</string>
    <string name="badPuk" msgid="5487257647081132201">"Въведеният PUK е неправилен."</string>
    <string name="mismatchPin" msgid="609379054496863419">"Въведените от вас ПИН кодове не са идентични."</string>
    <string name="invalidPin" msgid="3850018445187475377">"Въведете PIN с четири до осем цифри."</string>
    <string name="invalidPuk" msgid="8761456210898036513">"Въведете PUK код с поне осем цифри."</string>
    <string name="needPuk" msgid="919668385956251611">"SIM картата ви е заключена с PUK. Въведете PUK кода, за да я отключите."</string>
    <string name="needPuk2" msgid="4526033371987193070">"Въведете PUK2, за да отблокирате SIM картата."</string>
    <string name="enablePin" msgid="209412020907207950">"Неуспешно – активирайте заключването на SIM/RUIM картата."</string>
    <plurals name="pinpuk_attempts" formatted="false" msgid="1251012001539225582">
      <item quantity="other">Остават ви <xliff:g id="NUMBER_1">%d</xliff:g> опита, преди SIM картата да бъде заключена.</item>
      <item quantity="one">Остава ви <xliff:g id="NUMBER_0">%d</xliff:g> опит, преди SIM картата да бъде заключена.</item>
    </plurals>
    <string name="imei" msgid="2625429890869005782">"IMEI"</string>
    <string name="meid" msgid="4841221237681254195">"MEID"</string>
    <string name="ClipMmi" msgid="6952821216480289285">"Идентификация на вх. обаждания"</string>
    <string name="ClirMmi" msgid="7784673673446833091">"Идентификация на изходящите повиквания"</string>
    <string name="ColpMmi" msgid="3065121483740183974">"Идентификация на свързаната линия"</string>
    <string name="ColrMmi" msgid="4996540314421889589">"Ограничение за идентификацията на свързаната линия"</string>
    <string name="CfMmi" msgid="5123218989141573515">"Пренасочване на повиквания"</string>
    <string name="CwMmi" msgid="9129678056795016867">"Изчакване на повикване"</string>
    <string name="BaMmi" msgid="455193067926770581">"Забрана за повиквания"</string>
    <string name="PwdMmi" msgid="7043715687905254199">"Промяна на паролата"</string>
    <string name="PinMmi" msgid="3113117780361190304">"Промяна на PIN кода"</string>
    <string name="CnipMmi" msgid="3110534680557857162">"Номерът на търсещия е предоставен"</string>
    <string name="CnirMmi" msgid="3062102121430548731">"Номерът на търсещия липсва"</string>
    <string name="ThreeWCMmi" msgid="9051047170321190368">"Тристранен разговор"</string>
    <string name="RuacMmi" msgid="7827887459138308886">"Отхвърляне на нежелани дразнещи обаждания"</string>
    <string name="CndMmi" msgid="3116446237081575808">"Идентификация на повикванията"</string>
    <string name="DndMmi" msgid="1265478932418334331">"Не безпокойте"</string>
    <string name="CLIRDefaultOnNextCallOn" msgid="429415409145781923">"Стандартната идентификация на повикванията е „забранено“. За следващото обаждане тя е забранена."</string>
    <string name="CLIRDefaultOnNextCallOff" msgid="3092918006077864624">"Стандартната идентификация на повикванията е „забранено“. За следващото обаждане тя е разрешена."</string>
    <string name="CLIRDefaultOffNextCallOn" msgid="6179425182856418465">"Стандартната идентификация на повикванията е „разрешено“. За следващото обаждане тя е забранена."</string>
    <string name="CLIRDefaultOffNextCallOff" msgid="2567998633124408552">"Стандартната идентификация на повикванията е „разрешено“. За следващото обаждане тя е разрешена."</string>
    <string name="serviceNotProvisioned" msgid="8614830180508686666">"Услугата не е обезпечена."</string>
    <string name="CLIRPermanent" msgid="3377371145926835671">"Не можете да променяте настройката за идентификация на обажданията."</string>
    <string name="RestrictedOnDataTitle" msgid="5221736429761078014">"Няма достъп до мобилната услуга за данни"</string>
    <string name="RestrictedOnEmergencyTitle" msgid="6855466023161191166">"Няма достъп до спешните обаждания"</string>
    <string name="RestrictedOnNormalTitle" msgid="3179574012752700984">"Няма услуга за гласови обаждания"</string>
    <string name="RestrictedOnAllVoiceTitle" msgid="8037246983606545202">"Няма достъп до гласовата услуга, нито до спешните обаждания"</string>
    <string name="RestrictedStateContent" msgid="6538703255570997248">"Временно е изключено от оператора ви"</string>
    <string name="RestrictedStateContentMsimTemplate" msgid="673416791370248176">"Временно е изключено от оператора ви за SIM карта <xliff:g id="SIMNUMBER">%d</xliff:g>"</string>
    <string name="NetworkPreferenceSwitchTitle" msgid="6982395015324165258">"Не може да се установи връзка с мобилната мрежа"</string>
    <string name="NetworkPreferenceSwitchSummary" msgid="509327194863482733">"Изберете друга предпочитана мрежа. Докоснете за промяна."</string>
    <string name="EmergencyCallWarningTitle" msgid="813380189532491336">"Няма достъп до спешните обаждания"</string>
    <string name="EmergencyCallWarningSummary" msgid="1899692069750260619">"Не може да се извършват спешни обаждания през Wi-Fi"</string>
    <string name="notification_channel_network_alert" msgid="4427736684338074967">"Сигнали"</string>
    <string name="notification_channel_call_forward" msgid="2419697808481833249">"Пренасочване на обаждания"</string>
    <string name="notification_channel_emergency_callback" msgid="6686166232265733921">"Режим на обратно обаждане при спешност"</string>
    <string name="notification_channel_mobile_data_status" msgid="4575131690860945836">"Състояние на мобилните данни"</string>
    <string name="notification_channel_sms" msgid="3441746047346135073">"SMS съобщения"</string>
    <string name="notification_channel_voice_mail" msgid="3954099424160511919">"Съобщения в гласовата поща"</string>
    <string name="notification_channel_wfc" msgid="2130802501654254801">"Обаждания през Wi-Fi"</string>
    <string name="notification_channel_sim" msgid="4052095493875188564">"Състояние на SIM картата"</string>
    <string name="peerTtyModeFull" msgid="6165351790010341421">"Отсрещният потребител заяви пълен TTY режим (FULL)"</string>
    <string name="peerTtyModeHco" msgid="5728602160669216784">"Отсрещният потребител заяви TTY режим с пренос на слух (HCO)"</string>
    <string name="peerTtyModeVco" msgid="1742404978686538049">"Отсрещният потребител заяви TTY режим с пренос на глас (VCО)"</string>
    <string name="peerTtyModeOff" msgid="3280819717850602205">"Отсрещният потребител заяви изключване (OFF) на TTY режима"</string>
    <string name="serviceClassVoice" msgid="1258393812335258019">"Глас"</string>
    <string name="serviceClassData" msgid="872456782077937893">"Данни"</string>
    <string name="serviceClassFAX" msgid="5566624998840486475">"Факс"</string>
    <string name="serviceClassSMS" msgid="2015460373701527489">"SMS"</string>
    <string name="serviceClassDataAsync" msgid="4523454783498551468">"Асинхронни данни"</string>
    <string name="serviceClassDataSync" msgid="7530000519646054776">"Синхронни данни"</string>
    <string name="serviceClassPacket" msgid="6991006557993423453">"Пакет"</string>
    <string name="serviceClassPAD" msgid="3235259085648271037">"PAD"</string>
    <string name="roamingText0" msgid="7170335472198694945">"Индикаторът за роуминг е включен"</string>
    <string name="roamingText1" msgid="5314861519752538922">"Индикаторът за роуминг е изключен"</string>
    <string name="roamingText2" msgid="8969929049081268115">"Индикаторът за роуминг мига"</string>
    <string name="roamingText3" msgid="5148255027043943317">"Извън квартала"</string>
    <string name="roamingText4" msgid="8808456682550796530">"Извън сградата"</string>
    <string name="roamingText5" msgid="7604063252850354350">"Роуминг – предпочитана система"</string>
    <string name="roamingText6" msgid="2059440825782871513">"Роуминг – налична система"</string>
    <string name="roamingText7" msgid="7112078724097233605">"Роуминг – асоцииран партньор"</string>
    <string name="roamingText8" msgid="5989569778604089291">"Роуминг – първокласен партньор"</string>
    <string name="roamingText9" msgid="7969296811355152491">"Роуминг – пълна функционалност на услугата"</string>
    <string name="roamingText10" msgid="3992906999815316417">"Роуминг – частична функционалност на услугата"</string>
    <string name="roamingText11" msgid="4154476854426920970">"Банерът за роуминг е включен"</string>
    <string name="roamingText12" msgid="1189071119992726320">"Банерът за роуминг е изключен"</string>
    <string name="roamingTextSearching" msgid="8360141885972279963">"Търси се покритие"</string>
    <string name="wfcRegErrorTitle" msgid="3855061241207182194">"Функцията за обаждания през Wi-Fi не можа да бъде настроена"</string>
  <string-array name="wfcOperatorErrorAlertMessages">
    <item msgid="3910386316304772394">"За да извършвате обаждания и да изпращате съобщения през Wi-Fi, първо, помолете оператора си да настрои тази услуга. След това включете отново функцията за обаждания през Wi-Fi от настройките. (Код на грешката: <xliff:g id="CODE">%1$s</xliff:g>)"</item>
  </string-array>
  <string-array name="wfcOperatorErrorNotificationMessages">
    <item msgid="7372514042696663278">"При регистрирането на функцията за обаждания през Wi-Fi с оператора ви възникна грешка: <xliff:g id="CODE">%1$s</xliff:g>"</item>
  </string-array>
    <!-- no translation found for wfcSpnFormat_spn (4998685024207291232) -->
    <skip />
    <string name="wfcSpnFormat_spn_wifi_calling" msgid="136001023263502280">"Обаждания през Wi-Fi от <xliff:g id="SPN">%s</xliff:g>"</string>
    <string name="wfcSpnFormat_wlan_call" msgid="2533371081782489793">"Обаждане през WLAN"</string>
    <string name="wfcSpnFormat_spn_wlan_call" msgid="2315240198303197168">"Обаждане през WLAN от <xliff:g id="SPN">%s</xliff:g>"</string>
    <string name="wfcSpnFormat_spn_wifi" msgid="6546481665561961938">"Wi-Fi от <xliff:g id="SPN">%s</xliff:g>"</string>
    <string name="wfcSpnFormat_wifi_calling_bar_spn" msgid="1726178784338466265">"Обаждания през Wi-Fi | <xliff:g id="SPN">%s</xliff:g>"</string>
    <string name="wfcSpnFormat_spn_vowifi" msgid="4444638298656953681">"VoWi-Fi от <xliff:g id="SPN">%s</xliff:g>"</string>
    <string name="wfcSpnFormat_wifi_calling" msgid="4990486735013125329">"Обаждания през Wi-Fi"</string>
    <string name="wfcSpnFormat_wifi" msgid="1892673884655959773">"Wi-Fi"</string>
    <string name="wfcSpnFormat_wifi_calling_wo_hyphen" msgid="1336669776254502831">"Обаждания през Wi-Fi"</string>
    <string name="wfcSpnFormat_vowifi" msgid="1765176406171272629">"VoWifi"</string>
    <string name="wifi_calling_off_summary" msgid="8720659586041656098">"Изключено"</string>
    <string name="wfc_mode_wifi_preferred_summary" msgid="1994113411286935263">"Предпочита се Wi-Fi"</string>
    <string name="wfc_mode_cellular_preferred_summary" msgid="1988279625335345908">"Предпочитат се мобилни данни"</string>
    <string name="wfc_mode_wifi_only_summary" msgid="2379919155237869320">"Само Wi-Fi"</string>
    <string name="cfTemplateNotForwarded" msgid="1683685883841272560">"<xliff:g id="BEARER_SERVICE_CODE">{0}</xliff:g>: Не е пренасочено"</string>
    <string name="cfTemplateForwarded" msgid="1302922117498590521">"<xliff:g id="BEARER_SERVICE_CODE">{0}</xliff:g>: <xliff:g id="DIALING_NUMBER">{1}</xliff:g>"</string>
    <string name="cfTemplateForwardedTime" msgid="9206251736527085256">"<xliff:g id="BEARER_SERVICE_CODE">{0}</xliff:g>: <xliff:g id="DIALING_NUMBER">{1}</xliff:g> след <xliff:g id="TIME_DELAY">{2}</xliff:g> секунди"</string>
    <string name="cfTemplateRegistered" msgid="5073237827620166285">"<xliff:g id="BEARER_SERVICE_CODE">{0}</xliff:g>: Не е пренасочено"</string>
    <string name="cfTemplateRegisteredTime" msgid="6781621964320635172">"<xliff:g id="BEARER_SERVICE_CODE">{0}</xliff:g>: Не е пренасочено"</string>
    <string name="fcComplete" msgid="3118848230966886575">"Кодът за функцията се изпълни."</string>
    <string name="fcError" msgid="3327560126588500777">"Има проблем с връзката или кодът за функцията е невалиден."</string>
    <string name="httpErrorOk" msgid="1191919378083472204">"OK"</string>
    <string name="httpError" msgid="7956392511146698522">"Възникна грешка в мрежата."</string>
    <string name="httpErrorLookup" msgid="4711687456111963163">"URL адресът не можа да бъде намерен."</string>
    <string name="httpErrorUnsupportedAuthScheme" msgid="6299980280442076799">"Схемата за удостоверяване на сайта не се поддържа."</string>
    <string name="httpErrorAuth" msgid="1435065629438044534">"Не можа да се удостовери."</string>
    <string name="httpErrorProxyAuth" msgid="1788207010559081331">"Удостоверяването през прокси сървъра не бе успешно."</string>
    <string name="httpErrorConnect" msgid="8714273236364640549">"Не можа да се установи връзка със сървъра."</string>
    <string name="httpErrorIO" msgid="2340558197489302188">"Не можа да се осъществи връзка със сървъра. Опитайте отново по-късно."</string>
    <string name="httpErrorTimeout" msgid="4743403703762883954">"Времето за изчакване на връзката със сървъра изтече."</string>
    <string name="httpErrorRedirectLoop" msgid="8679596090392779516">"Страницата съдържа твърде много сървърни пренасочвания."</string>
    <string name="httpErrorUnsupportedScheme" msgid="5015730812906192208">"Протоколът не се поддържа."</string>
    <string name="httpErrorFailedSslHandshake" msgid="96549606000658641">"Не можа да бъде осъществена сигурна връзка."</string>
    <string name="httpErrorBadUrl" msgid="3636929722728881972">"Страницата не можа да бъде отворена, защото URL адресът е невалиден."</string>
    <string name="httpErrorFile" msgid="2170788515052558676">"До файла не можа да бъде осъществен достъп."</string>
    <string name="httpErrorFileNotFound" msgid="6203856612042655084">"Заявеният файл не можа да бъде намерен."</string>
    <string name="httpErrorTooManyRequests" msgid="1235396927087188253">"Обработват се твърде много заявки. Опитайте отново по-късно."</string>
    <string name="notification_title" msgid="8967710025036163822">"Грешка при влизането за <xliff:g id="ACCOUNT">%1$s</xliff:g>"</string>
    <string name="contentServiceSync" msgid="8353523060269335667">"Синхронизиране"</string>
    <string name="contentServiceSyncNotificationTitle" msgid="7036196943673524858">"Синхронизирането не е възможно"</string>
    <string name="contentServiceTooManyDeletesNotificationDesc" msgid="4884451152168188763">"Опитахте да изтриете твърде много <xliff:g id="CONTENT_TYPE">%s</xliff:g>."</string>
    <string name="low_memory" product="tablet" msgid="6494019234102154896">"Хранилището на таблета е пълно. Изтрийте файлове, за да освободите място."</string>
    <string name="low_memory" product="watch" msgid="4415914910770005166">"Хранилището на часовника е пълно. Изтрийте файлове, за да освободите място."</string>
    <string name="low_memory" product="tv" msgid="516619861191025923">"Хранилището на телевизора е пълно. Изтрийте някои файлове, за да освободите място."</string>
    <string name="low_memory" product="default" msgid="3475999286680000541">"Хранилището на телефона е пълно. Изтрийте файлове, за да освободите място."</string>
    <plurals name="ssl_ca_cert_warning" formatted="false" msgid="5106721205300213569">
      <item quantity="other">Сертифициращите органи са инсталирани</item>
      <item quantity="one">Сертифициращият орган е инсталиран</item>
    </plurals>
    <string name="ssl_ca_cert_noti_by_unknown" msgid="4475437862189850602">"От неизвестна трета страна"</string>
    <string name="ssl_ca_cert_noti_by_administrator" msgid="3541729986326153557">"От администратора на служебния ви потребителски профил"</string>
    <string name="ssl_ca_cert_noti_managed" msgid="4030263497686867141">"От <xliff:g id="MANAGING_DOMAIN">%s</xliff:g>"</string>
    <string name="work_profile_deleted" msgid="5005572078641980632">"Служебният потребителски профил е изтрит"</string>
    <string name="work_profile_deleted_details" msgid="6307630639269092360">"Приложението за администриране на служебния потребителски профил липсва или е повредено. В резултат на това той и свързаните с него данни са изтрити. За съдействие се свържете с администратора си."</string>
    <string name="work_profile_deleted_description_dpm_wipe" msgid="8823792115612348820">"Служебният ви потребителски профил вече не е налице на това устройство"</string>
    <string name="work_profile_deleted_reason_maximum_password_failure" msgid="8986903510053359694">"Опитите за паролата са твърде много"</string>
    <string name="network_logging_notification_title" msgid="6399790108123704477">"Устройството се управлява"</string>
    <string name="network_logging_notification_text" msgid="7930089249949354026">"Организацията ви управлява това устройство и може да наблюдава мрежовия трафик. Докоснете за подробности."</string>
    <string name="factory_reset_warning" msgid="5423253125642394387">"Данните на устройството ви ще бъдат изтрити"</string>
    <string name="factory_reset_message" msgid="9024647691106150160">"Приложението за администриране не може да се използва. Сега данните на устройството ви ще бъдат изтрити.\n\nАко имате въпроси, свържете се с администратора на организацията си."</string>
    <string name="printing_disabled_by" msgid="8936832919072486965">"Отпечатването е деактивиранo от <xliff:g id="OWNER_APP">%s</xliff:g>."</string>
    <string name="me" msgid="6545696007631404292">"Аз"</string>
    <string name="power_dialog" product="tablet" msgid="8545351420865202853">"Опции за таблета"</string>
    <string name="power_dialog" product="tv" msgid="6153888706430556356">"Опции за телевизора"</string>
    <string name="power_dialog" product="default" msgid="1319919075463988638">"Опции на телефона"</string>
    <string name="silent_mode" msgid="7167703389802618663">"Тих режим"</string>
    <string name="turn_on_radio" msgid="3912793092339962371">"Включване на радиото"</string>
    <string name="turn_off_radio" msgid="8198784949987062346">"Изключване на радиото"</string>
    <string name="screen_lock" msgid="799094655496098153">"Заключване на екрана"</string>
    <string name="power_off" msgid="4266614107412865048">"Изключване"</string>
    <string name="silent_mode_silent" msgid="319298163018473078">"Звъненето е изключено"</string>
    <string name="silent_mode_vibrate" msgid="7072043388581551395">"Вибрира при звънене"</string>
    <string name="silent_mode_ring" msgid="8592241816194074353">"Звъненето е включено"</string>
    <string name="reboot_to_update_title" msgid="6212636802536823850">"Системна актуализация на Android"</string>
    <string name="reboot_to_update_prepare" msgid="6305853831955310890">"Подготвя се за актуализация…"</string>
    <string name="reboot_to_update_package" msgid="3871302324500927291">"Пакетът с актуализацията се обработва…"</string>
    <string name="reboot_to_update_reboot" msgid="6428441000951565185">"Рестартира се…"</string>
    <string name="reboot_to_reset_title" msgid="4142355915340627490">"Възстановяване на фабричните настройки"</string>
    <string name="reboot_to_reset_message" msgid="2432077491101416345">"Рестартира се…"</string>
    <string name="shutdown_progress" msgid="2281079257329981203">"Изключва се..."</string>
    <string name="shutdown_confirm" product="tablet" msgid="3385745179555731470">"Таблетът ви ще се изключи."</string>
    <string name="shutdown_confirm" product="tv" msgid="476672373995075359">"Телевизорът ви ще се изключи."</string>
    <string name="shutdown_confirm" product="watch" msgid="3490275567476369184">"Часовникът ви ще се изключи."</string>
    <string name="shutdown_confirm" product="default" msgid="649792175242821353">"Телефонът ви ще се изключи."</string>
    <string name="shutdown_confirm_question" msgid="2906544768881136183">"Искате ли да изключите?"</string>
    <string name="reboot_safemode_title" msgid="7054509914500140361">"Рестартиране в безопасен режим"</string>
    <string name="reboot_safemode_confirm" msgid="55293944502784668">"Искате ли да рестартирате в безопасен режим? Това ще деактивира всички инсталирани от вас приложения на трети страни. Те ще бъдат възстановени, когато рестартирате отново."</string>
    <string name="recent_tasks_title" msgid="3691764623638127888">"Скорошни"</string>
    <string name="no_recent_tasks" msgid="8794906658732193473">"Няма скорошни приложения."</string>
    <string name="global_actions" product="tablet" msgid="408477140088053665">"Опции за таблета"</string>
    <string name="global_actions" product="tv" msgid="7240386462508182976">"Опции за телевизора"</string>
    <string name="global_actions" product="default" msgid="2406416831541615258">"Опции на телефона"</string>
    <string name="global_action_lock" msgid="2844945191792119712">"Заключване на екрана"</string>
    <string name="global_action_power_off" msgid="4471879440839879722">"Изключване"</string>
    <string name="global_action_emergency" msgid="7112311161137421166">"Спешно обаждане"</string>
    <string name="global_action_bug_report" msgid="7934010578922304799">"Сигнал за програмна грешка"</string>
    <string name="global_action_logout" msgid="935179188218826050">"Прекратяване на сесията"</string>
    <string name="global_action_screenshot" msgid="8329831278085426283">"Екранна снимка"</string>
    <string name="bugreport_title" msgid="2667494803742548533">"Сигнал за програмна грешка"</string>
    <string name="bugreport_message" msgid="398447048750350456">"По този начин ще се събере информация за текущото състояние на устройството ви, която да се изпрати като имейл съобщение. След стартирането на процеса ще мине известно време, докато сигналът за програмна грешка бъде готов за подаване. Моля, имайте търпение."</string>
    <string name="bugreport_option_interactive_title" msgid="8635056131768862479">"Интерактивен сигнал"</string>
    <string name="bugreport_option_interactive_summary" msgid="229299488536107968">"Използвайте тази опция в повечето случаи. Тя ви позволява да следите напредъка на сигнала, да въвеждате допълнителни подробности за проблема и да правите екранни снимки. Възможно е да бъдат пропуснати някои по-рядко използвани секции, за които подаването на сигнал отнема дълго време."</string>
    <string name="bugreport_option_full_title" msgid="6354382025840076439">"Пълен сигнал"</string>
    <string name="bugreport_option_full_summary" msgid="7210859858969115745">"Използвайте тази опция, за да възпрепятствате минимално работата на системата, когато устройството не реагира, функционира твърде бавно или са ви нужни всички секции за подаване на сигнал. Не можете да въвеждате други подробности, нито да правите допълнителни екранни снимки."</string>
    <plurals name="bugreport_countdown" formatted="false" msgid="6878900193900090368">
      <item quantity="other">Екранната снимка за сигнала за програмна грешка ще бъде направена след <xliff:g id="NUMBER_1">%d</xliff:g> секунди.</item>
      <item quantity="one">Екранната снимка за сигнала за програмна грешка ще бъде направена след <xliff:g id="NUMBER_0">%d</xliff:g> секунда.</item>
    </plurals>
    <string name="global_action_toggle_silent_mode" msgid="8219525344246810925">"Тих режим"</string>
    <string name="global_action_silent_mode_on_status" msgid="3289841937003758806">"Звукът е ИЗКЛЮЧЕН"</string>
    <string name="global_action_silent_mode_off_status" msgid="1506046579177066419">"Звукът е ВКЛЮЧЕН"</string>
    <string name="global_actions_toggle_airplane_mode" msgid="5884330306926307456">"Самолетен режим"</string>
    <string name="global_actions_airplane_mode_on_status" msgid="2719557982608919750">"Самолетният режим е ВКЛЮЧЕН"</string>
    <string name="global_actions_airplane_mode_off_status" msgid="5075070442854490296">"Самолетният режим е ИЗКЛЮЧЕН"</string>
    <string name="global_action_settings" msgid="1756531602592545966">"Настройки"</string>
    <string name="global_action_assist" msgid="3892832961594295030">"Помощ"</string>
    <string name="global_action_voice_assist" msgid="7751191495200504480">"Гласова помощ"</string>
    <string name="global_action_lockdown" msgid="1099326950891078929">"Заключване"</string>
    <string name="status_bar_notification_info_overflow" msgid="5301981741705354993">"999+"</string>
    <string name="notification_hidden_text" msgid="6351207030447943784">"Ново известие"</string>
    <string name="notification_channel_virtual_keyboard" msgid="6969925135507955575">"Виртуална клавиатура"</string>
    <string name="notification_channel_physical_keyboard" msgid="7297661826966861459">"Физическа клавиатура"</string>
    <string name="notification_channel_security" msgid="7345516133431326347">"Сигурност"</string>
    <string name="notification_channel_car_mode" msgid="3553380307619874564">"Моторежим"</string>
    <string name="notification_channel_account" msgid="7577959168463122027">"Състояние на профила"</string>
    <string name="notification_channel_developer" msgid="7579606426860206060">"Съобщения за програмистите"</string>
    <string name="notification_channel_updates" msgid="4794517569035110397">"Актуализации"</string>
    <string name="notification_channel_network_status" msgid="5025648583129035447">"Състояние на мрежата"</string>
    <string name="notification_channel_network_alerts" msgid="2895141221414156525">"Сигнали за мрежата"</string>
    <string name="notification_channel_network_available" msgid="4531717914138179517">"Налице е мрежа"</string>
    <string name="notification_channel_vpn" msgid="8330103431055860618">"Състояние на VPN"</string>
    <string name="notification_channel_device_admin" msgid="1568154104368069249">"Администриране на устройство"</string>
    <string name="notification_channel_alerts" msgid="4496839309318519037">"Сигнали"</string>
    <string name="notification_channel_retail_mode" msgid="6088920674914038779">"Демонстрационен режим за магазини"</string>
    <string name="notification_channel_usb" msgid="9006850475328924681">"USB връзка"</string>
    <string name="notification_channel_heavy_weight_app" msgid="6218742927792852607">"Приложението работи"</string>
    <string name="notification_channel_foreground_service" msgid="3931987440602669158">"Приложения, използващи батерията"</string>
    <string name="foreground_service_app_in_background" msgid="1060198778219731292">"<xliff:g id="APP_NAME">%1$s</xliff:g> използва батерията"</string>
    <string name="foreground_service_apps_in_background" msgid="7175032677643332242">"<xliff:g id="NUMBER">%1$d</xliff:g> приложения използват батерията"</string>
    <string name="foreground_service_tap_for_details" msgid="372046743534354644">"Докоснете за информация относно използването на батерията и преноса на данни"</string>
    <string name="foreground_service_multiple_separator" msgid="4021901567939866542">"<xliff:g id="LEFT_SIDE">%1$s</xliff:g>, <xliff:g id="RIGHT_SIDE">%2$s</xliff:g>"</string>
    <string name="safeMode" msgid="2788228061547930246">"Безопасен режим"</string>
    <string name="android_system_label" msgid="6577375335728551336">"Система Android"</string>
    <string name="user_owner_label" msgid="8836124313744349203">"Превключване към личния потребителски профил"</string>
    <string name="managed_profile_label" msgid="8947929265267690522">"Превключване към служебния потребителски профил"</string>
    <string name="permgrouplab_contacts" msgid="3657758145679177612">"Контакти"</string>
    <string name="permgroupdesc_contacts" msgid="6951499528303668046">"има достъп до контактите ви"</string>
    <string name="permgrouprequest_contacts" msgid="6032805601881764300">"Да се разреши ли на &lt;b&gt;<xliff:g id="APP_NAME">%1$s</xliff:g>&lt;/b&gt; да осъществява достъп до контактите ви?"</string>
    <string name="permgrouplab_location" msgid="7275582855722310164">"Местоположение"</string>
    <string name="permgroupdesc_location" msgid="1346617465127855033">"получи достъп до местоположението на това устройство"</string>
    <string name="permgrouprequest_location" msgid="3788275734953323491">"Да се разреши ли на &lt;b&gt;<xliff:g id="APP_NAME">%1$s</xliff:g>&lt;/b&gt; да осъществява достъп до местоположението на това устройство?"</string>
    <string name="permgrouprequestdetail_location" msgid="1113400215566814664">"Само когато използвате приложението, то ще има достъп до местоположението."</string>
    <string name="permgroupbackgroundrequest_location" msgid="8461841153030844390">"Да се разреши ли на &lt;b&gt;<xliff:g id="APP_NAME">%1$s</xliff:g>&lt;/b&gt; достъп до местопол. на у-вото?"</string>
    <string name="permgroupbackgroundrequestdetail_location" msgid="1715668276378108654">"Дори когато не използвате приложението, то винаги ще има достъп до местоположението."</string>
    <string name="permgrouplab_calendar" msgid="5863508437783683902">"Календар"</string>
    <string name="permgroupdesc_calendar" msgid="3889615280211184106">"има достъп до календара ви"</string>
    <string name="permgrouprequest_calendar" msgid="289900767793189421">"Да се разреши ли на &lt;b&gt;<xliff:g id="APP_NAME">%1$s</xliff:g>&lt;/b&gt; да осъществява достъп до календара ви?"</string>
    <string name="permgrouplab_sms" msgid="228308803364967808">"SMS"</string>
    <string name="permgroupdesc_sms" msgid="4656988620100940350">"да изпраща и преглежда SMS съобщения"</string>
    <string name="permgrouprequest_sms" msgid="7168124215838204719">"Да се разреши ли на &lt;b&gt;<xliff:g id="APP_NAME">%1$s</xliff:g>&lt;/b&gt; да изпраща и преглежда SMS съобщения?"</string>
    <string name="permgrouplab_storage" msgid="1971118770546336966">"Хранилище"</string>
    <string name="permgroupdesc_storage" msgid="637758554581589203">"да има достъп до снимките, мултимедията и файловете на устройството ви"</string>
    <string name="permgrouprequest_storage" msgid="7885942926944299560">"Да се разреши ли на &lt;b&gt;<xliff:g id="APP_NAME">%1$s</xliff:g>&lt;/b&gt; да осъществява достъп до снимките, мултимедията и файловете на устройството ви?"</string>
    <string name="permgrouplab_microphone" msgid="171539900250043464">"Микрофон"</string>
    <string name="permgroupdesc_microphone" msgid="4988812113943554584">"записва звук"</string>
    <string name="permgrouprequest_microphone" msgid="9167492350681916038">"Да се разреши ли на &lt;b&gt;<xliff:g id="APP_NAME">%1$s</xliff:g>&lt;/b&gt; да записва аудио?"</string>
    <string name="permgrouplab_activityRecognition" msgid="2838596644535616493">"Разпознаване на активността"</string>
    <string name="permgroupdesc_activityRecognition" msgid="7672248027571522602">"разпознаване на активността"</string>
    <string name="permgrouprequest_activityRecognition" msgid="8121253142311250055">"Да се разреши ли на &lt;b&gt;<xliff:g id="APP_NAME">%1$s</xliff:g>&lt;/b&gt; да разпознава физическата ви активност?"</string>
    <string name="permgrouplab_camera" msgid="4820372495894586615">"Камера"</string>
    <string name="permgroupdesc_camera" msgid="3250611594678347720">"да прави снимки и записва видеоклипове"</string>
    <string name="permgrouprequest_camera" msgid="1299833592069671756">"Да се разреши ли на &lt;b&gt;<xliff:g id="APP_NAME">%1$s</xliff:g>&lt;/b&gt; да прави снимки и да записва видеоклипове?"</string>
    <string name="permgrouplab_calllog" msgid="8798646184930388160">"Списъци с обажданията"</string>
    <string name="permgroupdesc_calllog" msgid="3006237336748283775">"четене и запис на списъка с телефонните обаждания"</string>
    <string name="permgrouprequest_calllog" msgid="8487355309583773267">"Да се разреши ли на &lt;b&gt;<xliff:g id="APP_NAME">%1$s</xliff:g>&lt;/b&gt; да осъществява достъп до списъците с телефонните ви обаждания?"</string>
    <string name="permgrouplab_phone" msgid="5229115638567440675">"Телефон"</string>
    <string name="permgroupdesc_phone" msgid="6234224354060641055">"да извършва телефонни обаждания и да ги управлява"</string>
    <string name="permgrouprequest_phone" msgid="9166979577750581037">"Да се разреши ли на &lt;b&gt;<xliff:g id="APP_NAME">%1$s</xliff:g>&lt;/b&gt; да извършва и управлява телефонни обаждания?"</string>
<<<<<<< HEAD
    <!-- no translation found for permgrouplab_sensors (4838614103153567532) -->
    <skip />
=======
    <string name="permgrouplab_sensors" msgid="4838614103153567532">"Сензори за тяло"</string>
>>>>>>> 825827da
    <string name="permgroupdesc_sensors" msgid="7147968539346634043">"достъп до сензорните данни за жизнените ви показатели"</string>
    <string name="permgrouprequest_sensors" msgid="6349806962814556786">"Да се разреши ли на &lt;b&gt;<xliff:g id="APP_NAME">%1$s</xliff:g>&lt;/b&gt; да осъществява достъп до данните от сензорите за жизнените ви показатели?"</string>
    <string name="permgrouplab_aural" msgid="965607064083134896">"Музика"</string>
    <string name="permgroupdesc_aural" msgid="4870189506255958055">"достъп до музиката ви"</string>
    <string name="permgrouprequest_aural" msgid="6787926123071735620">"Да се разреши ли на &lt;b&gt;<xliff:g id="APP_NAME">%1$s</xliff:g>&lt;/b&gt; да осъществява достъп до музиката ви?"</string>
<<<<<<< HEAD
    <!-- no translation found for permgrouplab_visual (6477382108771145134) -->
    <skip />
    <string name="permgroupdesc_visual" msgid="3415827902566663546">"достъп до снимките и видеоклиповете ви"</string>
    <!-- no translation found for permgrouprequest_visual (3043752127595243314) -->
    <skip />
=======
    <string name="permgrouplab_visual" msgid="6477382108771145134">"Снимки и видеоклипове"</string>
    <string name="permgroupdesc_visual" msgid="3415827902566663546">"достъп до снимките и видеоклиповете ви"</string>
    <string name="permgrouprequest_visual" msgid="3043752127595243314">"Да се разреши ли на &lt;b&gt;<xliff:g id="APP_NAME">%1$s</xliff:g>&lt;/b&gt; достъп до снимките и видеоклиповете ви, включително маркерите за местоположение?"</string>
>>>>>>> 825827da
    <string name="capability_title_canRetrieveWindowContent" msgid="3901717936930170320">"Извличане на съдържанието от прозореца"</string>
    <string name="capability_desc_canRetrieveWindowContent" msgid="3772225008605310672">"Инспектиране на съдържанието на прозорец, с който взаимодействате."</string>
    <string name="capability_title_canRequestTouchExploration" msgid="3108723364676667320">"Включване на изследването чрез докосване"</string>
    <string name="capability_desc_canRequestTouchExploration" msgid="7543249041581408313">"Докосваните елементи ще бъдат изговаряни на глас и екранът може да бъде изследван посредством жестове."</string>
    <string name="capability_title_canRequestFilterKeyEvents" msgid="2103440391902412174">"Наблюдение на въвеждания от вас текст"</string>
    <string name="capability_desc_canRequestFilterKeyEvents" msgid="7463135292204152818">"Включва лични данни, като например номера на кредитни карти и пароли."</string>
    <string name="capability_title_canControlMagnification" msgid="3593493281059424855">"Управление на увеличението на дисплея"</string>
    <string name="capability_desc_canControlMagnification" msgid="4791858203568383773">"Управление на нивото на мащаба и позиционирането на дисплея."</string>
    <string name="capability_title_canPerformGestures" msgid="7418984730362576862">"Извършване на жестове"</string>
    <string name="capability_desc_canPerformGestures" msgid="8296373021636981249">"Можете да докосвате, да прекарвате пръст, да събирате пръсти и да извършвате други жестове."</string>
    <string name="capability_title_canCaptureFingerprintGestures" msgid="6309568287512278670">"Жестове за отпечатък"</string>
    <string name="capability_desc_canCaptureFingerprintGestures" msgid="4386487962402228670">"Може да улавя жестовете, извършени върху сензора за отпечатъци на устройството."</string>
    <string name="permlab_statusBar" msgid="7417192629601890791">"деактивиране или промяна на лентата на състоянието"</string>
    <string name="permdesc_statusBar" msgid="8434669549504290975">"Разрешава на приложението да деактивира лентата на състоянието или да добавя и премахва системни икони."</string>
    <string name="permlab_statusBarService" msgid="4826835508226139688">"изпълняване на ролята на лента на състоянието"</string>
    <string name="permdesc_statusBarService" msgid="716113660795976060">"Разрешава на приложението да бъде лентата на състоянието."</string>
    <string name="permlab_expandStatusBar" msgid="1148198785937489264">"разгъване или свиване на лентата на състоянието"</string>
    <string name="permdesc_expandStatusBar" msgid="6917549437129401132">"Разрешава на приложението да разгъва или свива лентата на състоянието."</string>
    <string name="permlab_install_shortcut" msgid="4279070216371564234">"инсталиране на преки пътища"</string>
    <string name="permdesc_install_shortcut" msgid="8341295916286736996">"Разрешава на приложението да добавя към началния екран преки пътища без намеса на потребителя."</string>
    <string name="permlab_uninstall_shortcut" msgid="4729634524044003699">"деинсталиране на преки пътища"</string>
    <string name="permdesc_uninstall_shortcut" msgid="6745743474265057975">"Разрешава на приложението да премахва преки пътища от началния екран без намеса на потребителя."</string>
    <string name="permlab_processOutgoingCalls" msgid="3906007831192990946">"пренасочване на изходящите обаждания"</string>
    <string name="permdesc_processOutgoingCalls" msgid="5156385005547315876">"Разрешава на приложението да вижда набирания номер по време на изходящо обаждане и му дава възможност да пренасочи обаждането към друг номер или да го прекрати изцяло."</string>
    <string name="permlab_answerPhoneCalls" msgid="4077162841226223337">"отговаряне на телефонни обаждания"</string>
    <string name="permdesc_answerPhoneCalls" msgid="2901889867993572266">"Разрешава на приложението да отговаря на входящо телефонно обаждане."</string>
    <string name="permlab_receiveSms" msgid="8673471768947895082">"получаване на текстови съобщения (SMS)"</string>
    <string name="permdesc_receiveSms" msgid="6424387754228766939">"Разрешава на приложението да получава и обработва SMS съобщения. Това означава, че то може да наблюдава или изтрива изпратените до устройството ви, без да ви ги покаже."</string>
    <string name="permlab_receiveMms" msgid="1821317344668257098">"получаване на текстови съобщения (MMS)"</string>
    <string name="permdesc_receiveMms" msgid="533019437263212260">"Разрешава на приложението да получава и обработва MMS съобщения. Това означава, че то може да наблюдава или изтрива изпратените до устройството ви, без да ви ги покаже."</string>
    <string name="permlab_readCellBroadcasts" msgid="1598328843619646166">"четене на съобщения с клетъчно излъчване"</string>
    <string name="permdesc_readCellBroadcasts" msgid="6361972776080458979">"Разрешава на приложението да чете съобщения с клетъчно излъчване, получени от устройството ви. Сигналите с клетъчно излъчване се получават на някои местоположения, за да ви предупредят за спешни ситуации. Злонамерените приложения могат да възпрепятстват изпълнението или работата на устройството ви при получаване на такова спешно излъчване."</string>
    <string name="permlab_subscribedFeedsRead" msgid="4756609637053353318">"четене на емисиите с абонамент"</string>
    <string name="permdesc_subscribedFeedsRead" msgid="5557058907906144505">"Разрешава на приложението да получи подробности за текущо синхронизираните емисии."</string>
    <string name="permlab_sendSms" msgid="7544599214260982981">"изпращане и преглед на SMS съобщения"</string>
    <string name="permdesc_sendSms" msgid="7094729298204937667">"Разрешава на приложението да изпраща SMS съобщения. Това може да доведе до неочаквано таксуване. Злонамерените приложения могат да ви въвлекат в разходи, като изпращат съобщения без потвърждение от ваша страна."</string>
    <string name="permlab_readSms" msgid="8745086572213270480">"четене на текстовите ви съобщения (SMS или MMS)"</string>
    <string name="permdesc_readSms" product="tablet" msgid="4741697454888074891">"Това приложение може да чете всички съхранявани на таблета ви текстови съобщения (SMS)."</string>
    <string name="permdesc_readSms" product="tv" msgid="5796670395641116592">"Това приложение може да чете всички съхранявани на телевизора ви текстови съобщения (SMS)."</string>
    <string name="permdesc_readSms" product="default" msgid="6826832415656437652">"Това приложение може да чете всички съхранявани на телефона ви текстови съобщения (SMS)."</string>
    <string name="permlab_receiveWapPush" msgid="5991398711936590410">"получаване на текстови съобщения (WAP)"</string>
    <string name="permdesc_receiveWapPush" msgid="748232190220583385">"Разрешава на приложението да получава и обработва WAP съобщения. Това разрешение включва възможността да наблюдава или изтрива изпратените до вас, без да ви ги покаже."</string>
    <string name="permlab_getTasks" msgid="6466095396623933906">"извличане на изпълняваните приложения"</string>
    <string name="permdesc_getTasks" msgid="7454215995847658102">"Разрешава на приложението да извлича информация за задачите, изпълнявани понастоящем и неотдавна. Това може да му позволи да открива данни за това, кои приложения се използват на устройството."</string>
    <string name="permlab_manageProfileAndDeviceOwners" msgid="7918181259098220004">"управление на собствениците на потребителските профили и устройствата"</string>
    <string name="permdesc_manageProfileAndDeviceOwners" msgid="106894851498657169">"Разрешава на приложенията да задават собствениците на потребителските профили и собственика на устройствата."</string>
    <string name="permlab_reorderTasks" msgid="2018575526934422779">"пренареждане на изпълняваните приложения"</string>
    <string name="permdesc_reorderTasks" msgid="7734217754877439351">"Разрешава на приложението да прехвърля задачи на преден и на заден план. То може да направи това без вашето потвърждение."</string>
    <string name="permlab_enableCarMode" msgid="5684504058192921098">"активиране на мото режима"</string>
    <string name="permdesc_enableCarMode" msgid="4853187425751419467">"Разрешава на приложението да активира моторежима."</string>
    <string name="permlab_killBackgroundProcesses" msgid="3914026687420177202">"затваряне на другите приложения"</string>
    <string name="permdesc_killBackgroundProcesses" msgid="4593353235959733119">"Разрешава на приложението да прекратява намиращи се на заден план процеси на други приложения. Това може да доведе до спиране на тяхното изпълняване."</string>
    <string name="permlab_systemAlertWindow" msgid="7238805243128138690">"Това приложение може да се показва върху други приложения"</string>
    <string name="permdesc_systemAlertWindow" msgid="2393776099672266188">"Това приложение може да се показва върху други приложения или други части от екрана. Така може да се попречи на нормалната употреба на приложенията и да се промени начинът, по който се показват други приложения."</string>
    <string name="permlab_runInBackground" msgid="7365290743781858803">"работа на заден план"</string>
    <string name="permdesc_runInBackground" msgid="7370142232209999824">"Това приложение може да работи на заден план, което може да изразходи батерията по-бързо."</string>
    <string name="permlab_useDataInBackground" msgid="8694951340794341809">"използване на данни на заден план"</string>
    <string name="permdesc_useDataInBackground" msgid="6049514223791806027">"Това приложение може да използва данни на заден план, което може да увеличи преноса на данни."</string>
    <string name="permlab_persistentActivity" msgid="8841113627955563938">"задаване на постоянно изпълнение на приложението"</string>
    <string name="permdesc_persistentActivity" product="tablet" msgid="8525189272329086137">"Разрешава на приложението да прави части от себе си постоянни в паметта. Това може да ограничи наличната за другите приложения, забавяйки таблета."</string>
    <string name="permdesc_persistentActivity" product="tv" msgid="5086862529499103587">"Разрешава на приложението да прави части от себе си постоянни в паметта. Това може да ограничи наличната памет за останалите приложения и да забави телевизора."</string>
    <string name="permdesc_persistentActivity" product="default" msgid="4384760047508278272">"Разрешава на приложението да прави части от себе си постоянни в паметта. Това може да ограничи наличната за другите приложения, забавяйки телефона."</string>
    <string name="permlab_foregroundService" msgid="3310786367649133115">"изпълнение на услуги на преден план"</string>
    <string name="permdesc_foregroundService" msgid="6471634326171344622">"Разрешава на приложението да се възползва от услуги на преден план."</string>
    <string name="permlab_getPackageSize" msgid="7472921768357981986">"измерване на ползваното от приложението място в хранилището"</string>
    <string name="permdesc_getPackageSize" msgid="3921068154420738296">"Разрешава на приложението да извлича размера на своя код, данни и кеш"</string>
    <string name="permlab_writeSettings" msgid="2226195290955224730">"промяна на системните настройки"</string>
    <string name="permdesc_writeSettings" msgid="7775723441558907181">"Разрешава на приложението да променя данните на настройките на системата. Злонамерените приложения могат да повредят конфигурацията на системата ви."</string>
    <string name="permlab_receiveBootCompleted" msgid="5312965565987800025">"стартиране при пускане"</string>
    <string name="permdesc_receiveBootCompleted" product="tablet" msgid="7390304664116880704">"Разрешава на приложението да се стартира веднага щом системата завърши зареждането си. Това може да доведе до по-бавно стартиране на таблета и да позволи на приложението да забави таблета като цяло, тъй като се изпълнява постоянно."</string>
    <string name="permdesc_receiveBootCompleted" product="tv" msgid="4525890122209673621">"Разрешава на приложението да стартира веднага след зареждането на системата. Така включването на телевизора може да отнема повече време, а таблетът – да се забави като цяло поради постоянното изпълнение на приложението."</string>
    <string name="permdesc_receiveBootCompleted" product="default" msgid="513950589102617504">"Разрешава на приложението да се стартира веднага щом системата завърши зареждането си. Това може да доведе до по-бавно стартиране на телефона и да позволи на приложението да забави телефона като цяло, тъй като се изпълнява постоянно."</string>
    <string name="permlab_broadcastSticky" msgid="7919126372606881614">"изпращане на оставащи излъчвания"</string>
    <string name="permdesc_broadcastSticky" product="tablet" msgid="7749760494399915651">"Разрешава на приложението да изпраща оставащи излъчвания, които се запазват след края на излъчването. Прекалената употреба може да причини бавна или нестабилна работа на таблета, като го накара да използва твърде много памет."</string>
    <string name="permdesc_broadcastSticky" product="tv" msgid="6839285697565389467">"Разрешава на приложението да изпраща оставащи излъчвания, които продължават след края на излъчването. При прекомерната им употреба телевизорът може да използва твърде много памет, при което да се забави или да стане нестабилен."</string>
    <string name="permdesc_broadcastSticky" product="default" msgid="2825803764232445091">"Разрешава на приложението да изпраща оставащи излъчвания, които се запазват след края на излъчването. Прекалената употреба може да причини бавна или нестабилна работа на телефона, като го накара да използва твърде много памет."</string>
    <string name="permlab_readContacts" msgid="8348481131899886131">"четене на контактите ви"</string>
    <string name="permdesc_readContacts" product="tablet" msgid="5294866856941149639">"Разрешава на приложението да чете данни за съхранените на таблета ви контакти, включително честотата на обаждане, изпращане на имейли или общуване по друг начин с конкретни лица. Това разрешение позволява на приложенията да запазват информацията за контактите ви, а злонамерените могат да я споделят без ваше знание."</string>
    <string name="permdesc_readContacts" product="tv" msgid="1839238344654834087">"Разрешава на приложението да чете данните за съхраняваните в телевизора ви контакти, включително колко често сте се обаждали на конкретни хора, изпращали сте им имейли или сте общували с тях по други начини. Така приложенията могат да запазват данните за контактите ви, а злонамерените приложения – да ги споделят без ваше знание."</string>
    <string name="permdesc_readContacts" product="default" msgid="8440654152457300662">"Разрешава на приложението да чете данни за съхранените на телефона ви контакти, включително честотата на обаждане, изпращане на имейли или общуване по друг начин с конкретни лица. Това разрешение позволява на приложенията да запазват информацията за контактите ви, а злонамерените могат да я споделят без ваше знание."</string>
    <string name="permlab_writeContacts" msgid="5107492086416793544">"промяна на контактите ви"</string>
    <string name="permdesc_writeContacts" product="tablet" msgid="897243932521953602">"Разрешава на приложението да променя данните за съхранените на таблета ви контакти, включително честотата на обаждане, изпращане на имейли или общуване по друг начин с конкретни контакти. Това разрешение му позволява да изтрива информацията за тях."</string>
    <string name="permdesc_writeContacts" product="tv" msgid="5438230957000018959">"Разрешава на приложението да променя данните за съхраняваните в телевизора ви контакти, включително колко често сте се обаждали на конкретни хора, изпращали сте им имейли или сте общували с тях по други начини. Това позволява на приложенията да изтриват данните за контактите."</string>
    <string name="permdesc_writeContacts" product="default" msgid="589869224625163558">"Разрешава на приложението да променя данните за съхранените на телефона ви контакти, включително честотата на обаждане, изпращане на имейли или общуване по друг начин с конкретни контакти. Това разрешение му позволява да изтрива информацията за тях."</string>
    <string name="permlab_readCallLog" msgid="3478133184624102739">"четене на списъка с обаждания"</string>
    <string name="permdesc_readCallLog" msgid="3204122446463552146">"Това приложение може да чете историята на обажданията ви."</string>
    <string name="permlab_writeCallLog" msgid="8552045664743499354">"запис на списъка с обаждания"</string>
    <string name="permdesc_writeCallLog" product="tablet" msgid="6661806062274119245">"Разрешава на приложението да променя списъка с обаждания на таблета ви, включително данните за входящите и изходящите обаждания. Злонамерените приложения могат да използват това, за да изтрият или променят този списък."</string>
    <string name="permdesc_writeCallLog" product="tv" msgid="4225034892248398019">"Разрешава на приложението да променя списъка с обажданията на телевизора ви, включително данните за входящите и изходящите повиквания. Злонамерените приложения може да използват това, за да изтрият или променят списъка с обажданията ви."</string>
    <string name="permdesc_writeCallLog" product="default" msgid="683941736352787842">"Разрешава на приложението да променя списъка с обаждания на телефона ви, включително данните за входящите и изходящите обаждания. Злонамерените приложения могат да използват това, за да изтрият или променят този списък."</string>
    <string name="permlab_bodySensors" msgid="4683341291818520277">"достъп до телесните сензори (напр. пулсомери)"</string>
    <string name="permdesc_bodySensors" product="default" msgid="4380015021754180431">"Разрешава на приложението да осъществява достъп до данните от сензорите, които следят физическото ви състояние, като например сърдечния ви ритъм."</string>
    <string name="permlab_readCalendar" msgid="6716116972752441641">"Четене на събития и подробности от календара"</string>
    <string name="permdesc_readCalendar" product="tablet" msgid="4993979255403945892">"Това приложение може да чете всички съхранявани на таблета ви събития в календара и да споделя или запазва данни в календара ви."</string>
    <string name="permdesc_readCalendar" product="tv" msgid="8837931557573064315">"Това приложение може да чете всички съхранявани на телевизора ви събития в календара и да споделя или запазва данни в календара ви."</string>
    <string name="permdesc_readCalendar" product="default" msgid="4373978642145196715">"Това приложение може да чете всички съхранявани на телефона ви събития в календара и да споделя или запазва данни в календара ви."</string>
    <string name="permlab_writeCalendar" msgid="8438874755193825647">"добавяне или промяна на събития от календари и изпращане на имейл до гости без знанието на собствениците"</string>
    <string name="permdesc_writeCalendar" product="tablet" msgid="1675270619903625982">"Това приложение може да добавя, премахва или променя събития в календара на таблета ви. То е в състояние да изпраща съобщения от името на собственици на календари или да променя събития, без да уведомява собствениците."</string>
    <string name="permdesc_writeCalendar" product="tv" msgid="9017809326268135866">"Това приложение може да добавя, премахва или променя събития в календара на телевизора ви. То е в състояние да изпраща съобщения от името на собственици на календари или да променя събития, без да уведомява собствениците."</string>
    <string name="permdesc_writeCalendar" product="default" msgid="7592791790516943173">"Това приложение може да добавя, премахва или променя събития в календара на телефона ви. То е в състояние да изпраща съобщения от името на собственици на календари или да променя събития, без да уведомява собствениците."</string>
    <string name="permlab_accessLocationExtraCommands" msgid="2836308076720553837">"достъп до допълнителни команди на доставчика на местоположение"</string>
    <string name="permdesc_accessLocationExtraCommands" msgid="6078307221056649927">"Разрешава на приложението достъп до допълнителни команди на доставчика на местоположение. Това може да позволи на приложението да смущава работата на GPS или на другите източници на местоположение."</string>
    <string name="permlab_accessFineLocation" msgid="6265109654698562427">"достъп до точното местоположение само на преден план"</string>
    <string name="permdesc_accessFineLocation" msgid="3520508381065331098">"Приложението може да получава данни за точното ви местоположение само когато работи на преден план. Тези услуги за местоположение трябва да са включени и налице на телефона ви, за да могат да се използват от приложението. Това може да увеличи потреблението на батерията."</string>
    <string name="permlab_accessCoarseLocation" msgid="3707180371693213469">"достъп до приблизителното местоположение (основано на мрежи) само на преден план"</string>
    <string name="permdesc_accessCoarseLocation" product="tablet" msgid="8594719010575779120">"Приложението може да получава данни за местоположението ви въз основа на мрежови източници, като клетъчни базови станции и Wi-Fi мрежи, само когато работи на преден план. Тези услуги за местоположение трябва да са включени и налице на таблета ви, за да могат да се използват от приложението."</string>
    <string name="permdesc_accessCoarseLocation" product="tv" msgid="3027871910200890806">"Приложението може да получава данни за местоположението ви въз основа на мрежови източници, като клетъчни базови станции и Wi-Fi мрежи, само когато работи на преден план. Тези услуги за местоположение трябва да са включени и налице на телевизора ви, за да могат да се използват от приложението."</string>
    <string name="permdesc_accessCoarseLocation" product="default" msgid="854896049371048754">"Приложението може да получава данни за местоположението ви въз основа на мрежови източници, като клетъчни базови станции и Wi-Fi мрежи, само когато работи на преден план. Тези услуги за местоположение трябва да са включени и налице на телефона ви, за да могат да се използват от приложението."</string>
    <string name="permlab_accessBackgroundLocation" msgid="3965397804300661062">"достъп до местоположението на заден план"</string>
    <string name="permdesc_accessBackgroundLocation" msgid="1096394429579210251">"Ако разрешението бъде предоставено в допълнение към достъпа до приблизителното или точното местоположение, приложението може да осъществява достъп до местоположението, докато се изпълнява на заден план."</string>
    <string name="permlab_modifyAudioSettings" msgid="6095859937069146086">"промяна на настройките ви за звука"</string>
    <string name="permdesc_modifyAudioSettings" msgid="3522565366806248517">"Разрешава на приложението да променя глобалните настройки за звука, като например силата и това, кой високоговорител се използва за изход."</string>
    <string name="permlab_recordAudio" msgid="3876049771427466323">"записва звук"</string>
    <string name="permdesc_recordAudio" msgid="4245930455135321433">"Това приложение може по всяко време да записва звук посредством микрофона."</string>
    <string name="permlab_sim_communication" msgid="2935852302216852065">"изпращане на команди до SIM картата"</string>
    <string name="permdesc_sim_communication" msgid="5725159654279639498">"Разрешава на приложението да изпраща команди до SIM картата. Това е много опасно."</string>
    <string name="permlab_activityRecognition" msgid="3634590230567608356">"разпознаване на физическата активност"</string>
    <string name="permdesc_activityRecognition" msgid="3143453925156552894">"Това приложение може да разпознава физическата ви активност."</string>
    <string name="permlab_camera" msgid="3616391919559751192">"правене на снимки и видеоклипове"</string>
    <string name="permdesc_camera" msgid="5392231870049240670">"Това приложение може по всяко време да прави снимки и да записва видеоклипове посредством камерата."</string>
    <string name="permlab_vibrate" msgid="7696427026057705834">"контролиране на вибрирането"</string>
    <string name="permdesc_vibrate" msgid="6284989245902300945">"Разрешава на приложението да контролира устройството за вибрация."</string>
    <string name="permlab_callPhone" msgid="3925836347681847954">"директно обаждане до телефонни номера"</string>
    <string name="permdesc_callPhone" msgid="3740797576113760827">"Разрешава на приложението да се обажда без ваша намеса до телефонни номера, което може да доведе до неочаквано таксуване или обаждания. Обърнете внимание, че това не му позволява да извършва обаждания до спешните служби. Злонамерените приложения могат да ви въвлекат в разходи, като извършват обаждания без потвърждение от ваша страна."</string>
    <string name="permlab_accessImsCallService" msgid="3574943847181793918">"достъп до услугата за незабавни съобщения за обаждания"</string>
    <string name="permdesc_accessImsCallService" msgid="8992884015198298775">"Разрешава на приложението да използва услугата за незабавни съобщения за извършване на обаждания без намеса от ваша страна."</string>
    <string name="permlab_readPhoneState" msgid="9178228524507610486">"четене на състоянието и идентификационните данни на телефона"</string>
    <string name="permdesc_readPhoneState" msgid="1639212771826125528">"Разрешава на приложението достъп до телефонните функции на устройството. Това разрешение позволява на приложението да определя телефонния номер и идентификационния номер на устройството, дали се води разговор и отдалечения номер, до който е установена връзка с обаждането."</string>
    <string name="permlab_manageOwnCalls" msgid="1503034913274622244">"маршрутизиране на обажданията чрез системата"</string>
    <string name="permdesc_manageOwnCalls" msgid="6552974537554717418">"Разрешава на приложението да маршрутизира обажданията си чрез системата с цел подобряване на свързаната с тях практическа работа."</string>
    <string name="permlab_callCompanionApp" msgid="3599252979411970473">"вижда и управлява обажданията чрез системата."</string>
    <string name="permdesc_callCompanionApp" msgid="4567344683275099090">"Разрешава на приложението да вижда и управлява текущите обаждания на устройството. Това включва различна информация, като например номерата и състоянието на обажданията."</string>
    <string name="permlab_acceptHandover" msgid="2661534649736022409">"продължаване на обаждане от друго приложение"</string>
    <string name="permdesc_acceptHandovers" msgid="4570660484220539698">"Разрешава на приложението да продължи обаждане, стартирано в друго приложение."</string>
    <string name="permlab_readPhoneNumbers" msgid="6108163940932852440">"четене на телефонните номера"</string>
    <string name="permdesc_readPhoneNumbers" msgid="8559488833662272354">"Разрешава на приложението да осъществява достъп до телефонните номера на устройството."</string>
    <string name="permlab_wakeLock" product="tablet" msgid="1531731435011495015">"предотвратяване на спящия режим на таблета"</string>
    <string name="permlab_wakeLock" product="tv" msgid="2601193288949154131">"предотвратяване на преминаването на телевизора в спящ режим"</string>
    <string name="permlab_wakeLock" product="default" msgid="573480187941496130">"предотвратява спящ режим на телефона"</string>
    <string name="permdesc_wakeLock" product="tablet" msgid="7311319824400447868">"Разрешава на приложението да предотвратява преминаването на таблета в спящ режим."</string>
    <string name="permdesc_wakeLock" product="tv" msgid="3208534859208996974">"Разрешава на приложението да предотвратява преминаването в спящ режим на телевизора."</string>
    <string name="permdesc_wakeLock" product="default" msgid="8559100677372928754">"Разрешава на приложението да предотвратява преминаването на телефона в спящ режим."</string>
    <string name="permlab_transmitIr" msgid="7545858504238530105">"предаване чрез инфрачервени лъчи"</string>
    <string name="permdesc_transmitIr" product="tablet" msgid="5358308854306529170">"Разрешава на приложението да използва инфрачервения предавател на таблета."</string>
    <string name="permdesc_transmitIr" product="tv" msgid="3926790828514867101">"Разрешава на приложението да използва инфрачервения предавател на телевизора."</string>
    <string name="permdesc_transmitIr" product="default" msgid="7957763745020300725">"Разрешава на приложението да използва инфрачервения предавател на телефона."</string>
    <string name="permlab_setWallpaper" msgid="6627192333373465143">"задаване на тапет"</string>
    <string name="permdesc_setWallpaper" msgid="7373447920977624745">"Разрешава на приложението да задава системния тапет."</string>
    <string name="permlab_setWallpaperHints" msgid="3278608165977736538">"коригиране на размера на тапета ви"</string>
    <string name="permdesc_setWallpaperHints" msgid="8235784384223730091">"Разрешава на приложението да задава подсказките за размерите на системния тапет."</string>
    <string name="permlab_setTimeZone" msgid="2945079801013077340">"задаване на часовата зона"</string>
    <string name="permdesc_setTimeZone" product="tablet" msgid="1676983712315827645">"Разрешава на приложението да променя часовата зона на таблета."</string>
    <string name="permdesc_setTimeZone" product="tv" msgid="888864653946175955">"Разрешава на приложението да променя часовата зона на телевизора."</string>
    <string name="permdesc_setTimeZone" product="default" msgid="4499943488436633398">"Разрешава на приложението да променя часовата зона на телефона."</string>
    <string name="permlab_getAccounts" msgid="1086795467760122114">"намиране на профили на устройството"</string>
    <string name="permdesc_getAccounts" product="tablet" msgid="2741496534769660027">"Разрешава на приложението да получава списъка с профили, известни на таблета. Това може да включва и създадените от инсталирани от вас приложения"</string>
    <string name="permdesc_getAccounts" product="tv" msgid="4190633395633907543">"Разрешава на приложението да извлича списъка с известните за телевизора профили. Той може да включва всички профили, създадени от инсталираните от вас приложения."</string>
    <string name="permdesc_getAccounts" product="default" msgid="3448316822451807382">"Разрешава на приложението да получава списъка с профили, известни на телефона. Това може да включва и създадените от инсталирани от вас приложения."</string>
    <string name="permlab_accessNetworkState" msgid="4951027964348974773">"преглед на връзките с мрежата"</string>
    <string name="permdesc_accessNetworkState" msgid="8318964424675960975">"Разрешава на приложението да вижда информация за връзките с мрежата, като например съществуващите и свързаните мрежи."</string>
    <string name="permlab_createNetworkSockets" msgid="7934516631384168107">"пълен достъп до мрежата"</string>
    <string name="permdesc_createNetworkSockets" msgid="3403062187779724185">"Разрешава на приложението да създава мрежови сокети и да използва персонализирани мрежови протоколи. Браузърът и другите приложения предоставят средства за изпращане на данни до интернет, така че това разрешение не се изисква за тази цел."</string>
    <string name="permlab_changeNetworkState" msgid="958884291454327309">"промяна на връзката с мрежата"</string>
    <string name="permdesc_changeNetworkState" msgid="6789123912476416214">"Разрешава на приложението да променя състоянието на връзката с мрежата."</string>
    <string name="permlab_changeTetherState" msgid="5952584964373017960">"промяна на споделената връзка"</string>
    <string name="permdesc_changeTetherState" msgid="1524441344412319780">"Разрешава на приложението да променя състоянието на споделената връзка с мрежата."</string>
    <string name="permlab_accessWifiState" msgid="5202012949247040011">"преглед на връзките с Wi-Fi"</string>
    <string name="permdesc_accessWifiState" msgid="5002798077387803726">"Разрешава на приложението да вижда информация за мрежовия Wi-Fi интерфейс, като например дали е активиран и името на свързаните към мрежата устройства."</string>
    <string name="permlab_changeWifiState" msgid="6550641188749128035">"установяване и прекратяване на връзката с Wi-Fi"</string>
    <string name="permdesc_changeWifiState" msgid="7137950297386127533">"Разрешава на приложението да се свързва към точки за достъп до Wi-Fi и да прекратява връзката с тях, както и да извършва промени в конфигурацията на устройствата за Wi-Fi мрежи."</string>
    <string name="permlab_changeWifiMulticastState" msgid="1368253871483254784">"разрешаване на приемане на мултикаст през Wi-Fi мрежата"</string>
    <string name="permdesc_changeWifiMulticastState" product="tablet" msgid="7969774021256336548">"Разрешава на приложението да получава пакети, изпратени до всички устройства в Wi-Fi мрежа посредством адреси за мултикаст, а не само до таблета ви. Консумира се повече енергия отколкото в режим без мултикаст."</string>
    <string name="permdesc_changeWifiMulticastState" product="tv" msgid="9031975661145014160">"Разрешава на приложението да получава пакетите, изпратени посредством мултикаст адреси не само до телевизора ви, а до всички устройства в дадена Wi-Fi мрежа. Изразходва повече енергия в сравнение с режима без мултикаст."</string>
    <string name="permdesc_changeWifiMulticastState" product="default" msgid="6851949706025349926">"Разрешава на приложението да получава пакети, изпратени до всички устройства в Wi-Fi мрежа посредством адреси за мултикаст, а не само до телефона ви. Консумира се повече енергия отколкото в режим без мултикаст."</string>
    <string name="permlab_bluetoothAdmin" msgid="6006967373935926659">"достъп до настройките за Bluetooth"</string>
    <string name="permdesc_bluetoothAdmin" product="tablet" msgid="6921177471748882137">"Разрешава на приложението да конфигурира локалния таблет с Bluetooth, както и да открива и да се сдвоява с отдалечени устройства."</string>
    <string name="permdesc_bluetoothAdmin" product="tv" msgid="3373125682645601429">"Разрешава на приложението да конфигурира локалния телевизор с Bluetooth, да открива отдалечени устройства и да се сдвоява с тях."</string>
    <string name="permdesc_bluetoothAdmin" product="default" msgid="8931682159331542137">"Разрешава на приложението да конфигурира локалния телефон с Bluetooth, както и да открива и да се сдвоява с отдалечени устройства."</string>
    <string name="permlab_accessWimaxState" msgid="4195907010610205703">"установяване и прекратяване на връзката с WiMAX"</string>
    <string name="permdesc_accessWimaxState" msgid="6360102877261978887">"Разрешава на приложението да определя дали WiMAX мрежата е активирана, както и информация за всички такива мрежи, които са свързани."</string>
    <string name="permlab_changeWimaxState" msgid="340465839241528618">"промяна на състоянието на WiMAX мрежата"</string>
    <string name="permdesc_changeWimaxState" product="tablet" msgid="3156456504084201805">"Разрешава на приложението да свързва таблета към WiMAX мрежа и да прекратява връзката му с нея."</string>
    <string name="permdesc_changeWimaxState" product="tv" msgid="6022307083934827718">"Разрешава на приложението да установява и прекратява връзката на телевизора с WiMAX мрежи."</string>
    <string name="permdesc_changeWimaxState" product="default" msgid="697025043004923798">"Разрешава на приложението да свързва телефона към WiMAX мрежа и да прекратява връзката му с нея."</string>
    <string name="permlab_bluetooth" msgid="6127769336339276828">"сдвояване с устройства с Bluetooth"</string>
    <string name="permdesc_bluetooth" product="tablet" msgid="3480722181852438628">"Разрешава на приложението да вижда конфигурацията на Bluetooth на таблета и да изгражда и приема връзки със сдвоени устройства."</string>
    <string name="permdesc_bluetooth" product="tv" msgid="3974124940101104206">"Разрешава на приложението да преглежда конфигурацията на Bluetooth на телевизора и да установява и приема връзки със сдвоени устройства."</string>
    <string name="permdesc_bluetooth" product="default" msgid="3207106324452312739">"Разрешава на приложението да вижда конфигурацията на Bluetooth на телефона и да изгражда и приема връзки със сдвоени устройства."</string>
    <string name="permlab_nfc" msgid="4423351274757876953">"контролиране на комуникацията в близкото поле"</string>
    <string name="permdesc_nfc" msgid="7120611819401789907">"Разрешава на приложението да комуникира с маркери, карти и четци, ползващи комуникация в близкото поле (NFC)."</string>
    <string name="permlab_disableKeyguard" msgid="3598496301486439258">"деактивиране на заключването на екрана ви"</string>
    <string name="permdesc_disableKeyguard" msgid="6034203065077122992">"Разрешава на приложението да деактивира заключването на клавиатурата и свързаната защита с парола. Например телефонът деактивира заключването при получаване на входящо обаждане и после го активира отново, когато обаждането завърши."</string>
    <string name="permlab_requestScreenLockComplexity" msgid="7028982116060987169">"заявяване на сложност на опцията за заключване на екрана"</string>
    <string name="permdesc_requestScreenLockComplexity" msgid="2806396846128185677">"Разрешава на приложението да разбере нивото на сложност на опцията за заключване на екрана (високо, средно, ниско или липса на такова), което указва възможния диапазон на дължината и типа на опцията. Приложението може също да предложи на потребителите да актуализират опцията за заключване на екрана до определено ниво, но те могат да пренебрегнат това и да излязат от него. Обърнете внимание, че опцията за заключване на екрана не се съхранява като обикновен текст, така че приложението не знае точната парола."</string>
    <string name="permlab_useBiometric" msgid="8837753668509919318">"използване на хардуера за биометрични данни"</string>
    <string name="permdesc_useBiometric" msgid="8389855232721612926">"Разрешава на приложението да използва хардуера за биометрични данни с цел удостоверяване"</string>
    <string name="permlab_manageFingerprint" msgid="5640858826254575638">"управление на хардуера за отпечатъци"</string>
    <string name="permdesc_manageFingerprint" msgid="178208705828055464">"Разрешава на приложението да извиква начини за добавяне и изтриване на шаблони за отпечатъци, които да се използват."</string>
    <string name="permlab_useFingerprint" msgid="3150478619915124905">"използване на хардуера за отпечатъци"</string>
    <string name="permdesc_useFingerprint" msgid="9165097460730684114">"Разрешава на приложението да използва хардуера за отпечатъци с цел удостоверяване"</string>
    <string name="permlab_audioRead" msgid="6617225220728465565">"да чете музикалната ви колекция"</string>
    <string name="permdesc_audioRead" msgid="5034032570243484805">"Разрешава на приложението да чете музикалната ви колекция."</string>
    <string name="permlab_audioWrite" msgid="2661772059799779292">"да променя музикалната ви колекция"</string>
    <string name="permdesc_audioWrite" msgid="8888544708166230494">"Разрешава на приложението да променя музикалната ви колекция."</string>
    <string name="permlab_videoRead" msgid="9182618678674737229">"да чете видеоколекцията ви"</string>
    <string name="permdesc_videoRead" msgid="7045676429859396194">"Разрешава на приложението да чете видеоколекцията ви."</string>
    <string name="permlab_videoWrite" msgid="128769316366746446">"да променя видеоколекцията ви"</string>
    <string name="permdesc_videoWrite" msgid="5448565757490640841">"Разрешава на приложението да променя видеоколекцията ви."</string>
    <string name="permlab_imagesRead" msgid="3015078545742665304">"да чете колекцията ви от снимки"</string>
    <string name="permdesc_imagesRead" msgid="3144263806038695580">"Разрешава на приложението да чете колекцията ви от снимки."</string>
    <string name="permlab_imagesWrite" msgid="3391306186247235510">"да променя колекцията ви от снимки"</string>
    <string name="permdesc_imagesWrite" msgid="7073662756617474375">"Разрешава на приложението да променя колекцията ви от снимки."</string>
    <string name="permlab_mediaLocation" msgid="8675148183726247864">"да чете местоположенията от мултимедийната ви колекция"</string>
    <string name="permdesc_mediaLocation" msgid="2237023389178865130">"Разрешава на приложението да чете местоположенията от мултимедийната ви колекция."</string>
    <string name="biometric_dialog_default_title" msgid="4229778503907743328">"Приложението <xliff:g id="APP">%s</xliff:g> изисква удостоверяване."</string>
    <string name="biometric_error_hw_unavailable" msgid="645781226537551036">"Биометричният хардуер не е налице"</string>
    <string name="biometric_error_user_canceled" msgid="2260175018114348727">"Удостоверяването бе анулирано"</string>
    <string name="biometric_not_recognized" msgid="5770511773560736082">"Не е разпознато"</string>
    <string name="biometric_error_canceled" msgid="349665227864885880">"Удостоверяването бе анулирано"</string>
    <string name="biometric_error_device_not_secured" msgid="6583143098363528349">"Няма зададен ПИН код, фигура или парола"</string>
    <string name="fingerprint_acquired_partial" msgid="735082772341716043">"Открит е частичен отпечатък. Моля, опитайте отново."</string>
    <string name="fingerprint_acquired_insufficient" msgid="4596546021310923214">"Отпечатъкът не можа да се обработи. Моля, опитайте отново."</string>
    <string name="fingerprint_acquired_imager_dirty" msgid="1087209702421076105">"Сензорът за отпечатъци е мръсен. Моля, почистете го и опитайте отново."</string>
    <string name="fingerprint_acquired_too_fast" msgid="6470642383109155969">"Отместихте пръста си твърде бързо. Моля, опитайте отново."</string>
    <string name="fingerprint_acquired_too_slow" msgid="59250885689661653">"Преместихте пръста си твърде бавно. Моля, опитайте отново."</string>
  <string-array name="fingerprint_acquired_vendor">
  </string-array>
    <string name="fingerprint_authenticated" msgid="5309333983002526448">"Отпечатъкът е удостоверен"</string>
    <string name="face_authenticated_no_confirmation_required" msgid="4018680978348659031">"Лицето е удостоверено"</string>
    <string name="face_authenticated_confirmation_required" msgid="8778347003507633610">"Лицето е удостоверено. Моля, натиснете „Потвърждаване“"</string>
    <string name="fingerprint_error_hw_not_available" msgid="7955921658939936596">"Хардуерът за отпечатъци не е налице."</string>
    <string name="fingerprint_error_no_space" msgid="1055819001126053318">"Отпечатъкът не може да бъде съхранен. Моля, премахнете съществуващ."</string>
    <string name="fingerprint_error_timeout" msgid="3927186043737732875">"Времето за изчакване за отпечатък изтече. Опитайте отново."</string>
    <string name="fingerprint_error_canceled" msgid="4402024612660774395">"Операцията за отпечатък е анулирана."</string>
    <string name="fingerprint_error_user_canceled" msgid="7999639584615291494">"Операцията за удостоверяване чрез отпечатък бе анулирана от потребителя."</string>
    <string name="fingerprint_error_lockout" msgid="5536934748136933450">"Твърде много опити. Пробвайте отново по-късно."</string>
    <string name="fingerprint_error_lockout_permanent" msgid="5033251797919508137">"Твърде много опити. Сензорът за отпечатъци е деактивиран."</string>
    <string name="fingerprint_error_unable_to_process" msgid="6107816084103552441">"Опитайте отново."</string>
    <string name="fingerprint_error_no_fingerprints" msgid="7654382120628334248">"Няма регистрирани отпечатъци."</string>
    <string name="fingerprint_error_hw_not_present" msgid="409523969613176352">"Това устройство няма сензор за отпечатъци."</string>
    <string name="fingerprint_name_template" msgid="5870957565512716938">"Пръст <xliff:g id="FINGERID">%d</xliff:g>"</string>
  <string-array name="fingerprint_error_vendor">
  </string-array>
    <string name="fingerprint_icon_content_description" msgid="2340202869968465936">"Икона за отпечатък"</string>
    <string name="permlab_manageFace" msgid="2137540986007309781">"управление на хардуера за удостоверяване с лице"</string>
    <string name="permdesc_manageFace" msgid="8919637120670185330">"Разрешава на прил. да извиква методи за добавяне и изтриване на лицеви шаблони за ползване"</string>
    <string name="permlab_useFaceAuthentication" msgid="8996134460546804535">"използване на хардуера за удостоверяване с лице"</string>
    <string name="permdesc_useFaceAuthentication" msgid="5011118722951833089">"Разрешава на приложението при необходимост да използва хардуера за удостоверяване с лице"</string>
    <string name="face_acquired_insufficient" msgid="5901287247766106330">"Лицето не можа да се обработи. Опитайте отново."</string>
    <string name="face_acquired_too_bright" msgid="610606792381297174">"Лицето е твърде осветено. Oпитайте на по-тъмно."</string>
    <string name="face_acquired_too_dark" msgid="7229162716976778371">"Лицето е твърде тъмно. Моля, осветете го по-добре."</string>
    <string name="face_acquired_too_close" msgid="1980310037427755293">"Моля, отдалечете сензора от лицето си."</string>
    <string name="face_acquired_too_far" msgid="4494571381828850007">"Моля, приближете сензора към лицето си."</string>
    <string name="face_acquired_too_high" msgid="228411096134808372">"Моля, повдигнете сензора."</string>
    <string name="face_acquired_too_low" msgid="4539774649296349109">"Моля, преместете сензора надолу."</string>
    <string name="face_acquired_too_right" msgid="1650292067226118760">"Моля, преместете сензора надясно."</string>
    <string name="face_acquired_too_left" msgid="2712489669456176505">"Моля, преместете сензора наляво."</string>
    <string name="face_acquired_poor_gaze" msgid="8344973502980415859">"Моля, гледайте към сензора."</string>
    <string name="face_acquired_not_detected" msgid="5707782294589511391">"Не е открито лице."</string>
    <string name="face_acquired_too_much_motion" msgid="470381210701463822">"Стабилизирайте устройството."</string>
    <string name="face_acquired_recalibrate" msgid="8077949502893707539">"Моля, регистрирайте лицето си отново."</string>
    <string name="face_acquired_too_different" msgid="5553210341111255124">"Разпознато е различно лице."</string>
    <string name="face_acquired_too_similar" msgid="1508776858407646460">"Позата ви е сходна с предишна. Моля, променете я."</string>
    <string name="face_acquired_pan_too_extreme" msgid="8203001424525231680">"Моля, гледайте по-директно към камерата."</string>
    <string name="face_acquired_tilt_too_extreme" msgid="7641326344460439970">"Моля, гледайте по-директно към камерата."</string>
    <string name="face_acquired_roll_too_extreme" msgid="1444829237745898619">"Моля, изправете главата си."</string>
    <string name="face_acquired_obscured" msgid="3055077697850272097">"Моля, открийте лицето си."</string>
  <string-array name="face_acquired_vendor">
  </string-array>
    <string name="face_error_hw_not_available" msgid="6255891785768984615">"Няма достъп до хардуера за лице."</string>
    <string name="face_error_timeout" msgid="4014326147867150054">"Времето за изчакване изтече. Опитайте отново."</string>
    <string name="face_error_no_space" msgid="8224993703466381314">"Лицето не може да бъде съхранено."</string>
    <string name="face_error_canceled" msgid="283945501061931023">"Операцията с лице е анулирана."</string>
    <string name="face_error_user_canceled" msgid="8943921120862164539">"Удостоверяв. на лицето е анулирано от потребителя."</string>
    <string name="face_error_lockout" msgid="3407426963155388504">"Твърде много опити. Опитайте отново по-късно."</string>
    <string name="face_error_lockout_permanent" msgid="8198354656746088890">"Твърде много опити. Удост. с лице е деактивирано."</string>
    <string name="face_error_unable_to_process" msgid="238761109287767270">"Опитайте отново."</string>
    <string name="face_error_not_enrolled" msgid="9166792142679691323">"Няма регистрирано лице."</string>
    <string name="face_error_hw_not_present" msgid="916085883581450331">"Това устройство няма сензор за удостоверяване с лице."</string>
    <string name="face_name_template" msgid="7004562145809595384">"Лице <xliff:g id="FACEID">%d</xliff:g>"</string>
  <string-array name="face_error_vendor">
  </string-array>
    <string name="face_icon_content_description" msgid="4024817159806482191">"Икона на лице"</string>
    <string name="permlab_readSyncSettings" msgid="6201810008230503052">"четене на настройките за синхронизиране"</string>
    <string name="permdesc_readSyncSettings" msgid="2706745674569678644">"Разрешава на приложението да чете настройките за синхронизиране на профил. Например това може да определи дали приложението Хора е синхронизирано с даден профил."</string>
    <string name="permlab_writeSyncSettings" msgid="5408694875793945314">"включване и изключване на синхронизирането"</string>
    <string name="permdesc_writeSyncSettings" msgid="8956262591306369868">"Разрешава на приложението да чете настройките за синхронизиране на профил. Например това може да бъде използвано за активиране на синхронизирането на приложението Хора с даден профил."</string>
    <string name="permlab_readSyncStats" msgid="7396577451360202448">"четене на статистическите данни за синхронизиране"</string>
    <string name="permdesc_readSyncStats" msgid="1510143761757606156">"Разрешава на приложението да чете статистическите данни за синхронизирането на профил, включително историята на синхронизираните събития и обема на информацията, която се синхронизира."</string>
    <string name="permlab_sdcardRead" msgid="1438933556581438863">"четене на съдърж. от сподел. ви хранил."</string>
    <string name="permdesc_sdcardRead" msgid="1804941689051236391">"Разрешава на прил. да чете съдърж. от споделеното ви хранилище."</string>
    <string name="permlab_sdcardWrite" msgid="9220937740184960897">"промяна или изтрив. на съдърж. от сподел. ви хранил."</string>
    <string name="permdesc_sdcardWrite" msgid="2834431057338203959">"Разрешава на прил. да записва съдърж. от сподел. ви хранил."</string>
    <string name="permlab_use_sip" msgid="2052499390128979920">"извършване/получаване на обаждания чрез SIP"</string>
    <string name="permdesc_use_sip" msgid="2297804849860225257">"Разрешава на приложението да извършва и получава обаждания чрез SIP."</string>
    <string name="permlab_register_sim_subscription" msgid="3166535485877549177">"регистриране на нови телекомуникационни връзки за SIM карти"</string>
    <string name="permdesc_register_sim_subscription" msgid="2138909035926222911">"Разрешава на приложението да регистрира новите телекомуникационни връзки за SIM карти."</string>
    <string name="permlab_register_call_provider" msgid="108102120289029841">"регистриране на нови телекомуникационни връзки"</string>
    <string name="permdesc_register_call_provider" msgid="7034310263521081388">"Разрешава на приложението да регистрира новите телекомуникационни връзки."</string>
    <string name="permlab_connection_manager" msgid="1116193254522105375">"управление на телекомуникационните връзки"</string>
    <string name="permdesc_connection_manager" msgid="5925480810356483565">"Разрешава на приложението да управлява телекомуникационните връзки."</string>
    <string name="permlab_bind_incall_service" msgid="6773648341975287125">"взаимодействие с екрана за обаждане"</string>
    <string name="permdesc_bind_incall_service" msgid="8343471381323215005">"Разрешава на приложението да контролира кога и как потребителят вижда екрана за обаждане."</string>
    <string name="permlab_bind_connection_service" msgid="3557341439297014940">"взаимодействие с телефонни услуги"</string>
    <string name="permdesc_bind_connection_service" msgid="4008754499822478114">"Разрешава на приложението да взаимодейства с телефонни услуги за извършване/получаване на обаждания."</string>
    <string name="permlab_control_incall_experience" msgid="9061024437607777619">"предоставяне на опции за практическа работа по време на обаждане"</string>
    <string name="permdesc_control_incall_experience" msgid="915159066039828124">"Разрешава на приложението да предоставя опции за практическа работа по време на обаждане."</string>
    <string name="permlab_readNetworkUsageHistory" msgid="7862593283611493232">"четене на употребата на мрежата до момента"</string>
    <string name="permdesc_readNetworkUsageHistory" msgid="7689060749819126472">"Разрешава на приложението да чете употребата на данни за конкретни мрежи и приложения до момента."</string>
    <string name="permlab_manageNetworkPolicy" msgid="2562053592339859990">"управление на правилата на мрежата"</string>
    <string name="permdesc_manageNetworkPolicy" msgid="7537586771559370668">"Разрешава на приложението да управлява правилата на мрежата и да определя такива за конкретно приложение."</string>
    <string name="permlab_modifyNetworkAccounting" msgid="5088217309088729650">"промяна на отчетността на употребата на мрежа"</string>
    <string name="permdesc_modifyNetworkAccounting" msgid="5443412866746198123">"Разрешава на приложението да променя това как употребата на мрежа се отчита спрямо приложенията. Не е предназначено за нормални приложения."</string>
    <string name="permlab_accessNotifications" msgid="7673416487873432268">"достъп до известията"</string>
    <string name="permdesc_accessNotifications" msgid="458457742683431387">"Разрешава на приложението да извлича, преглежда и изчиства известия, включително публикуваните от други приложения."</string>
    <string name="permlab_bindNotificationListenerService" msgid="7057764742211656654">"обвързване с услуга за слушател на известия"</string>
    <string name="permdesc_bindNotificationListenerService" msgid="985697918576902986">"Разрешава на притежателя да се обвърже с интерфейса от първо ниво на услуга за слушател на известия. Нормалните приложения не би трябвало никога да се нуждаят от това."</string>
    <string name="permlab_bindConditionProviderService" msgid="1180107672332704641">"свързване с услуга за предоставяне на условия"</string>
    <string name="permdesc_bindConditionProviderService" msgid="1680513931165058425">"Разрешава на притежателя да се свърже с интерфейса от най-високото ниво на услуга за предоставяне на условия. Нормалните приложения би трябвало никога да не се нуждаят от това."</string>
    <string name="permlab_bindDreamService" msgid="4153646965978563462">"свързване с услуга за „мечти“"</string>
    <string name="permdesc_bindDreamService" msgid="7325825272223347863">"Разрешава на притежателя да се свърже с интерфейса от най-високото ниво на услуга за „мечти“. Нормалните приложения би трябвало никога да не се нуждаят от това."</string>
    <string name="permlab_invokeCarrierSetup" msgid="3699600833975117478">"извикване на предоставеното от оператора приложение за конфигуриране"</string>
    <string name="permdesc_invokeCarrierSetup" msgid="4159549152529111920">"Разрешава на притежателя да извиква предоставеното от оператора приложение за конфигуриране. Нормалните приложения би трябвало никога да не се нуждаят от това."</string>
    <string name="permlab_accessNetworkConditions" msgid="8206077447838909516">"слушане за наблюдения на мрежовите условия"</string>
    <string name="permdesc_accessNetworkConditions" msgid="6899102075825272211">"Разрешава на приложението да слуша за наблюдения на мрежовите условия. Нормалните приложения би трябвало никога да не се нуждаят от това."</string>
    <string name="permlab_setInputCalibration" msgid="4902620118878467615">"промяна на калибрирането на устройството за въвеждане"</string>
    <string name="permdesc_setInputCalibration" msgid="4527511047549456929">"Разрешава на приложението да променя параметрите на калибриране на сензорния екран. Нормалните приложения би трябвало никога да не се нуждаят от това."</string>
    <string name="permlab_accessDrmCertificates" msgid="7436886640723203615">"достъп до сертификатите за управление на цифровите права (DRM)"</string>
    <string name="permdesc_accessDrmCertificates" msgid="8073288354426159089">"Разрешава на приложението да обезпечава и използва сертификатите за управление на цифровите права (DRM). Нормалните приложения би трябвало никога да не се нуждаят от това."</string>
    <string name="permlab_handoverStatus" msgid="7820353257219300883">"получаване на състоянието на прехвърлянията чрез Android Лъч"</string>
    <string name="permdesc_handoverStatus" msgid="4788144087245714948">"Разрешава на това приложение да получава информация относно текущите прехвърляния чрез Android Лъч"</string>
    <string name="permlab_removeDrmCertificates" msgid="7044888287209892751">"премахване на сертификатите за управление на цифровите права (DRM)"</string>
    <string name="permdesc_removeDrmCertificates" msgid="7272999075113400993">"Разрешава на приложението да премахва сертификатите за управление на цифровите права (DRM). Нормалните приложения би трябвало никога да се нуждаят от това."</string>
    <string name="permlab_bindCarrierMessagingService" msgid="1490229371796969158">"свързване с услуга за съобщения от оператор"</string>
    <string name="permdesc_bindCarrierMessagingService" msgid="2762882888502113944">"Разрешава на притежателя да се свърже към интерфейса от най-високото ниво на услуга за съобщения от оператор. Нормалните приложения би трябвало никога да не се нуждаят от това."</string>
    <string name="permlab_bindCarrierServices" msgid="3233108656245526783">"свързване с услуги на оператор"</string>
    <string name="permdesc_bindCarrierServices" msgid="1391552602551084192">"Разрешава на собственика да се свързва с услуги на оператор. Нормалните приложения би трябвало никога да не се нуждаят от това."</string>
    <string name="permlab_access_notification_policy" msgid="4247510821662059671">"достъп до „Не безпокойте“"</string>
    <string name="permdesc_access_notification_policy" msgid="3296832375218749580">"Предоставя на приложението достъп за четене и запис до конфигурацията на „Не безпокойте“."</string>
    <string name="policylab_limitPassword" msgid="4497420728857585791">"Задаване на правила за паролата"</string>
    <string name="policydesc_limitPassword" msgid="2502021457917874968">"Контролира дължината и разрешените знаци за паролите и ПИН кодовете за заключване на екрана."</string>
    <string name="policylab_watchLogin" msgid="5091404125971980158">"Наблюдаване на опитите за отключване на екрана"</string>
    <string name="policydesc_watchLogin" product="tablet" msgid="3215729294215070072">"Наблюдава броя въведени неправилни пароли при отключването на екрана и заключва таблета или изтрива всички данни от него, ако неправилните пароли са твърде много."</string>
    <string name="policydesc_watchLogin" product="TV" msgid="2707817988309890256">"Наблюдаване на броя на неправилно въведените пароли при отключване на екрана и заключване на телевизора или изтриване на всички данни от него, ако неуспешните опити са твърде много."</string>
    <string name="policydesc_watchLogin" product="default" msgid="5712323091846761073">"Наблюдава броя въведени неправилни пароли при отключването на екрана и заключва телефона или изтрива всички данни от него, ако неправилните пароли са твърде много."</string>
    <string name="policydesc_watchLogin_secondaryUser" product="tablet" msgid="4280246270601044505">"Наблюдава броя на неправилно въведените пароли при отключване на екрана и заключва таблета или изтрива всички данни на този потребител, ако неуспешните опити са твърде много."</string>
    <string name="policydesc_watchLogin_secondaryUser" product="TV" msgid="3484832653564483250">"Наблюдава броя на неправилно въведените пароли при отключване на екрана и заключва телевизора или изтрива всички данни на този потребител, ако неуспешните опити са твърде много."</string>
    <string name="policydesc_watchLogin_secondaryUser" product="default" msgid="2185480427217127147">"Наблюдава броя на неправилно въведените пароли при отключване на екрана и заключва телефона или изтрива всички данни на този потребител, ако неуспешните опити са твърде много."</string>
    <string name="policylab_resetPassword" msgid="4934707632423915395">"Промяна на заключването на екрана"</string>
    <string name="policydesc_resetPassword" msgid="1278323891710619128">"Променя заключването на екрана."</string>
    <string name="policylab_forceLock" msgid="2274085384704248431">"Заключване на екрана"</string>
    <string name="policydesc_forceLock" msgid="1141797588403827138">"Контролира как и кога екранът се заключва."</string>
    <string name="policylab_wipeData" msgid="3910545446758639713">"Изтриване на всички данни"</string>
    <string name="policydesc_wipeData" product="tablet" msgid="4306184096067756876">"Изтриване на данните в таблета без предупреждение чрез възстановяване на фабричните настройки."</string>
    <string name="policydesc_wipeData" product="tv" msgid="5816221315214527028">"Изтриване на данните от телевизора без предупреждение чрез възстановяване на фабричните настройки."</string>
    <string name="policydesc_wipeData" product="default" msgid="5096895604574188391">"Изтрива данните в телефона без предупреждение чрез възстановяване на фабричните настройки."</string>
    <string name="policylab_wipeData_secondaryUser" msgid="8362863289455531813">"Изтриване на потребителските данни"</string>
    <string name="policydesc_wipeData_secondaryUser" product="tablet" msgid="6336255514635308054">"Изтрива данните на този потребител от таблета без предупреждение."</string>
    <string name="policydesc_wipeData_secondaryUser" product="tv" msgid="2086473496848351810">"Изтрива данните на този потребител от телевизора без предупреждение."</string>
    <string name="policydesc_wipeData_secondaryUser" product="default" msgid="6787904546711590238">"Изтрива данните на този потребител от телефона без предупреждение."</string>
    <string name="policylab_setGlobalProxy" msgid="2784828293747791446">"Задаване на глобален прокси сървър за устройството"</string>
    <string name="policydesc_setGlobalProxy" msgid="8459859731153370499">"Задава глобалния прокси сървър за устройството, който да се използва, когато правилото е активирано. Само собственикът на устройството може да задава такъв сървър."</string>
    <string name="policylab_expirePassword" msgid="5610055012328825874">"Задав. на валидност на паролата на закл. на екрана"</string>
    <string name="policydesc_expirePassword" msgid="5367525762204416046">"Променя колко често трябва да се сменят паролата, ПИН кодът или фигурата за заключване на екрана."</string>
    <string name="policylab_encryptedStorage" msgid="8901326199909132915">"Шифроване за хранилището"</string>
    <string name="policydesc_encryptedStorage" msgid="2637732115325316992">"Изисква съхраняваните данни за приложенията да бъдат шифровани."</string>
    <string name="policylab_disableCamera" msgid="6395301023152297826">"Деактивиране на камерите"</string>
    <string name="policydesc_disableCamera" msgid="2306349042834754597">"Предотвратява употребата на камерите на всички устройства."</string>
    <string name="policylab_disableKeyguardFeatures" msgid="8552277871075367771">"Изкл. на някои функции за закл. на екр."</string>
    <string name="policydesc_disableKeyguardFeatures" msgid="2044755691354158439">"Предотвратява използването на някои функции за заключване на екрана."</string>
  <string-array name="phoneTypes">
    <item msgid="8901098336658710359">"Домашен"</item>
    <item msgid="869923650527136615">"Мобилен"</item>
    <item msgid="7897544654242874543">"Служебен"</item>
    <item msgid="1103601433382158155">"Служебен факс"</item>
    <item msgid="1735177144948329370">"Домашен факс"</item>
    <item msgid="603878674477207394">"Пейджър"</item>
    <item msgid="1650824275177931637">"Друг"</item>
    <item msgid="9192514806975898961">"По избор"</item>
  </string-array>
  <string-array name="emailAddressTypes">
    <item msgid="8073994352956129127">"Домашен"</item>
    <item msgid="7084237356602625604">"Служебен"</item>
    <item msgid="1112044410659011023">"Друг"</item>
    <item msgid="2374913952870110618">"По избор"</item>
  </string-array>
  <string-array name="postalAddressTypes">
    <item msgid="6880257626740047286">"Домашен"</item>
    <item msgid="5629153956045109251">"Служебен"</item>
    <item msgid="4966604264500343469">"Друг"</item>
    <item msgid="4932682847595299369">"По избор"</item>
  </string-array>
  <string-array name="imAddressTypes">
    <item msgid="1738585194601476694">"Домашен"</item>
    <item msgid="1359644565647383708">"Служебен"</item>
    <item msgid="7868549401053615677">"Друг"</item>
    <item msgid="3145118944639869809">"По избор"</item>
  </string-array>
  <string-array name="organizationTypes">
    <item msgid="7546335612189115615">"Работа"</item>
    <item msgid="4378074129049520373">"Друго"</item>
    <item msgid="3455047468583965104">"По избор"</item>
  </string-array>
  <string-array name="imProtocols">
    <item msgid="8595261363518459565">"AIM"</item>
    <item msgid="7390473628275490700">"Windows Live"</item>
    <item msgid="7882877134931458217">"Yahoo"</item>
    <item msgid="5035376313200585242">"Skype"</item>
    <item msgid="7532363178459444943">"QQ"</item>
    <item msgid="3713441034299660749">"Google Talk"</item>
    <item msgid="2506857312718630823">"ICQ"</item>
    <item msgid="1648797903785279353">"Jabber"</item>
  </string-array>
    <string name="phoneTypeCustom" msgid="1644738059053355820">"По избор"</string>
    <string name="phoneTypeHome" msgid="2570923463033985887">"Домашен"</string>
    <string name="phoneTypeMobile" msgid="6501463557754751037">"Мобилен"</string>
    <string name="phoneTypeWork" msgid="8863939667059911633">"Служебен"</string>
    <string name="phoneTypeFaxWork" msgid="3517792160008890912">"Служебен факс"</string>
    <string name="phoneTypeFaxHome" msgid="2067265972322971467">"Домашен факс"</string>
    <string name="phoneTypePager" msgid="7582359955394921732">"Пейджър"</string>
    <string name="phoneTypeOther" msgid="1544425847868765990">"Друг"</string>
    <string name="phoneTypeCallback" msgid="2712175203065678206">"Обратно обаждане"</string>
    <string name="phoneTypeCar" msgid="8738360689616716982">"В колата"</string>
    <string name="phoneTypeCompanyMain" msgid="540434356461478916">"Основен фирмен"</string>
    <string name="phoneTypeIsdn" msgid="8022453193171370337">"ISDN"</string>
    <string name="phoneTypeMain" msgid="6766137010628326916">"Основен"</string>
    <string name="phoneTypeOtherFax" msgid="8587657145072446565">"Друг факс"</string>
    <string name="phoneTypeRadio" msgid="4093738079908667513">"Радиотелефон"</string>
    <string name="phoneTypeTelex" msgid="3367879952476250512">"Телекс"</string>
    <string name="phoneTypeTtyTdd" msgid="8606514378585000044">"TTY TDD"</string>
    <string name="phoneTypeWorkMobile" msgid="1311426989184065709">"Служ. мобилен"</string>
    <string name="phoneTypeWorkPager" msgid="649938731231157056">"Служ. пейджър"</string>
    <string name="phoneTypeAssistant" msgid="5596772636128562884">"Асистент"</string>
    <string name="phoneTypeMms" msgid="7254492275502768992">"MMS"</string>
    <string name="eventTypeCustom" msgid="7837586198458073404">"Персонализирано"</string>
    <string name="eventTypeBirthday" msgid="2813379844211390740">"Рожден ден"</string>
    <string name="eventTypeAnniversary" msgid="3876779744518284000">"Годишнина"</string>
    <string name="eventTypeOther" msgid="7388178939010143077">"Друго"</string>
    <string name="emailTypeCustom" msgid="8525960257804213846">"По избор"</string>
    <string name="emailTypeHome" msgid="449227236140433919">"Домашен"</string>
    <string name="emailTypeWork" msgid="3548058059601149973">"Служебен"</string>
    <string name="emailTypeOther" msgid="2923008695272639549">"Друг"</string>
    <string name="emailTypeMobile" msgid="119919005321166205">"Мобилен"</string>
    <string name="postalTypeCustom" msgid="8903206903060479902">"По избор"</string>
    <string name="postalTypeHome" msgid="8165756977184483097">"Домашен"</string>
    <string name="postalTypeWork" msgid="5268172772387694495">"Служебен"</string>
    <string name="postalTypeOther" msgid="2726111966623584341">"Друг"</string>
    <string name="imTypeCustom" msgid="2074028755527826046">"По избор"</string>
    <string name="imTypeHome" msgid="6241181032954263892">"Домашен"</string>
    <string name="imTypeWork" msgid="1371489290242433090">"Служебен"</string>
    <string name="imTypeOther" msgid="5377007495735915478">"Друг"</string>
    <string name="imProtocolCustom" msgid="6919453836618749992">"По избор"</string>
    <string name="imProtocolAim" msgid="7050360612368383417">"AIM"</string>
    <string name="imProtocolMsn" msgid="144556545420769442">"Windows Live"</string>
    <string name="imProtocolYahoo" msgid="8271439408469021273">"Yahoo"</string>
    <string name="imProtocolSkype" msgid="9019296744622832951">"Skype"</string>
    <string name="imProtocolQq" msgid="8887484379494111884">"QQ"</string>
    <string name="imProtocolGoogleTalk" msgid="493902321140277304">"Hangouts"</string>
    <string name="imProtocolIcq" msgid="1574870433606517315">"ICQ"</string>
    <string name="imProtocolJabber" msgid="2279917630875771722">"Jabber"</string>
    <string name="imProtocolNetMeeting" msgid="8287625655986827971">"NetMeeting"</string>
    <string name="orgTypeWork" msgid="29268870505363872">"Работа"</string>
    <string name="orgTypeOther" msgid="3951781131570124082">"Друго"</string>
    <string name="orgTypeCustom" msgid="225523415372088322">"По избор"</string>
    <string name="relationTypeCustom" msgid="3542403679827297300">"Персонализирано"</string>
    <string name="relationTypeAssistant" msgid="6274334825195379076">"Асистент"</string>
    <string name="relationTypeBrother" msgid="8757913506784067713">"Брат"</string>
    <string name="relationTypeChild" msgid="1890746277276881626">"Дете"</string>
    <string name="relationTypeDomesticPartner" msgid="6904807112121122133">"Партньор"</string>
    <string name="relationTypeFather" msgid="5228034687082050725">"Баща"</string>
    <string name="relationTypeFriend" msgid="7313106762483391262">"Приятел"</string>
    <string name="relationTypeManager" msgid="6365677861610137895">"Мениджър"</string>
    <string name="relationTypeMother" msgid="4578571352962758304">"Майка"</string>
    <string name="relationTypeParent" msgid="4755635567562925226">"Родител"</string>
    <string name="relationTypePartner" msgid="7266490285120262781">"Партньор"</string>
    <string name="relationTypeReferredBy" msgid="101573059844135524">"Препоръчан/а от"</string>
    <string name="relationTypeRelative" msgid="1799819930085610271">"Роднина"</string>
    <string name="relationTypeSister" msgid="1735983554479076481">"Сестра"</string>
    <string name="relationTypeSpouse" msgid="394136939428698117">"Съпруг/а"</string>
    <string name="sipAddressTypeCustom" msgid="2473580593111590945">"Персонализиран"</string>
    <string name="sipAddressTypeHome" msgid="6093598181069359295">"Домашен"</string>
    <string name="sipAddressTypeWork" msgid="6920725730797099047">"Служебен"</string>
    <string name="sipAddressTypeOther" msgid="4408436162950119849">"Друг"</string>
    <string name="quick_contacts_not_available" msgid="746098007828579688">"Няма намерено приложение, с което да се отвори този контакт."</string>
    <string name="keyguard_password_enter_pin_code" msgid="3037685796058495017">"Въведете ПИН кода"</string>
    <string name="keyguard_password_enter_puk_code" msgid="4800725266925845333">"Въведете PUK и новия ПИН код"</string>
    <string name="keyguard_password_enter_puk_prompt" msgid="1341112146710087048">"PUK код"</string>
    <string name="keyguard_password_enter_pin_prompt" msgid="8027680321614196258">"Нов ПИН код"</string>
    <string name="keyguard_password_entry_touch_hint" msgid="2644215452200037944"><font size="17">"Докоснете и въведете парола"</font></string>
    <string name="keyguard_password_enter_password_code" msgid="1054721668279049780">"Въведете парола, за да отключите"</string>
    <string name="keyguard_password_enter_pin_password_code" msgid="6391755146112503443">"Въведете ПИН, за да отключите"</string>
    <string name="keyguard_password_wrong_pin_code" msgid="2422225591006134936">"Неправилен ПИН код."</string>
    <string name="keyguard_label_text" msgid="861796461028298424">"За да отключите, натиснете „Меню“ и после 0."</string>
    <string name="emergency_call_dialog_number_for_display" msgid="696192103195090970">"Спешен номер"</string>
    <string name="lockscreen_carrier_default" msgid="6169005837238288522">"Няма покритие"</string>
    <string name="lockscreen_screen_locked" msgid="7288443074806832904">"Екранът е заключен."</string>
    <string name="lockscreen_instructions_when_pattern_enabled" msgid="46154051614126049">"Натиснете „Меню“, за да отключите или да извършите спешно обаждане."</string>
    <string name="lockscreen_instructions_when_pattern_disabled" msgid="686260028797158364">"Натиснете „Меню“, за да отключите."</string>
    <string name="lockscreen_pattern_instructions" msgid="7478703254964810302">"Нарисувайте фигура, за да отключите"</string>
    <string name="lockscreen_emergency_call" msgid="5298642613417801888">"Спешни случаи"</string>
    <string name="lockscreen_return_to_call" msgid="5244259785500040021">"Назад към обаждането"</string>
    <string name="lockscreen_pattern_correct" msgid="9039008650362261237">"Правилно!"</string>
    <string name="lockscreen_pattern_wrong" msgid="4317955014948108794">"Опитайте отново"</string>
    <string name="lockscreen_password_wrong" msgid="5737815393253165301">"Опитайте отново"</string>
    <string name="lockscreen_storage_locked" msgid="9167551160010625200">"Отключете за достъп до всички функции и данни"</string>
    <string name="faceunlock_multiple_failures" msgid="754137583022792429">"Максималният брой опити за отключване с лице е надвишен"</string>
    <string name="lockscreen_missing_sim_message_short" msgid="5099439277819215399">"Няма SIM карта"</string>
    <string name="lockscreen_missing_sim_message" product="tablet" msgid="151659196095791474">"В таблета няма SIM карта."</string>
    <string name="lockscreen_missing_sim_message" product="tv" msgid="1943633865476989599">"В телевизора няма SIM карта."</string>
    <string name="lockscreen_missing_sim_message" product="default" msgid="2186920585695169078">"В телефона няма SIM карта."</string>
    <string name="lockscreen_missing_sim_instructions" msgid="5372787138023272615">"Поставете SIM карта."</string>
    <string name="lockscreen_missing_sim_instructions_long" msgid="3526573099019319472">"SIM картата липсва или е нечетлива. Поставете SIM карта."</string>
    <string name="lockscreen_permanent_disabled_sim_message_short" msgid="5096149665138916184">"Неизползваема SIM карта."</string>
    <string name="lockscreen_permanent_disabled_sim_instructions" msgid="910904643433151371">"SIM картата ви е деактивирана за постоянно.\nСвържете се с оператора на безжичната си връзка, за да получите друга."</string>
    <string name="lockscreen_transport_prev_description" msgid="6300840251218161534">"Предишен запис"</string>
    <string name="lockscreen_transport_next_description" msgid="573285210424377338">"Следващ запис"</string>
    <string name="lockscreen_transport_pause_description" msgid="3980308465056173363">"Пауза"</string>
    <string name="lockscreen_transport_play_description" msgid="1901258823643886401">"Пускане"</string>
    <string name="lockscreen_transport_stop_description" msgid="5907083260651210034">"Спиране"</string>
    <string name="lockscreen_transport_rew_description" msgid="6944412838651990410">"Превъртане назад"</string>
    <string name="lockscreen_transport_ffw_description" msgid="42987149870928985">"Превъртане напред"</string>
    <string name="emergency_calls_only" msgid="6733978304386365407">"Само спешни обаждания"</string>
    <string name="lockscreen_network_locked_message" msgid="143389224986028501">"Мрежата е заключена"</string>
    <string name="lockscreen_sim_puk_locked_message" msgid="7441797339976230">"SIM картата е заключена с PUK."</string>
    <string name="lockscreen_sim_puk_locked_instructions" msgid="8127916255245181063">"Вижте ръководството за потребителя или се свържете с отдела за поддръжка на клиенти."</string>
    <string name="lockscreen_sim_locked_message" msgid="8066660129206001039">"SIM картата е заключена."</string>
    <string name="lockscreen_sim_unlock_progress_dialog_message" msgid="595323214052881264">"SIM картата се отключва..."</string>
    <string name="lockscreen_too_many_failed_attempts_dialog_message" msgid="6481623830344107222">"Начертахте неправилно фигурата си за отключване <xliff:g id="NUMBER_0">%1$d</xliff:g> пъти. \n\nОпитайте отново след <xliff:g id="NUMBER_1">%2$d</xliff:g> секунди."</string>
    <string name="lockscreen_too_many_failed_password_attempts_dialog_message" msgid="2725973286239344555">"Въведохте неправилно паролата си <xliff:g id="NUMBER_0">%1$d</xliff:g> пъти. \n\nОпитайте отново след <xliff:g id="NUMBER_1">%2$d</xliff:g> секунди."</string>
    <string name="lockscreen_too_many_failed_pin_attempts_dialog_message" msgid="6216672706545696955">"Въведохте неправилно ПИН кода си <xliff:g id="NUMBER_0">%1$d</xliff:g> пъти. \n\nОпитайте отново след <xliff:g id="NUMBER_1">%2$d</xliff:g> секунди."</string>
    <string name="lockscreen_failed_attempts_almost_glogin" product="tablet" msgid="9191611984625460820">"Начертахте неправилно фигурата си за отключване <xliff:g id="NUMBER_0">%1$d</xliff:g> пъти. След още <xliff:g id="NUMBER_1">%2$d</xliff:g> неуспешни опита ще бъдете помолени да отключите таблета посредством данните си за вход в Google.\n\nОпитайте отново след <xliff:g id="NUMBER_2">%3$d</xliff:g> секунди."</string>
    <string name="lockscreen_failed_attempts_almost_glogin" product="tv" msgid="5316664559603394684">"Неправилно начертахте фигурата си за отключване <xliff:g id="NUMBER_0">%1$d</xliff:g> пъти. След още <xliff:g id="NUMBER_1">%2$d</xliff:g> неуспешни опита ще бъдете помолени да отключите телевизора си посредством данните си за вход в Google.\n\n Опитайте отново след <xliff:g id="NUMBER_2">%3$d</xliff:g> секунди."</string>
    <string name="lockscreen_failed_attempts_almost_glogin" product="default" msgid="2590227559763762751">"Начертахте неправилно фигурата си за отключване <xliff:g id="NUMBER_0">%1$d</xliff:g> пъти. След още <xliff:g id="NUMBER_1">%2$d</xliff:g> неуспешни опита ще бъдете помолени да отключите телефона посредством данните си за вход в Google.\n\n Опитайте отново след <xliff:g id="NUMBER_2">%3$d</xliff:g> секунди."</string>
    <string name="lockscreen_failed_attempts_almost_at_wipe" product="tablet" msgid="6128106399745755604">"Направихте опит да отключите таблета неправилно <xliff:g id="NUMBER_0">%1$d</xliff:g> пъти. След още <xliff:g id="NUMBER_1">%2$d</xliff:g> неуспешни опита ще бъдат възстановени стандартните му фабрични настройки и всички потребителски данни ще бъдат заличени."</string>
    <string name="lockscreen_failed_attempts_almost_at_wipe" product="tv" msgid="950408382418270260">"Опитахте да отключите телевизора <xliff:g id="NUMBER_0">%1$d</xliff:g> пъти. След още <xliff:g id="NUMBER_1">%2$d</xliff:g> неуспешни опита ще бъдат възстановени фабричните му настройки и всички потребителски данни ще бъдат заличени."</string>
    <string name="lockscreen_failed_attempts_almost_at_wipe" product="default" msgid="8603565142156826565">"Направихте опит да отключите телефона неправилно <xliff:g id="NUMBER_0">%1$d</xliff:g> пъти. След още <xliff:g id="NUMBER_1">%2$d</xliff:g> неуспешни опита ще бъдат възстановени стандартните му фабрични настройки и всички потребителски данни ще бъдат заличени."</string>
    <string name="lockscreen_failed_attempts_now_wiping" product="tablet" msgid="280873516493934365">"Направихте опит да отключите таблета неправилно <xliff:g id="NUMBER">%d</xliff:g> пъти. Сега ще бъдат възстановени стандартните му фабрични настройки."</string>
    <string name="lockscreen_failed_attempts_now_wiping" product="tv" msgid="3195755534096192191">"Направихте <xliff:g id="NUMBER">%d</xliff:g> неуспешни опита за отключване на телевизора. Сега ще бъдат възстановени фабричните му настройки."</string>
    <string name="lockscreen_failed_attempts_now_wiping" product="default" msgid="3025504721764922246">"Направихте опит да отключите телефона неправилно <xliff:g id="NUMBER">%d</xliff:g> пъти. Сега ще бъдат възстановени стандартните му фабрични настройки."</string>
    <string name="lockscreen_too_many_failed_attempts_countdown" msgid="6251480343394389665">"Опитайте отново след <xliff:g id="NUMBER">%d</xliff:g> секунди."</string>
    <string name="lockscreen_forgot_pattern_button_text" msgid="2626999449610695930">"Забравили сте фигурата?"</string>
    <string name="lockscreen_glogin_forgot_pattern" msgid="2588521501166032747">"Отключване на профила"</string>
    <string name="lockscreen_glogin_too_many_attempts" msgid="2751368605287288808">"Опитите за фигурата са твърде много"</string>
    <string name="lockscreen_glogin_instructions" msgid="3931816256100707784">"За да отключите, влезте с профила си в Google."</string>
    <string name="lockscreen_glogin_username_hint" msgid="8846881424106484447">"Потребителско име (имейл)"</string>
    <string name="lockscreen_glogin_password_hint" msgid="5958028383954738528">"Парола"</string>
    <string name="lockscreen_glogin_submit_button" msgid="7130893694795786300">"Вход"</string>
    <string name="lockscreen_glogin_invalid_input" msgid="1364051473347485908">"Потребителското име или паролата са невалидни."</string>
    <string name="lockscreen_glogin_account_recovery_hint" msgid="1696924763690379073">"Забравили сте потребителското си име или парола?\nПосетете "<b>"google.com/accounts/recovery"</b>"."</string>
    <string name="lockscreen_glogin_checking_password" msgid="7114627351286933867">"Проверява се..."</string>
    <string name="lockscreen_unlock_label" msgid="737440483220667054">"Отключване"</string>
    <string name="lockscreen_sound_on_label" msgid="9068877576513425970">"Включване на звука"</string>
    <string name="lockscreen_sound_off_label" msgid="996822825154319026">"Изключване на звука"</string>
    <string name="lockscreen_access_pattern_start" msgid="3941045502933142847">"Фигурата е започната"</string>
    <string name="lockscreen_access_pattern_cleared" msgid="5583479721001639579">"Фигурата е изчистена"</string>
    <string name="lockscreen_access_pattern_cell_added" msgid="6756031208359292487">"Клетката е добавена"</string>
    <string name="lockscreen_access_pattern_cell_added_verbose" msgid="7264580781744026939">"Добавихте точка <xliff:g id="CELL_INDEX">%1$s</xliff:g>"</string>
    <string name="lockscreen_access_pattern_detected" msgid="4988730895554057058">"Фигурата е завършена"</string>
    <string name="lockscreen_access_pattern_area" msgid="400813207572953209">"Област на фигурата."</string>
    <string name="keyguard_accessibility_widget_changed" msgid="5678624624681400191">"%1$s. Приспособление %2$d от %3$d."</string>
    <string name="keyguard_accessibility_add_widget" msgid="8273277058724924654">"Добавяне на приспособление."</string>
    <string name="keyguard_accessibility_widget_empty_slot" msgid="1281505703307930757">"Празно"</string>
    <string name="keyguard_accessibility_unlock_area_expanded" msgid="2278106022311170299">"Областта за отключване е разгъната."</string>
    <string name="keyguard_accessibility_unlock_area_collapsed" msgid="6366992066936076396">"Областта за отключване е свита."</string>
    <string name="keyguard_accessibility_widget" msgid="6527131039741808240">"Приспособление за <xliff:g id="WIDGET_INDEX">%1$s</xliff:g>."</string>
    <string name="keyguard_accessibility_user_selector" msgid="1226798370913698896">"Инструмент за избор на потребители"</string>
    <string name="keyguard_accessibility_status" msgid="8008264603935930611">"Състояние"</string>
    <string name="keyguard_accessibility_camera" msgid="8904231194181114603">"Камера"</string>
    <string name="keygaurd_accessibility_media_controls" msgid="262209654292161806">"Контроли за мултимедията"</string>
    <string name="keyguard_accessibility_widget_reorder_start" msgid="8736853615588828197">"Пренареждането на приспособленията започна."</string>
    <string name="keyguard_accessibility_widget_reorder_end" msgid="7170190950870468320">"Пренареждането на приспособленията завърши."</string>
    <string name="keyguard_accessibility_widget_deleted" msgid="4426204263929224434">"Приспособлението за <xliff:g id="WIDGET_INDEX">%1$s</xliff:g> е изтрито."</string>
    <string name="keyguard_accessibility_expand_lock_area" msgid="519859720934178024">"Разгъване на областта за отключване."</string>
    <string name="keyguard_accessibility_slide_unlock" msgid="2959928478764697254">"Отключване с плъзгане."</string>
    <string name="keyguard_accessibility_pattern_unlock" msgid="1490840706075246612">"Отключване с фигура."</string>
    <string name="keyguard_accessibility_face_unlock" msgid="4817282543351718535">"Отключване с лице."</string>
    <string name="keyguard_accessibility_pin_unlock" msgid="2469687111784035046">"Отключване с ПИН код."</string>
    <string name="keyguard_accessibility_sim_pin_unlock" msgid="9149698847116962307">"Отключване на SIM картата с ПИН код."</string>
    <string name="keyguard_accessibility_sim_puk_unlock" msgid="9106899279724723341">"Отключване на SIM картата с PUK код."</string>
    <string name="keyguard_accessibility_password_unlock" msgid="7675777623912155089">"Отключване с парола."</string>
    <string name="keyguard_accessibility_pattern_area" msgid="7679891324509597904">"Област на фигурата."</string>
    <string name="keyguard_accessibility_slide_area" msgid="6736064494019979544">"Област на плъзгане."</string>
    <string name="password_keyboard_label_symbol_key" msgid="992280756256536042">"?123"</string>
    <string name="password_keyboard_label_alpha_key" msgid="8001096175167485649">"АБВ"</string>
    <string name="password_keyboard_label_alt_key" msgid="1284820942620288678">"ALT"</string>
    <string name="granularity_label_character" msgid="7336470535385009523">"знак"</string>
    <string name="granularity_label_word" msgid="7075570328374918660">"дума"</string>
    <string name="granularity_label_link" msgid="5815508880782488267">"връзка"</string>
    <string name="granularity_label_line" msgid="5764267235026120888">"ред"</string>
    <string name="factorytest_failed" msgid="5410270329114212041">"Фабричният тест не бе успешен"</string>
    <string name="factorytest_not_system" msgid="4435201656767276723">"Действието FACTORY_TEST се поддържа само за пакети, инсталирани в /system/app."</string>
    <string name="factorytest_no_action" msgid="872991874799998561">"Не бе намерен пакет, предоставящ действието FACTORY_TEST."</string>
    <string name="factorytest_reboot" msgid="6320168203050791643">"Рестартиране"</string>
    <string name="js_dialog_title" msgid="1987483977834603872">"Страницата на адрес „<xliff:g id="TITLE">%s</xliff:g>“ съобщава:"</string>
    <string name="js_dialog_title_default" msgid="6961903213729667573">"JavaScript"</string>
    <string name="js_dialog_before_unload_title" msgid="2619376555525116593">"Потвърждаване на придвижването"</string>
    <string name="js_dialog_before_unload_positive_button" msgid="3112752010600484130">"Напускане на тази страница"</string>
    <string name="js_dialog_before_unload_negative_button" msgid="5614861293026099715">"Оставане на тази страница"</string>
    <string name="js_dialog_before_unload" msgid="3468816357095378590">"<xliff:g id="MESSAGE">%s</xliff:g>\n\nНаистина ли искате да излезете от тази страница?"</string>
    <string name="save_password_label" msgid="6860261758665825069">"Потвърждение"</string>
    <string name="double_tap_toast" msgid="4595046515400268881">"Съвет: Докоснете двукратно, за да увеличите или намалите мащаба."</string>
    <string name="autofill_this_form" msgid="4616758841157816676">"Автопоп."</string>
    <string name="setup_autofill" msgid="7103495070180590814">"Автопоп.: Настройка"</string>
    <string name="autofill_window_title" msgid="4107745526909284887">"Автоматично попълване с/ъс <xliff:g id="SERVICENAME">%1$s</xliff:g>"</string>
    <string name="autofill_address_name_separator" msgid="6350145154779706772">" "</string>
    <string name="autofill_address_summary_name_format" msgid="3268041054899214945">"$1$2$3"</string>
    <string name="autofill_address_summary_separator" msgid="7483307893170324129">", "</string>
    <string name="autofill_address_summary_format" msgid="4874459455786827344">"$1$2$3"</string>
    <string name="autofill_province" msgid="2231806553863422300">"Провинция"</string>
    <string name="autofill_postal_code" msgid="4696430407689377108">"Пощенски код"</string>
    <string name="autofill_state" msgid="6988894195520044613">"Щат"</string>
    <string name="autofill_zip_code" msgid="8697544592627322946">"Пощенски код"</string>
    <string name="autofill_county" msgid="237073771020362891">"Окръг"</string>
    <string name="autofill_island" msgid="4020100875984667025">"Остров"</string>
    <string name="autofill_district" msgid="8400735073392267672">"Област"</string>
    <string name="autofill_department" msgid="5343279462564453309">"Департамент"</string>
    <string name="autofill_prefecture" msgid="2028499485065800419">"Префектура"</string>
    <string name="autofill_parish" msgid="8202206105468820057">"Община"</string>
    <string name="autofill_area" msgid="3547409050889952423">"Район"</string>
    <string name="autofill_emirate" msgid="2893880978835698818">"Емирство"</string>
    <string name="permlab_readHistoryBookmarks" msgid="3775265775405106983">"четене на вашите отметки и история в мрежата"</string>
    <string name="permdesc_readHistoryBookmarks" msgid="8462378226600439658">"Разрешава на приложението да чете историята на всички посетени от браузъра URL адреси и всички негови отметки. Забележка: Възможно е браузъри на трети страни или други приложения с възможности за сърфиране в мрежата да не могат да наложат ограниченията на това разрешение."</string>
    <string name="permlab_writeHistoryBookmarks" msgid="3714785165273314490">"запис на вашите отметки и история в мрежата"</string>
    <string name="permdesc_writeHistoryBookmarks" product="tablet" msgid="6825527469145760922">"Разрешава на приложението да променя историята или отметките на браузъра, съхранени на таблета ви. Това може да му позволи да изтрива или променя данните на браузъра. Забележка: Възможно е браузъри на трети страни или други приложения с възможности за сърфиране в мрежата да не могат да наложат ограниченията на разрешението."</string>
    <string name="permdesc_writeHistoryBookmarks" product="tv" msgid="7007393823197766548">"Разрешава на приложението да променя съхраняваните в телевизора ви история или отметки на браузъра. Така приложението може да изтрива или променя данните на браузъра. Забележка: Разрешението не може да бъде наложено от браузъри на трети страни, нито от други приложения с възможности за сърфиране в мрежата."</string>
    <string name="permdesc_writeHistoryBookmarks" product="default" msgid="8497389531014185509">"Разрешава на приложението да променя историята или отметките на браузъра, съхранени на телефона ви. Това може да му позволи да изтрива или променя данните на браузъра. Забележка: Възможно е браузъри на трети страни или други приложения с възможности за сърфиране в мрежата да не могат да наложат ограниченията на разрешението."</string>
    <string name="permlab_setAlarm" msgid="1379294556362091814">"навиване на будилника"</string>
    <string name="permdesc_setAlarm" msgid="316392039157473848">"Разрешава на приложението да навие инсталирано приложение будилник. Някои будилници може да не изпълнят тази функция."</string>
    <string name="permlab_addVoicemail" msgid="5525660026090959044">"добавяне на гласова поща"</string>
    <string name="permdesc_addVoicemail" msgid="6604508651428252437">"Разрешава на приложението да добавя съобщения към входящата ви гласова поща."</string>
    <string name="permlab_writeGeolocationPermissions" msgid="5962224158955273932">"промяна на разрешенията за местоположение в браузъра"</string>
    <string name="permdesc_writeGeolocationPermissions" msgid="1083743234522638747">"Разрешава на приложението да променя разрешенията на браузъра за местоположение. Злонамерените приложения могат да използват това, за да изпращат информация за местоположението до произволни уебсайтове."</string>
    <string name="save_password_message" msgid="767344687139195790">"Искате ли браузърът да запомни тази парола?"</string>
    <string name="save_password_notnow" msgid="6389675316706699758">"Не сега"</string>
    <string name="save_password_remember" msgid="6491879678996749466">"Запомняне"</string>
    <string name="save_password_never" msgid="8274330296785855105">"Никога"</string>
    <string name="open_permission_deny" msgid="7374036708316629800">"Нямате разрешение да отворите тази страница."</string>
    <string name="text_copied" msgid="4985729524670131385">"Текстът е копиран в буферната памет."</string>
    <string name="copied" msgid="8564151838171791598">"Копирано"</string>
    <string name="more_item_label" msgid="4650918923083320495">"Още"</string>
    <string name="prepend_shortcut_label" msgid="2572214461676015642">"Меню+"</string>
    <string name="menu_meta_shortcut_label" msgid="4647153495550313570">"Meta+"</string>
    <string name="menu_ctrl_shortcut_label" msgid="3917070091228880941">"Ctrl+"</string>
    <string name="menu_alt_shortcut_label" msgid="6249849492641218944">"Alt+"</string>
    <string name="menu_shift_shortcut_label" msgid="6773890288720306380">"Shift+"</string>
    <string name="menu_sym_shortcut_label" msgid="4019695553731017933">"Sym+"</string>
    <string name="menu_function_shortcut_label" msgid="1984053777418162618">"Function+"</string>
    <string name="menu_space_shortcut_label" msgid="2410328639272162537">"интервал"</string>
    <string name="menu_enter_shortcut_label" msgid="2743362785111309668">"enter"</string>
    <string name="menu_delete_shortcut_label" msgid="3658178007202748164">"изтриване"</string>
    <string name="search_go" msgid="8298016669822141719">"Търсене"</string>
    <string name="search_hint" msgid="1733947260773056054">"Търсете…"</string>
    <string name="searchview_description_search" msgid="6749826639098512120">"Търсене"</string>
    <string name="searchview_description_query" msgid="5911778593125355124">"Заявка за търсене"</string>
    <string name="searchview_description_clear" msgid="1330281990951833033">"Изчистване на заявката"</string>
    <string name="searchview_description_submit" msgid="2688450133297983542">"Изпращане на заявката"</string>
    <string name="searchview_description_voice" msgid="2453203695674994440">"Гласово търсене"</string>
    <string name="enable_explore_by_touch_warning_title" msgid="7460694070309730149">"Да се активира ли изследв. чрез докосване?"</string>
    <string name="enable_explore_by_touch_warning_message" product="tablet" msgid="8655887539089910577">"<xliff:g id="ACCESSIBILITY_SERVICE_NAME">%1$s</xliff:g> иска да активира изследването чрез докосване. Когато услугата е включена, можете да чувате или да виждате описания на това, което е под пръста ви, или да изпълнявате жестове, за да взаимодействате с таблета."</string>
    <string name="enable_explore_by_touch_warning_message" product="default" msgid="2708199672852373195">"<xliff:g id="ACCESSIBILITY_SERVICE_NAME">%1$s</xliff:g> иска да активира изследването чрез докосване. Когато услугата е включена, можете да чувате или да виждате описания на това, което е под пръста ви, или да изпълнявате жестове, за да взаимодействате с телефона."</string>
    <string name="oneMonthDurationPast" msgid="7396384508953779925">"Преди 1 месец"</string>
    <string name="beforeOneMonthDurationPast" msgid="909134546836499826">"Преди повече от месец"</string>
    <plurals name="last_num_days" formatted="false" msgid="5104533550723932025">
      <item quantity="other">Последните <xliff:g id="COUNT_1">%d</xliff:g> дни</item>
      <item quantity="one">Последният <xliff:g id="COUNT_0">%d</xliff:g> ден</item>
    </plurals>
    <string name="last_month" msgid="3959346739979055432">"Последният месец"</string>
    <string name="older" msgid="5211975022815554840">"По-стари"</string>
    <string name="preposition_for_date" msgid="9093949757757445117">"на <xliff:g id="DATE">%s</xliff:g>"</string>
    <string name="preposition_for_time" msgid="5506831244263083793">"в <xliff:g id="TIME">%s</xliff:g>"</string>
    <string name="preposition_for_year" msgid="5040395640711867177">"през <xliff:g id="YEAR">%s</xliff:g>"</string>
    <string name="day" msgid="8144195776058119424">"ден"</string>
    <string name="days" msgid="4774547661021344602">"дни"</string>
    <string name="hour" msgid="2126771916426189481">"час"</string>
    <string name="hours" msgid="894424005266852993">"часа"</string>
    <string name="minute" msgid="9148878657703769868">"мин"</string>
    <string name="minutes" msgid="5646001005827034509">"мин"</string>
    <string name="second" msgid="3184235808021478">"сек"</string>
    <string name="seconds" msgid="3161515347216589235">"сек"</string>
    <string name="week" msgid="5617961537173061583">"седмица"</string>
    <string name="weeks" msgid="6509623834583944518">"седмици"</string>
    <string name="year" msgid="4001118221013892076">"година"</string>
    <string name="years" msgid="6881577717993213522">"години"</string>
    <string name="now_string_shortest" msgid="8912796667087856402">"сега"</string>
    <plurals name="duration_minutes_shortest" formatted="false" msgid="3957499975064245495">
      <item quantity="other"><xliff:g id="COUNT_1">%d</xliff:g> м</item>
      <item quantity="one"><xliff:g id="COUNT_0">%d</xliff:g> м</item>
    </plurals>
    <plurals name="duration_hours_shortest" formatted="false" msgid="3552182110578602356">
      <item quantity="other"><xliff:g id="COUNT_1">%d</xliff:g> ч</item>
      <item quantity="one"><xliff:g id="COUNT_0">%d</xliff:g> ч</item>
    </plurals>
    <plurals name="duration_days_shortest" formatted="false" msgid="5213655532597081640">
      <item quantity="other"><xliff:g id="COUNT_1">%d</xliff:g> д</item>
      <item quantity="one"><xliff:g id="COUNT_0">%d</xliff:g> д</item>
    </plurals>
    <plurals name="duration_years_shortest" formatted="false" msgid="7848711145196397042">
      <item quantity="other"><xliff:g id="COUNT_1">%d</xliff:g> г</item>
      <item quantity="one"><xliff:g id="COUNT_0">%d</xliff:g> г</item>
    </plurals>
    <plurals name="duration_minutes_shortest_future" formatted="false" msgid="3277614521231489951">
      <item quantity="other">след <xliff:g id="COUNT_1">%d</xliff:g> м</item>
      <item quantity="one">след <xliff:g id="COUNT_0">%d</xliff:g> м</item>
    </plurals>
    <plurals name="duration_hours_shortest_future" formatted="false" msgid="2152452368397489370">
      <item quantity="other">след <xliff:g id="COUNT_1">%d</xliff:g> ч</item>
      <item quantity="one">след <xliff:g id="COUNT_0">%d</xliff:g> ч</item>
    </plurals>
    <plurals name="duration_days_shortest_future" formatted="false" msgid="8088331502820295701">
      <item quantity="other">след <xliff:g id="COUNT_1">%d</xliff:g> д</item>
      <item quantity="one">след <xliff:g id="COUNT_0">%d</xliff:g> д</item>
    </plurals>
    <plurals name="duration_years_shortest_future" formatted="false" msgid="2317006667145250301">
      <item quantity="other">след <xliff:g id="COUNT_1">%d</xliff:g> г</item>
      <item quantity="one">след <xliff:g id="COUNT_0">%d</xliff:g> г</item>
    </plurals>
    <plurals name="duration_minutes_relative" formatted="false" msgid="3178131706192980192">
      <item quantity="other">преди <xliff:g id="COUNT_1">%d</xliff:g> минути</item>
      <item quantity="one">преди <xliff:g id="COUNT_0">%d</xliff:g> минута</item>
    </plurals>
    <plurals name="duration_hours_relative" formatted="false" msgid="676894109982008411">
      <item quantity="other">преди <xliff:g id="COUNT_1">%d</xliff:g> часа</item>
      <item quantity="one">преди <xliff:g id="COUNT_0">%d</xliff:g> час</item>
    </plurals>
    <plurals name="duration_days_relative" formatted="false" msgid="2203515825765397130">
      <item quantity="other">преди <xliff:g id="COUNT_1">%d</xliff:g> дни</item>
      <item quantity="one">преди <xliff:g id="COUNT_0">%d</xliff:g> ден</item>
    </plurals>
    <plurals name="duration_years_relative" formatted="false" msgid="4820062134188885734">
      <item quantity="other">преди <xliff:g id="COUNT_1">%d</xliff:g> години</item>
      <item quantity="one">преди <xliff:g id="COUNT_0">%d</xliff:g> година</item>
    </plurals>
    <plurals name="duration_minutes_relative_future" formatted="false" msgid="4655043589817680966">
      <item quantity="other">след <xliff:g id="COUNT_1">%d</xliff:g> минути</item>
      <item quantity="one">след <xliff:g id="COUNT_0">%d</xliff:g> минута</item>
    </plurals>
    <plurals name="duration_hours_relative_future" formatted="false" msgid="8084579714205223891">
      <item quantity="other">след <xliff:g id="COUNT_1">%d</xliff:g> часа</item>
      <item quantity="one">след <xliff:g id="COUNT_0">%d</xliff:g> час</item>
    </plurals>
    <plurals name="duration_days_relative_future" formatted="false" msgid="333215369363433992">
      <item quantity="other">след <xliff:g id="COUNT_1">%d</xliff:g> дни</item>
      <item quantity="one">след <xliff:g id="COUNT_0">%d</xliff:g> ден</item>
    </plurals>
    <plurals name="duration_years_relative_future" formatted="false" msgid="8644862986413104011">
      <item quantity="other">след <xliff:g id="COUNT_1">%d</xliff:g> години</item>
      <item quantity="one">след <xliff:g id="COUNT_0">%d</xliff:g> година</item>
    </plurals>
    <string name="VideoView_error_title" msgid="3534509135438353077">"Проблем с видеоклипа"</string>
    <string name="VideoView_error_text_invalid_progressive_playback" msgid="3186670335938670444">"Този видеоклип не е валиден за поточно предаване към това устройство."</string>
    <string name="VideoView_error_text_unknown" msgid="3450439155187810085">"Този видеоклип не може да се пусне."</string>
    <string name="VideoView_error_button" msgid="2822238215100679592">"OK"</string>
    <string name="relative_time" msgid="1818557177829411417">"<xliff:g id="DATE">%1$s</xliff:g>, <xliff:g id="TIME">%2$s</xliff:g>"</string>
    <string name="noon" msgid="7245353528818587908">"12:00 ч."</string>
    <string name="Noon" msgid="3342127745230013127">"12:00 ч."</string>
    <string name="midnight" msgid="7166259508850457595">"0:00 ч."</string>
    <string name="Midnight" msgid="5630806906897892201">"0:00 ч."</string>
    <string name="elapsed_time_short_format_mm_ss" msgid="4431555943828711473">"<xliff:g id="MINUTES">%1$02d</xliff:g>:<xliff:g id="SECONDS">%2$02d</xliff:g>"</string>
    <string name="elapsed_time_short_format_h_mm_ss" msgid="1846071997616654124">"<xliff:g id="HOURS">%1$d</xliff:g>:<xliff:g id="MINUTES">%2$02d</xliff:g>:<xliff:g id="SECONDS">%3$02d</xliff:g>"</string>
    <string name="selectAll" msgid="6876518925844129331">"Избиране на всичко"</string>
    <string name="cut" msgid="3092569408438626261">"Изрязване"</string>
    <string name="copy" msgid="2681946229533511987">"Копиране"</string>
    <string name="failed_to_copy_to_clipboard" msgid="1833662432489814471">"Копирането в буферната памет не бе успешно"</string>
    <string name="paste" msgid="5629880836805036433">"Поставяне"</string>
    <string name="paste_as_plain_text" msgid="5427792741908010675">"Поставяне като неформатиран текст"</string>
    <string name="replace" msgid="5781686059063148930">"Замяна..."</string>
    <string name="delete" msgid="6098684844021697789">"Изтриване"</string>
    <string name="copyUrl" msgid="2538211579596067402">"Копиране на URL адреса"</string>
    <string name="selectTextMode" msgid="1018691815143165326">"Избор на текст"</string>
    <string name="undo" msgid="7905788502491742328">"Отмяна"</string>
    <string name="redo" msgid="7759464876566803888">"Възстановяване"</string>
    <string name="autofill" msgid="3035779615680565188">"Автоматично попълване"</string>
    <string name="textSelectionCABTitle" msgid="5236850394370820357">"Избиране на текст"</string>
    <string name="addToDictionary" msgid="4352161534510057874">"Добавяне в речника"</string>
    <string name="deleteText" msgid="6979668428458199034">"Изтриване"</string>
    <string name="inputMethod" msgid="1653630062304567879">"Метод на въвеждане"</string>
    <string name="editTextMenuTitle" msgid="4909135564941815494">"Действия с текста"</string>
    <string name="email" msgid="4560673117055050403">"Имейл"</string>
    <string name="email_desc" msgid="3638665569546416795">"Изпращане на имейл до избрания адрес"</string>
    <string name="dial" msgid="1253998302767701559">"Обаждане"</string>
    <string name="dial_desc" msgid="6573723404985517250">"Обаждане на избрания телефонен номер"</string>
    <string name="map" msgid="5441053548030107189">"Карта"</string>
    <string name="map_desc" msgid="1836995341943772348">"Намиране на избрания адрес"</string>
    <string name="browse" msgid="1245903488306147205">"Отваряне"</string>
    <string name="browse_desc" msgid="8220976549618935044">"Отваряне на избрания URL адрес"</string>
    <string name="sms" msgid="4560537514610063430">"Съобщение"</string>
    <string name="sms_desc" msgid="7526588350969638809">"Изпращане на съобщение до избрания телефонен номер"</string>
    <string name="add_contact" msgid="7867066569670597203">"Добавяне"</string>
    <string name="add_contact_desc" msgid="4830217847004590345">"Добавяне към контактите"</string>
    <string name="view_calendar" msgid="979609872939597838">"Преглед"</string>
    <string name="view_calendar_desc" msgid="5828320291870344584">"Преглед на избраната дата в календара"</string>
    <string name="add_calendar_event" msgid="1953664627192056206">"Насрочване"</string>
    <string name="add_calendar_event_desc" msgid="4326891793260687388">"Насрочване на събитие за избраната дата"</string>
    <string name="view_flight" msgid="7691640491425680214">"Проследяване"</string>
    <string name="view_flight_desc" msgid="3876322502674253506">"Проследяване на избрания полет"</string>
    <string name="translate" msgid="9218619809342576858">"Превод"</string>
    <string name="translate_desc" msgid="4502367770068777202">"Превод на избрания текст"</string>
    <string name="define" msgid="7394820043869954211">"Определение"</string>
    <string name="define_desc" msgid="7910883642444919726">"Определение на избрания текст"</string>
    <string name="low_internal_storage_view_title" msgid="5576272496365684834">"Мястото в хранилището е на изчерпване"</string>
    <string name="low_internal_storage_view_text" msgid="6640505817617414371">"Възможно е някои функции на системата да не работят"</string>
    <string name="low_internal_storage_view_text_no_boot" msgid="6935190099204693424">"За системата няма достатъчно място в хранилището. Уверете се, че имате свободни 250 МБ, и рестартирайте."</string>
    <string name="app_running_notification_title" msgid="8718335121060787914">"<xliff:g id="APP_NAME">%1$s</xliff:g> се изпълнява"</string>
    <string name="app_running_notification_text" msgid="1197581823314971177">"Докоснете за още информация или за да спрете приложението."</string>
    <string name="ok" msgid="5970060430562524910">"OK"</string>
    <string name="cancel" msgid="6442560571259935130">"Отказ"</string>
    <string name="yes" msgid="5362982303337969312">"OK"</string>
    <string name="no" msgid="5141531044935541497">"Отказ"</string>
    <string name="dialog_alert_title" msgid="2049658708609043103">"Внимание"</string>
    <string name="loading" msgid="7933681260296021180">"Зарежда се..."</string>
    <string name="capital_on" msgid="1544682755514494298">"ВКЛ"</string>
    <string name="capital_off" msgid="6815870386972805832">"ИЗКЛ"</string>
    <string name="whichApplication" msgid="4533185947064773386">"Изпълняване на действието чрез"</string>
    <string name="whichApplicationNamed" msgid="8260158865936942783">"Завършване на действието посредством %1$s"</string>
    <string name="whichApplicationLabel" msgid="7425855495383818784">"Изпълняване на действието"</string>
    <string name="whichViewApplication" msgid="3272778576700572102">"Отваряне чрез"</string>
    <string name="whichViewApplicationNamed" msgid="2286418824011249620">"Отваряне чрез %1$s"</string>
    <string name="whichViewApplicationLabel" msgid="2666774233008808473">"Отваряне"</string>
    <string name="whichGiveAccessToApplication" msgid="8279395245414707442">"Предоставяне на достъп за отваряне на връзките от <xliff:g id="HOST">%1$s</xliff:g> с(ъс)"</string>
    <string name="whichGiveAccessToApplicationNamed" msgid="7992388824107710849">"Предоставяне на достъп за отваряне на връзките от <xliff:g id="HOST">%1$s</xliff:g> с(ъс) <xliff:g id="APPLICATION">%2$s</xliff:g>"</string>
    <string name="whichGiveAccessToApplicationLabel" msgid="6142688895536868827">"Даване на достъп"</string>
    <string name="whichEditApplication" msgid="144727838241402655">"Редактиране чрез"</string>
    <string name="whichEditApplicationNamed" msgid="1775815530156447790">"Редактиране чрез %1$s"</string>
    <string name="whichEditApplicationLabel" msgid="7183524181625290300">"Редактиране"</string>
    <string name="whichSendApplication" msgid="5803792421724377602">"Споделяне"</string>
    <string name="whichSendApplicationNamed" msgid="2799370240005424391">"Споделяне чрез %1$s"</string>
    <string name="whichSendApplicationLabel" msgid="4579076294675975354">"Споделяне"</string>
    <string name="whichSendToApplication" msgid="8272422260066642057">"Изпращане посредством"</string>
    <string name="whichSendToApplicationNamed" msgid="7768387871529295325">"Изпращане посредством %1$s"</string>
    <string name="whichSendToApplicationLabel" msgid="8878962419005813500">"Изпращане"</string>
    <string name="whichHomeApplication" msgid="4307587691506919691">"Избиране на начално приложение"</string>
    <string name="whichHomeApplicationNamed" msgid="4493438593214760979">"Използване на %1$s като начално приложение"</string>
    <string name="whichHomeApplicationLabel" msgid="809529747002918649">"Заснемане на изображение"</string>
    <string name="whichImageCaptureApplication" msgid="3680261417470652882">"Заснемане на изображение с/ъс"</string>
    <string name="whichImageCaptureApplicationNamed" msgid="8619384150737825003">"Заснемане на изображение с/ъс %1$s"</string>
    <string name="whichImageCaptureApplicationLabel" msgid="6390303445371527066">"Заснемане на изображение"</string>
    <string name="alwaysUse" msgid="4583018368000610438">"Използване по подразбиране за това действие."</string>
    <string name="use_a_different_app" msgid="8134926230585710243">"Използване на друго приложение"</string>
    <string name="clearDefaultHintMsg" msgid="3252584689512077257">"Изчистване на стандартната настройка в „Системни настройки“ &gt; „Приложения“ &gt; „Изтеглени“."</string>
    <string name="chooseActivity" msgid="7486876147751803333">"Избиране на действие"</string>
    <string name="chooseUsbActivity" msgid="6894748416073583509">"Избор на приложение за USB устройството"</string>
    <string name="noApplications" msgid="2991814273936504689">"Това действие не може да се изпълни от нито едно приложение."</string>
    <string name="aerr_application" msgid="250320989337856518">"<xliff:g id="APPLICATION">%1$s</xliff:g> спря"</string>
    <string name="aerr_process" msgid="6201597323218674729">"<xliff:g id="PROCESS">%1$s</xliff:g> спря"</string>
    <string name="aerr_application_repeated" msgid="3146328699537439573">"<xliff:g id="APPLICATION">%1$s</xliff:g> спира многократно"</string>
    <string name="aerr_process_repeated" msgid="6235302956890402259">"<xliff:g id="PROCESS">%1$s</xliff:g> спира многократно"</string>
    <string name="aerr_restart" msgid="7581308074153624475">"Повторно отваряне на приложението"</string>
    <string name="aerr_report" msgid="5371800241488400617">"Изпращане на отзиви"</string>
    <string name="aerr_close" msgid="2991640326563991340">"Затваряне"</string>
    <string name="aerr_mute" msgid="1974781923723235953">"Спиране, докато устройството се рестартира"</string>
    <string name="aerr_wait" msgid="3199956902437040261">"Изчакване"</string>
    <string name="aerr_close_app" msgid="3269334853724920302">"Затваряне на приложението"</string>
    <string name="anr_title" msgid="4351948481459135709"></string>
    <string name="anr_activity_application" msgid="8493290105678066167">"<xliff:g id="APPLICATION">%2$s</xliff:g> не реагира"</string>
    <string name="anr_activity_process" msgid="1622382268908620314">"<xliff:g id="ACTIVITY">%1$s</xliff:g> не реагира"</string>
    <string name="anr_application_process" msgid="6417199034861140083">"<xliff:g id="APPLICATION">%1$s</xliff:g> не реагира"</string>
    <string name="anr_process" msgid="6156880875555921105">"Процесът <xliff:g id="PROCESS">%1$s</xliff:g> не реагира"</string>
    <string name="force_close" msgid="8346072094521265605">"OK"</string>
    <string name="report" msgid="4060218260984795706">"Подаване на сигнал"</string>
    <string name="wait" msgid="7147118217226317732">"Изчакване"</string>
    <string name="webpage_unresponsive" msgid="3272758351138122503">"Страницата не отговаря.\n\nИскате ли да я затворите?"</string>
    <string name="launch_warning_title" msgid="1547997780506713581">"Приложението се пренасочи"</string>
    <string name="launch_warning_replace" msgid="6202498949970281412">"<xliff:g id="APP_NAME">%1$s</xliff:g> се изпълнява."</string>
    <string name="launch_warning_original" msgid="188102023021668683">"Първоначално бе стартирано: <xliff:g id="APP_NAME">%1$s</xliff:g>."</string>
    <string name="screen_compat_mode_scale" msgid="3202955667675944499">"Мащаб"</string>
    <string name="screen_compat_mode_show" msgid="4013878876486655892">"Винаги да се показва"</string>
    <string name="screen_compat_mode_hint" msgid="1064524084543304459">"Активирайте отново това в „Системни настройки“ &gt; „Приложения“ &gt; „Изтеглени“."</string>
    <string name="unsupported_display_size_message" msgid="6545327290756295232">"<xliff:g id="APP_NAME">%1$s</xliff:g> не поддържа текущата настройка за размер на дисплея и може да се държи по неочакван начин."</string>
    <string name="unsupported_display_size_show" msgid="7969129195360353041">"Винаги да се показва"</string>
    <string name="unsupported_compile_sdk_message" msgid="4253168368781441759">"Приложението <xliff:g id="APP_NAME">%1$s</xliff:g> бе създадено за несъвместима версия на операционната система Android и може да се държи по неочакван начин. Възможно е да е налице актуализирана версия."</string>
    <string name="unsupported_compile_sdk_show" msgid="2681877855260970231">"Винаги да се показва"</string>
    <string name="unsupported_compile_sdk_check_update" msgid="3312723623323216101">"Проверка за актуализация"</string>
    <string name="smv_application" msgid="3307209192155442829">"Приложението „<xliff:g id="APPLICATION">%1$s</xliff:g>“ (процес „<xliff:g id="PROCESS">%2$s</xliff:g>“) наруши правилото за стриктен режим, наложено от самото него."</string>
    <string name="smv_process" msgid="5120397012047462446">"Процесът <xliff:g id="PROCESS">%1$s</xliff:g> наруши правилото за стриктен режим, наложено от самия него."</string>
    <string name="android_upgrading_title" product="default" msgid="7513829952443484438">"Телефонът се актуализира…"</string>
    <string name="android_upgrading_title" product="tablet" msgid="4503169817302593560">"Таблетът се актуализира…"</string>
    <string name="android_upgrading_title" product="device" msgid="7009520271220804517">"Устройството се актуализира…"</string>
    <string name="android_start_title" product="default" msgid="4536778526365907780">"Телефонът се стартира…"</string>
    <string name="android_start_title" product="automotive" msgid="8418054686415318207">"Android се стартира…"</string>
    <string name="android_start_title" product="tablet" msgid="4929837533850340472">"Таблетът се стартира…"</string>
    <string name="android_start_title" product="device" msgid="7467484093260449437">"Устройството се стартира…"</string>
    <string name="android_upgrading_fstrim" msgid="8036718871534640010">"Хранилището се оптимизира."</string>
    <string name="android_upgrading_notification_title" product="default" msgid="1511552415039349062">"Системната актуализация завършва…"</string>
    <string name="app_upgrading_toast" msgid="3008139776215597053">"<xliff:g id="APPLICATION">%1$s</xliff:g> се надстройва…"</string>
    <string name="android_upgrading_apk" msgid="7904042682111526169">"Оптимизира се приложение <xliff:g id="NUMBER_0">%1$d</xliff:g> от <xliff:g id="NUMBER_1">%2$d</xliff:g>."</string>
    <string name="android_preparing_apk" msgid="8162599310274079154">"<xliff:g id="APPNAME">%1$s</xliff:g> се подготвя."</string>
    <string name="android_upgrading_starting_apps" msgid="451464516346926713">"Приложенията се стартират."</string>
    <string name="android_upgrading_complete" msgid="1405954754112999229">"Зареждането завършва."</string>
    <string name="heavy_weight_notification" msgid="9087063985776626166">"<xliff:g id="APP">%1$s</xliff:g> се изпълнява"</string>
    <string name="heavy_weight_notification_detail" msgid="2304833848484424985">"Докоснете, за да се върнете към играта"</string>
    <string name="heavy_weight_switcher_title" msgid="387882830435195342">"Избиране на игра"</string>
    <string name="heavy_weight_switcher_text" msgid="4176781660362912010">"За по-добра ефективност само една от тези игри може да бъде отворена в даден момент."</string>
    <string name="old_app_action" msgid="3044685170829526403">"Връщане към <xliff:g id="OLD_APP">%1$s</xliff:g>"</string>
    <string name="new_app_action" msgid="6694851182870774403">"Отваряне на <xliff:g id="NEW_APP">%1$s</xliff:g>"</string>
    <string name="new_app_description" msgid="5894852887817332322">"<xliff:g id="OLD_APP">%1$s</xliff:g> ще се затвори без запазване"</string>
    <string name="dump_heap_notification" msgid="2618183274836056542">"<xliff:g id="PROC">%1$s</xliff:g> надхвърли ограничението за памет"</string>
    <string name="dump_heap_notification_detail" msgid="3993078784053054141">"Извлечена е моментна снимка на паметта. Докоснете, за да я споделите."</string>
    <string name="dump_heap_title" msgid="5864292264307651673">"Да се сподели ли моментната снимка на паметта?"</string>
    <string name="dump_heap_text" msgid="4809417337240334941">"Процесът <xliff:g id="PROC">%1$s</xliff:g> надхвърли ограничението си от <xliff:g id="SIZE">%2$s</xliff:g>. Налице е моментна снимка на паметта, която да споделите със съответния програмист. Бъдете внимателни, защото тя може да съдържа ваши лични данни, до които приложението има достъп."</string>
    <string name="sendText" msgid="5209874571959469142">"Избиране на действие за текст"</string>
    <string name="volume_ringtone" msgid="6885421406845734650">"Сила на звука при звънене"</string>
    <string name="volume_music" msgid="5421651157138628171">"Сила на звука"</string>
    <string name="volume_music_hint_playing_through_bluetooth" msgid="9165984379394601533">"Възпроизвежда се през Bluetooth"</string>
    <string name="volume_music_hint_silent_ringtone_selected" msgid="8310739960973156272">"Зададена е мелодия „Тишина“"</string>
    <string name="volume_call" msgid="3941680041282788711">"Сила на звука при обаждане"</string>
    <string name="volume_bluetooth_call" msgid="2002891926351151534">"Сила на звука при обаждане през Bluetooth"</string>
    <string name="volume_alarm" msgid="1985191616042689100">"Сила на звука на будилника"</string>
    <string name="volume_notification" msgid="2422265656744276715">"Сила на звука при известие"</string>
    <string name="volume_unknown" msgid="1400219669770445902">"Сила на звука"</string>
    <string name="volume_icon_description_bluetooth" msgid="6538894177255964340">"Сила на звука за Bluetooth"</string>
    <string name="volume_icon_description_ringer" msgid="3326003847006162496">"Сила на звука за мелодия"</string>
    <string name="volume_icon_description_incall" msgid="8890073218154543397">"Сила на звука за обаждания"</string>
    <string name="volume_icon_description_media" msgid="4217311719665194215">"Сила на звука"</string>
    <string name="volume_icon_description_notification" msgid="7044986546477282274">"Сила на звука при известие"</string>
    <string name="ringtone_default" msgid="3789758980357696936">"Стандартна мелодия"</string>
    <string name="ringtone_default_with_actual" msgid="1767304850491060581">"По подразбиране (<xliff:g id="ACTUAL_RINGTONE">%1$s</xliff:g>)"</string>
    <string name="ringtone_silent" msgid="7937634392408977062">"Без"</string>
    <string name="ringtone_picker_title" msgid="3515143939175119094">"Мелодии"</string>
    <string name="ringtone_picker_title_alarm" msgid="6473325356070549702">"Звуци на будилника"</string>
    <string name="ringtone_picker_title_notification" msgid="4837740874822788802">"Звуци на известията"</string>
    <string name="ringtone_unknown" msgid="3914515995813061520">"Няма информация"</string>
    <plurals name="wifi_available" formatted="false" msgid="7900333017752027322">
      <item quantity="other">Има достъпни Wi-Fi мрежи</item>
      <item quantity="one">Има достъпна Wi-Fi мрежа</item>
    </plurals>
    <plurals name="wifi_available_detailed" formatted="false" msgid="1140699367193975606">
      <item quantity="other">Има достъпни отворени Wi-Fi мрежи</item>
      <item quantity="one">Има достъпна отворена Wi-Fi мрежа</item>
    </plurals>
    <string name="wifi_available_title" msgid="3817100557900599505">"Свързване с отворена Wi‑Fi мрежа"</string>
    <string name="wifi_available_carrier_network_title" msgid="4527932626916527897">"Свържете се с Wi‑Fi мрежа на оператор"</string>
    <string name="wifi_available_title_connecting" msgid="1139126673968899002">"Установява се връзка с Wi-Fi мрежата"</string>
    <string name="wifi_available_title_connected" msgid="7542672851522241548">"Установихте връзка с Wi-Fi мрежата"</string>
    <string name="wifi_available_title_failed_to_connect" msgid="6861772233582618132">"Не можа да се установи връзка с Wi‑Fi мрежата"</string>
    <string name="wifi_available_content_failed_to_connect" msgid="3377406637062802645">"Докоснете, за да видите всички мрежи"</string>
    <string name="wifi_available_action_connect" msgid="2635699628459488788">"Свързване"</string>
    <string name="wifi_available_action_all_networks" msgid="4368435796357931006">"Всички мрежи"</string>
    <string name="wifi_suggestion_title" msgid="8951405130379148709">"Налице е Wi‑Fi мрежа, предложена от <xliff:g id="NAME">%s</xliff:g>"</string>
    <string name="wifi_suggestion_content" msgid="2658317015552324848">"Искате ли да се свържете с мрежите, предложени от <xliff:g id="NAME">%s</xliff:g>?"</string>
    <string name="wifi_suggestion_action_allow_app" msgid="3689946344485394085">"Да"</string>
    <string name="wifi_suggestion_action_disallow_app" msgid="7977918905605931385">"Не"</string>
    <string name="wifi_wakeup_onboarding_title" msgid="228772560195634292">"Wi‑Fi ще се включи автоматично"</string>
    <string name="wifi_wakeup_onboarding_subtext" msgid="3989697580301186973">"Когато сте в района на запазена мрежа с високо качество"</string>
    <string name="wifi_wakeup_onboarding_action_disable" msgid="838648204200836028">"Без повторно включване"</string>
    <string name="wifi_wakeup_enabled_title" msgid="6534603733173085309">"Wi-Fi се включи автоматично"</string>
    <string name="wifi_wakeup_enabled_content" msgid="189330154407990583">"Намирате се в района на запазена мрежа: <xliff:g id="NETWORK_SSID">%1$s</xliff:g>"</string>
    <string name="wifi_available_sign_in" msgid="9157196203958866662">"Влизане в Wi-Fi мрежа"</string>
    <string name="network_available_sign_in" msgid="1848877297365446605">"Вход в мрежата"</string>
    <!-- no translation found for network_available_sign_in_detailed (8000081941447976118) -->
    <skip />
    <string name="wifi_no_internet" msgid="8938267198124654938">"Wi-Fi мрежата няма достъп до интернет"</string>
    <string name="wifi_no_internet_detailed" msgid="8083079241212301741">"Докоснете за опции"</string>
    <string name="captive_portal_logged_in_detailed" msgid="8489345381637456021">"Установена е връзка"</string>
    <string name="wifi_softap_config_change" msgid="8475911871165857607">"Промени в настройките ви за точка за достъп"</string>
    <string name="wifi_softap_config_change_summary" msgid="7601233252456548891">"Честотната лента на точката ви за достъп е променена."</string>
    <string name="wifi_softap_config_change_detailed" msgid="8022936822860678033">"Това устройство не поддържа предпочитанието ви за използване само на честотната лента от 5 ГХц. Вместо това то ще я ползва, когато е възможно."</string>
    <string name="network_switch_metered" msgid="4671730921726992671">"Превключи се към <xliff:g id="NETWORK_TYPE">%1$s</xliff:g>"</string>
    <string name="network_switch_metered_detail" msgid="775163331794506615">"Устройството използва <xliff:g id="NEW_NETWORK">%1$s</xliff:g>, когато <xliff:g id="PREVIOUS_NETWORK">%2$s</xliff:g> няма достъп до интернет. Възможно е да бъдете таксувани."</string>
    <string name="network_switch_metered_toast" msgid="5779283181685974304">"Превключи се от <xliff:g id="PREVIOUS_NETWORK">%1$s</xliff:g> към <xliff:g id="NEW_NETWORK">%2$s</xliff:g>"</string>
  <string-array name="network_switch_type_name">
    <item msgid="3979506840912951943">"мобилни данни"</item>
    <item msgid="75483255295529161">"Wi-Fi"</item>
    <item msgid="6862614801537202646">"Bluetooth"</item>
    <item msgid="5447331121797802871">"Ethernet"</item>
    <item msgid="8257233890381651999">"виртуална частна мрежа (VPN)"</item>
  </string-array>
    <string name="network_switch_type_name_unknown" msgid="4552612897806660656">"неизвестен тип мрежа"</string>
    <string name="wifi_watchdog_network_disabled" msgid="7904214231651546347">"Не можа да се свърже с Wi-Fi"</string>
    <string name="wifi_watchdog_network_disabled_detailed" msgid="4917472096696322767">" има лоша връзка с интернет."</string>
    <string name="wifi_connect_alert_title" msgid="8455846016001810172">"Да се разреши ли връзката?"</string>
    <string name="wifi_connect_alert_message" msgid="6451273376815958922">"Приложението %1$s иска да се свърже с Wi-Fi мрежата „%2$s“"</string>
    <string name="wifi_connect_default_application" msgid="7143109390475484319">"Приложение"</string>
    <string name="wifi_p2p_dialog_title" msgid="97611782659324517">"Wi-Fi Direct"</string>
    <string name="wifi_p2p_turnon_message" msgid="2909250942299627244">"Стартиране на Wi-Fi Direct. Това ще изключи клиентската програма/точката за достъп до Wi-Fi."</string>
    <string name="wifi_p2p_failed_message" msgid="3763669677935623084">"Wi-Fi Direct не можа да се стартира."</string>
    <string name="wifi_p2p_enabled_notification_title" msgid="2068321881673734886">"Wi-Fi Direct е включено"</string>
    <string name="wifi_p2p_enabled_notification_message" msgid="8064677407830620023">"Докоснете за настройки"</string>
    <string name="accept" msgid="1645267259272829559">"Приемам"</string>
    <string name="decline" msgid="2112225451706137894">"Отхвърлям"</string>
    <string name="wifi_p2p_invitation_sent_title" msgid="1318975185112070734">"Поканата е изпратена"</string>
    <string name="wifi_p2p_invitation_to_connect_title" msgid="4958803948658533637">"Покана за свързване"</string>
    <string name="wifi_p2p_from_message" msgid="570389174731951769">"От:"</string>
    <string name="wifi_p2p_to_message" msgid="248968974522044099">"До:"</string>
    <string name="wifi_p2p_enter_pin_message" msgid="5920929550367828970">"Въведете задължителния ПИН:"</string>
    <string name="wifi_p2p_show_pin_message" msgid="8530563323880921094">"ПИН:"</string>
    <string name="wifi_p2p_frequency_conflict_message" product="tablet" msgid="8012981257742232475">"Таблетът временно ще прекъсне връзката с Wi-Fi, докато е свързан с/ъс <xliff:g id="DEVICE_NAME">%1$s</xliff:g>"</string>
    <string name="wifi_p2p_frequency_conflict_message" product="tv" msgid="3087858235069421128">"Връзката на телевизора с Wi-Fi временно ще бъде прекратена, докато е свързан с/ъс <xliff:g id="DEVICE_NAME">%1$s</xliff:g>"</string>
    <string name="wifi_p2p_frequency_conflict_message" product="default" msgid="7363907213787469151">"Телефонът временно ще прекрати връзката с Wi-Fi, докато е свързан с/ъс <xliff:g id="DEVICE_NAME">%1$s</xliff:g>"</string>
    <string name="select_character" msgid="3365550120617701745">"Вмъкване на знак"</string>
    <string name="sms_control_title" msgid="7296612781128917719">"Изпращане на SMS съобщения"</string>
    <string name="sms_control_message" msgid="3867899169651496433">"&lt;b&gt;<xliff:g id="APP_NAME">%1$s</xliff:g>&lt;/b&gt; изпраща голям брой SMS съобщения. Искате ли да разрешите на това приложение да продължи да го прави?"</string>
    <string name="sms_control_yes" msgid="3663725993855816807">"Разрешаване"</string>
    <string name="sms_control_no" msgid="625438561395534982">"Отказване"</string>
    <string name="sms_short_code_confirm_message" msgid="1645436466285310855">"&lt;b&gt;<xliff:g id="APP_NAME">%1$s</xliff:g>&lt;/b&gt; иска да изпрати съобщение до &lt;b&gt;<xliff:g id="DEST_ADDRESS">%2$s</xliff:g>&lt;/b&gt;."</string>
    <string name="sms_short_code_details" msgid="5873295990846059400">"Това "<b>"може да доведе до таксуване"</b>" на мобилния ви профил."</string>
    <string name="sms_premium_short_code_details" msgid="7869234868023975"><b>"Това ще доведе до таксуване на мобилния ви профил."</b></string>
    <string name="sms_short_code_confirm_allow" msgid="4458878637111023413">"Изпращане"</string>
    <string name="sms_short_code_confirm_deny" msgid="2927389840209170706">"Отказ"</string>
    <string name="sms_short_code_remember_choice" msgid="5289538592272218136">"Изборът ми да се запомни"</string>
    <string name="sms_short_code_remember_undo_instruction" msgid="4960944133052287484">"Можете да промените това по-късно в „Настройки“ &gt; „Приложения“"</string>
    <string name="sms_short_code_confirm_always_allow" msgid="3241181154869493368">"Винаги да се разрешава"</string>
    <string name="sms_short_code_confirm_never_allow" msgid="446992765774269673">"Никога да не се разрешава"</string>
    <string name="sim_removed_title" msgid="6227712319223226185">"SIM картата е премахната"</string>
    <string name="sim_removed_message" msgid="2333164559970958645">"Няма да имате достъп до мобилната мрежа, докато не рестартирате с поставена валидна SIM карта."</string>
    <string name="sim_done_button" msgid="827949989369963775">"Готово"</string>
    <string name="sim_added_title" msgid="3719670512889674693">"SIM картата е добавена"</string>
    <string name="sim_added_message" msgid="6599945301141050216">"Рестартирайте устройството си, за да осъществите достъп до мобилната мрежа."</string>
    <string name="sim_restart_button" msgid="4722407842815232347">"Рестартиране"</string>
    <string name="install_carrier_app_notification_title" msgid="9056007111024059888">"Активиране на мобилната услуга"</string>
    <string name="install_carrier_app_notification_text" msgid="3346681446158696001">"Изтеглете приложението на оператора, за да активирате новата си SIM карта"</string>
    <string name="install_carrier_app_notification_text_app_name" msgid="1196505084835248137">"Изтеглете приложението <xliff:g id="APP_NAME">%1$s</xliff:g>, за да активирате новата си SIM карта"</string>
    <string name="install_carrier_app_notification_button" msgid="3094206295081900849">"Изтегляне на приложението"</string>
    <string name="carrier_app_notification_title" msgid="8921767385872554621">"Поставена е нова SIM карта"</string>
    <string name="carrier_app_notification_text" msgid="1132487343346050225">"Докоснете, за да я настроите"</string>
    <string name="time_picker_dialog_title" msgid="8349362623068819295">"Задаване на часа"</string>
    <string name="date_picker_dialog_title" msgid="5879450659453782278">"Задаване на дата"</string>
    <string name="date_time_set" msgid="5777075614321087758">"Задаване"</string>
    <string name="date_time_done" msgid="2507683751759308828">"Готово"</string>
    <string name="perms_new_perm_prefix" msgid="8257740710754301407"><font size="12" fgcolor="#ff33b5e5">"НОВО: "</font></string>
    <string name="perms_description_app" msgid="5139836143293299417">"Предоставено от <xliff:g id="APP_NAME">%1$s</xliff:g>."</string>
    <string name="no_permissions" msgid="7283357728219338112">"Не се изискват разрешения"</string>
    <string name="perm_costs_money" msgid="4902470324142151116">"това може да ви струва пари"</string>
    <string name="dlg_ok" msgid="7376953167039865701">"OK"</string>
    <string name="usb_charging_notification_title" msgid="1595122345358177163">"Това устройство се зарежда през USB"</string>
    <string name="usb_supplying_notification_title" msgid="4631045789893086181">"Свързаното устройство се зарежда през USB"</string>
    <string name="usb_mtp_notification_title" msgid="4238227258391151029">"Прехвърлянето на файлове през USB е включено"</string>
    <string name="usb_ptp_notification_title" msgid="5425857879922006878">"Режимът PTP през USB е включен"</string>
    <string name="usb_tether_notification_title" msgid="3716143122035802501">"Тетърингът през USB е включен"</string>
    <string name="usb_midi_notification_title" msgid="5356040379749154805">"Режимът MIDI през USB е включен"</string>
    <string name="usb_accessory_notification_title" msgid="1785694450621427730">"Аксесоарът за USB е свързан"</string>
    <string name="usb_notification_message" msgid="3370903770828407960">"Докоснете за още опции."</string>
    <string name="usb_power_notification_message" msgid="4647527153291917218">"Свързаното устройство се зарежда. Докоснете за още опции."</string>
    <string name="usb_unsupported_audio_accessory_title" msgid="3529881374464628084">"Открит е аналогов аудиоаксесоар"</string>
    <string name="usb_unsupported_audio_accessory_message" msgid="6309553946441565215">"Свързаното устройство не е съвместимо с този телефон. Докоснете, за да научите повече."</string>
    <string name="adb_active_notification_title" msgid="6729044778949189918">"Отстраняване на грешки през USB"</string>
    <string name="adb_active_notification_message" msgid="7463062450474107752">"Докоснете, за да изключите отстраняването на грешки през USB"</string>
    <string name="adb_active_notification_message" product="tv" msgid="8470296818270110396">"Изберете, за да деактивирате отстраняването на грешки през USB."</string>
    <string name="usb_contaminant_detected_title" msgid="7136400633704058349">"Течност или замърсяване в USB порта"</string>
    <string name="usb_contaminant_detected_message" msgid="832337061059487250">"USB портът е деактивиран автоматично. Докоснете, за да научите повече."</string>
    <string name="usb_contaminant_not_detected_title" msgid="4202417484434906086">"Безопасно е да използвате USB порта"</string>
    <string name="usb_contaminant_not_detected_message" msgid="2415791798244545292">"Телефонът вече не открива течности или замърсяване."</string>
    <string name="taking_remote_bugreport_notification_title" msgid="6742483073875060934">"Сигналът за програмна грешка се извлича…"</string>
    <string name="share_remote_bugreport_notification_title" msgid="4987095013583691873">"Да се сподели ли сигналът за програмна грешка?"</string>
    <string name="sharing_remote_bugreport_notification_title" msgid="7572089031496651372">"Сигналът за програмна грешка се споделя…"</string>
    <string name="share_remote_bugreport_notification_message_finished" msgid="6029609949340992866">"Администраторът поиска сигнал за програмна грешка с цел отстраняване на неизправностите на това устройство. Възможно е да бъдат споделени приложения и данни."</string>
    <string name="share_remote_bugreport_action" msgid="6249476773913384948">"СПОДЕЛЯНЕ"</string>
    <string name="decline_remote_bugreport_action" msgid="6230987241608770062">"ОТХВЪРЛЯНЕ"</string>
    <string name="select_input_method" msgid="4653387336791222978">"Избор на метод на въвеждане"</string>
    <string name="show_ime" msgid="2506087537466597099">"Показване на екрана, докато физическата клавиатура е активна"</string>
    <string name="hardware" msgid="194658061510127999">"Показване на вирт. клавиатура"</string>
    <string name="select_keyboard_layout_notification_title" msgid="597189518763083494">"Конфигуриране на физическата клавиатура"</string>
    <string name="select_keyboard_layout_notification_message" msgid="8084622969903004900">"Докоснете, за да изберете език и подредба"</string>
    <string name="fast_scroll_alphabet" msgid="5433275485499039199">" ABCDEFGHIJKLMNOPQRSTUVWXYZ"</string>
    <string name="fast_scroll_numeric_alphabet" msgid="4030170524595123610">" 0123456789ABCDEFGHIJKLMNOPQRSTUVWXYZ"</string>
    <string name="alert_windows_notification_channel_group_name" msgid="1463953341148606396">"Показване върху други приложения"</string>
    <string name="alert_windows_notification_channel_name" msgid="3116610965549449803">"<xliff:g id="NAME">%s</xliff:g> се показва върху други приложения"</string>
    <string name="alert_windows_notification_title" msgid="3697657294867638947">"<xliff:g id="NAME">%s</xliff:g> се показва в/у други прилож."</string>
    <string name="alert_windows_notification_message" msgid="8917232109522912560">"Ако не искате <xliff:g id="NAME">%s</xliff:g> да използва тази функция, докоснете, за да отворите настройките, и я изключете."</string>
    <string name="alert_windows_notification_turn_off_action" msgid="2902891971380544651">"Изключване"</string>
    <string name="ext_media_checking_notification_title" msgid="4411133692439308924">"<xliff:g id="NAME">%s</xliff:g> се проверява…"</string>
    <string name="ext_media_checking_notification_message" msgid="410185170877285434">"Текущото съдържание се преглежда"</string>
    <string name="ext_media_new_notification_title" msgid="1621805083736634077">"Ново хранилище (<xliff:g id="NAME">%s</xliff:g>)"</string>
    <string name="ext_media_new_notification_message" msgid="3673685270558405087">"Докоснете, за да настроите"</string>
    <string name="ext_media_ready_notification_message" msgid="4083398150380114462">"За прехвърляне на снимки и мултимедия"</string>
    <string name="ext_media_unmountable_notification_title" msgid="4179418065210797130">"Проблем с хранилището (<xliff:g id="NAME">%s</xliff:g>)"</string>
    <string name="ext_media_unmountable_notification_message" msgid="4193858924381066522">"Докоснете за коригиране"</string>
    <string name="ext_media_unmountable_notification_message" product="tv" msgid="3941179940297874950">"Носителят (<xliff:g id="NAME">%s</xliff:g>) е повреден. Изберете, за да отстраните проблема."</string>
    <string name="ext_media_unsupported_notification_title" msgid="3797642322958803257">"<xliff:g id="NAME">%s</xliff:g>: Не се поддържа"</string>
    <string name="ext_media_unsupported_notification_message" msgid="6121601473787888589">"Устройството не поддържа този носител (<xliff:g id="NAME">%s</xliff:g>). Докоснете, за да настроите в поддържан формат."</string>
    <string name="ext_media_unsupported_notification_message" product="tv" msgid="3725436899820390906">"Устройството не поддържа този носител (<xliff:g id="NAME">%s</xliff:g>). Изберете, за да настроите в поддържан формат."</string>
    <string name="ext_media_badremoval_notification_title" msgid="3206248947375505416">"<xliff:g id="NAME">%s</xliff:g>: Неочаквано премахване"</string>
    <string name="ext_media_badremoval_notification_message" msgid="8556885808951260574">"Спрете носителя, преди да го премахнете, за да избегнете загубата на съдържание"</string>
    <string name="ext_media_nomedia_notification_title" msgid="6593814191061956856">"Премахнахте <xliff:g id="NAME">%s</xliff:g>"</string>
    <string name="ext_media_nomedia_notification_message" msgid="2110883356419799994">"Някои функции може да не работят правилно. Поставете ново хранилище."</string>
    <string name="ext_media_unmounting_notification_title" msgid="5046532339291216076">"<xliff:g id="NAME">%s</xliff:g> се спира"</string>
    <string name="ext_media_unmounting_notification_message" msgid="1003926904442321115">"Не премахвайте"</string>
    <string name="ext_media_init_action" msgid="7952885510091978278">"Настройване"</string>
    <string name="ext_media_unmount_action" msgid="1121883233103278199">"Изваждане"</string>
    <string name="ext_media_browse_action" msgid="8322172381028546087">"Изследване"</string>
    <string name="ext_media_seamless_action" msgid="6575980560886881233">"Превключване на изхода"</string>
    <string name="ext_media_missing_title" msgid="620980315821543904">"Липсва <xliff:g id="NAME">%s</xliff:g>"</string>
    <string name="ext_media_missing_message" msgid="4012389235250987930">"Поставете отново устройството"</string>
    <string name="ext_media_move_specific_title" msgid="1471100343872375842">"<xliff:g id="NAME">%s</xliff:g> се премества"</string>
    <string name="ext_media_move_title" msgid="1022809140035962662">"Данните се преместват"</string>
    <string name="ext_media_move_success_title" msgid="7863652232242276066">"Прехвърлянето на съдърж. завърши"</string>
    <string name="ext_media_move_success_message" msgid="8939137931961728009">"Съдържанието е преместено в хранилището (<xliff:g id="NAME">%s</xliff:g>)"</string>
    <string name="ext_media_move_failure_title" msgid="1604422634177382092">"Съдърж. не можа да се премести"</string>
    <string name="ext_media_move_failure_message" msgid="7388950499623016135">"Опитайте да преместите съдържанието отново"</string>
    <string name="ext_media_status_removed" msgid="6576172423185918739">"Премахнато"</string>
    <string name="ext_media_status_unmounted" msgid="2551560878416417752">"Извадено"</string>
    <string name="ext_media_status_checking" msgid="6193921557423194949">"Проверява се…"</string>
    <string name="ext_media_status_mounted" msgid="7253821726503179202">"В готовност"</string>
    <string name="ext_media_status_mounted_ro" msgid="8020978752406021015">"Само за четене"</string>
    <string name="ext_media_status_bad_removal" msgid="8395398567890329422">"Премахнато по опасен начин"</string>
    <string name="ext_media_status_unmountable" msgid="805594039236667894">"Повредено"</string>
    <string name="ext_media_status_unsupported" msgid="4691436711745681828">"Не се поддържа"</string>
    <string name="ext_media_status_ejecting" msgid="5463887263101234174">"Изважда се…"</string>
    <string name="ext_media_status_formatting" msgid="1085079556538644861">"Форматира се…"</string>
    <string name="ext_media_status_missing" msgid="5638633895221670766">"Не е поставено"</string>
    <string name="activity_list_empty" msgid="1675388330786841066">"Не бяха намерени съответстващи дейности."</string>
    <string name="permlab_route_media_output" msgid="6243022988998972085">"маршрутизиране на извеждането на мултимедия"</string>
    <string name="permdesc_route_media_output" msgid="4932818749547244346">"Разрешава на приложението да насочва изходящата мултимедия към други външни устройства."</string>
    <string name="permlab_readInstallSessions" msgid="3713753067455750349">"четене на сесии за инсталиране"</string>
    <string name="permdesc_readInstallSessions" msgid="2049771699626019849">"Разрешава на приложението да чете сесии за инсталиране. Това му позволява да вижда подробности за активните инсталирания на пакети."</string>
    <string name="permlab_requestInstallPackages" msgid="5782013576218172577">"заявка на пакети за инсталиране"</string>
    <string name="permdesc_requestInstallPackages" msgid="5740101072486783082">"Разрешава на приложението да заявява инсталиране на пакети."</string>
    <string name="permlab_requestDeletePackages" msgid="1703686454657781242">"заявяване на изтриване на пакети"</string>
    <string name="permdesc_requestDeletePackages" msgid="3406172963097595270">"Разрешава на приложението да заявява изтриване на пакети."</string>
    <string name="permlab_requestIgnoreBatteryOptimizations" msgid="8021256345643918264">"искане за пренебрегване на оптимизациите на батерията"</string>
    <string name="permdesc_requestIgnoreBatteryOptimizations" msgid="8359147856007447638">"Разрешава на дадено приложение да иска разрешение за пренебрегване на свързаните с него оптимизации на батерията."</string>
    <string name="tutorial_double_tap_to_zoom_message_short" msgid="1311810005957319690">"Докоснете двукратно за управление на промяната на мащаба"</string>
    <string name="gadget_host_error_inflating" msgid="4882004314906466162">"Приспособлението не можа да бъде добавено."</string>
    <string name="ime_action_go" msgid="8320845651737369027">"Старт"</string>
    <string name="ime_action_search" msgid="658110271822807811">"Търсене"</string>
    <string name="ime_action_send" msgid="2316166556349314424">"Изпращане"</string>
    <string name="ime_action_next" msgid="3138843904009813834">"Напред"</string>
    <string name="ime_action_done" msgid="8971516117910934605">"Готово"</string>
    <string name="ime_action_previous" msgid="1443550039250105948">"Пред."</string>
    <string name="ime_action_default" msgid="2840921885558045721">"Изпълнение"</string>
    <string name="dial_number_using" msgid="5789176425167573586">"Набиране\nс използване на <xliff:g id="NUMBER">%s</xliff:g>"</string>
    <string name="create_contact_using" msgid="4947405226788104538">"Създаване на контакт\nс използване на <xliff:g id="NUMBER">%s</xliff:g>"</string>
    <string name="grant_credentials_permission_message_header" msgid="2106103817937859662">"Следните едно или повече приложения искат разрешение за достъп до профила ви сега и в бъдеще."</string>
    <string name="grant_credentials_permission_message_footer" msgid="3125211343379376561">"Разрешавате ли тази заявка?"</string>
    <string name="grant_permissions_header_text" msgid="6874497408201826708">"Заявка за достъп"</string>
    <string name="allow" msgid="7225948811296386551">"Разрешаване"</string>
    <string name="deny" msgid="2081879885755434506">"Отказване"</string>
    <string name="permission_request_notification_title" msgid="6486759795926237907">"Иска се разрешение"</string>
    <string name="permission_request_notification_with_subtitle" msgid="8530393139639560189">"Иска се разрешение\nза профила <xliff:g id="ACCOUNT">%s</xliff:g>."</string>
    <string name="forward_intent_to_owner" msgid="1207197447013960896">"Използвате това приложение извън служебния си потребителски профил"</string>
    <string name="forward_intent_to_work" msgid="621480743856004612">"Използвате това приложение в служебния си потребителски профил"</string>
    <string name="input_method_binding_label" msgid="1283557179944992649">"Метод на въвеждане"</string>
    <string name="sync_binding_label" msgid="3687969138375092423">"Синхронизиране"</string>
    <string name="accessibility_binding_label" msgid="4148120742096474641">"Достъпност"</string>
    <string name="wallpaper_binding_label" msgid="1240087844304687662">"Тапет"</string>
    <string name="chooser_wallpaper" msgid="7873476199295190279">"Промяна на тапета"</string>
    <string name="notification_listener_binding_label" msgid="2014162835481906429">"Слушател на известия"</string>
    <string name="vr_listener_binding_label" msgid="4316591939343607306">"Приемател за VR"</string>
    <string name="condition_provider_service_binding_label" msgid="1321343352906524564">"Доставчик на условия"</string>
    <string name="notification_ranker_binding_label" msgid="774540592299064747">"Услуга за класифициране на известията"</string>
    <string name="vpn_title" msgid="19615213552042827">"VPN е активирана"</string>
    <string name="vpn_title_long" msgid="6400714798049252294">"VPN е активирана от <xliff:g id="APP">%s</xliff:g>"</string>
    <string name="vpn_text" msgid="1610714069627824309">"Докоснете за управление на мрежата."</string>
    <string name="vpn_text_long" msgid="4907843483284977618">"Свързана с/ъс <xliff:g id="SESSION">%s</xliff:g>. Докоснете, за да управлявате мрежата."</string>
    <string name="vpn_lockdown_connecting" msgid="6443438964440960745">"Установява се връзка с винаги включената виртуална частна мрежа (VPN)…"</string>
    <string name="vpn_lockdown_connected" msgid="8202679674819213931">"Установена е връзка с винаги включената виртуална частна мрежа (VPN)"</string>
    <string name="vpn_lockdown_disconnected" msgid="735805531187559719">"Връзката с винаги включената VPN е прекратена"</string>
    <string name="vpn_lockdown_error" msgid="3133844445659711681">"Не можа да се установи връзка с винаги включената VPN"</string>
    <string name="vpn_lockdown_config" msgid="8151951501116759194">"Промяна на настройките за мрежата или VPN"</string>
    <string name="upload_file" msgid="2897957172366730416">"Избор на файл"</string>
    <string name="no_file_chosen" msgid="6363648562170759465">"Няма избран файл"</string>
    <string name="reset" msgid="2448168080964209908">"Повторно задаване"</string>
    <string name="submit" msgid="1602335572089911941">"Изпращане"</string>
    <string name="car_mode_disable_notification_title" msgid="5704265646471239078">"Приложението за шофиране е включено"</string>
    <string name="car_mode_disable_notification_message" msgid="7647248420931129377">"Докоснете, за да излезете от приложението за шофиране."</string>
    <string name="tethered_notification_title" msgid="3146694234398202601">"Има активна споделена връзка или безжична точка за достъп"</string>
    <string name="tethered_notification_message" msgid="2113628520792055377">"Докоснете, за да настроите."</string>
    <string name="disable_tether_notification_title" msgid="7526977944111313195">"Функцията за тетъринг е деактивирана"</string>
    <string name="disable_tether_notification_message" msgid="2913366428516852495">"Свържете се с администратора си за подробности"</string>
    <string name="back_button_label" msgid="2300470004503343439">"Назад"</string>
    <string name="next_button_label" msgid="1080555104677992408">"Напред"</string>
    <string name="skip_button_label" msgid="1275362299471631819">"Пропускане"</string>
    <string name="no_matches" msgid="8129421908915840737">"Няма съответствия"</string>
    <string name="find_on_page" msgid="1946799233822820384">"Намиране в страницата"</string>
    <plurals name="matches_found" formatted="false" msgid="1210884353962081884">
      <item quantity="other"><xliff:g id="INDEX">%d</xliff:g> от <xliff:g id="TOTAL">%d</xliff:g></item>
      <item quantity="one">1 игра</item>
    </plurals>
    <string name="action_mode_done" msgid="7217581640461922289">"Готово"</string>
    <string name="progress_erasing" msgid="2569962663843586562">"Споделеното хранилище се изтрива…"</string>
    <string name="share" msgid="1778686618230011964">"Споделяне"</string>
    <string name="find" msgid="4808270900322985960">"Намиране"</string>
    <string name="websearch" msgid="4337157977400211589">"Уеб търсене"</string>
    <string name="find_next" msgid="5742124618942193978">"Търсене на следващото"</string>
    <string name="find_previous" msgid="2196723669388360506">"Търсене на предишното"</string>
    <string name="gpsNotifTicker" msgid="5622683912616496172">"Заявка за местоположение от <xliff:g id="NAME">%s</xliff:g>"</string>
    <string name="gpsNotifTitle" msgid="5446858717157416839">"Заявка за местоположение"</string>
    <string name="gpsNotifMessage" msgid="1374718023224000702">"Заявено от <xliff:g id="NAME">%1$s</xliff:g> (<xliff:g id="SERVICE">%2$s</xliff:g>)"</string>
    <string name="gpsVerifYes" msgid="2346566072867213563">"Да"</string>
    <string name="gpsVerifNo" msgid="1146564937346454865">"Не"</string>
    <string name="sync_too_many_deletes" msgid="5296321850662746890">"Лимитът за изтриване бе надхвърлен"</string>
    <string name="sync_too_many_deletes_desc" msgid="496551671008694245">"Има <xliff:g id="NUMBER_OF_DELETED_ITEMS">%1$d</xliff:g> изтрити елемента за <xliff:g id="TYPE_OF_SYNC">%2$s</xliff:g>, профил <xliff:g id="ACCOUNT_NAME">%3$s</xliff:g>. Какво искате да направите?"</string>
    <string name="sync_really_delete" msgid="2572600103122596243">"Изтриване на елементите"</string>
    <string name="sync_undo_deletes" msgid="2941317360600338602">"Отмяна на изтриванията"</string>
    <string name="sync_do_nothing" msgid="3743764740430821845">"Да не се прави нищо засега"</string>
    <string name="choose_account_label" msgid="5655203089746423927">"Избор на профил"</string>
    <string name="add_account_label" msgid="2935267344849993553">"Добавяне на профил"</string>
    <string name="add_account_button_label" msgid="3611982894853435874">"Добавяне на профил"</string>
    <string name="number_picker_increment_button" msgid="2412072272832284313">"Увеличаване"</string>
    <string name="number_picker_decrement_button" msgid="476050778386779067">"Намаляване"</string>
    <string name="number_picker_increment_scroll_mode" msgid="5259126567490114216">"Докоснете <xliff:g id="VALUE">%s</xliff:g> път/и и задръжте."</string>
    <string name="number_picker_increment_scroll_action" msgid="9101473045891835490">"Плъзнете нагоре за увеличаване и надолу за намаляване."</string>
    <string name="time_picker_increment_minute_button" msgid="8865885114028614321">"Увеличаване на минутите"</string>
    <string name="time_picker_decrement_minute_button" msgid="6246834937080684791">"Намаляване на минутите"</string>
    <string name="time_picker_increment_hour_button" msgid="3652056055810223139">"Увеличаване на часовете"</string>
    <string name="time_picker_decrement_hour_button" msgid="1377479863429214792">"Намаляване на часовете"</string>
    <string name="time_picker_increment_set_pm_button" msgid="4147590696151230863">"Задаване на PM"</string>
    <string name="time_picker_decrement_set_am_button" msgid="8302140353539486752">"Задаване на AM"</string>
    <string name="date_picker_increment_month_button" msgid="5369998479067934110">"Увеличаване на месеците"</string>
    <string name="date_picker_decrement_month_button" msgid="1832698995541726019">"Намаляване на месеците"</string>
    <string name="date_picker_increment_day_button" msgid="7130465412308173903">"Увеличаване на дните"</string>
    <string name="date_picker_decrement_day_button" msgid="4131881521818750031">"Намаляване на дните"</string>
    <string name="date_picker_increment_year_button" msgid="6318697384310808899">"Увеличаване на годините"</string>
    <string name="date_picker_decrement_year_button" msgid="4482021813491121717">"Намаляване на годините"</string>
    <string name="date_picker_prev_month_button" msgid="2858244643992056505">"Предишен месец"</string>
    <string name="date_picker_next_month_button" msgid="5559507736887605055">"Следващ месец"</string>
    <string name="keyboardview_keycode_alt" msgid="4856868820040051939">"Alt"</string>
    <string name="keyboardview_keycode_cancel" msgid="1203984017245783244">"Отказ"</string>
    <string name="keyboardview_keycode_delete" msgid="3337914833206635744">"Изтриване"</string>
    <string name="keyboardview_keycode_done" msgid="1992571118466679775">"Готово"</string>
    <string name="keyboardview_keycode_mode_change" msgid="4547387741906537519">"Промяна на режима"</string>
    <string name="keyboardview_keycode_shift" msgid="2270748814315147690">"Shift"</string>
    <string name="keyboardview_keycode_enter" msgid="2985864015076059467">"Enter"</string>
    <string name="activitychooserview_choose_application" msgid="2125168057199941199">"Изберете приложение"</string>
    <string name="activitychooserview_choose_application_error" msgid="8624618365481126668">"<xliff:g id="APPLICATION_NAME">%s</xliff:g> не можа да се стартира"</string>
    <string name="shareactionprovider_share_with" msgid="806688056141131819">"Споделяне със"</string>
    <string name="shareactionprovider_share_with_application" msgid="5627411384638389738">"Споделяне със: <xliff:g id="APPLICATION_NAME">%s</xliff:g>"</string>
    <string name="content_description_sliding_handle" msgid="415975056159262248">"Плъзгаща се дръжка. Докоснете и задръжте."</string>
    <string name="description_target_unlock_tablet" msgid="3833195335629795055">"Прокарайте пръст, за да отключите."</string>
    <string name="action_bar_home_description" msgid="5293600496601490216">"Придвижване към „Начало“"</string>
    <string name="action_bar_up_description" msgid="2237496562952152589">"Придвижване нагоре"</string>
    <string name="action_menu_overflow_description" msgid="2295659037509008453">"Още опции"</string>
    <string name="action_bar_home_description_format" msgid="7965984360903693903">"„%1$s“ – %2$s"</string>
    <string name="action_bar_home_subtitle_description_format" msgid="6985546530471780727">"„%1$s“, „%2$s“ – %3$s"</string>
    <string name="storage_internal" msgid="3570990907910199483">"Вътрешно споделено хранилище"</string>
    <string name="storage_sd_card" msgid="3282948861378286745">"SD карта"</string>
    <string name="storage_sd_card_label" msgid="6347111320774379257">"SD карта от <xliff:g id="MANUFACTURER">%s</xliff:g>"</string>
    <string name="storage_usb_drive" msgid="6261899683292244209">"USB устройство"</string>
    <string name="storage_usb_drive_label" msgid="4501418548927759953">"USB устройство от <xliff:g id="MANUFACTURER">%s</xliff:g>"</string>
    <string name="storage_usb" msgid="3017954059538517278">"USB хранилище"</string>
    <string name="extract_edit_menu_button" msgid="8940478730496610137">"Редактиране"</string>
    <string name="data_usage_warning_title" msgid="6499834033204801605">"Предупреждение за данните"</string>
    <string name="data_usage_warning_body" msgid="7340198905103751676">"Използвахте <xliff:g id="APP">%s</xliff:g> от данните"</string>
    <string name="data_usage_mobile_limit_title" msgid="6561099244084267376">"Моб. данни: Лимитът е достигнат"</string>
    <string name="data_usage_wifi_limit_title" msgid="5803363779034792676">"Достигнат лимит за Wi-Fi данните"</string>
    <string name="data_usage_limit_body" msgid="2908179506560812973">"Преносът на данни е поставен на пауза за остатъка от цикъла ви"</string>
    <string name="data_usage_mobile_limit_snoozed_title" msgid="3171402244827034372">"Над лимита ви за мобилни данни"</string>
    <string name="data_usage_wifi_limit_snoozed_title" msgid="3547771791046344188">"Над лимита ви за данни през Wi-Fi"</string>
    <string name="data_usage_limit_snoozed_body" msgid="1671222777207603301">"Надхвърлихте зададения от вас лимит с/ъс <xliff:g id="SIZE">%s</xliff:g>"</string>
    <string name="data_usage_restricted_title" msgid="5965157361036321914">"Ограничени данни на заден план"</string>
    <string name="data_usage_restricted_body" msgid="469866376337242726">"Докоснете и премахнете огранич."</string>
    <string name="data_usage_rapid_title" msgid="1809795402975261331">"Голям пренос на мобилни данни"</string>
    <string name="data_usage_rapid_body" msgid="6897825788682442715">"Приложенията ви са използвали повече данни от обикновено"</string>
    <string name="data_usage_rapid_app_body" msgid="5396680996784142544">"Приложението <xliff:g id="APP">%s</xliff:g> е използвало повече данни от обикновено"</string>
    <string name="ssl_certificate" msgid="6510040486049237639">"Сертификат за сигурност"</string>
    <string name="ssl_certificate_is_valid" msgid="6825263250774569373">"Този сертификат е валиден."</string>
    <string name="issued_to" msgid="454239480274921032">"Издаден на:"</string>
    <string name="common_name" msgid="2233209299434172646">"Общо име:"</string>
    <string name="org_name" msgid="6973561190762085236">"Организация:"</string>
    <string name="org_unit" msgid="7265981890422070383">"Организационна единица:"</string>
    <string name="issued_by" msgid="2647584988057481566">"Издаден от:"</string>
    <string name="validity_period" msgid="8818886137545983110">"Валидност:"</string>
    <string name="issued_on" msgid="5895017404361397232">"Издаден на:"</string>
    <string name="expires_on" msgid="3676242949915959821">"Изтича на:"</string>
    <string name="serial_number" msgid="758814067660862493">"Сериен номер:"</string>
    <string name="fingerprints" msgid="4516019619850763049">"Пръстови отпечатъци:"</string>
    <string name="sha256_fingerprint" msgid="4391271286477279263">"Пръстов отпечатък SHA-256:"</string>
    <string name="sha1_fingerprint" msgid="7930330235269404581">"Пръстов отпечатък SHA-1:"</string>
    <string name="activity_chooser_view_see_all" msgid="4292569383976636200">"Вижте всички"</string>
    <string name="activity_chooser_view_dialog_title_default" msgid="4710013864974040615">"Избор на активност"</string>
    <string name="share_action_provider_share_with" msgid="5247684435979149216">"Споделяне със:"</string>
    <string name="sending" msgid="3245653681008218030">"Изпраща се..."</string>
    <string name="launchBrowserDefault" msgid="2057951947297614725">"Да се стартира ли браузърът?"</string>
    <string name="SetupCallDefault" msgid="5834948469253758575">"Да се приеме ли обаждането?"</string>
    <string name="activity_resolver_use_always" msgid="8017770747801494933">"Винаги"</string>
    <string name="activity_resolver_use_once" msgid="2404644797149173758">"Само веднъж"</string>
    <string name="activity_resolver_app_settings" msgid="8965806928986509855">"Настройки"</string>
    <string name="activity_resolver_work_profiles_support" msgid="185598180676883455">"%1$s не поддържа служебен потребителски профил"</string>
    <string name="default_audio_route_name" product="tablet" msgid="4617053898167127471">"Таблет"</string>
    <string name="default_audio_route_name" product="tv" msgid="9158088547603019321">"Телевизор"</string>
    <string name="default_audio_route_name" product="default" msgid="4239291273420140123">"Телефон"</string>
    <string name="default_audio_route_name_dock_speakers" msgid="6240602982276591864">"Докинг станц.: Високогов."</string>
    <string name="default_audio_route_name_hdmi" msgid="1486254205617081251">"HDMI"</string>
    <string name="default_audio_route_name_headphones" msgid="8119971843803439110">"Слушалки"</string>
    <string name="default_audio_route_name_usb" msgid="1234984851352637769">"USB"</string>
    <string name="default_audio_route_category_name" msgid="3722811174003886946">"Система"</string>
    <string name="bluetooth_a2dp_audio_route_name" msgid="8575624030406771015">"Звук през Bluetooth"</string>
    <string name="wireless_display_route_description" msgid="9070346425023979651">"Безжичен дисплей"</string>
    <string name="media_route_button_content_description" msgid="591703006349356016">"Предаване"</string>
    <string name="media_route_chooser_title" msgid="1751618554539087622">"Свързване с устройство"</string>
    <string name="media_route_chooser_title_for_remote_display" msgid="3395541745872017583">"Екран за предаване към устройството"</string>
    <string name="media_route_chooser_searching" msgid="4776236202610828706">"Търсят се устройства…"</string>
    <string name="media_route_chooser_extended_settings" msgid="87015534236701604">"Настройки"</string>
    <string name="media_route_controller_disconnect" msgid="8966120286374158649">"Прекратяване на връзката"</string>
    <string name="media_route_status_scanning" msgid="7279908761758293783">"Сканира се..."</string>
    <string name="media_route_status_connecting" msgid="6422571716007825440">"Установява се връзка..."</string>
    <string name="media_route_status_available" msgid="6983258067194649391">"Налице"</string>
    <string name="media_route_status_not_available" msgid="6739899962681886401">"Не е налице"</string>
    <string name="media_route_status_in_use" msgid="4533786031090198063">"Използва се"</string>
    <string name="display_manager_built_in_display_name" msgid="2583134294292563941">"Вграден екран"</string>
    <string name="display_manager_hdmi_display_name" msgid="1555264559227470109">"Екран „HDMI“"</string>
    <string name="display_manager_overlay_display_name" msgid="5142365982271620716">"Наслагване №<xliff:g id="ID">%1$d</xliff:g>"</string>
    <string name="display_manager_overlay_display_title" msgid="652124517672257172">"„<xliff:g id="NAME">%1$s</xliff:g>“: <xliff:g id="WIDTH">%2$d</xliff:g> x <xliff:g id="HEIGHT">%3$d</xliff:g>, <xliff:g id="DPI">%4$d</xliff:g> dpi"</string>
    <string name="display_manager_overlay_display_secure_suffix" msgid="6022119702628572080">", защитено"</string>
    <string name="activity_starter_block_bg_activity_starts_permissive" msgid="5692097903712956720">"Стартирането на активност на заден план от <xliff:g id="PACKAGENAME">%1$s</xliff:g> ще бъде блокирано в бъдещите компилации под Q. Вижте go/q-bg-block."</string>
    <string name="activity_starter_block_bg_activity_starts_enforcing" msgid="8299522481076404353">"Стартирането на активност на заден план от <xliff:g id="PACKAGENAME">%1$s</xliff:g> е блокирано. Вижте go/q-bg-block."</string>
    <string name="kg_forgot_pattern_button_text" msgid="8852021467868220608">"Забравена фигура"</string>
    <string name="kg_wrong_pattern" msgid="1850806070801358830">"Грешна фигура"</string>
    <string name="kg_wrong_password" msgid="2333281762128113157">"Грешна парола"</string>
    <string name="kg_wrong_pin" msgid="1131306510833563801">"Грешен ПИН код"</string>
    <plurals name="kg_too_many_failed_attempts_countdown" formatted="false" msgid="8790651267324125694">
      <item quantity="other">Опитайте отново след <xliff:g id="NUMBER">%d</xliff:g> секунди.</item>
      <item quantity="one">Опитайте отново след 1 секунда.</item>
    </plurals>
    <string name="kg_pattern_instructions" msgid="398978611683075868">"Начертайте фигурата си"</string>
    <string name="kg_sim_pin_instructions" msgid="2319508550934557331">"Въведете ПИН кода за SIM картата"</string>
    <string name="kg_pin_instructions" msgid="2377242233495111557">"Въведете ПИН код"</string>
    <string name="kg_password_instructions" msgid="5753646556186936819">"Въведете паролата"</string>
    <string name="kg_puk_enter_puk_hint" msgid="453227143861735537">"SIM картата вече е деактивирана. Въведете PUK кода, за да продължите. Свържете се с оператора за подробности."</string>
    <string name="kg_puk_enter_pin_hint" msgid="7871604527429602024">"Въведете желания ПИН код"</string>
    <string name="kg_enter_confirm_pin_hint" msgid="325676184762529976">"Потвърдете желания ПИН код"</string>
    <string name="kg_sim_unlock_progress_dialog_message" msgid="8950398016976865762">"SIM картата се отключва…"</string>
    <string name="kg_password_wrong_pin_code" msgid="1139324887413846912">"Неправилен ПИН код."</string>
    <string name="kg_invalid_sim_pin_hint" msgid="8795159358110620001">"Въведете ПИН код с четири до осем цифри."</string>
    <string name="kg_invalid_sim_puk_hint" msgid="6025069204539532000">"PUK кодът трябва да е с осем цифри."</string>
    <string name="kg_invalid_puk" msgid="3638289409676051243">"Въведете отново правилния PUK код. Многократните опити ще деактивират за постоянно SIM картата."</string>
    <string name="kg_invalid_confirm_pin_hint" product="default" msgid="7003469261464593516">"ПИН кодовете не съвпадат"</string>
    <string name="kg_login_too_many_attempts" msgid="6486842094005698475">"Опитите за фигурата са твърде много"</string>
    <string name="kg_login_instructions" msgid="1100551261265506448">"За да отключите, влезте с профила си в Google."</string>
    <string name="kg_login_username_hint" msgid="5718534272070920364">"Потребителско име (имейл)"</string>
    <string name="kg_login_password_hint" msgid="9057289103827298549">"Парола"</string>
    <string name="kg_login_submit_button" msgid="5355904582674054702">"Вход"</string>
    <string name="kg_login_invalid_input" msgid="5754664119319872197">"Невалидно потребителско име или парола."</string>
    <string name="kg_login_account_recovery_hint" msgid="5690709132841752974">"Забравили сте потребителското име или паролата си?\nПосетете "<b>"google.com/accounts/recovery"</b>"."</string>
    <string name="kg_login_checking_password" msgid="1052685197710252395">"Профилът се проверява…"</string>
    <string name="kg_too_many_failed_pin_attempts_dialog_message" msgid="8276745642049502550">"Въведохте неправилно ПИН кода си <xliff:g id="NUMBER_0">%1$d</xliff:g> пъти. \n\nОпитайте отново след <xliff:g id="NUMBER_1">%2$d</xliff:g> секунди."</string>
    <string name="kg_too_many_failed_password_attempts_dialog_message" msgid="7813713389422226531">"Въведохте неправилно паролата си <xliff:g id="NUMBER_0">%1$d</xliff:g> пъти. \n\nОпитайте отново след <xliff:g id="NUMBER_1">%2$d</xliff:g> секунди."</string>
    <string name="kg_too_many_failed_pattern_attempts_dialog_message" msgid="74089475965050805">"Начертахте неправилно фигурата си за отключване <xliff:g id="NUMBER_0">%1$d</xliff:g> пъти. \n\nОпитайте отново след <xliff:g id="NUMBER_1">%2$d</xliff:g> секунди."</string>
    <string name="kg_failed_attempts_almost_at_wipe" product="tablet" msgid="1575557200627128949">"Направихте опит да отключите неправилно таблета <xliff:g id="NUMBER_0">%1$d</xliff:g> пъти. След още <xliff:g id="NUMBER_1">%2$d</xliff:g> неуспешни опита ще бъдат възстановени стандартните му фабрични настройки и всички потребителски данни ще бъдат заличени."</string>
    <string name="kg_failed_attempts_almost_at_wipe" product="tv" msgid="5621231220154419413">"Опитахте да отключите телевизора <xliff:g id="NUMBER_0">%1$d</xliff:g> пъти. След още <xliff:g id="NUMBER_1">%2$d</xliff:g> неуспешни опита ще бъдат възстановени фабричните му настройки и всички потребителски данни ще бъдат заличени."</string>
    <string name="kg_failed_attempts_almost_at_wipe" product="default" msgid="4051015943038199910">"Направихте опит да отключите неправилно телефона <xliff:g id="NUMBER_0">%1$d</xliff:g> пъти. След още <xliff:g id="NUMBER_1">%2$d</xliff:g> неуспешни опита ще бъдат възстановени стандартните му фабрични настройки и всички потребителски данни ще бъдат заличени."</string>
    <string name="kg_failed_attempts_now_wiping" product="tablet" msgid="2072996269148483637">"Направихте опит да отключите неправилно таблета <xliff:g id="NUMBER">%d</xliff:g> пъти. Сега ще бъдат възстановени стандартните му фабрични настройки."</string>
    <string name="kg_failed_attempts_now_wiping" product="tv" msgid="4987878286750741463">"Направихте <xliff:g id="NUMBER">%d</xliff:g> неуспешни опита за отключване на телевизора. Сега ще бъдат възстановени фабричните му настройки."</string>
    <string name="kg_failed_attempts_now_wiping" product="default" msgid="4817627474419471518">"Направихте опит да отключите неправилно телефона <xliff:g id="NUMBER">%d</xliff:g> пъти. Сега ще бъдат възстановени стандартните му фабрични настройки."</string>
    <string name="kg_failed_attempts_almost_at_login" product="tablet" msgid="3253575572118914370">"Начертахте неправилно фигурата си за отключване <xliff:g id="NUMBER_0">%1$d</xliff:g> пъти. След още <xliff:g id="NUMBER_1">%2$d</xliff:g> неуспешни опита ще бъдете помолени да отключите таблета посредством имейл адрес.\n\n Опитайте отново след <xliff:g id="NUMBER_2">%3$d</xliff:g> секунди."</string>
    <string name="kg_failed_attempts_almost_at_login" product="tv" msgid="4224651132862313471">"Неправилно начертахте фигурата си за отключване <xliff:g id="NUMBER_0">%1$d</xliff:g> пъти. След още <xliff:g id="NUMBER_1">%2$d</xliff:g> неуспешни опита ще бъдете помолени да отключите телевизора си посредством имейл адрес.\n\n Опитайте отново след <xliff:g id="NUMBER_2">%3$d</xliff:g> секунди."</string>
    <string name="kg_failed_attempts_almost_at_login" product="default" msgid="1437638152015574839">"Начертахте неправилно фигурата си за отключване <xliff:g id="NUMBER_0">%1$d</xliff:g> пъти. След още <xliff:g id="NUMBER_1">%2$d</xliff:g> неуспешни опита ще бъдете помолени да отключите телефона посредством имейл адрес.\n\n Опитайте отново след <xliff:g id="NUMBER_2">%3$d</xliff:g> секунди."</string>
    <string name="kg_text_message_separator" product="default" msgid="4160700433287233771">" – "</string>
    <string name="kg_reordering_delete_drop_target_text" msgid="7899202978204438708">"Премахване"</string>
    <string name="safe_media_volume_warning" product="default" msgid="2276318909314492312">"Да се увеличи ли силата на звука над препоръчителното ниво?\n\nПродължителното слушане при висока сила на звука може да увреди слуха ви."</string>
    <string name="accessibility_shortcut_warning_dialog_title" msgid="8404780875025725199">"Искате ли да използвате пряк път към функцията за достъпност?"</string>
    <string name="accessibility_shortcut_toogle_warning" msgid="7256507885737444807">"Когато прекият път е включен, можете да стартирате дадена функция за достъпност, като натиснете двата бутона за промяна на силата на звука и ги задържите 3 секунди.\n\n Текущата функция за достъпност е:\n <xliff:g id="SERVICE_NAME">%1$s</xliff:g>\n\n Можете да промените функцията от „Настройки“ &gt; „Достъпност“."</string>
    <string name="disable_accessibility_shortcut" msgid="627625354248453445">"Изключване на прекия път"</string>
    <string name="leave_accessibility_shortcut_on" msgid="7653111894438512680">"Използване на пряк път"</string>
    <string name="color_inversion_feature_name" msgid="4231186527799958644">"Инвертиране на цветовете"</string>
    <string name="color_correction_feature_name" msgid="6779391426096954933">"Коригиране на цветовете"</string>
    <string name="accessibility_shortcut_enabling_service" msgid="7771852911861522636">"Прекият път за достъпност включи <xliff:g id="SERVICE_NAME">%1$s</xliff:g>"</string>
    <string name="accessibility_shortcut_disabling_service" msgid="2747243438223109821">"Прекият път за достъпност изключи <xliff:g id="SERVICE_NAME">%1$s</xliff:g>"</string>
    <string name="accessibility_shortcut_spoken_feedback" msgid="8376923232350078434">"За да използвате <xliff:g id="SERVICE_NAME">%1$s</xliff:g>, натиснете двата бутона за силата на звука и ги задръжте за 3 секунди"</string>
    <string name="accessibility_button_prompt_text" msgid="4234556536456854251">"Изберете функция, която да използвате, когато докоснете бутона за достъпност:"</string>
    <string name="accessibility_button_instructional_text" msgid="6942300463612999993">"За да промените функции, докоснете и задръжте бутона за достъпност."</string>
    <string name="accessibility_magnification_chooser_text" msgid="1227146738764986237">"Ниво на мащаба"</string>
    <string name="user_switched" msgid="3768006783166984410">"Текущ потребител <xliff:g id="NAME">%1$s</xliff:g>."</string>
    <string name="user_switching_message" msgid="2871009331809089783">"Превключва се към <xliff:g id="NAME">%1$s</xliff:g>…"</string>
    <string name="user_logging_out_message" msgid="8939524935808875155">"<xliff:g id="NAME">%1$s</xliff:g> излиза…"</string>
    <string name="owner_name" msgid="2716755460376028154">"собственик"</string>
    <string name="error_message_title" msgid="4510373083082500195">"Грешка"</string>
    <string name="error_message_change_not_allowed" msgid="1238035947357923497">"Тази промяна не е разрешена от администратора ви"</string>
    <string name="app_not_found" msgid="3429141853498927379">"Няма намерено приложение за извършване на това действие"</string>
    <string name="revoke" msgid="5404479185228271586">"Отмяна"</string>
    <string name="mediasize_iso_a0" msgid="1994474252931294172">"ISO A0"</string>
    <string name="mediasize_iso_a1" msgid="3333060421529791786">"ISO A1"</string>
    <string name="mediasize_iso_a2" msgid="3097535991925798280">"ISO A2"</string>
    <string name="mediasize_iso_a3" msgid="3023213259314236123">"ISO A3"</string>
    <string name="mediasize_iso_a4" msgid="231745325296873764">"ISO A4"</string>
    <string name="mediasize_iso_a5" msgid="3484327407340865411">"ISO A5"</string>
    <string name="mediasize_iso_a6" msgid="4861908487129577530">"ISO A6"</string>
    <string name="mediasize_iso_a7" msgid="5890208588072936130">"ISO A7"</string>
    <string name="mediasize_iso_a8" msgid="4319425041085816612">"ISO A8"</string>
    <string name="mediasize_iso_a9" msgid="4882220529506432008">"ISO A9"</string>
    <string name="mediasize_iso_a10" msgid="2382866026365359391">"ISO A10"</string>
    <string name="mediasize_iso_b0" msgid="3651827147402009675">"ISO B0"</string>
    <string name="mediasize_iso_b1" msgid="6072859628278739957">"ISO B1"</string>
    <string name="mediasize_iso_b2" msgid="1348731852150380378">"ISO B2"</string>
    <string name="mediasize_iso_b3" msgid="2612510181259261379">"ISO B3"</string>
    <string name="mediasize_iso_b4" msgid="695151378838115434">"ISO B4"</string>
    <string name="mediasize_iso_b5" msgid="4863754285582212487">"ISO B5"</string>
    <string name="mediasize_iso_b6" msgid="5305816292139647241">"ISO B6"</string>
    <string name="mediasize_iso_b7" msgid="531673542602786624">"ISO B7"</string>
    <string name="mediasize_iso_b8" msgid="9164474595708850034">"ISO B8"</string>
    <string name="mediasize_iso_b9" msgid="282102976764774160">"ISO B9"</string>
    <string name="mediasize_iso_b10" msgid="4517141714407898976">"ISO B10"</string>
    <string name="mediasize_iso_c0" msgid="3103521357901591100">"ISO C0"</string>
    <string name="mediasize_iso_c1" msgid="1231954105985048595">"ISO C1"</string>
    <string name="mediasize_iso_c2" msgid="927702816980087462">"ISO C2"</string>
    <string name="mediasize_iso_c3" msgid="835154173518304159">"ISO C3"</string>
    <string name="mediasize_iso_c4" msgid="5095951985108194011">"ISO C4"</string>
    <string name="mediasize_iso_c5" msgid="1985397450332305739">"ISO C5"</string>
    <string name="mediasize_iso_c6" msgid="8147421924174693013">"ISO C6"</string>
    <string name="mediasize_iso_c7" msgid="8993994925276122950">"ISO C7"</string>
    <string name="mediasize_iso_c8" msgid="6871178104139598957">"ISO C8"</string>
    <string name="mediasize_iso_c9" msgid="7983532635227561362">"ISO C9"</string>
    <string name="mediasize_iso_c10" msgid="5040764293406765584">"ISO C10"</string>
    <string name="mediasize_na_letter" msgid="2841414839888344296">"Letter"</string>
    <string name="mediasize_na_gvrnmt_letter" msgid="5295836838862962809">"Government Letter"</string>
    <string name="mediasize_na_legal" msgid="8621364037680465666">"Legal"</string>
    <string name="mediasize_na_junior_legal" msgid="3309324162155085904">"Junior Legal"</string>
    <string name="mediasize_na_ledger" msgid="5567030340509075333">"Ledger"</string>
    <string name="mediasize_na_tabloid" msgid="4571735038501661757">"Tabloid"</string>
    <string name="mediasize_na_index_3x5" msgid="5182901917818625126">"Index Card 3x5"</string>
    <string name="mediasize_na_index_4x6" msgid="7687620625422312396">"Index Card 4x6"</string>
    <string name="mediasize_na_index_5x8" msgid="8834215284646872800">"Index Card 5x8"</string>
    <string name="mediasize_na_monarch" msgid="213639906956550754">"Monarch"</string>
    <string name="mediasize_na_quarto" msgid="835778493593023223">"Quarto"</string>
    <string name="mediasize_na_foolscap" msgid="1573911237983677138">"Foolscap"</string>
    <string name="mediasize_chinese_roc_8k" msgid="3626855847189438896">"ROC 8K"</string>
    <string name="mediasize_chinese_roc_16k" msgid="9182191577022943355">"ROC 16K"</string>
    <string name="mediasize_chinese_prc_1" msgid="4793232644980170500">"PRC 1"</string>
    <string name="mediasize_chinese_prc_2" msgid="5404109730975720670">"PRC 2"</string>
    <string name="mediasize_chinese_prc_3" msgid="1335092253339363526">"PRC 3"</string>
    <string name="mediasize_chinese_prc_4" msgid="9167997800486569834">"PRC 4"</string>
    <string name="mediasize_chinese_prc_5" msgid="845875168823541497">"PRC 5"</string>
    <string name="mediasize_chinese_prc_6" msgid="3220325667692648789">"PRC 6"</string>
    <string name="mediasize_chinese_prc_7" msgid="1776792138507038527">"PRC 7"</string>
    <string name="mediasize_chinese_prc_8" msgid="1417176642687456692">"PRC 8"</string>
    <string name="mediasize_chinese_prc_9" msgid="4785983473123798365">"PRC 9"</string>
    <string name="mediasize_chinese_prc_10" msgid="7847982299391851899">"PRC 10"</string>
    <string name="mediasize_chinese_prc_16k" msgid="262793383539980677">"PRC 16K"</string>
    <string name="mediasize_chinese_om_pa_kai" msgid="5256815579447959814">"Pa Kai"</string>
    <string name="mediasize_chinese_om_dai_pa_kai" msgid="7336412963441354407">"Dai Pa Kai"</string>
    <string name="mediasize_chinese_om_jurro_ku_kai" msgid="6324465444100490742">"Jurro Ku Kai"</string>
    <string name="mediasize_japanese_jis_b10" msgid="1787262845627694376">"JIS B10"</string>
    <string name="mediasize_japanese_jis_b9" msgid="3336035783663287470">"JIS B9"</string>
    <string name="mediasize_japanese_jis_b8" msgid="6195398299104345731">"JIS B8"</string>
    <string name="mediasize_japanese_jis_b7" msgid="1674621886902828884">"JIS B7"</string>
    <string name="mediasize_japanese_jis_b6" msgid="4170576286062657435">"JIS B6"</string>
    <string name="mediasize_japanese_jis_b5" msgid="4899297958100032533">"JIS B5"</string>
    <string name="mediasize_japanese_jis_b4" msgid="4213158129126666847">"JIS B4"</string>
    <string name="mediasize_japanese_jis_b3" msgid="8513715307410310696">"JIS B3"</string>
    <string name="mediasize_japanese_jis_b2" msgid="4777690211897131190">"JIS B2"</string>
    <string name="mediasize_japanese_jis_b1" msgid="4608142385457034603">"JIS B1"</string>
    <string name="mediasize_japanese_jis_b0" msgid="7587108366572243991">"JIS B0"</string>
    <string name="mediasize_japanese_jis_exec" msgid="5244075432263649068">"JIS Exec"</string>
    <string name="mediasize_japanese_chou4" msgid="4941652015032631361">"Chou4"</string>
    <string name="mediasize_japanese_chou3" msgid="6387319169263957010">"Chou3"</string>
    <string name="mediasize_japanese_chou2" msgid="1299112025415343982">"Chou2"</string>
    <string name="mediasize_japanese_hagaki" msgid="8070115620644254565">"Hagaki"</string>
    <string name="mediasize_japanese_oufuku" msgid="6049065587307896564">"Oufuku"</string>
    <string name="mediasize_japanese_kahu" msgid="6872696027560065173">"Kahu"</string>
    <string name="mediasize_japanese_kaku2" msgid="2359077233775455405">"Kaku2"</string>
    <string name="mediasize_japanese_you4" msgid="2091777168747058008">"You4"</string>
    <string name="mediasize_unknown_portrait" msgid="3088043641616409762">"Неизвестен вертикален формат"</string>
    <string name="mediasize_unknown_landscape" msgid="4876995327029361552">"Неизвестен хоризонтален формат"</string>
    <string name="write_fail_reason_cancelled" msgid="7091258378121627624">"Анулирано"</string>
    <string name="write_fail_reason_cannot_write" msgid="8132505417935337724">"Грешка при записване на съдържанието"</string>
    <string name="reason_unknown" msgid="6048913880184628119">"неизвестно"</string>
    <string name="reason_service_unavailable" msgid="7824008732243903268">"Услугата за отпечатване не е активирана"</string>
    <string name="print_service_installed_title" msgid="2246317169444081628">"Услугата <xliff:g id="NAME">%s</xliff:g> е инсталирана"</string>
    <string name="print_service_installed_message" msgid="5897362931070459152">"Докоснете за активиране"</string>
    <string name="restr_pin_enter_admin_pin" msgid="8641662909467236832">"Въведете ПИН кода на администратор"</string>
    <string name="restr_pin_enter_pin" msgid="3395953421368476103">"Въведете ПИН кода"</string>
    <string name="restr_pin_incorrect" msgid="8571512003955077924">"Неправилно"</string>
    <string name="restr_pin_enter_old_pin" msgid="1462206225512910757">"Текущ ПИН код"</string>
    <string name="restr_pin_enter_new_pin" msgid="5959606691619959184">"Нов ПИН код"</string>
    <string name="restr_pin_confirm_pin" msgid="8501523829633146239">"Потвърждаване на новия ПИН код"</string>
    <string name="restr_pin_create_pin" msgid="8017600000263450337">"Създаване на ПИН код за промяна на ограниченията"</string>
    <string name="restr_pin_error_doesnt_match" msgid="2224214190906994548">"ПИН кодовете не са идентични. Опитайте отново."</string>
    <string name="restr_pin_error_too_short" msgid="8173982756265777792">"ПИН кодът е твърде кратък. Трябва да е поне 4 цифри."</string>
    <plurals name="restr_pin_countdown" formatted="false" msgid="9061246974881224688">
      <item quantity="other">Опитайте отново след <xliff:g id="COUNT">%d</xliff:g> секунди</item>
      <item quantity="one">Опитайте отново след 1 секунда</item>
    </plurals>
    <string name="restr_pin_try_later" msgid="973144472490532377">"Опитайте отново по-късно"</string>
    <string name="immersive_cling_title" msgid="8394201622932303336">"Изглед на цял екран"</string>
    <string name="immersive_cling_description" msgid="3482371193207536040">"За изход плъзнете пръст надолу от горната част."</string>
    <string name="immersive_cling_positive" msgid="5016839404568297683">"Разбрах"</string>
    <string name="done_label" msgid="2093726099505892398">"Готово"</string>
    <string name="hour_picker_description" msgid="6698199186859736512">"Кръгов плъзгач за часовете"</string>
    <string name="minute_picker_description" msgid="8606010966873791190">"Кръгов плъзгач за минутите"</string>
    <string name="select_hours" msgid="6043079511766008245">"Избиране на часове"</string>
    <string name="select_minutes" msgid="3974345615920336087">"Избиране на минути"</string>
    <string name="select_day" msgid="7774759604701773332">"Избиране на месец и ден"</string>
    <string name="select_year" msgid="7952052866994196170">"Избиране на година"</string>
    <string name="deleted_key" msgid="7659477886625566590">"Изтрихте <xliff:g id="KEY">%1$s</xliff:g>"</string>
    <string name="managed_profile_label_badge" msgid="2355652472854327647">"<xliff:g id="LABEL">%1$s</xliff:g> за работа"</string>
    <string name="managed_profile_label_badge_2" msgid="5048136430082124036">"Втори служебен профил (<xliff:g id="LABEL">%1$s</xliff:g>)"</string>
    <string name="managed_profile_label_badge_3" msgid="2808305070321719040">"Трети служебен профил (<xliff:g id="LABEL">%1$s</xliff:g>)"</string>
    <string name="lock_to_app_unlock_pin" msgid="2552556656504331634">"Запитване за ПИН код преди освобождаване"</string>
    <string name="lock_to_app_unlock_pattern" msgid="4182192144797225137">"Запитване за фигура за отключване преди освобождаване"</string>
    <string name="lock_to_app_unlock_password" msgid="6380979775916974414">"Запитване за парола преди освобождаване"</string>
    <string name="package_installed_device_owner" msgid="6875717669960212648">"Инсталирано от администратора ви"</string>
    <string name="package_updated_device_owner" msgid="1847154566357862089">"Актуализирано от администратора ви"</string>
    <string name="package_deleted_device_owner" msgid="2307122077550236438">"Изтрито от администратора ви"</string>
    <string name="battery_saver_description_with_learn_more" msgid="6323937147992667707">"За да удължи живота на батерията, режимът за запазването й изключва някои функции на устройството и ограничава приложенията. "<annotation id="url">"Научете повече"</annotation></string>
    <string name="battery_saver_description" msgid="769989536172631582">"За да удължи живота на батерията, режимът за запазването й изключва някои функции на устройството и ограничава приложенията."</string>
    <string name="data_saver_description" msgid="6015391409098303235">"С цел намаляване на преноса на данни функцията за икономия на данни не позволява на някои приложения да изпращат или получават данни на заден план. Понастоящем използвано от вас приложение може да използва данни, но по-рядко. Това например може да означава, че изображенията не се показват, докато не ги докоснете."</string>
    <string name="data_saver_enable_title" msgid="4674073932722787417">"Ще вкл. ли Икономия на данни?"</string>
    <string name="data_saver_enable_button" msgid="7147735965247211818">"Включване"</string>
    <plurals name="zen_mode_duration_minutes_summary" formatted="false" msgid="4367877408072000848">
      <item quantity="other">За %1$d минути (до <xliff:g id="FORMATTEDTIME_1">%2$s</xliff:g>)</item>
      <item quantity="one">За една минута (до <xliff:g id="FORMATTEDTIME_0">%2$s</xliff:g>)</item>
    </plurals>
    <plurals name="zen_mode_duration_minutes_summary_short" formatted="false" msgid="6830154222366042597">
      <item quantity="other">За %1$d мин (до <xliff:g id="FORMATTEDTIME_1">%2$s</xliff:g>)</item>
      <item quantity="one">За 1 мин (до <xliff:g id="FORMATTEDTIME_0">%2$s</xliff:g>)</item>
    </plurals>
    <plurals name="zen_mode_duration_hours_summary" formatted="false" msgid="736789408293052283">
      <item quantity="other">За %1$d часа (до <xliff:g id="FORMATTEDTIME_1">%2$s</xliff:g>)</item>
      <item quantity="one">За 1 час (до <xliff:g id="FORMATTEDTIME_0">%2$s</xliff:g>)</item>
    </plurals>
    <plurals name="zen_mode_duration_hours_summary_short" formatted="false" msgid="4787552595253082371">
      <item quantity="other">За %1$d ч (до <xliff:g id="FORMATTEDTIME_1">%2$s</xliff:g>)</item>
      <item quantity="one">За 1 ч (до <xliff:g id="FORMATTEDTIME_0">%2$s</xliff:g>)</item>
    </plurals>
    <plurals name="zen_mode_duration_minutes" formatted="false" msgid="5127407202506485571">
      <item quantity="other">За %d минути</item>
      <item quantity="one">За една минута</item>
    </plurals>
    <plurals name="zen_mode_duration_minutes_short" formatted="false" msgid="2199350154433426128">
      <item quantity="other">За %d мин</item>
      <item quantity="one">За 1 мин</item>
    </plurals>
    <plurals name="zen_mode_duration_hours" formatted="false" msgid="6571961796799076730">
      <item quantity="other">За %d часа</item>
      <item quantity="one">За 1 час</item>
    </plurals>
    <plurals name="zen_mode_duration_hours_short" formatted="false" msgid="6748277774662434217">
      <item quantity="other">За %d ч</item>
      <item quantity="one">За 1 ч</item>
    </plurals>
    <string name="zen_mode_until" msgid="7336308492289875088">"До <xliff:g id="FORMATTEDTIME">%1$s</xliff:g>"</string>
    <string name="zen_mode_alarm" msgid="9128205721301330797">"До следващия будилник (<xliff:g id="FORMATTEDTIME">%1$s</xliff:g>)"</string>
    <string name="zen_mode_forever" msgid="931849471004038757">"До изключване"</string>
    <string name="zen_mode_forever_dnd" msgid="3792132696572189081">"Докато не изключите „Не безпокойте“"</string>
    <string name="zen_mode_rule_name_combination" msgid="191109939968076477">"<xliff:g id="FIRST">%1$s</xliff:g>/<xliff:g id="REST">%2$s</xliff:g>"</string>
    <string name="toolbar_collapse_description" msgid="2821479483960330739">"Свиване"</string>
    <string name="zen_mode_feature_name" msgid="5254089399895895004">"Не безпокойте"</string>
    <string name="zen_mode_downtime_feature_name" msgid="2626974636779860146">"Почивка"</string>
    <string name="zen_mode_default_weeknights_name" msgid="3081318299464998143">"Делнична нощ"</string>
    <string name="zen_mode_default_weekends_name" msgid="2786495801019345244">"Събота и неделя"</string>
    <string name="zen_mode_default_events_name" msgid="8158334939013085363">"Събитие"</string>
    <string name="zen_mode_default_every_night_name" msgid="3012363838882944175">"Време за сън"</string>
    <string name="muted_by" msgid="5942954724562097128">"<xliff:g id="THIRD_PARTY">%1$s</xliff:g> заглушава някои звуци"</string>
    <string name="system_error_wipe_data" msgid="6608165524785354962">"Възникна вътрешен проблем с устройството ви. То може да е нестабилно, докато не възстановите фабричните настройки."</string>
    <string name="system_error_manufacturer" msgid="8086872414744210668">"Възникна вътрешен проблем с устройството ви. За подробности се свържете с производителя."</string>
    <string name="stk_cc_ussd_to_dial" msgid="5214333646366591205">"USSD заявката е променена на обикновено обаждане"</string>
    <string name="stk_cc_ussd_to_ss" msgid="4884994189414782605">"USSD заявката е променена на SS заявка"</string>
    <string name="stk_cc_ussd_to_ussd" msgid="5728637484565449312">"Променено на нова USSD заявка"</string>
    <string name="stk_cc_ussd_to_dial_video" msgid="4134455726513175559">"USSD заявката е променена на видеообаждане"</string>
    <string name="stk_cc_ss_to_dial" msgid="1360775164651754978">"SS заявката е променена на обикновено обаждане"</string>
    <string name="stk_cc_ss_to_dial_video" msgid="6577956662913194947">"SS заявката е променена на видеообаждане"</string>
    <string name="stk_cc_ss_to_ussd" msgid="5614626512855868785">"SS заявката е променена на USSD заявка"</string>
    <string name="stk_cc_ss_to_ss" msgid="7716729801537709054">"Променено на нова SS заявка"</string>
    <string name="notification_work_profile_content_description" msgid="4600554564103770764">"Служебен потребителски профил"</string>
    <string name="notification_alerted_content_description" msgid="1296617716556420585">"Сигналът е изпратен"</string>
    <string name="expand_button_content_description_collapsed" msgid="3609784019345534652">"Разгъване"</string>
    <string name="expand_button_content_description_expanded" msgid="8520652707158554895">"Свиване"</string>
    <string name="expand_action_accessibility" msgid="5307730695723718254">"превключване на разгъването"</string>
    <string name="usb_midi_peripheral_name" msgid="7221113987741003817">"Периферен USB порт под Android"</string>
    <string name="usb_midi_peripheral_manufacturer_name" msgid="7176526170008970168">"Android"</string>
    <string name="usb_midi_peripheral_product_name" msgid="4971827859165280403">"Периферен USB порт"</string>
    <string name="floating_toolbar_open_overflow_description" msgid="4797287862999444631">"Още опции"</string>
    <string name="floating_toolbar_close_overflow_description" msgid="559796923090723804">"Затваряне на менюто при препълване"</string>
    <string name="maximize_button_text" msgid="7543285286182446254">"Увеличаване"</string>
    <string name="close_button_text" msgid="3937902162644062866">"Затваряне"</string>
    <string name="notification_messaging_title_template" msgid="3452480118762691020">"„<xliff:g id="CONVERSATION_TITLE">%1$s</xliff:g>“: <xliff:g id="SENDER_NAME">%2$s</xliff:g>"</string>
    <plurals name="selected_count" formatted="false" msgid="7187339492915744615">
      <item quantity="other">Избрахте <xliff:g id="COUNT_1">%1$d</xliff:g></item>
      <item quantity="one">Избрахте <xliff:g id="COUNT_0">%1$d</xliff:g></item>
    </plurals>
    <string name="default_notification_channel_label" msgid="5929663562028088222">"Некатегоризирани"</string>
    <string name="importance_from_user" msgid="7318955817386549931">"Зададохте важността на тези известия."</string>
    <string name="importance_from_person" msgid="9160133597262938296">"Това е важно заради участващите хора."</string>
    <string name="user_creation_account_exists" msgid="1942606193570143289">"Да се разреши ли на <xliff:g id="APP">%1$s</xliff:g> да създаде нов потребител с профила <xliff:g id="ACCOUNT">%2$s</xliff:g>?"</string>
    <string name="user_creation_adding" msgid="4482658054622099197">"Да се разреши ли на <xliff:g id="APP">%1$s</xliff:g> да създаде нов потребител с профила <xliff:g id="ACCOUNT">%2$s</xliff:g> (вече съществува потребител с този профил)?"</string>
    <string name="language_selection_title" msgid="2680677278159281088">"Добавяне на език"</string>
    <string name="country_selection_title" msgid="2954859441620215513">"Предпочитание за региона"</string>
    <string name="search_language_hint" msgid="7042102592055108574">"Въведете име на език"</string>
    <string name="language_picker_section_suggested" msgid="8414489646861640885">"Предложени"</string>
    <string name="language_picker_section_all" msgid="3097279199511617537">"Всички езици"</string>
    <string name="region_picker_section_all" msgid="8966316787153001779">"Всички региони"</string>
    <string name="locale_search_menu" msgid="2560710726687249178">"Търсене"</string>
    <string name="app_suspended_title" msgid="2075071241147969611">"Няма достъп до приложението"</string>
    <string name="app_suspended_default_message" msgid="123166680425711887">"В момента няма достъп до <xliff:g id="APP_NAME_0">%1$s</xliff:g>. Това се управлява от <xliff:g id="APP_NAME_1">%2$s</xliff:g>."</string>
    <string name="app_suspended_more_details" msgid="1131804827776778187">"Научете повече"</string>
    <string name="work_mode_off_title" msgid="1118691887588435530">"Вкл. на служ. потр. профил?"</string>
    <string name="work_mode_off_message" msgid="5130856710614337649">"Служебните ви приложения, известия и данни, както и другите функции на служебния потребителски профил ще бъдат включени"</string>
    <string name="work_mode_turn_on" msgid="2062544985670564875">"Включване"</string>
    <string name="deprecated_target_sdk_message" msgid="1449696506742572767">"Това приложение бе създадено за по-стара версия на Android и може да не работи правилно. Опитайте да проверите за актуализации или се свържете с програмиста."</string>
    <string name="deprecated_target_sdk_app_store" msgid="5032340500368495077">"Проверка за актуализация"</string>
    <string name="new_sms_notification_title" msgid="8442817549127555977">"Имате нови съобщения"</string>
    <string name="new_sms_notification_content" msgid="7002938807812083463">"Преглед в приложението за SMS"</string>
    <string name="user_encrypted_title" msgid="9054897468831672082">"Някои функции може да са огранич."</string>
    <string name="user_encrypted_message" msgid="4923292604515744267">"Докоснете, за да отключите"</string>
    <string name="user_encrypted_detail" msgid="5708447464349420392">"Потр. данни са заключени"</string>
    <string name="profile_encrypted_detail" msgid="3700965619978314974">"Служ. потр. профил е заключен"</string>
    <string name="profile_encrypted_message" msgid="6964994232310195874">"Докоснете за откл. на служ. потр. профил"</string>
    <string name="usb_mtp_launch_notification_title" msgid="8359219638312208932">"Установена е връзка с <xliff:g id="PRODUCT_NAME">%1$s</xliff:g>"</string>
    <string name="usb_mtp_launch_notification_description" msgid="8541876176425411358">"Докоснете, за да прегледате файловете"</string>
    <string name="pin_target" msgid="3052256031352291362">"Фиксиране"</string>
    <string name="unpin_target" msgid="3556545602439143442">"Освобождаване"</string>
    <string name="app_info" msgid="6856026610594615344">"Информация за приложението"</string>
    <string name="negative_duration" msgid="5688706061127375131">"-<xliff:g id="TIME">%1$s</xliff:g>"</string>
    <string name="demo_starting_message" msgid="5268556852031489931">"Демонстрацията се стартира…"</string>
    <string name="demo_restarting_message" msgid="952118052531642451">"Устройството се нулира…"</string>
    <string name="suspended_widget_accessibility" msgid="6712143096475264190">"<xliff:g id="LABEL">%1$s</xliff:g>: Деактивирано"</string>
    <string name="conference_call" msgid="3751093130790472426">"Конферентно обаждане"</string>
    <string name="tooltip_popup_title" msgid="5253721848739260181">"Подсказка"</string>
    <string name="app_category_game" msgid="5431836943981492993">"Игри"</string>
    <string name="app_category_audio" msgid="1659853108734301647">"Музика и аудио"</string>
    <string name="app_category_video" msgid="2728726078629384196">"Филми и видеоклипове"</string>
    <string name="app_category_image" msgid="4867854544519846048">"Снимки и изображения"</string>
    <string name="app_category_social" msgid="5842783057834965912">"Социални мрежи и комуникация"</string>
    <string name="app_category_news" msgid="7496506240743986873">"Новини и списания"</string>
    <string name="app_category_maps" msgid="5878491404538024367">"Карти и навигация"</string>
    <string name="app_category_productivity" msgid="3742083261781538852">"Производителност"</string>
    <string name="device_storage_monitor_notification_channel" msgid="3295871267414816228">"Хранилище на устройството"</string>
    <string name="adb_debugging_notification_channel_tv" msgid="5537766997350092316">"Отстраняване на грешки през USB"</string>
    <string name="time_picker_hour_label" msgid="2979075098868106450">"час"</string>
    <string name="time_picker_minute_label" msgid="5168864173796598399">"минута"</string>
    <string name="time_picker_header_text" msgid="143536825321922567">"Задаване на час"</string>
    <string name="time_picker_input_error" msgid="7574999942502513765">"Въведете валиден час"</string>
    <string name="time_picker_prompt_label" msgid="7588093983899966783">"Въведете часа"</string>
    <string name="time_picker_text_input_mode_description" msgid="4148166758173708199">"Превключете към режима за въвеждане на текст, за да въведете часа."</string>
    <string name="time_picker_radial_mode_description" msgid="4953403779779557198">"Превключете към режима за часовник, за да въведете часа."</string>
    <string name="autofill_picker_accessibility_title" msgid="8469043291648711535">"Опции за автоматично попълване"</string>
    <string name="autofill_save_accessibility_title" msgid="7244365268417107822">"Запазване за автоматично попълване"</string>
    <string name="autofill_error_cannot_autofill" msgid="7402758580060110371">"Съдържанието не може да бъде попълнено автоматично"</string>
    <string name="autofill_picker_no_suggestions" msgid="3908514303773350735">"Няма предложения за автоматично попълване"</string>
    <plurals name="autofill_picker_some_suggestions" formatted="false" msgid="5506565809835815274">
      <item quantity="other"><xliff:g id="COUNT">%1$s</xliff:g> предложения за автоматично попълване</item>
      <item quantity="one">1 предложение за автоматично попълване</item>
    </plurals>
    <string name="autofill_save_title" msgid="327541108460384555">"Искате ли да запазите в(ъв) "<b>"<xliff:g id="LABEL">%1$s</xliff:g>"</b>"?"</string>
    <string name="autofill_save_title_with_type" msgid="2339135393607143594">"Искате ли да запазите <xliff:g id="TYPE">%1$s</xliff:g> в(ъв) "<b>"<xliff:g id="LABEL">%2$s</xliff:g>"</b>"?"</string>
    <string name="autofill_save_title_with_2types" msgid="87616102361154432">"Искате ли да запазите <xliff:g id="TYPE_0">%1$s</xliff:g> и <xliff:g id="TYPE_1">%2$s</xliff:g> в(ъв) "<b>"<xliff:g id="LABEL">%3$s</xliff:g>"</b>"?"</string>
    <string name="autofill_save_title_with_3types" msgid="4108978552969604555">"Искате ли да запазите <xliff:g id="TYPE_0">%1$s</xliff:g>, <xliff:g id="TYPE_1">%2$s</xliff:g> и <xliff:g id="TYPE_2">%3$s</xliff:g> в(ъв) "<b>"<xliff:g id="LABEL">%4$s</xliff:g>"</b>"?"</string>
    <string name="autofill_update_title" msgid="5305781141104585279">"Искате ли да актуализирате в(ъв) "<b>"<xliff:g id="LABEL">%1$s</xliff:g>"</b>"?"</string>
    <string name="autofill_update_title_with_type" msgid="4624181147422762233">"Искате ли да актуализирате <xliff:g id="TYPE">%1$s</xliff:g> в(ъв) "<b>"<xliff:g id="LABEL">%2$s</xliff:g>"</b>"?"</string>
    <string name="autofill_update_title_with_2types" msgid="2300113827053626484">"Искате ли да актуализирате <xliff:g id="TYPE_0">%1$s</xliff:g> и <xliff:g id="TYPE_1">%2$s</xliff:g> в(ъв) "<b>"<xliff:g id="LABEL">%3$s</xliff:g>"</b>"?"</string>
    <string name="autofill_update_title_with_3types" msgid="9089824354296211922">"Искате ли да актуализирате тези елементи в(ъв) "<b>"<xliff:g id="LABEL">%4$s</xliff:g>"</b>": <xliff:g id="TYPE_0">%1$s</xliff:g>, <xliff:g id="TYPE_1">%2$s</xliff:g> и <xliff:g id="TYPE_2">%3$s</xliff:g>?"</string>
    <string name="autofill_save_yes" msgid="6398026094049005921">"Запазване"</string>
    <string name="autofill_save_no" msgid="2625132258725581787">"Не, благодаря"</string>
    <string name="autofill_update_yes" msgid="310358413273276958">"Актуализиране"</string>
    <string name="autofill_save_type_password" msgid="5288448918465971568">"Паролата"</string>
    <string name="autofill_save_type_address" msgid="4936707762193009542">"Адресът"</string>
    <string name="autofill_save_type_credit_card" msgid="7127694776265563071">"Кредитната карта"</string>
    <string name="autofill_save_type_username" msgid="239040540379769562">"потребителско име"</string>
    <string name="autofill_save_type_email_address" msgid="5752949432129262174">"имейл адрес"</string>
    <string name="etws_primary_default_message_earthquake" msgid="5541962250262769193">"Запазете спокойствие и потърсете убежище в района."</string>
    <string name="etws_primary_default_message_tsunami" msgid="1887685943498368548">"Евакуирайте се незабавно от крайбрежните и крайречните региони на по-безопасно място – например такова с по-високо надморско равнище."</string>
    <string name="etws_primary_default_message_earthquake_and_tsunami" msgid="998797956848445862">"Запазете спокойствие и потърсете убежище в района."</string>
    <string name="etws_primary_default_message_test" msgid="2709597093560037455">"Тест за спешни съобщения"</string>
    <string name="notification_reply_button_accessibility" msgid="3621714652387814344">"Отговор"</string>
    <string name="etws_primary_default_message_others" msgid="6293148756130398971"></string>
    <string name="mmcc_authentication_reject" msgid="5767701075994754356">"Гласовите услуги не са разрешени за SIM картата"</string>
    <string name="mmcc_imsi_unknown_in_hlr" msgid="5316658473301462825">"SIM картата не е обезпечена за гласови услуги"</string>
    <string name="mmcc_illegal_ms" msgid="807334478177362062">"Гласовите услуги не са разрешени за SIM картата"</string>
    <string name="mmcc_illegal_me" msgid="1950705155760872972">"Гласовите услуги не са разрешени за телефона"</string>
    <string name="mmcc_authentication_reject_msim_template" msgid="1217031195834766479">"SIM карта <xliff:g id="SIMNUMBER">%d</xliff:g> не е разрешена"</string>
    <string name="mmcc_imsi_unknown_in_hlr_msim_template" msgid="5636464607596778986">"SIM карта <xliff:g id="SIMNUMBER">%d</xliff:g> не е обезпечена"</string>
    <string name="mmcc_illegal_ms_msim_template" msgid="5994323296399913454">"SIM карта <xliff:g id="SIMNUMBER">%d</xliff:g> не е разрешена"</string>
    <string name="mmcc_illegal_me_msim_template" msgid="5550259730350571826">"SIM карта <xliff:g id="SIMNUMBER">%d</xliff:g> не е разрешена"</string>
    <string name="popup_window_default_title" msgid="4874318849712115433">"Изскачащ прозорец"</string>
    <string name="slice_more_content" msgid="8504342889413274608">"+ <xliff:g id="NUMBER">%1$d</xliff:g>"</string>
    <string name="shortcut_restored_on_lower_version" msgid="4860853725206702336">"Версията на приложението е понижена или не е съвместима с този пряк път"</string>
    <string name="shortcut_restore_not_supported" msgid="5028808567940014190">"Прекият път не можа да бъде възстановен, защото приложението не поддържа създаването на резервно копие и възстановяването"</string>
    <string name="shortcut_restore_signature_mismatch" msgid="2406209324521327518">"Прекият път не можа да бъде възстановен поради несъответствие в подписа на приложението"</string>
    <string name="shortcut_restore_unknown_issue" msgid="8703738064603262597">"Прекият път не можа да бъде възстановен"</string>
    <string name="shortcut_disabled_reason_unknown" msgid="5276016910284687075">"Прекият път е деактивиран"</string>
    <string name="harmful_app_warning_uninstall" msgid="4837672735619532931">"ДЕИНСТАЛИРАНЕ"</string>
    <string name="harmful_app_warning_open_anyway" msgid="596432803680914321">"ОТВАРЯНЕ"</string>
    <string name="harmful_app_warning_title" msgid="8982527462829423432">"Открито е опасно приложение"</string>
    <string name="slices_permission_request" msgid="8484943441501672932">"<xliff:g id="APP_0">%1$s</xliff:g> иска да показва части от <xliff:g id="APP_2">%2$s</xliff:g>"</string>
    <string name="screenshot_edit" msgid="7867478911006447565">"Редактиране"</string>
    <string name="volume_dialog_ringer_guidance_vibrate" msgid="8902050240801159042">"При обаждания и известия устройството ще вибрира"</string>
    <string name="volume_dialog_ringer_guidance_silent" msgid="2128975224280276122">"Обажданията и известията ще бъдат заглушени"</string>
    <string name="notification_channel_system_changes" msgid="5072715579030948646">"Промени в системата"</string>
    <string name="notification_channel_do_not_disturb" msgid="6766940333105743037">"Не безпокойте"</string>
    <string name="zen_upgrade_notification_visd_title" msgid="3288313883409759733">"Ново: Режимът „Не безпокойте“ скрива известията"</string>
    <string name="zen_upgrade_notification_visd_content" msgid="5533674060311631165">"Докоснете, за да научите повече и да извършите промени."</string>
    <string name="zen_upgrade_notification_title" msgid="3799603322910377294">"Настройките за „Не безпокойте“ са променени"</string>
    <string name="zen_upgrade_notification_content" msgid="1794994264692424562">"Докоснете, за да проверите какво е блокирано."</string>
    <string name="notification_app_name_system" msgid="4205032194610042794">"Система"</string>
    <string name="notification_app_name_settings" msgid="7751445616365753381">"Настройки"</string>
    <string name="notification_appops_camera_active" msgid="5050283058419699771">"Камера"</string>
    <string name="notification_appops_microphone_active" msgid="4335305527588191730">"Микрофон"</string>
    <string name="notification_appops_overlay_active" msgid="633813008357934729">"се показва върху други приложения на екрана"</string>
    <string name="dynamic_mode_notification_channel_name" msgid="2348803891571320452">"Известие с информация за режима на поредица"</string>
    <string name="dynamic_mode_notification_title" msgid="508815255807182035">"Батерията може да се изтощи преди обичайното зареждане"</string>
    <string name="dynamic_mode_notification_summary" msgid="2541166298550402690">"Режимът за запазване на батерията е активиран с цел удължаване на живота на батерията"</string>
    <string name="mime_type_folder" msgid="7111951698626315204">"Папка"</string>
    <string name="mime_type_apk" msgid="5518003630972506900">"Приложение за Android"</string>
    <string name="mime_type_generic" msgid="6833871596845900027">"Файл"</string>
    <string name="mime_type_generic_ext" msgid="8450275970061657174">"Файл във формат <xliff:g id="EXTENSION">%1$s</xliff:g>"</string>
    <string name="mime_type_audio" msgid="6289777657172050926">"Аудиофайл"</string>
    <string name="mime_type_audio_ext" msgid="3270880987725816210">"Аудиофайл във формат <xliff:g id="EXTENSION">%1$s</xliff:g>"</string>
    <string name="mime_type_video" msgid="4093025777317307426">"Видеоклип"</string>
    <string name="mime_type_video_ext" msgid="5643771615714173159">"Видеоклип във формат <xliff:g id="EXTENSION">%1$s</xliff:g>"</string>
    <string name="mime_type_image" msgid="3144284451605236371">"Изображение"</string>
    <string name="mime_type_image_ext" msgid="1514613218742736590">"Изображение във формат <xliff:g id="EXTENSION">%1$s</xliff:g>"</string>
    <string name="mime_type_compressed" msgid="1645486037074943257">"Архив"</string>
    <string name="mime_type_compressed_ext" msgid="4232293058067801528">"Архив във формат <xliff:g id="EXTENSION">%1$s</xliff:g>"</string>
    <string name="mime_type_document" msgid="1596838147256375966">"Документ"</string>
    <string name="mime_type_document_ext" msgid="6327266601345501281">"Документ във формат <xliff:g id="EXTENSION">%1$s</xliff:g>"</string>
    <string name="mime_type_spreadsheet" msgid="2639138255207123557">"Електронна таблица"</string>
    <string name="mime_type_spreadsheet_ext" msgid="5508653032786106725">"Електронна таблица във формат <xliff:g id="EXTENSION">%1$s</xliff:g>"</string>
    <string name="mime_type_presentation" msgid="6145604688774787357">"Презентация"</string>
    <string name="mime_type_presentation_ext" msgid="2982650207774823437">"Презентация във формат <xliff:g id="EXTENSION">%1$s</xliff:g>"</string>
    <string name="car_loading_profile" msgid="3545132581795684027">"Зарежда се"</string>
    <plurals name="file_count" formatted="false" msgid="1628600959752419449">
      <item quantity="other"><xliff:g id="FILE_NAME_2">%s</xliff:g> + <xliff:g id="COUNT_3">%d</xliff:g> файла</item>
      <item quantity="one"><xliff:g id="FILE_NAME_0">%s</xliff:g> + <xliff:g id="COUNT_1">%d</xliff:g> файл</item>
    </plurals>
<<<<<<< HEAD
=======
    <!-- no translation found for chooser_no_direct_share_targets (997970693708458895) -->
    <skip />
>>>>>>> 825827da
</resources><|MERGE_RESOLUTION|>--- conflicted
+++ resolved
@@ -308,28 +308,15 @@
     <string name="permgrouplab_phone" msgid="5229115638567440675">"Телефон"</string>
     <string name="permgroupdesc_phone" msgid="6234224354060641055">"да извършва телефонни обаждания и да ги управлява"</string>
     <string name="permgrouprequest_phone" msgid="9166979577750581037">"Да се разреши ли на &lt;b&gt;<xliff:g id="APP_NAME">%1$s</xliff:g>&lt;/b&gt; да извършва и управлява телефонни обаждания?"</string>
-<<<<<<< HEAD
-    <!-- no translation found for permgrouplab_sensors (4838614103153567532) -->
-    <skip />
-=======
     <string name="permgrouplab_sensors" msgid="4838614103153567532">"Сензори за тяло"</string>
->>>>>>> 825827da
     <string name="permgroupdesc_sensors" msgid="7147968539346634043">"достъп до сензорните данни за жизнените ви показатели"</string>
     <string name="permgrouprequest_sensors" msgid="6349806962814556786">"Да се разреши ли на &lt;b&gt;<xliff:g id="APP_NAME">%1$s</xliff:g>&lt;/b&gt; да осъществява достъп до данните от сензорите за жизнените ви показатели?"</string>
     <string name="permgrouplab_aural" msgid="965607064083134896">"Музика"</string>
     <string name="permgroupdesc_aural" msgid="4870189506255958055">"достъп до музиката ви"</string>
     <string name="permgrouprequest_aural" msgid="6787926123071735620">"Да се разреши ли на &lt;b&gt;<xliff:g id="APP_NAME">%1$s</xliff:g>&lt;/b&gt; да осъществява достъп до музиката ви?"</string>
-<<<<<<< HEAD
-    <!-- no translation found for permgrouplab_visual (6477382108771145134) -->
-    <skip />
-    <string name="permgroupdesc_visual" msgid="3415827902566663546">"достъп до снимките и видеоклиповете ви"</string>
-    <!-- no translation found for permgrouprequest_visual (3043752127595243314) -->
-    <skip />
-=======
     <string name="permgrouplab_visual" msgid="6477382108771145134">"Снимки и видеоклипове"</string>
     <string name="permgroupdesc_visual" msgid="3415827902566663546">"достъп до снимките и видеоклиповете ви"</string>
     <string name="permgrouprequest_visual" msgid="3043752127595243314">"Да се разреши ли на &lt;b&gt;<xliff:g id="APP_NAME">%1$s</xliff:g>&lt;/b&gt; достъп до снимките и видеоклиповете ви, включително маркерите за местоположение?"</string>
->>>>>>> 825827da
     <string name="capability_title_canRetrieveWindowContent" msgid="3901717936930170320">"Извличане на съдържанието от прозореца"</string>
     <string name="capability_desc_canRetrieveWindowContent" msgid="3772225008605310672">"Инспектиране на съдържанието на прозорец, с който взаимодействате."</string>
     <string name="capability_title_canRequestTouchExploration" msgid="3108723364676667320">"Включване на изследването чрез докосване"</string>
@@ -2033,9 +2020,6 @@
       <item quantity="other"><xliff:g id="FILE_NAME_2">%s</xliff:g> + <xliff:g id="COUNT_3">%d</xliff:g> файла</item>
       <item quantity="one"><xliff:g id="FILE_NAME_0">%s</xliff:g> + <xliff:g id="COUNT_1">%d</xliff:g> файл</item>
     </plurals>
-<<<<<<< HEAD
-=======
     <!-- no translation found for chooser_no_direct_share_targets (997970693708458895) -->
     <skip />
->>>>>>> 825827da
 </resources>