<?xml version="1.0" encoding="utf-8"?>
<!--
/* //device/apps/common/assets/res/any/strings.xml
**
** Copyright 2006, The Android Open Source Project
**
** Licensed under the Apache License, Version 2.0 (the "License");
** you may not use this file except in compliance with the License.
** You may obtain a copy of the License at
**
**     http://www.apache.org/licenses/LICENSE-2.0
**
** Unless required by applicable law or agreed to in writing, software
** distributed under the License is distributed on an "AS IS" BASIS,
** WITHOUT WARRANTIES OR CONDITIONS OF ANY KIND, either express or implied.
** See the License for the specific language governing permissions and
** limitations under the License.
*/
-->
<resources xmlns:xliff="urn:oasis:names:tc:xliff:document:1.2">
    <!-- Suffix added to a number to signify size in bytes. -->
    <string name="byteShort">B</string>
    <!-- Suffix added to a number to signify size in kilobytes. -->
    <string name="kilobyteShort">KB</string>
    <!-- Suffix added to a number to signify size in megabytes. -->
    <string name="megabyteShort">MB</string>
    <!-- Suffix added to a number to signify size in gigabytes. -->
    <string name="gigabyteShort">GB</string>
    <!-- Suffix added to a number to signify size in terabytes. -->
    <string name="terabyteShort">TB</string>
    <!-- Suffix added to a number to signify size in petabytes. -->
    <string name="petabyteShort">PB</string>
    <!-- Format string used to add a suffix like "KB" or "MB" to a number
         to display a size in kilobytes, megabytes, or other size units.
         Some languages (like French) will want to add a space between
         the placeholders. -->
    <string name="fileSizeSuffix"><xliff:g id="number" example="123">%1$s</xliff:g><xliff:g id="unit" example="KB">%2$s</xliff:g></string>

    <!-- Used in Contacts for a field that has no label and in Note Pad
         for a note with no name. -->
    <string name="untitled">&lt;untitled&gt;</string>

    <!-- Used to replace a range of characters in text that is too wide
         for the space allocated to it. -->
    <string name="ellipsis">\u2026</string>

    <!-- How to display the lack of a phone number -->
    <string name="emptyPhoneNumber">(No phone number)</string>

    <!-- How to display the lack of a name -->
    <string name="unknownName">(Unknown)</string>

    <!-- What the UI should display for "voice mail" unless overridden by the SIM-->
    <string name="defaultVoiceMailAlphaTag">Voicemail</string>

    <!-- What the UI should display for "Msisdn" unless overridden by the SIM-->
    <string name="defaultMsisdnAlphaTag">MSISDN1</string>

    <!-- For GsmMmiCode.java --> <skip />
    <!-- Displayed when the user dialed an MMI code whose function
         could not be performed. This will be displayed in a toast. -->
    <string name="mmiError">Connection problem or invalid MMI code.</string>
    <!-- Displayed when the user dialed an MMI code whose function
         could not be performed because FDN is enabled. This will be displayed in a toast. -->
    <string name="mmiFdnError">Operation is restricted to fixed dialing numbers only.</string>

    <!-- Displayed when a phone feature such as call barring was activated. -->
    <string name="serviceEnabled">Service was enabled.</string>
    <!-- Displayed in front of the list of a set of service classes
         (voice, data, fax, etc.) that were enabled. -->
    <string name="serviceEnabledFor">Service was enabled for:</string>
    <!-- Displayed when a phone feature such as call forwarding was deactivated. -->
    <string name="serviceDisabled">Service has been disabled.</string>
    <!-- Displayed when a phone property such as a SIM password was registered. -->
    <string name="serviceRegistered">Registration was successful.</string>
    <!-- Displayed when a phone property such as a SIM password was erased. -->
    <string name="serviceErased">Erasure was successful.</string>
    <!-- Displayed when a SIM password was entered incorrectly. -->
    <string name="passwordIncorrect">Incorrect password.</string>
    <!-- Displayed when a phone feature triggered by an MMI code is complete. -->
    <string name="mmiComplete">MMI complete.</string>
    <!-- Displayed when a SIM PIN password is entered incorrectly. -->
    <string name="badPin">The old PIN you typed is not correct.</string>
    <!-- Displayed when a SIM PUK password is entered incorrectly. -->
    <string name="badPuk">The PUK you typed is not correct.</string>
    <!-- Displayed when SIM PIN passwords are entered inconsistently. -->
    <string name="mismatchPin">The PINs you entered do not match.</string>
    <!-- Displayed when a SIM PIN password is too long or too short. -->
    <string name="invalidPin">Type a PIN that is 4 to 8 numbers.</string>
    <!-- Displayed to prompt the user to type the PUK password to unlock
         the SIM card. -->
    <string name="needPuk">Your SIM card is PUK-locked. Type the PUK code to unlock it.</string>
    <string name="needPuk2">Type PUK2 to unblock SIM card.</string>

    <!-- Displayed as the title for a success/failure report enabling/disabling caller ID. -->
    <string name="ClipMmi">Incoming Caller ID</string>
    <!-- Displayed as the title for a success/failure report enabling/disabling caller ID. -->
    <string name="ClirMmi">Outgoing Caller ID</string>
    <!-- Displayed as the title for a success/failure report enabling/disabling call forwarding. -->
    <string name="CfMmi">Call forwarding</string>
    <!-- Displayed as the title for a success/failure report enabling/disabling call waiting. -->
    <string name="CwMmi">Call waiting</string>
    <!-- Displayed as the title for a success/failure report enabling/disabling call barring. -->
    <string name="BaMmi">Call barring</string>
    <!-- Displayed as the title for a success/failure report changing the SIM password. -->
    <string name="PwdMmi">Password change</string>
    <!-- Displayed as the title for a success/failure report changing the SIM PIN. -->
    <string name="PinMmi">PIN change</string>
    <string name="CnipMmi">Calling number present</string>
    <string name="CnirMmi">Calling number restricted</string>
    <string name="ThreeWCMmi">Three way calling</string>
    <string name="RuacMmi">Rejection of undesired annoying calls</string>
    <string name="CndMmi">Calling number delivery</string>
    <string name="DndMmi">Do not disturb</string>

    <!-- Displayed to confirm to the user that caller ID will be restricted on the next call as usual. -->
    <string name="CLIRDefaultOnNextCallOn">Caller ID defaults to restricted. Next call: Restricted</string>
    <!-- Displayed to confirm to the user that caller ID will be not restricted on the next call even though it usually is. -->
    <string name="CLIRDefaultOnNextCallOff">Caller ID defaults to restricted. Next call: Not restricted</string>
    <!-- Displayed to confirm to the user that caller ID will not be restricted on the next call but usually is. -->
    <string name="CLIRDefaultOffNextCallOn">Caller ID defaults to not restricted. Next call: Restricted</string>
    <!-- Displayed to confirm to the user that caller ID will not be restricted on the next call or in general. -->
    <string name="CLIRDefaultOffNextCallOff">Caller ID defaults to not restricted. Next call: Not restricted</string>


    <!-- Displayed to tell the user that caller ID is not provisioned for their SIM. -->
    <string name="serviceNotProvisioned">Service not provisioned.</string>
    <!-- Displayed to tell the user that they cannot change the caller ID setting. -->
    <string name="CLIRPermanent">The caller ID setting cannot be changed.</string>

    <!-- Notification title to tell the user that restricted state is changed by access control. -->
    <string name="RestrictedChangedTitle">Restricted access changed</string>
    <!-- Displayed to tell the user that data service is blocked by access control. -->
    <string name="RestrictedOnData">Data service is blocked.</string>
    <!-- Displayed to tell the user that emergency service is blocked by access control. -->
    <string name="RestrictedOnEmergency">Emergency service is blocked.</string>
    <!-- Displayed to tell the user that normal service is blocked by access control. -->
    <string name="RestrictedOnNormal">Voice service is blocked.</string>
    <!-- Displayed to tell the user that all emergency and normal voice services are blocked by access control. -->
    <string name="RestrictedOnAllVoice">All Voice services are blocked.</string>
    <!-- Displayed to tell the user that sms service is blocked by access control. -->
    <string name="RestrictedOnSms">SMS service is blocked.</string>
    <!-- Displayed to tell the user that voice/data service is blocked by access control. -->
    <string name="RestrictedOnVoiceData">Voice/Data services are blocked.</string>
    <!-- Displayed to tell the user that voice and sms service are blocked by access control. -->
    <string name="RestrictedOnVoiceSms">Voice/SMS services are blocked.</string>
    <!-- Displayed to tell the user that all service is blocked by access control. -->
    <string name="RestrictedOnAll">All Voice/Data/SMS services are blocked.</string>

    <!-- Mappings between TS 27.007 +CFCC/+CLCK "service classes" and human-readable strings--> <skip />
    <!-- Example: Service was enabled for: Voice, Data -->
    <string name="serviceClassVoice">Voice</string>
    <!-- Example: Service was enabled for: Voice, Data -->
    <string name="serviceClassData">Data</string>
    <!-- Example: Service was enabled for: Voice, FAX -->
    <string name="serviceClassFAX">FAX</string>
    <!-- Example: Service was enabled for: Voice, SMS -->
    <string name="serviceClassSMS">SMS</string>
    <!-- Meaning: asynchronous data.  Example: Service was enabled for: Voice, Async -->
    <string name="serviceClassDataAsync">Async</string>
    <!-- Meaning: synchronous data.  Example: Service was enabled for: Voice, Async -->
    <string name="serviceClassDataSync">Sync</string>
    <!-- Meaning: packet data.  Example: Service was enabled for: Voice, Packet -->
    <string name="serviceClassPacket">Packet</string>
    <!-- Meaning: unknown.  Example: Service was enabled for: Voice, PAD -->
    <string name="serviceClassPAD">PAD</string>

    <!-- CDMA Roaming Indicator Strings (non ERI)--> <skip />
    <!-- Default roaming indicator text -->
    <string name="roamingText0">Roaming Indicator On</string>
    <string name="roamingText1">Roaming Indicator Off</string>
    <string name="roamingText2">Roaming Indicator Flashing</string>
    <string name="roamingText3">Out of Neighborhood</string>
    <string name="roamingText4">Out of Building</string>
    <string name="roamingText5">Roaming - Preferred System</string>
    <string name="roamingText6">Roaming - Available System</string>
    <string name="roamingText7">Roaming - Alliance Partner</string>
    <string name="roamingText8">Roaming - Premium Partner</string>
    <string name="roamingText9">Roaming - Full Service Functionality</string>
    <string name="roamingText10">Roaming - Partial Service Functionality</string>
    <string name="roamingText11">Roaming Banner On</string>
    <string name="roamingText12">Roaming Banner Off</string>
    <string name="roamingTextSearching">Searching for Service</string>


    <!--
        {0} is one of "bearerServiceCode*"
        {1} is dialing number
        {2} is time in seconds

        cfTemplateRegistered and cfTemplateRegisteredTime mean that a phone number
        has been set but forwarding is not on.
    --> <skip />
    <!-- Displayed when the call forwarding query was not able to be forwarded. -->
    <string name="cfTemplateNotForwarded"><xliff:g id="bearer_service_code">{0}</xliff:g>: Not forwarded</string>
    <!-- Displayed when the call forwarding query was forwarded. -->
    <string name="cfTemplateForwarded"><xliff:g id="bearer_service_code">{0}</xliff:g>: <xliff:g id="dialing_number">{1}</xliff:g></string>
    <!-- Displayed when the call forwarding query will be forwarded after some time. -->
    <string name="cfTemplateForwardedTime"><xliff:g id="bearer_service_code">{0}</xliff:g>: <xliff:g id="dialing_number">{1}</xliff:g> after <xliff:g id="time_delay">{2}</xliff:g> seconds</string>
    <!-- Displayed when the call forwarding query was set but forwarding is not enabled. -->
    <string name="cfTemplateRegistered"><xliff:g id="bearer_service_code">{0}</xliff:g>: Not forwarded</string>
    <!-- Displayed when the call forwarding query was set but forwarding is not enabled. -->
    <string name="cfTemplateRegisteredTime"><xliff:g id="bearer_service_code">{0}</xliff:g>: Not forwarded</string>

    <!-- android.net.http Error strings --> <skip />
    <!-- Displayed when a feature code (non-phone number) is dialed and completes successfully. -->
    <string name="fcComplete">Feature code complete.</string>
    <!-- Displayed when a feature code (non-phone number) is dialed and completes unsuccessfully. -->
    <string name="fcError">Connection problem or invalid feature code.</string>
    <!-- android.net.http Error strings --> <skip />
    <!-- Displayed when a web request was successful. -->
    <string name="httpErrorOk">OK</string>
    <!-- Displayed when a web request failed because we don't know the exact reason. -->
    <string name="httpError">The Web page contains an error.</string>
    <!-- Displayed when a web request failed because the URL could not be found. -->
    <string name="httpErrorLookup">The URL could not be found.</string>
    <!-- Displayed when a web request failed because the site's authentication scheme is not supported by us. -->
    <string name="httpErrorUnsupportedAuthScheme">The site authentication scheme is not supported.</string>
    <!-- Displayed when a web request failed because the authentication failed. -->
    <string name="httpErrorAuth">Authentication was unsuccessful.</string>
    <!-- Displayed when a web request failed because the authentication with the proxy failed. -->
    <string name="httpErrorProxyAuth">Authentication via the proxy server was unsuccessful.</string>
    <!-- Displayed when a web request failed because there was a connection error. -->
    <string name="httpErrorConnect">The connection to the server was unsuccessful.</string>
    <!-- Displayed when a web request failed because there was an input or output error. -->
    <string name="httpErrorIO">The server failed to communicate. Try again later.</string>
    <!-- Displayed when a web request failed because the request timed out -->
    <string name="httpErrorTimeout">The connection to the server timed out.</string>
    <!-- Displayed when a web request failed because the site tried to redirect us one too many times -->
    <string name="httpErrorRedirectLoop">The page contains too many server redirects.</string>
    <!-- Displayed when a web request failed because the protocol of the server is not supported. -->
    <string name="httpErrorUnsupportedScheme">The protocol is not supported.</string>
    <!-- Displayed when a web request failed because the a secure connection couldn't be made to the server.-->
    <string name="httpErrorFailedSslHandshake">A secure connection could not be established.</string>
    <!-- Displayed when a web request failed because the URL isn't in a valid form. -->
    <string name="httpErrorBadUrl">The page could not be opened because the URL is invalid.</string>
    <!-- Displayed when a request failed because we failed to open the file. -->
    <string name="httpErrorFile">The file could not be accessed.</string>
    <!-- Displayed when a request failed because the file wasn't found. -->
    <string name="httpErrorFileNotFound">The requested file was not found.</string>
    <!-- Displayed when a request failed because there are too many requests right now. -->
    <string name="httpErrorTooManyRequests">Too many requests are being processed. Try again later.</string>

    <!-- Account notifications --> <skip />
    <!-- A notification is shown when the AccountManager is unable to
    supply an auth token without prompting the user to re-enter the
    password.  This is the text that will scroll through the
    notification bar (will be seen by the user as he uses another application). -->
    <string name="notification_title">Sign-in error for <xliff:g id="account" example="foo@gmail.com">%1$s</xliff:g></string>

    <!-- Sync notifications --> <skip />
    <!-- A notification is shown when there is a sync error.  This is the text that will scroll through the notification bar (will be seen by the user as he uses another application). -->
    <string name="contentServiceSync">Sync</string>
    <!-- A notification is shown when there is a sync error.  This is the title of the notification.  It will be seen in the pull-down notification tray. -->
    <string name="contentServiceSyncNotificationTitle">Sync</string>
    <!-- A notification is shown when there is a sync error.  This is the message of the notification.  It describes the error, in this case is there were too many deletes. The argument is the type of content, for example Gmail or Calendar. It will be seen in the pull-down notification tray. -->
    <string name="contentServiceTooManyDeletesNotificationDesc">Too many <xliff:g id="content_type">%s</xliff:g> deletes.</string>

    <!-- If MMS discovers there isn't much space left on the device, it will show a toast with this message. -->
    <string name="low_memory">Phone storage is full! Delete some files to free space.</string>


    <!-- Display name for any time a piece of data refers to the owner of the phone. For example, this could be used in place of the phone's phone number. -->
    <string name="me">Me</string>

    <!-- Power Dialog --> <skip />
    <!-- Title for the Phone Options dialog to lock the screen, turn off the phone etc. -->
    <string name="power_dialog">Phone options</string>
    <!-- Button to turn on silent mode, within the Phone Options dialog -->
    <string name="silent_mode">Silent mode</string>
    <!-- Button to turn on the radio, within the Phone Options dialog -->
    <string name="turn_on_radio">Turn on wireless</string>
    <!-- Button to turn off the radio, within the Phone Options dialog -->
    <string name="turn_off_radio">Turn off wireless</string>
    <!-- Button to lock the screen, within the Phone Options dialog -->
    <string name="screen_lock">Screen lock</string>
    <!-- Button to turn off the phone, within the Phone Options dialog -->
    <string name="power_off">Power off</string>

    <!-- Shutdown Progress Dialog. This is shown if the user chooses to power off the phone. -->
    <string name="shutdown_progress">Shutting down\u2026</string>

    <!-- Shutdown Confirmation Dialog.  When the user chooses to power off the phone, there will be a confirmation dialog.  This is the message. -->
    <string name="shutdown_confirm">Your phone will shut down.</string>

    <!-- Recent Tasks dialog: title -->
    <string name="recent_tasks_title">Recent</string>
    <!-- Recent Tasks dialog: message when there are no recent applications -->
    <string name="no_recent_tasks">No recent applications.</string>

    <!-- Title of the Global Actions Dialog -->
    <string name="global_actions">Phone options</string>

    <!-- label for item that locks the phone in the phone options dialog -->
    <string name="global_action_lock">Screen lock</string>

    <!-- label for item that turns off power in phone options dialog -->
    <string name="global_action_power_off">Power off</string>

    <!-- label for item that enables silent mode in phone options dialog -->
    <string name="global_action_toggle_silent_mode">Silent mode</string>

    <!-- status message in phone options dialog for when silent mode is enabled -->
    <string name="global_action_silent_mode_on_status">Sound is OFF</string>

    <!-- status message in phone options dialog for when silent mode is disabled -->
    <string name="global_action_silent_mode_off_status">Sound is ON</string>

    <!-- label for item that toggles airplane mode -->
    <string name="global_actions_toggle_airplane_mode">Airplane mode</string>

    <!-- status message in phone options dialog for when airplane mode is on -->
    <string name="global_actions_airplane_mode_on_status">Airplane mode is ON</string>

    <!-- status message in phone options dialog for when airplane mode is off -->
    <string name="global_actions_airplane_mode_off_status">Airplane mode is OFF</string>

    <!-- Displayed to the user to tell them that they have started up the phone in "safe mode" -->
    <string name="safeMode">Safe mode</string>

    <!-- Label for the Android system components when they are shown to the user. -->
    <string name="android_system_label">Android System</string>

    <!-- Title of a category of application permissions, listed so the user can choose whether they want to allow the application to do this. -->
    <string name="permgrouplab_costMoney">Services that cost you money</string>
    <!-- Description of a category of application permissions, listed so the user can choose whether they want to allow the application to do this. -->
    <string name="permgroupdesc_costMoney">Allow applications to do things
        that can cost you money.</string>

    <!-- Title of a category of application permissions, listed so the user can choose whether they want to allow the application to do this. -->
    <string name="permgrouplab_messages">Your messages</string>
    <!-- Description of a category of application permissions, listed so the user can choose whether they want to allow the application to do this. -->
    <string name="permgroupdesc_messages">Read and write your SMS,
        e-mail, and other messages.</string>

    <!-- Title of a category of application permissions, listed so the user can choose whether they want to allow the application to do this. -->
    <string name="permgrouplab_personalInfo">Your personal information</string>
    <!-- Description of a category of application permissions, listed so the user can choose whether they want to allow the application to do this. -->
    <string name="permgroupdesc_personalInfo">Direct access to your contacts
        and calendar stored on the phone.</string>

    <!-- Title of a category of application permissions, listed so the user can choose whether they want to allow the application to do this. -->
    <string name="permgrouplab_location">Your location</string>
    <!-- Description of a category of application permissions, listed so the user can choose whether they want to allow the application to do this. -->
    <string name="permgroupdesc_location">Monitor your physical location</string>

    <!-- Title of a category of application permissions, listed so the user can choose whether they want to allow the application to do this. -->
    <string name="permgrouplab_network">Network communication</string>
    <!-- Description of a category of application permissions, listed so the user can choose whether they want to allow the application to do this. -->
    <string name="permgroupdesc_network">Allow applications to access
        various network features.</string>

    <!-- Title of a category of application permissions, listed so the user can choose whether they want to allow the application to do this. -->
    <string name="permgrouplab_accounts">Your accounts</string>
    <!-- Description of a category of application permissions, listed so the user can choose whether they want to allow the application to do this. -->
    <string name="permgroupdesc_accounts">Access the available accounts.</string>

    <!-- Title of a category of application permissions, listed so the user can choose whether they want to allow the application to do this. -->
    <string name="permgrouplab_hardwareControls">Hardware controls</string>
    <!-- Description of a category of application permissions, listed so the user can choose whether they want to allow the application to do this. -->
    <string name="permgroupdesc_hardwareControls">Direct access to hardware on
        the handset.</string>

    <!-- Title of a category of application permissions, listed so the user can choose whether they want to allow the application to do this. -->
    <string name="permgrouplab_phoneCalls">Phone calls</string>
    <!-- Description of a category of application permissions, listed so the user can choose whether they want to allow the application to do this. -->
    <string name="permgroupdesc_phoneCalls">Monitor, record, and process
        phone calls.</string>

    <!-- Title of a category of application permissions, listed so the user can choose whether they want to allow the application to do this. -->
    <string name="permgrouplab_systemTools">System tools</string>
    <!-- Description of a category of application permissions, listed so the user can choose whether they want to allow the application to do this. -->
    <string name="permgroupdesc_systemTools">Lower-level access and control
        of the system.</string>

    <!-- Title of a category of application permissions, listed so the user can choose whether they want to allow the application to do this. -->
    <string name="permgrouplab_developmentTools">Development tools</string>
    <!-- Description of a category of application permissions, listed so the user can choose whether they want to allow the application to do this. -->
    <string name="permgroupdesc_developmentTools">Features only needed for
        application developers.</string>

    <!-- Title of a category of application permissions, listed so the user can choose whether they want to allow the application to do this. -->
    <string name="permgrouplab_storage">Storage</string>
    <!-- Description of a category of application permissions, listed so the user can choose whether they want to allow the application to do this.   [CHAR LIMIT=30] -->
    <string name="permgroupdesc_storage" product="nosdcard">Access the USB storage.</string>
    <!-- Description of a category of application permissions, listed so the user can choose whether they want to allow the application to do this. -->
    <string name="permgroupdesc_storage" product="default">Access the SD card.</string>

    <!--  Permissions -->

    <!-- Title of an application permission, listed so the user can choose whether they want to allow the application to do this. -->
    <string name="permlab_statusBar">disable or modify status bar</string>
    <!-- Description of an application permission, listed so the user can choose whether they want to allow the application to do this. -->
    <string name="permdesc_statusBar">Allows application to disable
        the status bar or add and remove system icons.</string>

    <!-- Title of an application permission, listed so the user can choose whether they want to allow the application to do this. -->
    <string name="permlab_statusBarService">status bar</string>
    <!-- Description of an application permission, listed so the user can choose whether they want to allow the application to do this. -->
    <string name="permdesc_statusBarService">Allows the application to be the status bar.</string>

    <!-- Title of an application permission, listed so the user can choose whether they want to allow the application to do this. -->
    <string name="permlab_expandStatusBar">expand/collapse status bar</string>
    <!-- Description of an application permission, listed so the user can choose whether they want to allow the application to do this. -->
    <string name="permdesc_expandStatusBar">Allows application to
        expand or collapse the status bar.</string>

    <!-- Title of an application permission, listed so the user can choose whether they want to allow the application to do this. -->
    <string name="permlab_processOutgoingCalls">intercept outgoing calls</string>
    <!-- Description of an application permission, listed so the user can choose whether they want to allow the application to do this. -->
    <string name="permdesc_processOutgoingCalls">Allows application to
        process outgoing calls and change the number to be dialed.  Malicious
        applications may monitor, redirect, or prevent outgoing calls.</string>

    <!-- Title of an application permission, listed so the user can choose whether they want to allow the application to do this. -->
    <string name="permlab_receiveSms">receive SMS</string>
    <!-- Description of an application permission, listed so the user can choose whether they want to allow the application to do this. -->
    <string name="permdesc_receiveSms">Allows application to receive
      and process SMS messages. Malicious applications may monitor
      your messages or delete them without showing them to you.</string>

    <!-- Title of an application permission, listed so the user can choose whether they want to allow the application to do this. -->
    <string name="permlab_receiveMms">receive MMS</string>
    <!-- Description of an application permission, listed so the user can choose whether they want to allow the application to do this. -->
    <string name="permdesc_receiveMms">Allows application to receive
      and process MMS messages. Malicious applications may monitor
      your messages or delete them without showing them to you.</string>

    <!-- Title of an application permission, listed so the user can choose whether they want to allow the application to do this. -->
    <string name="permlab_sendSms">send SMS messages</string>
    <!-- Description of an application permission, listed so the user can choose whether they want to allow the application to do this. -->
    <string name="permdesc_sendSms">Allows application to send SMS
      messages. Malicious applications may cost you money by sending
      messages without your confirmation.</string>

    <!-- Title of an application permission, listed so the user can choose whether they want to allow the application to do this. -->
    <string name="permlab_readSms">read SMS or MMS</string>
    <!-- Description of an application permission, listed so the user can choose whether they want to allow the application to do this. -->
    <string name="permdesc_readSms">Allows application to read
      SMS messages stored on your phone or SIM card. Malicious applications
      may read your confidential messages.</string>

    <!-- Title of an application permission, listed so the user can choose whether they want to allow the application to do this. -->
    <string name="permlab_writeSms">edit SMS or MMS</string>
    <!-- Description of an application permission, listed so the user can choose whether they want to allow the application to do this. -->
    <string name="permdesc_writeSms">Allows application to write
      to SMS messages stored on your phone or SIM card. Malicious applications
      may delete your messages.</string>

    <!-- Title of an application permission, listed so the user can choose whether they want to allow the application to do this. -->
    <string name="permlab_receiveWapPush">receive WAP</string>
    <!-- Description of an application permission, listed so the user can choose whether they want to allow the application to do this. -->
    <string name="permdesc_receiveWapPush">Allows application to receive
      and process WAP messages. Malicious applications may monitor
      your messages or delete them without showing them to you.</string>

    <!-- Title of an application permission, listed so the user can choose whether they want to allow the application to do this. -->
    <string name="permlab_getTasks">retrieve running applications</string>
    <!-- Description of an application permission, listed so the user can choose whether they want to allow the application to do this. -->
    <string name="permdesc_getTasks">Allows application to retrieve
        information about currently and recently running tasks. May allow
        malicious applications to discover private information about other applications.</string>

    <!-- Title of an application permission, listed so the user can choose whether they want to allow the application to do this. -->
    <string name="permlab_reorderTasks">reorder running applications</string>
    <!-- Description of an application permission, listed so the user can choose whether they want to allow the application to do this. -->
    <string name="permdesc_reorderTasks">Allows an application to move
        tasks to the foreground and background. Malicious applications can force
        themselves to the front without your control.</string>

    <!-- Title of an application permission, listed so the user can choose whether they want to allow the application to do this. -->
    <string name="permlab_setDebugApp">enable application debugging</string>
    <!-- Description of an application permission, listed so the user can choose whether they want to allow the application to do this. -->
    <string name="permdesc_setDebugApp">Allows an application to turn
        on debugging for another application. Malicious applications can use this
        to kill other applications.</string>

    <!-- Title of an application permission, listed so the user can choose whether they want to allow the application to do this. -->
    <string name="permlab_changeConfiguration">change your UI settings</string>
    <!-- Description of an application permission, listed so the user can choose whether they want to allow the application to do this. -->
    <string name="permdesc_changeConfiguration">Allows an application to
        change the current configuration, such as the locale or overall font
        size.</string>

    <!-- Title of an application permission, listed so the user can choose whether they want to allow the application to do this. -->
    <string name="permlab_enableCarMode">enable car mode</string>
    <!-- Description of an application permission, listed so the user can choose whether they want to allow the application to do this. -->
    <string name="permdesc_enableCarMode">Allows an application to
        enable the car mode.</string>

    <!-- Title of an application permission, listed so the user can choose whether they want to allow the application to do this. -->
    <string name="permlab_killBackgroundProcesses">kill background processes</string>
    <!-- Description of an application permission, listed so the user can choose whether they want to allow the application to do this. -->
    <string name="permdesc_killBackgroundProcesses">Allows an application to
        kill background processes of other applications, even if memory
        isn\'t low.</string>

    <!-- Title of an application permission, listed so the user can choose whether they want to allow the application to do this. -->
    <string name="permlab_forceStopPackages">force stop other applications</string>
    <!-- Description of an application permission, listed so the user can choose whether they want to allow the application to do this. -->
    <string name="permdesc_forceStopPackages">Allows an application to
        forcibly stop other applications.</string>

    <!-- Title of an application permission, listed so the user can choose whether they want to allow the application to do this. -->
    <string name="permlab_forceBack">force application to close</string>
    <!-- Description of an application permission, listed so the user can choose whether they want to allow the application to do this. -->
    <string name="permdesc_forceBack">Allows an application to force any
        activity that is in the foreground to close and go back.
        Should never be needed for normal applications.</string>

    <!-- Title of an application permission, listed so the user can choose whether they want to allow the application to do this. -->
    <string name="permlab_dump">retrieve system internal state</string>
    <!-- Description of an application permission, listed so the user can choose whether they want to allow the application to do this. -->
    <string name="permdesc_dump">Allows application to retrieve
        internal state of the system. Malicious applications may retrieve
        a wide variety of private and secure information that they should
        never normally need.</string>

    <!-- Title of an application permission, listed so the user can choose whether they want to allow the application to do this. -->
    <string name="permlab_shutdown">partial shutdown</string>
    <!-- Description of an application permission, listed so the user can choose whether they want to allow the application to do this. -->
    <string name="permdesc_shutdown">Puts the activity manager into a shutdown
        state.  Does not perform a complete shutdown.</string>

    <!-- Title of an application permission, listed so the user can choose whether they want to allow the application to do this. -->
    <string name="permlab_stopAppSwitches">prevent app switches</string>
    <!-- Description of an application permission, listed so the user can choose whether they want to allow the application to do this. -->
    <string name="permdesc_stopAppSwitches">Prevents the user from switching to
        another application.</string>

    <!-- Title of an application permission, listed so the user can choose whether they want to allow the application to do this. -->
    <string name="permlab_runSetActivityWatcher">monitor and control all application launching</string>
    <!-- Description of an application permission, listed so the user can choose whether they want to allow the application to do this. -->
    <string name="permdesc_runSetActivityWatcher">Allows an application to
        monitor and control how the system launches activities.
        Malicious applications may completely compromise the system. This
        permission is only needed for development, never for normal
        phone usage.</string>

    <!-- Title of an application permission, listed so the user can choose whether they want to allow the application to do this. -->
    <string name="permlab_broadcastPackageRemoved">send package removed broadcast</string>
    <!-- Description of an application permission, listed so the user can choose whether they want to allow the application to do this. -->
    <string name="permdesc_broadcastPackageRemoved">Allows an application to
        broadcast a notification that an application package has been removed.
        Malicious applications may use this to kill any other running
        application.</string>

    <!-- Title of an application permission, listed so the user can choose whether they want to allow the application to do this. -->
    <string name="permlab_broadcastSmsReceived">send SMS-received broadcast</string>
    <!-- Description of an application permission, listed so the user can choose whether they want to allow the application to do this. -->
    <string name="permdesc_broadcastSmsReceived">Allows an application to
        broadcast a notification that an SMS message has been received.
        Malicious applications may use this to forge incoming SMS messages.</string>

    <!-- Title of an application permission, listed so the user can choose whether they want to allow the application to do this. -->
    <string name="permlab_broadcastWapPush">send WAP-PUSH-received broadcast</string>
    <!-- Description of an application permission, listed so the user can choose whether they want to allow the application to do this. -->
    <string name="permdesc_broadcastWapPush">Allows an application to
        broadcast a notification that a WAP PUSH message has been received.
        Malicious applications may use this to forge MMS message receipt or to
        silently replace the content of any web page with malicious variants.</string>

    <!-- Title of an application permission, listed so the user can choose whether they want to allow the application to do this. -->
    <string name="permlab_setProcessLimit">limit number of running processes</string>
    <!-- Description of an application permission, listed so the user can choose whether they want to allow the application to do this. -->
    <string name="permdesc_setProcessLimit">Allows an application
        to control the maximum number of processes that will run. Never
        needed for normal applications.</string>

    <!-- Title of an application permission, listed so the user can choose whether they want to allow the application to do this. -->
    <string name="permlab_setAlwaysFinish">make all background applications close</string>
    <!-- Description of an application permission, listed so the user can choose whether they want to allow the application to do this. -->
    <string name="permdesc_setAlwaysFinish">Allows an application
        to control whether activities are always finished as soon as they
        go to the background. Never needed for normal applications.</string>

    <!-- Title of an application permission, listed so the user can choose whether they want to allow the application to do this. -->
    <string name="permlab_batteryStats">modify battery statistics</string>
    <!-- Description of an application permission, listed so the user can choose whether they want to allow the application to do this. -->
    <string name="permdesc_batteryStats">Allows the modification of
        collected battery statistics. Not for use by normal applications.</string>

    <!-- Title of an application permission, listed so the user can choose whether they want to allow the application to do this. -->
    <string name="permlab_backup">control system backup and restore</string>
    <!-- Description of an application permission, listed so the user can choose whether they want to allow the application to do this. -->
    <string name="permdesc_backup">Allows the application to control the system\'s backup and restore mechanism.  Not for use by normal applications.</string>

    <!-- Title of an application permission, listed so the user can choose whether they want to allow the application to do this. -->
    <string name="permlab_internalSystemWindow">display unauthorized windows</string>
    <!-- Description of an application permission, listed so the user can choose whether they want to allow the application to do this. -->
    <string name="permdesc_internalSystemWindow">Allows the creation of
        windows that are intended to be used by the internal system
        user interface. Not for use by normal applications.</string>

    <!-- Title of an application permission, listed so the user can choose whether they want to allow the application to do this. -->
    <string name="permlab_systemAlertWindow">display system-level alerts</string>
    <!-- Description of an application permission, listed so the user can choose whether they want to allow the application to do this. -->
    <string name="permdesc_systemAlertWindow">Allows an application to
        show system alert windows. Malicious applications can take over the
        entire screen of the phone.</string>

    <!-- Title of an application permission, listed so the user can choose whether they want to allow the application to do this. -->
    <string name="permlab_setAnimationScale">modify global animation speed</string>
    <!-- Description of an application permission, listed so the user can choose whether they want to allow the application to do this. -->
    <string name="permdesc_setAnimationScale">Allows an application to change
        the global animation speed (faster or slower animations) at any time.</string>

    <!-- Title of an application permission, listed so the user can choose whether they want to allow the application to do this. -->
    <string name="permlab_manageAppTokens">manage application tokens</string>
    <!-- Description of an application permission, listed so the user can choose whether they want to allow the application to do this. -->
    <string name="permdesc_manageAppTokens">Allows applications to
        create and manage their own tokens, bypassing their normal
        Z-ordering. Should never be needed for normal applications.</string>

    <!-- Title of an application permission, listed so the user can choose whether they want to allow the application to do this. -->
    <string name="permlab_injectEvents">press keys and control buttons</string>
    <!-- Description of an application permission, listed so the user can choose whether they want to allow the application to do this. -->
    <string name="permdesc_injectEvents">Allows an application to deliver
        its own input events (key presses, etc.) to other applications. Malicious
        applications can use this to take over the phone.</string>

    <!-- Title of an application permission, listed so the user can choose whether they want to allow the application to do this. -->
    <string name="permlab_readInputState">record what you type and actions you take</string>
    <!-- Description of an application permission, listed so the user can choose whether they want to allow the application to do this. -->
    <string name="permdesc_readInputState">Allows applications to watch the
        keys you press even when interacting with another application (such
        as entering a password). Should never be needed for normal applications.</string>

    <!-- Title of an application permission, listed so the user can choose whether they want to allow the application to do this. -->
    <string name="permlab_bindInputMethod">bind to an input method</string>
    <!-- Description of an application permission, listed so the user can choose whether they want to allow the application to do this. -->
    <string name="permdesc_bindInputMethod">Allows the holder to bind to the top-level
        interface of an input method. Should never be needed for normal applications.</string>

    <!-- Title of an application permission, listed so the user can choose whether they want to allow the application to do this. -->
    <string name="permlab_bindWallpaper">bind to a wallpaper</string>
    <!-- Description of an application permission, listed so the user can choose whether they want to allow the application to do this. -->
    <string name="permdesc_bindWallpaper">Allows the holder to bind to the top-level
        interface of a wallpaper. Should never be needed for normal applications.</string>

    <!-- Title of an application permission, listed so the user can choose whether they want to allow the application to do this. -->
    <string name="permlab_bindDeviceAdmin">interact with a device admin</string>
    <!-- Description of an application permission, listed so the user can choose whether they want to allow the application to do this. -->
    <string name="permdesc_bindDeviceAdmin">Allows the holder to send intents to
        a device administrator. Should never be needed for normal applications.</string>

    <!-- Title of an application permission, listed so the user can choose whether they want to allow the application to do this. -->
    <string name="permlab_setOrientation">change screen orientation</string>
    <!-- Description of an application permission, listed so the user can choose whether they want to allow the application to do this. -->
    <string name="permdesc_setOrientation">Allows an application to change
        the rotation of the screen at any time. Should never be needed for
        normal applications.</string>

    <!-- Title of an application permission, listed so the user can choose whether they want to allow the application to do this. -->
    <string name="permlab_signalPersistentProcesses">send Linux signals to applications</string>
    <!-- Description of an application permission, listed so the user can choose whether they want to allow the application to do this. -->
    <string name="permdesc_signalPersistentProcesses">Allows application to request that the
        supplied signal be sent to all persistent processes.</string>

    <!-- Title of an application permission, listed so the user can choose whether they want to allow the application to do this. -->
    <string name="permlab_persistentActivity">make application always run</string>
    <!-- Description of an application permission, listed so the user can choose whether they want to allow the application to do this. -->
    <string name="permdesc_persistentActivity">Allows an application to make
        parts of itself persistent, so the system can\'t use it for other
        applications.</string>

    <!-- Title of an application permission, listed so the user can choose whether they want to allow the application to do this. -->
    <string name="permlab_deletePackages">delete applications</string>
    <!-- Description of an application permission, listed so the user can choose whether they want to allow the application to do this. -->
    <string name="permdesc_deletePackages">Allows an application to delete
        Android packages. Malicious applications can use this to delete important applications.</string>

    <!-- Title of an application permission, listed so the user can choose whether they want to allow the application to do this. -->
    <string name="permlab_clearAppUserData">delete other applications\' data</string>
    <!-- Description of an application permission, listed so the user can choose whether they want to allow the application to do this. -->
    <string name="permdesc_clearAppUserData">Allows an application to clear user data.</string>
    <!-- Title of an application permission, listed so the user can choose whether they want to allow the application to do this. -->
    <string name="permlab_deleteCacheFiles">delete other applications\' caches</string>
    <!-- Description of an application permission, listed so the user can choose whether they want to allow the application to do this. -->
    <string name="permdesc_deleteCacheFiles">Allows an application to delete
        cache files.</string>

    <!-- Title of an application permission, listed so the user can choose whether they want to allow the application to do this. -->
    <string name="permlab_getPackageSize">measure application storage space</string>
    <!-- Description of an application permission, listed so the user can choose whether they want to allow the application to do this. -->
    <string name="permdesc_getPackageSize">Allows an application to retrieve
        its code, data, and cache sizes</string>

    <!-- Title of an application permission, listed so the user can choose whether they want to allow the application to do this. -->
    <string name="permlab_installPackages">directly install applications</string>
    <!-- Description of an application permission, listed so the user can choose whether they want to allow the application to do this. -->
    <string name="permdesc_installPackages">Allows an application to install new or updated
        Android packages. Malicious applications can use this to add new applications with arbitrarily
        powerful permissions.</string>

    <!-- Title of an application permission, listed so the user can choose whether they want to allow the application to do this. -->
    <string name="permlab_clearAppCache">delete all application cache data</string>
    <!-- Description of an application permission, listed so the user can choose whether they want to allow the application to do this. -->
    <string name="permdesc_clearAppCache">Allows an application to free phone storage
        by deleting files in application cache directory. Access is very
        restricted usually to system process.</string>

    <!-- Title of an application permission, listed so the user can choose whether they want to allow the application to do this. -->
    <string name="permlab_movePackage">Move application resources</string>
    <!-- Description of an application permission, listed so the user can choose whether they want to allow the application to do this. -->
    <string name="permdesc_movePackage">Allows an application to move application resources from internal to external media and vice versa.</string>

    <!-- Title of an application permission, listed so the user can choose whether they want to allow the application to do this. -->
    <string name="permlab_readLogs">read sensitive log data</string>
    <!-- Description of an application permission, listed so the user can choose whether they want to allow the application to do this. -->
    <string name="permdesc_readLogs">Allows an application to read from the
        system\'s various log files.  This allows it to discover general
        information about what you are doing with the phone, potentially
        including personal or private information.</string>

    <!-- Title of an application permission, listed so the user can choose whether they want to allow the application to do this. -->
    <string name="permlab_diagnostic">read/write to resources owned by diag</string>
    <!-- Description of an application permission, listed so the user can choose whether they want to allow the application to do this. -->
    <string name="permdesc_diagnostic">Allows an application to read and write to
    any resource owned by the diag group; for example, files in /dev. This could
    potentially affect system stability and security. This should be ONLY be used
    for hardware-specific diagnostics by the manufacturer or operator.</string>

    <!-- Title of an application permission, listed so the user can choose whether they want to allow the application to do this. -->
    <string name="permlab_changeComponentState">enable or disable application components</string>
    <!-- Description of an application permission, listed so the user can choose whether they want to allow the application to do this. -->
    <string name="permdesc_changeComponentState">Allows an application to change whether a
        component of another application is enabled or not. Malicious applications can use this
        to disable important phone capabilities. Care must be used with permission, as it is
        possible to get application components into an unusable, inconsistent, or unstable state.
    </string>

    <!-- Title of an application permission, listed so the user can choose whether they want to allow the application to do this. -->
    <string name="permlab_setPreferredApplications">set preferred applications</string>
    <!-- Description of an application permission, listed so the user can choose whether they want to allow the application to do this. -->
    <string name="permdesc_setPreferredApplications">Allows an application to
        modify your preferred applications. This can allow malicious applications
        to silently change the applications that are run, spoofing your
        existing applications to collect private data from you.</string>

    <!-- Title of an application permission, listed so the user can choose whether they want to allow the application to do this. -->
    <string name="permlab_writeSettings">modify global system settings</string>
    <!-- Description of an application permission, listed so the user can choose whether they want to allow the application to do this. -->
    <string name="permdesc_writeSettings">Allows an application to modify the
        system\'s settings data. Malicious applications can corrupt your system\'s
        configuration.</string>

    <string name="permlab_writeSecureSettings">modify secure system settings</string>
    <string name="permdesc_writeSecureSettings">Allows an application to modify the
        system\'s secure settings data. Not for use by normal applications.</string>

    <!-- Title of an application permission, listed so the user can choose whether they want to allow the application to do this. -->
    <string name="permlab_writeGservices">modify the Google services map</string>
    <!-- Description of an application permission, listed so the user can choose whether they want to allow the application to do this. -->
    <string name="permdesc_writeGservices">Allows an application to modify the
        Google services map.  Not for use by normal applications.</string>

    <!-- Title of an application permission, listed so the user can choose whether they want to allow the application to do this. -->
    <string name="permlab_receiveBootCompleted">automatically start at boot</string>
    <!-- Description of an application permission, listed so the user can choose whether they want to allow the application to do this. -->
    <string name="permdesc_receiveBootCompleted">Allows an application to
        have itself started as soon as the system has finished booting.
        This can make it take longer to start the phone and allow the
        application to slow down the overall phone by always running.</string>

    <!-- Title of an application permission, listed so the user can choose whether they want to allow the application to do this. -->
    <string name="permlab_broadcastSticky">send sticky broadcast</string>
    <!-- Description of an application permission, listed so the user can choose whether they want to allow the application to do this. -->
    <string name="permdesc_broadcastSticky">Allows an application to send
        sticky broadcasts, which remain after the broadcast ends.
        Malicious applications can make the phone slow or unstable by causing it
        to use too much memory.</string>

    <!-- Title of an application permission, listed so the user can choose whether they want to allow the application to do this. -->
    <string name="permlab_readContacts">read contact data</string>
    <!-- Description of an application permission, listed so the user can choose whether they want to allow the application to do this. -->
    <string name="permdesc_readContacts">Allows an application to read all
        of the contact (address) data stored on your phone. Malicious applications
        can use this to send your data to other people.</string>

    <!-- Title of an application permission, listed so the user can choose whether they want to allow the application to do this. -->
    <string name="permlab_writeContacts">write contact data</string>
    <!-- Description of an application permission, listed so the user can choose whether they want to allow the application to do this. -->
    <string name="permdesc_writeContacts">Allows an application to modify the
        contact (address) data stored on your phone. Malicious
        applications can use this to erase or modify your contact data.</string>

    <!-- Title of an application permission, listed so the user can choose whether they want to allow the application to do this. -->
    <string name="permlab_readCalendar">read calendar events</string>
    <!-- Description of an application permission, listed so the user can choose whether they want to allow the application to do this. -->
    <string name="permdesc_readCalendar">Allows an application to read all
        of the calendar events stored on your phone. Malicious applications
        can use this to send your calendar events to other people.</string>

    <!-- Title of an application permission, listed so the user can choose whether they want to allow the application to do this. -->
    <string name="permlab_writeCalendar">add or modify calendar events and send email to guests</string>
    <!-- Description of an application permission, listed so the user can choose whether they want to allow the application to do this. -->
    <string name="permdesc_writeCalendar">Allows an application to add or change the 
        events on your calendar, which may send email to guests. Malicious applications can use this 
        to erase or modify your calendar events or to send email to guests.</string>

    <!-- Title of an application permission, listed so the user can choose whether they want to allow the application to do this. -->
    <string name="permlab_accessMockLocation">mock location sources for testing</string>
    <!-- Description of an application permission, listed so the user can choose whether they want to allow the application to do this. -->
    <string name="permdesc_accessMockLocation">Create mock location sources for testing.
        Malicious applications can use this to override the location and/or status returned by real
        location sources such as GPS or Network providers.</string>

    <!-- Title of an application permission, listed so the user can choose whether they want to allow the application to do this. -->
    <string name="permlab_accessLocationExtraCommands">access extra location provider commands</string>
    <!-- Description of an application permission, listed so the user can choose whether they want to allow the application to do this. -->
    <string name="permdesc_accessLocationExtraCommands">Access extra location provider commands.
        Malicious applications could use this to interfere with the operation of the GPS
        or other location sources.</string>

    <!-- Title of an application permission, listed so the user can choose whether they want to allow the application to do this. -->
    <string name="permlab_installLocationProvider">permission to install a location provider</string>
    <!-- Description of an application permission, listed so the user can choose whether they want to allow the application to do this. -->
    <string name="permdesc_installLocationProvider">Create mock location sources for testing.
        Malicious applications can use this to override the location and/or status returned by real
        location sources such as GPS or Network providers or monitor and report your location to an external source.</string>

    <!-- Title of an application permission, listed so the user can choose whether they want to allow the application to do this. -->
    <string name="permlab_accessFineLocation">fine (GPS) location</string>
    <!-- Description of an application permission, listed so the user can choose whether they want to allow the application to do this. -->
    <string name="permdesc_accessFineLocation">Access fine location sources such as the
        Global Positioning System on the phone, where available.
        Malicious applications can use this to determine where you are, and may
        consume additional battery power.</string>

    <!-- Title of an application permission, listed so the user can choose whether they want to allow the application to do this. -->
    <string name="permlab_accessCoarseLocation">coarse (network-based) location</string>
    <!-- Description of an application permission, listed so the user can choose whether they want to allow the application to do this. -->
    <string name="permdesc_accessCoarseLocation">Access coarse location sources such as the cellular
        network database to determine an approximate phone location, where available. Malicious
        applications can use this to determine approximately where you are.</string>

    <!-- Title of an application permission, listed so the user can choose whether they want to allow the application to do this. -->
    <string name="permlab_accessSurfaceFlinger">access SurfaceFlinger</string>
    <!-- Description of an application permission, listed so the user can choose whether they want to allow the application to do this. -->
    <string name="permdesc_accessSurfaceFlinger">Allows application to use
        SurfaceFlinger low-level features.</string>

    <!-- Title of an application permission, listed so the user can choose whether they want to allow the application to do this. -->
    <string name="permlab_readFrameBuffer">read frame buffer</string>
    <!-- Description of an application permission, listed so the user can choose whether they want to allow the application to do this. -->
    <string name="permdesc_readFrameBuffer">Allows application to
        read the content of the frame buffer.</string>

    <!-- Title of an application permission, listed so the user can choose whether they want to allow the application to do this. -->
    <string name="permlab_modifyAudioSettings">change your audio settings</string>
    <!-- Description of an application permission, listed so the user can choose whether they want to allow the application to do this. -->
    <string name="permdesc_modifyAudioSettings">Allows application to modify
        global audio settings such as volume and routing.</string>

    <!-- Title of an application permission, listed so the user can choose whether they want to allow the application to do this. -->
    <string name="permlab_recordAudio">record audio</string>
    <!-- Description of an application permission, listed so the user can choose whether they want to allow the application to do this. -->
    <string name="permdesc_recordAudio">Allows application to access
        the audio record path.</string>

    <!-- Title of an application permission, listed so the user can choose whether they want to allow the application to do this. -->
    <string name="permlab_camera">take pictures and videos</string>
    <!-- Description of an application permission, listed so the user can choose whether they want to allow the application to do this. -->
    <string name="permdesc_camera">Allows application to take pictures and videos
        with the camera. This allows the application at any time to collect
        images the camera is seeing.</string>

    <!-- Title of an application permission, listed so the user can choose whether they want to allow the application to do this. -->
    <string name="permlab_brick">permanently disable phone</string>
    <!-- Description of an application permission, listed so the user can choose whether they want to allow the application to do this. -->
    <string name="permdesc_brick">Allows the application to
        disable the entire phone permanently. This is very dangerous.</string>

    <!-- Title of an application permission, listed so the user can choose whether they want to allow the application to do this. -->
    <string name="permlab_reboot">force phone reboot</string>
    <!-- Description of an application permission, listed so the user can choose whether they want to allow the application to do this. -->
    <string name="permdesc_reboot">Allows the application to
        force the phone to reboot.</string>

    <!-- Title of an application permission, listed so the user can choose whether they want to allow the application to do this. -->
    <string name="permlab_mount_unmount_filesystems">mount and unmount filesystems</string>
    <!-- Description of an application permission, listed so the user can choose whether they want to allow the application to do this. -->
    <string name="permdesc_mount_unmount_filesystems">Allows the application to mount and
        unmount filesystems for removable storage.</string>

    <!-- Title of an application permission, listed so the user can choose whether they want to allow the application to do this. -->
    <string name="permlab_mount_format_filesystems">format external storage</string>
    <!-- Description of an application permission, listed so the user can choose whether they want to allow the application to do this. -->
    <string name="permdesc_mount_format_filesystems">Allows the application to format removable storage.</string>

    <!-- Title of an application permission, listed so the user can choose whether they want to allow the application to do this. -->
    <string name="permlab_asec_access">get information on internal storage</string>
    <!-- Description of an application permission, listed so the user can choose whether they want to allow the application to do this. -->
    <string name="permdesc_asec_access">Allows the application to get information on internal storage.</string>

    <!-- Title of an application permission, listed so the user can choose whether they want to allow the application to do this. -->
    <string name="permlab_asec_create">create internal storage</string>
    <!-- Description of an application permission, listed so the user can choose whether they want to allow the application to do this. -->
    <string name="permdesc_asec_create">Allows the application to create internal storage.</string>

    <!-- Title of an application permission, listed so the user can choose whether they want to allow the application to do this. -->
    <string name="permlab_asec_destroy">destroy internal storage</string>
    <!-- Description of an application permission, listed so the user can choose whether they want to allow the application to do this. -->
    <string name="permdesc_asec_destroy">Allows the application to destroy internal storage.</string>

    <!-- Title of an application permission, listed so the user can choose whether they want to allow the application to do this. -->
    <string name="permlab_asec_mount_unmount">mount / unmount internal storage</string>
    <!-- Description of an application permission, listed so the user can choose whether they want to allow the application to do this. -->
    <string name="permdesc_asec_mount_unmount">Allows the application to mount / unmount internal storage.</string>

    <!-- Title of an application permission, listed so the user can choose whether they want to allow the application to do this. -->
    <string name="permlab_asec_rename">rename internal storage</string>
    <!-- Description of an application permission, listed so the user can choose whether they want to allow the application to do this. -->
    <string name="permdesc_asec_rename">Allows the application to rename internal storage.</string>

    <!-- Title of an application permission, listed so the user can choose whether they want to allow the application to do this. -->
    <string name="permlab_vibrate">control vibrator</string>
    <!-- Description of an application permission, listed so the user can choose whether they want to allow the application to do this. -->
    <string name="permdesc_vibrate">Allows the application to control
        the vibrator.</string>

    <!-- Title of an application permission, listed so the user can choose whether they want to allow the application to do this. -->
    <string name="permlab_flashlight">control flashlight</string>
    <!-- Description of an application permission, listed so the user can choose whether they want to allow the application to do this. -->
    <string name="permdesc_flashlight">Allows the application to control
        the flashlight.</string>

    <!-- Title of an application permission, listed so the user can choose whether they want to allow the application to do this. -->
    <string name="permlab_accessUsb">access USB devices</string>
    <!-- Description of an application permission, listed so the user can choose whether they want to allow the application to do this. -->
    <string name="permdesc_accessUsb">Allows the application to access USB devices.</string>

    <!-- Title of an application permission, listed so the user can choose whether they want to allow the application to do this. -->
    <string name="permlab_hardware_test">test hardware</string>
    <!-- Description of an application permission, listed so the user can choose whether they want to allow the application to do this. -->
    <string name="permdesc_hardware_test">Allows the application to control
        various peripherals for the purpose of hardware testing.</string>

    <!-- Title of an application permission, listed so the user can choose whether they want to allow the application to do this. -->
    <string name="permlab_callPhone">directly call phone numbers</string>
    <!-- Description of an application permission, listed so the user can choose whether they want to allow the application to do this. -->
    <string name="permdesc_callPhone">Allows the application to call
        phone numbers without your intervention. Malicious applications may
        cause unexpected calls on your phone bill. Note that this does not
        allow the application to call emergency numbers.</string>

    <!-- Title of an application permission, listed so the user can choose whether they want to allow the application to do this. -->
    <string name="permlab_callPrivileged">directly call any phone numbers</string>
    <!-- Description of an application permission, listed so the user can choose whether they want to allow the application to do this. -->
    <string name="permdesc_callPrivileged">Allows the application to call
        any phone number, including emergency numbers, without your intervention.
        Malicious applications may place unnecessary and illegal calls to emergency
        services.</string>

    <!-- Title of an application permission, listed so the user can choose whether they want to allow the application to do this. -->
    <string name="permlab_performCdmaProvisioning">directly start CDMA phone setup</string>
    <!-- Description of an application permission, listed so the user can choose whether they want to allow the application to do this. -->
    <string name="permdesc_performCdmaProvisioning">Allows the application to start CDMA provisioning.
        Malicious applications may unnecessarily start CDMA provisioning</string>

    <!-- Title of an application permission, listed so the user can choose whether they want to allow the application to do this. -->
    <string name="permlab_locationUpdates">control location update notifications</string>
    <!-- Description of an application permission, listed so the user can choose whether they want to allow the application to do this. -->
    <string name="permdesc_locationUpdates">Allows enabling/disabling location
        update notifications from the radio.  Not for use by normal applications.</string>

    <!-- Title of an application permission, listed so the user can choose whether they want to allow the application to do this. -->
    <string name="permlab_checkinProperties">access checkin properties</string>
    <!-- Description of an application permission, listed so the user can choose whether they want to allow the application to do this. -->
    <string name="permdesc_checkinProperties">Allows read/write access to
        properties uploaded by the checkin service.  Not for use by normal
        applications.</string>

    <!-- Title of an application permission, listed so the user can choose whether they want to allow the application to do this. -->
    <string name="permlab_bindGadget">choose widgets</string>
    <!-- Description of an application permission, listed so the user can choose whether they want to allow the application to do this. -->
    <string name="permdesc_bindGadget">Allows the application to tell the system
        which widgets can be used by which application.  With this permission,
        applications can give access to personal data to other applications.
        Not for use by normal applications.</string>

    <!-- Title of an application permission, listed so the user can choose whether they want to allow the application to do this. -->
    <string name="permlab_modifyPhoneState">modify phone state</string>
    <!-- Description of an application permission, listed so the user can choose whether they want to allow the application to do this. -->
    <string name="permdesc_modifyPhoneState">Allows the application to control the
        phone features of the device. An application with this permission can switch
        networks, turn the phone radio on and off and the like without ever notifying
        you.</string>

    <!-- Title of an application permission, listed so the user can choose whether they want to allow the application to do this. -->
    <string name="permlab_readPhoneState">read phone state and identity</string>
    <!-- Description of an application permission, listed so the user can choose whether they want to allow the application to do this. -->
    <string name="permdesc_readPhoneState">Allows the application to access the phone
        features of the device.  An application with this permission can determine the phone
        number and serial number of this phone, whether a call is active, the number that call
        is connected to and the like.</string>

    <!-- Title of an application permission, listed so the user can choose whether they want to allow the application to do this. -->
    <string name="permlab_wakeLock">prevent phone from sleeping</string>
    <!-- Description of an application permission, listed so the user can choose whether they want to allow the application to do this. -->
    <string name="permdesc_wakeLock">Allows an application to prevent
        the phone from going to sleep.</string>

    <!-- Title of an application permission, listed so the user can choose whether they want to allow the application to do this. -->
    <string name="permlab_devicePower">power phone on or off</string>
    <!-- Description of an application permission, listed so the user can choose whether they want to allow the application to do this. -->
    <string name="permdesc_devicePower">Allows the application to turn the
        phone on or off.</string>

    <!-- Title of an application permission, listed so the user can choose whether they want to allow the application to do this. -->
    <string name="permlab_factoryTest">run in factory test mode</string>
    <!-- Description of an application permission, listed so the user can choose whether they want to allow the application to do this. -->
    <string name="permdesc_factoryTest">Run as a low-level manufacturer test,
        allowing complete access to the phone hardware. Only available
        when a phone is running in manufacturer test mode.</string>

    <!-- Title of an application permission, listed so the user can choose whether they want to allow the application to do this. -->
    <string name="permlab_setWallpaper">set wallpaper</string>
    <!-- Description of an application permission, listed so the user can choose whether they want to allow the application to do this. -->
    <string name="permdesc_setWallpaper">Allows the application
        to set the system wallpaper.</string>

    <!-- Title of an application permission, listed so the user can choose whether they want to allow the application to do this. -->
    <string name="permlab_setWallpaperHints">set wallpaper size hints</string>
    <!-- Description of an application permission, listed so the user can choose whether they want to allow the application to do this. -->
    <string name="permdesc_setWallpaperHints">Allows the application
        to set the system wallpaper size hints.</string>

    <!-- Title of an application permission, listed so the user can choose whether they want to allow the application to do this. -->
    <string name="permlab_masterClear">reset system to factory defaults</string>
    <!-- Description of an application permission, listed so the user can choose whether they want to allow the application to do this. -->
    <string name="permdesc_masterClear">Allows an application to completely
        reset the system to its factory settings, erasing all data,
        configuration, and installed applications.</string>

    <!-- Title of an application permission, listed so the user can choose whether they want to allow the application to do this. -->
    <string name="permlab_setTime">set time</string>
    <!-- Description of an application permission, listed so the user can choose whether they want to allow the application to do this. -->
    <string name="permdesc_setTime">Allows an application to change
        the phone\'s clock time.</string>

    <!-- Title of an application permission, listed so the user can choose whether they want to allow the application to do this. -->
    <string name="permlab_setTimeZone">set time zone</string>
    <!-- Description of an application permission, listed so the user can choose whether they want to allow the application to do this. -->
    <string name="permdesc_setTimeZone">Allows an application to change
        the phone\'s time zone.</string>

    <!-- Title of an application permission, listed so the user can choose whether they want to allow the application to do this. -->
    <string name="permlab_accountManagerService">act as the AccountManagerService</string>
    <!-- Description of an application permission, listed so the user can choose whether they want to allow the application to do this. -->
    <string name="permdesc_accountManagerService">Allows an
    application to make calls to AccountAuthenticators</string>

    <!-- Title of an application permission, listed so the user can choose whether they want to allow the application to do this. -->
    <string name="permlab_getAccounts">discover known accounts</string>
    <!-- Description of an application permission, listed so the user can choose whether they want to allow the application to do this. -->
    <string name="permdesc_getAccounts">Allows an application to get
      the list of accounts known by the phone.</string>

    <!-- Title of an application permission, listed so the user can choose whether they want to allow the application to do this. -->
    <string name="permlab_authenticateAccounts">act as an account authenticator</string>
    <!-- Description of an application permission, listed so the user can choose whether they want to allow the application to do this. -->
    <string name="permdesc_authenticateAccounts">Allows an application
    to use the account authenticator capabilities of the
    AccountManager, including creating accounts and getting and
    setting their passwords.</string>

    <!-- Title of an application permission, listed so the user can choose whether they want to allow the application to do this. -->
    <string name="permlab_manageAccounts">manage the accounts list</string>
    <!-- Description of an application permission, listed so the user can choose whether they want to allow the application to do this. -->
    <string name="permdesc_manageAccounts">Allows an application to
    perform operations like adding, and removing accounts and deleting
    their password.</string>

    <!-- Title of an application permission, listed so the user can choose whether they want to allow the application to do this. -->
    <string name="permlab_useCredentials">use the authentication
    credentials of an account</string>
    <!-- Description of an application permission, listed so the user can choose whether they want to allow the application to do this. -->
    <string name="permdesc_useCredentials">Allows an application to
    request authentication tokens.</string>

    <!-- Title of an application permission, listed so the user can choose whether they want to allow the application to do this. -->
    <string name="permlab_accessNetworkState">view network state</string>
    <!-- Description of an application permission, listed so the user can choose whether they want to allow the application to do this. -->
    <string name="permdesc_accessNetworkState">Allows an application to view
      the state of all networks.</string>

    <!-- Title of an application permission, listed so the user can choose whether they want to allow the application to do this. -->
    <string name="permlab_createNetworkSockets">full Internet access</string>
    <!-- Description of an application permission, listed so the user can choose whether they want to allow the application to do this. -->
    <string name="permdesc_createNetworkSockets">Allows an application to
      create network sockets.</string>

    <!-- Title of an application permission, listed so the user can choose whether they want to allow the application to do this. -->
    <string name="permlab_writeApnSettings">write Access Point Name settings</string>
    <!-- Description of an application permission, listed so the user can choose whether they want to allow the application to do this. -->
    <string name="permdesc_writeApnSettings">Allows an application to modify the APN
        settings, such as Proxy and Port of any APN.</string>

    <!-- Title of an application permission, listed so the user can choose whether they want to allow the application to do this. -->
    <string name="permlab_changeNetworkState">change network connectivity</string>
    <!-- Description of an application permission, listed so the user can choose whether they want to allow the application to do this. -->
    <string name="permdesc_changeNetworkState">Allows an application to change
      the state of network connectivity.</string>

    <!-- Title of an application permission, listed so the user can choose whether they want to allow the application to do this. -->
    <string name="permlab_changeTetherState">Change tethered connectivity</string>
    <!-- Description of an application permission, listed so the user can choose whether they want to allow the applicaiton to do this. -->
    <string name="permdesc_changeTetherState">Allows an application to change
      the state of tethered network connectivity.</string>

    <!-- Title of an application permission, listed so the user can choose whether they want to allow the application to do this. -->
    <string name="permlab_changeBackgroundDataSetting">change background data usage setting</string>
    <!-- Description of an application permission, listed so the user can choose whether they want to allow the application to do this. -->
    <string name="permdesc_changeBackgroundDataSetting">Allows an application to change
      the background data usage setting.</string>

    <!-- Title of an application permission, listed so the user can choose whether they want to allow the application to do this. -->
    <string name="permlab_accessWifiState">view Wi-Fi state</string>
    <!-- Description of an application permission, listed so the user can choose whether they want to allow the application to do this. -->
    <string name="permdesc_accessWifiState">Allows an application to view
      the information about the state of Wi-Fi.</string>

    <!-- Title of an application permission, listed so the user can choose whether they want to allow the application to do this. -->
    <string name="permlab_changeWifiState">change Wi-Fi state</string>
    <!-- Description of an application permission, listed so the user can choose whether they want to allow the application to do this. -->
    <string name="permdesc_changeWifiState">Allows an application to connect
      to and disconnect from Wi-Fi access points, and to make changes to
      configured Wi-Fi networks.</string>

    <!-- Title of an application permission, listed so the user can choose whether they want to allow the application to do this. -->
    <string name="permlab_changeWifiMulticastState">allow Wi-Fi Multicast
      reception</string>
    <!-- Description of an application permission, listed so the user can choose whether they want to allow the application to do this. -->
    <string name="permdesc_changeWifiMulticastState">Allows an application to
      receive packets not directly addressed to your device.  This can be
      useful when discovering services offered near by.  It uses more power
      than the non-multicast mode.</string>

    <!-- Title of an application permission, listed so the user can choose whether they want to allow the application to do this. -->
    <string name="permlab_bluetoothAdmin">bluetooth administration</string>
    <!-- Description of an application permission, listed so the user can choose whether they want to allow the application to do this. -->
    <string name="permdesc_bluetoothAdmin">Allows an application to configure
      the local Bluetooth phone, and to discover and pair with remote
      devices.</string>

    <!-- Title of an application permission, listed so the user can choose whether they want to allow the application to do this. -->
    <string name="permlab_bluetooth">create Bluetooth connections</string>
    <!-- Description of an application permission, listed so the user can choose whether they want to allow the application to do this. -->
    <string name="permdesc_bluetooth">Allows an application to view
      configuration of the local Bluetooth phone, and to make and accept
      connections with paired devices.</string>

    <!-- Title of an application permission, listed so the user can choose whether they want to allow the application to do this. -->
    <string name="permlab_nfc">control Near Field Communication</string>
    <!-- Description of an application permission, listed so the user can choose whether they want to allow the application to do this. -->
    <string name="permdesc_nfc">Allows an application to communicate
      with Near Field Communication (NFC) tags, cards, and readers.</string>

    <!-- Title of an application permission, listed so the user can choose whether they want to allow the application to do this. -->
    <string name="permlab_disableKeyguard">disable keylock</string>
    <!-- Description of an application permission, listed so the user can choose whether they want to allow the application to do this. -->
    <string name="permdesc_disableKeyguard">Allows an application to disable
      the keylock and any associated password security. A legitimate example of
      this is the phone disabling the keylock when receiving an incoming phone call,
      then re-enabling the keylock when the call is finished.</string>

    <!-- Title of an application permission, listed so the user can choose whether they want to allow the application to do this. -->
    <string name="permlab_readSyncSettings">read sync settings</string>
    <!-- Description of an application permission, listed so the user can choose whether they want to allow the application to do this. -->
    <string name="permdesc_readSyncSettings">Allows an application to read the sync settings,
        such as whether sync is enabled for Contacts.</string>

    <!-- Title of an application permission, listed so the user can choose whether they want to allow the application to do this. -->
    <string name="permlab_writeSyncSettings">write sync settings</string>
    <!-- Description of an application permission, listed so the user can choose whether they want to allow the application to do this. -->
    <string name="permdesc_writeSyncSettings">Allows an application to modify the sync
        settings, such as whether sync is enabled for Contacts.</string>

    <!-- Title of an application permission, listed so the user can choose whether they want to allow the application to do this. -->
    <string name="permlab_readSyncStats">read sync statistics</string>
    <!-- Description of an application permission, listed so the user can choose whether they want to allow the application to do this. -->
    <string name="permdesc_readSyncStats">Allows an application to read the sync stats; e.g., the
        history of syncs that have occurred.</string>

    <!-- Title of an application permission, listed so the user can choose whether they want to allow the application to do this. -->
    <string name="permlab_subscribedFeedsRead">read subscribed feeds</string>
    <!-- Description of an application permission, listed so the user can choose whether they want to allow the application to do this. -->
    <string name="permdesc_subscribedFeedsRead">Allows an application to get details about the currently synced feeds.</string>

    <!-- Title of an application permission, listed so the user can choose whether they want to allow the application to do this. -->
    <string name="permlab_subscribedFeedsWrite">write subscribed feeds</string>
    <!-- Description of an application permission, listed so the user can choose whether they want to allow the application to do this. -->
    <string name="permdesc_subscribedFeedsWrite">Allows an application to modify
      your currently synced feeds. This could allow a malicious application to
      change your synced feeds.</string>

    <!-- Title of an application permission, listed so the user can choose whether they want to allow the application to do this. -->
    <string name="permlab_readDictionary">read user defined dictionary</string>
    <!-- Description of an application permission, listed so the user can choose whether they want to allow the application to do this. -->
    <string name="permdesc_readDictionary">Allows an application to read any private
      words, names and phrases that the user may have stored in the user dictionary.</string>

    <!-- Title of an application permission, listed so the user can choose whether they want to allow the application to do this. -->
    <string name="permlab_writeDictionary">write to user defined dictionary</string>
    <!-- Description of an application permission, listed so the user can choose whether they want to allow the application to do this. -->
    <string name="permdesc_writeDictionary">Allows an application to write new words into the
      user dictionary.</string>

    <!-- Title of an application permission, listed so the user can choose whether they want to allow the application to do this. [CHAR LIMIT=30] -->
    <string name="permlab_sdcardWrite" product="nosdcard">modify/delete USB storage contents</string>
    <!-- Title of an application permission, listed so the user can choose whether they want to allow the application to do this. -->
    <string name="permlab_sdcardWrite" product="default">modify/delete SD card contents</string>
    <!-- Description of an application permission, listed so the user can choose whether they want to allow the application to do this. [CHAR LIMIT=30] -->
    <string name="permdesc_sdcardWrite" product="nosdcard">Allows an application to write to the USB storage.</string>
    <!-- Description of an application permission, listed so the user can choose whether they want to allow the application to do this. -->
    <string name="permdesc_sdcardWrite" product="default">Allows an application to write to the SD card.</string>

    <!-- Title of an application permission, listed so the user can choose whether they want to allow the application to do this. -->
    <string name="permlab_cache_filesystem">access the cache filesystem</string>
    <!-- Description of an application permission, listed so the user can choose whether they want to allow the application to do this. -->
    <string name="permdesc_cache_filesystem">Allows an application to read and write the cache filesystem.</string>

    <!-- Title of an application permission, listed so the user can choose whether they want to allow the application to do this. -->
    <string name="permlab_use_sip">make/receive Internet calls</string>
    <!-- Description of an application permission, listed so the user can choose whether they want to allow the application to do this. -->
    <string name="permdesc_use_sip">Allows an application to use the SIP service to make/receive Internet calls.</string>

    <!-- Policy administration -->

    <!-- Title of policy access to limiting the user's password choices -->
    <string name="policylab_limitPassword">Set password rules</string>
    <!-- Description of policy access to limiting the user's password choices -->
    <string name="policydesc_limitPassword">Control the length and the characters allowed in
    screen-unlock passwords</string>
    <!-- Title of policy access to watch user login attempts -->
    <string name="policylab_watchLogin">Monitor screen-unlock attempts</string>
    <!-- Description of policy access to watch user login attempts -->
    <string name="policydesc_watchLogin">Monitor the number of incorrect passwords entered when unlocking 
    the screen, and lock the phone or erase all the phone\'s data if too many incorrect passwords are entered
    </string>
    <!-- Title of policy access to reset user's password -->
    <string name="policylab_resetPassword">Change the screen-unlock password</string>
    <!-- Description of policy access to reset user's password -->
    <string name="policydesc_resetPassword">Change the screen-unlock password</string>
    <!-- Title of policy access to force lock the device -->
    <string name="policylab_forceLock">Lock the screen</string>
    <!-- Description of policy access to limiting the user's password choices -->
    <string name="policydesc_forceLock">Control how and when the screen locks</string>
    <!-- Title of policy access to wipe the user's data -->
    <string name="policylab_wipeData">Erase all data</string>
    <!-- Description of policy access to wipe the user's data -->
    <string name="policydesc_wipeData">Erase the phone\'s data without warning, by performing a factory data reset</string>

    <!-- The order of these is important, don't reorder without changing Contacts.java --> <skip />
    <!-- Phone number types from android.provider.Contacts. This could be used when adding a new phone number for a contact, for example. -->
    <string-array name="phoneTypes">
        <item>Home</item>
        <item>Mobile</item>
        <item>Work</item>
        <item>Work Fax</item>
        <item>Home Fax</item>
        <item>Pager</item>
        <item>Other</item>
        <item>Custom</item>
    </string-array>

    <!-- The order of these is important, don't reorder without changing Contacts.java --> <skip />
    <!-- Email address types from android.provider.Contacts. This could be used when adding a new e-mail address for a contact, for example. -->
    <string-array name="emailAddressTypes">
        <item>Home</item>
        <item>Work</item>
        <item>Other</item>
        <item>Custom</item>
    </string-array>

    <!-- The order of these is important, don't reorder without changing Contacts.java --> <skip />
    <!-- Postal address types from android.provider.Contacts. This could be used when adding a new address for a contact, for example. -->
    <string-array name="postalAddressTypes">
        <item>Home</item>
        <item>Work</item>
        <item>Other</item>
        <item>Custom</item>
    </string-array>

    <!-- The order of these is important, don't reorder without changing Contacts.java --> <skip />
    <!-- Instant Messenger ID types from android.provider.Contacts. This could be used when adding a new IM for a contact, for example. -->
    <string-array name="imAddressTypes">
        <item>Home</item>
        <item>Work</item>
        <item>Other</item>
        <item>Custom</item>
    </string-array>

    <!-- The order of these is important, don't reorder without changing Contacts.java --> <skip />
    <!-- Organization types from android.provider.Contacts. This could be used when adding a new organization for a contact, for example. -->
    <string-array name="organizationTypes">
        <item>Work</item>
        <item>Other</item>
        <item>Custom</item>
    </string-array>

    <!-- The order of these is important, don't reorder without changing Contacts.java --> <skip />
    <!-- Instant Message protocols/providers from android.provider.Contacts -->
    <string-array name="imProtocols">
        <item>AIM</item>
        <item>Windows Live</item>
        <item>Yahoo</item>
        <item>Skype</item>
        <item>QQ</item>
        <item>Google Talk</item>
        <item>ICQ</item>
        <item>Jabber</item>
    </string-array>

    <!-- Custom phone number type -->
    <string name="phoneTypeCustom">Custom</string>
    <!-- Home phone number type -->
    <string name="phoneTypeHome">Home</string>
    <!-- Mobile phone number type -->
    <string name="phoneTypeMobile">Mobile</string>
    <!-- Work phone number type -->
    <string name="phoneTypeWork">Work</string>
    <!-- Work fax phone number type -->
    <string name="phoneTypeFaxWork">Work Fax</string>
    <!-- Home fax phone number type -->
    <string name="phoneTypeFaxHome">Home Fax</string>
    <!-- Pager phone number type -->
    <string name="phoneTypePager">Pager</string>
    <!-- Other phone number type -->
    <string name="phoneTypeOther">Other</string>
    <!-- Callback phone number type -->
    <string name="phoneTypeCallback">Callback</string>
    <!-- Car phone number type -->
    <string name="phoneTypeCar">Car</string>
    <!-- Company main phone number type -->
    <string name="phoneTypeCompanyMain">Company Main</string>
    <!-- ISDN phone number type -->
    <string name="phoneTypeIsdn">ISDN</string>
    <!-- Main phone number type -->
    <string name="phoneTypeMain">Main</string>
    <!-- Other fax phone number type -->
    <string name="phoneTypeOtherFax">Other Fax</string>
    <!-- Radio phone number type -->
    <string name="phoneTypeRadio">Radio</string>
    <!-- Telex phone number type -->
    <string name="phoneTypeTelex">Telex</string>
    <!-- TTY TDD phone number type -->
    <string name="phoneTypeTtyTdd">TTY TDD</string>
    <!-- Work mobile phone number type -->
    <string name="phoneTypeWorkMobile">Work Mobile</string>
    <!-- Work pager phone number type -->
    <string name="phoneTypeWorkPager">Work Pager</string>
    <!-- Assistant phone number type -->
    <string name="phoneTypeAssistant">Assistant</string>
    <!-- MMS phone number type -->
    <string name="phoneTypeMms">MMS</string>

    <!-- Label for a birthday event -->
    <string name="eventTypeBirthday">Birthday</string>
    <!-- Label for an anniversary event -->
    <string name="eventTypeAnniversary">Anniversary</string>
    <!-- Label for other events -->
    <string name="eventTypeOther">Event</string>

    <!-- Custom email type -->
    <string name="emailTypeCustom">Custom</string>
    <!-- Home email type -->
    <string name="emailTypeHome">Home</string>
    <!-- Work email type -->
    <string name="emailTypeWork">Work</string>
    <!-- Other email type -->
    <string name="emailTypeOther">Other</string>
    <!-- Mobile email type -->
    <string name="emailTypeMobile">Mobile</string>

    <!-- Custom postal address type -->
    <string name="postalTypeCustom">Custom</string>
    <!-- Home postal address type -->
    <string name="postalTypeHome">Home</string>
    <!-- Work postal address type -->
    <string name="postalTypeWork">Work</string>
    <!-- Other postal address type -->
    <string name="postalTypeOther">Other</string>

    <!-- Custom IM address type -->
    <string name="imTypeCustom">Custom</string>
    <!-- Home IM address type -->
    <string name="imTypeHome">Home</string>
    <!-- Work IM address type -->
    <string name="imTypeWork">Work</string>
    <!-- Other IM address type -->
    <string name="imTypeOther">Other</string>

    <!-- Custom IM protocol type -->
    <string name="imProtocolCustom">Custom</string>
    <!-- AIM IM protocol type -->
    <string name="imProtocolAim">AIM</string>
    <!-- MSN IM protocol type -->
    <string name="imProtocolMsn">Windows Live</string>
    <!-- Yahoo IM protocol type -->
    <string name="imProtocolYahoo">Yahoo</string>
    <!-- Skype IM protocol type -->
    <string name="imProtocolSkype">Skype</string>
    <!-- QQ IM protocol type -->
    <string name="imProtocolQq">QQ</string>
    <!-- Google Talk IM protocol type -->
    <string name="imProtocolGoogleTalk">Google Talk</string>
    <!-- ICQ IM protocol type -->
    <string name="imProtocolIcq">ICQ</string>
    <!-- Jabber IM protocol type -->
    <string name="imProtocolJabber">Jabber</string>
    <!-- NetMeeting IM protocol type -->
    <string name="imProtocolNetMeeting">NetMeeting</string>

    <!-- Work organization type -->
    <string name="orgTypeWork">Work</string>
    <!-- Other organization type -->
    <string name="orgTypeOther">Other</string>
    <!-- Custom organization type -->
    <string name="orgTypeCustom">Custom</string>

    <!-- Custom SIP address type -->
    <string name="sipAddressTypeCustom">Custom</string>
    <!-- Home SIP address type -->
    <string name="sipAddressTypeHome">Home</string>
    <!-- Work SIP address type -->
    <string name="sipAddressTypeWork">Work</string>
    <!-- Other SIP address type -->
    <string name="sipAddressTypeOther">Other</string>

    <!-- Attbution of a contact status update, when the time of update is unknown -->
    <string name="contact_status_update_attribution">via <xliff:g id="source" example="Google Talk">%1$s</xliff:g></string>

    <!-- Attbution of a contact status update, when the time of update is known -->
    <string name="contact_status_update_attribution_with_date"><xliff:g id="date" example="3 hours ago">%1$s</xliff:g> via <xliff:g id="source" example="Google Talk">%2$s</xliff:g></string>

    <!-- Instructions telling the user to enter their SIM PIN to unlock the keyguard.
         Displayed in one line in a large font.  -->
    <string name="keyguard_password_enter_pin_code">Enter PIN code</string>

    <!-- Instructions telling the user to enter their PIN password to unlock the keyguard.
         Displayed in one line in a large font.  -->
    <string name="keyguard_password_enter_password_code">Enter password to unlock</string>

    <!-- Instructions telling the user that they entered the wrong pin while trying
         to unlock the keyguard.  Displayed in one line in a large font.  -->
    <string name="keyguard_password_wrong_pin_code">Incorrect PIN code!</string>

    <!-- Instructions telling the user how to unlock the phone. -->
    <string name="keyguard_label_text">To unlock, press Menu then 0.</string>

    <!-- This can be used in any application wanting to disable the text "Emergency number" -->
    <string name="emergency_call_dialog_number_for_display">Emergency number</string>

    <!--
       *** touch based lock / unlock ***
                                          --> <skip />

    <!-- On the keyguard screen, it shows the carrier the phone is connected to.  This is displayed if the phone is not connected to a carrier.-->
    <string name="lockscreen_carrier_default">(No service)</string>

    <!-- Shown in the lock screen to tell the user that the screen is locked. -->
    <string name="lockscreen_screen_locked">Screen locked.</string>

    <!-- when pattern lock is enabled, tell them about the emergency dial -->
    <string name="lockscreen_instructions_when_pattern_enabled">Press Menu to unlock or place emergency call.</string>

    <!-- On the keyguard screen, when pattern lock is disabled, only tell them to press menu to unlock.  This is shown in small font at the bottom. -->
    <string name="lockscreen_instructions_when_pattern_disabled">Press Menu to unlock.</string>

    <!-- On the unlock pattern screen, shown at the top of the unlock screen to tell the user what to do. Below this text is the place for theu ser to draw the pattern. -->
    <string name="lockscreen_pattern_instructions">Draw pattern to unlock</string>
    <!-- Button at the bottom of the unlock screen to make an emergency call. -->
    <string name="lockscreen_emergency_call">Emergency call</string>
    <!-- Button at the bottom of the unlock screen that lets the user return to a call -->
    <string name="lockscreen_return_to_call">Return to call</string>
    <!-- Shown to confirm that the user entered their lock pattern correctly. -->
    <string name="lockscreen_pattern_correct">Correct!</string>
    <!-- On the unlock pattern screen, shown when the user enters the wrong lock pattern and must try again. -->
    <string name="lockscreen_pattern_wrong">Sorry, try again</string>

    <!-- When the lock screen is showing and the phone plugged in, and the battery
         is not fully charged, show the current charge %.  -->
    <string name="lockscreen_plugged_in">Charging (<xliff:g id="number">%d</xliff:g><xliff:g id="percent">%%</xliff:g>)</string>
    <!-- When the lock screen is showing, the phone is plugged in and the battery is fully
         charged, say that it is charged. -->
    <string name="lockscreen_charged">Charged.</string>
    <!-- A short representation of charging information, e.g "34%" -->
    <string name="lockscreen_battery_short"><xliff:g id="number">%d</xliff:g><xliff:g id="percent">%%</xliff:g></string>

    <!-- When the lock screen is showing and the battery is low, warn user to plug
         in the phone soon. -->
    <string name="lockscreen_low_battery">Connect your charger.</string>

    <!-- Shown in the lock screen when there is no SIM card. -->
    <string name="lockscreen_missing_sim_message_short">No SIM card.</string>
    <!-- Shown in the lock screen when there is no SIM card. -->
    <string name="lockscreen_missing_sim_message">No SIM card in phone.</string>
    <!-- Shown in the lock screen to ask the user to insert a SIM card. -->
    <string name="lockscreen_missing_sim_instructions">Please insert a SIM card.</string>

    <!-- Shown in the lock screen when there is emergency calls only mode. -->
    <string name="emergency_calls_only" msgid="2485604591272668370">Emergency calls only</string>

    <!-- When the user inserts a sim card from an unsupported network, it becomes network
         locked -->
    <string name="lockscreen_network_locked_message">Network locked</string>


    <!-- When the user enters a wrong sim pin too many times, it becomes
         PUK locked (Pin Unlock Kode) -->
    <string name="lockscreen_sim_puk_locked_message">SIM card is PUK-locked.</string>
    <!-- Shown in the lock screen when the SIM has become PUK locked and the user must call customer care to unlock it. -->
    <string name="lockscreen_sim_puk_locked_instructions">Please see the User Guide or contact Customer Care.</string>

    <!-- Shown in the lock screen to tell the user that their SIM is locked and they must unlock it. -->
    <string name="lockscreen_sim_locked_message">SIM card is locked.</string>

    <!-- For the unlock screen, When the user enters a sim unlock code, it takes a little while to check
         whether it is valid, and to unlock the sim if it is valid.  we display a
         progress dialog in the meantime.  this is the emssage. -->
    <string name="lockscreen_sim_unlock_progress_dialog_message">Unlocking SIM card\u2026</string>

    <!-- For the unlock screen, Information message shown in dialog when user has too many failed attempts -->
    <string name="lockscreen_too_many_failed_attempts_dialog_message">
        You have incorrectly drawn your unlock pattern <xliff:g id="number">%d</xliff:g> times.
        \n\nPlease try again in <xliff:g id="number">%d</xliff:g> seconds.
    </string>

    <!-- For the unlock screen, Information message shown in dialog when user is almost at the limit
         where they will be locked out and may have to enter an alternate username/password to unlock the phone -->
    <string name="lockscreen_failed_attempts_almost_glogin">
        You have incorrectly drawn your unlock pattern <xliff:g id="number">%d</xliff:g> times.
       After <xliff:g id="number">%d</xliff:g> more unsuccessful attempts,
       you will be asked to unlock your phone using your Google sign-in.\n\n
       Please try again in <xliff:g id="number">%d</xliff:g> seconds.
    </string>

    <!-- On the unlock screen, countdown message shown while user is waiting to try again after too many
         failed attempts -->
    <string name="lockscreen_too_many_failed_attempts_countdown">Try again in <xliff:g id="number">%d</xliff:g> seconds.</string>

    <!-- On the unlock screen, message shown on button that appears once it's apparent the user may have forgotten
         their lock gesture -->
    <string name="lockscreen_forgot_pattern_button_text">Forgot pattern?</string>

    <!-- Title of the unlock screen that uses your Google login and password when the user hit
         the 'forgot pattern' button.-->
    <string name="lockscreen_glogin_forgot_pattern">Account unlock</string>
    <!-- Title of the unlock screen that uses your Google login and password when the user attempted
         too many patterns and we are forcing them to use their account instead. -->
    <string name="lockscreen_glogin_too_many_attempts">Too many pattern attempts!</string>
    <!-- In the unlock screen, message telling the user that they need to use their Google login and password to unlock the phone -->
    <string name="lockscreen_glogin_instructions">To unlock, sign in with your Google account</string>
    <!-- Hint caption for the username field when unlocking the phone using login and password -->
    <string name="lockscreen_glogin_username_hint">Username (email)</string>
    <!-- Hint caption for the password field when unlocking the phone using login and password -->
    <string name="lockscreen_glogin_password_hint">Password</string>
    <!-- Button to try to unlock the phone using username and password -->
    <string name="lockscreen_glogin_submit_button">Sign in</string>
    <!-- Displayed to the user when unlocking the phone with a username and password fails. -->
    <string name="lockscreen_glogin_invalid_input">Invalid username or password.</string>

    <!-- Displayed in a progress dialog while a username and password are being checked. -->
    <string name="lockscreen_glogin_checking_password">Checking...</string>
    <!-- Displayed on lock screen's left tab - unlock -->
    <string name="lockscreen_unlock_label">Unlock</string>
    <!-- Displayed on lock screen's right tab - turn sound on -->
    <string name="lockscreen_sound_on_label">Sound on</string>
    <!-- Displayed on lock screen's right tab - turn sound off -->
    <string name="lockscreen_sound_off_label">Sound off</string>

    <!-- Password keyboard strings. Used by LockScreen and Settings --><skip />
    <!-- Label for "switch to symbols" key.  Must be short to fit on key! -->
    <string name="password_keyboard_label_symbol_key">\?123</string>
    <!-- Label for "switch to alphabetic" key.  Must be short to fit on key! -->
    <string name="password_keyboard_label_alpha_key">ABC</string>
    <!-- Label for ALT modifier key.  Must be short to fit on key! -->
    <string name="password_keyboard_label_alt_key">ALT</string>

    <!-- A format string for 12-hour time of day, just the hour, not the minute, with lower-case "am" or "pm" (example: "3pm"). -->
    <string name="hour_ampm">"<xliff:g id="hour" example="3">%-l</xliff:g><xliff:g id="ampm" example="pm">%P</xliff:g>"</string>

    <!-- A format string for 12-hour time of day, just the hour, not the minute, with capital "AM" or "PM" (example: "3PM"). -->
    <string name="hour_cap_ampm">"<xliff:g id="hour" example="3">%-l</xliff:g><xliff:g id="ampm" example="PM">%p</xliff:g>"</string>

    <!-- Title of the alert when something went wrong in the factory test. -->
    <string name="factorytest_failed">Factory test failed</string>
    <!-- Error message displayed when a non-system application tries to start a factory test. -->
    <string name="factorytest_not_system">The FACTORY_TEST action
        is only supported for packages installed in /system/app.</string>
    <!-- Error message displayed when the factory test could not be started. -->
    <string name="factorytest_no_action">No package was found that provides the
        FACTORY_TEST action.</string>
    <!-- Button to restart the device after the factory test. -->
    <string name="factorytest_reboot">Reboot</string>

    <!-- Do not translate.  WebView User Agent string -->
    <string name="web_user_agent" translatable="false"><xliff:g id="x">Mozilla/5.0 (Linux; U; Android %s)
        AppleWebKit/533.1 (KHTML, like Gecko) Version/4.0 Mobile Safari/533.1</xliff:g></string>

    <!-- Title for a JavaScript dialog. "The page at <url of current page> says:" -->
    <string name="js_dialog_title">The page at \'<xliff:g id="title">%s</xliff:g>\' says:</string>
    <!-- Default title for a javascript dialog -->
    <string name="js_dialog_title_default">JavaScript</string>
    <!-- Message in a javascript dialog asking if the user wishes to leave the
             current page -->
    <string name="js_dialog_before_unload">Navigate away from this page?\n\n<xliff:g id="message">%s</xliff:g>\n\nSelect OK to continue, or Cancel to stay on the current page.</string>

    <!-- Title of the WebView save password dialog.  If the user enters a password in a form on a website, a dialog will come up asking if they want to save the password. -->
    <string name="save_password_label">Confirm</string>

    <!-- Toast for double-tap -->
    <string name="double_tap_toast">Tip: double-tap to zoom in and out.</string>

    <!-- Title of an application permission, listed so the user can choose whether
        they want to allow the application to do this. -->
    <string name="permlab_readHistoryBookmarks">read Browser\'s history and bookmarks</string>
    <!-- Description of an application permission, listed so the user can choose whether
        they want to allow the application to do this. -->
    <string name="permdesc_readHistoryBookmarks">Allows the application to read all
        the URLs that the Browser has visited, and all of the Browser\'s bookmarks.</string>
    <!-- Title of an application permission, listed so the user can choose whether
        they want to allow the application to do this. -->
    <string name="permlab_writeHistoryBookmarks">write Browser\'s history and bookmarks</string>
    <!-- Description of an application permission, listed so the user can choose whether
        they want to allow the application to do this. -->
    <string name="permdesc_writeHistoryBookmarks">Allows an application to modify the
        Browser\'s history or bookmarks stored on your phone. Malicious applications
        can use this to erase or modify your Browser\'s data.</string>

    <!-- Title of an application permission, listed so the user can choose whether
        they want to allow the application to do this. -->
    <string name="permlab_setAlarm">set alarm in alarm clock</string>
    <!-- Description of an application permission, listed so the user can choose whether
        they want to allow the application to do this. -->
    <string name="permdesc_setAlarm">Allows the application to set an alarm in
      an installed alarm clock application. Some alarm clock applications may
      not implement this feature.</string>

    <!-- Title of an application permission, listed so the user can choose whether
        they want to allow the application to do this. -->
    <string name="permlab_writeGeolocationPermissions">Modify Browser geolocation permissions</string>
    <!-- Description of an application permission, listed so the user can choose whether
        they want to allow the application to do this. -->
    <string name="permdesc_writeGeolocationPermissions">Allows an application to modify the
        Browser\'s geolocation permissions. Malicious applications
        can use this to allow sending location information to arbitrary web sites.</string>

    <!-- If the user enters a password in a form on a website, a dialog will come up asking if they want to save the password. Text in the save password dialog, asking if the browser should remember a password. -->
    <string name="save_password_message">Do you want the browser to remember this password?</string>
    <!-- If the user enters a password in a form on a website, a dialog will come up asking if they want to save the password. Button in the save password dialog, saying not to remember this password. -->
    <string name="save_password_notnow">Not now</string>
    <!-- If the user enters a password in a form on a website, a dialog will come up asking if they want to save the password. Button in the save password dialog, saying to remember this password. -->
    <string name="save_password_remember">Remember</string>
    <!-- Button in the save password dialog, saying never to remember this password. This should be short. Should be "Never for this site". But it is too long, use "Never" instead -->
    <string name="save_password_never">Never</string>

    <!-- Displayed to the user when they do not have permission to open a particular web page. -->
    <string name="open_permission_deny">You do not have permission to open this page.</string>

    <!-- Displayed to the user to confirm that they have copied text from a web page to the clipboard. -->
    <string name="text_copied">Text copied to clipboard.</string>

    <!-- Menu item displayed at the end of a menu to allow users to see another page worth of menu items. This is shown on any app's menu as long as the app has too many items in the menu.-->
    <string name="more_item_label">More</string>
    <!-- Prepended to the shortcut for a menu item to indicate that the user should hold the MENU button together with the shortcut to invoke the item. For example, if the shortcut to open a new tab in browser is MENU and B together, then this would be prepended to the letter "B" -->
    <string name="prepend_shortcut_label">Menu+</string>
    <!-- Displayed in place of the regular shortcut letter when a menu item has Menu+space for the shortcut. -->
    <string name="menu_space_shortcut_label">space</string>
    <!-- Displayed in place of the regular shortcut letter when a menu item has Menu+enter for the shortcut. -->
    <string name="menu_enter_shortcut_label">enter</string>
    <!-- Displayed in place of the regular shortcut letter when a menu item has Menu+delete for the shortcut. -->
    <string name="menu_delete_shortcut_label">delete</string>

    <!-- Strings used for search bar --><skip />

    <!-- This is the default button label in the system-wide search UI.
         It is also used by the home screen's search "widget". It should be short -->
    <string name="search_go">Search</string>

    <!-- String used to display the date. This is the string to say something happened 1 month ago. -->
    <string name="oneMonthDurationPast">1 month ago</string>
    <!-- String used to display the date. This is the string to say something happened more than 1 month ago. -->
    <string name="beforeOneMonthDurationPast">Before 1 month ago</string>

    <!-- This is used to express that something occurred some number of seconds in the past (e.g., 5 seconds ago). -->
    <plurals name="num_seconds_ago">
        <item quantity="one">1 second ago</item>
        <item quantity="other"><xliff:g id="count">%d</xliff:g> seconds ago</item>
    </plurals>

    <!-- This is used to express that something occurred some number of minutes in the past (e.g., 5 minutes ago). -->
    <plurals name="num_minutes_ago">
        <item quantity="one">1 minute ago</item>
        <item quantity="other"><xliff:g id="count">%d</xliff:g> minutes ago</item>
    </plurals>

    <!-- This is used to express that something occurred some number of hours in the past (e.g., 5 hours ago). -->
    <plurals name="num_hours_ago">
        <item quantity="one">1 hour ago</item>
        <item quantity="other"><xliff:g id="count">%d</xliff:g> hours ago</item>
    </plurals>

    <!-- This is used to express that something occurred within the last X days (e.g., Last 7 days). -->
    <plurals name="last_num_days">
        <item quantity="other">Last <xliff:g id="count">%d</xliff:g> days</item>
    </plurals>

    <!-- This is used to express that something has occurred within the last month -->
    <string name="last_month">Last month</string>

    <!-- This is used to express that something happened longer ago than the previous options -->
    <string name="older">Older</string>

    <!-- This is used to express that something occurred some number of days in the past (e.g., 5 days ago). -->
    <plurals name="num_days_ago">
        <item quantity="one">yesterday</item>
        <item quantity="other"><xliff:g id="count">%d</xliff:g> days ago</item>
    </plurals>

    <!-- This is used to express that something will occur some number of seconds in the future (e.g., in 5 seconds). -->
    <plurals name="in_num_seconds">
        <item quantity="one">in 1 second</item>
        <item quantity="other">in <xliff:g id="count">%d</xliff:g> seconds</item>
    </plurals>

    <!-- This is used to express that something will occur some number of minutes in the future (e.g., in 5 minutes). -->
    <plurals name="in_num_minutes">
        <item quantity="one">in 1 minute</item>
        <item quantity="other">in <xliff:g id="count">%d</xliff:g> minutes</item>
    </plurals>

    <!-- This is used to express that something will occur some number of hours in the future (e.g., in 5 hours). -->
    <plurals name="in_num_hours">
        <item quantity="one">in 1 hour</item>
        <item quantity="other">in <xliff:g id="count">%d</xliff:g> hours</item>
    </plurals>

    <!-- This is used to express that something will occur some number of days in the future (e.g., in 5 days). -->
    <plurals name="in_num_days">
        <item quantity="one">tomorrow</item>
        <item quantity="other">in <xliff:g id="count">%d</xliff:g> days</item>
    </plurals>

    <!-- This is used to express that something occurred some number of abbreviated seconds in the past (e.g., 5 secs ago). -->
    <plurals name="abbrev_num_seconds_ago">
        <item quantity="one">1 sec ago</item>
        <item quantity="other"><xliff:g id="count">%d</xliff:g> secs ago</item>
    </plurals>

    <!-- This is used to express that something occurred some number of abbreviated minutes in the past (e.g., 5 mins ago). -->
    <plurals name="abbrev_num_minutes_ago">
        <item quantity="one">1 min ago</item>
        <item quantity="other"><xliff:g id="count">%d</xliff:g> mins ago</item>
    </plurals>

    <!-- This is used to express that something occurred some number of abbreviated hours in the past (e.g., 5 hrs ago). -->
    <plurals name="abbrev_num_hours_ago">
        <item quantity="one">1 hour ago</item>
        <item quantity="other"><xliff:g id="count">%d</xliff:g> hours ago</item>
    </plurals>

    <!-- This is used to express that something occurred some number of abbreviated days in the past (e.g., 5 days ago). -->
    <plurals name="abbrev_num_days_ago">
        <item quantity="one">yesterday</item>
        <item quantity="other"><xliff:g id="count">%d</xliff:g> days ago</item>
    </plurals>

    <!-- This is used to express that something will occur some number of abbreviated seconds in the future (e.g., in 5 secs). -->
    <plurals name="abbrev_in_num_seconds">
        <item quantity="one">in 1 sec</item>
        <item quantity="other">in <xliff:g id="count">%d</xliff:g> secs</item>
    </plurals>

    <!-- This is used to express that something will occur some number of abbreviated minutes in the future (e.g., in 5 mins). -->
    <plurals name="abbrev_in_num_minutes">
        <item quantity="one">in 1 min</item>
        <item quantity="other">in <xliff:g id="count">%d</xliff:g> mins</item>
    </plurals>

    <!-- This is used to express that something will occur some number of abbreviated hours in the future (e.g., in 5 hrs). -->
    <plurals name="abbrev_in_num_hours">
        <item quantity="one">in 1 hour</item>
        <item quantity="other">in <xliff:g id="count">%d</xliff:g> hours</item>
    </plurals>

    <!-- This is used to express that something will occur some number of abbreviated days in the future (e.g., in 5 days). -->
    <plurals name="abbrev_in_num_days">
        <item quantity="one">tomorrow</item>
        <item quantity="other">in <xliff:g id="count">%d</xliff:g> days</item>
    </plurals>

    <!-- String used to display the date. Preposition for date display ("on May 29") -->
    <string name="preposition_for_date">on <xliff:g id="date" example="May 29">%s</xliff:g></string>
    <!-- String used to display the date. Preposition for time display ("at 2:33am") -->
    <string name="preposition_for_time">at <xliff:g id="time" example="2:33 am">%s</xliff:g></string>
    <!-- String used to display the date. Preposition for year display ("in 2008") -->
    <string name="preposition_for_year">in <xliff:g id="year" example="2003">%s</xliff:g></string>

    <!-- Appened to express the value is this unit of time: singular day -->
    <string name="day">day</string>
    <!-- Appened to express the value is this unit of time: plural days -->
    <string name="days">days</string>
    <!-- Appened to express the value is this unit of time: singular hour -->
    <string name="hour">hour</string>
    <!-- Appened to express the value is this unit of time: plural hours -->
    <string name="hours">hours</string>
    <!-- Appened to express the value is this unit of time: singular minute -->
    <string name="minute">min</string>
    <!-- Appened to express the value is this unit of time: plural minutes -->
    <string name="minutes">mins</string>
    <!-- Appened to express the value is this unit of time. -->
    <string name="second">sec</string>
    <!-- Appened to express the value is this unit of time. -->
    <string name="seconds">secs</string>
    <!-- Appened to express the value is this unit of time. -->
    <string name="week">week</string>
    <!-- Appened to express the value is this unit of time. -->
    <string name="weeks">weeks</string>
    <!-- Appened to express the value is this unit of time. -->
    <string name="year">year</string>
    <!-- Appened to express the value is this unit of time. -->
    <string name="years">years</string>


    <!-- Title for error alert when a video cannot be played.  it can be used by any app. -->
    <string name="VideoView_error_title">Cannot play video</string>
    <!-- Text for error alert when a video container is not valid for progressive download/playback. -->
    <string name="VideoView_error_text_invalid_progressive_playback">Sorry, this video is not valid for streaming to this device.</string>
    <!-- Text for error alert when a video cannot be played. it can be used by any app. -->
    <string name="VideoView_error_text_unknown">Sorry, this video cannot be played.</string>
    <!-- Button to close error alert when a video cannot be played -->
    <string name="VideoView_error_button">OK</string>




    <!-- Format indicating a relative expression and time.
         Example: "4 hours ago, 11:00 am" -->
    <string name="relative_time">"<xliff:g id="date" example="4 hours ago">%1$s</xliff:g>, <xliff:g id="time" example="11:00 am">%2$s</xliff:g>"</string>


    <!-- Quoted name for 12pm, lowercase -->
    <string name="noon">"noon"</string>
    <!-- Quoted name for 12pm, uppercase first letter -->
    <string name="Noon">"Noon"</string>
    <!-- Quoted name for 12am, lowercase -->
    <string name="midnight">"midnight"</string>
    <!-- Quoted name for 12am, uppercase first letter -->
    <string name="Midnight">"Midnight"</string>











    <!-- Format string for durations like "01:23" (1 minute, 23 seconds) -->
    <string name="elapsed_time_short_format_mm_ss"><xliff:g id="minutes" example="1">%1$02d</xliff:g>:<xliff:g id="seconds" example="23">%2$02d</xliff:g></string>

    <!-- Format string for times like "1:43:33" (1 hour, 43 minutes, 33 seconds) -->
    <string name="elapsed_time_short_format_h_mm_ss"><xliff:g id="hours" example="1">%1$d</xliff:g>:<xliff:g id="minutes" example="43">%2$02d</xliff:g>:<xliff:g id="seconds" example="33">%3$02d</xliff:g></string>

    <!-- Item on EditText context menu. This action is used to select all text in the edit field. -->
    <string name="selectAll">Select all</string>

    <!-- Item on EditText context menu. This action is used to start selecting text in the edit field. [CHAR LIMIT=20] -->
    <string name="selectText">Select word</string>

    <!-- Item on EditText context menu.  This action is used to cut selected the text into the clipboard.  -->
    <string name="cut">Cut</string>

    <!-- Item on EditText context menu. This action is used to cut selected the text into the clipboard. -->
    <string name="copy">Copy</string>

    <!-- Item on EditText context menu. This action is used t o paste from the clipboard into the eidt field -->
    <string name="paste">Paste</string>

    <!-- Item on EditText context menu. This action is used to copy a URL from the edit field into the clipboard. -->
    <string name="copyUrl">Copy URL</string>

    <!-- EditText context menu -->
    <string name="inputMethod">Input method</string>

    <!-- Item on EditText context menu, used to add a word to the
         input method dictionary. -->
    <string name="addToDictionary">"Add \"<xliff:g id="word" example="rickroll">%s</xliff:g>\" to dictionary</string>

    <!-- Title for EditText context menu -->
    <string name="editTextMenuTitle">Edit text</string>

    <!-- If the device is getting low on internal storage, a notification is shown to the user.  This is the title of that notification. -->
    <string name="low_internal_storage_view_title">Low on space</string>
    <!-- If the device is getting low on internal storage, a notification is shown to the user.  This is the message of that notification. -->
    <string name="low_internal_storage_view_text">Phone storage space is getting low.</string>

    <!-- Preference framework strings. -->
    <string name="ok">OK</string>
    <!-- Preference framework strings. -->
    <string name="cancel">Cancel</string>
    <!-- Preference framework strings. -->
    <string name="yes">OK</string>
    <!-- Preference framework strings. -->
    <string name="no">Cancel</string>
    <!-- This is the generic "attention" string to be used in attention dialogs.  Typically
         combined with setIcon(android.R.drawable.ic_dialog_alert) -->
    <string name="dialog_alert_title">Attention</string>

    <!-- Default text for a button that can be toggled on and off. -->
    <string name="capital_on">ON</string>
    <!-- Default text for a button that can be toggled on and off. -->
    <string name="capital_off">OFF</string>

    <!-- Title of intent resolver dialog when selecting an application to run. -->
    <string name="whichApplication">Complete action using</string>
    <!-- Option to always use the selected application resolution in the future. See the "Complete action using" dialog title-->
    <string name="alwaysUse">Use by default for this action.</string>
    <!-- Text displayed when the user selects the check box for setting default application.  See the "Use by default for this action" check box. -->
    <string name="clearDefaultHintMsg">Clear default in Home Settings &gt; Applications &gt; Manage applications.</string>
    <!-- Default title for the activity chooser, when one is not given. Android allows multiple activities to perform an action.  for example, there may be many ringtone pickers installed.  A dialog is shown to the user allowing him to pick which activity should be used.  This is the title. -->
    <string name="chooseActivity">Select an action</string>
    <!-- Text to display when there are no activities found to display in the
         activity chooser. See the "Select an action" title. -->
    <string name="noApplications">No applications can perform this action.</string>
    <!-- Title of the alert when an application has crashed. -->
    <string name="aerr_title">Sorry!</string>
    <!-- Text of the alert that is displayed when an application has crashed. -->
    <string name="aerr_application">The application <xliff:g id="application">%1$s</xliff:g>
        (process <xliff:g id="process">%2$s</xliff:g>) has stopped unexpectedly. Please try again.</string>
    <!-- Text of the alert that is displayed when an application has crashed. -->
    <string name="aerr_process">The process <xliff:g id="process">%1$s</xliff:g> has
        stopped unexpectedly. Please try again.</string>
    <!-- Title of the alert when an application is not responding. -->
    <string name="anr_title">Sorry!</string>
    <!-- Text of the alert that is displayed when an application is not responding. -->
    <string name="anr_activity_application">Activity <xliff:g id="activity">%1$s</xliff:g> (in application <xliff:g id="application">%2$s</xliff:g>) is not responding.</string>
    <!-- Text of the alert that is displayed when an application is not responding. -->
    <string name="anr_activity_process">Activity <xliff:g id="activity">%1$s</xliff:g> (in process <xliff:g id="process">%2$s</xliff:g>) is not responding.</string>
    <!-- Text of the alert that is displayed when an application is not responding. -->
    <string name="anr_application_process">Application <xliff:g id="application">%1$s</xliff:g> (in process <xliff:g id="process">%2$s</xliff:g>) is not responding.</string>
    <!-- Text of the alert that is displayed when an application is not responding. -->
    <string name="anr_process">Process <xliff:g id="process">%1$s</xliff:g> is not responding.</string>
    <!-- Button allowing the user to close an application that is not responding. This will kill the application. -->
    <string name="force_close">Force close</string>
    <!-- Button allowing the user to send a bug report for application which has encountered an error. -->
    <string name="report">Report</string>
    <!-- Button allowing the user to choose to wait for an application that is not responding to become responsive again. -->
    <string name="wait">Wait</string>
    <!-- [CHAR LIMIT=25] Title of the alert when application launches on top of another. -->
    <string name="launch_warning_title">Application redirected</string>
    <!-- [CHAR LIMIT=50] Title of the alert when application launches on top of another. -->
    <string name="launch_warning_replace"><xliff:g id="app_name">%1$s</xliff:g> is now running.</string>
    <!-- [CHAR LIMIT=50] Title of the alert when application launches on top of another. -->
    <string name="launch_warning_original"><xliff:g id="app_name">%1$s</xliff:g> was originally launched.</string>

    <!-- Text of the alert that is displayed when an application has violated StrictMode. -->
    <string name="smv_application">The application <xliff:g id="application">%1$s</xliff:g>
        (process <xliff:g id="process">%2$s</xliff:g>) has violated its self-enforced StrictMode policy.</string>
    <!-- Text of the alert that is displayed when an application has violated StrictMode. -->
    <string name="smv_process">The process <xliff:g id="process">%1$s</xliff:g> has
      has violated its self-enforced StrictMode policy.</string>

    <!-- Notification text to tell the user that a heavy-weight application is running. -->
    <string name="heavy_weight_notification"><xliff:g id="app">%1$s</xliff:g> running</string>
    
    <!-- Notification details to tell the user that a heavy-weight application is running. -->
    <string name="heavy_weight_notification_detail">Select to switch to application</string>
    
    <!-- Title of dialog prompting whether user wants to switch between heavy-weight apps. -->
    <string name="heavy_weight_switcher_title">Switch applications?</string>
    
    <!-- Descriptive text for switching to a new heavy-weight application. -->
    <string name="heavy_weight_switcher_text">Another application is already running
    that must be stopped before you can start a new one.</string>
    
    <string name="old_app_action">Return to <xliff:g id="old_app">%1$s</xliff:g></string>
    <string name="old_app_description">Don\'t start the new application.</string>
    
    <string name="new_app_action">Start <xliff:g id="old_app">%1$s</xliff:g></string>
    <string name="new_app_description">Stop the old application without saving.</string>
    
    <!-- Displayed in the title of the chooser for things to do with text that
         is to be sent to another application. For example, I can send
         text through SMS or IM.  A dialog with those choices would be shown,
         and this would be the title. -->
    <string name="sendText">Select an action for text</string>

    <!-- Title of the dialog where the user is adjusting the phone ringer volume -->
    <string name="volume_ringtone">Ringer volume</string>
    <!-- Title of the dialog where the user is adjusting the music volume -->
    <string name="volume_music">Media volume</string>
    <!-- Hint shown in the volume toast to inform the user that the media audio is playing through Bluetooth. -->
    <string name="volume_music_hint_playing_through_bluetooth">Playing through Bluetooth</string>
    <!-- Hint shown in the volume toast to inform the user that the current ringtone is the silent ringtone. -->
    <string name="volume_music_hint_silent_ringtone_selected">Silent ringtone selected</string>
    <!-- Title of the dialog where the user is adjusting the phone call volume -->
    <string name="volume_call">In-call volume</string>
    <!-- Title of the dialog where the user is adjusting the phone call volume when connected on bluetooth-->
    <string name="volume_bluetooth_call">Bluetooth in-call volume</string>
    <!-- Title of the dialog where the user is adjusting the audio volume for alarms -->
    <string name="volume_alarm">Alarm volume</string>
    <!-- Title of the dialog where the user is adjusting the audio volume for notifications -->
    <string name="volume_notification">Notification volume</string>
    <!-- Title of the dialog where the user is adjusting the general audio volume -->
    <string name="volume_unknown">Volume</string>

    <!-- Ringtone picker strings --> <skip />
    <!-- Choice in the ringtone picker.  If chosen, the default ringtone will be used. -->
    <string name="ringtone_default">Default ringtone</string>
    <!-- Choice in the ringtone picker.  If chosen, the default ringtone will be used. This fills in the actual ringtone's title into the message. -->
    <string name="ringtone_default_with_actual">Default ringtone (<xliff:g id="actual_ringtone">%1$s</xliff:g>)</string>
    <!-- Choice in the ringtone picker.  If chosen, there will be silence instead of a ringtone played. -->
    <string name="ringtone_silent">Silent</string>
    <!-- The title of the ringtone picker dialog. -->
    <string name="ringtone_picker_title">Ringtones</string>
    <!-- If there is ever a ringtone set for some setting, but that ringtone can no longer be resolved, t his is shown instead.  For example, if the ringtone was on a SD card and it had been removed, this woudl be shown for ringtones on that SD card. -->
    <string name="ringtone_unknown">Unknown ringtone</string>

    <!-- A notification is shown when there are open wireless networks nearby.  This is the notification's title. -->
    <plurals name="wifi_available">
        <item quantity="one">Wi-Fi network available</item>
        <item quantity="other">Wi-Fi networks available</item>
    </plurals>
    <!-- A notification is shown when there are open wireless networks nearby.  This is the notification's message. -->
    <plurals name="wifi_available_detailed">
        <item quantity="one">Open Wi-Fi network available</item>
        <item quantity="other">Open Wi-Fi networks available</item>
    </plurals>
    <!-- Do not translate. Default access point SSID used for tethering -->
    <string name="wifi_tether_configure_ssid_default" translatable="false">AndroidAP</string>

    <!-- Name of the dialog that lets the user choose an accented character to insert -->
    <string name="select_character">Insert character</string>

    <!-- SMS per-application rate control Dialog --> <skip />
    <!-- See SMS_DIALOG.  This is shown if the current application's name cannot be figuerd out. -->
    <string name="sms_control_default_app_name">Unknown application</string>
    <!-- SMS_DIALOG: An SMS dialog is shown if an application tries to send too many SMSes.  This is the title of that dialog. -->
    <string name="sms_control_title">Sending SMS messages</string>
    <!-- See SMS_DIALOG.  This is the message shown in that dialog. -->
    <string name="sms_control_message">A large number of SMS messages are being sent. Select \"OK\" to continue, or \"Cancel\" to stop sending.</string>
    <!-- See SMS_DIALOG.  This is a button choice to allow sending the SMSes. -->
    <string name="sms_control_yes">OK</string>
    <!-- See SMS_DIALOG.  This is a button choice to disallow sending the SMSes.. -->
    <string name="sms_control_no">Cancel</string>

    <!-- Name of the button in the date/time picker to accept the date/time change -->
    <string name="date_time_set">Set</string>

    <!-- Security Permissions strings-->
    <!-- The default permission group for any permissions that have not explicitly set a group. -->
    <string name="default_permission_group">Default</string>
    <!-- Do not translate. -->
    <string name="permissions_format"><xliff:g id="perm_line1">%1$s</xliff:g>, <xliff:g id="perm_line2">%2$s</xliff:g></string>
    <!-- Shown for an application when it doesn't require any permission grants. -->
    <string name="no_permissions">No permissions required</string>
    <!-- When installing an application, the less-dangerous permissions are hidden.  If the user showed those, this is the text to hide them again.  -->
    <string name="perms_hide"><b>Hide</b></string>
    <!-- When installing an application, the less-dangerous permissions are hidden.  This is the text to show those. -->
    <string name="perms_show_all"><b>Show all</b></string>

    <!-- USB storage dialog strings -->
    <!-- This is the title for the activity's window. -->
    <string name="usb_storage_activity_title">USB Mass Storage</string>

    <!-- See USB_STORAGE.  USB_STORAGE_DIALOG:  After the user selects the notification, a dialog is shown asking if he wants to mount.  This is the title. -->
    <string name="usb_storage_title">USB connected</string>
    <!-- See USB_STORAGE.    This is the message. [CHAR LIMIT=NONE] -->
    <string name="usb_storage_message" product="nosdcard">You have connected your phone to your computer via USB. Select the button below if you want to copy files between your computer and your Android\u2018s USB storage.</string>
    <!-- See USB_STORAGE.    This is the message. -->
    <string name="usb_storage_message" product="default">You have connected your phone to your computer via USB. Select the button below if you want to copy files between your computer and your Android\u2018s SD card.</string>
    <!-- See USB_STORAGE.    This is the button text to mount the phone on the computer. -->
    <string name="usb_storage_button_mount">Turn on USB storage</string>
    <!-- See USB_STORAGE_DIALOG.  If there was an error mounting, this is the text. [CHAR LIMIT=NONE] -->
    <string name="usb_storage_error_message" product="nosdcard">There is a problem using your USB storage for USB mass storage.</string>
    <!-- See USB_STORAGE_DIALOG.  If there was an error mounting, this is the text. -->
    <string name="usb_storage_error_message" product="default">There is a problem using your SD card for USB mass storage.</string>
    <!-- USB_STORAGE: When the user connects the phone to a computer via USB, we show a notification asking if he wants to share files across.  This is the title -->
    <string name="usb_storage_notification_title">USB connected</string>
    <!-- See USB_STORAGE. This is the message. -->
    <string name="usb_storage_notification_message">Select to copy files to/from your computer.</string>

    <!-- USB_STORAGE_STOP: While USB storage is enabled, we show a notification dialog asking if he wants to stop. This is the title -->
    <string name="usb_storage_stop_notification_title">Turn off USB storage</string>
    <!-- See USB_STORAGE. This is the message. -->
    <string name="usb_storage_stop_notification_message">Select to turn off USB storage.</string>

    <!-- USB storage stop dialog strings -->
    <!-- This is the label for the activity, and should never be visible to the user. -->
    <!-- See USB_STORAGE_STOP.  USB_STORAGE_STOP_DIALOG:  After the user selects the notification, a dialog is shown asking if he wants to stop usb storage.  This is the title. -->
    <string name="usb_storage_stop_title">USB storage in use</string>
    <!-- See USB_STORAGE_STOP.    This is the message. [CHAR LIMIT=NONE] -->
    <string name="usb_storage_stop_message" product="nosdcard">Before turning off USB storage, make sure you have unmounted (\u201cejected\u201d) your Android\u2018s USB storage from your computer.</string>
    <!-- See USB_STORAGE_STOP.    This is the message. -->
    <string name="usb_storage_stop_message" product="default">Before turning off USB storage, make sure you have unmounted (\u201cejected\u201d) your Android\u2018s SD card from your computer.</string>
    <!-- See USB_STORAGE_STOP.    This is the button text to stop usb storage. -->
    <string name="usb_storage_stop_button_mount">Turn off USB storage</string>
    <!-- See USB_STORAGE_STOP_DIALOG.  If there was an error stopping, this is the text. -->
    <string name="usb_storage_stop_error_message">There was a problem turning off USB storage. Check to make sure you have unmounted the USB host, then try again.</string>

    <!-- USB_STORAGE_KILL_STORAGE_USERS dialog  -->
    <string name="dlg_confirm_kill_storage_users_title">Turn on USB storage</string>
    <!-- USB_STORAGE_KILL_STORAGE_USERS dialog message text -->
    <string name="dlg_confirm_kill_storage_users_text">If you turn on USB storage, some applications you are using will stop and may be unavailable until you turn off USB storage.</string>
    <!-- USB_STORAGE_ERROR dialog  dialog-->
    <string name="dlg_error_title">USB operation failed</string>
    <!-- USB_STORAGE_ERROR dialog  ok button-->
    <string name="dlg_ok">OK</string>

    <!-- External media format dialog strings -->
    <!-- This is the label for the activity, and should never be visible to the user. -->
    <!-- See EXTMEDIA_FORMAT.  EXTMEDIA_FORMAT_DIALOG:  After the user selects the notification, a dialog is shown asking if he wants to format the SD card.  This is the title. [CHAR LIMIT=20] -->
    <string name="extmedia_format_title" product="nosdcard">Format USB storage</string>
    <!-- See EXTMEDIA_FORMAT.  EXTMEDIA_FORMAT_DIALOG:  After the user selects the notification, a dialog is shown asking if he wants to format the SD card.  This is the title. -->
    <string name="extmedia_format_title" product="default">Format SD card</string>
    <!-- See EXTMEDIA_FORMAT.   This is the message. [CHAR LIMIT=NONE] -->
    <string name="extmedia_format_message" product="nosdcard">Format USB storage, erasing all files stored there?  Action cannot be reversed!</string>
    <!-- See EXTMEDIA_FORMAT.   This is the message. -->
    <string name="extmedia_format_message" product="default">Are you sure you want to format the SD card? All data on your card will be lost.</string>
    <!-- See EXTMEDIA_FORMAT.    This is the button text to format the sd card. -->
    <string name="extmedia_format_button_format">Format</string>

    <!-- Title of notification shown when ADB is actively connected to the phone. -->
    <string name="adb_active_notification_title">USB debugging connected</string>
    <!-- Message of notification shown when ADB is actively connected to the phone. -->
    <string name="adb_active_notification_message">Select to disable USB debugging.</string>

    <!-- Used to replace %s in urls retreived from the signin server with locales.  For Some        -->
    <!-- devices we don't support all the locales we ship to and need to replace the '%s' with a    -->
    <!-- locale string based on mcc values.  By default (0-length string) we don't replace the %s   -->
    <!-- at all and later replace it with a locale string based on the users chosen locale          -->
    <!-- DO NOT TRANSLATE -->
    <string name="locale_replacement">""</string>

    <!-- Title of the pop-up dialog in which the user switches input method components. -->
    <string name="select_input_method">Select input method</string>

    <string name="fast_scroll_alphabet">\u0020ABCDEFGHIJKLMNOPQRSTUVWXYZ</string>
    <string name="fast_scroll_numeric_alphabet">\u00200123456789ABCDEFGHIJKLMNOPQRSTUVWXYZ</string>

    <string name="candidates_style"><u>candidates</u></string>

    <!-- External media notification strings -->
    <!-- Shown when external media is being checked [CHAR LIMIT=30] -->
    <string name="ext_media_checking_notification_title" product="nosdcard">Preparing USB storage</string>
    <!-- Shown when external media is being checked -->
    <string name="ext_media_checking_notification_title" product="default">Preparing SD card</string>
    <string name="ext_media_checking_notification_message">Checking for errors.</string>

    <!-- Shown when external media is blank (or unsupported filesystem) [CHAR LIMIT=30] -->
    <string name="ext_media_nofs_notification_title" product="nosdcard">Blank USB storage</string>
    <!-- Shown when external media is blank (or unsupported filesystem) -->
    <string name="ext_media_nofs_notification_title" product="default">Blank SD card</string>
    <!-- Shown when USB storage cannot be read.  [CHAR LIMIT=NONE] -->
    <string name="ext_media_nofs_notification_message" product="nosdcard">USB storage blank or has unsupported filesystem.</string>
    <string name="ext_media_nofs_notification_message" product="default">SD card blank or has unsupported filesystem.</string>

    <!-- Shown when external media is unmountable (corrupt)) [CHAR LIMIT=30] -->
    <string name="ext_media_unmountable_notification_title" product="nosdcard">Damaged USB storage</string>
    <!-- Shown when external media is unmountable (corrupt)) -->
    <string name="ext_media_unmountable_notification_title" product="default">Damaged SD card</string>
    <!-- Shown when USB storage cannot be read.  [CHAR LIMIT=NONE] -->
    <string name="ext_media_unmountable_notification_message" product="nosdcard">USB storage damaged. You may have to reformat it.</string>
    <string name="ext_media_unmountable_notification_message" product="default">SD card damaged. You may have to reformat it.</string>

    <!-- Shown when external media is unsafely removed [CHAR LIMIT=30] -->
    <string name="ext_media_badremoval_notification_title" product="nosdcard">USB storage unexpectedly removed</string>
    <!-- Shown when external media is unsafely removed -->
    <string name="ext_media_badremoval_notification_title" product="default">SD card unexpectedly removed</string>
    <!-- Shown when external media is unsafely removed.  [CHAR LIMIT=NONE] -->
    <string name="ext_media_badremoval_notification_message" product="nosdcard">Unmount USB storage before removing to avoid data loss.</string>
    <string name="ext_media_badremoval_notification_message" product="default">Unmount SD card before removing to avoid data loss.</string>

    <!-- Shown when external media has been safely removed [CHAR LIMIT=30] -->
    <string name="ext_media_safe_unmount_notification_title" product="nosdcard">USB storage safe to remove</string>
    <!-- Shown when external media has been safely removed -->
    <string name="ext_media_safe_unmount_notification_title" product="default">SD card safe to remove</string>
    <!-- Shown when external media has been safely removed.  [CHAR LIMIT=NONE] -->
    <string name="ext_media_safe_unmount_notification_message" product="nosdcard">You can safely remove USB storage.</string>
    <string name="ext_media_safe_unmount_notification_message" product="default">You can safely remove SD card.</string>

    <!-- Shown when external media is missing [CHAR LIMIT=30] -->
    <string name="ext_media_nomedia_notification_title" product="nosdcard">Removed USB storage</string>
    <!-- Shown when external media is missing -->
    <string name="ext_media_nomedia_notification_title" product="default">Removed SD card</string>
    <!-- Shown when external media is missing.  [CHAR LIMIT=NONE] -->
    <string name="ext_media_nomedia_notification_message" product="nosdcard">USB storage removed. Insert new media.</string>
    <string name="ext_media_nomedia_notification_message" product="default">SD card removed. Insert a new one.</string>

    <!-- Shown in LauncherActivity when the requested target Intent didn't return any matching Activities, leaving the list empty. -->
    <string name="activity_list_empty">No matching activities found</string>

    <!-- permission attributes related to package usage statistics -->
    <!-- Title of an application permission, listed so the user can choose whether they want to allow the application to do this. -->
    <string name="permlab_pkgUsageStats">update component usage statistics</string>
    <!-- Description of an application permission, listed so the user can choose whether they want to allow the application to do this. -->
    <string name="permdesc_pkgUsageStats">Allows the modification of collected component usage statistics. Not for use by normal applications.</string>

    <!-- permission attributes related to default container service -->
    <!-- Title of an application permission that lets an application use default container service. -->
    <string name="permlab_copyProtectedData">Allows to invoke default container service to copy content. Not for use by normal applications.</string>
    <!-- Description of an application permission,  used to invoke default container service to copy content. -->
    <string name="permdesc_copyProtectedData">Allows to invoke default container service to copy content. Not for use by normal applications.</string>

    <!-- Shown in the tutorial for tap twice for zoom control. -->
    <string name="tutorial_double_tap_to_zoom_message_short">Tap twice for zoom control</string>


    <!-- Shown in gadget hosts (e.g. the home screen) when there was an error inflating
    the gadget. -->
    <string name="gadget_host_error_inflating">Error inflating widget</string>

    <!-- Long label for a button on a full-screen input method for the "Go" action. -->
    <string name="ime_action_go">Go</string>

    <!-- Long label for a button on a full-screen input method for the "Search" action. -->
    <string name="ime_action_search">Search</string>

    <!-- Long label for a button on a full-screen input method for the "Send" action. -->
    <string name="ime_action_send">Send</string>

    <!-- Long label for a button on a full-screen input method for the "Next" action. -->
    <string name="ime_action_next">Next</string>

    <!-- Long label for a button on a full-screen input method for the "Done" action. -->
    <string name="ime_action_done">Done</string>

    <!-- Long label for a button on a full-screen input method for an unknown action. -->
    <string name="ime_action_default">Execute</string>

    <!-- Strings for search suggestions. These are going here because they are referenced by both
         ContactsProvider and GoogleContactsProvider -->
    <skip />


    <!-- This string appears (on two lines) when you type a number into contacts search, to let you dial the phone number you typed.  The first line will be in bigger type than the second. -->
    <string name="dial_number_using">Dial number\nusing <xliff:g id="number" example="555">%s</xliff:g></string>

    <!-- This string appears (on two lines) when you type a number into contacts search, to let you create a contact whose phone number is the number you typed.  The first line will be in bigger type than the second. -->
    <string name="create_contact_using">Create contact\nusing <xliff:g id="number" example="555">%s</xliff:g></string>

    <!-- This string array should be overridden by the manufacture to present a list of carrier-id,locale,wifi-channel sets.  This is used at startup to set system defaults by checking the system property ro.carrier for the carrier-id and searching through this array -->
    <!-- An Array of [[Carrier-ID]                     -->
    <!--              [default-locale]                 -->
    <!--              [default-wifi-allowed-channels]] -->
    <string-array translatable="false" name="carrier_properties">
    </string-array>

    <!-- Title for the selected state of a CompoundButton. -->
    <string name="accessibility_compound_button_selected">checked</string>

    <!-- Title for the unselected state of a CompoundButton. -->
    <string name="accessibility_compound_button_unselected">not checked</string>

    <string name="grant_credentials_permission_message_header">The following one or more applications request permission to access your account, now and in the future.</string>
    <string name="grant_credentials_permission_message_footer">Do you want to allow this request?</string>
    <string name="grant_permissions_header_text">Access Request</string>
    <string name="allow">Allow</string>
    <string name="deny">Deny</string>
    <string name="permission_request_notification_title">Permission Requested</string>
    <string name="permission_request_notification_with_subtitle">Permission Requested\nfor account <xliff:g id="account" example="foo@gmail.com">%s</xliff:g></string>

    <!-- Label to show for a service that is running because it is an input method. -->
    <string name="input_method_binding_label">Input method</string>
    <!-- Label to show for a service that is running because it is a sync adapter. -->
    <string name="sync_binding_label">Sync</string>
    <!-- Label to show for a service that is running because it is an accessibility module. -->
    <string name="accessibility_binding_label">Accessibility</string>
    <!-- Label to show for a service that is running because it is a wallpaper. -->
    <string name="wallpaper_binding_label">Wallpaper</string>
    <!-- Dialog title for user to select a different wallpaper from service list -->
    <string name="chooser_wallpaper">Change wallpaper</string>

    <!-- Do Not Translate: Alternate eri.xml -->
    <string name="alternate_eri_file">/data/eri.xml</string>

    <string name="pptp_vpn_description">Point-to-Point Tunneling Protocol</string>
    <string name="l2tp_vpn_description">Layer 2 Tunneling Protocol</string>
    <string name="l2tp_ipsec_psk_vpn_description">Pre-shared key based L2TP/IPSec VPN</string>
    <string name="l2tp_ipsec_crt_vpn_description">Certificate based L2TP/IPSec VPN</string>

    <!-- Localized strings for WebView -->
    <!-- Label for button in a WebView that will open a chooser to choose a file to upload -->
    <string name="upload_file">Choose file</string>
    <!-- Label for <input type="reset"> button in html -->
    <string name="reset">Reset</string>
    <!-- Label for <input type="submit"> button in html -->
    <string name="submit">Submit</string>

    <!-- String describing the Star/Favorite checkbox

         Used by AccessibilityService to announce the purpose of the view.
    -->
    <string name="description_star">favorite</string>

    <!-- Strings for car mode notification -->
    <!-- Shown when car mode is enabled -->
    <string name="car_mode_disable_notification_title">Car mode enabled</string>
    <string name="car_mode_disable_notification_message">Select to exit car mode.</string>

    <!-- Strings for tethered notification -->
    <!-- Shown when the device is tethered -->
    <string name="tethered_notification_title">Tethering or hotspot active</string>
    <string name="tethered_notification_message">Touch to configure</string>

    <!-- Strings for throttling notification -->
    <!-- Shown when the user is in danger of being throttled -->
    <string name="throttle_warning_notification_title">High mobile data use</string>
    <string name="throttle_warning_notification_message">Touch to learn more about mobile data use</string>

    <!-- Strings for throttling notification -->
    <!-- Shown when the users bandwidth is reduced because of excessive data use -->
    <string name="throttled_notification_title">Mobile data limit exceeded</string>
    <string name="throttled_notification_message">Touch to learn more about mobile data use</string>

<<<<<<< HEAD
    <!-- Strings for ExternalStorageFormatter service. -->
    <!-- Text for progress dialog while unmounting USB storage volume [CHAR LIMIT=NONE] -->
    <string name="progress_unmounting" product="nosdcard">Unmounting USB storage...</string>
    <!-- Text for progress dialog while unmounting SD card [CHAR LIMIT=NONE] -->
    <string name="progress_unmounting" product="default">Unmounting SD card...</string>
    <!-- Text for progress dialog while erasing USB storage volume [CHAR LIMIT=NONE] -->
    <string name="progress_erasing" product="nosdcard">Erasing USB storage...</string>
    <!-- Text for progress dialog while erasing SD card [CHAR LIMIT=NONE] -->
    <string name="progress_erasing" product="default">Erasing SD card...</string>
    <!-- Text for message to user that an error happened when formatting USB storage [CHAR LIMIT=NONE] -->
    <string name="format_error" product="nosdcard">Failed to erase USB storage.</string>
    <!-- Text for message to user that an error happened when formatting SD card [CHAR LIMIT=NONE] -->
    <string name="format_error" product="default">Failed to erase SD card.</string>
    <!-- Text for message to user that SD card has been removed while in use [CHAR LIMIT=NONE] -->
    <string name="media_bad_removal">SD card was removed before being unmounted.</string>
    <!-- Text for message to user USB storage is currently being checked [CHAR LIMIT=NONE] -->
    <string name="media_checking" product="nosdcard">USB storage is currently being checked.</string>
    <!-- Text for message to user SD card is currently being checked [CHAR LIMIT=NONE] -->
    <string name="media_checking" product="default">SD card is currently being checked.</string>
    <!-- Text for message to user SD card has been removed [CHAR LIMIT=NONE] -->
    <string name="media_removed">SD card has been removed.</string>
    <!-- Text for message to user USB storage is currently mounted on a computer [CHAR LIMIT=NONE] -->
    <string name="media_shared" product="nosdcard">USB storage is currently in use by a computer.</string>
    <!-- Text for message to user SD card is currently mounted on a computer [CHAR LIMIT=NONE] -->
    <string name="media_shared" product="default">SD card is currently in use by a computer.</string>
    <!-- Text for message for an unknown external media state [CHAR LIMIT=NONE] -->
    <string name="media_unknown_state">External media in unknown state.</string>

=======
    <!-- Network positioning notification ticker. The name of the user (e.g. John Doe) who sent
         the request is shown as a dynamic string. -->
    <string name="gpsNotifTicker">Location request from <xliff:g id="name">%s</xliff:g></string>
    <!-- Network positioning notification and verification title to inform the user about
         an incoming location request. -->
    <string name="gpsNotifTitle">Location request</string>
    <!-- Network positioning notification message. The name of the user (e.g. John Doe) and
         service (SUPL-service) who sent the request is shown as dynamic strings.
         Translation should not be longer than master text. -->
    <string name="gpsNotifMessage">Requested by <xliff:g id="name">%1$s</xliff:g> (<xliff:g id="service" example="SUPL-service">%2$s</xliff:g>)</string>
    <!-- Network positioning verification Yes. Button to push to share location information. -->
    <string name="gpsVerifYes">Yes</string>
    <!-- Network positioning verification No. Button to push to deny sharing of location
         information. -->
    <string name="gpsVerifNo">No</string>
>>>>>>> 78742e01
</resources><|MERGE_RESOLUTION|>--- conflicted
+++ resolved
@@ -2320,7 +2320,6 @@
     <string name="throttled_notification_title">Mobile data limit exceeded</string>
     <string name="throttled_notification_message">Touch to learn more about mobile data use</string>
 
-<<<<<<< HEAD
     <!-- Strings for ExternalStorageFormatter service. -->
     <!-- Text for progress dialog while unmounting USB storage volume [CHAR LIMIT=NONE] -->
     <string name="progress_unmounting" product="nosdcard">Unmounting USB storage...</string>
@@ -2349,7 +2348,6 @@
     <!-- Text for message for an unknown external media state [CHAR LIMIT=NONE] -->
     <string name="media_unknown_state">External media in unknown state.</string>
 
-=======
     <!-- Network positioning notification ticker. The name of the user (e.g. John Doe) who sent
          the request is shown as a dynamic string. -->
     <string name="gpsNotifTicker">Location request from <xliff:g id="name">%s</xliff:g></string>
@@ -2365,5 +2363,4 @@
     <!-- Network positioning verification No. Button to push to deny sharing of location
          information. -->
     <string name="gpsVerifNo">No</string>
->>>>>>> 78742e01
 </resources>