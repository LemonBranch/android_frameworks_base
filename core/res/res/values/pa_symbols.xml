<?xml version="1.0" encoding="utf-8"?>
<!--
** Copyright (C) 2014, ParanoidAndroid Project
**
** Licensed under the Apache License, Version 2.0 (the "License");
** you may not use this file except in compliance with the License.
** You may obtain a copy of the License at
**
**     http://www.apache.org/licenses/LICENSE-2.0
**
** Unless required by applicable law or agreed to in writing, software
** distributed under the License is distributed on an "AS IS" BASIS,
** WITHOUT WARRANTIES OR CONDITIONS OF ANY KIND, either express or implied.
** See the License for the specific language governing permissions and
** limitations under the License.
*/
-->
<resources>

  <!-- Non-themeable packages -->
  <java-symbol type="array" name="non_themeable_packages" />

  <!-- First boot install dialog -->
  <java-symbol type="string" name="android_installing_apk" />
  <java-symbol type="string" name="android_installing_title" />

  <!-- PA World Easter Egg -->
  <java-symbol type="drawable" name="pa_world_logo" />

  <!-- Package Manager -->
  <java-symbol type="array" name="config_disabledComponents" />
  <java-symbol type="array" name="config_forceEnabledComponents" />

  <!-- Power Menu (Global Actions) -->
  <java-symbol type="array" name="shutdown_reboot_actions" />
  <java-symbol type="array" name="shutdown_reboot_icons" />
  <java-symbol type="array" name="shutdown_reboot_options" />
  <java-symbol type="drawable" name="ic_lock_reboot_recovery" />
  <java-symbol type="drawable" name="ic_lock_reboot_bootloader" />
  <java-symbol type="drawable" name="ic_lock_screenshot" />
  <java-symbol type="drawable" name="ic_lock_power_reboot" />
  <java-symbol type="string" name="global_action_screenshot" />
  <java-symbol type="string" name="global_action_reboot" />
  <java-symbol type="string" name="reboot" />
  <java-symbol type="string" name="reboot_title" />
  <java-symbol type="string" name="reboot_recovery" />
  <java-symbol type="string" name="reboot_bootloader" />
  <java-symbol type="string" name="reboot_confirm" />
  <java-symbol type="string" name="reboot_progress" />

  <java-symbol type="layout" name="global_actions_separator" />
  <java-symbol type="layout" name="global_actions_spacer" />
  <java-symbol type="color" name="global_actions_separator" />
  <java-symbol type="dimen" name="global_actions_dialog_width" />
  <java-symbol type="dimen" name="global_actions_dialog_height" />

  <!-- Button Brightness -->
  <java-symbol type="integer" name="config_buttonBrightnessSettingMinimum" />
  <java-symbol type="integer" name="config_buttonBrightnessSettingMaximum" />
  <java-symbol type="integer" name="config_buttonBrightnessSettingDefault" />

  <!-- Hardware Keys Default Constants  -->
  <java-symbol type="integer" name="config_deviceHardwareKeys" />
  <java-symbol type="integer" name="config_doubleTapOnHardwareHomeBehavior" />
  <java-symbol type="integer" name="config_doubleTapOnHardwareMenuBehavior" />
  <java-symbol type="integer" name="config_doubleTapOnHardwareBackBehavior" />
  <java-symbol type="integer" name="config_doubleTapOnHardwareAssistBehavior" />
  <java-symbol type="integer" name="config_doubleTapOnHardwareAppSwitchBehavior" />
  <java-symbol type="integer" name="config_doubleTapOnHardwareCameraBehavior" />
  <java-symbol type="integer" name="config_longPressOnHardwareHomeBehavior" />
  <java-symbol type="integer" name="config_longPressOnHardwareMenuBehavior" />
  <java-symbol type="integer" name="config_longPressOnHardwareBackBehavior" />
  <java-symbol type="integer" name="config_longPressOnHardwareAssistBehavior" />
  <java-symbol type="integer" name="config_longPressOnHardwareAppSwitchBehavior" />
  <java-symbol type="integer" name="config_longPressOnHardwareCameraBehavior" />

  <!-- Gestures Settings -->
  <java-symbol type="integer" name="config_doubleTapKeyCode" />
  <java-symbol type="integer" name="config_drawVKeyCode" />
  <java-symbol type="integer" name="config_drawInverseVKeyCode" />
  <java-symbol type="integer" name="config_drawOKeyCode" />
  <java-symbol type="integer" name="config_drawMKeyCode" />
  <java-symbol type="integer" name="config_drawWKeyCode" />
  <java-symbol type="integer" name="config_drawArrowLeftKeyCode" />
  <java-symbol type="integer" name="config_drawArrowRightKeyCode" />
  <java-symbol type="integer" name="config_oneFingerSwipeUpKeyCode" />
  <java-symbol type="integer" name="config_oneFingerSwipeRightKeyCode" />
  <java-symbol type="integer" name="config_oneFingerSwipeDownKeyCode" />
  <java-symbol type="integer" name="config_oneFingerSwipeLeftKeyCode" />
  <java-symbol type="integer" name="config_twoFingerSwipeKeyCode" />

  <java-symbol type="integer" name="config_doubleTapDefault" />
  <java-symbol type="integer" name="config_drawVDefault" />
  <java-symbol type="integer" name="config_drawInverseVDefault" />
  <java-symbol type="integer" name="config_drawODefault" />
  <java-symbol type="integer" name="config_drawMDefault" />
  <java-symbol type="integer" name="config_drawWDefault" />
  <java-symbol type="integer" name="config_drawArrowLeftDefault" />
  <java-symbol type="integer" name="config_drawArrowRightDefault" />
  <java-symbol type="integer" name="config_oneFingerSwipeUpDefault" />
  <java-symbol type="integer" name="config_oneFingerSwipeRightDefault" />
  <java-symbol type="integer" name="config_oneFingerSwipeDownDefault" />
  <java-symbol type="integer" name="config_oneFingerSwipeLeftDefault" />
  <java-symbol type="integer" name="config_twoFingerSwipeDefault" />

  <!-- Whether to to intercept inputs on screen off. -->
  <java-symbol type="bool" name="config_enableKeyHandler" />

  <!-- Whether device has physical tri state switch -->
  <java-symbol type="bool" name="config_hasAlertSlider" />

  <!-- Alert slider proc node path. -->
  <java-symbol type="string" name="alert_slider_state_path" />
  <java-symbol type="string" name="alert_slider_uevent_match_path" />

  <!--Exposed style for power menu -->
  <java-symbol type="style" name="Theme.Power.Dialog" />

  <!-- Proximity check on screen on -->
  <java-symbol type="bool" name="config_proximityCheckOnWake" />

  <!-- Proximity check timeout -->
  <java-symbol type="integer" name="config_proximityCheckTimeout" />

  <!-- Proximity check on screen on default -->
  <java-symbol type="bool" name="config_proximityCheckOnWakeEnabledByDefault" />

<<<<<<< HEAD
  <!-- Wether device has IOP support -->
  <java-symbol type="bool" name="config_hasIOP" />
=======
  <!-- Wether device has dash charging support -->
  <java-symbol type="bool" name="config_hasDashCharger" />
>>>>>>> ab55a569
</resources><|MERGE_RESOLUTION|>--- conflicted
+++ resolved
@@ -125,11 +125,10 @@
   <!-- Proximity check on screen on default -->
   <java-symbol type="bool" name="config_proximityCheckOnWakeEnabledByDefault" />
 
-<<<<<<< HEAD
   <!-- Wether device has IOP support -->
   <java-symbol type="bool" name="config_hasIOP" />
-=======
+
   <!-- Wether device has dash charging support -->
   <java-symbol type="bool" name="config_hasDashCharger" />
->>>>>>> ab55a569
+
 </resources>