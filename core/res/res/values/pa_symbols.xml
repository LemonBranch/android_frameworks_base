<?xml version="1.0" encoding="utf-8"?>
<!--
** Copyright (C) 2014, ParanoidAndroid Project
**
** Licensed under the Apache License, Version 2.0 (the "License");
** you may not use this file except in compliance with the License.
** You may obtain a copy of the License at
**
**     http://www.apache.org/licenses/LICENSE-2.0
**
** Unless required by applicable law or agreed to in writing, software
** distributed under the License is distributed on an "AS IS" BASIS,
** WITHOUT WARRANTIES OR CONDITIONS OF ANY KIND, either express or implied.
** See the License for the specific language governing permissions and
** limitations under the License.
*/
-->
<resources>
  <!-- OnTheSpot settings confirmation dialog -->
  <java-symbol type="string" name="setting_confirmation_always" />
  <java-symbol type="string" name="setting_confirmation_just_once" />
  <java-symbol type="string" name="setting_confirmation_never" />

  <!-- First boot install dialog -->
  <java-symbol type="string" name="android_installing_apk" />
  <java-symbol type="string" name="android_installing_title" />

  <!-- PA World Easter Egg -->
  <java-symbol type="drawable" name="pa_world_logo" />

  <!-- Package Manager -->
  <java-symbol type="array" name="config_disabledComponents" />
  <java-symbol type="array" name="config_forceEnabledComponents" />

<<<<<<< HEAD
  <!-- Power Menu (Global Actions) -->
  <java-symbol type="array" name="shutdown_reboot_actions" />
  <java-symbol type="array" name="shutdown_reboot_icons" />
  <java-symbol type="array" name="shutdown_reboot_options" />
  <java-symbol type="drawable" name="ic_lock_reboot_recovery" />
  <java-symbol type="drawable" name="ic_lock_reboot_bootloader" />
  <java-symbol type="drawable" name="ic_lock_screenshot" />
  <java-symbol type="drawable" name="ic_lock_power_reboot" />
  <java-symbol type="string" name="global_action_screenshot" />
  <java-symbol type="string" name="global_action_reboot" />
  <java-symbol type="string" name="reboot" />
  <java-symbol type="string" name="reboot_title" />
  <java-symbol type="string" name="reboot_recovery" />
  <java-symbol type="string" name="reboot_bootloader" />
  <java-symbol type="string" name="reboot_confirm" />
  <java-symbol type="string" name="reboot_progress" />
=======
  <!-- Theme install failure notification -->
  <java-symbol type="string" name="theme_install_error_title" />
  <java-symbol type="string" name="theme_install_error_message" />

  <!-- Theme reset notification -->
  <java-symbol type="string" name="theme_reset_notification_title" />
  <java-symbol type="string" name="theme_reset_notification_body" />

  <!-- Non-themeable packages -->
  <java-symbol type="array" name="non_themeable_packages" />
>>>>>>> 863e5399
</resources><|MERGE_RESOLUTION|>--- conflicted
+++ resolved
@@ -32,7 +32,6 @@
   <java-symbol type="array" name="config_disabledComponents" />
   <java-symbol type="array" name="config_forceEnabledComponents" />
 
-<<<<<<< HEAD
   <!-- Power Menu (Global Actions) -->
   <java-symbol type="array" name="shutdown_reboot_actions" />
   <java-symbol type="array" name="shutdown_reboot_icons" />
@@ -49,7 +48,7 @@
   <java-symbol type="string" name="reboot_bootloader" />
   <java-symbol type="string" name="reboot_confirm" />
   <java-symbol type="string" name="reboot_progress" />
-=======
+
   <!-- Theme install failure notification -->
   <java-symbol type="string" name="theme_install_error_title" />
   <java-symbol type="string" name="theme_install_error_message" />
@@ -60,5 +59,4 @@
 
   <!-- Non-themeable packages -->
   <java-symbol type="array" name="non_themeable_packages" />
->>>>>>> 863e5399
 </resources>