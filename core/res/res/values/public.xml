--- conflicted
+++ resolved
@@ -2928,10 +2928,7 @@
         <public name="dataSharedWithThirdParty" />
         <public name="dataUsedForMonetization" />
         <public name="dataRetentionTime" />
-<<<<<<< HEAD
-=======
         <public name="selectionDividerHeight" />
->>>>>>> 9e5fccc8
     </public-group>
 
     <public-group type="drawable" first-id="0x010800b4">
