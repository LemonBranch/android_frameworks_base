<?xml version="1.0" encoding="utf-8"?>
<!--
/* Copyright 2012, The Android Open Source Project
**
** Licensed under the Apache License, Version 2.0 (the "License");
** you may not use this file except in compliance with the License.
** You may obtain a copy of the License at
**
**     http://www.apache.org/licenses/LICENSE-2.0
**
** Unless required by applicable law or agreed to in writing, software
** distributed under the License is distributed on an "AS IS" BASIS,
** WITHOUT WARRANTIES OR CONDITIONS OF ANY KIND, either express or implied.
** See the License for the specific language governing permissions and
** limitations under the License.
*/
-->
<resources>
  <!-- Private symbols that we need to reference from framework code.  See
       frameworks/base/core/res/MakeJavaSymbols.sed for how to easily generate
       this.

       Can be referenced in java code as: com.android.internal.R.<type>.<name>
       and in layout xml as: "@*android:<type>/<name>"
  -->
  <java-symbol type="id" name="account_name" />
  <java-symbol type="id" name="account_row_icon" />
  <java-symbol type="id" name="account_row_text" />
  <java-symbol type="id" name="account_type" />
  <java-symbol type="id" name="action_bar" />
  <java-symbol type="id" name="action_bar_container" />
  <java-symbol type="id" name="action_bar_title" />
  <java-symbol type="id" name="action_bar_subtitle" />
  <java-symbol type="id" name="action_context_bar" />
  <java-symbol type="id" name="action_menu_presenter" />
  <java-symbol type="id" name="action_mode_close_button" />
  <java-symbol type="id" name="activity_chooser_view_content" />
  <java-symbol type="id" name="alertTitle" />
  <java-symbol type="id" name="allow_button" />
  <java-symbol type="id" name="alwaysUse" />
  <java-symbol type="id" name="amPm" />
  <java-symbol type="id" name="authtoken_type" />
  <java-symbol type="id" name="back_button" />
  <java-symbol type="id" name="button_bar" />
  <java-symbol type="id" name="buttonPanel" />
  <java-symbol type="id" name="by_common" />
  <java-symbol type="id" name="by_org" />
  <java-symbol type="id" name="by_org_unit" />
  <java-symbol type="id" name="calendar_view" />
  <java-symbol type="id" name="cancel" />
  <java-symbol type="id" name="characterPicker" />
  <java-symbol type="id" name="clearDefaultHint" />
  <java-symbol type="id" name="contentPanel" />
  <java-symbol type="id" name="current_scene" />
  <java-symbol type="id" name="scene_layoutid_cache" />
  <java-symbol type="id" name="customPanel" />
  <java-symbol type="id" name="datePicker" />
  <java-symbol type="id" name="day" />
  <java-symbol type="id" name="day_names" />
  <java-symbol type="id" name="decrement" />
  <java-symbol type="id" name="decor_content_parent" />
  <java-symbol type="id" name="default_activity_button" />
  <java-symbol type="id" name="deny_button" />
  <java-symbol type="id" name="description" />
  <java-symbol type="id" name="divider" />
  <java-symbol type="id" name="edit_query" />
  <java-symbol type="id" name="edittext_container" />
  <java-symbol type="id" name="enter_pin_section" />
  <java-symbol type="id" name="expand_activities_button" />
  <java-symbol type="id" name="expires_on" />
  <java-symbol type="id" name="find_next" />
  <java-symbol type="id" name="find_prev" />
  <java-symbol type="id" name="ffwd" />
  <java-symbol type="id" name="fillInIntent" />
  <java-symbol type="id" name="find" />
  <java-symbol type="id" name="fullscreenArea" />
  <java-symbol type="id" name="group_divider" />
  <java-symbol type="id" name="hard_keyboard_section" />
  <java-symbol type="id" name="hard_keyboard_switch" />
  <java-symbol type="id" name="headers" />
  <java-symbol type="id" name="hour" />
  <java-symbol type="id" name="icon" />
  <java-symbol type="id" name="image" />
  <java-symbol type="id" name="increment" />
  <java-symbol type="id" name="internalEmpty" />
  <java-symbol type="id" name="info" />
  <java-symbol type="id" name="inputExtractAccessories" />
  <java-symbol type="id" name="inputExtractAction" />
  <java-symbol type="id" name="issued_on" />
  <java-symbol type="id" name="left_icon" />
  <java-symbol type="id" name="leftSpacer" />
  <java-symbol type="id" name="line1" />
  <java-symbol type="id" name="list_footer" />
  <java-symbol type="id" name="list_item" />
  <java-symbol type="id" name="listContainer" />
  <java-symbol type="id" name="locale" />
  <java-symbol type="id" name="matches" />
  <java-symbol type="id" name="mediacontroller_progress" />
  <java-symbol type="id" name="minute" />
  <java-symbol type="id" name="mode_normal" />
  <java-symbol type="id" name="month" />
  <java-symbol type="id" name="month_name" />
  <java-symbol type="id" name="name" />
  <java-symbol type="id" name="next" />
  <java-symbol type="id" name="next_button" />
  <java-symbol type="id" name="new_app_action" />
  <java-symbol type="id" name="new_app_description" />
  <java-symbol type="id" name="new_app_icon" />
  <java-symbol type="id" name="no_permissions" />
  <java-symbol type="id" name="numberpicker_input" />
  <java-symbol type="id" name="old_app_action" />
  <java-symbol type="id" name="old_app_icon" />
  <java-symbol type="id" name="overlay_display_window_texture" />
  <java-symbol type="id" name="overlay_display_window_title" />
  <java-symbol type="id" name="package_label" />
  <java-symbol type="id" name="packages_list" />
  <java-symbol type="id" name="parentPanel" />
  <java-symbol type="id" name="pause" />
  <java-symbol type="id" name="perms_list" />
  <java-symbol type="id" name="perm_icon" />
  <java-symbol type="id" name="perm_name" />
  <java-symbol type="id" name="permission_group" />
  <java-symbol type="id" name="permission_list" />
  <java-symbol type="id" name="pickers" />
  <java-symbol type="id" name="prefs" />
  <java-symbol type="id" name="prefs_container" />
  <java-symbol type="id" name="prefs_frame" />
  <java-symbol type="id" name="prev" />
  <java-symbol type="id" name="progress" />
  <java-symbol type="id" name="progress_circular" />
  <java-symbol type="id" name="progress_horizontal" />
  <java-symbol type="id" name="progress_number" />
  <java-symbol type="id" name="progress_percent" />
  <java-symbol type="id" name="progressContainer" />
  <java-symbol type="id" name="rew" />
  <java-symbol type="id" name="rightSpacer" />
  <java-symbol type="id" name="rowTypeId" />
  <java-symbol type="id" name="scrollView" />
  <java-symbol type="id" name="search_app_icon" />
  <java-symbol type="id" name="search_badge" />
  <java-symbol type="id" name="search_bar" />
  <java-symbol type="id" name="search_button" />
  <java-symbol type="id" name="search_close_btn" />
  <java-symbol type="id" name="search_edit_frame" />
  <java-symbol type="id" name="search_go_btn" />
  <java-symbol type="id" name="search_mag_icon" />
  <java-symbol type="id" name="search_plate" />
  <java-symbol type="id" name="search_src_text" />
  <java-symbol type="id" name="search_view" />
  <java-symbol type="id" name="search_voice_btn" />
  <java-symbol type="id" name="select_all" />
  <java-symbol type="id" name="serial_number" />
  <java-symbol type="id" name="seekbar" />
  <java-symbol type="id" name="sha1_fingerprint" />
  <java-symbol type="id" name="sha256_fingerprint" />
  <java-symbol type="id" name="share" />
  <java-symbol type="id" name="shortcut" />
  <java-symbol type="id" name="skip_button" />
  <java-symbol type="id" name="split_action_bar" />
  <java-symbol type="id" name="submenuarrow" />
  <java-symbol type="id" name="submit_area" />
  <java-symbol type="id" name="switch_new" />
  <java-symbol type="id" name="switch_old" />
  <java-symbol type="id" name="switch_widget" />
  <java-symbol type="id" name="text" />
  <java-symbol type="id" name="time" />
  <java-symbol type="id" name="time_current" />
  <java-symbol type="id" name="titleDivider" />
  <java-symbol type="id" name="titleDividerTop" />
  <java-symbol type="id" name="timePicker" />
  <java-symbol type="id" name="title_template" />
  <java-symbol type="id" name="to_common" />
  <java-symbol type="id" name="to_org" />
  <java-symbol type="id" name="to_org_unit" />
  <java-symbol type="id" name="topPanel" />
  <java-symbol type="id" name="up" />
  <java-symbol type="id" name="value" />
  <java-symbol type="id" name="websearch" />
  <java-symbol type="id" name="wifi_p2p_wps_pin" />
  <java-symbol type="id" name="year" />
  <java-symbol type="id" name="zoomControls" />
  <java-symbol type="id" name="zoomIn" />
  <java-symbol type="id" name="zoomMagnify" />
  <java-symbol type="id" name="zoomOut" />
  <java-symbol type="id" name="actions" />
  <java-symbol type="id" name="action0" />
  <java-symbol type="id" name="action1" />
  <java-symbol type="id" name="action2" />
  <java-symbol type="id" name="big_picture" />
  <java-symbol type="id" name="big_text" />
  <java-symbol type="id" name="chronometer" />
  <java-symbol type="id" name="inbox_text0" />
  <java-symbol type="id" name="inbox_text1" />
  <java-symbol type="id" name="inbox_text2" />
  <java-symbol type="id" name="inbox_text3" />
  <java-symbol type="id" name="inbox_text4" />
  <java-symbol type="id" name="inbox_text5" />
  <java-symbol type="id" name="inbox_text6" />
  <java-symbol type="id" name="status_bar_latest_event_content" />
  <java-symbol type="id" name="notification_main_column" />
  <java-symbol type="id" name="sms_short_code_confirm_message" />
  <java-symbol type="id" name="sms_short_code_detail_layout" />
  <java-symbol type="id" name="sms_short_code_detail_message" />
  <java-symbol type="id" name="sms_short_code_remember_choice_checkbox" />
  <java-symbol type="id" name="sms_short_code_remember_undo_instruction" />
  <java-symbol type="id" name="breadcrumb_section" />
  <java-symbol type="id" name="action_bar_spinner" />
  <java-symbol type="id" name="pin_cancel_button" />
  <java-symbol type="id" name="pin_ok_button" />
  <java-symbol type="id" name="pin_text" />
  <java-symbol type="id" name="pin_new_text" />
  <java-symbol type="id" name="pin_confirm_text" />
  <java-symbol type="id" name="pin_error_message" />
  <java-symbol type="id" name="timePickerLayout" />
  <java-symbol type="id" name="profile_badge" />
  <java-symbol type="id" name="transitionPosition" />
  <java-symbol type="id" name="selection_start_handle" />
  <java-symbol type="id" name="selection_end_handle" />
  <java-symbol type="id" name="insertion_handle" />
  <java-symbol type="id" name="accessibilityActionClickOnClickableSpan" />
  <java-symbol type="id" name="camera" />
  <java-symbol type="id" name="mic" />
  <java-symbol type="id" name="overlay" />
  <java-symbol type="id" name="app_ops" />

  <java-symbol type="attr" name="actionModeShareDrawable" />
  <java-symbol type="attr" name="alertDialogCenterButtons" />
  <java-symbol type="attr" name="fragmentBreadCrumbsStyle" />
  <java-symbol type="attr" name="gestureOverlayViewStyle" />
  <java-symbol type="attr" name="keyboardViewStyle" />
  <java-symbol type="attr" name="numberPickerStyle" />
  <java-symbol type="attr" name="preferenceFrameLayoutStyle" />
  <java-symbol type="attr" name="searchDialogTheme" />
  <java-symbol type="attr" name="textAppearanceAutoCorrectionSuggestion" />
  <java-symbol type="attr" name="textAppearanceEasyCorrectSuggestion" />
  <java-symbol type="attr" name="textAppearanceMisspelledSuggestion" />
  <java-symbol type="attr" name="textColorSearchUrl" />
  <java-symbol type="attr" name="timePickerStyle" />
  <java-symbol type="attr" name="windowFixedWidthMajor" />
  <java-symbol type="attr" name="windowFixedWidthMinor" />
  <java-symbol type="attr" name="windowFixedHeightMajor" />
  <java-symbol type="attr" name="windowFixedHeightMinor" />
  <java-symbol type="attr" name="accessibilityFocusedDrawable"/>
  <java-symbol type="attr" name="isLightTheme"/>
  <java-symbol type="attr" name="autofilledHighlight"/>
  <java-symbol type="attr" name="autofillDatasetPickerMaxWidth"/>
  <java-symbol type="attr" name="autofillDatasetPickerMaxHeight"/>
  <java-symbol type="attr" name="autofillSaveCustomSubtitleMaxHeight"/>
  <java-symbol type="bool" name="action_bar_embed_tabs" />
  <java-symbol type="bool" name="action_bar_expanded_action_views_exclusive" />
  <java-symbol type="bool" name="config_avoidGfxAccel" />
  <java-symbol type="bool" name="config_bluetooth_address_validation" />
  <java-symbol type="bool" name="config_bluetooth_sco_off_call" />
  <java-symbol type="bool" name="config_bluetooth_le_peripheral_mode_supported" />
  <java-symbol type="bool" name="config_bluetooth_hfp_inband_ringing_support" />
  <java-symbol type="bool" name="config_cellBroadcastAppLinks" />
  <java-symbol type="bool" name="config_duplicate_port_omadm_wappush" />
  <java-symbol type="bool" name="config_disableTransitionAnimation" />
  <java-symbol type="bool" name="config_enableAutoPowerModes" />
  <java-symbol type="integer" name="config_autoPowerModeThresholdAngle" />
  <java-symbol type="integer" name="config_autoPowerModeAnyMotionSensor" />
  <java-symbol type="bool" name="config_autoPowerModePreferWristTilt" />
  <java-symbol type="bool" name="config_autoPowerModePrefetchLocation" />
  <java-symbol type="bool" name="config_enable_emergency_call_while_sim_locked" />
  <java-symbol type="bool" name="config_enable_puk_unlock_screen" />
  <java-symbol type="bool" name="config_disableLockscreenByDefault" />
  <java-symbol type="bool" name="config_enableBurnInProtection" />
  <java-symbol type="bool" name="config_hotswapCapable" />
  <java-symbol type="bool" name="config_mms_content_disposition_support" />
  <java-symbol type="string" name="config_ims_package" />
  <java-symbol type="bool" name="config_dynamic_bind_ims" />
  <java-symbol type="string" name="config_wwan_network_service_package" />
  <java-symbol type="string" name="config_wlan_network_service_package" />
  <java-symbol type="string" name="config_wwan_data_service_package" />
  <java-symbol type="string" name="config_wlan_data_service_package" />
  <java-symbol type="bool" name="config_networkSamplingWakesDevice" />
  <java-symbol type="bool" name="config_showMenuShortcutsWhenKeyboardPresent" />
  <java-symbol type="bool" name="config_sip_wifi_only" />
  <java-symbol type="bool" name="config_sms_capable" />
  <java-symbol type="bool" name="config_sms_utf8_support" />
  <java-symbol type="bool" name="config_suspendWhenScreenOffDueToProximity" />
  <java-symbol type="bool" name="config_swipeDisambiguation" />
  <java-symbol type="bool" name="config_syncstorageengine_masterSyncAutomatically" />
  <java-symbol type="bool" name="config_ui_enableFadingMarquee" />
  <java-symbol type="bool" name="config_enableHapticTextHandle" />
  <java-symbol type="bool" name="config_use_strict_phone_number_comparation" />
  <java-symbol type="bool" name="config_single_volume" />
  <java-symbol type="bool" name="config_voice_capable" />
  <java-symbol type="bool" name="config_requireCallCapableAccountForHandle" />
  <java-symbol type="bool" name="config_user_notification_of_restrictied_mobile_access" />
  <java-symbol type="bool" name="config_wifiDisplaySupportsProtectedBuffers" />
  <java-symbol type="bool" name="preferences_prefer_dual_pane" />
  <java-symbol type="bool" name="skip_restoring_network_selection" />
  <java-symbol type="bool" name="split_action_bar_is_narrow" />
  <java-symbol type="bool" name="config_useVolumeKeySounds" />
  <java-symbol type="bool" name="config_enableWallpaperService" />
  <java-symbol type="bool" name="config_checkWallpaperAtBoot" />
  <java-symbol type="string" name="config_wallpaperManagerServiceName" />
  <java-symbol type="bool" name="config_enableUpdateableTimeZoneRules" />
  <java-symbol type="bool" name="config_timeZoneRulesUpdateTrackingEnabled" />
  <java-symbol type="string" name="config_timeZoneRulesUpdaterPackage" />
  <java-symbol type="string" name="config_timeZoneRulesDataPackage" />
  <java-symbol type="integer" name="config_timeZoneRulesCheckTimeMillisAllowed" />
  <java-symbol type="integer" name="config_timeZoneRulesCheckRetryCount" />
  <java-symbol type="bool" name="config_sendAudioBecomingNoisy" />
  <java-symbol type="bool" name="config_enableScreenshotChord" />
  <java-symbol type="bool" name="config_bluetooth_default_profiles" />
  <java-symbol type="bool" name="config_enableWifiDisplay" />
  <java-symbol type="bool" name="config_allowAnimationsInLowPowerMode" />
  <java-symbol type="bool" name="config_useDevInputEventForAudioJack" />
  <java-symbol type="bool" name="config_safe_media_volume_enabled" />
  <java-symbol type="bool" name="config_camera_sound_forced" />
  <java-symbol type="bool" name="config_dontPreferApn" />
  <java-symbol type="bool" name="config_restartRadioAfterProvisioning" />
  <java-symbol type="bool" name="config_requireRadioPowerOffOnSimRefreshReset" />
  <java-symbol type="bool" name="config_speed_up_audio_on_mt_calls" />
  <java-symbol type="bool" name="config_useFixedVolume" />
  <java-symbol type="bool" name="config_forceDefaultOrientation" />
  <java-symbol type="bool" name="config_wifi_batched_scan_supported" />
  <java-symbol type="bool" name="config_wifi_softap_acs_supported" />
  <java-symbol type="bool" name="config_wifi_softap_ieee80211ac_supported" />
  <java-symbol type="bool" name="config_enableMultiUserUI"/>
  <java-symbol type="bool" name="config_enableNewAutoSelectNetworkUI"/>
  <java-symbol type="bool" name="config_disableUsbPermissionDialogs"/>
  <java-symbol type="bool" name="config_hasRecents" />
  <java-symbol type="string" name="config_recentsComponentName" />
  <java-symbol type="integer" name="config_minNumVisibleRecentTasks_lowRam" />
  <java-symbol type="integer" name="config_maxNumVisibleRecentTasks_lowRam" />
  <java-symbol type="integer" name="config_minNumVisibleRecentTasks_grid" />
  <java-symbol type="integer" name="config_maxNumVisibleRecentTasks_grid" />
  <java-symbol type="integer" name="config_minNumVisibleRecentTasks" />
  <java-symbol type="integer" name="config_maxNumVisibleRecentTasks" />
  <java-symbol type="integer" name="config_activeTaskDurationHours" />
  <java-symbol type="bool" name="config_windowShowCircularMask" />
  <java-symbol type="bool" name="config_windowEnableCircularEmulatorDisplayOverlay" />
  <java-symbol type="bool" name="config_wifi_framework_enable_associated_network_selection" />
  <java-symbol type="bool" name="config_wifi_framework_use_single_radio_chain_scan_results_network_selection" />
  <java-symbol type="bool" name="config_wifi_only_link_same_credential_configurations" />
  <java-symbol type="bool" name="config_wifi_framework_enable_voice_call_sar_tx_power_limit" />
  <java-symbol type="bool" name="config_wifi_enable_disconnection_debounce" />
  <java-symbol type="bool" name="config_wifi_revert_country_code_on_cellular_loss" />
  <java-symbol type="bool" name="config_wifi_enable_wifi_firmware_debugging" />
  <java-symbol type="integer" name="config_wifi_logger_ring_buffer_default_size_limit_kb" />
  <java-symbol type="integer" name="config_wifi_logger_ring_buffer_verbose_size_limit_kb" />
  <java-symbol type="bool" name="config_wifi_turn_off_during_emergency_call" />
  <java-symbol type="bool" name="config_supportMicNearUltrasound" />
  <java-symbol type="bool" name="config_supportSpeakerNearUltrasound" />
  <java-symbol type="bool" name="config_supportAudioSourceUnprocessed" />
  <java-symbol type="bool" name="config_freeformWindowManagement" />
  <java-symbol type="bool" name="config_supportsMultiWindow" />
  <java-symbol type="bool" name="config_supportsSplitScreenMultiWindow" />
  <java-symbol type="bool" name="config_supportsMultiDisplay" />
  <java-symbol type="bool" name="config_noHomeScreen" />
  <java-symbol type="bool" name="config_guestUserEphemeral" />
  <java-symbol type="bool" name="config_localDisplaysMirrorContent" />
  <java-symbol type="bool" name="config_localDisplaysPrivate" />
  <java-symbol type="integer" name="config_defaultDisplayDefaultColorMode" />
  <java-symbol type="bool" name="config_enableAppWidgetService" />
  <java-symbol type="string" name="config_defaultPictureInPictureScreenEdgeInsets" />
  <java-symbol type="dimen" name="config_pictureInPictureDefaultSizePercent" />
  <java-symbol type="dimen" name="config_pictureInPictureDefaultAspectRatio" />
  <java-symbol type="dimen" name="config_pictureInPictureAspectRatioLimitForMinSize" />
  <java-symbol type="integer" name="config_defaultPictureInPictureGravity" />
  <java-symbol type="dimen" name="config_pictureInPictureMinAspectRatio" />
  <java-symbol type="dimen" name="config_pictureInPictureMaxAspectRatio" />
  <java-symbol type="integer" name="config_wifi_framework_5GHz_preference_boost_threshold" />
  <java-symbol type="integer" name="config_wifi_framework_5GHz_preference_boost_factor" />
  <java-symbol type="integer" name="config_wifi_framework_5GHz_preference_penalty_threshold" />
  <java-symbol type="integer" name="config_wifi_framework_5GHz_preference_penalty_threshold" />
  <java-symbol type="integer" name="config_wifi_framework_RSSI_SCORE_OFFSET" />
  <java-symbol type="integer" name="config_wifi_framework_RSSI_SCORE_SLOPE" />
  <java-symbol type="integer" name="config_wifi_framework_SAME_BSSID_AWARD" />
  <java-symbol type="integer" name="config_wifi_framework_LAST_SELECTION_AWARD" />
  <java-symbol type="integer" name="config_wifi_framework_PASSPOINT_SECURITY_AWARD" />
  <java-symbol type="integer" name="config_wifi_framework_SECURITY_AWARD" />
  <java-symbol type="integer" name="config_wifi_disconnected_short_scan_interval" />
  <java-symbol type="integer" name="config_wifi_associated_short_scan_interval" />
  <java-symbol type="integer" name="config_wifi_framework_associated_full_scan_backoff" />
  <java-symbol type="integer" name="config_wifi_framework_associated_full_scan_max_interval" />
  <java-symbol type="integer" name="config_wifi_framework_associated_full_scan_max_total_dwell_time" />
  <java-symbol type="integer" name="config_wifi_framework_associated_partial_scan_max_num_active_channels" />
  <java-symbol type="integer" name="config_wifi_framework_wifi_score_bad_rssi_threshold_24GHz" />
  <java-symbol type="integer" name="config_wifi_framework_wifi_score_entry_rssi_threshold_24GHz" />
  <java-symbol type="integer" name="config_wifi_framework_wifi_score_low_rssi_threshold_24GHz" />
  <java-symbol type="integer" name="config_wifi_framework_wifi_score_good_rssi_threshold_24GHz" />
  <java-symbol type="integer" name="config_wifi_framework_wifi_score_bad_rssi_threshold_5GHz" />
  <java-symbol type="integer" name="config_wifi_framework_wifi_score_entry_rssi_threshold_5GHz" />
  <java-symbol type="integer" name="config_wifi_framework_wifi_score_low_rssi_threshold_5GHz" />
  <java-symbol type="integer" name="config_wifi_framework_wifi_score_good_rssi_threshold_5GHz" />
  <java-symbol type="integer" name="config_wifi_framework_wifi_score_bad_link_speed_24" />
  <java-symbol type="integer" name="config_wifi_framework_wifi_score_bad_link_speed_5" />
  <java-symbol type="integer" name="config_wifi_framework_wifi_score_good_link_speed_24" />
  <java-symbol type="integer" name="config_wifi_framework_wifi_score_good_link_speed_5" />
  <java-symbol type="integer" name="config_wifi_framework_scan_result_rssi_level_patchup_value" />
  <java-symbol type="integer" name="config_wifi_framework_current_network_boost" />
  <java-symbol type="string"  name="config_wifi_random_mac_oui" />
  <java-symbol type="integer"  name="config_wifi_network_switching_blacklist_time" />
  <java-symbol type="string"  name="config_wifi_framework_sap_2G_channel_list" />
  <java-symbol type="integer" name="config_wifi_framework_max_tx_rate_for_full_scan" />
  <java-symbol type="integer" name="config_wifi_framework_max_rx_rate_for_full_scan" />
  <java-symbol type="integer" name="config_wifi_framework_min_tx_rate_for_staying_on_network" />
  <java-symbol type="integer" name="config_wifi_framework_min_rx_rate_for_staying_on_network" />

  <java-symbol type="integer" name="config_wifi_framework_soft_ap_timeout_delay" />

  <java-symbol type="bool" name="config_wifi_framework_cellular_handover_enable_user_triggered_adjustment" />
  <java-symbol type="integer" name="config_wifi_framework_associated_full_scan_tx_packet_threshold" />
  <java-symbol type="integer" name="config_wifi_framework_associated_full_scan_rx_packet_threshold" />
  <java-symbol type="integer" name="config_wifi_framework_associated_partial_scan_tx_packet_threshold" />
  <java-symbol type="integer" name="config_wifi_framework_associated_partial_scan_rx_packet_threshold" />
  <java-symbol type="integer" name="config_wifi_framework_network_switch_tx_packet_threshold" />
  <java-symbol type="integer" name="config_wifi_framework_network_switch_rx_packet_threshold" />
  <java-symbol type="integer" name="config_wifi_framework_current_network_boost" />
  <java-symbol type="integer" name="config_bluetooth_max_advertisers" />
  <java-symbol type="integer" name="config_bluetooth_max_scan_filters" />
  <java-symbol type="integer" name="config_bluetooth_max_connected_audio_devices" />
  <java-symbol type="integer" name="config_burnInProtectionMinHorizontalOffset" />
  <java-symbol type="integer" name="config_burnInProtectionMaxHorizontalOffset" />
  <java-symbol type="integer" name="config_burnInProtectionMinVerticalOffset" />
  <java-symbol type="integer" name="config_burnInProtectionMaxVerticalOffset" />
  <java-symbol type="integer" name="config_burnInProtectionMaxRadius" />
  <java-symbol type="integer" name="config_bluetooth_idle_cur_ma" />
  <java-symbol type="integer" name="config_bluetooth_rx_cur_ma" />
  <java-symbol type="integer" name="config_bluetooth_tx_cur_ma" />
  <java-symbol type="integer" name="config_bluetooth_operating_voltage_mv" />
  <java-symbol type="bool" name="config_bluetooth_pan_enable_autoconnect" />
  <java-symbol type="bool" name="config_bluetooth_reload_supported_profiles_when_enabled" />
  <java-symbol type="integer" name="config_cursorWindowSize" />
  <java-symbol type="integer" name="config_drawLockTimeoutMillis" />
  <java-symbol type="integer" name="config_doublePressOnPowerBehavior" />
  <java-symbol type="integer" name="config_extraFreeKbytesAdjust" />
  <java-symbol type="integer" name="config_extraFreeKbytesAbsolute" />
  <java-symbol type="integer" name="config_immersive_mode_confirmation_panic" />
  <java-symbol type="integer" name="config_longPressOnPowerBehavior" />
  <java-symbol type="integer" name="config_veryLongPressOnPowerBehavior" />
  <java-symbol type="integer" name="config_veryLongPressTimeout" />
  <java-symbol type="integer" name="config_longPressOnBackBehavior" />
  <java-symbol type="bool" name="config_allowStartActivityForLongPressOnPowerInSetup" />
  <java-symbol type="integer" name="config_lowMemoryKillerMinFreeKbytesAdjust" />
  <java-symbol type="integer" name="config_lowMemoryKillerMinFreeKbytesAbsolute" />
  <java-symbol type="integer" name="config_max_pan_devices" />
  <java-symbol type="integer" name="config_ntpPollingInterval" />
  <java-symbol type="integer" name="config_ntpPollingIntervalShorter" />
  <java-symbol type="integer" name="config_ntpRetry" />
  <java-symbol type="integer" name="config_ntpThreshold" />
  <java-symbol type="integer" name="config_ntpTimeout" />
  <java-symbol type="integer" name="config_shortPressOnPowerBehavior" />
  <java-symbol type="integer" name="config_toastDefaultGravity" />
  <java-symbol type="integer" name="config_triplePressOnPowerBehavior" />
  <java-symbol type="integer" name="config_shortPressOnSleepBehavior" />
  <java-symbol type="integer" name="config_wifi_framework_scan_interval" />
  <java-symbol type="integer" name="config_wifi_supplicant_scan_interval" />
  <java-symbol type="integer" name="config_wifi_no_network_periodic_scan_interval" />
  <java-symbol type="integer" name="config_wifi_scan_interval_p2p_connected" />
  <java-symbol type="integer" name="config_windowOutsetBottom" />
  <java-symbol type="integer" name="db_connection_pool_size" />
  <java-symbol type="integer" name="db_journal_size_limit" />
  <java-symbol type="integer" name="db_wal_autocheckpoint" />
  <java-symbol type="integer" name="db_default_idle_connection_timeout" />
  <java-symbol type="integer" name="config_soundEffectVolumeDb" />
  <java-symbol type="integer" name="config_lockSoundVolumeDb" />
  <java-symbol type="integer" name="config_multiuserMaximumUsers" />
  <java-symbol type="integer" name="config_multiuserMaxRunningUsers" />
  <java-symbol type="integer" name="config_safe_media_volume_index" />
  <java-symbol type="integer" name="config_safe_media_volume_usb_mB" />
  <java-symbol type="integer" name="config_mobile_mtu" />
  <java-symbol type="array"   name="config_mobile_tcp_buffers" />
  <java-symbol type="integer" name="config_volte_replacement_rat"/>
  <java-symbol type="integer" name="config_valid_wappush_index" />
  <java-symbol type="integer" name="config_overrideHasPermanentMenuKey" />
  <java-symbol type="integer" name="config_mdc_initial_max_retry" />
  <java-symbol type="integer" name="config_keepPreloadsMinDays" />
  <java-symbol type="bool" name="config_hasPermanentDpad" />
  <java-symbol type="bool" name="config_useDefaultFocusHighlight" />
  <java-symbol type="array" name="config_deviceSpecificSystemServices" />
  <java-symbol type="string" name="config_deviceSpecificDevicePolicyManagerService" />
  <java-symbol type="string" name="config_deviceSpecificAudioService" />
  <java-symbol type="integer" name="config_num_physical_slots" />

  <java-symbol type="color" name="tab_indicator_text_v4" />

  <java-symbol type="dimen" name="accessibility_touch_slop" />
  <java-symbol type="dimen" name="alert_dialog_round_padding"/>
  <java-symbol type="dimen" name="config_minScrollbarTouchTarget" />
  <java-symbol type="dimen" name="config_prefDialogWidth" />
  <java-symbol type="dimen" name="config_viewConfigurationTouchSlop" />
  <java-symbol type="dimen" name="config_viewConfigurationHoverSlop" />
  <java-symbol type="dimen" name="config_viewMinFlingVelocity" />
  <java-symbol type="dimen" name="config_viewMaxFlingVelocity" />
  <java-symbol type="dimen" name="config_scrollbarSize" />
  <java-symbol type="dimen" name="config_horizontalScrollFactor" />
  <java-symbol type="dimen" name="config_verticalScrollFactor" />
  <java-symbol type="dimen" name="config_scrollFactor" />
  <java-symbol type="dimen" name="default_app_widget_padding_bottom" />
  <java-symbol type="dimen" name="default_app_widget_padding_left" />
  <java-symbol type="dimen" name="default_app_widget_padding_right" />
  <java-symbol type="dimen" name="default_app_widget_padding_top" />
  <java-symbol type="dimen" name="default_gap" />
  <java-symbol type="dimen" name="dropdownitem_icon_width" />
  <java-symbol type="dimen" name="dropdownitem_text_padding_left" />
  <java-symbol type="dimen" name="password_keyboard_spacebar_vertical_correction" />
  <java-symbol type="dimen" name="search_view_preferred_width" />
  <java-symbol type="dimen" name="search_view_preferred_height" />
  <java-symbol type="dimen" name="textview_error_popup_default_width" />
  <java-symbol type="dimen" name="toast_y_offset" />
  <java-symbol type="dimen" name="tooltip_precise_anchor_threshold" />
  <java-symbol type="dimen" name="tooltip_precise_anchor_extra_offset" />
  <java-symbol type="dimen" name="tooltip_y_offset_touch" />
  <java-symbol type="dimen" name="tooltip_y_offset_non_touch" />
  <java-symbol type="dimen" name="action_bar_stacked_max_height" />
  <java-symbol type="dimen" name="action_bar_stacked_tab_max_width" />
  <java-symbol type="dimen" name="notification_text_size" />
  <java-symbol type="dimen" name="notification_title_text_size" />
  <java-symbol type="dimen" name="notification_subtext_size" />
  <java-symbol type="dimen" name="notification_top_pad" />
  <java-symbol type="dimen" name="notification_top_pad_narrow" />
  <java-symbol type="dimen" name="notification_top_pad_large_text" />
  <java-symbol type="dimen" name="notification_top_pad_large_text_narrow" />
  <java-symbol type="dimen" name="notification_large_icon_circle_padding" />
  <java-symbol type="dimen" name="notification_badge_size" />
  <java-symbol type="dimen" name="immersive_mode_cling_width" />
  <java-symbol type="dimen" name="accessibility_magnification_indicator_width" />
  <java-symbol type="dimen" name="circular_display_mask_thickness" />

  <java-symbol type="string" name="add_account_button_label" />
  <java-symbol type="string" name="addToDictionary" />
  <java-symbol type="string" name="action_bar_home_description" />
  <java-symbol type="string" name="action_bar_up_description" />
  <java-symbol type="string" name="activity_resolver_work_profiles_support" />
  <java-symbol type="string" name="app_running_notification_title" />
  <java-symbol type="string" name="app_running_notification_text" />
  <java-symbol type="string" name="delete" />
  <java-symbol type="string" name="deleteText" />
  <java-symbol type="string" name="grant_permissions_header_text" />
  <java-symbol type="string" name="menu_alt_shortcut_label" />
  <java-symbol type="string" name="menu_ctrl_shortcut_label" />
  <java-symbol type="string" name="menu_delete_shortcut_label" />
  <java-symbol type="string" name="menu_enter_shortcut_label" />
  <java-symbol type="string" name="menu_function_shortcut_label" />
  <java-symbol type="string" name="menu_meta_shortcut_label" />
  <java-symbol type="string" name="menu_space_shortcut_label" />
  <java-symbol type="string" name="menu_shift_shortcut_label" />
  <java-symbol type="string" name="menu_sym_shortcut_label" />
  <java-symbol type="string" name="notification_title" />
  <java-symbol type="string" name="permission_request_notification_with_subtitle" />
  <java-symbol type="string" name="prepend_shortcut_label" />
  <java-symbol type="string" name="paste_as_plain_text" />
  <java-symbol type="string" name="replace" />
  <java-symbol type="string" name="undo" />
  <java-symbol type="string" name="redo" />
  <java-symbol type="string" name="email" />
  <java-symbol type="string" name="email_desc" />
  <java-symbol type="string" name="dial" />
  <java-symbol type="string" name="dial_desc" />
  <java-symbol type="string" name="map" />
  <java-symbol type="string" name="map_desc" />
  <java-symbol type="string" name="browse" />
  <java-symbol type="string" name="browse_desc" />
  <java-symbol type="string" name="sms" />
  <java-symbol type="string" name="sms_desc" />
  <java-symbol type="string" name="add_contact" />
  <java-symbol type="string" name="add_contact_desc" />
  <java-symbol type="string" name="view_calendar" />
  <java-symbol type="string" name="view_calendar_desc" />
  <java-symbol type="string" name="add_calendar_event" />
  <java-symbol type="string" name="add_calendar_event_desc" />
  <java-symbol type="string" name="view_flight" />
  <java-symbol type="string" name="view_flight_desc" />
  <java-symbol type="string" name="textSelectionCABTitle" />
  <java-symbol type="string" name="BaMmi" />
  <java-symbol type="string" name="CLIRDefaultOffNextCallOff" />
  <java-symbol type="string" name="CLIRDefaultOffNextCallOn" />
  <java-symbol type="string" name="CLIRDefaultOnNextCallOff" />
  <java-symbol type="string" name="CLIRDefaultOnNextCallOn" />
  <java-symbol type="string" name="CLIRPermanent" />
  <java-symbol type="string" name="CfMmi" />
  <java-symbol type="string" name="ClipMmi" />
  <java-symbol type="string" name="ClirMmi" />
  <java-symbol type="string" name="ColpMmi" />
  <java-symbol type="string" name="ColrMmi" />
  <java-symbol type="string" name="CwMmi" />
  <java-symbol type="string" name="Midnight" />
  <java-symbol type="string" name="Noon" />
  <java-symbol type="string" name="PinMmi" />
  <java-symbol type="string" name="PwdMmi" />
  <java-symbol type="string" name="NetworkPreferenceSwitchSummary" />
  <java-symbol type="string" name="NetworkPreferenceSwitchTitle" />
  <java-symbol type="string" name="EmergencyCallWarningTitle" />
  <java-symbol type="string" name="EmergencyCallWarningSummary" />
  <java-symbol type="string" name="RestrictedOnAllVoiceTitle" />
  <java-symbol type="string" name="RestrictedOnDataTitle" />
  <java-symbol type="string" name="RestrictedOnEmergencyTitle" />
  <java-symbol type="string" name="RestrictedOnNormalTitle" />
  <java-symbol type="string" name="RestrictedStateContent" />
  <java-symbol type="string" name="RestrictedStateContentMsimTemplate" />
  <java-symbol type="string" name="notification_channel_network_alert" />
  <java-symbol type="string" name="notification_channel_call_forward" />
  <java-symbol type="string" name="notification_channel_emergency_callback" />
  <java-symbol type="string" name="notification_channel_mobile_data_status" />
  <java-symbol type="string" name="notification_channel_sms" />
  <java-symbol type="string" name="notification_channel_voice_mail" />
  <java-symbol type="string" name="notification_channel_wfc" />
  <java-symbol type="string" name="notification_channel_sim" />
  <java-symbol type="string" name="SetupCallDefault" />
  <java-symbol type="string" name="accept" />
  <java-symbol type="string" name="activity_chooser_view_see_all" />
  <java-symbol type="string" name="activitychooserview_choose_application" />
  <java-symbol type="string" name="activitychooserview_choose_application_error" />
  <java-symbol type="string" name="alternate_eri_file" />
  <java-symbol type="string" name="alwaysUse" />
  <java-symbol type="string" name="autofill_address_line_1_label_re" />
  <java-symbol type="string" name="autofill_address_line_1_re" />
  <java-symbol type="string" name="autofill_address_line_2_re" />
  <java-symbol type="string" name="autofill_address_line_3_re" />
  <java-symbol type="string" name="autofill_address_name_separator" />
  <java-symbol type="string" name="autofill_address_summary_format" />
  <java-symbol type="string" name="autofill_address_summary_name_format" />
  <java-symbol type="string" name="autofill_address_summary_separator" />
  <java-symbol type="string" name="autofill_address_type_same_as_re" />
  <java-symbol type="string" name="autofill_address_type_use_my_re" />
  <java-symbol type="string" name="autofill_area" />
  <java-symbol type="string" name="autofill_area_code_notext_re" />
  <java-symbol type="string" name="autofill_area_code_re" />
  <java-symbol type="string" name="autofill_attention_ignored_re" />
  <java-symbol type="string" name="autofill_billing_designator_re" />
  <java-symbol type="string" name="autofill_card_cvc_re" />
  <java-symbol type="string" name="autofill_card_ignored_re" />
  <java-symbol type="string" name="autofill_card_number_re" />
  <java-symbol type="string" name="autofill_city_re" />
  <java-symbol type="string" name="autofill_company_re" />
  <java-symbol type="string" name="autofill_country_code_re" />
  <java-symbol type="string" name="autofill_country_re" />
  <java-symbol type="string" name="autofill_county" />
  <java-symbol type="string" name="autofill_department" />
  <java-symbol type="string" name="autofill_district" />
  <java-symbol type="string" name="autofill_email_re" />
  <java-symbol type="string" name="autofill_emirate" />
  <java-symbol type="string" name="autofill_expiration_date_re" />
  <java-symbol type="string" name="autofill_expiration_month_re" />
  <java-symbol type="string" name="autofill_fax_re" />
  <java-symbol type="string" name="autofill_first_name_re" />
  <java-symbol type="string" name="autofill_island" />
  <java-symbol type="string" name="autofill_last_name_re" />
  <java-symbol type="string" name="autofill_middle_initial_re" />
  <java-symbol type="string" name="autofill_middle_name_re" />
  <java-symbol type="string" name="autofill_name_on_card_contextual_re" />
  <java-symbol type="string" name="autofill_name_on_card_re" />
  <java-symbol type="string" name="autofill_name_re" />
  <java-symbol type="string" name="autofill_name_specific_re" />
  <java-symbol type="string" name="autofill_parish" />
  <java-symbol type="string" name="autofill_phone_extension_re" />
  <java-symbol type="string" name="autofill_phone_prefix_re" />
  <java-symbol type="string" name="autofill_phone_prefix_separator_re" />
  <java-symbol type="string" name="autofill_phone_re" />
  <java-symbol type="string" name="autofill_phone_suffix_re" />
  <java-symbol type="string" name="autofill_phone_suffix_separator_re" />
  <java-symbol type="string" name="autofill_postal_code" />
  <java-symbol type="string" name="autofill_prefecture" />
  <java-symbol type="string" name="autofill_province" />
  <java-symbol type="string" name="autofill_region_ignored_re" />
  <java-symbol type="string" name="autofill_shipping_designator_re" />
  <java-symbol type="string" name="autofill_state" />
  <java-symbol type="string" name="autofill_state_re" />
  <java-symbol type="string" name="autofill_this_form" />
  <java-symbol type="string" name="autofill_username_re" />
  <java-symbol type="string" name="autofill_window_title" />
  <java-symbol type="string" name="autofill_zip_4_re" />
  <java-symbol type="string" name="autofill_zip_code" />
  <java-symbol type="string" name="autofill_zip_code_re" />
  <java-symbol type="string" name="badPin" />
  <java-symbol type="string" name="badPuk" />
  <java-symbol type="string" name="byteShort" />
  <java-symbol type="string" name="capability_title_canRequestFilterKeyEvents" />
  <java-symbol type="string" name="capability_desc_canRequestTouchExploration" />
  <java-symbol type="string" name="capability_desc_canRetrieveWindowContent" />
  <java-symbol type="string" name="capability_desc_canRequestFilterKeyEvents" />
  <java-symbol type="string" name="capability_title_canRequestTouchExploration" />
  <java-symbol type="string" name="capability_title_canRetrieveWindowContent" />
  <java-symbol type="string" name="capability_desc_canControlMagnification" />
  <java-symbol type="string" name="capability_title_canControlMagnification" />
  <java-symbol type="string" name="capability_desc_canPerformGestures" />
  <java-symbol type="string" name="capability_title_canPerformGestures" />
  <java-symbol type="string" name="cfTemplateForwarded" />
  <java-symbol type="string" name="cfTemplateForwardedTime" />
  <java-symbol type="string" name="cfTemplateNotForwarded" />
  <java-symbol type="string" name="cfTemplateRegistered" />
  <java-symbol type="string" name="cfTemplateRegisteredTime" />
  <java-symbol type="string" name="chooseActivity" />
  <java-symbol type="string" name="config_default_dns_server" />
  <java-symbol type="string" name="config_ethernet_iface_regex" />
  <java-symbol type="array" name="config_ethernet_interfaces" />
  <java-symbol type="string" name="config_forceVoiceInteractionServicePackage" />
  <java-symbol type="string" name="config_mms_user_agent" />
  <java-symbol type="string" name="config_mms_user_agent_profile_url" />
  <java-symbol type="string" name="config_ntpServer" />
  <java-symbol type="string" name="config_useragentprofile_url" />
  <java-symbol type="string" name="config_wifi_p2p_device_type" />
  <java-symbol type="string" name="config_appsNotReportingCrashes" />
  <java-symbol type="string" name="contentServiceSync" />
  <java-symbol type="string" name="contentServiceSyncNotificationTitle" />
  <java-symbol type="string" name="contentServiceTooManyDeletesNotificationDesc" />
  <java-symbol type="string" name="date_and_time" />
  <java-symbol type="string" name="date_picker_decrement_day_button" />
  <java-symbol type="string" name="date_picker_decrement_month_button" />
  <java-symbol type="string" name="date_picker_decrement_year_button" />
  <java-symbol type="string" name="date_picker_dialog_title" />
  <java-symbol type="string" name="date_picker_increment_day_button" />
  <java-symbol type="string" name="date_picker_increment_month_button" />
  <java-symbol type="string" name="date_picker_increment_year_button" />
  <java-symbol type="string" name="date_time" />
  <java-symbol type="string" name="date_time_set" />
  <java-symbol type="string" name="date_time_done" />
  <java-symbol type="bool" name="db_compatibility_wal_supported" />
  <java-symbol type="string" name="db_default_journal_mode" />
  <java-symbol type="string" name="db_default_sync_mode" />
  <java-symbol type="string" name="db_wal_sync_mode" />
  <java-symbol type="string" name="decline" />
  <java-symbol type="string" name="description_target_unlock_tablet" />
  <java-symbol type="string" name="display_manager_built_in_display_name" />
  <java-symbol type="string" name="display_manager_hdmi_display_name" />
  <java-symbol type="string" name="display_manager_overlay_display_name" />
  <java-symbol type="string" name="display_manager_overlay_display_secure_suffix" />
  <java-symbol type="string" name="display_manager_overlay_display_title" />
  <java-symbol type="string" name="double_tap_toast" />
  <java-symbol type="string" name="elapsed_time_short_format_h_mm_ss" />
  <java-symbol type="string" name="elapsed_time_short_format_mm_ss" />
  <java-symbol type="string" name="emailTypeCustom" />
  <java-symbol type="string" name="emailTypeHome" />
  <java-symbol type="string" name="emailTypeMobile" />
  <java-symbol type="string" name="emailTypeOther" />
  <java-symbol type="string" name="emailTypeWork" />
  <java-symbol type="string" name="emergency_call_dialog_number_for_display" />
  <java-symbol type="string" name="widget_default_package_name" />
  <java-symbol type="string" name="widget_default_class_name" />
  <java-symbol type="string" name="emergency_calls_only" />
  <java-symbol type="array" name="config_ephemeralResolverPackage" />
  <java-symbol type="string" name="eventTypeAnniversary" />
  <java-symbol type="string" name="eventTypeBirthday" />
  <java-symbol type="string" name="eventTypeCustom" />
  <java-symbol type="string" name="eventTypeOther" />
  <java-symbol type="string" name="fileSizeSuffix" />
  <java-symbol type="string" name="force_close" />
  <java-symbol type="string" name="gadget_host_error_inflating" />
  <java-symbol type="string" name="gigabyteShort" />
  <java-symbol type="string" name="gpsNotifMessage" />
  <java-symbol type="string" name="gpsNotifTicker" />
  <java-symbol type="string" name="gpsNotifTitle" />
  <java-symbol type="string" name="gpsVerifNo" />
  <java-symbol type="string" name="gpsVerifYes" />
  <java-symbol type="string" name="gsm_alphabet_default_charset" />
  <java-symbol type="string" name="httpError" />
  <java-symbol type="string" name="httpErrorAuth" />
  <java-symbol type="string" name="httpErrorConnect" />
  <java-symbol type="string" name="httpErrorFailedSslHandshake" />
  <java-symbol type="string" name="httpErrorFile" />
  <java-symbol type="string" name="httpErrorFileNotFound" />
  <java-symbol type="string" name="httpErrorIO" />
  <java-symbol type="string" name="httpErrorLookup" />
  <java-symbol type="string" name="httpErrorOk" />
  <java-symbol type="string" name="httpErrorProxyAuth" />
  <java-symbol type="string" name="httpErrorRedirectLoop" />
  <java-symbol type="string" name="httpErrorTimeout" />
  <java-symbol type="string" name="httpErrorTooManyRequests" />
  <java-symbol type="string" name="httpErrorUnsupportedAuthScheme" />
  <java-symbol type="string" name="imProtocolAim" />
  <java-symbol type="string" name="imProtocolCustom" />
  <java-symbol type="string" name="imProtocolGoogleTalk" />
  <java-symbol type="string" name="imProtocolIcq" />
  <java-symbol type="string" name="imProtocolJabber" />
  <java-symbol type="string" name="imProtocolMsn" />
  <java-symbol type="string" name="imProtocolNetMeeting" />
  <java-symbol type="string" name="imProtocolQq" />
  <java-symbol type="string" name="imProtocolSkype" />
  <java-symbol type="string" name="imProtocolYahoo" />
  <java-symbol type="string" name="imTypeCustom" />
  <java-symbol type="string" name="imTypeHome" />
  <java-symbol type="string" name="imTypeOther" />
  <java-symbol type="string" name="imTypeWork" />
  <java-symbol type="string" name="ime_action_default" />
  <java-symbol type="string" name="ime_action_done" />
  <java-symbol type="string" name="ime_action_go" />
  <java-symbol type="string" name="ime_action_next" />
  <java-symbol type="string" name="ime_action_previous" />
  <java-symbol type="string" name="ime_action_search" />
  <java-symbol type="string" name="ime_action_send" />
  <java-symbol type="string" name="invalidPin" />
  <java-symbol type="string" name="js_dialog_before_unload_positive_button" />
  <java-symbol type="string" name="js_dialog_before_unload_negative_button" />
  <java-symbol type="string" name="js_dialog_before_unload_title" />
  <java-symbol type="string" name="js_dialog_before_unload" />
  <java-symbol type="string" name="js_dialog_title" />
  <java-symbol type="string" name="js_dialog_title_default" />
  <java-symbol type="string" name="keyboardview_keycode_alt" />
  <java-symbol type="string" name="keyboardview_keycode_cancel" />
  <java-symbol type="string" name="keyboardview_keycode_delete" />
  <java-symbol type="string" name="keyboardview_keycode_done" />
  <java-symbol type="string" name="keyboardview_keycode_enter" />
  <java-symbol type="string" name="keyboardview_keycode_mode_change" />
  <java-symbol type="string" name="keyboardview_keycode_shift" />
  <java-symbol type="string" name="kilobyteShort" />
  <java-symbol type="string" name="last_month" />
  <java-symbol type="string" name="launchBrowserDefault" />
  <java-symbol type="string" name="lock_to_app_unlock_pin" />
  <java-symbol type="string" name="lock_to_app_unlock_pattern" />
  <java-symbol type="string" name="lock_to_app_unlock_password" />
  <java-symbol type="string" name="package_installed_device_owner" />
  <java-symbol type="string" name="package_updated_device_owner" />
  <java-symbol type="string" name="package_deleted_device_owner" />
  <java-symbol type="string" name="lockscreen_access_pattern_cell_added" />
  <java-symbol type="string" name="lockscreen_access_pattern_cell_added_verbose" />
  <java-symbol type="string" name="lockscreen_access_pattern_cleared" />
  <java-symbol type="string" name="lockscreen_access_pattern_detected" />
  <java-symbol type="string" name="lockscreen_access_pattern_start" />
  <java-symbol type="string" name="lockscreen_emergency_call" />
  <java-symbol type="string" name="lockscreen_return_to_call" />
  <java-symbol type="string" name="low_memory" />
  <java-symbol type="string" name="megabyteShort" />
  <java-symbol type="string" name="midnight" />
  <java-symbol type="string" name="mismatchPin" />
  <java-symbol type="string" name="mmiComplete" />
  <java-symbol type="string" name="mmiError" />
  <java-symbol type="string" name="mmiFdnError" />
  <java-symbol type="string" name="mmiErrorWhileRoaming" />
  <java-symbol type="string" name="month_day_year" />
  <java-symbol type="string" name="more_item_label" />
  <java-symbol type="string" name="needPuk" />
  <java-symbol type="string" name="needPuk2" />
  <java-symbol type="string" name="enablePin" />
  <java-symbol type="string" name="new_app_action" />
  <java-symbol type="string" name="new_app_description" />
  <java-symbol type="string" name="noApplications" />
  <java-symbol type="string" name="no_file_chosen" />
  <java-symbol type="string" name="no_matches" />
  <java-symbol type="string" name="noon" />
  <java-symbol type="string" name="number_picker_increment_scroll_action" />
  <java-symbol type="string" name="number_picker_increment_scroll_mode" />
  <java-symbol type="string" name="old_app_action" />
  <java-symbol type="string" name="older" />
  <java-symbol type="string" name="open_permission_deny" />
  <java-symbol type="string" name="orgTypeCustom" />
  <java-symbol type="string" name="orgTypeOther" />
  <java-symbol type="string" name="orgTypeWork" />
  <java-symbol type="string" name="passwordIncorrect" />
  <java-symbol type="string" name="perms_description_app" />
  <java-symbol type="string" name="perms_new_perm_prefix" />
  <java-symbol type="string" name="petabyteShort" />
  <java-symbol type="string" name="peerTtyModeFull" />
  <java-symbol type="string" name="peerTtyModeHco" />
  <java-symbol type="string" name="peerTtyModeVco" />
  <java-symbol type="string" name="peerTtyModeOff" />
  <java-symbol type="string" name="phoneTypeAssistant" />
  <java-symbol type="string" name="phoneTypeCallback" />
  <java-symbol type="string" name="phoneTypeCar" />
  <java-symbol type="string" name="phoneTypeCompanyMain" />
  <java-symbol type="string" name="phoneTypeCustom" />
  <java-symbol type="string" name="phoneTypeFaxHome" />
  <java-symbol type="string" name="phoneTypeFaxWork" />
  <java-symbol type="string" name="phoneTypeHome" />
  <java-symbol type="string" name="phoneTypeIsdn" />
  <java-symbol type="string" name="phoneTypeMain" />
  <java-symbol type="string" name="phoneTypeMms" />
  <java-symbol type="string" name="phoneTypeMobile" />
  <java-symbol type="string" name="phoneTypeOther" />
  <java-symbol type="string" name="phoneTypeOtherFax" />
  <java-symbol type="string" name="phoneTypePager" />
  <java-symbol type="string" name="phoneTypeRadio" />
  <java-symbol type="string" name="phoneTypeTelex" />
  <java-symbol type="string" name="phoneTypeTtyTdd" />
  <java-symbol type="string" name="phoneTypeWork" />
  <java-symbol type="string" name="phoneTypeWorkMobile" />
  <java-symbol type="string" name="phoneTypeWorkPager" />
  <java-symbol type="string" name="wfcRegErrorTitle" />
  <java-symbol type="array" name="wfcOperatorErrorAlertMessages" />
  <java-symbol type="array" name="wfcOperatorErrorNotificationMessages" />
  <java-symbol type="array" name="wfcSpnFormats" />
  <java-symbol type="string" name="wifi_calling_off_summary" />
  <java-symbol type="string" name="wfc_mode_wifi_preferred_summary" />
  <java-symbol type="string" name="wfc_mode_cellular_preferred_summary" />
  <java-symbol type="string" name="wfc_mode_wifi_only_summary" />
  <java-symbol type="string" name="policydesc_disableCamera" />
  <java-symbol type="string" name="policydesc_encryptedStorage" />
  <java-symbol type="string" name="policydesc_expirePassword" />
  <java-symbol type="string" name="policydesc_forceLock" />
  <java-symbol type="string" name="policydesc_limitPassword" />
  <java-symbol type="string" name="policydesc_resetPassword" />
  <java-symbol type="string" name="policydesc_setGlobalProxy" />
  <java-symbol type="string" name="policydesc_watchLogin" />
  <java-symbol type="string" name="policydesc_watchLogin_secondaryUser" />
  <java-symbol type="string" name="policydesc_wipeData" />
  <java-symbol type="string" name="policydesc_wipeData_secondaryUser" />
  <java-symbol type="string" name="policydesc_disableKeyguardFeatures" />
  <java-symbol type="string" name="policylab_disableCamera" />
  <java-symbol type="string" name="policylab_encryptedStorage" />
  <java-symbol type="string" name="policylab_expirePassword" />
  <java-symbol type="string" name="policylab_forceLock" />
  <java-symbol type="string" name="policylab_limitPassword" />
  <java-symbol type="string" name="policylab_resetPassword" />
  <java-symbol type="string" name="policylab_setGlobalProxy" />
  <java-symbol type="string" name="policylab_watchLogin" />
  <java-symbol type="string" name="policylab_wipeData" />
  <java-symbol type="string" name="policylab_wipeData_secondaryUser" />
  <java-symbol type="string" name="policylab_disableKeyguardFeatures" />
  <java-symbol type="string" name="postalTypeCustom" />
  <java-symbol type="string" name="postalTypeHome" />
  <java-symbol type="string" name="postalTypeOther" />
  <java-symbol type="string" name="postalTypeWork" />
  <java-symbol type="string" name="power_off" />
  <java-symbol type="string" name="preposition_for_date" />
  <java-symbol type="string" name="preposition_for_time" />
  <java-symbol type="string" name="print_service_installed_title" />
  <java-symbol type="string" name="print_service_installed_message" />
  <java-symbol type="string" name="printing_disabled_by" />
  <java-symbol type="string" name="progress_erasing" />
  <java-symbol type="string" name="mobile_provisioning_apn" />
  <java-symbol type="string" name="mobile_provisioning_url" />
  <java-symbol type="string" name="quick_contacts_not_available" />
  <java-symbol type="string" name="reboot_to_update_package" />
  <java-symbol type="string" name="reboot_to_update_prepare" />
  <java-symbol type="string" name="reboot_to_update_title" />
  <java-symbol type="string" name="reboot_to_update_reboot" />
  <java-symbol type="string" name="reboot_to_reset_title" />
  <java-symbol type="string" name="reboot_to_reset_message" />
  <java-symbol type="string" name="reboot_safemode_confirm" />
  <java-symbol type="string" name="reboot_safemode_title" />
  <java-symbol type="string" name="relationTypeAssistant" />
  <java-symbol type="string" name="relationTypeBrother" />
  <java-symbol type="string" name="relationTypeChild" />
  <java-symbol type="string" name="relationTypeDomesticPartner" />
  <java-symbol type="string" name="relationTypeFather" />
  <java-symbol type="string" name="relationTypeFriend" />
  <java-symbol type="string" name="relationTypeManager" />
  <java-symbol type="string" name="relationTypeMother" />
  <java-symbol type="string" name="relationTypeParent" />
  <java-symbol type="string" name="relationTypePartner" />
  <java-symbol type="string" name="relationTypeReferredBy" />
  <java-symbol type="string" name="relationTypeRelative" />
  <java-symbol type="string" name="relationTypeSister" />
  <java-symbol type="string" name="relationTypeSpouse" />
  <java-symbol type="string" name="relative_time" />
  <java-symbol type="string" name="reset" />
  <java-symbol type="string" name="revoke" />
  <java-symbol type="string" name="ringtone_default" />
  <java-symbol type="string" name="ringtone_default_with_actual" />
  <java-symbol type="string" name="ringtone_picker_title" />
  <java-symbol type="string" name="ringtone_picker_title_alarm" />
  <java-symbol type="string" name="ringtone_picker_title_notification" />
  <java-symbol type="string" name="ringtone_silent" />
  <java-symbol type="string" name="ringtone_unknown" />
  <java-symbol type="string" name="roamingText0" />
  <java-symbol type="string" name="roamingText1" />
  <java-symbol type="string" name="roamingText10" />
  <java-symbol type="string" name="roamingText11" />
  <java-symbol type="string" name="roamingText12" />
  <java-symbol type="string" name="roamingText2" />
  <java-symbol type="string" name="roamingText3" />
  <java-symbol type="string" name="roamingText4" />
  <java-symbol type="string" name="roamingText5" />
  <java-symbol type="string" name="roamingText6" />
  <java-symbol type="string" name="roamingText7" />
  <java-symbol type="string" name="roamingText8" />
  <java-symbol type="string" name="roamingText9" />
  <java-symbol type="string" name="roamingTextSearching" />
  <java-symbol type="string" name="save_password_label" />
  <java-symbol type="string" name="save_password_message" />
  <java-symbol type="string" name="save_password_never" />
  <java-symbol type="string" name="save_password_notnow" />
  <java-symbol type="string" name="save_password_remember" />
  <java-symbol type="string" name="sendText" />
  <java-symbol type="string" name="sending" />
  <java-symbol type="string" name="serviceClassData" />
  <java-symbol type="string" name="serviceClassDataAsync" />
  <java-symbol type="string" name="serviceClassDataSync" />
  <java-symbol type="string" name="serviceClassFAX" />
  <java-symbol type="string" name="serviceClassPAD" />
  <java-symbol type="string" name="serviceClassPacket" />
  <java-symbol type="string" name="serviceClassSMS" />
  <java-symbol type="string" name="serviceClassVoice" />
  <java-symbol type="string" name="serviceDisabled" />
  <java-symbol type="string" name="serviceEnabled" />
  <java-symbol type="string" name="serviceEnabledFor" />
  <java-symbol type="string" name="serviceErased" />
  <java-symbol type="string" name="serviceNotProvisioned" />
  <java-symbol type="string" name="serviceRegistered" />
  <java-symbol type="string" name="setup_autofill" />
  <java-symbol type="string" name="share" />
  <java-symbol type="string" name="shareactionprovider_share_with" />
  <java-symbol type="string" name="shareactionprovider_share_with_application" />
  <java-symbol type="string" name="shutdown_confirm" />
  <java-symbol type="string" name="shutdown_confirm_question" />
  <java-symbol type="string" name="shutdown_progress" />
  <java-symbol type="string" name="sim_added_message" />
  <java-symbol type="string" name="sim_added_title" />
  <java-symbol type="string" name="sim_removed_message" />
  <java-symbol type="string" name="sim_removed_title" />
  <java-symbol type="string" name="sim_restart_button" />
  <java-symbol type="string" name="sipAddressTypeCustom" />
  <java-symbol type="string" name="sipAddressTypeHome" />
  <java-symbol type="string" name="sipAddressTypeOther" />
  <java-symbol type="string" name="sipAddressTypeWork" />
  <java-symbol type="string" name="default_sms_application" />
  <java-symbol type="string" name="default_browser" />
  <java-symbol type="string" name="sms_control_message" />
  <java-symbol type="string" name="sms_control_title" />
  <java-symbol type="string" name="sms_control_no" />
  <java-symbol type="string" name="sms_control_yes" />
  <java-symbol type="string" name="sms_short_code_confirm_allow" />
  <java-symbol type="string" name="sms_short_code_confirm_deny" />
  <java-symbol type="string" name="sms_short_code_confirm_always_allow" />
  <java-symbol type="string" name="sms_short_code_confirm_never_allow" />
  <java-symbol type="string" name="sms_short_code_confirm_message" />
  <java-symbol type="string" name="sms_short_code_details" />
  <java-symbol type="string" name="sms_premium_short_code_details" />
  <java-symbol type="string" name="sms_short_code_remember_undo_instruction" />
  <java-symbol type="string" name="submit" />
  <java-symbol type="string" name="sync_binding_label" />
  <java-symbol type="string" name="sync_do_nothing" />
  <java-symbol type="string" name="sync_really_delete" />
  <java-symbol type="string" name="sync_too_many_deletes_desc" />
  <java-symbol type="string" name="sync_undo_deletes" />
  <java-symbol type="string" name="terabyteShort" />
  <java-symbol type="string" name="text_copied" />
  <java-symbol type="string" name="time_of_day" />
  <java-symbol type="string" name="time_picker_decrement_hour_button" />
  <java-symbol type="string" name="time_picker_decrement_minute_button" />
  <java-symbol type="string" name="time_picker_decrement_set_am_button" />
  <java-symbol type="string" name="time_picker_dialog_title" />
  <java-symbol type="string" name="time_picker_increment_hour_button" />
  <java-symbol type="string" name="time_picker_increment_minute_button" />
  <java-symbol type="string" name="time_picker_increment_set_pm_button" />
  <java-symbol type="string" name="upload_file" />
  <java-symbol type="string" name="user_creation_account_exists" />
  <java-symbol type="string" name="user_creation_adding" />
  <java-symbol type="string" name="user_switched" />
  <java-symbol type="string" name="user_switching_message" />
  <java-symbol type="string" name="user_logging_out_message" />
  <java-symbol type="string" name="volume_alarm" />
  <java-symbol type="string" name="volume_icon_description_bluetooth" />
  <java-symbol type="string" name="volume_icon_description_incall" />
  <java-symbol type="string" name="volume_icon_description_media" />
  <java-symbol type="string" name="volume_icon_description_notification" />
  <java-symbol type="string" name="volume_icon_description_ringer" />
  <java-symbol type="string" name="volume_dialog_ringer_guidance_vibrate" />
  <java-symbol type="string" name="volume_dialog_ringer_guidance_silent" />
  <java-symbol type="string" name="wait" />
  <java-symbol type="string" name="webpage_unresponsive" />
  <java-symbol type="string" name="whichApplication" />
  <java-symbol type="string" name="whichHomeApplication" />
  <java-symbol type="string" name="wifi_available_sign_in" />
  <java-symbol type="string" name="network_available_sign_in" />
  <java-symbol type="string" name="network_available_sign_in_detailed" />
  <java-symbol type="string" name="network_switch_metered" />
  <java-symbol type="string" name="network_switch_metered_detail" />
  <java-symbol type="string" name="network_switch_metered_toast" />
  <java-symbol type="array" name="network_switch_type_name" />
  <java-symbol type="string" name="network_switch_type_name_unknown" />
  <java-symbol type="string" name="wifi_no_internet" />
  <java-symbol type="string" name="wifi_no_internet_detailed" />
  <java-symbol type="string" name="wifi_connect_alert_title" />
  <java-symbol type="string" name="wifi_connect_alert_message" />
  <java-symbol type="string" name="wifi_connect_default_application" />
  <java-symbol type="string" name="wifi_p2p_dialog_title" />
  <java-symbol type="string" name="wifi_p2p_enabled_notification_message" />
  <java-symbol type="string" name="wifi_p2p_enabled_notification_title" />
  <java-symbol type="string" name="wifi_p2p_failed_message" />
  <java-symbol type="string" name="wifi_p2p_from_message" />
  <java-symbol type="string" name="wifi_p2p_invitation_sent_title" />
  <java-symbol type="string" name="wifi_p2p_invitation_to_connect_title" />
  <java-symbol type="string" name="wifi_p2p_show_pin_message" />
  <java-symbol type="string" name="wifi_p2p_to_message" />
  <java-symbol type="string" name="wifi_p2p_turnon_message" />
  <java-symbol type="string" name="wifi_p2p_frequency_conflict_message" />
  <java-symbol type="string" name="wifi_tether_configure_ssid_default" />
  <java-symbol type="string" name="wifi_localhotspot_configure_ssid_default" />
  <java-symbol type="string" name="wifi_watchdog_network_disabled" />
  <java-symbol type="string" name="wifi_watchdog_network_disabled_detailed" />
  <java-symbol type="string" name="imei" />
  <java-symbol type="string" name="meid" />
  <java-symbol type="string" name="granularity_label_character" />
  <java-symbol type="string" name="granularity_label_word" />
  <java-symbol type="string" name="granularity_label_link" />
  <java-symbol type="string" name="granularity_label_line" />
  <java-symbol type="string" name="default_audio_route_name" />
  <java-symbol type="string" name="default_audio_route_name_dock_speakers" />
  <java-symbol type="string" name="default_audio_route_name_hdmi" />
  <java-symbol type="string" name="default_audio_route_name_headphones" />
  <java-symbol type="string" name="default_audio_route_name_usb" />
  <java-symbol type="string" name="default_audio_route_category_name" />
  <java-symbol type="string" name="stk_cc_ss_to_dial" />
  <java-symbol type="string" name="stk_cc_ss_to_ss" />
  <java-symbol type="string" name="stk_cc_ss_to_ussd" />
  <java-symbol type="string" name="stk_cc_ss_to_dial_video" />
  <java-symbol type="string" name="stk_cc_ussd_to_dial" />
  <java-symbol type="string" name="stk_cc_ussd_to_ss" />
  <java-symbol type="string" name="stk_cc_ussd_to_ussd" />
  <java-symbol type="string" name="stk_cc_ussd_to_dial_video" />
  <java-symbol type="string" name="safe_media_volume_warning" />
  <java-symbol type="string" name="media_route_status_scanning" />
  <java-symbol type="string" name="media_route_status_connecting" />
  <java-symbol type="string" name="media_route_status_available" />
  <java-symbol type="string" name="media_route_status_not_available" />
  <java-symbol type="string" name="media_route_status_in_use" />
  <java-symbol type="string" name="owner_name" />
  <java-symbol type="string" name="config_chooseAccountActivity" />
  <java-symbol type="string" name="config_chooseTypeAndAccountActivity" />
  <java-symbol type="string" name="config_customResolverActivity" />
  <java-symbol type="string" name="config_appsAuthorizedForSharedAccounts" />
  <java-symbol type="string" name="error_message_title" />
  <java-symbol type="string" name="error_message_change_not_allowed" />
  <java-symbol type="string" name="action_bar_home_description_format" />
  <java-symbol type="string" name="action_bar_home_subtitle_description_format" />
  <java-symbol type="string" name="wireless_display_route_description" />
  <java-symbol type="string" name="user_owner_label" />
  <java-symbol type="string" name="managed_profile_label" />
  <java-symbol type="string" name="managed_profile_label_badge" />
  <java-symbol type="string" name="managed_profile_label_badge_2" />
  <java-symbol type="string" name="managed_profile_label_badge_3" />
  <java-symbol type="string" name="mediasize_unknown_portrait" />
  <java-symbol type="string" name="mediasize_unknown_landscape" />
  <java-symbol type="string" name="mediasize_iso_a0" />
  <java-symbol type="string" name="mediasize_iso_a1" />
  <java-symbol type="string" name="mediasize_iso_a2" />
  <java-symbol type="string" name="mediasize_iso_a3" />
  <java-symbol type="string" name="mediasize_iso_a4" />
  <java-symbol type="string" name="mediasize_iso_a5" />
  <java-symbol type="string" name="mediasize_iso_a6" />
  <java-symbol type="string" name="mediasize_iso_a7" />
  <java-symbol type="string" name="mediasize_iso_a8" />
  <java-symbol type="string" name="mediasize_iso_a9" />
  <java-symbol type="string" name="mediasize_iso_a10" />
  <java-symbol type="string" name="mediasize_iso_b0" />
  <java-symbol type="string" name="mediasize_iso_b1" />
  <java-symbol type="string" name="mediasize_iso_b2" />
  <java-symbol type="string" name="mediasize_iso_b3" />
  <java-symbol type="string" name="mediasize_iso_b4" />
  <java-symbol type="string" name="mediasize_iso_b5" />
  <java-symbol type="string" name="mediasize_iso_b6" />
  <java-symbol type="string" name="mediasize_iso_b7" />
  <java-symbol type="string" name="mediasize_iso_b8" />
  <java-symbol type="string" name="mediasize_iso_b9" />
  <java-symbol type="string" name="mediasize_iso_b10" />
  <java-symbol type="string" name="mediasize_iso_c0" />
  <java-symbol type="string" name="mediasize_iso_c1" />
  <java-symbol type="string" name="mediasize_iso_c2" />
  <java-symbol type="string" name="mediasize_iso_c3" />
  <java-symbol type="string" name="mediasize_iso_c4" />
  <java-symbol type="string" name="mediasize_iso_c5" />
  <java-symbol type="string" name="mediasize_iso_c6" />
  <java-symbol type="string" name="mediasize_iso_c7" />
  <java-symbol type="string" name="mediasize_iso_c8" />
  <java-symbol type="string" name="mediasize_iso_c9" />
  <java-symbol type="string" name="mediasize_iso_c10" />
  <java-symbol type="string" name="mediasize_na_letter" />
  <java-symbol type="string" name="mediasize_na_gvrnmt_letter" />
  <java-symbol type="string" name="mediasize_na_legal" />
  <java-symbol type="string" name="mediasize_na_junior_legal" />
  <java-symbol type="string" name="mediasize_na_ledger" />
  <java-symbol type="string" name="mediasize_na_tabloid" />
  <java-symbol type="string" name="mediasize_na_index_3x5" />
  <java-symbol type="string" name="mediasize_na_index_4x6" />
  <java-symbol type="string" name="mediasize_na_index_5x8" />
  <java-symbol type="string" name="mediasize_na_monarch" />
  <java-symbol type="string" name="mediasize_na_quarto" />
  <java-symbol type="string" name="mediasize_na_foolscap" />
  <java-symbol type="string" name="mediasize_chinese_roc_8k" />
  <java-symbol type="string" name="mediasize_chinese_roc_16k" />
  <java-symbol type="string" name="mediasize_chinese_prc_1" />
  <java-symbol type="string" name="mediasize_chinese_prc_2" />
  <java-symbol type="string" name="mediasize_chinese_prc_3" />
  <java-symbol type="string" name="mediasize_chinese_prc_4" />
  <java-symbol type="string" name="mediasize_chinese_prc_5" />
  <java-symbol type="string" name="mediasize_chinese_prc_6" />
  <java-symbol type="string" name="mediasize_chinese_prc_7" />
  <java-symbol type="string" name="mediasize_chinese_prc_8" />
  <java-symbol type="string" name="mediasize_chinese_prc_9" />
  <java-symbol type="string" name="mediasize_chinese_prc_10" />
  <java-symbol type="string" name="mediasize_chinese_prc_16k" />
  <java-symbol type="string" name="mediasize_chinese_om_pa_kai" />
  <java-symbol type="string" name="mediasize_chinese_om_dai_pa_kai" />
  <java-symbol type="string" name="mediasize_chinese_om_jurro_ku_kai" />
  <java-symbol type="string" name="mediasize_japanese_jis_b10" />
  <java-symbol type="string" name="mediasize_japanese_jis_b9" />
  <java-symbol type="string" name="mediasize_japanese_jis_b8" />
  <java-symbol type="string" name="mediasize_japanese_jis_b7" />
  <java-symbol type="string" name="mediasize_japanese_jis_b6" />
  <java-symbol type="string" name="mediasize_japanese_jis_b5" />
  <java-symbol type="string" name="mediasize_japanese_jis_b4" />
  <java-symbol type="string" name="mediasize_japanese_jis_b3" />
  <java-symbol type="string" name="mediasize_japanese_jis_b2" />
  <java-symbol type="string" name="mediasize_japanese_jis_b1" />
  <java-symbol type="string" name="mediasize_japanese_jis_b0" />
  <java-symbol type="string" name="mediasize_japanese_jis_exec" />
  <java-symbol type="string" name="mediasize_japanese_chou4" />
  <java-symbol type="string" name="mediasize_japanese_chou3" />
  <java-symbol type="string" name="mediasize_japanese_chou2" />
  <java-symbol type="string" name="mediasize_japanese_hagaki" />
  <java-symbol type="string" name="mediasize_japanese_oufuku" />
  <java-symbol type="string" name="mediasize_japanese_kahu" />
  <java-symbol type="string" name="mediasize_japanese_kaku2" />
  <java-symbol type="string" name="mediasize_japanese_you4" />
  <java-symbol type="string" name="reason_service_unavailable" />
  <java-symbol type="string" name="reason_unknown" />
  <java-symbol type="string" name="restr_pin_enter_admin_pin" />
  <java-symbol type="string" name="restr_pin_enter_pin" />
  <java-symbol type="string" name="restr_pin_incorrect" />
  <java-symbol type="string" name="restr_pin_try_later" />
  <java-symbol type="string" name="write_fail_reason_cancelled" />
  <java-symbol type="string" name="write_fail_reason_cannot_write" />
  <java-symbol type="string" name="ssl_ca_cert_noti_by_unknown" />
  <java-symbol type="string" name="ssl_ca_cert_noti_by_administrator" />
  <java-symbol type="string" name="ssl_ca_cert_noti_managed" />
  <java-symbol type="string" name="work_profile_deleted" />
  <java-symbol type="string" name="work_profile_deleted_details" />
  <java-symbol type="string" name="work_profile_deleted_description_dpm_wipe" />
  <java-symbol type="string" name="work_profile_deleted_reason_maximum_password_failure" />
  <java-symbol type="string" name="network_logging_notification_title" />
  <java-symbol type="string" name="network_logging_notification_text" />
  <java-symbol type="string" name="factory_reset_warning" />
  <java-symbol type="string" name="factory_reset_message" />
  <java-symbol type="string" name="lockscreen_transport_play_description" />
  <java-symbol type="string" name="lockscreen_transport_pause_description" />
  <java-symbol type="string" name="config_ethernet_tcp_buffers" />
  <java-symbol type="string" name="config_wifi_tcp_buffers" />
  <java-symbol type="string" name="demo_starting_message" />
  <java-symbol type="string" name="demo_restarting_message" />
  <java-symbol type="string" name="conference_call" />
  <java-symbol type="string" name="tooltip_popup_title" />

  <java-symbol type="plurals" name="bugreport_countdown" />
  <java-symbol type="plurals" name="last_num_days" />
  <java-symbol type="plurals" name="matches_found" />
  <java-symbol type="plurals" name="restr_pin_countdown" />
  <java-symbol type="plurals" name="pinpuk_attempts" />
  <java-symbol type="plurals" name="ssl_ca_cert_warning" />

  <java-symbol type="array" name="carrier_properties" />
  <java-symbol type="array" name="config_sms_enabled_locking_shift_tables" />
  <java-symbol type="array" name="config_sms_enabled_single_shift_tables" />
  <java-symbol type="array" name="config_twoDigitNumberPattern" />
  <java-symbol type="array" name="networkAttributes" />
  <java-symbol type="array" name="preloaded_color_state_lists" />
  <java-symbol type="array" name="preloaded_drawables" />
  <java-symbol type="array" name="preloaded_freeform_multi_window_drawables" />
  <java-symbol type="array" name="sim_colors" />
  <java-symbol type="array" name="special_locale_codes" />
  <java-symbol type="array" name="special_locale_names" />
  <java-symbol type="array" name="supported_locales" />
  <java-symbol type="array" name="config_cdma_dun_supported_types" />
  <java-symbol type="array" name="config_disabledUntilUsedPreinstalledImes" />
  <java-symbol type="array" name="config_callBarringMMI" />
  <java-symbol type="array" name="config_globalActionsList" />
  <java-symbol type="array" name="config_telephonyEuiccDeviceCapabilities" />
  <java-symbol type="array" name="config_telephonyHardware" />
  <java-symbol type="array" name="config_keySystemUuidMapping" />
  <java-symbol type="array" name="config_gpsParameters" />
  <java-symbol type="array" name="required_apps_managed_user" />
  <java-symbol type="array" name="required_apps_managed_profile" />
  <java-symbol type="array" name="required_apps_managed_device" />
  <java-symbol type="array" name="disallowed_apps_managed_user" />
  <java-symbol type="array" name="disallowed_apps_managed_profile" />
  <java-symbol type="array" name="disallowed_apps_managed_device" />
  <java-symbol type="array" name="vendor_required_apps_managed_user" />
  <java-symbol type="array" name="vendor_required_apps_managed_profile" />
  <java-symbol type="array" name="vendor_required_apps_managed_device" />
  <java-symbol type="array" name="vendor_disallowed_apps_managed_user" />
  <java-symbol type="array" name="vendor_disallowed_apps_managed_profile" />
  <java-symbol type="array" name="vendor_disallowed_apps_managed_device" />

  <java-symbol type="drawable" name="default_wallpaper" />
  <java-symbol type="drawable" name="default_lock_wallpaper" />
  <java-symbol type="drawable" name="indicator_input_error" />
  <java-symbol type="drawable" name="popup_bottom_dark" />
  <java-symbol type="drawable" name="popup_bottom_bright" />
  <java-symbol type="drawable" name="popup_bottom_medium" />
  <java-symbol type="drawable" name="popup_center_dark" />
  <java-symbol type="drawable" name="popup_center_bright" />
  <java-symbol type="drawable" name="popup_full_dark" />
  <java-symbol type="drawable" name="popup_full_bright" />
  <java-symbol type="drawable" name="popup_top_dark" />
  <java-symbol type="drawable" name="popup_top_bright" />
  <java-symbol type="drawable" name="search_spinner" />
  <java-symbol type="drawable" name="sym_app_on_sd_unavailable_icon" />
  <java-symbol type="drawable" name="text_edit_side_paste_window" />
  <java-symbol type="drawable" name="text_edit_paste_window" />
  <java-symbol type="drawable" name="btn_check_off" />
  <java-symbol type="color" name="lock_pattern_view_regular_color" />
  <java-symbol type="color" name="lock_pattern_view_success_color" />
  <java-symbol type="dimen" name="lock_pattern_dot_line_width" />
  <java-symbol type="dimen" name="lock_pattern_dot_size" />
  <java-symbol type="dimen" name="lock_pattern_dot_size_activated" />
  <java-symbol type="drawable" name="clock_dial" />
  <java-symbol type="drawable" name="clock_hand_hour" />
  <java-symbol type="drawable" name="clock_hand_minute" />
  <java-symbol type="drawable" name="emo_im_angel" />
  <java-symbol type="drawable" name="emo_im_cool" />
  <java-symbol type="drawable" name="emo_im_crying" />
  <java-symbol type="drawable" name="emo_im_embarrassed" />
  <java-symbol type="drawable" name="emo_im_foot_in_mouth" />
  <java-symbol type="drawable" name="emo_im_happy" />
  <java-symbol type="drawable" name="emo_im_kissing" />
  <java-symbol type="drawable" name="emo_im_laughing" />
  <java-symbol type="drawable" name="emo_im_lips_are_sealed" />
  <java-symbol type="drawable" name="emo_im_money_mouth" />
  <java-symbol type="drawable" name="emo_im_sad" />
  <java-symbol type="drawable" name="emo_im_surprised" />
  <java-symbol type="drawable" name="emo_im_tongue_sticking_out" />
  <java-symbol type="drawable" name="emo_im_undecided" />
  <java-symbol type="drawable" name="emo_im_winking" />
  <java-symbol type="drawable" name="emo_im_wtf" />
  <java-symbol type="drawable" name="emo_im_yelling" />
  <java-symbol type="drawable" name="expander_close_holo_dark" />
  <java-symbol type="drawable" name="expander_open_holo_dark" />
  <java-symbol type="drawable" name="ic_audio_alarm" />
  <java-symbol type="drawable" name="ic_audio_alarm_mute" />
  <java-symbol type="drawable" name="ic_audio_media" />
  <java-symbol type="drawable" name="ic_audio_media_mute" />
  <java-symbol type="drawable" name="ic_audio_notification" />
  <java-symbol type="drawable" name="ic_audio_notification_mute" />
  <java-symbol type="drawable" name="ic_audio_ring_notif" />
  <java-symbol type="drawable" name="ic_audio_ring_notif_mute" />
  <java-symbol type="drawable" name="ic_audio_ring_notif_vibrate" />
  <java-symbol type="drawable" name="ic_audio_vol" />
  <java-symbol type="drawable" name="ic_audio_vol_mute" />
  <java-symbol type="drawable" name="ic_bullet_key_permission" />
  <java-symbol type="drawable" name="ic_check_circle_24px" />
  <java-symbol type="drawable" name="ic_contact_picture" />
  <java-symbol type="drawable" name="ic_dialog_usb" />
  <java-symbol type="drawable" name="ic_emergency" />
  <java-symbol type="drawable" name="ic_info_outline" />
  <java-symbol type="drawable" name="ic_media_stop" />
  <java-symbol type="drawable" name="ic_text_dot" />
  <java-symbol type="drawable" name="ic_print" />
  <java-symbol type="drawable" name="ic_print_error" />
  <java-symbol type="drawable" name="ic_grayedout_printer" />
  <java-symbol type="drawable" name="jog_dial_arrow_long_left_green" />
  <java-symbol type="drawable" name="jog_dial_arrow_long_right_red" />
  <java-symbol type="drawable" name="jog_dial_arrow_short_left_and_right" />
  <java-symbol type="drawable" name="jog_dial_bg" />
  <java-symbol type="drawable" name="jog_dial_dimple" />
  <java-symbol type="drawable" name="jog_dial_dimple_dim" />
  <java-symbol type="drawable" name="jog_tab_bar_left_generic" />
  <java-symbol type="drawable" name="jog_tab_bar_right_generic" />
  <java-symbol type="drawable" name="jog_tab_left_generic" />
  <java-symbol type="drawable" name="jog_tab_right_generic" />
  <java-symbol type="drawable" name="jog_tab_target_gray" />
  <java-symbol type="drawable" name="picture_emergency" />
  <java-symbol type="drawable" name="platlogo" />
  <java-symbol type="drawable" name="stat_notify_sync_error" />
  <java-symbol type="drawable" name="stat_notify_wifi_in_range" />
  <java-symbol type="drawable" name="ic_wifi_settings" />
  <java-symbol type="drawable" name="ic_wifi_signal_0" />
  <java-symbol type="drawable" name="ic_wifi_signal_1" />
  <java-symbol type="drawable" name="ic_wifi_signal_2" />
  <java-symbol type="drawable" name="ic_wifi_signal_3" />
  <java-symbol type="drawable" name="ic_wifi_signal_4" />
  <java-symbol type="drawable" name="ic_signal_wifi_badged_0_bars" />
  <java-symbol type="drawable" name="ic_signal_wifi_badged_1_bar" />
  <java-symbol type="drawable" name="ic_signal_wifi_badged_2_bars" />
  <java-symbol type="drawable" name="ic_signal_wifi_badged_3_bars" />
  <java-symbol type="drawable" name="ic_signal_wifi_badged_4_bars" />
  <java-symbol type="drawable" name="ic_signal_wifi_badged_4k" />
  <java-symbol type="drawable" name="ic_signal_wifi_badged_hd" />
  <java-symbol type="drawable" name="ic_signal_wifi_badged_sd" />
  <java-symbol type="drawable" name="ic_signal_wifi_badged_ld" />
  <java-symbol type="drawable" name="stat_notify_rssi_in_range" />
  <java-symbol type="drawable" name="stat_sys_gps_on" />
  <java-symbol type="drawable" name="stat_sys_tether_wifi" />
  <java-symbol type="drawable" name="stat_sys_certificate_info" />
  <java-symbol type="drawable" name="status_bar_background" />
  <java-symbol type="drawable" name="sym_keyboard_shift" />
  <java-symbol type="drawable" name="sym_keyboard_shift_locked" />
  <java-symbol type="drawable" name="sym_keyboard_return_holo" />
  <java-symbol type="drawable" name="tab_bottom_left" />
  <java-symbol type="drawable" name="tab_bottom_left_v4" />
  <java-symbol type="drawable" name="tab_bottom_right" />
  <java-symbol type="drawable" name="tab_bottom_right_v4" />
  <java-symbol type="drawable" name="tab_indicator_v4" />
  <java-symbol type="drawable" name="unknown_image" />
  <java-symbol type="drawable" name="unlock_default" />
  <java-symbol type="drawable" name="unlock_halo" />
  <java-symbol type="drawable" name="unlock_ring" />
  <java-symbol type="drawable" name="unlock_wave" />
  <java-symbol type="drawable" name="notification_template_icon_bg" />
  <java-symbol type="drawable" name="notification_template_icon_low_bg" />
  <java-symbol type="drawable" name="ic_media_route_off_holo_dark" />
  <java-symbol type="drawable" name="ic_media_route_off_holo_light" />
  <java-symbol type="drawable" name="cling_button" />
  <java-symbol type="drawable" name="cling_arrow_up" />
  <java-symbol type="drawable" name="cling_bg" />
  <java-symbol type="drawable" name="ic_corp_badge" />
  <java-symbol type="drawable" name="ic_corp_badge_color" />
  <java-symbol type="drawable" name="ic_corp_badge_case" />
  <java-symbol type="drawable" name="ic_corp_icon" />
  <java-symbol type="drawable" name="ic_corp_badge_off" />
  <java-symbol type="drawable" name="ic_corp_icon_badge_shadow" />
  <java-symbol type="drawable" name="ic_corp_icon_badge_color" />
  <java-symbol type="drawable" name="ic_corp_icon_badge_case" />
  <java-symbol type="drawable" name="ic_corp_user_badge" />
  <java-symbol type="drawable" name="ic_corp_badge_no_background" />
  <java-symbol type="drawable" name="ic_corp_statusbar_icon" />
  <java-symbol type="drawable" name="ic_instant_icon_badge_bolt" />
  <java-symbol type="drawable" name="emulator_circular_window_overlay" />
  <java-symbol type="drawable" name="ic_qs_battery_saver" />

  <java-symbol type="drawable" name="sim_light_blue" />
  <java-symbol type="drawable" name="sim_light_green" />
  <java-symbol type="drawable" name="sim_light_orange" />
  <java-symbol type="drawable" name="sim_light_purple" />
  <java-symbol type="drawable" name="sim_dark_blue" />
  <java-symbol type="drawable" name="sim_dark_green" />
  <java-symbol type="drawable" name="sim_dark_orange" />
  <java-symbol type="drawable" name="sim_dark_purple" />

  <java-symbol type="drawable" name="ic_sim_card_multi_24px_clr" />
  <java-symbol type="drawable" name="ic_sim_card_multi_48px_clr" />
  <java-symbol type="drawable" name="ic_signal_cellular_alt_24px" />

  <java-symbol type="drawable" name="stat_notify_mmcc_indication_icn" />
  <java-symbol type="drawable" name="autofilled_highlight"/>
  <java-symbol type="drawable" name="ic_camera" />
  <java-symbol type="drawable" name="ic_mic" />
  <java-symbol type="drawable" name="ic_alert_window_layer" />

  <java-symbol type="drawable" name="ic_account_circle" />
  <java-symbol type="color" name="user_icon_1" />
  <java-symbol type="color" name="user_icon_2" />
  <java-symbol type="color" name="user_icon_3" />
  <java-symbol type="color" name="user_icon_4" />
  <java-symbol type="color" name="user_icon_5" />
  <java-symbol type="color" name="user_icon_6" />
  <java-symbol type="color" name="user_icon_7" />
  <java-symbol type="color" name="user_icon_8" />
  <java-symbol type="color" name="user_icon_default_gray" />
  <java-symbol type="color" name="user_icon_default_white" />
  <java-symbol type="color" name="profile_badge_1" />
  <java-symbol type="color" name="profile_badge_2" />
  <java-symbol type="color" name="profile_badge_3" />
  <java-symbol type="color" name="instant_app_badge" />

  <java-symbol type="layout" name="action_bar_home" />
  <java-symbol type="layout" name="action_bar_title_item" />
  <java-symbol type="layout" name="action_menu_item_layout" />
  <java-symbol type="layout" name="action_menu_layout" />
  <java-symbol type="layout" name="action_mode_close_item" />
  <java-symbol type="layout" name="alert_dialog" />
  <java-symbol type="layout" name="cascading_menu_item_layout" />
  <java-symbol type="layout" name="choose_account" />
  <java-symbol type="layout" name="choose_account_row" />
  <java-symbol type="layout" name="choose_account_type" />
  <java-symbol type="layout" name="choose_type_and_account" />
  <java-symbol type="layout" name="grant_credentials_permission" />
  <java-symbol type="layout" name="number_picker" />
  <java-symbol type="layout" name="permissions_package_list_item" />
  <java-symbol type="layout" name="popup_menu_item_layout" />
  <java-symbol type="layout" name="popup_menu_header_item_layout" />
  <java-symbol type="layout" name="remote_views_adapter_default_loading_view" />
  <java-symbol type="layout" name="search_bar" />
  <java-symbol type="layout" name="search_dropdown_item_icons_2line" />
  <java-symbol type="layout" name="search_view" />
  <java-symbol type="layout" name="select_dialog" />
  <java-symbol type="layout" name="simple_dropdown_hint" />
  <java-symbol type="layout" name="status_bar_latest_event_content" />
  <java-symbol type="layout" name="text_edit_action_popup_text" />
  <java-symbol type="layout" name="text_drag_thumbnail" />
  <java-symbol type="layout" name="typing_filter" />
  <java-symbol type="layout" name="activity_chooser_view" />
  <java-symbol type="layout" name="activity_chooser_view_list_item" />
  <java-symbol type="layout" name="activity_list" />
  <java-symbol type="layout" name="activity_list_item_2" />
  <java-symbol type="layout" name="alert_dialog_progress" />
  <java-symbol type="layout" name="always_use_checkbox" />
  <java-symbol type="layout" name="app_permission_item" />
  <java-symbol type="layout" name="app_permission_item_money" />
  <java-symbol type="layout" name="app_permission_item_old" />
  <java-symbol type="layout" name="app_perms_summary" />
  <java-symbol type="layout" name="calendar_view" />
  <java-symbol type="layout" name="character_picker" />
  <java-symbol type="layout" name="character_picker_button" />
  <java-symbol type="layout" name="date_picker_legacy" />
  <java-symbol type="layout" name="date_picker_dialog" />
  <java-symbol type="layout" name="expanded_menu_layout" />
  <java-symbol type="layout" name="fragment_bread_crumb_item" />
  <java-symbol type="layout" name="fragment_bread_crumbs" />
  <java-symbol type="layout" name="heavy_weight_switcher" />
  <java-symbol type="layout" name="icon_menu_item_layout" />
  <java-symbol type="layout" name="icon_menu_layout" />
  <java-symbol type="layout" name="input_method" />
  <java-symbol type="layout" name="input_method_extract_view" />
  <java-symbol type="layout" name="input_method_switch_item" />
  <java-symbol type="layout" name="input_method_switch_dialog_title" />
  <java-symbol type="layout" name="js_prompt" />
  <java-symbol type="layout" name="list_content_simple" />
  <java-symbol type="layout" name="list_menu_item_checkbox" />
  <java-symbol type="layout" name="list_menu_item_icon" />
  <java-symbol type="layout" name="list_menu_item_layout" />
  <java-symbol type="layout" name="list_menu_item_radio" />
  <java-symbol type="layout" name="locale_picker_item" />
  <java-symbol type="layout" name="media_controller" />
  <java-symbol type="layout" name="overlay_display_window" />
  <java-symbol type="layout" name="preference" />
  <java-symbol type="layout" name="preference_header_item" />
  <java-symbol type="layout" name="preference_list_content" />
  <java-symbol type="layout" name="preference_list_content_single" />
  <java-symbol type="layout" name="preference_list_fragment" />
  <java-symbol type="layout" name="preference_widget_seekbar" />
  <java-symbol type="layout" name="progress_dialog" />
  <java-symbol type="layout" name="resolve_list_item" />
  <java-symbol type="layout" name="select_dialog_singlechoice_holo" />
  <java-symbol type="layout" name="ssl_certificate" />
  <java-symbol type="layout" name="tab_content" />
  <java-symbol type="layout" name="tab_indicator_holo" />
  <java-symbol type="layout" name="textview_hint" />
  <java-symbol type="layout" name="time_picker_legacy" />
  <java-symbol type="layout" name="time_picker_dialog" />
  <java-symbol type="layout" name="tooltip" />
  <java-symbol type="layout" name="transient_notification" />
  <java-symbol type="layout" name="voice_interaction_session" />
  <java-symbol type="layout" name="web_text_view_dropdown" />
  <java-symbol type="layout" name="webview_find" />
  <java-symbol type="layout" name="webview_select_singlechoice" />
  <java-symbol type="layout" name="wifi_p2p_dialog" />
  <java-symbol type="layout" name="wifi_p2p_dialog_row" />
  <java-symbol type="layout" name="zoom_container" />
  <java-symbol type="layout" name="zoom_controls" />
  <java-symbol type="layout" name="zoom_magnify" />
  <java-symbol type="layout" name="notification_intruder_content" />
  <java-symbol type="layout" name="sms_short_code_confirmation_dialog" />
  <java-symbol type="layout" name="action_bar_up_container" />
  <java-symbol type="layout" name="app_not_authorized" />
  <java-symbol type="layout" name="restrictions_pin_challenge" />
  <java-symbol type="layout" name="restrictions_pin_setup" />
  <java-symbol type="layout" name="immersive_mode_cling" />
  <java-symbol type="layout" name="user_switching_dialog" />
  <java-symbol type="layout" name="common_tab_settings" />

  <java-symbol type="anim" name="slide_in_child_bottom" />
  <java-symbol type="anim" name="slide_in_right" />
  <java-symbol type="anim" name="slide_out_left" />

  <java-symbol type="menu" name="webview_copy" />
  <java-symbol type="menu" name="webview_find" />

  <java-symbol type="xml" name="password_kbd_qwerty" />
  <java-symbol type="xml" name="autotext" />
  <java-symbol type="xml" name="password_kbd_numeric" />
  <java-symbol type="xml" name="password_kbd_qwerty_shifted" />
  <java-symbol type="xml" name="password_kbd_symbols" />
  <java-symbol type="xml" name="password_kbd_symbols_shift" />
  <java-symbol type="xml" name="power_profile" />
  <java-symbol type="xml" name="power_profile_test" />
  <java-symbol type="xml" name="sms_short_codes" />
  <java-symbol type="xml" name="audio_assets" />
  <java-symbol type="xml" name="global_keys" />
  <java-symbol type="xml" name="default_zen_mode_config" />
  <java-symbol type="xml" name="sms_7bit_translation_table" />
  <java-symbol type="xml" name="color_extraction" />

  <java-symbol type="raw" name="color_fade_vert" />
  <java-symbol type="raw" name="color_fade_frag" />
  <java-symbol type="raw" name="loaderror" />
  <java-symbol type="raw" name="nodomain" />

  <java-symbol type="style" name="Animation.DropDownUp" />
  <java-symbol type="style" name="Animation.DropDownDown" />
  <java-symbol type="style" name="Animation.PopupWindow" />
  <java-symbol type="style" name="Animation.Tooltip" />
  <java-symbol type="style" name="Animation.TypingFilter" />
  <java-symbol type="style" name="Animation.TypingFilterRestore" />
  <java-symbol type="style" name="Animation.Dream" />
  <java-symbol type="style" name="Theme.DeviceDefault.Dialog.Alert" />
  <java-symbol type="style" name="Theme.DeviceDefault.Light.Dialog.Alert" />
  <java-symbol type="style" name="Theme.Dialog.Alert" />
  <java-symbol type="style" name="Theme.Holo.Dialog.Alert" />
  <java-symbol type="style" name="Theme.Holo.Light.Dialog.Alert" />
  <java-symbol type="style" name="ActiveWallpaperSettings" />
  <java-symbol type="style" name="Animation.InputMethodFancy" />
  <java-symbol type="style" name="Animation.Wallpaper" />
  <java-symbol type="style" name="Animation.ZoomButtons" />
  <java-symbol type="style" name="PreviewWallpaperSettings" />
  <java-symbol type="style" name="TextAppearance.SlidingTabActive" />
  <java-symbol type="style" name="TextAppearance.SlidingTabNormal" />
  <java-symbol type="style" name="Theme.DeviceDefault.Dialog.NoFrame" />
  <java-symbol type="style" name="Theme.IconMenu" />
  <java-symbol type="style" name="Theme.DeviceDefault.VoiceInteractionSession" />
  <java-symbol type="style" name="Pointer" />
  <java-symbol type="style" name="LargePointer" />

  <java-symbol type="attr" name="mediaRouteButtonStyle" />
  <java-symbol type="attr" name="externalRouteEnabledDrawable" />
  <java-symbol type="layout" name="media_route_chooser_dialog" />
  <java-symbol type="layout" name="media_route_controller_dialog" />
  <java-symbol type="layout" name="media_route_list_item" />
  <java-symbol type="id" name="media_route_list" />
  <java-symbol type="id" name="media_route_volume_layout" />
  <java-symbol type="id" name="media_route_volume_slider" />
  <java-symbol type="id" name="media_route_control_frame" />
  <java-symbol type="id" name="media_route_extended_settings_button" />
  <java-symbol type="string" name="media_route_chooser_title" />
  <java-symbol type="string" name="media_route_chooser_title_for_remote_display" />
  <java-symbol type="string" name="media_route_controller_disconnect" />
  <java-symbol type="string" name="bluetooth_a2dp_audio_route_name" />

  <java-symbol type="dimen" name="config_minScalingSpan" />
  <java-symbol type="dimen" name="config_minScalingTouchMajor" />

  <!-- From android.policy -->
  <java-symbol type="anim" name="app_starting_exit" />
  <java-symbol type="anim" name="dock_top_enter" />
  <java-symbol type="anim" name="dock_top_exit" />
  <java-symbol type="anim" name="dock_bottom_enter" />
  <java-symbol type="anim" name="dock_bottom_exit" />
  <java-symbol type="anim" name="dock_bottom_exit_keyguard" />
  <java-symbol type="anim" name="dock_left_enter" />
  <java-symbol type="anim" name="dock_left_exit" />
  <java-symbol type="anim" name="dock_right_enter" />
  <java-symbol type="anim" name="dock_right_exit" />
  <java-symbol type="anim" name="fade_in" />
  <java-symbol type="anim" name="fade_out" />
  <java-symbol type="anim" name="voice_activity_close_exit" />
  <java-symbol type="anim" name="voice_activity_close_enter" />
  <java-symbol type="anim" name="voice_activity_open_exit" />
  <java-symbol type="anim" name="voice_activity_open_enter" />
  <java-symbol type="anim" name="task_open_exit" />
  <java-symbol type="anim" name="task_open_enter" />
  <java-symbol type="anim" name="cross_profile_apps_thumbnail_enter" />
  <java-symbol type="anim" name="task_open_enter_cross_profile_apps" />
  <java-symbol type="anim" name="activity_translucent_open_enter" />
  <java-symbol type="anim" name="activity_translucent_close_exit" />
  <java-symbol type="anim" name="activity_open_enter" />
  <java-symbol type="anim" name="activity_close_exit" />

  <java-symbol type="array" name="config_autoRotationTiltTolerance" />
  <java-symbol type="array" name="config_keyboardTapVibePattern" />
  <java-symbol type="array" name="config_longPressVibePattern" />
  <java-symbol type="array" name="config_safeModeEnabledVibePattern" />
  <java-symbol type="array" name="config_virtualKeyVibePattern" />
  <java-symbol type="attr" name="actionModePopupWindowStyle" />
  <java-symbol type="attr" name="dialogCustomTitleDecorLayout" />
  <java-symbol type="attr" name="dialogTitleDecorLayout" />
  <java-symbol type="attr" name="dialogTitleIconsDecorLayout" />
  <java-symbol type="bool" name="config_allowAllRotations" />
  <java-symbol type="bool" name="config_annoy_dianne" />
  <java-symbol type="bool" name="config_carDockEnablesAccelerometer" />
  <java-symbol type="bool" name="config_customUserSwitchUi" />
  <java-symbol type="bool" name="config_deskDockEnablesAccelerometer" />
  <java-symbol type="bool" name="config_disableMenuKeyInLockScreen" />
  <java-symbol type="bool" name="config_enableCarDockHomeLaunch" />
  <java-symbol type="bool" name="config_enableLockBeforeUnlockScreen" />
  <java-symbol type="bool" name="config_enableLockScreenRotation" />
  <java-symbol type="bool" name="config_enableLockScreenTranslucentDecor" />
  <java-symbol type="bool" name="config_enableTranslucentDecor" />
  <java-symbol type="bool" name="config_lidControlsScreenLock" />
  <java-symbol type="bool" name="config_lidControlsSleep" />
  <java-symbol type="bool" name="config_lockDayNightMode" />
  <java-symbol type="bool" name="config_lockUiMode" />
  <java-symbol type="bool" name="config_reverseDefaultRotation" />
  <java-symbol type="bool" name="config_showNavigationBar" />
  <java-symbol type="bool" name="config_supportAutoRotation" />
  <java-symbol type="bool" name="target_honeycomb_needs_options_menu" />
  <java-symbol type="dimen" name="docked_stack_divider_thickness" />
  <java-symbol type="dimen" name="docked_stack_divider_insets" />
  <java-symbol type="dimen" name="docked_stack_minimize_thickness" />
  <java-symbol type="dimen" name="pip_minimized_visible_size" />
  <java-symbol type="dimen" name="pip_fling_deceleration" />
  <java-symbol type="integer" name="config_dockedStackDividerSnapMode" />
  <java-symbol type="integer" name="config_pictureInPictureSnapMode" />
  <java-symbol type="fraction" name="docked_stack_divider_fixed_ratio" />
  <java-symbol type="fraction" name="thumbnail_fullscreen_scale" />
  <java-symbol type="integer" name="thumbnail_width_tv" />
  <java-symbol type="dimen" name="resize_shadow_size" />
  <java-symbol type="color" name="resize_shadow_start_color" />
  <java-symbol type="color" name="resize_shadow_end_color" />
  <java-symbol type="dimen" name="navigation_bar_height" />
  <java-symbol type="dimen" name="navigation_bar_height_landscape" />
  <java-symbol type="dimen" name="navigation_bar_width" />
  <java-symbol type="dimen" name="navigation_bar_height_car_mode" />
  <java-symbol type="dimen" name="navigation_bar_height_landscape_car_mode" />
  <java-symbol type="dimen" name="navigation_bar_width_car_mode" />
  <java-symbol type="dimen" name="status_bar_height" />
  <java-symbol type="dimen" name="quick_qs_offset_height" />
  <java-symbol type="dimen" name="quick_qs_total_height" />
  <java-symbol type="drawable" name="ic_jog_dial_sound_off" />
  <java-symbol type="drawable" name="ic_jog_dial_sound_on" />
  <java-symbol type="drawable" name="ic_jog_dial_unlock" />
  <java-symbol type="drawable" name="ic_jog_dial_vibrate_on" />
  <java-symbol type="drawable" name="ic_lock_airplane_mode" />
  <java-symbol type="drawable" name="ic_lock_airplane_mode_off" />
  <java-symbol type="drawable" name="ic_menu_cc" />
  <java-symbol type="drawable" name="jog_tab_bar_left_unlock" />
  <java-symbol type="drawable" name="jog_tab_bar_right_sound_off" />
  <java-symbol type="drawable" name="jog_tab_bar_right_sound_on" />
  <java-symbol type="drawable" name="jog_tab_left_unlock" />
  <java-symbol type="drawable" name="jog_tab_right_sound_off" />
  <java-symbol type="drawable" name="jog_tab_right_sound_on" />
  <java-symbol type="drawable" name="jog_tab_target_green" />
  <java-symbol type="drawable" name="jog_tab_target_yellow" />
  <java-symbol type="drawable" name="magnified_region_frame" />
  <java-symbol type="drawable" name="menu_background" />
  <java-symbol type="id" name="action_mode_bar_stub" />
  <java-symbol type="id" name="button0" />
  <java-symbol type="id" name="button4" />
  <java-symbol type="id" name="button5" />
  <java-symbol type="id" name="button6" />
  <java-symbol type="id" name="button7" />
  <java-symbol type="id" name="date" />
  <java-symbol type="id" name="eight" />
  <java-symbol type="id" name="five" />
  <java-symbol type="id" name="four" />
  <java-symbol type="id" name="icon_menu_presenter" />
  <java-symbol type="id" name="keyboard" />
  <java-symbol type="id" name="list_menu_presenter" />
  <java-symbol type="id" name="lock_screen" />
  <java-symbol type="id" name="nine" />
  <java-symbol type="id" name="no_applications_message" />
  <java-symbol type="id" name="ok" />
  <java-symbol type="id" name="one" />
  <java-symbol type="id" name="option1" />
  <java-symbol type="id" name="option2" />
  <java-symbol type="id" name="option3" />
  <java-symbol type="id" name="right_icon" />
  <java-symbol type="id" name="seven" />
  <java-symbol type="id" name="six" />
  <java-symbol type="id" name="status" />
  <java-symbol type="id" name="three" />
  <java-symbol type="id" name="title_container" />
  <java-symbol type="id" name="two" />
  <java-symbol type="id" name="zero" />
  <java-symbol type="integer" name="config_carDockRotation" />
  <java-symbol type="integer" name="config_defaultUiModeType" />
  <java-symbol type="integer" name="config_deskDockRotation" />
  <java-symbol type="integer" name="config_doubleTapOnHomeBehavior" />
  <java-symbol type="integer" name="config_lidKeyboardAccessibility" />
  <java-symbol type="integer" name="config_lidNavigationAccessibility" />
  <java-symbol type="integer" name="config_lidOpenRotation" />
  <java-symbol type="integer" name="config_longPressOnHomeBehavior" />
  <java-symbol type="layout" name="global_actions" />
  <java-symbol type="layout" name="global_actions_item" />
  <java-symbol type="layout" name="global_actions_silent_mode" />
  <java-symbol type="layout" name="recent_apps_dialog" />
  <java-symbol type="layout" name="screen_action_bar" />
  <java-symbol type="layout" name="screen_custom_title" />
  <java-symbol type="layout" name="screen_progress" />
  <java-symbol type="layout" name="screen_simple" />
  <java-symbol type="layout" name="screen_simple_overlay_action_mode" />
  <java-symbol type="layout" name="screen_swipe_dismiss" />
  <java-symbol type="layout" name="screen_title" />
  <java-symbol type="layout" name="screen_title_icons" />
  <java-symbol type="string" name="system_ui_date_pattern" />
  <java-symbol type="string" name="android_preparing_apk" />
  <java-symbol type="string" name="android_start_title" />
  <java-symbol type="string" name="android_upgrading_title" />
  <java-symbol type="string" name="bugreport_message" />
  <java-symbol type="string" name="bugreport_option_full_summary" />
  <java-symbol type="string" name="bugreport_option_full_title" />
  <java-symbol type="string" name="bugreport_option_interactive_summary" />
  <java-symbol type="string" name="bugreport_option_interactive_title" />
  <java-symbol type="string" name="bugreport_status" />
  <java-symbol type="string" name="bugreport_title" />
  <java-symbol type="string" name="faceunlock_multiple_failures" />
  <java-symbol type="string" name="global_actions" />
  <java-symbol type="string" name="global_action_power_off" />
  <java-symbol type="string" name="global_action_restart" />
  <java-symbol type="string" name="global_actions_airplane_mode_off_status" />
  <java-symbol type="string" name="global_actions_airplane_mode_on_status" />
  <java-symbol type="string" name="global_actions_toggle_airplane_mode" />
  <java-symbol type="string" name="global_action_bug_report" />
  <java-symbol type="string" name="global_action_settings" />
  <java-symbol type="string" name="global_action_silent_mode_off_status" />
  <java-symbol type="string" name="global_action_silent_mode_on_status" />
  <java-symbol type="string" name="global_action_toggle_silent_mode" />
  <java-symbol type="string" name="global_action_battery_saver_off_status" />
  <java-symbol type="string" name="global_action_battery_saver_on_status" />
  <java-symbol type="string" name="global_action_toggle_battery_saver" />
  <java-symbol type="string" name="global_action_lockdown" />
  <java-symbol type="string" name="global_action_voice_assist" />
  <java-symbol type="string" name="global_action_assist" />
  <java-symbol type="string" name="global_action_screenshot" />
  <java-symbol type="string" name="invalidPuk" />
  <java-symbol type="string" name="lockscreen_carrier_default" />
  <java-symbol type="style" name="Animation.LockScreen" />
  <java-symbol type="style" name="Theme.Dialog.RecentApplications" />
  <java-symbol type="style" name="Theme.ExpandedMenu" />
  <java-symbol type="string" name="forward_intent_to_owner" />
  <java-symbol type="string" name="forward_intent_to_work" />
  <java-symbol type="dimen" name="cross_profile_apps_thumbnail_size" />

  <!-- From services -->
  <java-symbol type="anim" name="screen_rotate_0_enter" />
  <java-symbol type="anim" name="screen_rotate_0_exit" />
  <java-symbol type="anim" name="screen_rotate_0_frame" />
  <java-symbol type="anim" name="screen_rotate_180_enter" />
  <java-symbol type="anim" name="screen_rotate_180_exit" />
  <java-symbol type="anim" name="screen_rotate_180_frame" />
  <java-symbol type="anim" name="screen_rotate_finish_enter" />
  <java-symbol type="anim" name="screen_rotate_finish_exit" />
  <java-symbol type="anim" name="screen_rotate_finish_frame" />
  <java-symbol type="anim" name="screen_rotate_minus_90_enter" />
  <java-symbol type="anim" name="screen_rotate_minus_90_exit" />
  <java-symbol type="anim" name="screen_rotate_minus_90_frame" />
  <java-symbol type="anim" name="screen_rotate_plus_90_enter" />
  <java-symbol type="anim" name="screen_rotate_plus_90_exit" />
  <java-symbol type="anim" name="screen_rotate_plus_90_frame" />
  <java-symbol type="anim" name="screen_rotate_start_enter" />
  <java-symbol type="anim" name="screen_rotate_start_exit" />
  <java-symbol type="anim" name="screen_rotate_start_frame" />
  <java-symbol type="anim" name="screen_user_exit" />
  <java-symbol type="anim" name="screen_user_enter" />
  <java-symbol type="anim" name="window_move_from_decor" />
  <java-symbol type="anim" name="rotation_animation_jump_exit" />
  <java-symbol type="anim" name="rotation_animation_xfade_exit" />
  <java-symbol type="anim" name="rotation_animation_enter" />
  <java-symbol type="array" name="config_autoBrightnessButtonBacklightValues" />
  <java-symbol type="array" name="config_autoBrightnessKeyboardBacklightValues" />
  <java-symbol type="array" name="config_autoBrightnessLcdBacklightValues" />
  <java-symbol type="array" name="config_autoBrightnessLevels" />
  <java-symbol type="array" name="config_dynamicHysteresisBrightLevels" />
  <java-symbol type="array" name="config_dynamicHysteresisDarkLevels" />
  <java-symbol type="array" name="config_dynamicHysteresisLuxLevels" />
  <java-symbol type="array" name="config_minimumBrightnessCurveLux" />
  <java-symbol type="array" name="config_minimumBrightnessCurveNits" />
  <java-symbol type="array" name="config_protectedNetworks" />
  <java-symbol type="array" name="config_statusBarIcons" />
  <java-symbol type="array" name="config_tether_bluetooth_regexs" />
  <java-symbol type="array" name="config_tether_dhcp_range" />
  <java-symbol type="array" name="config_tether_upstream_types" />
  <java-symbol type="array" name="config_tether_apndata" />
  <java-symbol type="array" name="config_tether_usb_regexs" />
  <java-symbol type="array" name="config_tether_wifi_regexs" />
  <java-symbol type="array" name="config_usbHostBlacklist" />
  <java-symbol type="array" name="config_serialPorts" />
  <java-symbol type="array" name="radioAttributes" />
  <java-symbol type="array" name="config_oemUsbModeOverride" />
  <java-symbol type="array" name="config_locationProviderPackageNames" />
  <java-symbol type="array" name="config_testLocationProviders" />
  <java-symbol type="array" name="config_defaultNotificationVibePattern" />
  <java-symbol type="array" name="config_notificationFallbackVibePattern" />
  <java-symbol type="bool" name="config_useAttentionLight" />
  <java-symbol type="bool" name="config_animateScreenLights" />
  <java-symbol type="bool" name="config_automatic_brightness_available" />
  <java-symbol type="bool" name="config_smart_battery_available" />
  <java-symbol type="bool" name="config_autoBrightnessResetAmbientLuxAfterWarmUp" />
  <java-symbol type="bool" name="config_notificationHeaderClickableForExpand" />
  <java-symbol type="bool" name="config_enableNightMode" />
  <java-symbol type="bool" name="config_tintNotificationActionButtons" />
  <java-symbol type="bool" name="config_dozeAfterScreenOffByDefault" />
  <java-symbol type="bool" name="config_enableActivityRecognitionHardwareOverlay" />
  <java-symbol type="bool" name="config_enableFusedLocationOverlay" />
  <java-symbol type="bool" name="config_enableHardwareFlpOverlay" />
  <java-symbol type="bool" name="config_enableGeocoderOverlay" />
  <java-symbol type="bool" name="config_enableGeofenceOverlay" />
  <java-symbol type="bool" name="config_enableNetworkLocationOverlay" />
  <java-symbol type="bool" name="config_sf_limitedAlpha" />
  <java-symbol type="bool" name="config_unplugTurnsOnScreen" />
  <java-symbol type="bool" name="config_usbChargingMessage" />
  <java-symbol type="bool" name="config_skipScreenOnBrightnessRamp" />
  <java-symbol type="bool" name="config_allowAutoBrightnessWhileDozing" />
  <java-symbol type="bool" name="config_allowTheaterModeWakeFromUnplug" />
  <java-symbol type="bool" name="config_allowTheaterModeWakeFromGesture" />
  <java-symbol type="bool" name="config_allowTheaterModeWakeFromCameraLens" />
  <java-symbol type="bool" name="config_allowTheaterModeWakeFromPowerKey" />
  <java-symbol type="bool" name="config_allowTheaterModeWakeFromKey" />
  <java-symbol type="bool" name="config_allowTheaterModeWakeFromMotion" />
  <java-symbol type="bool" name="config_allowTheaterModeWakeFromMotionWhenNotDreaming" />
  <java-symbol type="bool" name="config_allowTheaterModeWakeFromLidSwitch" />
  <java-symbol type="bool" name="config_allowTheaterModeWakeFromDock" />
  <java-symbol type="bool" name="config_allowTheaterModeWakeFromWindowLayout" />
  <java-symbol type="bool" name="config_goToSleepOnButtonPressTheaterMode" />
  <java-symbol type="bool" name="config_supportLongPressPowerWhenNonInteractive" />
  <java-symbol type="bool" name="config_wifi_background_scan_support" />
  <java-symbol type="bool" name="config_wifi_dual_band_support" />
  <java-symbol type="bool" name="config_wifi_fast_bss_transition_enabled" />
  <java-symbol type="bool" name="config_wimaxEnabled" />
  <java-symbol type="bool" name="show_ongoing_ime_switcher" />
  <java-symbol type="color" name="config_defaultNotificationColor" />
  <java-symbol type="color" name="decor_view_status_guard" />
  <java-symbol type="drawable" name="ic_notification_ime_default" />
  <java-symbol type="drawable" name="ic_menu_refresh" />
  <java-symbol type="drawable" name="ic_settings" />
  <java-symbol type="drawable" name="ic_voice_search" />
  <java-symbol type="drawable" name="ic_action_assist_focused" />
  <java-symbol type="drawable" name="stat_notify_car_mode" />
  <java-symbol type="drawable" name="stat_notify_disabled_data" />
  <java-symbol type="drawable" name="stat_notify_disk_full" />
  <java-symbol type="drawable" name="stat_sys_adb" />
  <java-symbol type="drawable" name="stat_sys_battery" />
  <java-symbol type="drawable" name="stat_sys_battery_charge" />
  <java-symbol type="drawable" name="stat_sys_battery_unknown" />
  <java-symbol type="drawable" name="stat_sys_data_usb" />
  <java-symbol type="drawable" name="stat_sys_tether_bluetooth" />
  <java-symbol type="drawable" name="stat_sys_tether_general" />
  <java-symbol type="drawable" name="stat_sys_tether_usb" />
  <java-symbol type="drawable" name="stat_sys_throttled" />
  <java-symbol type="drawable" name="vpn_connected" />
  <java-symbol type="drawable" name="vpn_disconnected" />
  <java-symbol type="id" name="ask_checkbox" />
  <java-symbol type="id" name="compat_checkbox" />
  <java-symbol type="id" name="original_app_icon" />
  <java-symbol type="id" name="original_message" />
  <java-symbol type="id" name="radio" />
  <java-symbol type="id" name="reask_hint" />
  <java-symbol type="id" name="replace_app_icon" />
  <java-symbol type="id" name="replace_message" />
  <java-symbol type="fraction" name="config_dimBehindFadeDuration" />
  <java-symbol type="dimen" name="default_minimal_size_resizable_task" />
  <java-symbol type="dimen" name="default_minimal_size_pip_resizable_task" />
  <java-symbol type="dimen" name="task_height_of_minimized_mode" />
  <java-symbol type="fraction" name="config_screenAutoBrightnessDozeScaleFactor" />
  <java-symbol type="bool" name="config_allowPriorityVibrationsInLowPowerMode" />
  <java-symbol type="fraction" name="config_autoBrightnessAdjustmentMaxGamma" />
  <java-symbol type="integer" name="config_autoBrightnessBrighteningLightDebounce"/>
  <java-symbol type="integer" name="config_autoBrightnessDarkeningLightDebounce"/>
  <java-symbol type="integer" name="config_autoBrightnessInitialLightSensorRate"/>
  <java-symbol type="integer" name="config_autoBrightnessLightSensorRate"/>
  <java-symbol type="integer" name="config_carDockKeepsScreenOn" />
  <java-symbol type="integer" name="config_criticalBatteryWarningLevel" />
  <java-symbol type="integer" name="config_datause_notification_type" />
  <java-symbol type="integer" name="config_datause_polling_period_sec" />
  <java-symbol type="integer" name="config_datause_threshold_bytes" />
  <java-symbol type="integer" name="config_datause_throttle_kbitsps" />
  <java-symbol type="integer" name="config_defaultNotificationLedOff" />
  <java-symbol type="integer" name="config_defaultNotificationLedOn" />
  <java-symbol type="integer" name="config_deskDockKeepsScreenOn" />
  <java-symbol type="integer" name="config_externalHardKeyboardBehavior" />
  <java-symbol type="integer" name="config_lightSensorWarmupTime" />
  <java-symbol type="integer" name="config_lowBatteryCloseWarningBump" />
  <java-symbol type="integer" name="config_lowBatteryWarningLevel" />
  <java-symbol type="integer" name="config_networkPolicyDefaultWarning" />
  <java-symbol type="integer" name="config_networkTransitionTimeout" />
  <java-symbol type="integer" name="config_networkNotifySwitchType" />
  <java-symbol type="array" name="config_networkNotifySwitches" />
  <java-symbol type="integer" name="config_networkAvoidBadWifi" />
  <java-symbol type="integer" name="config_networkWakeupPacketMark" />
  <java-symbol type="integer" name="config_networkWakeupPacketMask" />
  <java-symbol type="bool" name="config_apfDrop802_3Frames" />
  <java-symbol type="array" name="config_apfEthTypeBlackList" />
  <java-symbol type="integer" name="config_networkDefaultDailyMultipathQuotaBytes" />
  <java-symbol type="integer" name="config_networkMeteredMultipathPreference" />
  <java-symbol type="integer" name="config_notificationsBatteryFullARGB" />
  <java-symbol type="integer" name="config_notificationsBatteryLedOff" />
  <java-symbol type="integer" name="config_notificationsBatteryLedOn" />
  <java-symbol type="integer" name="config_notificationsBatteryLowARGB" />
  <java-symbol type="integer" name="config_notificationsBatteryMediumARGB" />
  <java-symbol type="integer" name="config_notificationServiceArchiveSize" />
  <java-symbol type="integer" name="config_previousVibrationsDumpLimit" />
  <java-symbol type="integer" name="config_defaultVibrationAmplitude" />
  <java-symbol type="integer" name="config_radioScanningTimeout" />
  <java-symbol type="integer" name="config_screenBrightnessSettingMinimum" />
  <java-symbol type="integer" name="config_screenBrightnessSettingMaximum" />
  <java-symbol type="integer" name="config_screenBrightnessSettingDefault" />
  <java-symbol type="integer" name="config_screenBrightnessForVrSettingDefault" />
  <java-symbol type="integer" name="config_screenBrightnessForVrSettingMaximum" />
  <java-symbol type="integer" name="config_screenBrightnessForVrSettingMinimum" />
  <java-symbol type="integer" name="config_screenBrightnessDark" />
  <java-symbol type="integer" name="config_screenBrightnessDim" />
  <java-symbol type="integer" name="config_screenBrightnessDoze" />
  <java-symbol type="integer" name="config_shutdownBatteryTemperature" />
  <java-symbol type="integer" name="config_undockedHdmiRotation" />
  <java-symbol type="integer" name="config_virtualKeyQuietTimeMillis" />
  <java-symbol type="integer" name="config_brightness_ramp_rate_fast" />
  <java-symbol type="integer" name="config_brightness_ramp_rate_slow" />
  <java-symbol type="layout" name="am_compat_mode_dialog" />
  <java-symbol type="layout" name="launch_warning" />
  <java-symbol type="layout" name="safe_mode" />
  <java-symbol type="layout" name="simple_list_item_2_single_choice" />
  <java-symbol type="layout" name="app_error_dialog" />
  <java-symbol type="plurals" name="wifi_available" />
  <java-symbol type="plurals" name="wifi_available_detailed" />
  <java-symbol type="string" name="wifi_available_title" />
  <java-symbol type="string" name="wifi_available_carrier_network_title" />
  <java-symbol type="string" name="wifi_available_title_connecting" />
  <java-symbol type="string" name="wifi_available_title_connected" />
  <java-symbol type="string" name="wifi_available_title_failed_to_connect" />
  <java-symbol type="string" name="wifi_available_content_failed_to_connect" />
  <java-symbol type="string" name="wifi_available_action_connect" />
  <java-symbol type="string" name="wifi_available_action_all_networks" />
  <java-symbol type="string" name="wifi_wakeup_onboarding_title" />
  <java-symbol type="string" name="wifi_wakeup_onboarding_subtext" />
  <java-symbol type="string" name="wifi_wakeup_onboarding_action_disable" />
  <java-symbol type="string" name="wifi_wakeup_enabled_title" />
  <java-symbol type="string" name="wifi_wakeup_enabled_content" />
  <java-symbol type="string" name="accessibility_binding_label" />
  <java-symbol type="string" name="adb_active_notification_message" />
  <java-symbol type="string" name="adb_active_notification_title" />
  <java-symbol type="string" name="taking_remote_bugreport_notification_title" />
  <java-symbol type="string" name="share_remote_bugreport_notification_title" />
  <java-symbol type="string" name="sharing_remote_bugreport_notification_title" />
  <java-symbol type="string" name="share_remote_bugreport_notification_message_finished" />
  <java-symbol type="string" name="share_remote_bugreport_action" />
  <java-symbol type="string" name="decline_remote_bugreport_action" />
  <java-symbol type="string" name="aerr_application" />
  <java-symbol type="string" name="aerr_process" />
  <java-symbol type="string" name="aerr_application_repeated" />
  <java-symbol type="string" name="aerr_process_repeated" />
  <java-symbol type="string" name="android_upgrading_fstrim" />
  <java-symbol type="string" name="android_upgrading_apk" />
  <java-symbol type="string" name="android_upgrading_complete" />
  <java-symbol type="string" name="android_upgrading_starting_apps" />
  <java-symbol type="string" name="anr_activity_application" />
  <java-symbol type="string" name="anr_activity_process" />
  <java-symbol type="string" name="anr_application_process" />
  <java-symbol type="string" name="anr_process" />
  <java-symbol type="string" name="anr_title" />
  <java-symbol type="string" name="car_mode_disable_notification_message" />
  <java-symbol type="string" name="car_mode_disable_notification_title" />
  <java-symbol type="string" name="chooser_wallpaper" />
  <java-symbol type="string" name="config_datause_iface" />
  <java-symbol type="string" name="config_activityRecognitionHardwarePackageName" />
  <java-symbol type="string" name="config_fusedLocationProviderPackageName" />
  <java-symbol type="string" name="config_hardwareFlpPackageName" />
  <java-symbol type="string" name="config_geocoderProviderPackageName" />
  <java-symbol type="string" name="config_geofenceProviderPackageName" />
  <java-symbol type="string" name="config_networkLocationProviderPackageName" />
  <java-symbol type="string" name="config_comboNetworkLocationProvider" />
  <java-symbol type="string" name="config_wimaxManagerClassname" />
  <java-symbol type="string" name="config_wimaxNativeLibLocation" />
  <java-symbol type="string" name="config_wimaxServiceClassname" />
  <java-symbol type="string" name="config_wimaxServiceJarLocation" />
  <java-symbol type="string" name="config_wimaxStateTrackerClassname" />
  <java-symbol type="string" name="data_usage_limit_body" />
  <java-symbol type="string" name="data_usage_limit_snoozed_body" />
  <java-symbol type="string" name="data_usage_mobile_limit_snoozed_title" />
  <java-symbol type="string" name="data_usage_mobile_limit_title" />
  <java-symbol type="string" name="data_usage_restricted_body" />
  <java-symbol type="string" name="data_usage_restricted_title" />
  <java-symbol type="string" name="data_usage_warning_body" />
  <java-symbol type="string" name="data_usage_warning_title" />
  <java-symbol type="string" name="data_usage_wifi_limit_snoozed_title" />
  <java-symbol type="string" name="data_usage_wifi_limit_title" />
  <java-symbol type="string" name="data_usage_rapid_title" />
  <java-symbol type="string" name="data_usage_rapid_body" />
  <java-symbol type="string" name="data_usage_rapid_app_body" />
  <java-symbol type="string" name="default_wallpaper_component" />
  <java-symbol type="string" name="device_storage_monitor_notification_channel" />
  <java-symbol type="string" name="dlg_ok" />
  <java-symbol type="string" name="dump_heap_notification" />
  <java-symbol type="string" name="dump_heap_notification_detail" />
  <java-symbol type="string" name="dump_heap_text" />
  <java-symbol type="string" name="dump_heap_title" />
  <java-symbol type="string" name="factorytest_failed" />
  <java-symbol type="string" name="factorytest_no_action" />
  <java-symbol type="string" name="factorytest_not_system" />
  <java-symbol type="string" name="factorytest_reboot" />
  <java-symbol type="string" name="hardware" />
  <java-symbol type="string" name="heavy_weight_notification" />
  <java-symbol type="string" name="heavy_weight_notification_detail" />
  <java-symbol type="string" name="image_wallpaper_component" />
  <java-symbol type="string" name="input_method_binding_label" />
  <java-symbol type="string" name="launch_warning_original" />
  <java-symbol type="string" name="launch_warning_replace" />
  <java-symbol type="string" name="launch_warning_title" />
  <java-symbol type="string" name="low_internal_storage_view_text" />
  <java-symbol type="string" name="low_internal_storage_view_text_no_boot" />
  <java-symbol type="string" name="low_internal_storage_view_title" />
  <java-symbol type="string" name="mmcc_authentication_reject" />
  <java-symbol type="string" name="mmcc_imsi_unknown_in_hlr" />
  <java-symbol type="string" name="mmcc_illegal_ms" />
  <java-symbol type="string" name="mmcc_illegal_me" />
  <java-symbol type="string" name="mmcc_authentication_reject_msim_template" />
  <java-symbol type="string" name="mmcc_imsi_unknown_in_hlr_msim_template" />
  <java-symbol type="string" name="mmcc_illegal_ms_msim_template" />
  <java-symbol type="string" name="mmcc_illegal_me_msim_template" />
  <java-symbol type="string" name="notification_listener_binding_label" />
  <java-symbol type="string" name="vr_listener_binding_label" />
  <java-symbol type="string" name="condition_provider_service_binding_label" />
  <java-symbol type="string" name="notification_ranker_binding_label" />
  <java-symbol type="string" name="report" />
  <java-symbol type="string" name="select_input_method" />
  <java-symbol type="string" name="select_keyboard_layout_notification_title" />
  <java-symbol type="string" name="select_keyboard_layout_notification_message" />
  <java-symbol type="string" name="smv_application" />
  <java-symbol type="string" name="smv_process" />
  <java-symbol type="string" name="tethered_notification_message" />
  <java-symbol type="string" name="tethered_notification_title" />
  <java-symbol type="string" name="disable_tether_notification_message" />
  <java-symbol type="string" name="disable_tether_notification_title" />
  <java-symbol type="string" name="adb_debugging_notification_channel_tv" />
  <java-symbol type="string" name="usb_accessory_notification_title" />
  <java-symbol type="string" name="usb_mtp_notification_title" />
  <java-symbol type="string" name="usb_charging_notification_title" />
  <java-symbol type="string" name="usb_notification_message" />
  <java-symbol type="string" name="usb_power_notification_message" />
  <java-symbol type="string" name="usb_ptp_notification_title" />
  <java-symbol type="string" name="usb_midi_notification_title" />
  <java-symbol type="string" name="usb_tether_notification_title" />
  <java-symbol type="string" name="usb_supplying_notification_title" />
  <java-symbol type="string" name="usb_unsupported_audio_accessory_title" />
  <java-symbol type="string" name="usb_unsupported_audio_accessory_message" />
  <java-symbol type="string" name="config_UsbDeviceConnectionHandling_component" />
  <java-symbol type="string" name="vpn_text" />
  <java-symbol type="string" name="vpn_text_long" />
  <java-symbol type="string" name="vpn_title" />
  <java-symbol type="string" name="vpn_title_long" />
  <java-symbol type="string" name="vpn_lockdown_connecting" />
  <java-symbol type="string" name="vpn_lockdown_connected" />
  <java-symbol type="string" name="vpn_lockdown_disconnected" />
  <java-symbol type="string" name="vpn_lockdown_error" />
  <java-symbol type="string" name="vpn_lockdown_config" />
  <java-symbol type="string" name="wallpaper_binding_label" />
  <java-symbol type="style" name="Theme.Dialog.AppError" />
  <java-symbol type="style" name="Theme.Leanback.Dialog.Alert" />
  <java-symbol type="style" name="Theme.Toast" />
  <java-symbol type="xml" name="storage_list" />
  <java-symbol type="bool" name="config_dreamsSupported" />
  <java-symbol type="bool" name="config_dreamsEnabledByDefault" />
  <java-symbol type="bool" name="config_dreamsEnabledOnBattery" />
  <java-symbol type="bool" name="config_dreamsActivatedOnDockByDefault" />
  <java-symbol type="bool" name="config_dreamsActivatedOnSleepByDefault" />
  <java-symbol type="integer" name="config_dreamsBatteryLevelMinimumWhenPowered" />
  <java-symbol type="integer" name="config_dreamsBatteryLevelMinimumWhenNotPowered" />
  <java-symbol type="integer" name="config_dreamsBatteryLevelDrainCutoff" />
  <java-symbol type="string" name="config_dreamsDefaultComponent" />
  <java-symbol type="string" name="config_dozeComponent" />
  <java-symbol type="string" name="enable_explore_by_touch_warning_title" />
  <java-symbol type="string" name="enable_explore_by_touch_warning_message" />
  <java-symbol type="bool" name="config_powerDecoupleAutoSuspendModeFromDisplay" />
  <java-symbol type="bool" name="config_powerDecoupleInteractiveModeFromDisplay" />
  <java-symbol type="integer" name="config_minimumScreenOffTimeout" />
  <java-symbol type="integer" name="config_maximumScreenDimDuration" />
  <java-symbol type="fraction" name="config_maximumScreenDimRatio" />
  <java-symbol type="string" name="config_customAdbPublicKeyConfirmationComponent" />
  <java-symbol type="string" name="config_customAdbPublicKeyConfirmationSecondaryUserComponent" />
  <java-symbol type="string" name="config_customVpnConfirmDialogComponent" />
  <java-symbol type="string" name="config_customVpnAlwaysOnDisconnectedDialogComponent" />
  <java-symbol type="string" name="config_carrierAppInstallDialogComponent" />
  <java-symbol type="string" name="config_defaultNetworkScorerPackageName" />
  <java-symbol type="string" name="config_persistentDataPackageName" />
  <java-symbol type="string" name="config_optionalPackageVerifierName" />

  <java-symbol type="layout" name="resolver_list" />
  <java-symbol type="id" name="resolver_list" />
  <java-symbol type="id" name="button_once" />
  <java-symbol type="id" name="button_always" />
  <java-symbol type="integer" name="config_globalActionsKeyTimeout" />
  <java-symbol type="integer" name="config_maxResolverActivityColumns" />
  <java-symbol type="array" name="config_notificationSignalExtractors" />

  <java-symbol type="layout" name="notification_material_action" />
  <java-symbol type="layout" name="notification_material_action_list" />
  <java-symbol type="layout" name="notification_material_action_tombstone" />
  <java-symbol type="layout" name="notification_template_material_base" />
  <java-symbol type="layout" name="notification_template_material_big_base" />
  <java-symbol type="layout" name="notification_template_material_big_picture" />
  <java-symbol type="layout" name="notification_template_material_inbox" />
  <java-symbol type="layout" name="notification_template_material_media" />
  <java-symbol type="layout" name="notification_template_material_big_media" />
  <java-symbol type="layout" name="notification_template_material_big_text" />
  <java-symbol type="layout" name="notification_template_header" />
  <java-symbol type="layout" name="notification_material_media_action" />
  <java-symbol type="color" name="notification_progress_background_color" />
  <java-symbol type="id" name="media_actions" />

  <java-symbol type="dimen" name="config_mediaMetadataBitmapMaxSize" />

    <!-- From SystemUI -->
  <java-symbol type="anim" name="push_down_in" />
  <java-symbol type="anim" name="push_down_out" />
  <java-symbol type="anim" name="push_up_in" />
  <java-symbol type="anim" name="push_up_out" />
  <java-symbol type="anim" name="lock_screen_behind_enter" />
  <java-symbol type="anim" name="lock_screen_behind_enter_wallpaper" />
  <java-symbol type="anim" name="lock_screen_behind_enter_fade_in" />
  <java-symbol type="anim" name="lock_screen_wallpaper_exit" />
  <java-symbol type="anim" name="launch_task_behind_source" />
  <java-symbol type="anim" name="wallpaper_open_exit" />

  <java-symbol type="bool" name="config_alwaysUseCdmaRssi" />
  <java-symbol type="dimen" name="status_bar_icon_size" />
  <java-symbol type="drawable" name="list_selector_pressed_holo_dark" />
  <java-symbol type="drawable" name="scrubber_control_disabled_holo" />
  <java-symbol type="drawable" name="scrubber_control_selector_holo" />
  <java-symbol type="drawable" name="scrubber_progress_horizontal_holo_dark" />
  <java-symbol type="string" name="chooseUsbActivity" />
  <java-symbol type="string" name="ext_media_badremoval_notification_message" />
  <java-symbol type="string" name="ext_media_badremoval_notification_title" />
  <java-symbol type="string" name="ext_media_checking_notification_message" />
  <java-symbol type="string" name="ext_media_checking_notification_title" />
  <java-symbol type="string" name="ext_media_nomedia_notification_message" />
  <java-symbol type="string" name="ext_media_nomedia_notification_title" />
  <java-symbol type="string" name="ext_media_unmountable_notification_message" />
  <java-symbol type="string" name="ext_media_unmountable_notification_title" />
  <java-symbol type="string" name="ext_media_unmounting_notification_message" />
  <java-symbol type="string" name="ext_media_unmounting_notification_title" />
  <java-symbol type="string" name="ext_media_new_notification_message" />
  <java-symbol type="string" name="ext_media_ready_notification_message" />
  <java-symbol type="string" name="ext_media_init_action" />
  <java-symbol type="string" name="ext_media_unmount_action" />
  <java-symbol type="string" name="ext_media_browse_action" />
  <java-symbol type="string" name="ext_media_missing_title" />
  <java-symbol type="string" name="ext_media_missing_message" />
  <java-symbol type="string" name="ext_media_move_specific_title" />
  <java-symbol type="string" name="ext_media_move_title" />
  <java-symbol type="string" name="ext_media_move_success_title" />
  <java-symbol type="string" name="ext_media_move_success_message" />
  <java-symbol type="string" name="ext_media_move_failure_title" />
  <java-symbol type="string" name="ext_media_move_failure_message" />
  <java-symbol type="style" name="Animation.RecentApplications" />
  <java-symbol type="integer" name="dock_enter_exit_duration" />

  <!-- ImfTest -->
  <java-symbol type="layout" name="auto_complete_list" />

  <!-- From SettingsProvider -->
  <java-symbol type="raw" name="fallbackring" />

  <!-- From Settings -->
  <java-symbol type="array" name="config_mobile_hotspot_provision_app" />
  <java-symbol type="string" name="config_mobile_hotspot_provision_app_no_ui" />
  <java-symbol type="string" name="config_mobile_hotspot_provision_response" />
  <java-symbol type="integer" name="config_mobile_hotspot_provision_check_period" />
  <java-symbol type="string" name="config_wifi_tether_enable" />
  <java-symbol type="bool" name="config_intrusiveNotificationLed" />
  <java-symbol type="bool" name="config_notificationBadging" />
  <java-symbol type="dimen" name="preference_fragment_padding_bottom" />
  <java-symbol type="dimen" name="preference_fragment_padding_side" />
  <java-symbol type="drawable" name="expander_ic_maximized" />
  <java-symbol type="drawable" name="expander_ic_minimized" />
  <java-symbol type="drawable" name="ic_menu_archive" />
  <java-symbol type="drawable" name="ic_menu_goto" />
  <java-symbol type="drawable" name="ic_settings_language" />
  <java-symbol type="drawable" name="title_bar_medium" />
  <java-symbol type="id" name="body" />
  <java-symbol type="string" name="fast_scroll_alphabet" />
  <java-symbol type="string" name="ssl_certificate" />

  <!-- From Phone -->
  <java-symbol type="bool" name="config_built_in_sip_phone" />
  <java-symbol type="id" name="maximize_window" />
  <java-symbol type="id" name="close_window" />
  <java-symbol type="layout" name="decor_caption" />
  <java-symbol type="drawable" name="decor_caption_title_focused" />
  <java-symbol type="drawable" name="decor_close_button_dark" />
  <java-symbol type="drawable" name="decor_close_button_light" />
  <java-symbol type="drawable" name="decor_maximize_button_dark" />
  <java-symbol type="drawable" name="decor_maximize_button_light" />
  <java-symbol type="color" name="decor_button_dark_color" />
  <java-symbol type="color" name="decor_button_light_color" />

  <!-- From TelephonyProvider -->
  <java-symbol type="xml" name="apns" />

  <!-- From ContactsProvider -->
  <java-symbol type="array" name="common_nicknames" />
  <java-symbol type="drawable" name="call_contact" />
  <java-symbol type="drawable" name="create_contact" />
  <java-symbol type="string" name="common_name_prefixes" />
  <java-symbol type="string" name="common_last_name_prefixes" />
  <java-symbol type="string" name="common_name_suffixes" />
  <java-symbol type="string" name="common_name_conjunctions" />
  <java-symbol type="string" name="dial_number_using" />
  <java-symbol type="string" name="create_contact_using" />

  <!-- From DownloadProvider -->
  <java-symbol type="integer" name="config_MaxConcurrentDownloadsAllowed" />
  <java-symbol type="integer" name="config_downloadDataDirSize" />
  <java-symbol type="integer" name="config_downloadDataDirLowSpaceThreshold" />

  <!-- From Contacts -->
  <java-symbol type="drawable" name="quickcontact_badge_overlay_dark" />

  <!-- From Browser -->
  <java-symbol type="drawable" name="ic_menu_moreoverflow_normal_holo_dark" />
  <java-symbol type="id" name="placeholder" />
  <java-symbol type="string" name="ssl_certificate_is_valid" />

  <!-- From Mms -->
  <java-symbol type="drawable" name="ic_menu_play_clip" />

  <!-- From Stk -->
  <java-symbol type="bool" name="config_sf_slowBlur" />
  <java-symbol type="drawable" name="ic_volume" />
  <java-symbol type="drawable" name="stat_notify_sim_toolkit" />
  <java-symbol type="bool" name="config_stkNoAlphaUsrCnf" />

  <!-- From maps library -->
  <java-symbol type="array" name="maps_starting_lat_lng" />
  <java-symbol type="array" name="maps_starting_zoom" />
  <java-symbol type="attr" name="mapViewStyle" />
  <java-symbol type="attr" name="state_focused" />
  <java-symbol type="attr" name="state_selected" />
  <java-symbol type="attr" name="state_pressed" />
  <java-symbol type="drawable" name="compass_arrow" />
  <java-symbol type="drawable" name="compass_base" />
  <java-symbol type="drawable" name="ic_maps_indicator_current_position_anim" />
  <java-symbol type="drawable" name="loading_tile_android" />
  <java-symbol type="drawable" name="maps_google_logo" />
  <java-symbol type="drawable" name="no_tile_256" />
  <java-symbol type="drawable" name="reticle" />

  <!-- From PinyinIME(!!!) -->
  <java-symbol type="string" name="inputMethod" />

  <!-- From Chromium-WebView -->
  <java-symbol type="attr" name="actionModeWebSearchDrawable" />
  <java-symbol type="string" name="websearch" />
  <java-symbol type="drawable" name="ic_media_video_poster" />
  <java-symbol type="xml" name="config_webview_packages" />

  <!-- From SubtitleView -->
  <java-symbol type="dimen" name="subtitle_corner_radius" />
  <java-symbol type="dimen" name="subtitle_shadow_radius" />
  <java-symbol type="dimen" name="subtitle_shadow_offset" />
  <java-symbol type="dimen" name="subtitle_outline_width" />

  <java-symbol type="attr" name="nestedScrollingEnabled" />

  <java-symbol type="layout" name="time_picker_material" />
  <java-symbol type="layout" name="time_picker_header_material" />
  <java-symbol type="layout" name="year_label_text_view" />
  <java-symbol type="layout" name="date_picker_material" />

  <java-symbol type="id" name="time_header" />
  <java-symbol type="id" name="hours" />
  <java-symbol type="id" name="minutes" />
  <java-symbol type="id" name="ampm_layout" />
  <java-symbol type="id" name="am_label" />
  <java-symbol type="id" name="pm_label" />
  <java-symbol type="id" name="radial_picker" />
  <java-symbol type="id" name="separator" />
  <java-symbol type="id" name="date_picker_header" />
  <java-symbol type="id" name="date_picker_header_year" />
  <java-symbol type="id" name="date_picker_header_date" />
  <java-symbol type="id" name="animator" />

  <java-symbol type="string" name="done_label" />
  <java-symbol type="string" name="hour_picker_description" />
  <java-symbol type="string" name="minute_picker_description" />
  <java-symbol type="string" name="select_hours" />
  <java-symbol type="string" name="select_minutes" />
  <java-symbol type="string" name="time_placeholder" />
  <java-symbol type="string" name="deleted_key" />
  <java-symbol type="string" name="sans_serif" />
  <java-symbol type="string" name="radial_numbers_typeface" />
  <java-symbol type="dimen" name="timepicker_selector_radius" />
  <java-symbol type="dimen" name="timepicker_selector_dot_radius" />
  <java-symbol type="dimen" name="timepicker_center_dot_radius" />
  <java-symbol type="dimen" name="timepicker_text_inset_normal" />
  <java-symbol type="dimen" name="timepicker_text_inset_inner" />
  <java-symbol type="dimen" name="timepicker_text_size_normal" />
  <java-symbol type="dimen" name="timepicker_text_size_inner" />
  <java-symbol type="string" name="battery_saver_description" />
  <java-symbol type="string" name="data_saver_description" />
  <java-symbol type="string" name="data_saver_enable_title" />
  <java-symbol type="string" name="data_saver_enable_button" />
  <java-symbol type="string" name="zen_mode_forever" />
  <java-symbol type="string" name="zen_mode_forever_dnd" />
  <java-symbol type="string" name="zen_mode_rule_name_combination" />
  <java-symbol type="plurals" name="zen_mode_duration_minutes" />
  <java-symbol type="plurals" name="zen_mode_duration_hours" />
  <java-symbol type="plurals" name="zen_mode_duration_minutes_summary" />
  <java-symbol type="plurals" name="zen_mode_duration_hours_summary" />
  <java-symbol type="plurals" name="zen_mode_duration_minutes_short" />
  <java-symbol type="plurals" name="zen_mode_duration_hours_short" />
  <java-symbol type="plurals" name="zen_mode_duration_minutes_summary_short" />
  <java-symbol type="plurals" name="zen_mode_duration_hours_summary_short" />
  <java-symbol type="string" name="zen_mode_until" />
  <java-symbol type="string" name="zen_mode_feature_name" />
  <java-symbol type="string" name="zen_mode_downtime_feature_name" />
  <java-symbol type="string" name="zen_mode_default_weeknights_name" />
  <java-symbol type="string" name="zen_mode_default_weekends_name" />
  <java-symbol type="string" name="zen_mode_default_events_name" />
  <java-symbol type="string" name="zen_mode_default_every_night_name" />
  <java-symbol type="array" name="config_system_condition_providers" />
  <java-symbol type="string" name="muted_by" />
  <java-symbol type="string" name="zen_mode_alarm" />

  <java-symbol type="string" name="select_day" />
  <java-symbol type="string" name="select_year" />

  <java-symbol type="string" name="date_picker_month_typeface" />
  <java-symbol type="string" name="date_picker_day_of_week_typeface" />
  <java-symbol type="string" name="date_picker_day_typeface" />
  <java-symbol type="dimen" name="date_picker_month_text_size" />
  <java-symbol type="dimen" name="date_picker_day_of_week_text_size" />
  <java-symbol type="dimen" name="date_picker_day_text_size" />
  <java-symbol type="dimen" name="date_picker_month_height" />
  <java-symbol type="dimen" name="date_picker_day_height" />
  <java-symbol type="dimen" name="date_picker_day_width" />
  <java-symbol type="dimen" name="date_picker_day_selector_radius" />
  <java-symbol type="id" name="date_picker_day_picker" />
  <java-symbol type="id" name="date_picker_year_picker" />

  <java-symbol type="dimen" name="datepicker_view_animator_height" />
  <java-symbol type="dimen" name="datepicker_year_label_height" />

  <java-symbol type="array" name="config_clockTickVibePattern" />
  <java-symbol type="array" name="config_calendarDateVibePattern" />

  <!-- From KeyguardServiceDelegate -->
  <java-symbol type="string" name="config_keyguardComponent" />

  <!-- Fingerprint messages -->
  <java-symbol type="string" name="fingerprint_error_unable_to_process" />
  <java-symbol type="string" name="fingerprint_error_hw_not_available" />
  <java-symbol type="string" name="fingerprint_error_no_space" />
  <java-symbol type="string" name="fingerprint_error_timeout" />
  <java-symbol type="array" name="fingerprint_error_vendor" />
  <java-symbol type="string" name="fingerprint_acquired_partial" />
  <java-symbol type="string" name="fingerprint_acquired_insufficient" />
  <java-symbol type="string" name="fingerprint_acquired_imager_dirty" />
  <java-symbol type="string" name="fingerprint_acquired_too_slow" />
  <java-symbol type="string" name="fingerprint_acquired_too_fast" />
  <java-symbol type="array" name="fingerprint_acquired_vendor" />
  <java-symbol type="string" name="fingerprint_error_canceled" />
  <java-symbol type="string" name="fingerprint_error_user_canceled" />
  <java-symbol type="string" name="fingerprint_error_lockout" />
  <java-symbol type="string" name="fingerprint_error_lockout_permanent" />
  <java-symbol type="string" name="fingerprint_name_template" />
  <java-symbol type="string" name="fingerprint_not_recognized" />
  <java-symbol type="string" name="fingerprint_authenticated" />
  <java-symbol type="string" name="fingerprint_error_no_fingerprints" />
  <java-symbol type="string" name="fingerprint_error_hw_not_present" />

  <!-- Fingerprint config -->
  <java-symbol type="integer" name="config_fingerprintMaxTemplatesPerUser"/>
  <java-symbol type="bool" name="config_fingerprintSupportsGestures"/>

  <!-- From various Material changes -->
  <java-symbol type="attr" name="titleTextAppearance" />
  <java-symbol type="attr" name="subtitleTextAppearance" />
  <java-symbol type="attr" name="windowActionBarFullscreenDecorLayout" />
  <java-symbol type="drawable" name="ic_lock_bugreport" />
  <java-symbol type="id" name="icon_frame" />
  <java-symbol type="style" name="Animation.VolumePanel" />
  <java-symbol type="transition" name="no_transition" />
  <java-symbol type="color" name="timepicker_default_text_color_material" />
  <java-symbol type="color" name="timepicker_default_ampm_unselected_background_color_material" />
  <java-symbol type="color" name="timepicker_default_ampm_selected_background_color_material" />
  <java-symbol type="color" name="timepicker_default_selector_color_material" />
  <java-symbol type="color" name="timepicker_default_numbers_background_color_material" />
  <java-symbol type="style" name="TextAppearance.Material.TimePicker.TimeLabel" />
  <java-symbol type="attr" name="seekBarPreferenceStyle" />
  <java-symbol type="style" name="Theme.DeviceDefault.Resolver" />
  <java-symbol type="style" name="Theme.DeviceDefault.System" />
  <java-symbol type="attr" name="preferenceActivityStyle" />
  <java-symbol type="attr" name="preferenceFragmentStyle" />
  <java-symbol type="bool" name="skipHoldBeforeMerge" />
  <java-symbol type="bool" name="imsServiceAllowTurnOff" />
  <java-symbol type="bool" name="config_device_volte_available" />
  <java-symbol type="bool" name="config_carrier_volte_available" />
  <java-symbol type="bool" name="config_carrier_volte_tty_supported" />
  <java-symbol type="bool" name="config_device_vt_available" />
  <java-symbol type="bool" name="config_device_respects_hold_carrier_config" />
  <java-symbol type="bool" name="config_carrier_vt_available" />
  <java-symbol type="bool" name="config_device_wfc_ims_available" />
  <java-symbol type="bool" name="config_carrier_wfc_ims_available" />
  <java-symbol type="bool" name="config_use_voip_mode_for_ims" />
  <java-symbol type="attr" name="touchscreenBlocksFocus" />
  <java-symbol type="layout" name="resolver_list_with_default" />
  <java-symbol type="string" name="whichApplicationNamed" />
  <java-symbol type="string" name="whichApplicationLabel" />
  <java-symbol type="string" name="whichViewApplication" />
  <java-symbol type="string" name="whichViewApplicationNamed" />
  <java-symbol type="string" name="whichViewApplicationLabel" />
  <java-symbol type="string" name="whichEditApplication" />
  <java-symbol type="string" name="whichEditApplicationNamed" />
  <java-symbol type="string" name="whichEditApplicationLabel" />
  <java-symbol type="string" name="whichSendApplication" />
  <java-symbol type="string" name="whichSendApplicationNamed" />
  <java-symbol type="string" name="whichSendApplicationLabel" />
  <java-symbol type="string" name="whichSendToApplication" />
  <java-symbol type="string" name="whichSendToApplicationNamed" />
  <java-symbol type="string" name="whichSendToApplicationLabel" />
  <java-symbol type="string" name="whichImageCaptureApplication" />
  <java-symbol type="string" name="whichImageCaptureApplicationNamed" />
  <java-symbol type="string" name="whichImageCaptureApplicationLabel" />
  <java-symbol type="attr" name="lightY" />
  <java-symbol type="attr" name="lightZ" />
  <java-symbol type="attr" name="lightRadius" />
  <java-symbol type="attr" name="ambientShadowAlpha" />
  <java-symbol type="attr" name="spotShadowAlpha" />
  <java-symbol type="array" name="config_cdma_home_system" />
  <java-symbol type="bool" name="config_sms_decode_gsm_8bit_data" />
  <java-symbol type="dimen" name="text_size_small_material" />
  <java-symbol type="attr" name="checkMarkGravity" />
  <java-symbol type="layout" name="select_dialog_singlechoice_material" />
  <java-symbol type="layout" name="select_dialog_multichoice_material" />
  <java-symbol type="array" name="no_ems_support_sim_operators" />
  <java-symbol type="color" name="system_notification_accent_color" />
  <java-symbol type="dimen" name="text_handle_min_size" />
  <java-symbol type="id" name="transitionTransform" />
  <java-symbol type="id" name="parentMatrix" />
  <java-symbol type="bool" name="config_auto_attach_data_on_creation" />
  <java-symbol type="attr" name="closeItemLayout" />
  <java-symbol type="layout" name="resolver_different_item_header" />
  <java-symbol type="integer" name="config_cdma_3waycall_flash_delay"/>
  <java-symbol type="array" name="config_default_vm_number" />
  <java-symbol type="attr" name="windowBackgroundFallback" />
  <java-symbol type="id" name="textSpacerNoButtons" />
  <java-symbol type="array" name="dial_string_replace" />
  <java-symbol type="bool" name="config_restart_radio_on_pdp_fail_regular_deactivation" />
  <java-symbol type="array" name="networks_not_clear_data" />
  <java-symbol type="bool" name="config_switch_phone_on_voice_reg_state_change" />
  <java-symbol type="string" name="whichHomeApplicationNamed" />
  <java-symbol type="string" name="whichHomeApplicationLabel" />
  <java-symbol type="bool" name="config_sms_force_7bit_encoding" />
  <java-symbol type="bool" name="config_defaultWindowFeatureOptionsPanel" />
  <java-symbol type="bool" name="config_defaultWindowFeatureContextMenu" />
  <java-symbol type="bool" name="config_overrideRemoteViewsActivityTransition" />
  <java-symbol type="attr" name="colorProgressBackgroundNormal" />

  <java-symbol type="layout" name="simple_account_item" />
  <java-symbol type="string" name="prohibit_manual_network_selection_in_gobal_mode" />
  <java-symbol type="id" name="profile_button" />

  <java-symbol type="array" name="config_vvmSmsFilterRegexes" />

  <!-- Cascading submenus -->
  <java-symbol type="dimen" name="cascading_menus_min_smallest_width" />

  <java-symbol type="string" name="android_system_label" />
  <java-symbol type="string" name="system_error_wipe_data" />
  <java-symbol type="string" name="system_error_manufacturer" />
  <java-symbol type="dimen" name="fast_scroller_minimum_touch_target" />
  <java-symbol type="array" name="config_cdma_international_roaming_indicators" />
  <java-symbol type="string" name="kg_text_message_separator" />

  <java-symbol type="bool" name="config_use_sim_language_file" />
  <java-symbol type="bool" name="config_LTE_eri_for_network_name" />
  <java-symbol type="bool" name="config_defaultInTouchMode" />

  <java-symbol type="string" name="usb_midi_peripheral_name" />
  <java-symbol type="string" name="usb_midi_peripheral_manufacturer_name" />
  <java-symbol type="string" name="usb_midi_peripheral_product_name" />

  <java-symbol type="id" name="spacer" />

  <java-symbol type="xml" name="bookmarks" />

  <java-symbol type="integer" name="config_defaultNightMode" />

  <java-symbol type="integer" name="config_jobSchedulerInactivityIdleThreshold" />
  <java-symbol type="integer" name="config_jobSchedulerIdleWindowSlop" />

  <java-symbol type="style" name="Animation.ImmersiveModeConfirmation" />

  <java-symbol type="integer" name="config_screen_magnification_multi_tap_adjustment" />
  <java-symbol type="dimen" name="config_screen_magnification_scaling_threshold" />
  <java-symbol type="dimen" name="timepicker_selector_stroke"/>

  <java-symbol type="style" name="TextAppearance.Material.Widget.Calendar.Month" />
  <java-symbol type="style" name="TextAppearance.Material.Widget.Calendar.DayOfWeek" />
  <java-symbol type="style" name="TextAppearance.Material.Widget.Calendar.Day" />
  <java-symbol type="style" name="TextAppearance.Material.DatePicker.List.YearLabel" />
  <java-symbol type="style" name="TextAppearance.Material.DatePicker.List.YearLabel.Activated" />
  <java-symbol type="dimen" name="day_picker_padding_top"/>
  <java-symbol type="dimen" name="date_picker_day_of_week_height"/>

  <java-symbol type="string" name="storage_internal" />
  <java-symbol type="string" name="storage_sd_card" />
  <java-symbol type="string" name="storage_sd_card_label" />
  <java-symbol type="string" name="storage_usb_drive" />
  <java-symbol type="string" name="storage_usb_drive_label" />
  <java-symbol type="string" name="storage_usb" />

  <java-symbol type="drawable" name="ic_eject_24dp" />
  <java-symbol type="drawable" name="ic_folder_24dp" />
  <java-symbol type="drawable" name="ic_sd_card_48dp" />
  <java-symbol type="drawable" name="ic_settings_24dp" />
  <java-symbol type="drawable" name="ic_storage_48dp" />
  <java-symbol type="drawable" name="ic_usb_48dp" />
  <java-symbol type="drawable" name="ic_zen_24dp" />
  <java-symbol type="drawable" name="ic_dnd_block_notifications" />

  <!-- Floating toolbar -->
  <java-symbol type="id" name="floating_toolbar_menu_item_image" />
  <java-symbol type="id" name="floating_toolbar_menu_item_text" />
  <java-symbol type="id" name="overflow" />
  <java-symbol type="layout" name="floating_popup_container" />
  <java-symbol type="layout" name="floating_popup_menu_button" />
  <java-symbol type="layout" name="floating_popup_open_overflow_button" />
  <java-symbol type="layout" name="floating_popup_close_overflow_button" />
  <java-symbol type="layout" name="floating_popup_overflow_button" />
  <java-symbol type="string" name="floating_toolbar_open_overflow_description" />
  <java-symbol type="string" name="floating_toolbar_close_overflow_description" />
  <java-symbol type="dimen" name="floating_toolbar_height" />
  <java-symbol type="dimen" name="floating_toolbar_menu_button_side_padding" />
  <java-symbol type="dimen" name="floating_toolbar_overflow_side_padding" />
  <java-symbol type="dimen" name="floating_toolbar_text_size" />
  <java-symbol type="dimen" name="floating_toolbar_menu_button_minimum_width" />
  <java-symbol type="dimen" name="floating_toolbar_preferred_width" />
  <java-symbol type="dimen" name="floating_toolbar_minimum_overflow_height" />
  <java-symbol type="dimen" name="floating_toolbar_maximum_overflow_height" />
  <java-symbol type="dimen" name="floating_toolbar_horizontal_margin" />
  <java-symbol type="dimen" name="floating_toolbar_vertical_margin" />
  <java-symbol type="dimen" name="floating_toolbar_icon_text_spacing" />
  <java-symbol type="dimen" name="content_rect_bottom_clip_allowance" />
  <java-symbol type="drawable" name="ft_avd_tooverflow" />
  <java-symbol type="drawable" name="ft_avd_toarrow" />
  <java-symbol type="drawable" name="ft_avd_toarrow_animation" />
  <java-symbol type="drawable" name="ft_avd_tooverflow_animation" />
  <java-symbol type="attr" name="floatingToolbarDividerColor" />

  <!-- Magnifier -->
  <java-symbol type="dimen" name="magnifier_width" />
  <java-symbol type="dimen" name="magnifier_height" />
  <java-symbol type="dimen" name="magnifier_elevation" />
  <java-symbol type="dimen" name="magnifier_zoom_scale" />
  <java-symbol type="dimen" name="magnifier_offset" />

  <java-symbol type="string" name="date_picker_prev_month_button" />
  <java-symbol type="string" name="date_picker_next_month_button" />
  <java-symbol type="layout" name="date_picker_month_item_material" />
  <java-symbol type="id" name="month_view" />
  <java-symbol type="integer" name="config_zen_repeat_callers_threshold" />
  <java-symbol type="layout" name="chooser_grid" />
  <java-symbol type="layout" name="resolve_grid_item" />
  <java-symbol type="id" name="title_icon" />
  <java-symbol type="id" name="day_picker_view_pager" />
  <java-symbol type="layout" name="day_picker_content_material" />
  <java-symbol type="drawable" name="scroll_indicator_material" />

  <java-symbol type="layout" name="chooser_row" />
  <java-symbol type="color" name="chooser_service_row_background_color" />
  <java-symbol type="id" name="target_badge" />
  <java-symbol type="bool" name="config_supportDoubleTapWake" />
  <java-symbol type="drawable" name="ic_perm_device_info" />
  <java-symbol type="string" name="config_radio_access_family" />
  <java-symbol type="string" name="notification_inbox_ellipsis" />
  <java-symbol type="bool" name="config_mainBuiltInDisplayIsRound" />

  <java-symbol type="id" name="actions_container" />
  <java-symbol type="id" name="smart_reply_container" />
  <java-symbol type="id" name="remote_input_tag" />
  <java-symbol type="id" name="pending_intent_tag" />

  <java-symbol type="attr" name="seekBarDialogPreferenceStyle" />
  <java-symbol type="string" name="ext_media_status_removed" />
  <java-symbol type="string" name="ext_media_status_unmounted" />
  <java-symbol type="string" name="ext_media_status_checking" />
  <java-symbol type="string" name="ext_media_status_mounted" />
  <java-symbol type="string" name="ext_media_status_mounted_ro" />
  <java-symbol type="string" name="ext_media_status_bad_removal" />
  <java-symbol type="string" name="ext_media_status_unmountable" />
  <java-symbol type="string" name="ext_media_status_unsupported" />
  <java-symbol type="string" name="ext_media_status_ejecting" />
  <java-symbol type="string" name="ext_media_status_formatting" />
  <java-symbol type="string" name="ext_media_status_missing" />
  <java-symbol type="string" name="ext_media_unsupported_notification_message" />
  <java-symbol type="string" name="ext_media_unsupported_notification_title" />
  <java-symbol type="plurals" name="selected_count" />
  <java-symbol type="drawable" name="ic_dialog_alert_material" />


  <java-symbol type="string" name="lockscreen_access_pattern_area" />

  <java-symbol type="bool" name="config_eap_sim_based_auth_supported" />

  <java-symbol type="array" name="config_cell_retries_per_error_code" />
  <java-symbol type="drawable" name="ic_more_items" />

  <!-- Gesture -->
  <java-symbol type="integer" name="config_cameraLaunchGestureSensorType" />
  <java-symbol type="string" name="config_cameraLaunchGestureSensorStringType" />
  <java-symbol type="bool" name="config_cameraDoubleTapPowerGestureEnabled" />
  <java-symbol type="integer" name="config_cameraLiftTriggerSensorType" />
  <java-symbol type="string" name="config_cameraLiftTriggerSensorStringType" />
  <java-symbol type="bool" name="config_volumeHushGestureEnabled" />

  <java-symbol type="drawable" name="platlogo_m" />

  <java-symbol type="string" name="config_iccHotswapPromptForRestartDialogComponent" />

  <java-symbol type="string" name="config_packagedKeyboardName" />
  <java-symbol type="bool" name="config_forceWindowDrawsStatusBarBackground" />
  <java-symbol type="integer" name="config_navBarOpacityMode" />
  <java-symbol type="color" name="system_bar_background_semi_transparent" />

  <!-- EditText suggestion popup. -->
  <java-symbol type="id" name="suggestionWindowContainer" />
  <java-symbol type="id" name="suggestionContainer" />
  <java-symbol type="id" name="addToDictionaryButton" />
  <java-symbol type="id" name="deleteButton" />
  <!-- TextView -->
  <java-symbol type="string" name="failed_to_copy_to_clipboard" />

  <java-symbol type="id" name="notification_material_reply_container" />
  <java-symbol type="id" name="notification_material_reply_text_1" />
  <java-symbol type="id" name="notification_material_reply_text_1_container" />
  <java-symbol type="id" name="notification_material_reply_text_2" />
  <java-symbol type="id" name="notification_material_reply_text_3" />
  <java-symbol type="id" name="notification_material_reply_progress" />

  <java-symbol type="string" name="notification_hidden_text" />
  <java-symbol type="id" name="app_name_text" />
  <java-symbol type="id" name="header_text" />
  <java-symbol type="id" name="header_text_secondary" />
  <java-symbol type="id" name="expand_button" />
  <java-symbol type="id" name="notification_header" />
  <java-symbol type="id" name="time_divider" />
  <java-symbol type="id" name="header_text_divider" />
  <java-symbol type="id" name="header_text_secondary_divider" />
  <java-symbol type="id" name="text_line_1" />
  <java-symbol type="drawable" name="ic_expand_notification" />
  <java-symbol type="drawable" name="ic_collapse_notification" />
  <java-symbol type="drawable" name="ic_expand_bundle" />
  <java-symbol type="drawable" name="ic_collapse_bundle" />
  <java-symbol type="dimen" name="notification_min_content_height" />
  <java-symbol type="dimen" name="notification_header_shrink_min_width" />
  <java-symbol type="dimen" name="notification_content_margin_start" />
  <java-symbol type="dimen" name="notification_content_margin_end" />
  <java-symbol type="dimen" name="notification_reply_inset" />
  <java-symbol type="dimen" name="notification_content_margin_top" />
  <java-symbol type="dimen" name="notification_content_margin" />
  <java-symbol type="dimen" name="notification_header_background_height" />
  <java-symbol type="dimen" name="notification_header_height" />
  <java-symbol type="dimen" name="notification_header_expand_icon_size" />
  <java-symbol type="dimen" name="notification_expand_button_padding_top" />
  <java-symbol type="dimen" name="notification_header_icon_margin_end" />
  <java-symbol type="dimen" name="notification_header_icon_size" />
  <java-symbol type="dimen" name="notification_header_app_name_margin_start" />
  <java-symbol type="dimen" name="notification_header_separating_margin" />
  <java-symbol type="string" name="default_notification_channel_label" />
  <java-symbol type="string" name="importance_from_user" />
  <java-symbol type="string" name="importance_from_person" />

  <java-symbol type="layout" name="work_widget_mask_view" />
  <java-symbol type="id" name="work_widget_mask_frame" />
  <java-symbol type="id" name="work_widget_app_icon" />
  <java-symbol type="id" name="work_widget_badge_icon" />

  <java-symbol type="id" name="aerr_report" />
  <java-symbol type="id" name="aerr_restart" />
  <java-symbol type="id" name="aerr_close" />
  <java-symbol type="id" name="aerr_app_info" />
  <java-symbol type="id" name="aerr_mute" />

  <java-symbol type="string" name="status_bar_rotate" />
  <java-symbol type="string" name="status_bar_headset" />
  <java-symbol type="string" name="status_bar_data_saver" />
  <java-symbol type="string" name="status_bar_managed_profile" />
  <java-symbol type="string" name="status_bar_ime" />
  <java-symbol type="string" name="status_bar_sync_failing" />
  <java-symbol type="string" name="status_bar_sync_active" />
  <java-symbol type="string" name="status_bar_cast" />
  <java-symbol type="string" name="status_bar_hotspot" />
  <java-symbol type="string" name="status_bar_location" />
  <java-symbol type="string" name="status_bar_bluetooth" />
  <java-symbol type="string" name="status_bar_nfc" />
  <java-symbol type="string" name="status_bar_tty" />
  <java-symbol type="string" name="status_bar_speakerphone" />
  <java-symbol type="string" name="status_bar_zen" />
  <java-symbol type="string" name="status_bar_mute" />
  <java-symbol type="string" name="status_bar_volume" />
  <java-symbol type="string" name="status_bar_wifi" />
  <java-symbol type="string" name="status_bar_cdma_eri" />
  <java-symbol type="string" name="status_bar_data_connection" />
  <java-symbol type="string" name="status_bar_phone_evdo_signal" />
  <java-symbol type="string" name="status_bar_phone_signal" />
  <java-symbol type="string" name="status_bar_battery" />
  <java-symbol type="string" name="status_bar_alarm_clock" />
  <java-symbol type="string" name="status_bar_secure" />
  <java-symbol type="string" name="status_bar_clock" />
  <java-symbol type="string" name="status_bar_airplane" />
  <java-symbol type="string" name="status_bar_mobile" />
  <java-symbol type="string" name="status_bar_ethernet" />
  <java-symbol type="string" name="status_bar_vpn" />

  <!-- Locale picker -->
  <java-symbol type="id" name="locale_search_menu" />
  <java-symbol type="layout" name="language_picker_item" />
  <java-symbol type="layout" name="language_picker_section_header" />
  <java-symbol type="menu" name="language_selection_list" />
  <java-symbol type="string" name="country_selection_title" />
  <java-symbol type="string" name="language_picker_section_all" />
  <java-symbol type="string" name="region_picker_section_all" />
  <java-symbol type="string" name="language_picker_section_suggested" />
  <java-symbol type="string" name="language_selection_title" />
  <java-symbol type="string" name="search_language_hint" />

  <java-symbol type="string" name="work_mode_off_title" />
  <java-symbol type="string" name="work_mode_off_message" />
  <java-symbol type="string" name="work_mode_turn_on" />

  <java-symbol type="string" name="deprecated_target_sdk_message" />
  <java-symbol type="string" name="deprecated_target_sdk_app_store" />

  <!-- New SMS notification while phone is locked. -->
  <java-symbol type="string" name="new_sms_notification_title" />
  <java-symbol type="string" name="new_sms_notification_content" />

  <java-symbol type="dimen" name="media_notification_expanded_image_margin_bottom" />
  <java-symbol type="dimen" name="notification_content_image_margin_end" />

  <java-symbol type="bool" name="config_strongAuthRequiredOnBoot" />

  <java-symbol type="layout" name="app_anr_dialog" />
  <java-symbol type="layout" name="notification_template_material_messaging" />

  <java-symbol type="id" name="aerr_wait" />

  <java-symbol type="id" name="notification_content_container" />

  <java-symbol type="plurals" name="duration_minutes_shortest" />
  <java-symbol type="plurals" name="duration_hours_shortest" />
  <java-symbol type="plurals" name="duration_days_shortest" />
  <java-symbol type="plurals" name="duration_years_shortest" />
  <java-symbol type="plurals" name="duration_minutes_shortest_future" />
  <java-symbol type="plurals" name="duration_hours_shortest_future" />
  <java-symbol type="plurals" name="duration_days_shortest_future" />
  <java-symbol type="plurals" name="duration_years_shortest_future" />

  <java-symbol type="plurals" name="duration_minutes_relative" />
  <java-symbol type="plurals" name="duration_hours_relative" />
  <java-symbol type="plurals" name="duration_days_relative" />
  <java-symbol type="plurals" name="duration_years_relative" />
  <java-symbol type="plurals" name="duration_minutes_relative_future" />
  <java-symbol type="plurals" name="duration_hours_relative_future" />
  <java-symbol type="plurals" name="duration_days_relative_future" />
  <java-symbol type="plurals" name="duration_years_relative_future" />

  <java-symbol type="string" name="now_string_shortest" />

  <!-- Encryption notification while accounts are locked by credential encryption -->
  <java-symbol type="string" name="user_encrypted_title" />
  <java-symbol type="string" name="user_encrypted_message" />
  <java-symbol type="string" name="user_encrypted_detail" />
  <java-symbol type="string" name="profile_encrypted_detail" />
  <java-symbol type="string" name="profile_encrypted_message" />
  <java-symbol type="drawable" name="ic_user_secure" />

  <java-symbol type="string" name="android_upgrading_notification_title" />

  <java-symbol type="string" name="usb_mtp_launch_notification_title" />
  <java-symbol type="string" name="usb_mtp_launch_notification_description" />

  <java-symbol type="color" name="notification_action_list" />
  <java-symbol type="color" name="notification_material_background_color" />

  <!-- Resolver target actions -->
  <java-symbol type="array" name="resolver_target_actions_pin" />
  <java-symbol type="array" name="resolver_target_actions_unpin" />

  <java-symbol type="string" name="install_carrier_app_notification_title" />
  <java-symbol type="string" name="install_carrier_app_notification_text" />
  <java-symbol type="string" name="install_carrier_app_notification_text_app_name" />
  <java-symbol type="string" name="install_carrier_app_notification_button" />
  <java-symbol type="string" name="carrier_app_notification_title" />
  <java-symbol type="string" name="carrier_app_notification_text" />
  <java-symbol type="string" name="negative_duration" />

  <java-symbol type="dimen" name="notification_messaging_spacing" />

  <java-symbol type="dimen" name="notification_text_margin_top" />
  <java-symbol type="dimen" name="notification_inbox_item_top_padding" />

  <!-- WallpaperManager config -->
  <java-symbol type="string" name="config_wallpaperCropperPackage" />
  <java-symbol type="string" name="expand_action_accessibility" />

  <java-symbol type="id" name="textSpacerNoTitle" />
  <java-symbol type="id" name="titleDividerNoCustom" />

  <java-symbol type="id" name="notification_messaging" />

  <java-symbol type="bool" name="config_sustainedPerformanceModeSupported" />

  <!-- Wearable input extract edit view -->
  <java-symbol type="drawable" name="ic_input_extract_action_go" />
  <java-symbol type="drawable" name="ic_input_extract_action_search" />
  <java-symbol type="drawable" name="ic_input_extract_action_send" />
  <java-symbol type="drawable" name="ic_input_extract_action_next" />
  <java-symbol type="drawable" name="ic_input_extract_action_done" />
  <java-symbol type="drawable" name="ic_input_extract_action_previous" />
  <java-symbol type="drawable" name="ic_input_extract_action_return" />

  <java-symbol type="fraction" name="input_extract_layout_height" />
  <java-symbol type="fraction" name="input_extract_layout_padding_left" />
  <java-symbol type="fraction" name="input_extract_layout_padding_left_no_action" />
  <java-symbol type="fraction" name="input_extract_layout_padding_right" />
  <java-symbol type="fraction" name="input_extract_text_margin_bottom" />
  <java-symbol type="fraction" name="input_extract_action_margin_bottom" />

  <java-symbol type="dimen" name="input_extract_action_button_width" />
  <java-symbol type="dimen" name="input_extract_action_button_height" />

  <java-symbol type="dimen" name="notification_action_list_height" />
  <java-symbol type="dimen" name="notification_action_emphasized_height" />

  <!-- TV Remote Service package -->
  <java-symbol type="string" name="config_tvRemoteServicePackage" />
  <java-symbol type="string" name="notification_messaging_title_template" />

  <java-symbol type="bool" name="config_supportPreRebootSecurityLogs" />

  <java-symbol type="dimen" name="notification_media_image_margin_end" />
  <java-symbol type="id" name="notification_action_list_margin_target" />
  <java-symbol type="dimen" name="notification_action_disabled_alpha" />

  <!-- Pinner Service -->
  <java-symbol type="array" name="config_defaultPinnerServiceFiles" />
  <java-symbol type="bool" name="config_pinnerCameraApp" />

  <java-symbol type="string" name="config_doubleTouchGestureEnableFile" />

  <java-symbol type="string" name="suspended_widget_accessibility" />

  <java-symbol type="string" name="app_suspended_title" />
  <java-symbol type="string" name="app_suspended_more_details" />
  <java-symbol type="string" name="app_suspended_default_message" />

  <!-- Used internally for assistant to launch activity transitions -->
  <java-symbol type="id" name="cross_task_transition" />

  <java-symbol type="bool" name="config_useRoundIcon" />

  <!-- For System navigation keys -->
  <java-symbol type="bool" name="config_supportSystemNavigationKeys" />

  <java-symbol type="layout" name="unsupported_display_size_dialog_content" />
  <java-symbol type="string" name="unsupported_display_size_message" />

  <java-symbol type="layout" name="notification_material_action_emphasized" />

  <!-- Package name for the device provisioning package -->
  <java-symbol type="string" name="config_deviceProvisioningPackage" />

  <!-- Colon separated list of package names that should be granted DND access -->
  <java-symbol type="string" name="config_defaultDndAccessPackages" />

  <!-- For NetworkPolicyManagerService -->
  <java-symbol type="string" name="config_networkOverLimitComponent" />
  <java-symbol type="string" name="config_dataUsageSummaryComponent" />

  <java-symbol type="string" name="lockscreen_storage_locked" />

  <java-symbol type="string" name="global_action_emergency" />
  <java-symbol type="string" name="config_emergency_call_number" />
  <java-symbol type="array" name="config_emergency_mcc_codes" />

  <java-symbol type="string" name="config_dozeDoubleTapSensorType" />
  <java-symbol type="bool" name="config_dozePulsePickup" />

  <!-- Used for MimeIconUtils. -->
  <java-symbol type="drawable" name="ic_doc_apk" />
  <java-symbol type="drawable" name="ic_doc_audio" />
  <java-symbol type="drawable" name="ic_doc_certificate" />
  <java-symbol type="drawable" name="ic_doc_codes" />
  <java-symbol type="drawable" name="ic_doc_compressed" />
  <java-symbol type="drawable" name="ic_doc_contact" />
  <java-symbol type="drawable" name="ic_doc_event" />
  <java-symbol type="drawable" name="ic_doc_font" />
  <java-symbol type="drawable" name="ic_doc_image" />
  <java-symbol type="drawable" name="ic_doc_pdf" />
  <java-symbol type="drawable" name="ic_doc_presentation" />
  <java-symbol type="drawable" name="ic_doc_spreadsheet" />
  <java-symbol type="drawable" name="ic_doc_document" />
  <java-symbol type="drawable" name="ic_doc_video" />
  <java-symbol type="drawable" name="ic_doc_word" />
  <java-symbol type="drawable" name="ic_doc_excel" />
  <java-symbol type="drawable" name="ic_doc_powerpoint" />
  <java-symbol type="drawable" name="ic_doc_folder" />
  <java-symbol type="drawable" name="ic_doc_audio" />
  <java-symbol type="drawable" name="ic_doc_image" />
  <java-symbol type="drawable" name="ic_doc_text" />
  <java-symbol type="drawable" name="ic_doc_video" />
  <java-symbol type="drawable" name="ic_doc_generic" />

  <java-symbol type="bool" name="config_setColorTransformAccelerated" />
  <java-symbol type="bool" name="config_nightDisplayAvailable" />
  <java-symbol type="bool" name="config_allowDisablingAssistDisclosure" />
  <java-symbol type="integer" name="config_defaultNightDisplayAutoMode" />
  <java-symbol type="integer" name="config_defaultNightDisplayCustomStartTime" />
  <java-symbol type="integer" name="config_defaultNightDisplayCustomEndTime" />
  <java-symbol type="integer" name="config_nightDisplayColorTemperatureDefault" />
  <java-symbol type="integer" name="config_nightDisplayColorTemperatureMin" />
  <java-symbol type="integer" name="config_nightDisplayColorTemperatureMax" />
  <java-symbol type="array" name="config_nightDisplayColorTemperatureCoefficients" />
  <java-symbol type="array" name="config_nightDisplayColorTemperatureCoefficientsNative" />
  <java-symbol type="array" name="config_availableColorModes" />

  <!-- Default first user restrictions -->
  <java-symbol type="array" name="config_defaultFirstUserRestrictions" />

  <java-symbol type="bool" name="config_permissionReviewRequired" />

  <!-- Global actions icons -->
  <java-symbol type="drawable" name="ic_restart" />
  <java-symbol type="drawable" name="ic_screenshot" />

  <java-symbol type="drawable" name="emergency_icon" />

  <java-symbol type="array" name="config_convert_to_emergency_number_map" />

  <java-symbol type="array" name="config_nonBlockableNotificationPackages" />

  <java-symbol type="array" name="config_allowedManagedServicesOnLowRamDevices" />

  <!-- Screen-size-dependent modes for picker dialogs. -->
  <java-symbol type="integer" name="time_picker_mode" />
  <java-symbol type="integer" name="date_picker_mode" />

  <java-symbol type="dimen" name="config_appTransitionAnimationDurationScaleDefault" />

  <java-symbol type="layout" name="notification_template_material_ambient" />

  <!-- Network Recommendation -->
  <java-symbol type="string" name="config_defaultNetworkRecommendationProviderPackage" />

  <!-- Whether allow 3rd party apps on internal storage. -->
  <java-symbol type="bool" name="config_allow3rdPartyAppOnInternal" />

  <java-symbol type="bool" name="use_lock_pattern_drawable" />
  <java-symbol type="drawable" name="lockscreen_notselected" />
  <java-symbol type="drawable" name="lockscreen_selected" />

  <java-symbol type="string" name="notification_header_divider_symbol_with_spaces" />
  <java-symbol type="string" name="config_defaultCellBroadcastReceiverPkg" />

  <java-symbol type="color" name="notification_primary_text_color_light" />
  <java-symbol type="color" name="notification_primary_text_color_dark" />
  <java-symbol type="color" name="notification_secondary_text_color_light" />
  <java-symbol type="color" name="notification_secondary_text_color_dark" />
  <java-symbol type="color" name="notification_default_color_light" />
  <java-symbol type="color" name="notification_default_color_dark" />
  <java-symbol type="dimen" name="notification_secondary_text_disabled_alpha" />

  <java-symbol type="string" name="app_category_game" />
  <java-symbol type="string" name="app_category_audio" />
  <java-symbol type="string" name="app_category_video" />
  <java-symbol type="string" name="app_category_image" />
  <java-symbol type="string" name="app_category_social" />
  <java-symbol type="string" name="app_category_news" />
  <java-symbol type="string" name="app_category_maps" />
  <java-symbol type="string" name="app_category_productivity" />

  <java-symbol type="raw" name="fallback_categories" />

  <java-symbol type="string" name="config_icon_mask" />

  <!-- Accessibility Shortcut -->
  <java-symbol type="string" name="accessibility_shortcut_warning_dialog_title" />
  <java-symbol type="string" name="accessibility_shortcut_toogle_warning" />
  <java-symbol type="string" name="accessibility_shortcut_enabling_service" />
  <java-symbol type="string" name="accessibility_shortcut_disabling_service" />
  <java-symbol type="string" name="disable_accessibility_shortcut" />
  <java-symbol type="string" name="leave_accessibility_shortcut_on" />
  <java-symbol type="string" name="color_inversion_feature_name" />
  <java-symbol type="string" name="color_correction_feature_name" />
  <java-symbol type="string" name="config_defaultAccessibilityService" />

  <!-- Accessibility Button -->
  <java-symbol type="layout" name="accessibility_button_chooser" />
  <java-symbol type="layout" name="accessibility_button_chooser_item" />
  <java-symbol type="id" name="accessibility_button_chooser_grid" />
  <java-symbol type="id" name="accessibility_button_prompt" />
  <java-symbol type="id" name="accessibility_button_target_icon" />
  <java-symbol type="id" name="accessibility_button_target_label" />
  <java-symbol type="string" name="accessibility_magnification_chooser_text" />
  <java-symbol type="drawable" name="ic_accessibility_magnification" />

  <!-- com.android.internal.widget.RecyclerView -->
  <java-symbol type="id" name="item_touch_helper_previous_elevation"/>
  <java-symbol type="dimen" name="item_touch_helper_max_drag_scroll_per_frame"/>
  <java-symbol type="dimen" name="item_touch_helper_swipe_escape_velocity"/>
  <java-symbol type="dimen" name="item_touch_helper_swipe_escape_max_velocity"/>

  <!-- com.android.server.autofill -->
  <java-symbol type="layout" name="autofill_save"/>
  <java-symbol type="layout" name="autofill_dataset_picker"/>
  <java-symbol type="layout" name="autofill_dataset_picker_fullscreen"/>
  <java-symbol type="layout" name="autofill_dataset_picker_header_footer"/>
  <java-symbol type="id" name="autofill" />
  <java-symbol type="id" name="autofill_dataset_footer"/>
  <java-symbol type="id" name="autofill_dataset_header"/>
  <java-symbol type="id" name="autofill_dataset_icon" />
  <java-symbol type="id" name="autofill_dataset_list"/>
  <java-symbol type="id" name="autofill_dataset_picker"/>
  <java-symbol type="id" name="autofill_dataset_title" />
  <java-symbol type="id" name="autofill_save_custom_subtitle" />
  <java-symbol type="id" name="autofill_save_icon" />
  <java-symbol type="id" name="autofill_save_no" />
  <java-symbol type="id" name="autofill_save_title" />
  <java-symbol type="id" name="autofill_save_yes" />
  <java-symbol type="string" name="autofill_error_cannot_autofill" />
  <java-symbol type="string" name="autofill_picker_no_suggestions" />
  <java-symbol type="plurals" name="autofill_picker_some_suggestions" />
  <java-symbol type="string" name="autofill" />
  <java-symbol type="string" name="autofill_picker_accessibility_title " />
  <java-symbol type="string" name="autofill_save_accessibility_title " />
  <java-symbol type="string" name="autofill_save_title" />
  <java-symbol type="string" name="autofill_save_title_with_type" />
  <java-symbol type="string" name="autofill_save_title_with_2types" />
  <java-symbol type="string" name="autofill_save_title_with_3types" />
  <java-symbol type="string" name="autofill_save_yes" />
  <java-symbol type="string" name="autofill_save_no" />
  <java-symbol type="string" name="autofill_save_type_password" />
  <java-symbol type="string" name="autofill_save_type_address" />
  <java-symbol type="string" name="autofill_save_type_credit_card" />
  <java-symbol type="string" name="autofill_save_type_username" />
  <java-symbol type="string" name="autofill_save_type_email_address" />
  <java-symbol type="drawable" name="autofill_dataset_picker_background" />
  <java-symbol type="style" name="AutofillDatasetPicker" />
  <java-symbol type="style" name="AutofillHalfScreenAnimation" />
  <java-symbol type="style" name="AutofillSaveAnimation" />
  <java-symbol type="dimen" name="autofill_dataset_picker_max_width"/>
  <java-symbol type="dimen" name="autofill_dataset_picker_max_height"/>
  <java-symbol type="dimen" name="autofill_save_custom_subtitle_max_height"/>
  <java-symbol type="dimen" name="autofill_save_icon_max_size"/>
  <java-symbol type="integer" name="autofill_max_visible_datasets" />

  <java-symbol type="style" name="Theme.DeviceDefault.Autofill" />
  <java-symbol type="style" name="Theme.DeviceDefault.Autofill.Save" />

  <java-symbol type="dimen" name="notification_big_picture_max_height"/>
  <java-symbol type="dimen" name="notification_big_picture_max_width"/>
  <java-symbol type="dimen" name="notification_media_image_max_width"/>
  <java-symbol type="dimen" name="notification_media_image_max_height"/>
  <java-symbol type="dimen" name="notification_right_icon_size"/>
  <java-symbol type="dimen" name="notification_custom_view_max_image_height"/>
  <java-symbol type="dimen" name="notification_custom_view_max_image_width"/>

  <java-symbol type="dimen" name="notification_big_picture_max_height_low_ram"/>
  <java-symbol type="dimen" name="notification_big_picture_max_width_low_ram"/>
  <java-symbol type="dimen" name="notification_media_image_max_width_low_ram"/>
  <java-symbol type="dimen" name="notification_media_image_max_height_low_ram"/>
  <java-symbol type="dimen" name="notification_right_icon_size_low_ram"/>
  <java-symbol type="dimen" name="notification_custom_view_max_image_height_low_ram"/>
  <java-symbol type="dimen" name="notification_custom_view_max_image_width_low_ram"/>

  <!-- Accessibility fingerprint gestures -->
  <java-symbol type="string" name="capability_title_canCaptureFingerprintGestures" />
  <java-symbol type="string" name="capability_desc_canCaptureFingerprintGestures" />

  <!-- android.service.trust -->
  <java-symbol type="bool" name="config_allowEscrowTokenForTrustAgent"/>
  <java-symbol type="string" name="config_defaultTrustAgent" />

  <!-- Time picker -->
  <java-symbol type="id" name="right_icon_container"/>
  <java-symbol type="id" name="reply_icon_action"/>
  <java-symbol type="id" name="toggle_mode"/>
  <java-symbol type="id" name="input_mode"/>
  <java-symbol type="id" name="input_header"/>
  <java-symbol type="id" name="input_separator"/>
  <java-symbol type="id" name="input_hour"/>
  <java-symbol type="id" name="input_minute"/>
  <java-symbol type="id" name="am_pm_spinner"/>
  <java-symbol type="id" name="label_hour"/>
  <java-symbol type="id" name="label_minute"/>
  <java-symbol type="id" name="label_error"/>
  <java-symbol type="layout" name="time_picker_text_input_material"/>
  <java-symbol type="drawable" name="btn_keyboard_key_material"/>
  <java-symbol type="drawable" name="btn_clock_material"/>
  <java-symbol type="string" name="time_picker_text_input_mode_description"/>
  <java-symbol type="string" name="time_picker_radial_mode_description"/>

  <java-symbol type="layout" name="notification_template_ambient_header" />

  <!-- resolver activity -->
  <java-symbol type="drawable" name="resolver_icon_placeholder" />

  <!-- Alert windows notification -->
  <java-symbol type="string" name="alert_windows_notification_channel_group_name" />
  <java-symbol type="string" name="alert_windows_notification_channel_name" />
  <java-symbol type="string" name="alert_windows_notification_title" />
  <java-symbol type="string" name="alert_windows_notification_message" />
  <java-symbol type="string" name="alert_windows_notification_turn_off_action" />
  <java-symbol type="drawable" name="alert_window_layer" />
  <java-symbol type="style" name="Widget.LockPatternView" />
  <java-symbol type="attr" name="lockPatternStyle" />

  <java-symbol type="string" name="expand_button_content_description_collapsed" />
  <java-symbol type="string" name="expand_button_content_description_expanded" />

  <!-- Colon separated list of package names that should be granted Notification Listener access -->
  <java-symbol type="string" name="config_defaultListenerAccessPackages" />

  <!-- maximum width of the display -->
  <java-symbol type="integer" name="config_maxUiWidth" />

  <!-- system notification channels -->
  <java-symbol type="string" name="notification_channel_virtual_keyboard" />
  <java-symbol type="string" name="notification_channel_physical_keyboard" />
  <java-symbol type="string" name="notification_channel_security" />
  <java-symbol type="string" name="notification_channel_car_mode" />
  <java-symbol type="string" name="notification_channel_account" />
  <java-symbol type="string" name="notification_channel_developer" />
  <java-symbol type="string" name="notification_channel_updates" />
  <java-symbol type="string" name="notification_channel_network_status" />
  <java-symbol type="string" name="notification_channel_network_alerts" />
  <java-symbol type="string" name="notification_channel_network_available" />
  <java-symbol type="string" name="notification_channel_vpn" />
  <java-symbol type="string" name="notification_channel_device_admin" />
  <java-symbol type="string" name="notification_channel_alerts" />
  <java-symbol type="string" name="notification_channel_retail_mode" />
  <java-symbol type="string" name="notification_channel_usb" />
  <java-symbol type="string" name="notification_channel_heavy_weight_app" />
  <java-symbol type="string" name="notification_channel_system_changes" />
  <java-symbol type="string" name="notification_channel_do_not_disturb" />
  <java-symbol type="string" name="config_defaultAutofillService" />
  <java-symbol type="string" name="config_defaultTextClassifierPackage" />

  <java-symbol type="string" name="notification_channel_foreground_service" />
  <java-symbol type="string" name="foreground_service_app_in_background" />
  <java-symbol type="string" name="foreground_service_apps_in_background" />
  <java-symbol type="string" name="foreground_service_tap_for_details" />
  <java-symbol type="string" name="foreground_service_multiple_separator" />

  <java-symbol type="bool" name="config_enableCredentialFactoryResetProtection" />

  <!-- ETWS primary messages -->
  <java-symbol type="string" name="etws_primary_default_message_earthquake" />
  <java-symbol type="string" name="etws_primary_default_message_tsunami" />
  <java-symbol type="string" name="etws_primary_default_message_earthquake_and_tsunami" />
  <java-symbol type="string" name="etws_primary_default_message_test" />
  <java-symbol type="string" name="etws_primary_default_message_others" />

  <java-symbol type="bool" name="config_quickSettingsSupported" />

  <java-symbol type="style" name="Theme.DeviceDefault.QuickSettings" />

  <java-symbol type="bool" name="enable_pbap_pce_profile" />

  <java-symbol type="integer" name="default_data_warning_level_mb" />
  <java-symbol type="bool" name="config_useVideoPauseWorkaround" />
  <java-symbol type="bool" name="config_sendPackageName" />
  <java-symbol type="string" name="config_helpPackageNameKey" />
  <java-symbol type="string" name="config_helpPackageNameValue" />
  <java-symbol type="string" name="config_helpIntentExtraKey" />
  <java-symbol type="string" name="config_helpIntentNameKey" />
  <java-symbol type="string" name="config_feedbackIntentExtraKey" />
  <java-symbol type="string" name="config_feedbackIntentNameKey" />

  <java-symbol type="array" name="config_hideWhenDisabled_packageNames" />

  <java-symbol type="string" name="config_dozeLongPressSensorType" />

  <java-symbol type="array" name="config_allowedGlobalInstantAppSettings" />
  <java-symbol type="array" name="config_allowedSystemInstantAppSettings" />
  <java-symbol type="array" name="config_allowedSecureInstantAppSettings" />

  <java-symbol type="bool" name="config_handleVolumeKeysInWindowManager" />
  <java-symbol type="dimen" name="config_inCallNotificationVolume" />
  <java-symbol type="string" name="config_inCallNotificationSound" />
  <java-symbol type="bool" name="config_dozeAlwaysOnDisplayAvailable" />
  <java-symbol type="bool" name="config_displayBlanksAfterDoze" />
  <java-symbol type="bool" name="config_displayBrightnessBucketsInDoze" />
  <java-symbol type="integer" name="config_storageManagerDaystoRetainDefault" />
  <java-symbol type="string" name="config_headlineFontFamily" />
  <java-symbol type="string" name="config_headlineFontFamilyLight" />
  <java-symbol type="string" name="config_headlineFontFamilyMedium" />

  <java-symbol type="drawable" name="stat_sys_vitals" />

  <java-symbol type="color" name="text_color_primary" />
  <java-symbol type="color" name="material_grey_300" />
  <java-symbol type="dimen" name="emphasized_button_stroke_width" />
  <java-symbol type="dimen" name="button_inset_vertical_material" />

  <java-symbol type="array" name="config_batteryPackageTypeSystem" />
  <java-symbol type="array" name="config_batteryPackageTypeService" />

  <java-symbol type="string" name="popup_window_default_title" />
  <java-symbol type="bool" name="config_showAreaUpdateInfoSettings" />
  <java-symbol type="layout" name="shutdown_dialog" />
  <java-symbol type="dimen" name="chooser_service_spacing" />
  <java-symbol type="bool" name="config_showSysuiShutdown" />

  <java-symbol type="layout" name="notification_template_messaging_text_message" />
  <java-symbol type="layout" name="notification_template_messaging_image_message" />
  <java-symbol type="layout" name="notification_template_messaging_group" />
  <java-symbol type="id" name="message_text" />
  <java-symbol type="id" name="message_name" />
  <java-symbol type="id" name="message_icon" />
  <java-symbol type="id" name="group_message_container" />
  <java-symbol type="id" name="tag_local_translation_y_animator" />
  <java-symbol type="id" name="tag_local_translation_y" />
  <java-symbol type="id" name="tag_layout_top" />
  <java-symbol type="id" name="tag_alpha_animator" />
  <java-symbol type="id" name="clip_children_set_tag" />
  <java-symbol type="id" name="clip_to_padding_tag" />
  <java-symbol type="id" name="clip_children_tag" />
  <java-symbol type="dimen" name="messaging_avatar_size" />
  <java-symbol type="dimen" name="messaging_group_sending_progress_size" />
  <java-symbol type="dimen" name="messaging_image_rounding" />
  <java-symbol type="dimen" name="messaging_image_min_size" />
  <java-symbol type="dimen" name="messaging_image_max_height" />
  <java-symbol type="dimen" name="messaging_image_extra_spacing" />
  <java-symbol type="id" name="messaging_group_icon_container" />
  <java-symbol type="id" name="messaging_group_sending_progress" />
  <java-symbol type="id" name="messaging_group_sending_progress_container" />

  <java-symbol type="integer" name="config_stableDeviceDisplayWidth" />
  <java-symbol type="integer" name="config_stableDeviceDisplayHeight" />
  <java-symbol type="bool" name="config_display_no_service_when_sim_unready" />

  <java-symbol type="layout" name="slice_grid" />
  <java-symbol type="layout" name="slice_message_local" />
  <java-symbol type="layout" name="slice_message" />
  <java-symbol type="layout" name="slice_title" />
  <java-symbol type="layout" name="slice_secondary_text" />
  <java-symbol type="layout" name="slice_remote_input" />
  <java-symbol type="layout" name="slice_small_template" />
  <java-symbol type="id" name="remote_input_progress" />
  <java-symbol type="id" name="remote_input_send" />
  <java-symbol type="id" name="remote_input" />
  <java-symbol type="dimen" name="slice_shortcut_size" />
  <java-symbol type="dimen" name="slice_icon_size" />
  <java-symbol type="dimen" name="slice_padding" />
  <java-symbol type="string" name="slice_more_content" />

  <java-symbol type="string" name="shortcut_restored_on_lower_version" />
  <java-symbol type="string" name="shortcut_restore_not_supported" />
  <java-symbol type="string" name="shortcut_restore_signature_mismatch" />
  <java-symbol type="string" name="shortcut_restore_unknown_issue" />

  <java-symbol type="bool" name="config_swipe_up_gesture_default" />
  <java-symbol type="bool" name="config_swipe_up_gesture_setting_available" />

  <!-- From media projection -->
  <java-symbol type="string" name="config_mediaProjectionPermissionDialogComponent" />
  <java-symbol type="string" name="config_batterySaverDeviceSpecificConfig" />

  <!-- Compile SDK check -->
  <java-symbol type="layout" name="unsupported_compile_sdk_dialog_content" />
  <java-symbol type="string" name="unsupported_compile_sdk_message" />
  <java-symbol type="string" name="unsupported_compile_sdk_check_update" />

  <java-symbol type="string" name="keyguard_accessibility_pattern_unlock" />
  <java-symbol type="string" name="keyguard_accessibility_pin_unlock" />
  <java-symbol type="string" name="keyguard_accessibility_sim_pin_unlock" />
  <java-symbol type="string" name="keyguard_accessibility_sim_puk_unlock" />
  <java-symbol type="string" name="keyguard_accessibility_password_unlock" />

  <java-symbol type="dimen" name="status_bar_height_portrait" />
  <java-symbol type="dimen" name="status_bar_height_landscape" />

  <java-symbol type="string" name="global_action_logout" />
  <java-symbol type="string" name="config_mainBuiltInDisplayCutout" />
  <java-symbol type="drawable" name="messaging_user" />
  <java-symbol type="bool" name="config_fillMainBuiltInDisplayCutout" />
  <java-symbol type="drawable" name="ic_logout" />

  <java-symbol type="array" name="config_autoBrightnessDisplayValuesNits" />
  <java-symbol type="array" name="config_screenBrightnessBacklight" />
  <java-symbol type="array" name="config_screenBrightnessNits" />

  <java-symbol type="string" name="shortcut_disabled_reason_unknown" />

  <java-symbol type="string" name="harmful_app_warning_uninstall" />
  <java-symbol type="string" name="harmful_app_warning_open_anyway" />
  <java-symbol type="string" name="harmful_app_warning_title" />
  <java-symbol type="layout" name="harmful_app_warning_dialog" />

  <java-symbol type="string" name="config_defaultAssistantAccessPackage" />

  <java-symbol type="bool" name="config_supportBluetoothPersistedState" />

  <java-symbol type="string" name="slices_permission_request" />

  <java-symbol type="string" name="screenshot_edit" />

  <java-symbol type="bool" name="config_keepRestrictedProfilesInBackground" />

  <java-symbol type="array" name="config_ringtoneEffectUris" />

  <!-- For Wear devices -->
  <java-symbol type="array" name="config_wearActivityModeRadios" />

  <java-symbol type="string" name="zen_upgrade_notification_title" />
  <java-symbol type="string" name="zen_upgrade_notification_content" />
  <java-symbol type="string" name="zen_upgrade_notification_visd_title" />
  <java-symbol type="string" name="zen_upgrade_notification_visd_content" />

  <java-symbol type="string" name="config_managed_provisioning_package" />

  <java-symbol type="string" name="notification_app_name_system" />
  <java-symbol type="string" name="notification_app_name_settings" />

  <java-symbol type="integer" name="config_lowBatteryAutoTriggerDefaultLevel" />

  <!-- For car devices -->
  <java-symbol type="string" name="car_loading_profile" />
  <java-symbol type="color" name="car_body1_light" />
  <java-symbol type="color" name="car_user_switcher_user_image_bgcolor" />
  <java-symbol type="color" name="car_user_switcher_user_image_fgcolor" />
  <java-symbol type="color" name="car_card_dark" />
  <java-symbol type="dimen" name="car_body1_size" />
  <java-symbol type="dimen" name="car_padding_4" />
  <java-symbol type="dimen" name="car_fullscreen_user_pod_icon_text_size" />
  <java-symbol type="dimen" name="car_fullscreen_user_pod_image_avatar_height" />
  <java-symbol type="dimen" name="car_fullscreen_user_pod_image_avatar_width" />
  <java-symbol type="layout" name="car_user_switching_dialog" />
  <java-symbol type="id" name="user_loading_avatar" />
  <java-symbol type="id" name="user_loading" />

  <java-symbol type="integer" name="config_sms_authorization_timeout_ms" />
  <java-symbol type="bool" name="config_sms_authorization_enabled" />

  <java-symbol type="string" name="battery_saver_description_with_learn_more" />
  <java-symbol type="bool" name="config_primarycard" />
  <java-symbol type="drawable" name="ic_lock_lockdown" />
<<<<<<< HEAD

  <!-- For Dual SoftaAp -->
  <java-symbol type="array" name="config_wifi_dual_sap_interfaces" />
  <java-symbol type="bool" name="config_wifi_dual_sap_mode_enabled" />
=======
  <java-symbol type="drawable" name="ic_arrow_forward" />
  <java-symbol type="drawable" name="ic_permission" />
>>>>>>> 2f05be85
</resources><|MERGE_RESOLUTION|>--- conflicted
+++ resolved
@@ -3389,13 +3389,10 @@
   <java-symbol type="string" name="battery_saver_description_with_learn_more" />
   <java-symbol type="bool" name="config_primarycard" />
   <java-symbol type="drawable" name="ic_lock_lockdown" />
-<<<<<<< HEAD
+  <java-symbol type="drawable" name="ic_arrow_forward" />
+  <java-symbol type="drawable" name="ic_permission" />
 
   <!-- For Dual SoftaAp -->
   <java-symbol type="array" name="config_wifi_dual_sap_interfaces" />
   <java-symbol type="bool" name="config_wifi_dual_sap_mode_enabled" />
-=======
-  <java-symbol type="drawable" name="ic_arrow_forward" />
-  <java-symbol type="drawable" name="ic_permission" />
->>>>>>> 2f05be85
 </resources>