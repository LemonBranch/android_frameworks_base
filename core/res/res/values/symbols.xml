--- conflicted
+++ resolved
@@ -3840,7 +3840,9 @@
   <java-symbol type="string" name="config_defaultSupervisionProfileOwnerComponent" />
   <java-symbol type="bool" name="config_inflateSignalStrength" />
 
-<<<<<<< HEAD
+  <java-symbol type="drawable" name="android_logotype" />
+  <java-symbol type="layout" name="platlogo_layout" />
+
   <!-- For Pdn throttle feature -->
   <java-symbol type="bool" name="config_pdp_retry_for_29_33_55_enabled" />
   <java-symbol type="integer" name="data_retry_delay" />
@@ -3849,9 +3851,4 @@
   <java-symbol type="string" name="user_authentication_failed" />
   <java-symbol type="string" name="service_not_subscribed" />
   <java-symbol type="string" name="multi_conn_to_same_pdn_not_allowed" />
-=======
-  <java-symbol type="drawable" name="android_logotype" />
-  <java-symbol type="layout" name="platlogo_layout" />
-
->>>>>>> 5f06dfc1
 </resources>