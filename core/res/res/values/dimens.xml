<?xml version="1.0" encoding="utf-8"?>
<!--
/* //device/apps/common/assets/res/any/dimens.xml
**
** Copyright 2006, The Android Open Source Project
**
** Licensed under the Apache License, Version 2.0 (the "License");
** you may not use this file except in compliance with the License.
** You may obtain a copy of the License at
**
**     http://www.apache.org/licenses/LICENSE-2.0
**
** Unless required by applicable law or agreed to in writing, software
** distributed under the License is distributed on an "AS IS" BASIS,
** WITHOUT WARRANTIES OR CONDITIONS OF ANY KIND, either express or implied.
** See the License for the specific language governing permissions and
** limitations under the License.
*/
-->
<resources>
    <!-- The width that is used when creating thumbnails of applications. -->
    <dimen name="thumbnail_width">192dp</dimen>
    <!-- The height that is used when creating thumbnails of applications. -->
    <dimen name="thumbnail_height">192dp</dimen>
    <!-- The amount to scale a fullscreen screenshot thumbnail. -->
    <item name="thumbnail_fullscreen_scale" type="fraction">60%</item>
    <!-- The width used to calculate scale for full screen thumbnail on TV -->
    <integer name="thumbnail_width_tv">240</integer>
    <!-- The standard size (both width and height) of an application icon that
         will be displayed in the app launcher and elsewhere. -->
    <dimen name="app_icon_size">48dip</dimen>

    <dimen name="toast_y_offset">24dp</dimen>
    <!-- Height of the status bar -->
    <dimen name="status_bar_height">@dimen/status_bar_height_portrait</dimen>
    <!-- Height of the status bar in portrait -->
    <dimen name="status_bar_height_portrait">24dp</dimen>
    <!-- Height of the status bar in landscape -->
    <dimen name="status_bar_height_landscape">@dimen/status_bar_height_portrait</dimen>
    <!-- Height of area above QQS where battery/time go -->
    <dimen name="quick_qs_offset_height">48dp</dimen>
    <!-- Total height of QQS (quick_qs_offset_height + 128) -->
    <dimen name="quick_qs_total_height">176dp</dimen>
    <!-- Height of the bottom navigation / system bar. -->
    <dimen name="navigation_bar_height">48dp</dimen>
    <!-- Height of the bottom navigation bar in portrait; often the same as @dimen/navigation_bar_height -->
    <dimen name="navigation_bar_height_landscape">48dp</dimen>
    <!-- Width of the navigation bar when it is placed vertically on the screen -->
    <dimen name="navigation_bar_width">48dp</dimen>

    <!-- EXPERIMENT BEGIN -->
    <!-- Height of the bottom navigation bar frame; this is different than navigation_bar_height
         where that is the height reported to all the other windows to resize themselves around the
         navigation bar window but navigation_bar_frame_height is reported to SystemUI navigation
         bar view's window -->
    <dimen name="navigation_bar_frame_height">@dimen/navigation_bar_height</dimen>
    <!-- Width of the left/right navigation bar frame; this is different than navigation_bar_width
         where that is the width reported to all the other windows to resize themselves around the
         navigation bar window but navigation_bar_frame_width is reported to SystemUI navigation
         bar view's window -->
    <dimen name="navigation_bar_frame_width">@dimen/navigation_bar_width</dimen>
    <!-- EXPERIMENT END-->

    <!-- Height of the bottom navigation / system bar in car mode. -->
    <dimen name="navigation_bar_height_car_mode">96dp</dimen>
    <!-- Height of the bottom navigation bar in portrait; often the same as
         @dimen/navigation_bar_height_car_mode -->
    <dimen name="navigation_bar_height_landscape_car_mode">96dp</dimen>
    <!-- Width of the navigation bar when it is placed vertically on the screen in car mode -->
    <dimen name="navigation_bar_width_car_mode">96dp</dimen>
    <!-- Height of notification icons in the status bar -->
    <dimen name="status_bar_icon_size">22dip</dimen>
    <!-- Size of the giant number (unread count) in the notifications -->
    <dimen name="status_bar_content_number_size">48sp</dimen>
    <!-- Margin at the edge of the screen to ignore touch events for in the windowshade. -->
    <dimen name="status_bar_edge_ignore">5dp</dimen>

    <!-- Default radius of the software rounded corners. -->
    <dimen name="rounded_corner_radius">0dp</dimen>
    <!-- Radius of the software rounded corners at the top of the display in its natural
        orientation. If zero, the value of rounded_corner_radius is used. -->
    <dimen name="rounded_corner_radius_top">0dp</dimen>
    <!-- Radius of the software rounded corners at the bottom of the display in its natural
        orientation. If zero, the value of rounded_corner_radius is used. -->
    <dimen name="rounded_corner_radius_bottom">0dp</dimen>

    <!-- Width of the window of the divider bar used to resize docked stacks. -->
    <dimen name="docked_stack_divider_thickness">48dp</dimen>

    <!-- How much the content in the divider is inset from the window bounds when resting. Used to
         calculate the bounds of the stacks-->
    <dimen name="docked_stack_divider_insets">19dp</dimen>

    <!-- To how much the docked stack gets reduced when we decide to minimize the docked stack, i.e.
         when the user opens homescreen. -->
    <dimen name="docked_stack_minimize_thickness">8dp</dimen>

    <!-- The amount to leave on-screen when the PIP is minimized. -->
    <dimen name="pip_minimized_visible_size">48dp</dimen>

    <!-- The the PIP decelerates at while moving from a fling. -->
    <dimen name="pip_fling_deceleration">-3000dp</dimen>

    <!-- Min width for a tablet device -->
    <dimen name="min_xlarge_screen_width">800dp</dimen>

    <!-- Default height of a key in the password keyboard for alpha (used by keyguard) -->
    <dimen name="password_keyboard_key_height_alpha">56dip</dimen>
    <!-- Default height of a key in the password keyboard for numeric (used by keyguard) -->
    <dimen name="password_keyboard_key_height_numeric">56dip</dimen>
    <!-- Default correction for the space key in the password keyboard  (used by keyguard) -->
    <dimen name="password_keyboard_spacebar_vertical_correction">4dip</dimen>
    <!-- Default horizontal gap between keys in the password keyboard (used by keyguard) -->
    <dimen name="password_keyboard_horizontalGap">3dip</dimen>
    <!-- Default vertical gap between keys in the password keyboard (used by keyguard) -->
    <dimen name="password_keyboard_verticalGap">9dip</dimen>

    <!-- Size of lockscreen outerring on unsecure unlock LockScreen -->
    <dimen name="keyguard_lockscreen_outerring_diameter">270dp</dimen>

    <!-- Preference activity side margins -->
    <dimen name="preference_screen_side_margin">0dp</dimen>
    <!-- Preference activity side margins negative-->
    <dimen name="preference_screen_side_margin_negative">0dp</dimen>
    <!-- Preference activity top margin -->
    <dimen name="preference_screen_top_margin">0dp</dimen>
    <!-- Preference activity bottom margin -->
    <dimen name="preference_screen_bottom_margin">0dp</dimen>
    <!-- Preference widget area width (to the left of the text) -->
    <dimen name="preference_widget_width">48dp</dimen>
    <!-- Preference fragment padding, bottom -->
    <dimen name="preference_fragment_padding_bottom">0dp</dimen>
    <!-- Preference fragment padding, sides -->
    <dimen name="preference_fragment_padding_side">16dp</dimen>
    <!-- Weight of the left pane in a multi-pane preference layout. -->
    <integer name="preferences_left_pane_weight">4</integer>
    <!-- Weight of the right pane in a multi-pane preference layout. So the split is 40:60 -->
    <integer name="preferences_right_pane_weight">6</integer>
    <!-- Padding to the left of the preference panel breadcrumb -->
    <dimen name="preference_breadcrumb_paddingLeft">0dp</dimen>
    <!-- Padding to the right of the preference panel breadcrumb -->
    <dimen name="preference_breadcrumb_paddingRight">0dp</dimen>
    <!-- Minimum space to allocate to the left of a preference item for an icon.
        This helps in aligning titles when some items have icons and some don't. When space is
        at a premium, we don't pre-allocate any space. -->
    <dimen name="preference_icon_minWidth">0dp</dimen>
    <!-- The platform's desired minimum size for a dialog's width when it
         is along the major axis (that is the screen is landscape).  This may
         be either a fraction or a dimension. -->
    <item type="dimen" name="dialog_min_width_major">65%</item>

    <!-- The platform's desired fixed width for a dialog along the major axis
         (the screen is in landscape). This may be either a fraction or a dimension.-->
    <item type="dimen" name="dialog_fixed_width_major">100%</item>
    <!-- The platform's desired fixed width for a dialog along the minor axis
         (the screen is in portrait). This may be either a fraction or a dimension.-->
    <item type="dimen" name="dialog_fixed_width_minor">100%</item>
    <!-- The platform's desired fixed height for a dialog along the major axis
         (the screen is in portrait). This may be either a fraction or a dimension.-->
    <item type="dimen" name="dialog_fixed_height_major">80%</item>
    <!-- The platform's desired fixed height for a dialog along the minor axis
         (the screen is in landscape). This may be either a fraction or a dimension.-->
    <item type="dimen" name="dialog_fixed_height_minor">100%</item>

    <!-- Preference activity, vertical padding for the header list -->
    <dimen name="preference_screen_header_vertical_padding">0dp</dimen>

    <dimen name="preference_screen_header_padding_side">16dip</dimen>
    <integer name="preference_screen_header_scrollbarStyle">0x02000000</integer> <!-- outsideOverlay -->

    <integer name="preference_fragment_scrollbarStyle">0x02000000</integer> <!-- outsideOverlay -->

    <dimen name="preference_item_padding_side">8dip</dimen>
    <dimen name="preference_item_padding_inner">8dip</dimen>
    <dimen name="preference_child_padding_side">16dip</dimen>

    <!-- The platform's desired minimum size for a dialog's width when it
         is along the minor axis (that is the screen is portrait).  This may
         be either a fraction or a dimension. -->
    <item type="dimen" name="dialog_min_width_minor">95%</item>

    <!-- Default padding for dialogs. -->
    <dimen name="dialog_padding">16dp</dimen>

    <!-- The margin on the start of the content view -->
    <dimen name="notification_content_margin_start">16dp</dimen>

    <!-- The margin on the end of the content view. -->
    <dimen name="notification_content_margin_end">16dp</dimen>

    <!-- The inset of the reply icon. -->
    <dimen name="notification_reply_inset">8dp</dimen>

    <!-- The margin for text at the end of the image view for media notifications -->
    <dimen name="notification_media_image_margin_end">72dp</dimen>

    <!-- The height of the notification action list -->
    <dimen name="notification_action_list_height">60dp</dimen>

    <!-- The margin of the notification action list at the top -->
    <dimen name="notification_action_list_margin_top">0dp</dimen>

    <!-- The height of the notification action list -->
    <dimen name="notification_action_emphasized_height">48dp</dimen>

    <!-- Size of the stroke with for the emphasized notification button style -->
    <dimen name="emphasized_button_stroke_width">1dp</dimen>

    <!-- height of the content margin to accomodate for the header -->
    <dimen name="notification_content_margin_top">46dp</dimen>

    <!-- height of the content margin that is applied at the end of the notification content -->
    <dimen name="notification_content_margin">20dp</dimen>

    <!-- The height of the progress bar. -->
    <dimen name="notification_progress_bar_height">15dp</dimen>

    <!-- The top margin before the notification progress bar. -->
    <dimen name="notification_progress_margin_top">8dp</dimen>

    <!-- height of the notification header (for icon and package name) -->
    <dimen name="notification_header_height">50dp</dimen>

    <!-- The height of the background for a notification header on a group -->
    <dimen name="notification_header_background_height">49.5dp</dimen>

    <!-- The top padding for the notification header -->
    <dimen name="notification_header_padding_top">16dp</dimen>

    <!-- The bottom padding for the notification header -->
    <dimen name="notification_header_padding_bottom">16dp</dimen>

    <!-- The margin at the bottom of the notification header. -->
    <dimen name="notification_header_margin_bottom">0dp</dimen>

    <!-- The end margin after the application icon in the notification header -->
    <dimen name="notification_header_icon_margin_end">3dp</dimen>

    <!-- size (width and height) of the icon in the notification header -->
    <dimen name="notification_header_icon_size">18dp</dimen>

    <!-- size (width and height) of the icon in the notification header -->
    <dimen name="notification_header_icon_size_ambient">18dp</dimen>

    <!-- The margin before the start of the app name in the header. -->
    <dimen name="notification_header_app_name_margin_start">3dp</dimen>

    <!-- The margin before and after each of the items in the notification header. -->
    <dimen name="notification_header_separating_margin">2dp</dimen>

    <!-- The absolute size of the notification expand icon. -2 for wrap_content. -->
    <dimen name="notification_header_expand_icon_size">-2px</dimen>

    <!-- The top padding for the notification expand button. -->
    <dimen name="notification_expand_button_padding_top">1dp</dimen>

    <!-- Height of a small notification in the status bar -->
    <dimen name="notification_min_height">92dp</dimen>

    <!-- The width of the big icons in notifications. -->
    <dimen name="notification_large_icon_width">64dp</dimen>

    <!-- The width of the big icons in notifications. -->
    <dimen name="notification_large_icon_height">64dp</dimen>

    <!-- The minimum width of the app name in the header if it shrinks -->
    <dimen name="notification_header_shrink_min_width">72dp</dimen>

    <!-- The minimum height of the content if there are at least two lines or a picture-->
    <dimen name="notification_min_content_height">39dp</dimen>

    <!-- The size of the media actions in the media notification. -->
    <dimen name="media_notification_action_button_size">48dp</dimen>

    <!-- The bottom padding for the media actions container. -->
    <dimen name="media_notification_actions_padding_bottom">12dp</dimen>

    <!-- The maximum size of the image in the expanded media notification -->
    <dimen name="media_notification_expanded_image_max_size">94dp</dimen>

    <!-- The maximum size of the image in the expanded media notification -->
    <dimen name="media_notification_expanded_image_margin_bottom">20dp</dimen>

    <!-- The absolute height for the header in a media notification. -->
    <dimen name="media_notification_header_height">@dimen/notification_header_height</dimen>

    <!-- The margin of the content to an image-->
    <dimen name="notification_content_image_margin_end">8dp</dimen>

    <!-- The spacing between messages in Notification.MessagingStyle -->
    <dimen name="notification_messaging_spacing">6dp</dimen>

    <!-- The rounding for messaging images -->
    <dimen name="messaging_image_rounding">4dp</dimen>

    <!-- The minimum size for any image in messaging style in order to be displayed -->
    <dimen name="messaging_image_min_size">44dp</dimen>

    <!-- The maximum size for any image in messaging style in order to be displayed -->
    <dimen name="messaging_image_max_height">136dp</dimen>

    <!-- Extra spacing before and after images in messaging style -->
    <dimen name="messaging_image_extra_spacing">8dp</dimen>

    <!-- Preferred width and height of the search view. -->
    <dimen name="search_view_preferred_width">320dip</dimen>
    <dimen name="search_view_preferred_height">48dip</dimen>

    <!-- Dialog padding for round display -->
    <dimen name="alert_dialog_round_padding">27dip</dimen>
    <!-- Dialog title height -->
    <dimen name="alert_dialog_title_height">64dip</dimen>
    <!-- Dialog button bar width -->
    <dimen name="alert_dialog_button_bar_width">64dp</dimen>
    <!-- Dialog button bar height -->
    <dimen name="alert_dialog_button_bar_height">48dip</dimen>
    <!-- Leanback dialog vertical margin -->
    <dimen name="leanback_alert_dialog_vertical_margin">27dip</dimen>
    <!-- Leanback dialog horizontal margin -->
    <dimen name="leanback_alert_dialog_horizontal_margin">54dip</dimen>

    <!-- Default height of an action bar. -->
    <dimen name="action_bar_default_height">48dip</dimen>
    <!-- Vertical padding around action bar icons. -->
    <dimen name="action_bar_icon_vertical_padding">8dip</dimen>
    <!-- Text size for action bar titles -->
    <dimen name="action_bar_title_text_size">18dp</dimen>
    <!-- Text size for action bar subtitles -->
    <dimen name="action_bar_subtitle_text_size">14dp</dimen>
    <!-- Top margin for action bar subtitles -->
    <dimen name="action_bar_subtitle_top_margin">-3dp</dimen>
    <!-- Bottom margin for action bar subtitles -->
    <dimen name="action_bar_subtitle_bottom_margin">5dip</dimen>

    <!-- Size of clock font in LockScreen on Unsecure unlock screen. -->
    <dimen name="keyguard_lockscreen_clock_font_size">80dip</dimen>

    <!-- Size of status line font on Unsecure unlock LockScreen. -->
    <dimen name="keyguard_lockscreen_status_line_font_size">14dip</dimen>

    <!-- Size of right margin on Unsecure unlock LockScreen -->
    <dimen name="keyguard_lockscreen_status_line_font_right_margin">42dip</dimen>

    <!-- Size of top margin on Clock font to edge on unlock LockScreen -->
    <dimen name="keyguard_lockscreen_status_line_clockfont_top_margin">22dip</dimen>

    <!-- Size of top margin on Clock font to edge on unlock LockScreen -->
    <dimen name="keyguard_lockscreen_status_line_clockfont_bottom_margin">12dip</dimen>

    <!-- Padding on left margin of PIN text entry field to center it when del button is showing -->
    <dimen name="keyguard_lockscreen_pin_margin_left">40dip</dimen>

    <!-- Height of FaceUnlock view in keyguard -->
    <dimen name="face_unlock_height">330dip</dimen>

    <!-- Minimum popup width for selecting an activity in ActivityChooserDialog/ActivityChooserView. -->
    <dimen name="activity_chooser_popup_min_width">200dip</dimen>

    <!-- The default gap between components in a layout. -->
    <dimen name="default_gap">8dip</dimen>

    <!-- Text padding for dropdown items -->
    <dimen name="dropdownitem_text_padding_left">8dip</dimen>

    <!-- Text padding for dropdown items -->
    <dimen name="dropdownitem_text_padding_right">8dip</dimen>

    <!-- Width of the icon in a dropdown list -->
    <dimen name="dropdownitem_icon_width">32dip</dimen>

    <!-- Default width for a textview error popup -->
    <dimen name="textview_error_popup_default_width">240dip</dimen>

    <!-- Default padding to apply to AppWidgetHostViews containing widgets targeting API level 14 and up. -->
    <dimen name="default_app_widget_padding_left">8dp</dimen>
    <dimen name="default_app_widget_padding_top">8dp</dimen>
    <dimen name="default_app_widget_padding_right">8dp</dimen>
    <dimen name="default_app_widget_padding_bottom">8dp</dimen>

    <!-- Minimum width for an action button in the menu area of an action bar -->
    <dimen name="action_button_min_width">56dip</dimen>

    <!-- Maximum height for a stacked tab bar as part of an action bar -->
    <dimen name="action_bar_stacked_max_height">48dp</dimen>

    <!-- Maximum width for a stacked action bar tab. This prevents
         action bar tabs from becoming too wide on a wide screen when only
         a few are present. -->
    <dimen name="action_bar_stacked_tab_max_width">180dp</dimen>

    <!-- Size of notification text (see TextAppearance.StatusBar.EventContent) -->
    <dimen name="notification_text_size">14sp</dimen>
    <!-- Size of notification text titles (see TextAppearance.StatusBar.EventContent.Title) -->
    <dimen name="notification_title_text_size">14sp</dimen>
    <!-- Size of smaller notification text (see TextAppearance.StatusBar.EventContent.Line2, Info, Time) -->
    <dimen name="notification_subtext_size">12sp</dimen>
    <!-- Top padding for notifications in the standard layout. -->
    <dimen name="notification_top_pad">10dp</dimen>

    <!-- Top padding for notifications when narrow (i.e. it has 3 lines) -->
    <dimen name="notification_top_pad_narrow">4dp</dimen>

    <!-- Top padding for notification when text is large -->
    <dimen name="notification_top_pad_large_text">5dp</dimen>

    <!-- Top padding for notification when text is large and narrow (i.e. it has 3 lines -->
    <dimen name="notification_top_pad_large_text_narrow">-4dp</dimen>

    <!-- Padding for notification icon when drawn with circle around it -->
    <dimen name="notification_large_icon_circle_padding">11dp</dimen>

    <!-- The margin on top of the text of the notification -->
    <dimen name="notification_text_margin_top">0.5dp</dimen>

    <!-- The padding on top of inbox style elements -->
    <dimen name="notification_inbox_item_top_padding">5dp</dimen>

    <!-- Size of the profile badge for notifications -->
    <dimen name="notification_badge_size">12dp</dimen>

    <!-- Size of the alerted icon for notifications -->
    <dimen name="notification_alerted_size">12dp</dimen>

    <!-- Keyguard dimensions -->
    <!-- TEMP -->
    <dimen name="kg_security_panel_height">600dp</dimen>

    <!-- Height of security view in keyguard. -->
    <dimen name="kg_security_view_height">480dp</dimen>

    <!-- Width of widget view in keyguard. -->
    <dimen name="kg_widget_view_width">0dp</dimen>

    <!-- Height of widget view in keyguard. -->
    <dimen name="kg_widget_view_height">0dp</dimen>

    <!-- Size of the clock font in keyguard's status view -->
    <dimen name="kg_status_clock_font_size">75dp</dimen>

    <!-- Size of the date font in keyguard's status view  -->
    <dimen name="kg_status_date_font_size">15dp</dimen>

    <!-- Size of the generic status lines keyguard's status view  -->
    <dimen name="kg_status_line_font_size">13dp</dimen>

    <!-- Size of margin on the right of keyguard's status view -->
    <dimen name="kg_status_line_font_right_margin">16dp</dimen>

    <!-- Top margin for the clock view -->
    <dimen name="kg_clock_top_margin">-16dp</dimen>

    <!-- Horizontal gap between keys in PIN and SIM PIN numeric keyboards in keyguard -->
    <dimen name="kg_key_horizontal_gap">0dp</dimen>

    <!-- Horizontal gap between keys in PIN and SIM PIN numeric keyboards in keyguard -->
    <dimen name="kg_key_vertical_gap">0dp</dimen>

    <!-- Horizontal gap between keys in PIN and SIM PIN numeric keyboards in keyguard -->
    <dimen name="kg_pin_key_height">60dp</dimen>

    <!-- Space reserved at the bottom of secure views (pin/pattern/password/SIM pin/SIM puk) -->
    <dimen name="kg_secure_padding_height">46dp</dimen>

    <!-- The height of the runway lights strip -->
    <dimen name="kg_runway_lights_height">7dp</dimen>

    <!-- The height of the runway lights strip -->
    <dimen name="kg_runway_lights_vertical_padding">2dp</dimen>

    <!-- Horizontal padding for the widget pager -->
    <dimen name="kg_widget_pager_horizontal_padding">16dp</dimen>

    <!-- Top padding for the widget pager -->
    <dimen name="kg_widget_pager_top_padding">0dp</dimen>

    <!-- Bottom padding for the widget pager -->
    <dimen name="kg_widget_pager_bottom_padding">64dp</dimen>

    <!-- Top margin for the runway lights. We add a negative margin in large
        devices to account for the widget pager padding -->
    <dimen name="kg_runway_lights_top_margin">0dp</dimen>

    <!-- Touch slop for the global toggle accessibility gesture -->
    <dimen name="accessibility_touch_slop">80dip</dimen>

    <!-- Width of the outline stroke used by the accessibility screen magnification indicator -->
    <dimen name="accessibility_magnification_indicator_width">4dip</dimen>

    <!-- Margin around the various security views -->
    <dimen name="keyguard_muliuser_selector_margin">8dp</dimen>

    <!-- Stroke width of the frame for the circular avatars. -->
    <dimen name="keyguard_avatar_frame_stroke_width">2dp</dimen>

    <!-- Shadow radius under the frame for the circular avatars. -->
    <dimen name="keyguard_avatar_frame_shadow_radius">1dp</dimen>

    <!-- Size of the avator on hte multiuser lockscreen. -->
    <dimen name="keyguard_avatar_size">66dp</dimen>

    <!-- Size of the text under the avator on the multiuser lockscreen. -->
    <dimen name="keyguard_avatar_name_size">10sp</dimen>

    <!-- Size of the region along the edge of the screen that will accept
         swipes to scroll the widget area. -->
    <dimen name="kg_edge_swipe_region_size">24dp</dimen>

    <!-- If the height if keyguard drops below this threshold (most likely
    due to the appearance of the IME), then drop the multiuser selector. -->
    <dimen name="kg_squashed_layout_threshold">600dp</dimen>

    <!-- The height of widgets which do not support vertical resizing. This is only
    used on tablets; on phones, this size is determined by the space left by the
    security mode. -->
    <dimen name="kg_small_widget_height">160dp</dimen>

    <!-- Rounded corner radius for video subtitles. -->
    <dimen name="subtitle_corner_radius">2dp</dimen>

    <!-- Shadow radius for video subtitles. -->
    <dimen name="subtitle_shadow_radius">2dp</dimen>

    <!-- Shadow offset for video subtitles. -->
    <dimen name="subtitle_shadow_offset">2dp</dimen>

    <!-- Outline width for video subtitles. -->
    <dimen name="subtitle_outline_width">2dp</dimen>

    <!-- Minimum size of the fast scroller thumb's touch target. -->
    <dimen name="fast_scroller_minimum_touch_target">48dp</dimen>

    <!-- width of ImmersiveModeConfirmation (-1 for match_parent) -->
    <dimen name="immersive_mode_cling_width">-1px</dimen>

    <dimen name="resolver_max_width">480dp</dimen>

    <!-- Amount to reduce the size of the circular mask by (to compensate for
         aliasing effects). This is only used on circular displays. -->
    <dimen name="circular_display_mask_thickness">1px</dimen>

    <dimen name="lock_pattern_dot_line_width">3dp</dimen>
    <dimen name="lock_pattern_dot_size">12dp</dimen>
    <dimen name="lock_pattern_dot_size_activated">28dp</dimen>

    <dimen name="text_handle_min_size">40dp</dimen>

    <!-- Lighting and shadow properties -->
    <dimen name="light_y">0dp</dimen>
    <dimen name="light_z">600dp</dimen>
    <dimen name="light_radius">800dp</dimen>
    <item type="dimen" format="float" name="ambient_shadow_alpha">0.039</item>
    <item type="dimen" format="float" name="spot_shadow_alpha">0.19</item>

    <!-- Floating toolbar dimensions -->
    <dimen name="floating_toolbar_height">48dp</dimen>
    <dimen name="floating_toolbar_menu_image_width">24dp</dimen>
    <dimen name="floating_toolbar_menu_image_button_width">56dp</dimen>
    <dimen name="floating_toolbar_menu_image_button_vertical_padding">12dp</dimen>
    <dimen name="floating_toolbar_menu_button_side_padding">11dp</dimen>
    <dimen name="floating_toolbar_overflow_image_button_width">60dp</dimen>
    <dimen name="floating_toolbar_overflow_side_padding">18dp</dimen>
    <dimen name="floating_toolbar_text_size">14sp</dimen>
    <dimen name="floating_toolbar_menu_button_minimum_width">48dp</dimen>
    <dimen name="floating_toolbar_preferred_width">400dp</dimen>
    <dimen name="floating_toolbar_minimum_overflow_height">96dp</dimen>
    <dimen name="floating_toolbar_maximum_overflow_height">192dp</dimen>
    <dimen name="floating_toolbar_horizontal_margin">16dp</dimen>
    <dimen name="floating_toolbar_vertical_margin">8dp</dimen>
    <dimen name="content_rect_bottom_clip_allowance">20dp</dimen>
    <dimen name="floating_toolbar_icon_text_spacing">8dp</dimen>

    <!-- Magnifier dimensions -->
    <dimen name="default_magnifier_width">100dp</dimen>
    <dimen name="default_magnifier_height">48dp</dimen>
    <dimen name="default_magnifier_elevation">4dp</dimen>
    <dimen name="default_magnifier_corner_radius">2dp</dimen>
    <dimen name="default_magnifier_vertical_offset">-42dp</dimen>
    <dimen name="default_magnifier_horizontal_offset">0dp</dimen>
    <item type="dimen" format="float" name="default_magnifier_zoom">1.25</item>

    <!-- Spacing around the background change frome service to non-service -->
    <dimen name="chooser_service_spacing">8dp</dimen>

    <item type="dimen" name="aerr_padding_list_top">15dp</item>
    <item type="dimen" name="aerr_padding_list_bottom">8dp</item>

    <item type="fraction" name="docked_stack_divider_fixed_ratio">34.15%</item>

    <dimen name="resize_shadow_size">5dp</dimen>

    <!-- The default minimal size of a resizable task, in both dimensions. -->
    <dimen name="default_minimal_size_resizable_task">220dp</dimen>

    <!-- The default minimal size of a PiP task, in both dimensions. -->
    <dimen name="default_minimal_size_pip_resizable_task">108dp</dimen>

    <!-- Height of a task when in minimized mode from the top when launcher is resizable. -->
    <dimen name="task_height_of_minimized_mode">80dp</dimen>

    <!-- Minimum "smallest width" of the display for cascading menus to be enabled. -->
    <dimen name="cascading_menus_min_smallest_width">720dp</dimen>

    <!-- Tooltip dimensions. -->
    <!-- Vertical offset from the edge of the anchor view for a touch-triggered tooltip. -->
    <dimen name="tooltip_y_offset_touch">16dp</dimen>
    <!-- Vertical offset from the edge of the anchor view for a non-touch-triggered tooltip. -->
    <dimen name="tooltip_y_offset_non_touch">0dp</dimen>
    <!-- The tooltip does not get closer than this to the window edge -->
    <dimen name="tooltip_margin">8dp</dimen>
    <!-- Left/right padding of the tooltip text. -->
    <dimen name="tooltip_horizontal_padding">16dp</dimen>
    <!-- Top/bottom padding of the tooltip text. -->
    <dimen name="tooltip_vertical_padding">6.5dp</dimen>
    <!-- Border corner radius of the tooltip window. -->
    <dimen name="tooltip_corner_radius">2dp</dimen>
    <!-- View with the height equal or above this threshold will have a tooltip anchored
    to the mouse/touch position -->
    <dimen name="tooltip_precise_anchor_threshold">96dp</dimen>
    <!-- Extra tooltip offset used when anchoring to the mouse/touch position -->
    <dimen name="tooltip_precise_anchor_extra_offset">8dp</dimen>

    <!-- The max amount of scroll ItemTouchHelper will trigger if dragged view is out of
         RecyclerView's bounds.-->
    <dimen name="item_touch_helper_max_drag_scroll_per_frame">20dp</dimen>
    <dimen name="item_touch_helper_swipe_escape_velocity">120dp</dimen>
    <dimen name="item_touch_helper_swipe_escape_max_velocity">800dp</dimen>

    <!-- The maximum height of any image in a remote view. This is applied to all images in custom remoteviews. This value is determined by the maximum notification height -->
    <dimen name="notification_custom_view_max_image_height">284dp</dimen>
    <!-- The maximum height of any image in a remote view. This is applied to all images in custom remoteviews. This value is determined a maximum notification width -->
    <dimen name="notification_custom_view_max_image_width">450dp</dimen>
    <!-- The maximum height of a big picture in a notification. The images will be reduced to that height in case they are bigger. This value is determined by the maximum notification height -->
    <dimen name="notification_big_picture_max_height">284dp</dimen>
    <!-- The maximum width of a big picture in a notification. The images will be reduced to that width in case they are bigger. This value is determined by the standard panel size -->
    <dimen name="notification_big_picture_max_width">416dp</dimen>
    <!-- The maximum height of a image in a media notification. The images will be reduced to that height in case they are bigger. This value is determined by the expanded media template-->
    <dimen name="notification_media_image_max_height">140dp</dimen>
    <!-- The maximum width of a image in a media notification. The images will be reduced to that width in case they are bigger.-->
    <dimen name="notification_media_image_max_width">280dp</dimen>
    <!-- The size of the right icon -->
    <dimen name="notification_right_icon_size">36dp</dimen>
    <!-- The alpha of a disabled notification button -->
    <item type="dimen" format="float" name="notification_action_disabled_alpha">0.5</item>

    <!-- The maximum height of any image in a remote view. This is applied to all images in custom remoteviews. -->
    <dimen name="notification_custom_view_max_image_height_low_ram">208dp</dimen>
    <!-- The maximum height of any image in a remote view. This is applied to all images in custom remoteviews. -->
    <dimen name="notification_custom_view_max_image_width_low_ram">294dp</dimen>
    <!-- The maximum height of a big picture in a notification. The images will be reduced to that height in case they are bigger. -->
    <dimen name="notification_big_picture_max_height_low_ram">208dp</dimen>
    <!-- The maximum width of a big picture in a notification. The images will be reduced to that width in case they are bigger. -->
    <dimen name="notification_big_picture_max_width_low_ram">294dp</dimen>
    <!-- The maximum height of a image in a media notification. The images will be reduced to that height in case they are bigger. -->
    <dimen name="notification_media_image_max_height_low_ram">100dp</dimen>
    <!-- The maximum width of a image in a media notification. The images will be reduced to that width in case they are bigger.-->
    <dimen name="notification_media_image_max_width_low_ram">100dp</dimen>
    <!-- The size of the right icon image when on low ram -->
    <dimen name="notification_right_icon_size_low_ram">@dimen/notification_right_icon_size</dimen>

    <dimen name="messaging_avatar_size">@dimen/notification_right_icon_size</dimen>

    <dimen name="messaging_group_sending_progress_size">24dp</dimen>

    <!-- Max width/height of the autofill data set picker as a fraction of the screen width/height -->
    <dimen name="autofill_dataset_picker_max_width">90%</dimen>
    <dimen name="autofill_dataset_picker_max_height">90%</dimen>

    <!-- Max height of the the autofill save custom subtitle as a fraction of the screen width/height -->
    <dimen name="autofill_save_custom_subtitle_max_height">20%</dimen>

    <!-- Max (absolute) dimensions (both width and height) of autofill service icon on autofill save affordance.
      NOTE: the actual displayed size might is actually smaller than this and is hardcoded in the
      autofill_save.xml layout; this dimension is just used to avoid a crash in the UI (if the icon provided
      by the autofill service metadata is bigger than these dimentionsit will not be displayed).
    -->
    <dimen name="autofill_save_icon_max_size">300dp</dimen>

    <!-- Maximum number of datasets that are visible in the UX picker without scrolling -->
    <integer name="autofill_max_visible_datasets">3</integer>

    <!-- Size of a slice shortcut view -->
    <dimen name="slice_shortcut_size">56dp</dimen>
    <!-- Size of action icons in a slice -->
    <dimen name="slice_icon_size">24dp</dimen>
    <!-- Standard padding used in a slice view -->
    <dimen name="slice_padding">16dp</dimen>

    <!-- Default dialog corner radius -->
    <dimen name="dialog_corner_radius">2dp</dimen>

    <!-- Size of thumbnail used in the cross profile apps animation -->
    <dimen name="cross_profile_apps_thumbnail_size">72dp</dimen>

    <!-- Padding between the title and content in the harmful app dialog -->
    <dimen name="harmful_app_padding_top">10dp</dimen>
    <!-- Bottom padding for the "app name" section of the harmful app dialog -->
    <dimen name="harmful_app_name_padding_bottom">20dp</dimen>
    <!-- Left padding for the "app name" section of the harmful app dialog -->
    <dimen name="harmful_app_name_padding_left">24dp</dimen>
    <!-- Right padding for the "app name" section of the harmful app dialog -->
    <dimen name="harmful_app_name_padding_right">24dp</dimen>
    <!-- Top padding for the "app name" section of the harmful app dialog -->
    <dimen name="harmful_app_name_padding_top">8dp</dimen>
    <!-- Padding between the icon and app name in the harmful app dialog -->
    <dimen name="harmful_app_icon_name_padding">20dp</dimen>
    <!-- The size of the icon on the harmful app dialog -->
    <dimen name="harmful_app_icon_size">44dp</dimen>
    <!-- Left padding for the message section of the harmful app dialog -->
    <dimen name="harmful_app_message_padding_left">24dp</dimen>
    <!-- Right padding for the message section of the harmful app dialog -->
    <dimen name="harmful_app_message_padding_right">24dp</dimen>
    <!-- Bottom padding for the message section of the harmful app dialog -->
    <dimen name="harmful_app_message_padding_bottom">24dp</dimen>
    <!-- Line spacing modifier for the message field of the harmful app dialog -->
    <item name="harmful_app_message_line_spacing_modifier" type="dimen">1.22</item>

    <!-- chooser (sharesheet) spacing -->
    <dimen name="chooser_corner_radius">8dp</dimen>
<<<<<<< HEAD
=======
    <dimen name="chooser_row_text_option_translate">25dp</dimen>
>>>>>>> 825827da
    <dimen name="chooser_view_spacing">18dp</dimen>
    <dimen name="chooser_edge_margin_thin">16dp</dimen>
    <dimen name="chooser_edge_margin_normal">24dp</dimen>
    <dimen name="chooser_preview_image_font_size">20sp</dimen>
    <dimen name="chooser_preview_width">-1px</dimen>
<<<<<<< HEAD
=======
    <dimen name="resolver_icon_size">42dp</dimen>
    <dimen name="resolver_badge_size">18dp</dimen>
    <dimen name="chooser_target_width">76dp</dimen>
>>>>>>> 825827da
</resources><|MERGE_RESOLUTION|>--- conflicted
+++ resolved
@@ -716,19 +716,13 @@
 
     <!-- chooser (sharesheet) spacing -->
     <dimen name="chooser_corner_radius">8dp</dimen>
-<<<<<<< HEAD
-=======
     <dimen name="chooser_row_text_option_translate">25dp</dimen>
->>>>>>> 825827da
     <dimen name="chooser_view_spacing">18dp</dimen>
     <dimen name="chooser_edge_margin_thin">16dp</dimen>
     <dimen name="chooser_edge_margin_normal">24dp</dimen>
     <dimen name="chooser_preview_image_font_size">20sp</dimen>
     <dimen name="chooser_preview_width">-1px</dimen>
-<<<<<<< HEAD
-=======
     <dimen name="resolver_icon_size">42dp</dimen>
     <dimen name="resolver_badge_size">18dp</dimen>
     <dimen name="chooser_target_width">76dp</dimen>
->>>>>>> 825827da
 </resources>