<?xml version="1.0" encoding="utf-8"?>
<!--
/*
** Copyright 2009, The Android Open Source Project
**
** Licensed under the Apache License, Version 2.0 (the "License");
** you may not use this file except in compliance with the License.
** You may obtain a copy of the License at
**
**     http://www.apache.org/licenses/LICENSE-2.0
**
** Unless required by applicable law or agreed to in writing, software
** distributed under the License is distributed on an "AS IS" BASIS,
** WITHOUT WARRANTIES OR CONDITIONS OF ANY KIND, either express or implied.
** See the License for the specific language governing permissions and
** limitations under the License.
*/
-->

<!-- These resources are around just to allow their values to be customized
     for different hardware and product builds.  Do not translate. -->
<resources xmlns:xliff="urn:oasis:names:tc:xliff:document:1.2">
    <!-- Do not translate. Defines the slots for the right-hand side icons.  That is to say, the
         icons in the status bar that are not notifications. -->
    <string-array name="config_statusBarIcons">
       <item><xliff:g id="id">managed_profile</xliff:g></item>
       <item><xliff:g id="id">ime</xliff:g></item>
       <item><xliff:g id="id">sync_failing</xliff:g></item>
       <item><xliff:g id="id">sync_active</xliff:g></item>
       <item><xliff:g id="id">cast</xliff:g></item>
       <item><xliff:g id="id">hotspot</xliff:g></item>
       <item><xliff:g id="id">location</xliff:g></item>
       <item><xliff:g id="id">bluetooth</xliff:g></item>
       <item><xliff:g id="id">nfc</xliff:g></item>
       <item><xliff:g id="id">tty</xliff:g></item>
       <item><xliff:g id="id">speakerphone</xliff:g></item>
       <item><xliff:g id="id">zen</xliff:g></item>
       <item><xliff:g id="id">mute</xliff:g></item>
       <item><xliff:g id="id">volume</xliff:g></item>
       <item><xliff:g id="id">wifi</xliff:g></item>
       <item><xliff:g id="id">cdma_eri</xliff:g></item>
       <item><xliff:g id="id">data_connection</xliff:g></item>
       <item><xliff:g id="id">phone_evdo_signal</xliff:g></item>
       <item><xliff:g id="id">phone_signal</xliff:g></item>
       <item><xliff:g id="id">battery</xliff:g></item>
       <item><xliff:g id="id">alarm_clock</xliff:g></item>
       <item><xliff:g id="id">secure</xliff:g></item>
       <item><xliff:g id="id">clock</xliff:g></item>
    </string-array>

    <!-- Flag indicating whether the surface flinger has limited
         alpha compositing functionality in hardware.  If set, the window
         manager will disable alpha trasformation in animations where not
         strictly needed. -->
    <bool name="config_sf_limitedAlpha">false</bool>

    <!-- Default value used to block data calls if ims is not
         connected.  If you use the ims apn DCT will block
         any other apn from connecting until ims apn is connected-->
    <bool name="ImsConnectedDefaultValue">false</bool>

    <!-- Flag indicating whether the surface flinger is inefficient
         at performing a blur.  Used by parts of the UI to turn off
         the blur effect where it isn't worth the performance hit.
         As of Honeycomb, blurring is not supported anymore. -->
    <bool name="config_sf_slowBlur">true</bool>

    <!-- Flag indicating that the media framework should support playing of sounds on volume
         key usage.  This adds noticeable additional overhead to volume key processing, so
         is disableable for products for which it is irrelevant. -->
    <bool name="config_useVolumeKeySounds">true</bool>

    <!-- The attenuation in dB applied to the sound effects played
         through AudioManager.playSoundEffect() when no volume is specified. -->
    <integer name="config_soundEffectVolumeDb">-6</integer>

    <!-- The attenuation in dB applied to the lock/unlock sounds. -->
    <integer name="config_lockSoundVolumeDb">-6</integer>

    <!-- Flag indicating whether the AUDIO_BECOMING_NOISY notification should
         be sent during a change to the audio output device. -->
    <bool name="config_sendAudioBecomingNoisy">true</bool>

    <!-- The duration (in milliseconds) of a short animation. -->
    <integer name="config_shortAnimTime">200</integer>

    <!-- The duration (in milliseconds) of a medium-length animation. -->
    <integer name="config_mediumAnimTime">400</integer>

    <!-- The duration (in milliseconds) of a long animation. -->
    <integer name="config_longAnimTime">500</integer>

    <!-- The duration (in milliseconds) of the activity open/close and fragment open/close animations. -->
    <integer name="config_activityShortDur">150</integer>
    <integer name="config_activityDefaultDur">220</integer>

    <!-- Duration for the dim animation behind a dialog.  This may be either
         a percentage, which is relative to the duration of the enter/open
         animation of the window being shown that is dimming behind, or it may
         be an integer for a constant duration. -->
    <fraction name="config_dimBehindFadeDuration">100%</fraction>

    <!-- The maximum width we would prefer dialogs to be.  0 if there is no
         maximum (let them grow as large as the screen).  Actual values are
         specified for -large and -xlarge configurations. -->
    <dimen name="config_prefDialogWidth">320dp</dimen>

    <!-- Enables or disables fading edges when marquee is enabled in TextView.
         Off by default, since the framebuffer readback used to implement the
         fading edges is prohibitively expensive on most GPUs. -->
    <bool name="config_ui_enableFadingMarquee">false</bool>

    <!-- Whether dialogs should close automatically when the user touches outside
         of them.  This should not normally be modified. -->
    <bool name="config_closeDialogWhenTouchOutside">true</bool>

    <!-- Device configuration indicating whether we should avoid using accelerated graphics
         in certain places to reduce RAM footprint.  This is ignored if ro.config.low_ram
         is true (in that case this is assumed true as well).  It can allow you to tune down
         your device's memory use without going to the point of causing applications to turn
         off features. -->
    <bool name="config_avoidGfxAccel">false</bool>

    <!-- Device configuration setting the minfree tunable in the lowmemorykiller in the kernel.
         A high value will cause the lowmemorykiller to fire earlier, keeping more memory
         in the file cache and preventing I/O thrashing, but allowing fewer processes to
         stay in memory.  A low value will keep more processes in memory but may cause
         thrashing if set too low.  Overrides the default value chosen by ActivityManager
         based on screen size and total memory for the largest lowmemorykiller bucket, and
         scaled proportionally to the smaller buckets.  -1 keeps the default. -->
    <integer name="config_lowMemoryKillerMinFreeKbytesAbsolute">-1</integer>

    <!-- Device configuration adjusting the minfree tunable in the lowmemorykiller in the
         kernel.  A high value will cause the lowmemorykiller to fire earlier, keeping more
         memory in the file cache and preventing I/O thrashing, but allowing fewer processes
         to stay in memory.  A low value will keep more processes in memory but may cause
         thrashing if set too low.  Directly added to the default value chosen by
         ActivityManager based on screen size and total memory for the largest lowmemorykiller
         bucket, and scaled proportionally to the smaller buckets. 0 keeps the default. -->
    <integer name="config_lowMemoryKillerMinFreeKbytesAdjust">0</integer>

    <!-- Device configuration setting the /proc/sys/vm/extra_free_kbytes tunable in the kernel
         (if it exists).  A high value will increase the amount of memory that the kernel
         tries to keep free, reducing allocation time and causing the lowmemorykiller to kill
         earlier.  A low value allows more memory to be used by processes but may cause more
         allocations to block waiting on disk I/O or lowmemorykiller.  Overrides the default
         value chosen by ActivityManager based on screen size.  0 prevents keeping any extra
         memory over what the kernel keeps by default.  -1 keeps the default. -->
    <integer name="config_extraFreeKbytesAbsolute">-1</integer>

    <!-- Device configuration adjusting the /proc/sys/vm/extra_free_kbytes tunable in the kernel
         (if it exists).  0 uses the default value chosen by ActivityManager.  A positive value
         will increase the amount of memory that the kernel tries to keep free, reducing
         allocation time and causing the lowmemorykiller to kill earlier.  A negative value
         allows more memory to be used by processes but may cause more allocations to block
         waiting on disk I/O or lowmemorykiller.  Directly added to the default value chosen by
         ActivityManager based on screen size. -->
    <integer name="config_extraFreeKbytesAdjust">0</integer>

    <!-- Set this to true to enable the platform's auto-power-save modes like doze and
         app standby.  These are not enabled by default because they require a standard
         cloud-to-device messaging service for apps to interact correctly with the modes
         (such as to be able to deliver an instant message to the device even when it is
         dozing).  This should be enabled if you have such services and expect apps to
         correctly use them when installed on your device.  Otherwise, keep this disabled
         so that applications can still use their own mechanisms. -->
    <bool name="config_enableAutoPowerModes">false</bool>

    <!-- The duration (in milliseconds) that the radio will scan for a signal
         when there's no network connection. If the scan doesn't timeout, use zero -->
    <integer name="config_radioScanningTimeout">0</integer>

    <!-- XXXXX NOTE THE FOLLOWING RESOURCES USE THE WRONG NAMING CONVENTION.
         Please don't copy them, copy anything else. -->

    <!-- This string array should be overridden by the device to present a list of network
         attributes.  This is used by the connectivity manager to decide which networks can coexist
         based on the hardware -->
    <!-- An Array of "[Connection name],[ConnectivityManager.TYPE_xxxx],
         [associated radio-type],[priority],[restoral-timer(ms)],[dependencyMet]  -->
    <!-- the 5th element "resore-time" indicates the number of milliseconds to delay
         before automatically restore the default connection.  Set -1 if the connection
         does not require auto-restore. -->
    <!-- the 6th element indicates boot-time dependency-met value. -->
    <string-array translatable="false" name="networkAttributes">
        <item>"wifi,1,1,1,-1,true"</item>
        <item>"mobile,0,0,0,-1,true"</item>
        <item>"mobile_mms,2,0,2,60000,true"</item>
        <item>"mobile_supl,3,0,2,60000,true"</item>
        <item>"mobile_hipri,5,0,3,60000,true"</item>
        <item>"mobile_fota,10,0,2,60000,true"</item>
        <item>"mobile_ims,11,0,2,60000,true"</item>
        <item>"mobile_cbs,12,0,2,60000,true"</item>
        <item>"wifi_p2p,13,1,0,-1,true"</item>
        <item>"mobile_ia,14,0,2,-1,true"</item>
        <item>"mobile_emergency,15,0,2,-1,true"</item>
    </string-array>

    <!-- Array of ConnectivityManager.TYPE_xxxx constants for networks that may only
         be controlled by systemOrSignature apps.  -->
    <integer-array translatable="false" name="config_protectedNetworks">
        <item>10</item>
        <item>11</item>
        <item>12</item>
        <item>14</item>
        <item>15</item>
    </integer-array>

    <!-- This string array should be overridden by the device to present a list of radio
         attributes.  This is used by the connectivity manager to decide which networks can coexist
         based on the hardware -->
    <!-- An Array of "[ConnectivityManager connectionType],
                      [# simultaneous connection types]"  -->
    <string-array translatable="false" name="radioAttributes">
        <item>"1,1"</item>
        <item>"0,1"</item>
    </string-array>

    <!-- Set of NetworkInfo.getType() that reflect data usage. -->
    <integer-array translatable="false" name="config_data_usage_network_types">
        <item>0</item> <!-- TYPE_MOBILE -->
        <item>2</item> <!-- TYPE_MOBILE_MMS -->
        <item>3</item> <!-- TYPE_MOBILE_SUPL -->
        <item>4</item> <!-- TYPE_MOBILE_DUN -->
        <item>5</item> <!-- TYPE_MOBILE_HIPRI -->
        <item>10</item> <!-- TYPE_MOBILE_FOTA -->
        <item>11</item> <!-- TYPE_MOBILE_IMS -->
        <item>12</item> <!-- TYPE_MOBILE_CBS -->
        <item>14</item> <!-- TYPE_MOBILE_IA -->
    </integer-array>

    <!-- The maximum duration (in milliseconds) we expect a network transition to take -->
    <integer name="config_networkTransitionTimeout">60000</integer>

    <!-- List of regexpressions describing the interface (if any) that represent tetherable
         USB interfaces.  If the device doesn't want to support tething over USB this should
         be empty.  An example would be "usb.*" -->
    <string-array translatable="false" name="config_tether_usb_regexs">
    </string-array>

    <!-- List of regexpressions describing the interface (if any) that represent tetherable
         Wifi interfaces.  If the device doesn't want to support tethering over Wifi this
         should be empty.  An example would be "softap.*" -->
    <string-array translatable="false" name="config_tether_wifi_regexs">
    </string-array>

    <!-- List of regexpressions describing the interface (if any) that represent tetherable
         WiMAX interfaces.  If the device doesn't want to support tethering over Wifi this
         should be empty.  An example would be "softap.*" -->
    <string-array translatable="false" name="config_tether_wimax_regexs">
    </string-array>

    <!-- List of regexpressions describing the interface (if any) that represent tetherable
         bluetooth interfaces.  If the device doesn't want to support tethering over bluetooth this
         should be empty. -->
    <string-array translatable="false" name="config_tether_bluetooth_regexs">
    </string-array>

    <!-- Max number of Bluetooth tethering connections allowed. If this is
         updated config_tether_dhcp_range has to be updated appropriately. -->
    <integer translateable="false" name="config_max_pan_devices">5</integer>

    <!-- Dhcp range (min, max) to use for tethering purposes -->
    <string-array translatable="false" name="config_tether_dhcp_range">
    </string-array>

    <!-- Regex of wired ethernet ifaces -->
    <string translatable="false" name="config_ethernet_iface_regex">eth\\d</string>

    <!-- If the mobile hotspot feature requires provisioning, a package name and class name
        can be provided to launch a supported application that provisions the devices.

        Example Usage:

        String[] appDetails = getStringArray(R.array.config_mobile_hotspot_provision_app);
        Intent intent = new Intent(Intent.ACTION_MAIN);
        intent.setClassName(appDetails[0], appDetails[1]);
        startActivityForResult(intent, 0);

        public void onActivityResult(int requestCode, int resultCode, Intent intent) {
            super.onActivityResult(requestCode, resultCode, intent);
            if (requestCode == 0) {
                if (resultCode == Activity.RESULT_OK) {
                    //Mobile hotspot provisioning successful
                } else {
                    //Mobile hotspot provisioning failed
                }
            }

        See src/com/android/settings/TetherSettings.java for more details.
        For ui-less/periodic recheck support see config_mobile_hotspot_provision_app_no_ui
        -->
    <!-- The first element is the package name and the second element is the class name
         of the provisioning app -->
    <string-array translatable="false" name="config_mobile_hotspot_provision_app">
    <!--
        <item>com.example.provisioning</item>
        <item>com.example.provisioning.Activity</item>
    -->
    </string-array>

    <!-- If the mobile hotspot feature requires provisioning, an action can be provided
         that will be broadcast in non-ui cases for checking the provisioning status.

         A second broadcast, action defined by config_mobile_hotspot_provision_response,
         will be sent back to notify if provisioning succeeded or not.  The response will
         match that of the activity in config_mobile_hotspot_provision_app, but instead
         contained within the int extra "EntitlementResult".

         Example Usage:
         String provisionAction = getString(R.string.config_mobile_hotspot_provision_check);
         sendBroadcast(new Intent(provisionAction));

         public void onReceive(Context context, Intent intent) {
             String provisionResponse =
                    getString(R.string.config_mobile_hotspot_provision_response);
             if (provisionResponse.equals(intent.getAction())
                    && intent.getIntExtra("EntitlementResult") == Activity.RESULT_OK) {
                 //Mobile hotspot provisioning successful
             } else {
                 //Mobile hotspot provisioning failed
             }
         }
        -->
    <string translatable="false" name="config_mobile_hotspot_provision_app_no_ui"></string>
    <!-- Sent in response to a provisioning check. The caller must hold the
         permission android.permission.CONNECTIVITY_INTERNAL for Settings to
         receive this response.

         See config_mobile_hotspot_provision_response
         -->
    <string translatable="false" name="config_mobile_hotspot_provision_response"></string>
    <!-- Number of hours between each background provisioning call -->
    <integer translatable="false" name="config_mobile_hotspot_provision_check_period">24</integer>

    <!-- Activity name to enable wifi tethering after provisioning app succeeds -->
    <string translatable="false" name="config_wifi_tether_enable">com.android.settings/.TetherService</string>

    <!-- Array of ConnectivityManager.TYPE_xxxx values allowable for tethering -->
    <!-- Common options are [1, 4] for TYPE_WIFI and TYPE_MOBILE_DUN or
    <!== [0,1,5,7] for TYPE_MOBILE, TYPE_WIFI, TYPE_MOBILE_HIPRI and TYPE_BLUETOOTH -->
    <integer-array translatable="false" name="config_tether_upstream_types">
        <item>0</item>
        <item>1</item>
        <item>5</item>
        <item>7</item>
        <item>9</item>
    </integer-array>

    <!-- If the DUN connection for this CDMA device supports more than just DUN -->
    <!-- traffic you should list them here. -->
    <!-- If this device is not CDMA this is ignored.  If this list is empty on -->
    <!-- a DUN-requiring CDMA device, the DUN APN will just support just DUN. -->
    <string-array translatable="false" name="config_cdma_dun_supported_types">
    </string-array>

    <!-- String containing the apn value for tethering.  May be overriden by secure settings
         TETHER_DUN_APN.  Value is a comma separated series of strings:
         "name,apn,proxy,port,username,password,server,mmsc,mmsproxy,mmsport,mcc,mnc,auth,type",
         Or string format of ApnSettingV3.
         note that empty fields can be ommitted: "name,apn,,,,,,,,,310,260,,DUN"
         Multiple entries are separated by using string-array:
         "<item>[ApnSettingV3]Name,apn,,,,,,,,,123,45,,mms|*,IPV6,IP,true,14,,,,,,,spn,testspn</item>
          <item>[ApnSettingV3]Name1,apn2,,,,,,,,,123,46,,mms|*,IPV6,IP,true,12,,,,,,,,</item>" -->
    <string-array translatable="false" name="config_tether_apndata">
    </string-array>

    <!-- Boolean indicating whether the wifi chipset has dual frequency band support -->
    <bool translatable="false" name="config_wifi_dual_band_support">false</bool>

    <!-- Boolean indicating whether Hotspot 2.0/Passpoint and ANQP queries is enabled -->
    <bool translatable="false" name="config_wifi_hotspot2_enabled">false</bool>

    <!-- Device type information conforming to Annex B format in WiFi Direct specification.
         The default represents a dual-mode smartphone -->
    <string translatable="false" name="config_wifi_p2p_device_type">10-0050F204-5</string>

    <!-- Boolean indicating whether the wifi chipset supports background scanning mechanism.
         This mechanism allows the host to remain in suspend state and the dongle to actively
         scan and wake the host when a configured SSID is detected by the dongle. This chipset
         capability can provide power savings when wifi needs to be always kept on. -->
    <bool translatable="false" name="config_wifi_background_scan_support">false</bool>

    <!-- Boolean indicating we re-try re-associating once upon disconnection and RSSI is high failure  -->
    <bool translatable="true" name="config_wifi_enable_disconnection_debounce">true</bool>

    <!-- Boolean indicating autojoin will prefer 5GHz and choose 5GHz BSSIDs -->
    <bool translatable="true" name="config_wifi_enable_5GHz_preference">true</bool>

    <!-- Boolean indicating whether or not to revert to default country code when cellular
         radio is unable to find any MCC information to infer wifi country code from -->
    <bool translatable="false" name="config_wifi_revert_country_code_on_cellular_loss">false</bool>

    <!-- Boolean indicating whether or not wifi firmware debugging is enabled -->
    <bool translatable="false" name="config_wifi_enable_wifi_firmware_debugging">false</bool>

    <!-- Integer specifying the basic autojoin parameters -->
    <integer translatable="false" name="config_wifi_framework_5GHz_preference_boost_threshold">-65</integer>
    <integer translatable="false" name="config_wifi_framework_5GHz_preference_boost_factor">5</integer>
    <integer translatable="false" name="config_wifi_framework_current_association_hysteresis_high">16</integer>
    <integer translatable="false" name="config_wifi_framework_current_association_hysteresis_low">10</integer>
    <integer translatable="false" name="config_wifi_framework_5GHz_preference_penalty_threshold">-75</integer>
    <integer translatable="false" name="config_wifi_framework_5GHz_preference_penalty_factor">2</integer>

    <!-- Integer parameters of the wifi to cellular handover feature
         wifi should not stick to bad networks -->
    <integer translatable="false" name="config_wifi_framework_wifi_score_bad_rssi_threshold_5GHz">-82</integer>
    <integer translatable="false" name="config_wifi_framework_wifi_score_low_rssi_threshold_5GHz">-72</integer>
    <integer translatable="false" name="config_wifi_framework_wifi_score_good_rssi_threshold_5GHz">-60</integer>
    <integer translatable="false" name="config_wifi_framework_wifi_score_bad_rssi_threshold_24GHz">-87</integer>
    <integer translatable="false" name="config_wifi_framework_wifi_score_low_rssi_threshold_24GHz">-77</integer>
    <integer translatable="false" name="config_wifi_framework_wifi_score_good_rssi_threshold_24GHz">-65</integer>
    <integer translatable="false" name="config_wifi_framework_wifi_score_bad_link_speed_24">6</integer>
    <integer translatable="false" name="config_wifi_framework_wifi_score_bad_link_speed_5">12</integer>
    <integer translatable="false" name="config_wifi_framework_wifi_score_good_link_speed_24">24</integer>
    <integer translatable="false" name="config_wifi_framework_wifi_score_good_link_speed_5">36</integer>
    <string  translatable="false" name="config_wifi_random_mac_oui">DA-A1-19</string>
    <string  translatable="false" name="config_wifi_framework_sap_2G_channel_list">1,6,11</string>

    <bool translatable="false" name="config_wifi_framework_cellular_handover_enable_user_triggered_adjustment">true</bool>

    <!-- Integer packet threshold used to allow scan while associated -->
    <integer translatable="false" name="config_wifi_framework_associated_full_scan_tx_packet_threshold">5</integer>
    <integer translatable="false" name="config_wifi_framework_associated_full_scan_rx_packet_threshold">10</integer>
    <integer translatable="false" name="config_wifi_framework_associated_partial_scan_tx_packet_threshold">40</integer>
    <integer translatable="false" name="config_wifi_framework_associated_partial_scan_rx_packet_threshold">80</integer>
    <integer translatable="false" name="config_wifi_framework_network_switch_tx_packet_threshold">2</integer>
    <integer translatable="false" name="config_wifi_framework_network_switch_rx_packet_threshold">20</integer>

    <!-- Integer indicating wpa_supplicant scan interval in milliseconds -->
    <integer translatable="false" name="config_wifi_supplicant_scan_interval">15000</integer>

    <!-- Integer indicating amount of time failed networks areblacklisted for the purpose
         of network switching in milliseconds -->
    <integer translatable="false" name="config_wifi_network_switching_blacklist_time">172800000</integer>

    <!-- Integer indicating wpa_supplicant scan interval when p2p is connected in milliseconds -->
    <integer translatable="false" name="config_wifi_scan_interval_p2p_connected">60000</integer>

    <!-- Integer indicating the framework scan interval in milliseconds. This is used in the scenario
         where the chipset does not support background scanning (config_wifi_background_scan_suport
         is false) to set up a periodic wake up scan so that the device can connect to a new access
         point on the move. A value of 0 means no periodic scans will be used in the framework. -->
    <integer translatable="false" name="config_wifi_framework_scan_interval">300000</integer>

    <!-- Integer indicating the framework no networks periodic scan interval in milliseconds. -->
    <integer translatable="false" name="config_wifi_no_network_periodic_scan_interval">300000</integer>

    <!-- Integer indicating disconnect mode short scan interval in milliseconds -->
    <integer translatable="false" name="config_wifi_disconnected_short_scan_interval">15000</integer>

    <!-- Integer indicating disconnect mode long scan interval in milliseconds -->
    <integer translatable="false" name="config_wifi_disconnected_long_scan_interval">120000</integer>

    <!-- Integer indicating associated partial scan short interval in milliseconds -->
    <integer translatable="false" name="config_wifi_associated_short_scan_interval">20000</integer>

    <!-- Integer indicating associated partial scan long interval in milliseconds -->
    <integer translatable="false" name="config_wifi_associated_long_scan_interval">180000</integer>

    <!-- Integer indicating associated full scan backoff, representing a fraction: xx/8 -->
    <integer translatable="false" name="config_wifi_framework_associated_full_scan_backoff">12</integer>

    <!-- Integer indicating associated full scan max interval in milliseconds -->
    <integer translatable="false" name="config_wifi_framework_associated_full_scan_max_interval">300000</integer>

    <!-- Integer indicating associated full scan max total dwell time in milliseconds -->
    <integer translatable="false" name="config_wifi_framework_associated_full_scan_max_total_dwell_time">500</integer>

    <!-- Integer indicating associated full scan max num active channels -->
    <integer translatable="false" name="config_wifi_framework_associated_partial_scan_max_num_active_channels">6</integer>

    <!-- Integer indicating associated full scan max num passive channels -->
    <integer translatable="false" name="config_wifi_framework_associated_partial_scan_max_num_passive_channels">3</integer>

    <!-- Integer indicating number of association errors leading to blacklisting of the network -->
    <integer translatable="false" name="config_wifi_framework_max_connection_errors_to_blacklist">4</integer>

    <!-- Integer indicating number of authentication errors leading to blacklisting of the network -->
    <integer translatable="false" name="config_wifi_framework_max_auth_errors_to_blacklist">4</integer>

    <!-- Integer indicating minimum blacklisting delay of a wofo configuration due to connectin or auth errors -->
    <integer translatable="false" name="config_wifi_framework_network_black_list_min_time_milli">120000</integer>

    <!-- Integer indicating RSSI boost given to current network -->
    <integer translatable="false" name="config_wifi_framework_current_network_boost">25</integer>

    <!-- Integer indicating how to handle beacons with uninitialized RSSI value of 0 -->
    <integer translatable="false" name="config_wifi_framework_scan_result_rssi_level_patchup_value">-85</integer>

    <!-- Boolean indicating associated network selection is allowed -->
    <bool translatable="false" name="config_wifi_framework_enable_associated_network_selection">true</bool>

    <!-- Boolean indicating that wifi only link configuratios that have exact same credentials (i.e PSK) -->
    <bool translatable="false" name="config_wifi_only_link_same_credential_configurations">true</bool>

    <!-- Wifi driver stop delay, in milliseconds.
         Default value is 2 minutes. -->
    <integer translatable="false" name="config_wifi_driver_stop_delay">120000</integer>

    <!-- Wifi driver supports batched scan -->
    <bool translatable="false" name="config_wifi_batched_scan_supported">false</bool>

    <!-- Wifi HAL supported PNO -->
    <bool translatable="false" name="config_wifi_hal_pno_enable">false</bool>

    <!-- Wifi SSID white list (can't be enabled if config_wifi_hal_pno_enable is not) -->
    <bool translatable="false" name="config_wifi_ssid_white_list_enable">true</bool>

    <!-- Idle Receive current for wifi radio. 0 by default-->
    <integer translatable="false" name="config_wifi_idle_receive_cur_ma">0</integer>

    <!-- Rx current for wifi radio. 0 by default-->
    <integer translatable="false" name="config_wifi_active_rx_cur_ma">0</integer>

    <!-- Tx current for wifi radio. 0 by default-->
    <integer translatable="false" name="config_wifi_tx_cur_ma">0</integer>

    <!-- Operating volatage for wifi radio. 0 by default-->
    <integer translatable="false" name="config_wifi_operating_voltage_mv">0</integer>

    <!-- Wifi framework supports ECBM mode  -->
    <bool translatable="false" name="config_wifi_ecbm_mode_change">true</bool>

    <!-- Flag indicating whether the we should enable the automatic brightness in Settings.
         Software implementation will be used if config_hardware_auto_brightness_available is not set -->
    <bool name="config_automatic_brightness_available">false</bool>

    <!-- Don't name config resources like this.  It should look like config_annoyDianne -->
    <bool name="config_annoy_dianne">true</bool>

    <!-- XXXXXX END OF RESOURCES USING WRONG NAMING CONVENTION -->

    <!-- If this is true, the screen will come on when you unplug usb/power/whatever. -->
    <bool name="config_unplugTurnsOnScreen">false</bool>

    <!-- Set this true only if the device has separate attention and notification lights. -->
    <bool name="config_useAttentionLight">false</bool>

    <!-- If this is true, the screen will fade off. -->
    <bool name="config_animateScreenLights">false</bool>

    <!-- If this is true, key chords can be used to take a screenshot on the device. -->
    <bool name="config_enableScreenshotChord">true</bool>

    <!-- If this is true, allow wake from theater mode when plugged in or unplugged. -->
    <bool name="config_allowTheaterModeWakeFromUnplug">false</bool>
    <!-- If this is true, allow wake from theater mode from gesture. -->
    <bool name="config_allowTheaterModeWakeFromGesture">false</bool>
    <!-- If this is true, allow wake from theater mode from camera lens cover is switched. -->
    <bool name="config_allowTheaterModeWakeFromCameraLens">false</bool>
    <!-- If this is true, allow wake from theater mode from power key press. -->
    <bool name="config_allowTheaterModeWakeFromPowerKey">true</bool>
    <!-- If this is true, allow wake from theater mode from regular key press. Setting this value to
         true implies config_allowTheaterModeWakeFromPowerKey is also true-->
    <bool name="config_allowTheaterModeWakeFromKey">false</bool>
    <!-- If this is true, allow wake from theater mode from motion. -->
    <bool name="config_allowTheaterModeWakeFromMotion">false</bool>
    <!-- If this is true, allow wake from theater mode from motion. -->
    <bool name="config_allowTheaterModeWakeFromMotionWhenNotDreaming">false</bool>
    <!-- If this is true, allow wake from theater mode from lid switch. -->
    <bool name="config_allowTheaterModeWakeFromLidSwitch">false</bool>
    <!-- If this is true, allow wake from theater mode when docked. -->
    <bool name="config_allowTheaterModeWakeFromDock">false</bool>
    <!-- If this is true, allow wake from theater mode from window layout flag. -->
    <bool name="config_allowTheaterModeWakeFromWindowLayout">false</bool>
    <!-- If this is true, go to sleep when theater mode is enabled from button press -->
    <bool name="config_goToSleepOnButtonPressTheaterMode">true</bool>
    <!-- If this is true, long press on power button will be available from the non-interactive state -->
    <bool name="config_supportLongPressPowerWhenNonInteractive">false</bool>

    <!-- Auto-rotation behavior -->

    <!-- If true, enables auto-rotation features using the accelerometer.
         Otherwise, auto-rotation is disabled.  Applications may still request
         to use specific orientations but the sensor is ignored and sensor-based
         orientations are not available.  Furthermore, all auto-rotation related
         settings are omitted from the system UI.  In certain situations we may
         still use the accelerometer to determine the orientation, such as when
         docked if the dock is configured to enable the accelerometer. -->
    <bool name="config_supportAutoRotation">true</bool>

    <!-- If true, the screen can be rotated via the accelerometer in all 4
         rotations as the default behavior. -->
    <bool name="config_allowAllRotations">false</bool>

    <!-- If true, the direction rotation is applied to get to an application's requested
         orientation is reversed.  Normally, the model is that landscape is
         clockwise from portrait; thus on a portrait device an app requesting
         landscape will cause a clockwise rotation, and on a landscape device an
         app requesting portrait will cause a counter-clockwise rotation.  Setting
         true here reverses that logic. -->
    <bool name="config_reverseDefaultRotation">false</bool>

    <!-- Sets the minimum and maximum tilt tolerance for each possible rotation.
         This array consists of 4 pairs of values which specify the minimum and maximum
         tilt angle at which the device will transition into each rotation.

         The tilt angle represents the direction in which the plane of the screen is facing;
         it is also known as the angle of elevation.

           -90 degree tilt means that the screen is facing straight down
                           (the device is being held overhead upside-down)
             0 degree tilt means that the screen is facing outwards
                           (the device is being held vertically)
            90 degree tilt means that the screen is facing straight up
                           (the device is resting on a flat table)

        The default tolerances are set conservatively such that the device is more
        likely to remain in its natural orientation than rotate into a counterclockwise,
        clockwise, or reversed posture (with an especially strong bias against the latter)
        to prevent accidental rotation while carrying the device in hand.

        These thresholds may need to be tuned when the device is intended to be
        mounted into a dock with a particularly shallow profile wherein rotation
        would ordinarily have been suppressed.

        It is helpful to consider the desired behavior both when the device is being
        held at a positive tilt (typical case) vs. a negative tilt (reading overhead in
        bed) since they are quite different.  In the overhead case, we typically want
        the device to more strongly prefer to retain its current configuration (in absence
        of a clear indication that a rotation is desired) since the user's head and neck may
        be held at an unusual angle.
    -->
    <integer-array name="config_autoRotationTiltTolerance">
        <!-- rotation:   0 (natural)    --> <item>-25</item> <item>70</item>
        <!-- rotation:  90 (rotate CCW) --> <item>-25</item> <item>65</item>
        <!-- rotation: 180 (reverse)    --> <item>-25</item> <item>60</item>
        <!-- rotation: 270 (rotate CW)  --> <item>-25</item> <item>65</item>
    </integer-array>

    <!-- Indicate the name of the window orientation sensor type if present. A
         window orientation sensor produces values to be used in lieu of the
         typical, accelerometer based sensor. It must only produce integral
         values between 0 and 3, inclusive, with each one corresponding to a
         given rotation:
            0: 0 degrees of rotation (natural)
            1: 90 degrees of rotation (rotate CCW)
            2: 180 degrees of rotation (reverse)
            3: 270 degrees of rotation (rotate CW) -->
    <string name="config_orientationSensorType" translatable="false">@null</string>

    <!-- Lid switch behavior -->

    <!-- The number of degrees to rotate the display when the keyboard is open.
         A value of -1 means no change in orientation by default. -->
    <integer name="config_lidOpenRotation">-1</integer>

    <!-- Indicate whether the lid state impacts the accessibility of
         the physical keyboard.  0 means it doesn't, 1 means it is accessible
         when the lid is open, 2 means it is accessible when the lid is
         closed.  The default is 0. -->
    <integer name="config_lidKeyboardAccessibility">0</integer>

    <!-- Indicate whether the lid state impacts the accessibility of
         the navigation buttons.  0 means it doesn't, 1 means it is accessible
         when the lid is open, 2 means it is accessible when the lid is
         closed.  The default is 0. -->
    <integer name="config_lidNavigationAccessibility">0</integer>

    <!-- Indicate whether closing the lid causes the device to go to sleep and opening
         it causes the device to wake up.
         The default is false. -->
    <bool name="config_lidControlsSleep">false</bool>

    <!-- Desk dock behavior -->

    <!-- The number of degrees to rotate the display when the device is in a desk dock.
         A value of -1 means no change in orientation by default. -->
    <integer name="config_deskDockRotation">-1</integer>

    <!-- Control whether being in the desk dock (and powered) always
         keeps the screen on.  By default it stays on when plugged in to
         AC.  0 will not keep it on; or together 1 to stay on when plugged
         in to AC and 2 to stay on when plugged in to USB.  (So 3 for both.) -->
    <integer name="config_deskDockKeepsScreenOn">1</integer>

    <!-- Control whether being in the desk dock should enable accelerometer
         based screen orientation.  This defaults to true because it is
         common for desk docks to be sold in a variety of form factors
         with different orientations.  Since we cannot always tell these docks
         apart and the docks cannot report their true orientation on their own,
         we rely on gravity to determine the effective orientation. -->
    <bool name="config_deskDockEnablesAccelerometer">true</bool>

    <!-- Car dock behavior -->

    <!-- The number of degrees to rotate the display when the device is in a car dock.
         A value of -1 means no change in orientation by default. -->
    <integer name="config_carDockRotation">-1</integer>

    <!-- Control whether being in the car dock (and powered) always
         keeps the screen on.  By default it stays on when plugged in to
         AC.  0 will not keep it on; or together 1 to stay on when plugged
         in to AC and 2 to stay on when plugged in to USB.  (So 3 for both.) -->
    <integer name="config_carDockKeepsScreenOn">1</integer>

    <!-- Control whether being in the car dock should enable accelerometer based
         screen orientation.  This defaults to true because putting a device in
         a car dock make the accelerometer more a physical input (like a lid). -->

    <bool name="config_carDockEnablesAccelerometer">true</bool>

    <!-- HDMI behavior -->

    <!-- The number of degrees to rotate the display when the device has HDMI connected
         but is not in a dock.  A value of -1 means no change in orientation by default.
         Use -1 except on older devices whose Hardware Composer HAL does not
         provide full support for multiple displays.  -->
    <integer name="config_undockedHdmiRotation">-1</integer>

    <!-- Control the default UI mode type to use when there is no other type override
         happening.  One of the following values (See Configuration.java):
             1  UI_MODE_TYPE_NORMAL
             4  UI_MODE_TYPE_TELEVISION
             5  UI_MODE_TYPE_APPLIANCE
             6  UI_MODE_TYPE_WATCH
         Any other values will have surprising consequences. -->
    <integer name="config_defaultUiModeType">1</integer>

    <!-- Control the default night mode to use when there is no other mode override set.
         One of the following values (see UiModeManager.java):
             0 - MODE_NIGHT_AUTO
             1 - MODE_NIGHT_NO
             2 - MODE_NIGHT_YES
    -->
    <integer name="config_defaultNightMode">1</integer>

    <!-- Indicate whether to allow the device to suspend when the screen is off
         due to the proximity sensor.  This resource should only be set to true
         if the sensor HAL correctly handles the proximity sensor as a wake-up source.
         Otherwise, the device may fail to wake out of suspend reliably.
         The default is false. -->
    <bool name="config_suspendWhenScreenOffDueToProximity">false</bool>

    <!-- Control the behavior when the user long presses the power button.
            0 - Nothing
            1 - Global actions menu
            2 - Power off (with confirmation)
            3 - Power off (without confirmation)
    -->
    <integer name="config_longPressOnPowerBehavior">1</integer>

    <!-- Control the behavior when the user short presses the power button.
            0 - Nothing
            1 - Go to sleep (doze)
            2 - Really go to sleep (don't doze)
            3 - Really go to sleep and go home (don't doze)
    -->
    <integer name="config_shortPressOnPowerBehavior">1</integer>

    <!-- Control the behavior when the user double presses the power button.
            0 - Nothing
            1 - Toggle theater mode setting
            2 - Brightness boost
    -->
    <integer name="config_doublePressOnPowerBehavior">0</integer>

    <!-- Control the behavior when the user triple presses the power button.
            0 - Nothing
            1 - Toggle theater mode setting
            2 - Brightness boost
    -->
    <integer name="config_triplePressOnPowerBehavior">0</integer>

    <!-- Control the behavior when the user presses the sleep button.
            0 - Go to sleep (doze)
            1 - Go to sleep (doze) and go home
    -->
    <integer name="config_shortPressOnSleepBehavior">0</integer>

    <!-- Package name for default keyguard appwidget [DO NOT TRANSLATE] -->
    <string name="widget_default_package_name" translatable="false"></string>

    <!-- Class name for default keyguard appwidget [DO NOT TRANSLATE] -->
    <string name="widget_default_class_name" translatable="false"></string>

    <!-- Indicate whether the SD card is accessible without removing the battery. -->
    <bool name="config_batterySdCardAccessibility">false</bool>

    <!-- List of file paths for USB host busses to exclude from USB host support.
         For example, if the first USB bus on the device is used to communicate
         with the modem or some other restricted hardware, add "/dev/bus/usb/001/"
         to this list.  If this is empty, no parts of the host USB bus will be excluded.
    -->
    <string-array name="config_usbHostBlacklist" translatable="false">
    </string-array>

    <!-- List of paths to serial ports that are available to the serial manager.
         for example, /dev/ttyUSB0
    -->
    <string-array translatable="false" name="config_serialPorts">
    </string-array>

    <!-- Vibrator pattern for feedback about a long screen/key press -->
    <integer-array name="config_longPressVibePattern">
        <item>0</item>
        <item>1</item>
        <item>20</item>
        <item>21</item>
    </integer-array>

    <!-- Vibrator pattern for feedback about touching a virtual key -->
    <integer-array name="config_virtualKeyVibePattern">
        <item>0</item>
        <item>10</item>
        <item>20</item>
        <item>30</item>
    </integer-array>

    <!-- Vibrator pattern for a very short but reliable vibration for soft keyboard tap -->
    <integer-array name="config_keyboardTapVibePattern">
        <item>40</item>
    </integer-array>

    <!-- Vibrator pattern for feedback when selecting an hour/minute tick of a Clock -->
    <integer-array name="config_clockTickVibePattern">
        <item>125</item>
        <item>30</item>
    </integer-array>

    <!-- Vibrator pattern for feedback when selecting a day/month/year date of a Calendar -->
    <integer-array name="config_calendarDateVibePattern">
        <item>125</item>
        <item>30</item>
    </integer-array>

    <!-- Vibrator pattern for feedback about booting with safe mode disabled -->
    <integer-array name="config_safeModeDisabledVibePattern">
        <item>0</item>
        <item>1</item>
        <item>20</item>
        <item>21</item>
    </integer-array>

    <!-- Vibrator pattern for feedback about booting with safe mode disabled -->
    <integer-array name="config_safeModeEnabledVibePattern">
        <item>0</item>
        <item>1</item>
        <item>20</item>
        <item>21</item>
        <item>500</item>
        <item>600</item>
    </integer-array>

    <!-- Vibrator pattern for feedback about hitting a scroll barrier -->
    <integer-array name="config_scrollBarrierVibePattern">
        <item>0</item>
        <item>15</item>
        <item>10</item>
        <item>10</item>
    </integer-array>

    <!-- Vibrator pattern for feedback about a context click -->
    <integer-array name="config_contextClickVibePattern">
        <item>0</item>
        <item>1</item>
        <item>20</item>
        <item>21</item>
    </integer-array>

    <bool name="config_use_strict_phone_number_comparation">false</bool>

    <!-- Display low battery warning when battery level dips to this value.
         Also, the battery stats are flushed to disk when we hit this level.  -->
    <integer name="config_criticalBatteryWarningLevel">5</integer>

    <!-- Shutdown if the battery temperature exceeds (this value * 0.1) Celsius. -->
    <integer name="config_shutdownBatteryTemperature">680</integer>

    <!-- Display low battery warning when battery level dips to this value -->
    <integer name="config_lowBatteryWarningLevel">15</integer>

    <!-- Close low battery warning when battery level reaches the lowBatteryWarningLevel
         plus this -->
    <integer name="config_lowBatteryCloseWarningBump">5</integer>

    <!-- Default color for notification LED. -->
    <color name="config_defaultNotificationColor">#ffffffff</color>

    <!-- Default LED on time for notification LED in milliseconds. -->
    <integer name="config_defaultNotificationLedOn">500</integer>

    <!-- Default LED off time for notification LED in milliseconds. -->
    <integer name="config_defaultNotificationLedOff">2000</integer>

    <!-- Default value for led color when battery is low on charge -->
    <integer name="config_notificationsBatteryLowARGB">0xFFFF0000</integer>

    <!-- Default value for led color when battery is medium charged -->
    <integer name="config_notificationsBatteryMediumARGB">0xFFFFFF00</integer>

    <!-- Default value for led color when battery is fully charged -->
    <integer name="config_notificationsBatteryFullARGB">0xFF00FF00</integer>

    <!-- Default value for LED on time when the battery is low on charge in miliseconds -->
    <integer name="config_notificationsBatteryLedOn">125</integer>

    <!-- Is the notification LED intrusive? Used to decide if there should be a disable option -->
    <bool name="config_intrusiveNotificationLed">false</bool>

    <!-- Default value for LED off time when the battery is low on charge in miliseconds -->
    <integer name="config_notificationsBatteryLedOff">2875</integer>

    <!-- Number of notifications to keep in the notification service historical archive -->
    <integer name="config_notificationServiceArchiveSize">100</integer>

    <!-- Allow the menu hard key to be disabled in LockScreen on some devices -->
    <bool name="config_disableMenuKeyInLockScreen">false</bool>

    <!-- Don't show lock screen before unlock screen (PIN/pattern/password) -->
    <bool name="config_enableLockBeforeUnlockScreen">false</bool>

    <!-- Disable lockscreen rotation by default -->
    <bool name="config_enableLockScreenRotation">false</bool>

    <!-- Enable lockscreen translucent decor by default -->
    <bool name="config_enableLockScreenTranslucentDecor">true</bool>

    <!-- Enable translucent decor by default -->
    <bool name="config_enableTranslucentDecor">true</bool>

    <!-- Is the device capable of hot swapping an UICC Card -->
    <bool name="config_hotswapCapable">false</bool>

    <!-- Enable puk unlockscreen by default.
         If unlock screen is disabled, the puk should be unlocked through Emergency Dialer -->
    <bool name="config_enable_puk_unlock_screen">true</bool>

    <!-- Enable emergency call when sim is locked or puk locked. Some countries/carriers do not
         allow emergency calls to be placed without the IMSI, which is locked in the SIM.
         If so, this should be set to 'false' in an overlay. -->
    <bool name="config_enable_emergency_call_while_sim_locked">true</bool>

    <!-- Control the behavior when the user long presses the home button.
            0 - Nothing
            1 - Recent apps view in SystemUI
            2 - Launch assist intent
         This needs to match the constants in
         policy/src/com/android/internal/policy/impl/PhoneWindowManager.java
    -->
    <integer name="config_longPressOnHomeBehavior">0</integer>

    <!-- Control the behavior when the user double-taps the home button.
            0 - Nothing
            1 - Recent apps view in SystemUI
         This needs to match the constants in
         policy/src/com/android/internal/policy/impl/PhoneWindowManager.java
    -->
    <integer name="config_doubleTapOnHomeBehavior">0</integer>

    <!-- Minimum screen brightness setting allowed by the power manager.
         The user is forbidden from setting the brightness below this level. -->
    <integer name="config_screenBrightnessSettingMinimum">10</integer>

    <!-- Maximum screen brightness allowed by the power manager.
         The user is forbidden from setting the brightness above this level. -->
    <integer name="config_screenBrightnessSettingMaximum">255</integer>

    <!-- Default screen brightness setting.
         Must be in the range specified by minimum and maximum. -->
    <integer name="config_screenBrightnessSettingDefault">102</integer>

    <!-- Screen brightness used to dim the screen while dozing in a very low power state.
         May be less than the minimum allowed brightness setting
         that can be set by the user. -->
    <integer name="config_screenBrightnessDoze">1</integer>

    <!-- Allow automatic adjusting of the screen brightness while dozing in low power state. -->
    <bool name="config_allowAutoBrightnessWhileDozing">false</bool>

    <!-- Stability requirements in milliseconds for accepting a new brightness level.  This is used
         for debouncing the light sensor.  Different constants are used to debounce the light sensor
         when adapting to brighter or darker environments.  This parameter controls how quickly
         brightness changes occur in response to an observed change in light level that exceeds the
         hysteresis threshold. -->
    <integer name="config_autoBrightnessBrighteningLightDebounce">4000</integer>
    <integer name="config_autoBrightnessDarkeningLightDebounce">8000</integer>

    <!-- Light sensor event rate in milliseconds for automatic brightness control. -->
    <integer name="config_autoBrightnessLightSensorRate">250</integer>

    <!-- If we allow automatic adjustment of screen brightness while dozing, how many times we want
         to reduce it to preserve the battery. Value of 100% means no scaling. -->
    <fraction name="config_screenAutoBrightnessDozeScaleFactor">100%</fraction>

    <!-- When the screen is turned on, the previous estimate of the ambient light level at the time
         the screen was turned off is restored and is used to determine the initial screen
         brightness.

         If this flag is true, then the ambient light level estimate will be promptly recomputed
         after the warm-up interface and the screen brightness will be adjusted immediately.

         If this flag is false, then the ambient light level estimate will be adjusted more
         gradually in the same manner that normally happens when the screen is on according to the
         brightening or dimming debounce thresholds.  As a result, it may take somewhat longer to
         adapt to the environment.  This mode may be better suited for watches. -->
    <bool name="config_autoBrightnessResetAmbientLuxAfterWarmUp">true</bool>

    <!-- Screen brightness used to dim the screen when the user activity
         timeout expires.  May be less than the minimum allowed brightness setting
         that can be set by the user. -->
    <integer name="config_screenBrightnessDim">10</integer>

    <!-- Minimum allowable screen brightness to use in a very dark room.
         This value sets the floor for the darkest possible auto-brightness
         adjustment.  It is expected to be somewhat less than the first entry in
         config_autoBrightnessLcdBacklightValues so as to allow the user to have
         some range of adjustment to dim the screen further than usual in very
         dark rooms. The contents of the screen must still be clearly visible
         in darkness (although they may not be visible in a bright room). -->
    <integer name="config_screenBrightnessDark">1</integer>

    <!-- Array of light sensor LUX values to define our levels for auto backlight brightness support.
         The N entries of this array define N + 1 control points as follows:
         (1-based arrays)

         Point 1:            (0, value[1]):             lux <= 0
         Point 2:     (level[1], value[2]):  0        < lux <= level[1]
         Point 3:     (level[2], value[3]):  level[2] < lux <= level[3]
         ...
         Point N+1: (level[N], value[N+1]):  level[N] < lux

         The control points must be strictly increasing.  Each control point
         corresponds to an entry in the brightness backlight values arrays.
         For example, if LUX == level[1] (first element of the levels array)
         then the brightness will be determined by value[2] (second element
         of the brightness values array).

         Spline interpolation is used to determine the auto-brightness
         backlight values for LUX levels between these control points.

         Must be overridden in platform specific overlays -->
    <integer-array name="config_autoBrightnessLevels">
    </integer-array>

    <!-- Array of output values for LCD backlight corresponding to the LUX values
         in the config_autoBrightnessLevels array.  This array should have size one greater
         than the size of the config_autoBrightnessLevels array.
         The brightness values must be between 0 and 255 and be non-decreasing.
         This must be overridden in platform specific overlays -->
    <integer-array name="config_autoBrightnessLcdBacklightValues">
    </integer-array>

    <!-- Array of output values for button backlight corresponding to the LUX values
         in the config_autoBrightnessLevels array.  This array should have size one greater
         than the size of the config_autoBrightnessLevels array.
         The brightness values must be between 0 and 255 and be non-decreasing.
         This must be overridden in platform specific overlays -->
    <integer-array name="config_autoBrightnessButtonBacklightValues">
    </integer-array>

    <!-- Array of output values for keyboard backlight corresponding to the LUX values
         in the config_autoBrightnessLevels array.  This array should have size one greater
         than the size of the config_autoBrightnessLevels array.
         The brightness values must be between 0 and 255 and be non-decreasing.
         This must be overridden in platform specific overlays -->
    <integer-array name="config_autoBrightnessKeyboardBacklightValues">
    </integer-array>

    <!-- Amount of time it takes for the light sensor to warm up in milliseconds.
         For this time after the screen turns on, the Power Manager
         will not debounce light sensor readings -->
    <integer name="config_lightSensorWarmupTime">0</integer>

    <!-- Enables swipe versus poly-finger touch disambiguation in the KeyboardView -->
    <bool name="config_swipeDisambiguation">true</bool>

    <!-- Specifies the amount of time to disable virtual keys after the screen is touched
         in order to filter out accidental virtual key presses due to swiping gestures
         or taps near the edge of the display.  May be 0 to disable the feature.
         It is recommended that this value be no more than 250 ms.
         This feature should be disabled for most devices. -->
    <integer name="config_virtualKeyQuietTimeMillis">0</integer>

    <!-- Component name of the default wallpaper. This will be ImageWallpaper if not
         specified -->
    <string name="default_wallpaper_component" translatable="false">@null</string>

    <!-- Component name of the built in wallpaper used to display bitmap wallpapers. This must not be null. -->
    <string name="image_wallpaper_component" translatable="false">com.android.systemui/com.android.systemui.ImageWallpaper</string>

    <!-- True if WallpaperService is enabled -->
    <bool name="config_enableWallpaperService">true</bool>

    <!-- Whether to enable network location overlay which allows network
         location provider to be replaced by an app at run-time. When disabled,
         only the config_networkLocationProviderPackageName package will be
         searched for network location provider, otherwise packages whose
         signature matches the signatures of config_locationProviderPackageNames
         will be searched, and the service with the highest version number will
         be picked. Anyone who wants to disable the overlay mechanism can set it
         to false.
         -->
    <bool name="config_enableNetworkLocationOverlay" translatable="false">true</bool>
    <!-- Package name providing network location support. Used only when
         config_enableNetworkLocationOverlay is false. -->
    <string name="config_networkLocationProviderPackageName" translatable="false">@null</string>

    <!-- Whether to enable fused location provider overlay which allows fused
         location provider to be replaced by an app at run-time. When disabled,
         only the config_fusedLocationProviderPackageName package will be
         searched for fused location provider, otherwise packages whose
         signature matches the signatures of config_locationProviderPackageNames
         will be searched, and the service with the highest version number will
         be picked. Anyone who wants to disable the overlay mechanism can set it
         to false.
         -->
    <bool name="config_enableFusedLocationOverlay" translatable="false">true</bool>
    <!-- Package name providing fused location support. Used only when
         config_enableFusedLocationOverlay is false. -->
    <string name="config_fusedLocationProviderPackageName" translatable="false">com.android.location.fused</string>

    <!-- Whether to enable Hardware FLP overlay which allows Hardware FLP to be
         replaced by an app at run-time. When disabled, only the
         config_hardwareFlpPackageName package will be searched for Hardware Flp,
         otherwise packages whose signature matches the signatures of
         config_locationProviderPackageNames will be searched, and the service
         with the highest version number will be picked. Anyone who wants to
         disable the overlay mechanism can set it to false.
         -->
    <bool name="config_enableHardwareFlpOverlay" translatable="false">true</bool>
    <!-- Package name providing Hardware Flp. Used only when
         config_enableHardwareFlpOverlay is false. -->
    <string name="config_hardwareFlpPackageName" translatable="false">com.android.location.fused</string>

    <!-- Whether to enable geocoder overlay which allows geocoder to be replaced
         by an app at run-time. When disabled, only the
         config_geocoderProviderPackageName package will be searched for
         geocoder, otherwise packages whose signature matches the signatures of
         config_locationProviderPackageNames will be searched, and the service
         with the highest version number will be picked. Anyone who wants to
         disable the overlay mechanism can set it to false.
         -->
    <bool name="config_enableGeocoderOverlay" translatable="false">true</bool>
    <!-- Package name providing geocoder API support. Used only when
         config_enableGeocoderOverlay is false. -->
    <string name="config_geocoderProviderPackageName" translatable="false">@null</string>

    <!-- Whether to enable geofence overlay which allows geofence to be replaced
         by an app at run-time. When disabled, only the
         config_geofenceProviderPackageName package will be searched for
         geofence implementation, otherwise packages whose signature matches the
         signatures of config_locationProviderPackageNames will be searched, and
         the service with the highest version number will be picked. Anyone who
         wants to disable the overlay mechanism can set it to false.
         -->
    <bool name="config_enableGeofenceOverlay" translatable="false">true</bool>
    <!-- Package name providing geofence API support. Used only when
         config_enableGeofenceOverlay is false. -->
    <string name="config_geofenceProviderPackageName" translatable="false">@null</string>

    <!-- Whether to enable Hardware Activity-Recognition overlay which allows Hardware
         Activity-Recognition to be replaced by an app at run-time. When disabled, only the
         config_activityRecognitionHardwarePackageName package will be searched for
         its implementation, otherwise packages whose signature matches the
         signatures of config_locationProviderPackageNames will be searched, and
         the service with the highest version number will be picked. Anyone who
         wants to disable the overlay mechanism can set it to false.
         -->
    <bool name="config_enableActivityRecognitionHardwareOverlay" translatable="false">true</bool>
    <!-- Package name providing Hardware Activity-Recognition API support. Used only when
         config_enableActivityRecognitionHardwareOverlay is false. -->
    <string name="config_activityRecognitionHardwarePackageName" translatable="false">@null</string>

    <!-- Package name(s) containing location provider support.
         These packages can contain services implementing location providers,
         such as the Geocode Provider, Network Location Provider, and
         Fused Location Provider. They will each be searched for
         service components implementing these providers.
         It is strongly recommended that the packages explicitly named
         below are on the system image, so that they will not map to
         a 3rd party application.
         The location framework also has support for installation
         of new location providers at run-time. The new package does not
         have to be explicitly listed here, however it must have a signature
         that matches the signature of at least one package on this list.
         -->
    <string-array name="config_locationProviderPackageNames" translatable="false">
        <!-- The standard AOSP fused location provider -->
        <item>com.android.location.fused</item>
    </string-array>

    <!-- This string array can be overriden to enable test location providers initially. -->
    <!-- Array of "[locationProviderName],[requiresNetwork],
         [requiresSatellite],[requiresCell],[hasMonetaryCost],
         [supportAltitute],[supportsSpeed],[supportsBearing],
         [powerRequirement],[accuracy]" -->
    <!-- powerRequirement is defined in android.location.Criteria
         0 = NO_REQUIREMENT / 1 = POWER_LOW / 2 = POWER_MEDIUM / 3 = POWER_HIGH -->
    <!-- accuracy is defined in anroid.location.Criteria
         1 = ACCURACY_FINE / 2 = ACCURACY_COARSE -->
    <string-array name="config_testLocationProviders" translatable="false">
        <!-- Example test network location provider
        <item>network,false,false,false,false,true,true,true,1,2</item>
        -->
    </string-array>

    <!-- Component name of the combo network location provider. -->
    <string name="config_comboNetworkLocationProvider" translatable="false">com.qualcomm.location</string>
    <!-- Component name of the service providing geofence API support. -->
    <string name="config_geofenceProvider" translatable="false">com.qualcomm.location</string>

    <!-- Boolean indicating if current platform supports bluetooth SCO for off call
    use cases -->
    <bool name="config_bluetooth_sco_off_call">true</bool>

    <!-- Boolean indicating if current platform supports bluetooth wide band
         speech -->
    <bool name="config_bluetooth_wide_band_speech">true</bool>

    <!-- Boolean indicating if current platform need do one-time bluetooth address
         re-validation -->
    <bool name="config_bluetooth_address_validation">false</bool>

    <!-- Boolean indicating if current platform supports BLE peripheral mode -->
    <bool name="config_bluetooth_le_peripheral_mode_supported">false</bool>

    <!-- Max number of scan filters supported by blutooth controller. 0 if the
         device does not support hardware scan filters-->
    <integer translatable="false" name="config_bluetooth_max_scan_filters">0</integer>

    <!-- Max number of advertisers supported by bluetooth controller. 0 if the
         device does not support multiple advertisement-->
    <integer translatable="false" name="config_bluetooth_max_advertisers">0</integer>

    <!-- Idle current for bluetooth controller. 0 by default-->
    <integer translatable="false" name="config_bluetooth_idle_cur_ma">1</integer>

    <!-- Rx current for bluetooth controller. 0 by default-->
    <integer translatable="false" name="config_bluetooth_rx_cur_ma">2</integer>

    <!-- Tx current for bluetooth controller. 0 by default-->
    <integer translatable="false" name="config_bluetooth_tx_cur_ma">3</integer>

    <!-- Operating volatage for bluetooth controller. 0 by default-->
    <integer translatable="false" name="config_bluetooth_operating_voltage_mv">4</integer>

    <!-- The default data-use polling period. -->
    <integer name="config_datause_polling_period_sec">600</integer>

    <!-- The default data-use threshold in bytes. 0 disables-->
    <integer name="config_datause_threshold_bytes">0</integer>

    <!-- The default reduced-datarate value in kilobits per sec -->
    <integer name="config_datause_throttle_kbitsps">300</integer>

    <!-- The default iface on which to monitor data use -->
    <string name="config_datause_iface" translatable="false">rmnet0</string>

    <!-- The default reduced-datarate notification mask -->
    <!-- 2 means give warning -->
    <integer name="config_datause_notification_type">2</integer>

    <!-- If Voice Radio Technology is RIL_RADIO_TECHNOLOGY_LTE:14 or
         RIL_RADIO_TECHNOLOGY_UNKNOWN:0 this is the value that should be used instead.
         A configuration value of RIL_RADIO_TECHNOLOGY_UNKNOWN:0 means
         there is no replacement value and that the default assumption
         for phone type (GSM) should be used. -->
    <integer name="config_volte_replacement_rat">0</integer>

    <!-- Flag indicating whether the current device is "voice capable".
         If true, this means that the device supports circuit-switched
         (i.e. voice) phone calls over the telephony network, and is
         allowed to display the in-call UI while a cellular voice call is
         active.  This can be overridden to false for "data only" devices
         which can't make voice calls and don't support any in-call UI.

         Note: this flag is subtly different from the
         PackageManager.FEATURE_TELEPHONY system feature, which is
         available on *any* device with a telephony radio, even if the
         device is data-only. -->
    <bool name="config_voice_capable">true</bool>

    <!-- Flag indicating if the user is notified when the mobile network access is restricted -->
    <bool name="config_user_notification_of_restrictied_mobile_access">true</bool>

    <!-- Flag indicating whether the current device allows sms service.
         If true, this means that the device supports both sending and
         receiving sms via the telephony network.
         This can be overridden to false for "data only" devices
         which can't send and receive sms message.

         Note: Disable SMS also disable voicemail waiting sms,
               cell broadcasting sms, and MMS. -->
    <bool name="config_sms_capable">true</bool>

    <!-- Default SMS Application. This will be the default SMS application when
         the phone first boots. The user can then change the default app to one
         of their choosing.
         This can be overridden for devices where a different default SMS
         application is desired.

         If this string is empty or the specified package does not exist, then
         the platform will search for an SMS app and use that (if there is one)-->
    <string name="default_sms_application" translatable="false">com.android.messaging</string>

    <!-- Default web browser.  This is the package name of the application that will
         be the default browser when the device first boots.  Afterwards the user
         can select whatever browser app they wish to use as the default.

         If this string is empty or the specified package does not exist, then
         the behavior will be as though no app was named as an explicit default. -->
    <string name="default_browser" translatable="false"></string>

    <!-- Enable/disable default bluetooth profiles:
        HSP_AG, ObexObjectPush, Audio, NAP -->
    <bool name="config_bluetooth_default_profiles">true</bool>

    <!-- IP address of the dns server to use if nobody else suggests one -->
    <string name="config_default_dns_server" translatable="false">8.8.8.8</string>

    <!-- The default mobile provisioning apn. Empty by default, maybe overridden by
         an mcc/mnc specific config.xml -->
    <string name="mobile_provisioning_apn" translatable="false"></string>

    <!-- The default mobile provisioning url. Empty by default, maybe overridden by
         an mcc/mnc specific config.xml -->
    <string name="mobile_provisioning_url" translatable="false"></string>

    <!-- The default character set for GsmAlphabet -->
    <!-- Empty string means MBCS is not considered -->
    <string name="gsm_alphabet_default_charset" translatable="false"></string>

    <!-- Enables SIP on WIFI only -->
    <bool name="config_sip_wifi_only">false</bool>

    <!-- Enables built-in SIP phone capability -->
    <bool name="config_built_in_sip_phone">true</bool>

    <!-- Boolean indicating if restoring network selection should be skipped -->
    <!-- The restoring is handled by modem if it is true-->
    <bool translatable="false" name="skip_restoring_network_selection">false</bool>

    <!-- Maximum number of database connections opened and managed by framework layer
         to handle queries on each database when using Write-Ahead Logging. -->
    <integer name="db_connection_pool_size">4</integer>

    <!-- The default journal mode to use use when Write-Ahead Logging is not active.
         Choices are: OFF, DELETE, TRUNCATE, PERSIST and MEMORY.
         PERSIST may improve performance by reducing how often journal blocks are
         reallocated (compared to truncation) resulting in better data block locality
         and less churn of the storage media. -->
    <string name="db_default_journal_mode" translatable="false">PERSIST</string>

    <!-- Maximum size of the persistent journal file in bytes.
         If the journal file grows to be larger than this amount then SQLite will
         truncate it after committing the transaction. -->
    <integer name="db_journal_size_limit">524288</integer>

    <!-- The database synchronization mode when using the default journal mode.
         FULL is safest and preserves durability at the cost of extra fsyncs.
         NORMAL also preserves durability in non-WAL modes and uses checksums to ensure
         integrity although there is a small chance that an error might go unnoticed.
         Choices are: FULL, NORMAL, OFF. -->
    <string name="db_default_sync_mode" translatable="false">FULL</string>

    <!-- The database synchronization mode when using Write-Ahead Logging.
         FULL is safest and preserves durability at the cost of extra fsyncs.
         NORMAL sacrifices durability in WAL mode because syncs are only performed before
         and after checkpoint operations.  If checkpoints are infrequent and power loss
         occurs, then committed transactions could be lost and applications might break.
         Choices are: FULL, NORMAL, OFF. -->
    <string name="db_wal_sync_mode" translatable="false">FULL</string>

    <!-- The Write-Ahead Log auto-checkpoint interval in database pages (typically 1 to 4KB).
         The log is checkpointed automatically whenever it exceeds this many pages.
         When a database is reopened, its journal mode is set back to the default
         journal mode, which may cause a checkpoint operation to occur.  Checkpoints
         can also happen at other times when transactions are committed.
         The bigger the WAL file, the longer a checkpoint operation takes, so we try
         to keep the WAL file relatively small to avoid long delays.
         The size of the WAL file is also constrained by 'db_journal_size_limit'. -->
    <integer name="db_wal_autocheckpoint">100</integer>

    <!-- Max space (in MB) allocated to DownloadManager to store the downloaded
         files if they are to be stored in DownloadManager's data dir,
         which typically is /data/data/com.android.providers.downloads/files -->
    <integer name="config_downloadDataDirSize">200</integer>

    <!-- Max number of downloads allowed to proceed concurrently -->
    <integer name="config_MaxConcurrentDownloadsAllowed">5</integer>

    <!-- When the free space available in DownloadManager's data dir falls
         below the percentage value specified by this param, DownloadManager
         starts removing files to try to make percentage of available
         free space above this threshold value. -->
    <integer name="config_downloadDataDirLowSpaceThreshold">10</integer>

    <!-- The URL that should be sent in an x-wap-profile header with an HTTP request,
         as defined in the Open Mobile Alliance User Agent Profile specification
         OMA-TS-UAProf-V2_0-20060206-A Section 8.1.1.1. If the URL contains a '%s'
         format string then that substring will be replaced with the value of
         Build.MODEL. The format string shall not be escaped. -->
    <string name="config_useragentprofile_url" translatable="false"></string>

    <!-- When a database query is executed, the results retuned are paginated
         in pages of size (in KB) indicated by this value -->
    <integer name="config_cursorWindowSize">2048</integer>

    <!-- Sets whether menu shortcuts should be displayed on panel menus when
         a keyboard is present. -->
    <bool name="config_showMenuShortcutsWhenKeyboardPresent">false</bool>

    <!-- Do not translate. Defines the slots is Two Digit Number for dialing normally not USSD -->
    <string-array name="config_twoDigitNumberPattern" translatable="false">
    </string-array>

    <!-- The VoiceMail default value is displayed to my own number if it is true -->
    <bool name="config_telephony_use_own_number_for_voicemail">false</bool>

    <!-- If this value is true, Sms encoded as octet is decoded by utf8 decoder.
         If false, decoded by Latin decoder. -->
    <bool name="config_sms_utf8_support">false</bool>

    <!-- If this value is true, The mms content-disposition field is supported correctly.
         If false, Content-disposition fragments are ignored -->
    <bool name="config_mms_content_disposition_support">true</bool>

    <!-- MMS user agent string -->
    <string name="config_mms_user_agent" translatable="false"></string>

    <!-- MMS user agent prolfile url -->
    <string name="config_mms_user_agent_profile_url" translatable="false"></string>

    <!-- National Language Identifier codes for the following two config items.
         (from 3GPP TS 23.038 V9.1.1 Table 6.2.1.2.4.1):
          0  - reserved
          1  - Turkish
          2  - Spanish (single shift table only)
          3  - Portuguese
          4  - Bengali
          5  - Gujarati
          6  - Hindi
          7  - Kannada
          8  - Malayalam
          9  - Oriya
         10  - Punjabi
         11  - Tamil
         12  - Telugu
         13  - Urdu
         14+ - reserved -->

    <!-- National language single shift tables to enable for SMS encoding.
         Decoding is always enabled. 3GPP TS 23.038 states that this feature
         should not be enabled until a formal request is issued by the relevant
         national regulatory body. Array elements are codes from the table above.
         Example 1: devices sold in Turkey must include table 1 to conform with
           By-Law Number 27230. (http://www.btk.gov.tr/eng/pdf/2009/BY-LAW_SMS.pdf)
         Example 2: devices sold in India should include tables 4 through 13
           to enable use of the new Release 9 tables for Indic languages. -->
    <integer-array name="config_sms_enabled_single_shift_tables"></integer-array>

    <!-- National language locking shift tables to enable for SMS encoding.
         Decoding is always enabled. 3GPP TS 23.038 states that this feature
         should not be enabled until a formal request is issued by the relevant
         national regulatory body. Array elements are codes from the table above.
         Example 1: devices sold in Turkey must include table 1 after the
           Turkish Telecommunication Authority requires locking shift encoding
           to be enabled (est. July 2012). (http://www.btk.gov.tr/eng/pdf/2009/BY-LAW_SMS.pdf)
           See also: http://www.mobitech.com.tr/tr/ersanozturkblog_en/index.php?entry=entry090223-160014
         Example 2: devices sold in India should include tables 4 through 13
         to enable use of the new Release 9 tables for Indic languages. -->
    <integer-array name="config_sms_enabled_locking_shift_tables"></integer-array>

    <!-- Set to true if the RSSI should always display CDMA signal strength even on EVDO -->
    <bool name="config_alwaysUseCdmaRssi">false</bool>


    <!-- If this value is true, duplicate Source/Destination port fields
         in WDP header of some carriers OMADM wap push are supported.
         ex: MSGTYPE-TotalSegments-CurrentSegment
             -SourcePortDestPort-SourcePortDestPort-OMADM PDU
         If false, not supported. -->
    <bool name="config_duplicate_port_omadm_wappush">false</bool>

    <!-- Maximum numerical value that will be shown in a status bar
         notification icon or in the notification itself. Will be replaced
         with @string/status_bar_notification_info_overflow when shown in the
         UI. -->
    <integer name="status_bar_notification_info_maxnum">999</integer>

    <!-- Path to an ISO image to be shared with via USB mass storage.
         This is intended to allow packaging drivers or tools for installation on a PC. -->
    <string translatable="false" name="config_isoImagePath"></string>

    <!-- Whether a software navigation bar should be shown. NOTE: in the future this may be
         autodetected from the Configuration. -->
    <bool name="config_showNavigationBar">false</bool>

    <!-- Whether action menu items should be displayed in ALLCAPS or not.
         Defaults to true. If this is not appropriate for specific locales
         it should be disabled in that locale's resources. -->
    <bool name="config_actionMenuItemAllCaps">true</bool>

    <!-- Whether action menu items should obey the "withText" showAsAction
         flag. This may be set to false for situations where space is
         extremely limited. -->
    <bool name="config_allowActionMenuItemTextWithIcon">false</bool>

    <!-- Remote server that can provide NTP responses. -->
    <string translatable="false" name="config_ntpServer">2.android.pool.ntp.org</string>
    <!-- Normal polling frequency in milliseconds -->
    <integer name="config_ntpPollingInterval">86400000</integer>
    <!-- Try-again polling interval in milliseconds, in case the network request failed -->
    <integer name="config_ntpPollingIntervalShorter">60000</integer>
    <!-- Number of times to try again with the shorter interval, before backing
         off until the normal polling interval. A value < 0 indicates infinite. -->
    <integer name="config_ntpRetry">3</integer>
    <!-- If the time difference is greater than this threshold in milliseconds,
         then update the time. -->
    <integer name="config_ntpThreshold">5000</integer>
    <!-- Timeout to wait for NTP server response. -->
    <integer name="config_ntpTimeout">20000</integer>

    <!-- Default network policy warning threshold, in megabytes. -->
    <integer name="config_networkPolicyDefaultWarning">2048</integer>

    <!-- Set and Unsets WiMAX -->
    <bool name="config_wimaxEnabled">false</bool>
    <!-- Location of the wimax framwork jar location -->
    <string name="config_wimaxServiceJarLocation" translatable="false"></string>
    <!-- Location of the wimax native library locaiton -->
    <string name="config_wimaxNativeLibLocation" translatable="false"></string>
    <!-- Name of the wimax manager class -->
    <string name="config_wimaxManagerClassname" translatable="false"></string>
    <!-- Name of the wimax service class -->
    <string name="config_wimaxServiceClassname" translatable="false"></string>
    <!-- Name of the wimax state tracker clas -->
    <string name="config_wimaxStateTrackerClassname" translatable="false"></string>

    <!-- Specifies whether the dreams feature should be supported.
         When true, the system will allow the user to configure dreams (screensavers)
         to launch when a user activity timeout occurs or the system is told to nap.
         When false, the dreams feature will be disabled (this does not affect dozing).

         Consider setting this resource to false or disabling dreams by default when a
         doze component is specified below since dreaming will supercede dozing and
         will prevent the system from entering a low power state until the dream ends. -->
    <bool name="config_dreamsSupported">true</bool>

    <!-- If supported, are dreams enabled? (by default) -->
    <bool name="config_dreamsEnabledByDefault">true</bool>
    <!-- If supported and enabled, are dreams activated when docked? (by default) -->
    <bool name="config_dreamsActivatedOnDockByDefault">true</bool>
    <!-- If supported and enabled, are dreams activated when asleep and charging? (by default) -->
    <bool name="config_dreamsActivatedOnSleepByDefault">false</bool>
    <!-- ComponentName of the default dream (Settings.Secure.DEFAULT_SCREENSAVER_COMPONENT) -->
    <string name="config_dreamsDefaultComponent" translatable="false">com.google.android.deskclock/com.android.deskclock.Screensaver</string>

    <!-- Are we allowed to dream while not plugged in? -->
    <bool name="config_dreamsEnabledOnBattery">false</bool>
    <!-- Minimum battery level to allow dreaming when powered.
         Use -1 to disable this safety feature. -->
    <integer name="config_dreamsBatteryLevelMinimumWhenPowered">-1</integer>
    <!-- Minimum battery level to allow dreaming when not powered.
         Use -1 to disable this safety feature. -->
    <integer name="config_dreamsBatteryLevelMinimumWhenNotPowered">15</integer>
    <!-- If the battery level drops by this percentage and the user activity timeout
         has expired, then assume the device is receiving insufficient current to charge
         effectively and terminate the dream.  Use -1 to disable this safety feature.  -->
    <integer name="config_dreamsBatteryLevelDrainCutoff">5</integer>

    <!-- ComponentName of a dream to show whenever the system would otherwise have
         gone to sleep.  When the PowerManager is asked to go to sleep, it will instead
         try to start this dream if possible.  The dream should typically call startDozing()
         to put the display into a low power state and allow the application processor
         to be suspended.  When the dream ends, the system will go to sleep as usual.
         Specify the component name or an empty string if none.

         Note that doze dreams are not subject to the same start conditions as ordinary dreams.
         Doze dreams will run whenever the power manager is in a dozing state. -->
    <string name="config_dozeComponent" translatable="false"></string>

    <!-- If true, the doze component is not started until after the screen has been
         turned off and the screen off animation has been performed. -->
    <bool name="config_dozeAfterScreenOff">false</bool>

    <!-- Power Management: Specifies whether to decouple the auto-suspend state of the
         device from the display on/off state.

         When false, autosuspend_disable() will be called before the display is turned on
         and autosuspend_enable() will be called after the display is turned off.
         This mode provides best compatibility for devices using legacy power management
         features such as early suspend / late resume.

         When true, autosuspend_display() and autosuspend_enable() will be called
         independently of whether the display is being turned on or off.  This mode
         enables the power manager to suspend the application processor while the
         display is on.

         This resource should be set to "true" when a doze component has been specified
         to maximize power savings but not all devices support it.

         Refer to autosuspend.h for details.
    -->
    <bool name="config_powerDecoupleAutoSuspendModeFromDisplay">false</bool>

    <!-- Power Management: Specifies whether to decouple the interactive state of the
         device from the display on/off state.

         When false, setInteractive(..., true) will be called before the display is turned on
         and setInteractive(..., false) will be called after the display is turned off.
         This mode provides best compatibility for devices that expect the interactive
         state to be tied to the display state.

         When true, setInteractive(...) will be called independently of whether the display
         is being turned on or off.  This mode enables the power manager to reduce
         clocks and disable the touch controller while the display is on.

         This resource should be set to "true" when a doze component has been specified
         to maximize power savings but not all devices support it.

         Refer to power.h for details.
    -->
    <bool name="config_powerDecoupleInteractiveModeFromDisplay">false</bool>

    <!-- User activity timeout: Minimum screen off timeout in milliseconds.

         Sets a lower bound for the {@link Settings.System#SCREEN_OFF_TIMEOUT} setting
         which determines how soon the device will go to sleep when there is no
         user activity.

         This value must be greater than zero, otherwise the device will immediately
         fall asleep again as soon as it is awoken.
    -->
    <integer name="config_minimumScreenOffTimeout">10000</integer>

    <!-- User activity timeout: Maximum screen dim duration in milliseconds.

         Sets an upper bound for how long the screen will dim before the device goes
         to sleep when there is no user activity.  The dim duration is subtracted from
         the overall screen off timeout to determine the screen dim timeout.
         When the screen dim timeout expires, the screen will dim, shortly thereafter
         the device will go to sleep.

         If the screen off timeout is very short, the dim duration may be reduced
         proportionally.  See config_maximumScreenDimRatio.

         This value may be zero in which case the screen will not dim before the
         device goes to sleep.
    -->
    <integer name="config_maximumScreenDimDuration">7000</integer>

    <!-- User activity timeout: Maximum screen dim duration as a percentage of screen off timeout.

         This resource is similar to config_maximumScreenDimDuration but the maximum
         screen dim duration is defined as a ratio of the overall screen off timeout
         instead of as an absolute value in milliseconds.  This is useful for reducing
         the dim duration when the screen off timeout is very short.

         When computing the screen dim duration, the power manager uses the lesser
         of the effective durations expressed by config_maximumScreenDimDuration and
         config_maximumScreenDimRatio.

         This value must be between 0% and 100%.  If the value is zero, the screen will not
         dim before the device goes to sleep.
    -->
    <fraction name="config_maximumScreenDimRatio">20%</fraction>

    <!-- Base "touch slop" value used by ViewConfiguration as a
         movement threshold where scrolling should begin. -->
    <dimen name="config_viewConfigurationTouchSlop">8dp</dimen>

    <!-- Minimum velocity to initiate a fling, as measured in dips per second. -->
    <dimen name="config_viewMinFlingVelocity">50dp</dimen>

    <!-- Maximum velocity to initiate a fling, as measured in dips per second. -->
    <dimen name="config_viewMaxFlingVelocity">8000dp</dimen>

    <!-- Amount of time in ms the user needs to press the relevant key to bring up the global actions dialog -->
    <integer name="config_globalActionsKeyTimeout">500</integer>

    <!-- Maximum number of grid columns permitted in the ResolverActivity
         used for picking activities to handle an intent. -->
    <integer name="config_maxResolverActivityColumns">3</integer>

    <!-- Array of OEM specific USB mode override config.
         OEM can override a certain USB mode depending on ro.bootmode.
         Specify an array of below items to set override rule.
         [bootmode]:[original USB mode]:[USB mode used]-->
    <integer-array translatable="false" name="config_oemUsbModeOverride">
    </integer-array>

    <!-- Set to true to add links to Cell Broadcast app from Settings and MMS app. -->
    <bool name="config_cellBroadcastAppLinks">false</bool>

    <!-- The default value if the SyncStorageEngine should sync automatically or not -->
    <bool name="config_syncstorageengine_masterSyncAutomatically">true</bool>

    <!--  Maximum number of supported users -->
    <integer name="config_multiuserMaximumUsers">1</integer>
    <!-- Whether UI for multi user should be shown -->
    <bool name="config_enableMultiUserUI">false</bool>

    <!-- If true, then we do not ask user for permission for apps to connect to USB devices.
         Do not set this to true for production devices. Doing so will cause you to fail CTS. -->
    <bool name="config_disableUsbPermissionDialogs">false</bool>

    <!-- Minimum span needed to begin a touch scaling gesture.
         If the span is equal to or greater than this size, a scaling gesture
         will begin, where supported. (See android.view.ScaleGestureDetector)

         This also takes into account the size of any active touch points.
         Devices with screens that deviate too far from their assigned density
         bucket should consider tuning this value in a device-specific overlay.
         For best results, care should be taken such that this value remains
         larger than the minimum reported touchMajor/touchMinor values
         reported by the hardware. -->
    <dimen name="config_minScalingSpan">27mm</dimen>

    <!-- Minimum accepted value for touchMajor while scaling. This may be tuned
         per-device in overlays. -->
    <dimen name="config_minScalingTouchMajor">48dp</dimen>

    <!-- Safe headphone volume index. When music stream volume is below this index
    the SPL on headphone output is compliant to EN 60950 requirements for portable music
    players. -->
    <integer name="config_safe_media_volume_index">10</integer>

    <!-- Configure mobile network MTU. The standard default is set here but each carrier
         may have a specific value set in an overlay config.xml file. -->
    <integer name="config_mobile_mtu">1500</integer>

    <!-- Configure mobile tcp buffer sizes in the form:
         rat-name:rmem_min,rmem_def,rmem_max,wmem_min,wmem_def,wmem_max
         If no value is found for the rat-name in use, the system default will be applied.
    -->
    <string-array name="config_mobile_tcp_buffers">
    </string-array>

    <!-- Configure ethernet tcp buffersizes in the form:
         rmem_min,rmem_def,rmem_max,wmem_min,wmem_def,wmem_max -->
    <string name="config_ethernet_tcp_buffers" translatable="false">524288,1048576,3145728,524288,1048576,2097152</string>

    <!-- Configure wifi tcp buffersizes in the form:
         rmem_min,rmem_def,rmem_max,wmem_min,wmem_def,wmem_max -->
    <string name="config_wifi_tcp_buffers" translatable="false">524288,1048576,2097152,262144,524288,1048576</string>
    <!-- Configuration to send sms on 1x when UE is attached to eHRPD and there is an active
         1xRTT voice call, irrespective of IMS registration state  -->
    <bool name="config_send_sms1x_on_voice_call">true</bool>

    <!-- Whether WiFi display is supported by this device.
         There are many prerequisites for this feature to work correctly.
         Here are a few of them:
         * The WiFi radio must support WiFi P2P.
         * The WiFi radio must support concurrent connections to the WiFi display and
           to an access point.
         * The Audio Flinger audio_policy.conf file must specify a rule for the "r_submix"
           remote submix module.  This module is used to record and stream system
           audio output to the WiFi display encoder in the media server.
         * The remote submix module "audio.r_submix.default" must be installed on the device.
         * The device must be provisioned with HDCP keys (for protected content).
    -->
    <bool name="config_enableWifiDisplay">false</bool>

    <!-- The color transform values that correspond to each respective configuration mode for the
         built-in display, or -1 if the mode is unsupported by the device. The possible
         configuration modes are:
            1. Wide-gamut ("Vibrant")
            2. Adobe RGB ("Natural")
            3. sRGB ("Standard")

        For example, if a device had Wide-gamut as color transform mode 1, sRGB mode as color
        transform mode 7, and did not support Adobe RGB at all this would look like:

            <integer-array name="config_colorTransforms">
                <item>1</item>
                <item>-1</item>
                <item>7</item>
            </integer-array>
    -->
    <integer-array name="config_colorTransforms">
        <item>-1</item>
        <item>-1</item>
        <item>-1</item>
    </integer-array>

    <!-- When true use the linux /dev/input/event subsystem to detect the switch changes
         on the headphone/microphone jack. When false use the older uevent framework. -->
    <bool name="config_useDevInputEventForAudioJack">false</bool>

    <!-- Whether safe headphone volume is enabled or not (country specific). -->
    <bool name="config_safe_media_volume_enabled">true</bool>

    <!-- Set to true if the wifi display supports compositing content stored
         in gralloc protected buffers.  For this to be true, there must exist
         a protected hardware path for surface flinger to composite and send
         protected buffers to the wifi display video encoder.

         If this flag is false, we advise applications not to use protected
         buffers (if possible) when presenting content to a wifi display because
         the content may be blanked.

         This flag controls whether the {@link Display#FLAG_SUPPORTS_PROTECTED_BUFFERS}
         flag is set for wifi displays.
    -->
    <bool name="config_wifiDisplaySupportsProtectedBuffers">false</bool>

    <!-- Whether camera shutter sound is forced or not  (country specific). -->
    <bool name="config_camera_sound_forced">false</bool>

    <!-- Set to true if we need to not prefer an APN.
         This is being added to enable a simple scenario of pre-paid
         provisioning on some carriers, working around a bug (7305641)
         where if the preferred is used we don't try the others. -->
    <bool name="config_dontPreferApn">false</bool>

    <!-- The list of ril radio technologies (see ServiceState.java) which only support
         a single data connection at one time.  This may change by carrier via
         overlays (some don't support multiple pdp on UMTS).  All unlisted radio
         tech types support unlimited types (practically only 2-4 used). -->
    <integer-array name="config_onlySingleDcAllowed">
        <item>4</item>  <!-- IS95A -->
        <item>5</item>  <!-- IS95B -->
        <item>6</item>  <!-- 1xRTT -->
        <item>7</item>  <!-- EVDO_0 -->
        <item>8</item>  <!-- EVDO_A -->
        <item>12</item> <!-- EVDO_B -->
    </integer-array>

    <!-- Set to true if after a provisioning apn the radio should be restarted -->
    <bool name="config_restartRadioAfterProvisioning">false</bool>

    <!-- Boolean indicating if RADIO POWER OFF is required on receiving SIM REFRESH with RESET.
         This will be handled by modem if it is false. -->
    <bool name="config_requireRadioPowerOffOnSimRefreshReset">false</bool>

    <!-- Vibrator pattern to be used as the default for notifications
         that specify DEFAULT_VIBRATE.
     -->
    <integer-array name="config_defaultNotificationVibePattern">
        <item>0</item>
        <item>350</item>
        <item>250</item>
        <item>350</item>
    </integer-array>

    <!-- Vibrator pattern to be used as the default for notifications
         that do not specify vibration but vibrate anyway because the device
         is in vibrate mode.
     -->
    <integer-array name="config_notificationFallbackVibePattern">
        <item>0</item>
        <item>100</item>
        <item>150</item>
        <item>100</item>
    </integer-array>

    <!-- Flag indicating if the speed up audio on mt call code should be executed -->
    <bool name="config_speed_up_audio_on_mt_calls">false</bool>

    <!-- Class name of the framework account picker activity.
         Can be customized for other product types -->
    <string name="config_chooseAccountActivity" translatable="false"
            >android/android.accounts.ChooseAccountActivity</string>
    <!-- Class name of the account type and account picker activity.
         Can be customized for other product types -->
    <string name="config_chooseTypeAndAccountActivity" translatable="false"
            >android/android.accounts.ChooseTypeAndAccountActivity</string>

    <!-- Component name of a custom ResolverActivity (Intent resolver) to be used instead of
         the default framework version. If left empty, then the framework version will be used.
         Example: com.google.android.myapp/.resolver.MyResolverActivity  -->
    <string name="config_customResolverActivity" translatable="false"></string>

    <!-- Name of the activity or service that prompts the user to reject, accept, or whitelist
         an adb host's public key, when an unwhitelisted host connects to the local adbd.
         Can be customized for other product types -->
    <string name="config_customAdbPublicKeyConfirmationComponent"
            >com.android.systemui/com.android.systemui.usb.UsbDebuggingActivity</string>

    <!-- Name of the activity that prompts the secondary user to acknowledge she/he needs to
         switch to the primary user to enable USB debugging.
         Can be customized for other product types -->
    <string name="config_customAdbPublicKeyConfirmationSecondaryUserComponent"
            >com.android.systemui/com.android.systemui.usb.UsbDebuggingSecondaryUserActivity</string>

    <!-- Name of the CustomDialog that is used for VPN -->
    <string name="config_customVpnConfirmDialogComponent"
            >com.android.vpndialogs/com.android.vpndialogs.ConfirmDialog</string>

    <!-- Apps that are authorized to access shared accounts, overridden by product overlays -->
    <string name="config_appsAuthorizedForSharedAccounts" translatable="false">;com.android.settings;</string>

    <!-- Flag indicating that the media framework should not allow changes or mute on any
         stream or master volumes. -->
    <bool name="config_useFixedVolume">false</bool>

    <!-- The list of IMEs which should be disabled until used.
         This function suppresses update notifications for these pre-installed apps.
         We need to set this configuration carefully that they should not have functionarities
         other than "IME" or "Spell Checker". In InputMethodManagerService,
         the listed IMEs are disabled until used when all of the following conditions are met.
         1. Not selected as an enabled IME in the Settings
         2. Not selected as a spell checker in the Settings
         3. Installed
         4. A pre-installed IME
         5. Not enabled
         And the disabled_until_used state for an IME is released by InputMethodManagerService
         when the IME is selected as an enabled IME. -->
    <string-array name="config_disabledUntilUsedPreinstalledImes" translatable="false">
        <item>com.android.inputmethod.latin</item>
    </string-array>

    <!-- The list of carrier applications which should be disabled until used.
         This function suppresses update notifications for these pre-installed apps.
         In SubscriptionInfoUpdater, the listed applications are disabled until used when all of the
         following conditions are met.
         1. Not currently carrier-privileged according to the inserted SIM
         2. Pre-installed
         3. In the default state (enabled but not explicitly)
         And SubscriptionInfoUpdater undoes this and marks the app enabled when a SIM is inserted
         that marks the app as carrier privileged. It also grants the app default permissions
         for Phone and Location. As such, apps MUST only ever be added to this list if they
         obtain user consent to access their location through other means. -->
    <string-array name="config_disabledUntilUsedPreinstalledCarrierApps" translatable="false" />

    <!-- The list of classes that should be added to the notification ranking pipline.
     See {@link com.android.server.notification.NotificationSignalExtractor} -->
    <string-array name="config_notificationSignalExtractors">
        <item>com.android.server.notification.ValidateNotificationPeople</item>
        <item>com.android.server.notification.PackagePriorityExtractor</item>
        <item>com.android.server.notification.NotificationIntrusivenessExtractor</item>
        <item>com.android.server.notification.PackageVisibilityExtractor</item>
    </string-array>

    <!-- Flag indicating that this device does not rotate and will always remain in its default
         orientation. Activities that desire to run in a non-compatible orientation will be run
         from an emulated display within the physical display. -->
    <bool name="config_forceDefaultOrientation">false</bool>

    <!-- Default Gravity setting for the system Toast view. Equivalent to: Gravity.CENTER_HORIZONTAL | Gravity.BOTTOM -->
    <integer name="config_toastDefaultGravity">0x00000051</integer>

    <!-- set to false if we need to show user confirmation
         when alpha identifier is not provided by the UICC -->
    <bool name="config_stkNoAlphaUsrCnf">true</bool>

    <!-- Don't use roaming icon for considered operators.
         A match on config_sameNamedOperatorConsideredRoaming supersedes a match on this.
         Can use mcc or mcc+mnc as item. For example, 302 or 21407.
         If operators, 21404 and 21407, make roaming agreements, user of 21404 should not see
         the roaming icon as using 21407 network.
         To do this, add 21407 item to values-mcc214-mnc04/config.xml -->
    <string-array translatable="false" name="config_operatorConsideredNonRoaming">
    </string-array>

    <!-- Threshold (in ms) under which a screen off / screen on will be considered a reset of the
         immersive mode confirmation prompt.-->
    <integer name="config_immersive_mode_confirmation_panic">5000</integer>

    <!-- For some operators, PDU has garbages. To fix it, need to use valid index -->
    <integer name="config_valid_wappush_index">-1</integer>

    <!-- This is NOT just for same named operators unlike the name suggests (will blacklist regardless of name).
         A match on this supersedes a match on config_operatorConsideredNonRoaming.
         Uses "startsWith" so you can use a leading substring like the mcc or
         use the complete mcc+mnc string.
         For a given mcc/mcc-mnc, some operators may want to roam (even if
         config_operatorConsideredNonRoaming has the mcc/mcc-mnc).
         user of 40485 should see the roaming icon as using 40483 network
         though same Reliance network.
         To do this, add 40483 item to values-mcc404-mnc85/config.xml -->
    <string-array translatable="false" name="config_sameNamedOperatorConsideredRoaming">
    </string-array>
    <!-- call barring MMI code from TS 22.030 Annex B -->
    <string-array translatable="false" name="config_callBarringMMI">
        <item>33</item>
        <item>331</item>
        <item>332</item>
        <item>35</item>
        <item>351</item>
        <item>330</item>
        <item>333</item>
        <item>353</item>
    </string-array>

    <!-- Override the default detection behavior for the framework method
         android.view.ViewConfiguration#hasPermanentMenuKey().
         Valid settings are:
         0 - No change. Use the default autodetection behavior.
         1 - The device DOES have a permanent menu key; ignore autodetection.
         2 - The device DOES NOT have a permanent menu key; ignore autodetection. -->
    <integer name="config_overrideHasPermanentMenuKey">0</integer>

    <!-- Override the DPad detection behavior for configuration purposes -->
    <bool name="config_hasPermanentDpad">false</bool>

    <!-- default window inset isRound property -->
    <bool name="config_windowIsRound">false</bool>

    <!-- Override this value if the device has a chin, i.e. area that is not actual part of the
         screen but you would like to be treated as a real display. The value is the height of the
         chin. -->
    <integer name="config_windowOutsetBottom">0</integer>

    <!-- Package name for default network scorer app; overridden by product overlays. -->
    <string name="config_defaultNetworkScorerPackageName"></string>

    <!-- default device has recents property -->
    <bool name="config_hasRecents">true</bool>

    <!-- default window ShowCircularMask property -->
    <bool name="config_windowShowCircularMask">false</bool>

    <!-- default value for whether circular emulators (ro.emulator.circular)
         should show a display overlay on the screen -->
    <bool name="config_windowEnableCircularEmulatorDisplayOverlay">false</bool>

    <!-- Defines the default set of global actions. Actions may still be disabled or hidden based
         on the current state of the device.
         Each item must be one of the following strings:
         "power" = Power off
         "settings" = An action to launch settings
         "airplane" = Airplane mode toggle
         "bugreport" = Take bug report, if available
         "silent" = silent mode
         "users" = list of users
         "reboot" = reboot
         "screenshot" = screenshot
         -->
    <string-array translatable="false" name="config_globalActionsList">
        <item>power</item>
        <item>reboot</item>
        <item>screenshot</item>
        <item>bugreport</item>
        <item>airplane</item>
        <item>silent</item>
        <item>users</item>
    </string-array>

    <!-- Number of milliseconds to hold a wake lock to ensure that drawing is fully
         flushed to the display while dozing.  This value needs to be large enough
         to account for processing and rendering time plus a frame or two of latency
         in the display pipeline plus some slack just to be sure. -->
    <integer name="config_drawLockTimeoutMillis">120</integer>

    <!-- default telephony hardware configuration for this platform.
    -->
    <!-- this string array should be overridden by the device to present a list
         telephony hardware resource.  this is used by the telephony device controller
         (TDC) to offer the basic capabilities of the hardware to the telephony
         framework
    -->
    <!-- an array of "[hardware type],[hardware-uuid],[state],[[hardware-type specific]]"
         with, [[hardware-type specific]] in:
            - "[[ril-model],[rat],[max-active-voice],[max-active-data],[max-active-standby]]"
              for 'modem' hardware
            - "[[associated-modem-uuid]]"
              for 'sim' hardware.
         refer to HardwareConfig in com.android.internal.telephony for specific details/values
         those elements can carry.
    -->
    <string-array translatable="false" name="config_telephonyHardware">
        <!-- modem -->
        <item>"0,modem,0,0,0,1,1,1"</item>
        <!-- sim -->
        <item>"1,sim,0,modem"</item>
    </string-array>

    <!-- This string array can be overriden to add an additional DRM support for WebView EME. -->
    <!-- Array of "[keySystemName],[UuidOfMediaDrm]" @hide @SystemApi -->
    <string-array name="config_keySystemUuidMapping" translatable="false">
        <!-- Example:
        <item>"x-com.microsoft.playready,9A04F079-9840-4286-AB92-E65BE0885F95"</item>
        -->
    </string-array>

    <!-- Flag indicating which package name can access the persistent data partition -->
    <string name="config_persistentDataPackageName" translatable="false"></string>

    <!-- Flag indicating apps will skip sending hold request before merge. In this case
        IMS service implementation will do both.i.e.hold followed by merge. -->
    <bool name="skipHoldBeforeMerge">true</bool>

    <!-- Flag indicating emergency calls will always use IMS irrespective of the state of
    the IMS connection -->
    <bool name="useImsAlwaysForEmergencyCall">true</bool>

    <!-- Flag indicating whether the IMS service can be turned off. If false then
        the service will not be turned-off completely (the ImsManager.turnOffIms() will
        be disabled) but individual Features can be disabled using ImsConfig.setFeatureValue() -->
    <bool name="imsServiceAllowTurnOff">true</bool>

    <!-- Flag specifying whether VoLTE is available on device -->
    <bool name="config_device_volte_available">false</bool>

    <!-- Flag specifying whether VoLTE should be available for carrier: independent of
         carrier provisioning. If false: hard disabled. If true: then depends on carrier
         provisioning, availability etc -->
    <bool name="config_carrier_volte_available">false</bool>

    <!-- Flag specifying whether VoLTE availability is based on provisioning -->
    <bool name="config_carrier_volte_provisioned">false</bool>

    <!-- Flag specifying whether VoLTE TTY is supported -->
    <bool name="config_carrier_volte_tty_supported">true</bool>

    <!-- Flag specifying whether VT is available on device -->
    <bool name="config_device_vt_available">false</bool>

    <!-- Flag specifying whether VT should be available for carrier: independent of
         carrier provisioning. If false: hard disabled. If true: then depends on carrier
         provisioning, availability etc -->
    <bool name="config_carrier_vt_available">false</bool>

    <!-- Flag specifying whether WFC over IMS is available on device -->
    <bool name="config_device_wfc_ims_available">false</bool>

    <!-- Flag specifying whether WFC over IMS should be available for carrier: independent of
         carrier provisioning. If false: hard disabled. If true: then depends on carrier
         provisioning, availability etc -->
    <bool name="config_carrier_wfc_ims_available">false</bool>

    <bool name="config_networkSamplingWakesDevice">true</bool>

    <string-array translatable="false" name="config_cdma_home_system" />

    <!--From SmsMessage-->
    <!--Support decoding the user data payload as pack GSM 8-bit (a GSM alphabet
        string that's stored in 8-bit unpacked format) characters.-->
    <bool translatable="false" name="config_sms_decode_gsm_8bit_data">false</bool>

    <!-- Package name providing default WebView implementation. -->
    <string name="config_webViewPackageName" translatable="false">com.android.webview</string>

    <!-- Package name providing alternate WebView implementation.
         Fall back to config_webViewPackageName if not available. -->
    <string name="config_alternateWebViewPackageName" translatable="false">com.google.android.webview</string>

    <!-- If EMS is not supported, framework breaks down EMS into single segment SMS
         and adds page info " x/y". This config is used to set which carrier doesn't
         support EMS and whether page info should be added at the beginning or the end.
         We use tag 'prefix' for position beginning and 'suffix' for position end.
         And use gid to distinguish different carriers which using same mcc and mnc.
         Examples: <item>simOperatorNumber;position;gid(optional)</item>>
    -->
    <string-array translatable="false" name="no_ems_support_sim_operators">
        <!-- VZW -->
        <item>20404;suffix;BAE0000000000000</item>
    </string-array>

    <bool name="config_auto_attach_data_on_creation">true</bool>

    <!-- Values for GPS configuration -->
    <string-array translatable="false" name="config_gpsParameters">
        <item>SUPL_HOST=supl.google.com</item>
        <item>SUPL_PORT=7275</item>
        <item>NTP_SERVER=north-america.pool.ntp.org</item>
        <item>SUPL_VER=0x20000</item>
        <item>SUPL_MODE=1</item>
    </string-array>

    <!-- If there is no preload VM number in the sim card, carriers such as
         Verizon require to load a default vm number from the configurantion.
         Define config_default_vm_number for this purpose. And there are two
         optional formats for this configuration as below:
         (1)<item>voicemail number</item>
         (2)<item>voicemail number;gid</item>
         The logic to pick up the correct voicemail number:
         (1) If the config_default_vm_number array has no gid special item, the last one will be
         picked
         (2) If the config_default_vm_number array has gid special item and  it matches the current
         sim's gid, it will be picked.
         (3) If the config_default_vm_number array has gid special item but it doesn't match the
         current sim's gid, the last one without gid will be picked -->
    <string-array translatable="false" name="config_default_vm_number" />

    <!-- Sprint need a 70 ms delay for 3way call -->
    <integer name="config_cdma_3waycall_flash_delay">0</integer>

    <!--SIM does not save, but the voice mail number to be changed. -->
    <bool name="editable_voicemailnumber">false</bool>

    <!-- service number convert map in roaming network. -->
    <!-- [dialstring],[replacement][,optional gid] -->
    <string-array translatable="false" name="dial_string_replace">
    </string-array>

    <!-- Flag indicating whether radio is to be restarted on the error of
         PDP_FAIL_REGULAR_DEACTIVATION/0x24 -->
    <bool name="config_restart_radio_on_pdp_fail_regular_deactivation">false</bool>

    <!-- networks that don't want data deactivate when shutdown the phone
         note this is dependent on the operator of the network we're on,
         not operator on the SIM -->
    <string-array translatable="false" name="networks_not_clear_data">
        <item>71203</item>
        <item>71606</item>
        <item>71610</item>
        <item>732101</item>
    </string-array>

    <!-- Config determines whether to update phone object when voice registration
         state changes. Voice radio tech change will always trigger an update of
         phone object irrespective of this config -->
    <bool name="config_switch_phone_on_voice_reg_state_change">true</bool>

    <bool name="config_sms_force_7bit_encoding">false</bool>

    <!-- Flag indicating whether strict threshold is used, or lenient threshold is used,
          when evaluating RSRP for LTE antenna bar display
           0. Strict threshold
           1. Lenient threshold
    -->
    <integer name="config_LTE_RSRP_threshold_type">1</integer>

    <!-- Enabled built-in zen mode condition providers -->
    <string-array translatable="false" name="config_system_condition_providers">
        <item>countdown</item>
        <item>schedule</item>
        <item>event</item>
    </string-array>

    <!-- Priority repeat caller threshold, in minutes -->
    <integer name="config_zen_repeat_callers_threshold">15</integer>

    <!-- Flags enabling default window features. See Window.java -->
    <bool name="config_defaultWindowFeatureOptionsPanel">true</bool>
    <bool name="config_defaultWindowFeatureContextMenu">true</bool>

    <!-- This config is used to check if the carrier requires converting destination
         number before sending out a SMS.
         Formats for this configuration as below:
         [true or false][;optional gid]
         The logic to pick up the configuration:
         (1) If the "config_sms_convert_destination_number_support" array has no gid
             special item, the last one will be picked
         (2) If the "config_sms_convert_destination_number_support" array has gid special
             item and it matches the current sim's gid, it will be picked.
         (3) If the "config_sms_convert_destination_number_support" array has gid special
             item but it doesn't match the current sim's gid, the last one without gid
             will be picked -->
    <string-array translatable="false" name="config_sms_convert_destination_number_support">
        <item>false</item>
    </string-array>

    <!-- The maximum bitmap size that can be written to a MediaMetadata object. This value
         is the max width/height allowed in dips.-->
    <dimen name="config_mediaMetadataBitmapMaxSize">320dp</dimen>

    <string translatable="false" name="prohibit_manual_network_selection_in_gobal_mode">false</string>

    <!-- An array of CDMA roaming indicators which means international roaming -->
    <integer-array translatable="false" name="config_cdma_international_roaming_indicators" />

    <!-- set the system language as value of EF LI/EF PL -->
    <bool name="config_use_sim_language_file">true</bool>

    <!-- Use ERI text for network name on CDMA LTE -->
    <bool name="config_LTE_eri_for_network_name">true</bool>

    <!-- Whether to start in touch mode -->
    <bool name="config_defaultInTouchMode">true</bool>

    <!-- Time adjustment, in milliseconds, applied to the default double tap threshold
         used for gesture detection by the screen magnifier. -->
    <integer name="config_screen_magnification_multi_tap_adjustment">-50</integer>

    <!-- Scale factor threshold used by the screen magnifier to determine when to switch from
         panning to scaling the magnification viewport. -->
    <item name="config_screen_magnification_scaling_threshold" format="float" type="dimen">0.3</item>

    <!-- If true, the display will be shifted around in ambient mode. -->
    <bool name="config_enableBurnInProtection">false</bool>

    <!-- Specifies the maximum burn-in offset displacement from the center. If -1, no maximum value
         will be used. -->
    <integer name="config_burnInProtectionMaxRadius">-1</integer>

    <!-- Specifies the minimum burn-in offset horizontally. -->
    <integer name="config_burnInProtectionMinHorizontalOffset">0</integer>

    <!-- Specifies the maximum burn-in offset horizontally. -->
    <integer name="config_burnInProtectionMaxHorizontalOffset">0</integer>

    <!-- Specifies the minimum burn-in offset vertically. -->
    <integer name="config_burnInProtectionMinVerticalOffset">0</integer>

    <!-- Specifies the maximum burn-in offset vertically. -->
    <integer name="config_burnInProtectionMaxVerticalOffset">0</integer>

    <!-- Keyguard component -->
    <string name="config_keyguardComponent" translatable="false">com.android.systemui/com.android.systemui.keyguard.KeyguardService</string>

    <!-- For performance and storage reasons, limit the number of fingerprints per user -->
    <integer name="config_fingerprintMaxTemplatesPerUser">5</integer>

    <!-- This config is used to force VoiceInteractionService to start on certain low ram devices.
         It declares the package name of VoiceInteractionService that should be started. -->
    <string translatable="false" name="config_forceVoiceInteractionServicePackage"></string>

    <!-- This config is ued to determine whether animations are allowed in low power mode. -->
    <bool name="config_allowAnimationsInLowPowerMode">false</bool>

    <!-- Whether device supports double tap to wake -->
    <bool name="config_supportDoubleTapWake">false</bool>

    <!-- The RadioAccessFamilies supported by the device.
         Empty is viewed as "all".  Only used on devices which
         don't support RIL_REQUEST_GET_RADIO_CAPABILITY
         format is UMTS|LTE|... -->
    <string translatable="false" name="config_radio_access_family"></string>

    <!-- Whether the main built-in display is round. This will affect
         Configuration.screenLayout's SCREENLAYOUT_ROUND_MASK flags for Configurations on the
         main built-in display. Change this in device-specific overlays.
         Defaults to the older, deprecated config_windowIsRound already used in
         some existing device-specific resource overlays. -->
    <bool name="config_mainBuiltInDisplayIsRound">@bool/config_windowIsRound</bool>

    <!-- Ultrasound support for Mic/speaker path -->
    <!-- Whether the default microphone audio source supports near-ultrasound frequencies
         (range of 18 - 21 kHz). -->
    <bool name="config_supportMicNearUltrasound">true</bool>
    <!-- Whether the default speaker audio output path supports near-ultrasound frequencies
         (range of 18 - 21 kHz). -->
    <bool name="config_supportSpeakerNearUltrasound">true</bool>

    <!-- Flag indicating device support for EAP SIM, AKA, AKA' -->
    <bool name="config_eap_sim_based_auth_supported">true</bool>
 
    <!-- How long history of previous vibrations should be kept for the dumpsys. -->
    <integer name="config_previousVibrationsDumpLimit">20</integer>

    <!-- Number of retries Cell Data should attempt for a given error code before
         restarting the modem.
         Error codes not listed will not lead to modem restarts.
         Array of "code#,retry#"  -->
    <string-array name="config_cell_retries_per_error_code">
    </string-array>

<<<<<<< HEAD
=======
    <!-- Whether cpu boost is enabled for AppLaunch -->
    <bool name="config_enableCpuBoostForAppLaunch">false</bool>
    <integer name="launchboost_timeout_param">0</integer>
    <integer-array name="launchboost_param_value"/>

    <!-- Whether disablepacking is enabled or not -->
    <bool name="config_disablePacking">false</bool>
    <integer name="disablepacking_timeout_param">0</integer>
    <integer-array name="launchboost_packing_param_value"/>

    <!-- Whether cpu boost is enabled for animation. -->
    <bool name="config_enablePerfBoostForAnimation">false</bool>
    <integer name="animationboost_timeout_param">0</integer>
    <integer-array name="animationboost_param_value"/>

    <!-- Whether cpu boost is enabled for overscroller fling. -->
    <bool name="config_enableCpuBoostForOverScrollerFling">false</bool>
    <integer name="flingboost_timeout_param">0</integer>
    <integer-array name="flingboost_param_value"/>

    <!-- Whether cpu boost is enabled for horizontal scroll. -->
    <bool name="config_enableCpuBoostForScroller">false</bool>
    <integer name="scrollboost_timeout_param">0</integer>
    <integer-array name="scrollboost_param_value"/>

    <!-- Activities list for boost -->
    <string-array translatable="false" name="boost_activityList">
    </string-array>

    <!-- Activity scroll boost params -->
    <integer name="ascrollboost_timeout">0</integer>
    <integer-array name="ascrollboost_param_value"/>

    <!-- cpu boost for PanelView fling -->
    <bool name="config_enableCpuBoostForPanelViewFling">false</bool>
    <integer-array name="panelview_flingboost_param_value" />

>>>>>>> 182408b5
   <!-- Configuration to play sms ringtone during MO/MT call -->
   <bool name="config_sms_ringtone_incall">false</bool>
    <!-- IpReachability monitor enable/Disable -->
    <bool translatable="false" name="config_wifi_ipreachability_monitor">false</bool>

    <!-- Configuration that determines if ACTIVATE_REJECT_GGSN is to be treated as
         a permanent error -->
    <bool translatable="false" name="config_reject_ggsn_perm_failure">true</bool>
    <!-- Configuration that determines if PROTOCOL_ERRORS is to be treated as a
         permanent error -->
    <bool translatable="false" name="config_protocol_errors_perm_failure">true</bool>

<<<<<<< HEAD
    <!-- Whether cpu boost is enabled for overscroller fling. -->
    <bool name="config_enableCpuBoostForOverScrollerFling">true</bool>
    <integer name="flingboost_timeout_param">600</integer>
    <integer name="flingboost_schedboost_param">0</integer>
    <integer name="flingboost_cpuboost_param">0x20E</integer>
    <integer name="flingboost_pcdisbl_param">0</integer>
    <integer name="flingboost_ksmboost_param">0</integer>

    <!-- Whether cpu boost is enabled for horizontal scroll. -->
    <bool name="config_enableCpuBoostForScroller">true</bool>
    <integer name="scrollboost_timeout_param">600</integer>
   <integer name="scrollboost_schedboost_param">0</integer>
    <integer name="scrollboost_cpuboost_param">0x20E</integer>
    <integer name="scrollboost_pcdisbl_param">0</integer>
    <integer name="scrollboost_ksmboost_param">0</integer>

    <!-- Whether cpu boost is enabled for AppLaunch -->
    <bool name="config_enableCpuBoostForAppLaunch">true</bool>
    <integer name="launchboost_timeout_param">600</integer>
    <integer name="launchboost_schedboost_param">0</integer>
    <integer name="launchboost_cpuboost_param">0x20E</integer>
    <integer name="launchboost_cpunumboost_param">0</integer>
    <integer name="launchboost_pcdisbl_param">0</integer>
    <integer name="launchboost_ksmboost_param">0</integer>
    <integer name="launchboost_smtaskboost_param">0</integer>
    <integer name="launchboost_idleloadboost_param">0</integer>
    <integer name="launchboost_idlenrrunboost_param">0</integer>
    <integer name="launchboost_preferidle_param">0</integer>

   <bool name="config_enablePerfBoostForAnimation">true</bool>
   <integer name="animationboost_timeout_param">600</integer>
   <integer name="animationboost_schedboost_param">0</integer>
   <integer name="animationboost_cpuboost_param">0x20E</integer>

   <!-- Activities list for boost -->
   <string-array translatable="false" name="boost_activityList">
	<item>chrome</item>
	<item>browser</item>
   </string-array>

   <!-- Activity scroll boost params -->
   <integer name="ascrollboost_timeout">17</integer>
   <integer name="ascrollboost_schedboost">0</integer>
   <integer name="ascrollboost_cpuboost">0x20E</integer>
   <integer name="ascrollboost_pcdisbl">0</integer>

    <!-- cpu boost for PanelView fling -->
    <bool name="config_enableCpuBoostForPanelViewFling">true</bool>
    <integer name="panelview_flingboost_timeout_param">600</integer>
    <integer name="panelview_flingboost_schedboost_param">0</integer>
    <integer name="panelview_flingboost_cpuboost_param">0x20E</integer>
    <integer name="panelview_flingboost_pcdisbl_param">0</integer>
    <integer name="panelview_flingboost_ksmboost_param">0</integer>
=======
    <!-- Set initial MaxRetry value for operators -->
    <integer name="config_mdc_initial_max_retry">1</integer>

    <!-- The OEM specified sensor type for the gesture to launch the camear app. -->
    <integer name="config_cameraLaunchGestureSensorType">-1</integer>
    <!-- The OEM specified sensor string type for the gesture to launch camera app, this value
         must match the value of config_cameraLaunchGestureSensorType in OEM's HAL -->
    <string translatable="false" name="config_cameraLaunchGestureSensorStringType"></string>

    <!-- Allow the gesture to double tap the power button twice to start the camera while the device
         is non-interactive. -->
    <bool name="config_cameraDoubleTapPowerGestureEnabled">true</bool>
>>>>>>> 182408b5

    <string-array name="origin_carrier_names">
        <item>CHINA\u0020\u0020MOBILE</item>
        <item>CMCC</item>
        <item>CHN-UNICOM</item>
        <item>China Mobile</item>
        <item>China Unicom</item>
        <item>China Telecom</item>
        <item>中国移动</item>
        <item>中国联通</item>
        <item>中国电信</item>
        <item>中國移動</item>
        <item>中國聯通</item>
        <item>中國電信</item>
        <item>Searching for Service</item>
    </string-array>

    <string-array name="locale_carrier_names">
        <item>China_Mobile</item>
        <item>China_Mobile</item>
        <item>China_Unicom</item>
        <item>China_Mobile</item>
        <item>China_Unicom</item>
        <item>China_Telecom</item>
       <item>China_Mobile</item>
        <item>China_Unicom</item>
        <item>China_Telecom</item>
        <item>China_Mobile</item>
        <item>China_Unicom</item>
        <item>China_Telecom</item>
        <item>roamingTextSearching</item>
    </string-array>

    <!-- monitor locale change -->
    <bool name="config_monitor_locale_change">false</bool>

    <!-- display for radio tech -->
    <bool name="config_display_rat">false</bool>

    <!-- config 2G/3G/4G RAT strings for carriers -->
    <string name="config_rat_2g" translatable="false">2G</string>
    <string name="config_rat_3g" translatable="false">3G</string>
    <string name="config_rat_4g" translatable="false">4G</string>
<<<<<<< HEAD

    <!-- The list of components which should be automatically disabled. -->
    <string-array name="config_disabledComponents" translatable="false">
    </string-array>

    <!-- The list of components which should be forced to be enabled. -->
    <string-array name="config_forceEnabledComponents" translatable="false">
    </string-array>

=======
>>>>>>> 182408b5
</resources><|MERGE_RESOLUTION|>--- conflicted
+++ resolved
@@ -2331,46 +2331,6 @@
     <string-array name="config_cell_retries_per_error_code">
     </string-array>
 
-<<<<<<< HEAD
-=======
-    <!-- Whether cpu boost is enabled for AppLaunch -->
-    <bool name="config_enableCpuBoostForAppLaunch">false</bool>
-    <integer name="launchboost_timeout_param">0</integer>
-    <integer-array name="launchboost_param_value"/>
-
-    <!-- Whether disablepacking is enabled or not -->
-    <bool name="config_disablePacking">false</bool>
-    <integer name="disablepacking_timeout_param">0</integer>
-    <integer-array name="launchboost_packing_param_value"/>
-
-    <!-- Whether cpu boost is enabled for animation. -->
-    <bool name="config_enablePerfBoostForAnimation">false</bool>
-    <integer name="animationboost_timeout_param">0</integer>
-    <integer-array name="animationboost_param_value"/>
-
-    <!-- Whether cpu boost is enabled for overscroller fling. -->
-    <bool name="config_enableCpuBoostForOverScrollerFling">false</bool>
-    <integer name="flingboost_timeout_param">0</integer>
-    <integer-array name="flingboost_param_value"/>
-
-    <!-- Whether cpu boost is enabled for horizontal scroll. -->
-    <bool name="config_enableCpuBoostForScroller">false</bool>
-    <integer name="scrollboost_timeout_param">0</integer>
-    <integer-array name="scrollboost_param_value"/>
-
-    <!-- Activities list for boost -->
-    <string-array translatable="false" name="boost_activityList">
-    </string-array>
-
-    <!-- Activity scroll boost params -->
-    <integer name="ascrollboost_timeout">0</integer>
-    <integer-array name="ascrollboost_param_value"/>
-
-    <!-- cpu boost for PanelView fling -->
-    <bool name="config_enableCpuBoostForPanelViewFling">false</bool>
-    <integer-array name="panelview_flingboost_param_value" />
-
->>>>>>> 182408b5
    <!-- Configuration to play sms ringtone during MO/MT call -->
    <bool name="config_sms_ringtone_incall">false</bool>
     <!-- IpReachability monitor enable/Disable -->
@@ -2383,7 +2343,6 @@
          permanent error -->
     <bool translatable="false" name="config_protocol_errors_perm_failure">true</bool>
 
-<<<<<<< HEAD
     <!-- Whether cpu boost is enabled for overscroller fling. -->
     <bool name="config_enableCpuBoostForOverScrollerFling">true</bool>
     <integer name="flingboost_timeout_param">600</integer>
@@ -2437,7 +2396,7 @@
     <integer name="panelview_flingboost_cpuboost_param">0x20E</integer>
     <integer name="panelview_flingboost_pcdisbl_param">0</integer>
     <integer name="panelview_flingboost_ksmboost_param">0</integer>
-=======
+
     <!-- Set initial MaxRetry value for operators -->
     <integer name="config_mdc_initial_max_retry">1</integer>
 
@@ -2450,7 +2409,6 @@
     <!-- Allow the gesture to double tap the power button twice to start the camera while the device
          is non-interactive. -->
     <bool name="config_cameraDoubleTapPowerGestureEnabled">true</bool>
->>>>>>> 182408b5
 
     <string-array name="origin_carrier_names">
         <item>CHINA\u0020\u0020MOBILE</item>
@@ -2494,7 +2452,6 @@
     <string name="config_rat_2g" translatable="false">2G</string>
     <string name="config_rat_3g" translatable="false">3G</string>
     <string name="config_rat_4g" translatable="false">4G</string>
-<<<<<<< HEAD
 
     <!-- The list of components which should be automatically disabled. -->
     <string-array name="config_disabledComponents" translatable="false">
@@ -2504,6 +2461,4 @@
     <string-array name="config_forceEnabledComponents" translatable="false">
     </string-array>
 
-=======
->>>>>>> 182408b5
 </resources>