<?xml version="1.0" encoding="utf-8"?>
<!--
/*
** Copyright 2009, The Android Open Source Project
**
** Licensed under the Apache License, Version 2.0 (the "License");
** you may not use this file except in compliance with the License.
** You may obtain a copy of the License at
**
**     http://www.apache.org/licenses/LICENSE-2.0
**
** Unless required by applicable law or agreed to in writing, software
** distributed under the License is distributed on an "AS IS" BASIS,
** WITHOUT WARRANTIES OR CONDITIONS OF ANY KIND, either express or implied.
** See the License for the specific language governing permissions and
** limitations under the License.
*/
-->

<!-- These resources are around just to allow their values to be customized
     for different hardware and product builds.  Do not translate.

     NOTE: The naming convention is "config_camelCaseValue". Some legacy
     entries do not follow the convention, but all new entries should. -->

<resources xmlns:xliff="urn:oasis:names:tc:xliff:document:1.2">
    <!-- Do not translate. Defines the slots for the right-hand side icons.  That is to say, the
         icons in the status bar that are not notifications. -->
    <string-array name="config_statusBarIcons">
        <item><xliff:g id="id">@string/status_bar_alarm_clock</xliff:g></item>
        <item><xliff:g id="id">@string/status_bar_rotate</xliff:g></item>
        <item><xliff:g id="id">@string/status_bar_headset</xliff:g></item>
        <item><xliff:g id="id">@string/status_bar_data_saver</xliff:g></item>
        <item><xliff:g id="id">@string/status_bar_ime</xliff:g></item>
        <item><xliff:g id="id">@string/status_bar_sync_failing</xliff:g></item>
        <item><xliff:g id="id">@string/status_bar_sync_active</xliff:g></item>
        <item><xliff:g id="id">@string/status_bar_nfc</xliff:g></item>
        <item><xliff:g id="id">@string/status_bar_tty</xliff:g></item>
        <item><xliff:g id="id">@string/status_bar_speakerphone</xliff:g></item>
        <item><xliff:g id="id">@string/status_bar_cdma_eri</xliff:g></item>
        <item><xliff:g id="id">@string/status_bar_data_connection</xliff:g></item>
        <item><xliff:g id="id">@string/status_bar_phone_evdo_signal</xliff:g></item>
        <item><xliff:g id="id">@string/status_bar_phone_signal</xliff:g></item>
        <item><xliff:g id="id">@string/status_bar_secure</xliff:g></item>
        <item><xliff:g id="id">@string/status_bar_managed_profile</xliff:g></item>
        <item><xliff:g id="id">@string/status_bar_cast</xliff:g></item>
        <item><xliff:g id="id">@string/status_bar_vpn</xliff:g></item>
        <item><xliff:g id="id">@string/status_bar_bluetooth</xliff:g></item>
        <item><xliff:g id="id">@string/status_bar_location</xliff:g></item>
        <item><xliff:g id="id">@string/status_bar_mute</xliff:g></item>
        <item><xliff:g id="id">@string/status_bar_volume</xliff:g></item>
        <item><xliff:g id="id">@string/status_bar_zen</xliff:g></item>
        <item><xliff:g id="id">@string/status_bar_ethernet</xliff:g></item>
        <item><xliff:g id="id">@string/status_bar_wifi</xliff:g></item>
        <item><xliff:g id="id">@string/status_bar_hotspot</xliff:g></item>
        <item><xliff:g id="id">@string/status_bar_mobile</xliff:g></item>
        <item><xliff:g id="id">@string/status_bar_airplane</xliff:g></item>
        <item><xliff:g id="id">@string/status_bar_microphone</xliff:g></item>
        <item><xliff:g id="id">@string/status_bar_camera</xliff:g></item>
        <item><xliff:g id="id">@string/status_bar_battery</xliff:g></item>
    </string-array>

    <string translatable="false" name="status_bar_rotate">rotate</string>
    <string translatable="false" name="status_bar_headset">headset</string>
    <string translatable="false" name="status_bar_data_saver">data_saver</string>
    <string translatable="false" name="status_bar_managed_profile">managed_profile</string>
    <string translatable="false" name="status_bar_ime">ime</string>
    <string translatable="false" name="status_bar_sync_failing">sync_failing</string>
    <string translatable="false" name="status_bar_sync_active">sync_active</string>
    <string translatable="false" name="status_bar_cast">cast</string>
    <string translatable="false" name="status_bar_hotspot">hotspot</string>
    <string translatable="false" name="status_bar_location">location</string>
    <string translatable="false" name="status_bar_bluetooth">bluetooth</string>
    <string translatable="false" name="status_bar_nfc">nfc</string>
    <string translatable="false" name="status_bar_tty">tty</string>
    <string translatable="false" name="status_bar_speakerphone">speakerphone</string>
    <string translatable="false" name="status_bar_zen">zen</string>
    <string translatable="false" name="status_bar_mute">mute</string>
    <string translatable="false" name="status_bar_volume">volume</string>
    <string translatable="false" name="status_bar_wifi">wifi</string>
    <string translatable="false" name="status_bar_cdma_eri">cdma_eri</string>
    <string translatable="false" name="status_bar_data_connection">data_connection</string>
    <string translatable="false" name="status_bar_phone_evdo_signal">phone_evdo_signal</string>
    <string translatable="false" name="status_bar_phone_signal">phone_signal</string>
    <string translatable="false" name="status_bar_battery">battery</string>
    <string translatable="false" name="status_bar_alarm_clock">alarm_clock</string>
    <string translatable="false" name="status_bar_secure">secure</string>
    <string translatable="false" name="status_bar_clock">clock</string>
    <string translatable="false" name="status_bar_mobile">mobile</string>
    <string translatable="false" name="status_bar_vpn">vpn</string>
    <string translatable="false" name="status_bar_ethernet">ethernet</string>
    <string translatable="false" name="status_bar_microphone">microphone</string>
    <string translatable="false" name="status_bar_camera">camera</string>
    <string translatable="false" name="status_bar_airplane">airplane</string>

    <!-- Flag indicating whether the surface flinger has limited
         alpha compositing functionality in hardware.  If set, the window
         manager will disable alpha trasformation in animations where not
         strictly needed. -->
    <bool name="config_sf_limitedAlpha">false</bool>

    <!-- Default value used to block data calls if ims is not
         connected.  If you use the ims apn DCT will block
         any other apn from connecting until ims apn is connected-->
    <bool name="ImsConnectedDefaultValue">false</bool>

    <!-- Flag indicating whether the surface flinger is inefficient
         at performing a blur.  Used by parts of the UI to turn off
         the blur effect where it isn't worth the performance hit.
         As of Honeycomb, blurring is not supported anymore. -->
    <bool name="config_sf_slowBlur">true</bool>

    <!-- Flag indicating that the media framework should support playing of sounds on volume
         key usage.  This adds noticeable additional overhead to volume key processing, so
         is disableable for products for which it is irrelevant. -->
    <bool name="config_useVolumeKeySounds">true</bool>

    <!-- The attenuation in dB applied to the sound effects played
         through AudioManager.playSoundEffect() when no volume is specified. -->
    <integer name="config_soundEffectVolumeDb">-6</integer>

    <!-- The attenuation in dB applied to the lock/unlock sounds. -->
    <integer name="config_lockSoundVolumeDb">-6</integer>

    <!-- Flag indicating whether the AUDIO_BECOMING_NOISY notification should
         be sent during a change to the audio output device. -->
    <bool name="config_sendAudioBecomingNoisy">true</bool>

    <!-- Flag to disable all transition animations -->
    <bool name="config_disableTransitionAnimation">false</bool>

    <!-- The duration (in milliseconds) of a short animation. -->
    <integer name="config_shortAnimTime">200</integer>

    <!-- The duration (in milliseconds) of a medium-length animation. -->
    <integer name="config_mediumAnimTime">400</integer>

    <!-- The duration (in milliseconds) of a long animation. -->
    <integer name="config_longAnimTime">500</integer>

    <!-- The duration (in milliseconds) of the activity open/close and fragment open/close animations. -->
    <integer name="config_activityShortDur">150</integer>
    <integer name="config_activityDefaultDur">220</integer>

    <!-- The duration (in milliseconds) of the tooltip show/hide animations. -->
    <integer name="config_tooltipAnimTime">150</integer>

    <!-- Duration for the dim animation behind a dialog.  This may be either
         a percentage, which is relative to the duration of the enter/open
         animation of the window being shown that is dimming behind, or it may
         be an integer for a constant duration. -->
    <fraction name="config_dimBehindFadeDuration">100%</fraction>

    <!-- The maximum width we would prefer dialogs to be.  0 if there is no
         maximum (let them grow as large as the screen).  Actual values are
         specified for -large and -xlarge configurations. -->
    <dimen name="config_prefDialogWidth">320dp</dimen>

    <!-- Enables or disables fading edges when marquee is enabled in TextView.
         Off by default, since the framebuffer readback used to implement the
         fading edges is prohibitively expensive on most GPUs. -->
    <bool name="config_ui_enableFadingMarquee">false</bool>

    <!-- Enables or disables haptic effect when the text insertion/selection handle is moved
         manually by the user. Off by default, since the expected haptic feedback may not be
         available on some devices. -->
    <bool name="config_enableHapticTextHandle">false</bool>

    <!-- Whether dialogs should close automatically when the user touches outside
         of them.  This should not normally be modified. -->
    <bool name="config_closeDialogWhenTouchOutside">true</bool>

    <!-- Device configuration indicating whether we should avoid using accelerated graphics
         in certain places to reduce RAM footprint.  This is ignored if ro.config.low_ram
         is true (in that case this is assumed true as well).  It can allow you to tune down
         your device's memory use without going to the point of causing applications to turn
         off features. -->
    <bool name="config_avoidGfxAccel">false</bool>

    <!-- Device configuration setting the minfree tunable in the lowmemorykiller in the kernel.
         A high value will cause the lowmemorykiller to fire earlier, keeping more memory
         in the file cache and preventing I/O thrashing, but allowing fewer processes to
         stay in memory.  A low value will keep more processes in memory but may cause
         thrashing if set too low.  Overrides the default value chosen by ActivityManager
         based on screen size and total memory for the largest lowmemorykiller bucket, and
         scaled proportionally to the smaller buckets.  -1 keeps the default. -->
    <integer name="config_lowMemoryKillerMinFreeKbytesAbsolute">-1</integer>

    <!-- Device configuration adjusting the minfree tunable in the lowmemorykiller in the
         kernel.  A high value will cause the lowmemorykiller to fire earlier, keeping more
         memory in the file cache and preventing I/O thrashing, but allowing fewer processes
         to stay in memory.  A low value will keep more processes in memory but may cause
         thrashing if set too low.  Directly added to the default value chosen by
         ActivityManager based on screen size and total memory for the largest lowmemorykiller
         bucket, and scaled proportionally to the smaller buckets. 0 keeps the default. -->
    <integer name="config_lowMemoryKillerMinFreeKbytesAdjust">0</integer>

    <!-- Device configuration setting the /proc/sys/vm/extra_free_kbytes tunable in the kernel
         (if it exists).  A high value will increase the amount of memory that the kernel
         tries to keep free, reducing allocation time and causing the lowmemorykiller to kill
         earlier.  A low value allows more memory to be used by processes but may cause more
         allocations to block waiting on disk I/O or lowmemorykiller.  Overrides the default
         value chosen by ActivityManager based on screen size.  0 prevents keeping any extra
         memory over what the kernel keeps by default.  -1 keeps the default. -->
    <integer name="config_extraFreeKbytesAbsolute">-1</integer>

    <!-- Device configuration adjusting the /proc/sys/vm/extra_free_kbytes tunable in the kernel
         (if it exists).  0 uses the default value chosen by ActivityManager.  A positive value
         will increase the amount of memory that the kernel tries to keep free, reducing
         allocation time and causing the lowmemorykiller to kill earlier.  A negative value
         allows more memory to be used by processes but may cause more allocations to block
         waiting on disk I/O or lowmemorykiller.  Directly added to the default value chosen by
         ActivityManager based on screen size. -->
    <integer name="config_extraFreeKbytesAdjust">0</integer>

    <!-- Set this to true to enable the platform's auto-power-save modes like doze and
         app standby.  These are not enabled by default because they require a standard
         cloud-to-device messaging service for apps to interact correctly with the modes
         (such as to be able to deliver an instant message to the device even when it is
         dozing).  This should be enabled if you have such services and expect apps to
         correctly use them when installed on your device.  Otherwise, keep this disabled
         so that applications can still use their own mechanisms. -->
    <bool name="config_enableAutoPowerModes">false</bool>

    <!-- Whether (if true) this is a kind of device that can be moved around (eg. phone/laptop),
         or (if false) something for which movement is either not measurable or should not count
         toward power states (eg. tv/soundbar). -->
    <bool name="config_autoPowerModeUseMotionSensor">true</bool>

    <!-- The threshold angle for any motion detection in auto-power save modes.
         In hundreths of a degree. -->
    <integer name="config_autoPowerModeThresholdAngle">200</integer>

    <!-- The sensor id of an "any motion" sensor used in auto-power save modes.
         0 indicates this sensor is not available. -->
    <integer name="config_autoPowerModeAnyMotionSensor">0</integer>

    <!-- If an any motion sensor is not available, prefer the wrist tilt detector over the
         SMD. -->
    <bool name="config_autoPowerModePreferWristTilt">false</bool>

    <!-- If a location should be pre-fetched when going into device idle. -->
    <bool name="config_autoPowerModePrefetchLocation">true</bool>

    <!-- The duration (in milliseconds) that the radio will scan for a signal
         when there's no network connection. If the scan doesn't timeout, use zero -->
    <integer name="config_radioScanningTimeout">0</integer>

    <!-- XXXXX NOTE THE FOLLOWING RESOURCES USE THE WRONG NAMING CONVENTION.
         Please don't copy them, copy anything else. -->

    <!-- This string array should be overridden by the device to present a list of network
         attributes.  This is used by the connectivity manager to decide which networks can coexist
         based on the hardware -->
    <!-- An Array of "[Connection name],[ConnectivityManager.TYPE_xxxx],
         [associated radio-type],[priority],[restoral-timer(ms)],[dependencyMet]  -->
    <!-- the 5th element "resore-time" indicates the number of milliseconds to delay
         before automatically restore the default connection.  Set -1 if the connection
         does not require auto-restore. -->
    <!-- the 6th element indicates boot-time dependency-met value. -->
    <string-array translatable="false" name="networkAttributes">
        <item>"wifi,1,1,1,-1,true"</item>
        <item>"mobile,0,0,0,-1,true"</item>
        <item>"mobile_mms,2,0,2,60000,true"</item>
        <item>"mobile_supl,3,0,2,60000,true"</item>
        <item>"mobile_dun,4,0,2,60000,true"</item>
        <item>"mobile_hipri,5,0,3,60000,true"</item>
        <item>"mobile_fota,10,0,2,60000,true"</item>
        <item>"mobile_ims,11,0,2,60000,true"</item>
        <item>"mobile_cbs,12,0,2,60000,true"</item>
        <item>"wifi_p2p,13,1,0,-1,true"</item>
        <item>"mobile_ia,14,0,2,-1,true"</item>
        <item>"mobile_emergency,15,0,2,-1,true"</item>
    </string-array>

    <!-- Array of ConnectivityManager.TYPE_xxxx constants for networks that may only
         be controlled by systemOrSignature apps.  -->
    <integer-array translatable="false" name="config_protectedNetworks">
        <item>10</item>
        <item>11</item>
        <item>12</item>
        <item>14</item>
        <item>15</item>
    </integer-array>

    <!-- This string array should be overridden by the device to present a list of radio
         attributes.  This is used by the connectivity manager to decide which networks can coexist
         based on the hardware -->
    <!-- An Array of "[ConnectivityManager connectionType],
                      [# simultaneous connection types]"  -->
    <string-array translatable="false" name="radioAttributes">
        <item>"1,1"</item>
        <item>"0,1"</item>
    </string-array>

    <!-- The maximum duration (in milliseconds) we expect a network transition to take -->
    <integer name="config_networkTransitionTimeout">60000</integer>

    <!-- Whether/how to notify the user on network switches. See LingerMonitor.java. -->
    <integer translatable="false" name="config_networkNotifySwitchType">0</integer>

    <!-- What types of network switches to notify. See LingerMonitor.java. -->
    <string-array translatable="false" name="config_networkNotifySwitches">
    </string-array>

    <!-- Whether the device should automatically switch away from Wi-Fi networks that lose
         Internet access. Actual device behaviour is controlled by
         Settings.Global.NETWORK_AVOID_BAD_WIFI. This is the default value of that setting. -->
    <integer translatable="false" name="config_networkAvoidBadWifi">1</integer>

    <!-- If the hardware supports specially marking packets that caused a wakeup of the
         main CPU, set this value to the mark used. -->
    <integer name="config_networkWakeupPacketMark">0</integer>

    <!-- Mask to use when checking skb mark defined in config_networkWakeupPacketMark above. -->
    <integer name="config_networkWakeupPacketMask">0</integer>

    <!-- Whether the APF Filter in the device should filter out IEEE 802.3 Frames
         Those frames are identified by the field Eth-type having values
         less than 0x600 -->
    <bool translatable="false" name="config_apfDrop802_3Frames">true</bool>

    <!-- An array of Black listed EtherType, packets with EtherTypes within this array
         will be dropped
         TODO: need to put proper values, these are for testing purposes only -->
    <integer-array translatable="false" name="config_apfEthTypeBlackList">
        <item>0x88A2</item>
        <item>0x88A4</item>
        <item>0x88B8</item>
        <item>0x88CD</item>
        <item>0x88E3</item>
    </integer-array>

    <!-- Default value for ConnectivityManager.getMultipathPreference() on metered networks. Actual
         device behaviour is controlled by Settings.Global.NETWORK_METERED_MULTIPATH_PREFERENCE.
         This is the default value of that setting. -->
    <integer translatable="false" name="config_networkMeteredMultipathPreference">0</integer>

    <!-- Default daily multipath budget used by ConnectivityManager.getMultipathPreference()
         on metered networks. This default quota only used if quota could not be determined from
         data plan or data limit/warning set by the user. The value that is actually used is
         controlled by Settings.Global.NETWORK_DEFAULT_DAILY_MULTIPATH_QUOTA_BYTES. This is the
         default value of that setting. -->
    <integer translatable="false" name="config_networkDefaultDailyMultipathQuotaBytes">2500000</integer>

    <!-- List of regexpressions describing the interface (if any) that represent tetherable
         USB interfaces.  If the device doesn't want to support tethering over USB this should
         be empty.  An example would be "usb.*" -->
    <string-array translatable="false" name="config_tether_usb_regexs">
    </string-array>

    <!-- List of regexpressions describing the interface (if any) that represent tetherable
         Wifi interfaces.  If the device doesn't want to support tethering over Wifi this
         should be empty.  An example would be "softap.*" -->
    <string-array translatable="false" name="config_tether_wifi_regexs">
    </string-array>

    <!-- List of regexpressions describing the interface (if any) that represent tetherable
         WiMAX interfaces.  If the device doesn't want to support tethering over Wifi this
         should be empty.  An example would be "softap.*" -->
    <string-array translatable="false" name="config_tether_wimax_regexs">
    </string-array>

    <!-- List of regexpressions describing the interface (if any) that represent tetherable
         bluetooth interfaces.  If the device doesn't want to support tethering over bluetooth this
         should be empty. -->
    <string-array translatable="false" name="config_tether_bluetooth_regexs">
    </string-array>

    <!-- Max number of Bluetooth tethering connections allowed. If this is
         updated config_tether_dhcp_range has to be updated appropriately. -->
    <integer translatable="false" name="config_max_pan_devices">5</integer>

    <!-- Dhcp range (min, max) to use for tethering purposes -->
    <string-array translatable="false" name="config_tether_dhcp_range">
    </string-array>

    <!-- Regex of wired ethernet ifaces -->
    <string translatable="false" name="config_ethernet_iface_regex">eth\\d</string>



    <!-- Configuration of Ethernet interfaces in the following format:
         <interface name|mac address>;[Network Capabilities];[IP config]
         Where
               [Network Capabilities] Optional. A comma seprated list of network capabilities.
                   Values must be from NetworkCapabilities#NET_CAPABILITIES_* constants.
               [IP config] Optional. If empty or not specified - DHCP will be used, otherwise
                   use the following format to specify static IP configuration:
                       ip=<ip-address/mask> gateway=<ip-address> dns=<comma-sep-ip-addresses>
                       domains=<comma-sep-domains>
         -->
    <string-array translatable="false" name="config_ethernet_interfaces">
        <!--
        <item>eth1;12,13,14,15;ip=192.168.0.10/24 gateway=192.168.0.1 dns=4.4.4.4,8.8.8.8</item>
        <item>eth2;;ip=192.168.0.11/24</item>
        -->
    </string-array>

    <!-- If the mobile hotspot feature requires provisioning, a package name and class name
        can be provided to launch a supported application that provisions the devices.

        Example Usage:

        String[] appDetails = getStringArray(R.array.config_mobile_hotspot_provision_app);
        Intent intent = new Intent(Intent.ACTION_MAIN);
        intent.setClassName(appDetails[0], appDetails[1]);
        startActivityForResult(intent, 0);

        public void onActivityResult(int requestCode, int resultCode, Intent intent) {
            super.onActivityResult(requestCode, resultCode, intent);
            if (requestCode == 0) {
                if (resultCode == Activity.RESULT_OK) {
                    //Mobile hotspot provisioning successful
                } else {
                    //Mobile hotspot provisioning failed
                }
            }

        See src/com/android/settings/TetherSettings.java for more details.
        For ui-less/periodic recheck support see config_mobile_hotspot_provision_app_no_ui
        -->
    <!-- The first element is the package name and the second element is the class name
         of the provisioning app -->
    <string-array translatable="false" name="config_mobile_hotspot_provision_app">
    <!--
        <item>com.example.provisioning</item>
        <item>com.example.provisioning.Activity</item>
    -->
    </string-array>

    <!-- If the mobile hotspot feature requires provisioning, an action can be provided
         that will be broadcast in non-ui cases for checking the provisioning status.

         A second broadcast, action defined by config_mobile_hotspot_provision_response,
         will be sent back to notify if provisioning succeeded or not.  The response will
         match that of the activity in config_mobile_hotspot_provision_app, but instead
         contained within the int extra "EntitlementResult".

         Example Usage:
         String provisionAction = getString(R.string.config_mobile_hotspot_provision_check);
         sendBroadcast(new Intent(provisionAction));

         public void onReceive(Context context, Intent intent) {
             String provisionResponse =
                    getString(R.string.config_mobile_hotspot_provision_response);
             if (provisionResponse.equals(intent.getAction())
                    && intent.getIntExtra("EntitlementResult") == Activity.RESULT_OK) {
                 //Mobile hotspot provisioning successful
             } else {
                 //Mobile hotspot provisioning failed
             }
         }
        -->
    <string translatable="false" name="config_mobile_hotspot_provision_app_no_ui"></string>
    <!-- Sent in response to a provisioning check. The caller must hold the
         permission android.permission.CONNECTIVITY_INTERNAL for Settings to
         receive this response.

         See config_mobile_hotspot_provision_response
         -->
    <string translatable="false" name="config_mobile_hotspot_provision_response"></string>
    <!-- Number of hours between each background provisioning call -->
    <integer translatable="false" name="config_mobile_hotspot_provision_check_period">24</integer>

    <!-- Activity name to enable wifi tethering after provisioning app succeeds -->
    <string translatable="false" name="config_wifi_tether_enable">com.android.settings/.wifi.tether.TetherService</string>

    <!-- Array of ConnectivityManager.TYPE_xxxx values allowable for tethering.

         Common options are [1, 4] for TYPE_WIFI and TYPE_MOBILE_DUN or
         [1,7,0] for TYPE_WIFI, TYPE_BLUETOOTH, and TYPE_MOBILE.

         This list is also modified by code within the framework, including:

             - TYPE_ETHERNET (9) is prepended to this list, and

             - the return value of TelephonyManager.getTetherApnRequired()
               determines how the array is further modified:

                   * DUN_REQUIRED
                     TYPE_MOBILE is removed (if present)
                     TYPE_MOBILE_HIPRI is removed (if present)
                     TYPE_MOBILE_DUN is appended (if not already present)

                   * DUN_NOT_REQUIRED
                     TYPE_MOBILE_DUN is removed (if present)
                     TYPE_MOBILE is appended (if not already present)
                     TYPE_MOBILE_HIPRI is appended (if not already present)

                   * DUN_UNSPECIFIED
                     if any of TYPE_MOBILE{,_DUN,_HIPRI} are present:
                         change nothing
                     else:
                         TYPE_MOBILE is appended
                         TYPE_MOBILE_HIPRI is appended

         For other changes applied to this list, now and in the future, see
         com.android.server.connectivity.tethering.TetheringConfiguration.

         Note also: the order of this is important. The first upstream type
         for which a satisfying network exists is used.
    -->
    <integer-array translatable="false" name="config_tether_upstream_types">
        <item>1</item>
        <item>7</item>
        <item>0</item>
    </integer-array>

    <!-- When true, the tethering upstream network follows the current default
         Internet network (except when the current default network is mobile,
         in which case a DUN network will be used if required).

         When true, overrides the config_tether_upstream_types setting above.
    -->
    <bool translatable="false" name="config_tether_upstream_automatic">true</bool>

    <!-- If the DUN connection for this CDMA device supports more than just DUN -->
    <!-- traffic you should list them here. -->
    <!-- If this device is not CDMA this is ignored.  If this list is empty on -->
    <!-- a DUN-requiring CDMA device, the DUN APN will just support just DUN. -->
    <string-array translatable="false" name="config_cdma_dun_supported_types">
    </string-array>

    <!-- Boolean indicating whether the wifi chipset has dual frequency band support -->
    <bool translatable="false" name="config_wifi_dual_band_support">false</bool>

    <!-- Boolean indicating whether the wifi chipset requires the softap band be -->
    <!-- converted from 5GHz to ANY due to hardware restrictions -->
    <bool translatable="false" name="config_wifi_convert_apband_5ghz_to_any">false</bool>

    <!-- Boolean indicating whether 802.11r Fast BSS Transition is enabled on this platform -->
    <bool translatable="false" name="config_wifi_fast_bss_transition_enabled">false</bool>

    <!-- Device type information conforming to Annex B format in WiFi Direct specification.
         The default represents a dual-mode smartphone -->
    <string translatable="false" name="config_wifi_p2p_device_type">10-0050F204-5</string>

    <!-- Boolean indicating whether the wifi chipset supports background scanning mechanism.
         This mechanism allows the host to remain in suspend state and the dongle to actively
         scan and wake the host when a configured SSID is detected by the dongle. This chipset
         capability can provide power savings when wifi needs to be always kept on. -->
    <bool translatable="false" name="config_wifi_background_scan_support">false</bool>

    <!-- Boolean indicating we re-try re-associating once upon disconnection and RSSI is high failure  -->
    <bool translatable="true" name="config_wifi_enable_disconnection_debounce">true</bool>

    <!-- Boolean indicating whether or not to revert to default country code when cellular
         radio is unable to find any MCC information to infer wifi country code from -->
    <bool translatable="false" name="config_wifi_revert_country_code_on_cellular_loss">false</bool>

    <!-- Integer size limit, in KB, for a single WifiLogger ringbuffer, in default logging mode -->
    <integer translatable="false" name="config_wifi_logger_ring_buffer_default_size_limit_kb">32</integer>

    <!-- Integer size limit, in KB, for a single WifiLogger ringbuffer, in verbose logging mode -->
    <integer translatable="false" name="config_wifi_logger_ring_buffer_verbose_size_limit_kb">1024</integer>

    <!-- Boolean indicating whether or not wifi should turn off when emergency call is made -->
    <bool translatable="false" name="config_wifi_turn_off_during_emergency_call">false</bool>

    <!-- Integer specifying the basic autojoin parameters -->
    <integer translatable="false" name="config_wifi_framework_5GHz_preference_boost_threshold">-65</integer>
    <integer translatable="false" name="config_wifi_framework_5GHz_preference_boost_factor">40</integer>
    <integer translatable="false" name="config_wifi_framework_5GHz_preference_penalty_threshold">-75</integer>
    <integer translatable="false" name="config_wifi_framework_RSSI_SCORE_OFFSET">85</integer>
    <integer translatable="false" name="config_wifi_framework_RSSI_SCORE_SLOPE">4</integer>
    <integer translatable="false" name="config_wifi_framework_SAME_BSSID_AWARD">24</integer>
    <integer translatable="false" name="config_wifi_framework_LAST_SELECTION_AWARD">480</integer>
    <integer translatable="false" name="config_wifi_framework_PASSPOINT_SECURITY_AWARD">40</integer>
    <integer translatable="false" name="config_wifi_framework_SECURITY_AWARD">80</integer>
    <!-- Integer specifying the base interval in seconds for the exponential backoff scan for autojoin -->
    <integer translatable="false" name="config_wifi_framework_exponential_backoff_scan_base_interval">20</integer>
    <!-- Integers specifying the max packet Tx/Rx rates for full scan -->
    <integer translatable="false" name="config_wifi_framework_max_tx_rate_for_full_scan">8</integer>
    <integer translatable="false" name="config_wifi_framework_max_rx_rate_for_full_scan">16</integer>
    <!-- Integers specifying the min packet Tx/Rx rates in packets per second for staying on the same network -->
    <integer translatable="false" name="config_wifi_framework_min_tx_rate_for_staying_on_network">16</integer>
    <integer translatable="false" name="config_wifi_framework_min_rx_rate_for_staying_on_network">16</integer>
    <!-- Integer parameters of the wifi to cellular handover feature
         wifi should not stick to bad networks -->
    <!-- Integer threshold for low network score, should be somewhat less than the entry threshhold -->
    <integer translatable="false" name="config_wifi_framework_wifi_score_bad_rssi_threshold_5GHz">-80</integer>
    <!-- Integer threshold, do not connect to APs with RSSI lower than the entry threshold -->
    <integer translatable="false" name="config_wifi_framework_wifi_score_entry_rssi_threshold_5GHz">-77</integer>
    <integer translatable="false" name="config_wifi_framework_wifi_score_low_rssi_threshold_5GHz">-70</integer>
    <integer translatable="false" name="config_wifi_framework_wifi_score_good_rssi_threshold_5GHz">-57</integer>
    <integer translatable="false" name="config_wifi_framework_wifi_score_bad_rssi_threshold_24GHz">-83</integer>
    <integer translatable="false" name="config_wifi_framework_wifi_score_entry_rssi_threshold_24GHz">-80</integer>
    <integer translatable="false" name="config_wifi_framework_wifi_score_low_rssi_threshold_24GHz">-73</integer>
    <integer translatable="false" name="config_wifi_framework_wifi_score_good_rssi_threshold_24GHz">-60</integer>

    <!-- Integer delay in milliseconds before shutting down soft AP when there
         are no connected devices. Framework will enforce a minimum limit on
         this value and this setting will be overridden if the provided value is
         smaller than the limit. -->
    <integer translatable="false" name="config_wifi_framework_soft_ap_timeout_delay">600000</integer>

    <string  translatable="false" name="config_wifi_random_mac_oui">DA-A1-19</string>
    <string  translatable="false" name="config_wifi_framework_sap_2G_channel_list">1,6,11</string>

    <bool translatable="false" name="config_wifi_framework_cellular_handover_enable_user_triggered_adjustment">true</bool>

    <!-- Integer packet threshold used to allow scan while associated -->
    <integer translatable="false" name="config_wifi_framework_associated_full_scan_tx_packet_threshold">5</integer>
    <integer translatable="false" name="config_wifi_framework_associated_full_scan_rx_packet_threshold">10</integer>
    <integer translatable="false" name="config_wifi_framework_associated_partial_scan_tx_packet_threshold">40</integer>
    <integer translatable="false" name="config_wifi_framework_associated_partial_scan_rx_packet_threshold">80</integer>
    <integer translatable="false" name="config_wifi_framework_network_switch_tx_packet_threshold">2</integer>
    <integer translatable="false" name="config_wifi_framework_network_switch_rx_packet_threshold">20</integer>

    <!-- Integer indicating wpa_supplicant scan interval in milliseconds -->
    <integer translatable="false" name="config_wifi_supplicant_scan_interval">15000</integer>

    <!-- Integer indicating amount of time failed networks areblacklisted for the purpose
         of network switching in milliseconds -->
    <integer translatable="false" name="config_wifi_network_switching_blacklist_time">172800000</integer>

    <!-- Integer indicating wpa_supplicant scan interval when p2p is connected in milliseconds -->
    <integer translatable="false" name="config_wifi_scan_interval_p2p_connected">60000</integer>

    <!-- Integer indicating the framework scan interval in milliseconds. This is used in the scenario
         where the chipset does not support background scanning (config_wifi_background_scan_suport
         is false) to set up a periodic wake up scan so that the device can connect to a new access
         point on the move. A value of 0 means no periodic scans will be used in the framework. -->
    <integer translatable="false" name="config_wifi_framework_scan_interval">300000</integer>

    <!-- Integer indicating the framework no networks periodic scan interval in milliseconds. -->
    <integer translatable="false" name="config_wifi_no_network_periodic_scan_interval">300000</integer>

    <!-- Integer indicating disconnect mode short scan interval in milliseconds -->
    <integer translatable="false" name="config_wifi_disconnected_short_scan_interval">15000</integer>

    <!-- Integer indicating associated partial scan short interval in milliseconds -->
    <integer translatable="false" name="config_wifi_associated_short_scan_interval">20000</integer>

    <!-- Integer indicating associated full scan backoff, representing a fraction: xx/8 -->
    <integer translatable="false" name="config_wifi_framework_associated_full_scan_backoff">12</integer>

    <!-- Integer indicating associated full scan max interval in milliseconds -->
    <integer translatable="false" name="config_wifi_framework_associated_full_scan_max_interval">300000</integer>

    <!-- Integer indicating associated full scan max total dwell time in milliseconds -->
    <integer translatable="false" name="config_wifi_framework_associated_full_scan_max_total_dwell_time">500</integer>

    <!-- Integer indicating associated full scan max num active channels -->
    <integer translatable="false" name="config_wifi_framework_associated_partial_scan_max_num_active_channels">6</integer>

    <!-- Integer indicating RSSI boost given to current network -->
    <integer translatable="false" name="config_wifi_framework_current_network_boost">16</integer>

    <!-- Integer indicating how to handle beacons with uninitialized RSSI value of 0 -->
    <integer translatable="false" name="config_wifi_framework_scan_result_rssi_level_patchup_value">-85</integer>

    <!-- Boolean indicating associated network selection is allowed -->
    <bool translatable="false" name="config_wifi_framework_enable_associated_network_selection">true</bool>

    <!-- Boolean indicating whether single radio chain scan results are to be used for network selection -->
    <bool translatable="false" name="config_wifi_framework_use_single_radio_chain_scan_results_network_selection">false</bool>

    <!-- Boolean indicating that wifi only link configuratios that have exact same credentials (i.e PSK) -->
    <bool translatable="false" name="config_wifi_only_link_same_credential_configurations">true</bool>

    <!-- Boolean indicating whether framework needs to set the tx power limit for meeting SAR requirements -->
    <bool translatable="false" name="config_wifi_framework_enable_sar_tx_power_limit">false</bool>

    <!-- Boolean indicating whether framework should use detection of softAP mode to set the tx
         power limit for meeting SAR requirements -->
    <bool translatable="false" name="config_wifi_framework_enable_soft_ap_sar_tx_power_limit">false</bool>

    <!-- Boolean indicating whether framework needs to use body proximity to set the tx power limit
         for meeting SAR requirements -->
    <bool translatable="false" name="config_wifi_framework_enable_body_proximity_sar_tx_power_limit">false</bool>

    <!-- String for the sensor type for body/head proximity for SAR -->
    <string translatable="false" name="config_wifi_sar_sensor_type"></string>

    <!-- Integer indicating event id by sar sensor for free space -->
    <integer translatable="false" name="config_wifi_framework_sar_free_space_event_id">1</integer>

    <!-- Integer indicating event id by sar sensor for near hand -->
    <integer translatable="false" name="config_wifi_framework_sar_near_hand_event_id">2</integer>

    <!-- Integer indicating event id by sar sensor for near head -->
    <integer translatable="false" name="config_wifi_framework_sar_near_head_event_id">3</integer>

    <!-- Integer indicating event id by sar sensor for near body -->
    <integer translatable="false" name="config_wifi_framework_sar_near_body_event_id">4</integer>

    <!-- Wifi driver supports batched scan -->
    <bool translatable="false" name="config_wifi_batched_scan_supported">false</bool>

    <!-- Wifi driver supports Automatic channel selection (ACS) for softap -->
    <bool translatable="false" name="config_wifi_softap_acs_supported">false</bool>

    <!-- Wifi driver supports IEEE80211AC for softap -->
    <bool translatable="false" name="config_wifi_softap_ieee80211ac_supported">false</bool>

    <!-- Indicates that local-only hotspot should be brought up at 5GHz.  This option is
         for automotive builds only (the one that have PackageManager#FEATURE_AUTOMOTIVE) -->
    <bool translatable="false" name="config_wifi_local_only_hotspot_5ghz">false</bool>

    <!-- Flag indicating whether we should enable the automatic brightness.
         Software implementation will be used if config_hardware_auto_brightness_available is not set -->
    <bool name="config_automatic_brightness_available">false</bool>

    <!-- Flag indicating whether we should enable smart battery. -->
    <bool name="config_smart_battery_available">false</bool>

    <!-- Fast brightness animation ramp rate in brightness units per second-->
    <integer translatable="false" name="config_brightness_ramp_rate_fast">180</integer>

    <!-- Slow brightness animation ramp rate in brightness units per second-->
    <integer translatable="false" name="config_brightness_ramp_rate_slow">60</integer>

    <!-- Don't name config resources like this.  It should look like config_annoyDianne -->
    <bool name="config_annoy_dianne">true</bool>

    <!-- XXXXXX END OF RESOURCES USING WRONG NAMING CONVENTION -->

    <!-- If this is true, the screen will come on when you unplug usb/power/whatever. -->
    <bool name="config_unplugTurnsOnScreen">false</bool>

    <!-- If this is true, the message that USB is only being used for charging will be shown. -->
    <bool name="config_usbChargingMessage">true</bool>

    <!-- Set this true only if the device has separate attention and notification lights. -->
    <bool name="config_useAttentionLight">false</bool>

    <!-- If this is true, the screen will fade off. -->
    <bool name="config_animateScreenLights">false</bool>

    <!-- If this is true, key chords can be used to take a screenshot on the device. -->
    <bool name="config_enableScreenshotChord">true</bool>

    <!-- If this is true, allow wake from theater mode when plugged in or unplugged. -->
    <bool name="config_allowTheaterModeWakeFromUnplug">false</bool>
    <!-- If this is true, allow wake from theater mode from gesture. -->
    <bool name="config_allowTheaterModeWakeFromGesture">false</bool>
    <!-- If this is true, allow wake from theater mode from camera lens cover is switched. -->
    <bool name="config_allowTheaterModeWakeFromCameraLens">false</bool>
    <!-- If this is true, allow wake from theater mode from power key press. -->
    <bool name="config_allowTheaterModeWakeFromPowerKey">true</bool>
    <!-- If this is true, allow wake from theater mode from regular key press. Setting this value to
         true implies config_allowTheaterModeWakeFromPowerKey is also true-->
    <bool name="config_allowTheaterModeWakeFromKey">false</bool>
    <!-- If this is true, allow wake from theater mode from motion. -->
    <bool name="config_allowTheaterModeWakeFromMotion">false</bool>
    <!-- If this is true, allow wake from theater mode from motion. -->
    <bool name="config_allowTheaterModeWakeFromMotionWhenNotDreaming">false</bool>
    <!-- If this is true, allow wake from theater mode from lid switch. -->
    <bool name="config_allowTheaterModeWakeFromLidSwitch">false</bool>
    <!-- If this is true, allow wake from theater mode when docked. -->
    <bool name="config_allowTheaterModeWakeFromDock">false</bool>
    <!-- If this is true, allow wake from theater mode from window layout flag. -->
    <bool name="config_allowTheaterModeWakeFromWindowLayout">false</bool>
    <!-- If this is true, go to sleep when theater mode is enabled from button press -->
    <bool name="config_goToSleepOnButtonPressTheaterMode">true</bool>
    <!-- If this is true, long press on power button will be available from the non-interactive state -->
    <bool name="config_supportLongPressPowerWhenNonInteractive">false</bool>

    <!-- Auto-rotation behavior -->

    <!-- If true, enables auto-rotation features using the accelerometer.
         Otherwise, auto-rotation is disabled.  Applications may still request
         to use specific orientations but the sensor is ignored and sensor-based
         orientations are not available.  Furthermore, all auto-rotation related
         settings are omitted from the system UI.  In certain situations we may
         still use the accelerometer to determine the orientation, such as when
         docked if the dock is configured to enable the accelerometer. -->
    <bool name="config_supportAutoRotation">true</bool>

    <!-- If true, the screen can be rotated via the accelerometer in all 4
         rotations as the default behavior. -->
    <bool name="config_allowAllRotations">false</bool>

    <!-- If true, the direction rotation is applied to get to an application's requested
         orientation is reversed.  Normally, the model is that landscape is
         clockwise from portrait; thus on a portrait device an app requesting
         landscape will cause a clockwise rotation, and on a landscape device an
         app requesting portrait will cause a counter-clockwise rotation.  Setting
         true here reverses that logic. -->
    <bool name="config_reverseDefaultRotation">false</bool>

    <!-- Sets the minimum and maximum tilt tolerance for each possible rotation.
         This array consists of 4 pairs of values which specify the minimum and maximum
         tilt angle at which the device will transition into each rotation.

         The tilt angle represents the direction in which the plane of the screen is facing;
         it is also known as the angle of elevation.

           -90 degree tilt means that the screen is facing straight down
                           (the device is being held overhead upside-down)
             0 degree tilt means that the screen is facing outwards
                           (the device is being held vertically)
            90 degree tilt means that the screen is facing straight up
                           (the device is resting on a flat table)

        The default tolerances are set conservatively such that the device is more
        likely to remain in its natural orientation than rotate into a counterclockwise,
        clockwise, or reversed posture (with an especially strong bias against the latter)
        to prevent accidental rotation while carrying the device in hand.

        These thresholds may need to be tuned when the device is intended to be
        mounted into a dock with a particularly shallow profile wherein rotation
        would ordinarily have been suppressed.

        It is helpful to consider the desired behavior both when the device is being
        held at a positive tilt (typical case) vs. a negative tilt (reading overhead in
        bed) since they are quite different.  In the overhead case, we typically want
        the device to more strongly prefer to retain its current configuration (in absence
        of a clear indication that a rotation is desired) since the user's head and neck may
        be held at an unusual angle.
    -->
    <integer-array name="config_autoRotationTiltTolerance">
        <!-- rotation:   0 (natural)    --> <item>-25</item> <item>70</item>
        <!-- rotation:  90 (rotate CCW) --> <item>-25</item> <item>65</item>
        <!-- rotation: 180 (reverse)    --> <item>-25</item> <item>60</item>
        <!-- rotation: 270 (rotate CW)  --> <item>-25</item> <item>65</item>
    </integer-array>

    <!-- Lid switch behavior -->

    <!-- The number of degrees to rotate the display when the keyboard is open.
         A value of -1 means no change in orientation by default. -->
    <integer name="config_lidOpenRotation">-1</integer>

    <!-- Indicate whether the lid state impacts the accessibility of
         the physical keyboard.  0 means it doesn't, 1 means it is accessible
         when the lid is open, 2 means it is accessible when the lid is
         closed.  The default is 0. -->
    <integer name="config_lidKeyboardAccessibility">0</integer>

    <!-- Indicate whether the lid state impacts the accessibility of
         the navigation buttons.  0 means it doesn't, 1 means it is accessible
         when the lid is open, 2 means it is accessible when the lid is
         closed.  The default is 0. -->
    <integer name="config_lidNavigationAccessibility">0</integer>

    <!-- Indicate whether closing the lid causes the lockscreen to appear.
         The default is false. -->
    <bool name="config_lidControlsScreenLock">false</bool>

    <!-- Indicate whether closing the lid causes the device to go to sleep and opening
         it causes the device to wake up.
         The default is false. -->
    <bool name="config_lidControlsSleep">false</bool>

    <!-- Desk dock behavior -->

    <!-- The number of degrees to rotate the display when the device is in a desk dock.
         A value of -1 means no change in orientation by default. -->
    <integer name="config_deskDockRotation">-1</integer>

    <!-- Control whether being in the desk dock (and powered) always
         keeps the screen on.  By default it stays on when plugged in to
         AC.  0 will not keep it on; or together 1 to stay on when plugged
         in to AC and 2 to stay on when plugged in to USB.  (So 3 for both.) -->
    <integer name="config_deskDockKeepsScreenOn">1</integer>

    <!-- Control whether being in the desk dock should enable accelerometer
         based screen orientation.  This defaults to true because it is
         common for desk docks to be sold in a variety of form factors
         with different orientations.  Since we cannot always tell these docks
         apart and the docks cannot report their true orientation on their own,
         we rely on gravity to determine the effective orientation. -->
    <bool name="config_deskDockEnablesAccelerometer">true</bool>

    <!-- Car dock behavior -->

    <!-- The number of degrees to rotate the display when the device is in a car dock.
         A value of -1 means no change in orientation by default. -->
    <integer name="config_carDockRotation">-1</integer>

    <!-- Control whether being in the car dock (and powered) always
         keeps the screen on.  By default it stays on when plugged in to
         AC.  0 will not keep it on; or together 1 to stay on when plugged
         in to AC and 2 to stay on when plugged in to USB.  (So 3 for both.) -->
    <integer name="config_carDockKeepsScreenOn">1</integer>

    <!-- Control whether being in the car dock should enable accelerometer based
         screen orientation.  This defaults to true because putting a device in
         a car dock make the accelerometer more a physical input (like a lid). -->

    <bool name="config_carDockEnablesAccelerometer">true</bool>

    <!--  Control whether to launch Car dock home app when user presses home button or when
          car dock intent is fired.
          In mobile device, usually separate home app is expected in car mode, and this should be
          enabled. But in environments like real car, default home app may be enough, and in that
          case, this can be disabled (set to false). -->
    <bool name="config_enableCarDockHomeLaunch">true</bool>

    <!-- HDMI behavior -->

    <!-- The number of degrees to rotate the display when the device has HDMI connected
         but is not in a dock.  A value of -1 means no change in orientation by default.
         Use -1 except on older devices whose Hardware Composer HAL does not
         provide full support for multiple displays.  -->
    <integer name="config_undockedHdmiRotation">-1</integer>

    <!-- Control the default UI mode type to use when there is no other type override
         happening.  One of the following values (See Configuration.java):
             1  UI_MODE_TYPE_NORMAL
             4  UI_MODE_TYPE_TELEVISION
             5  UI_MODE_TYPE_APPLIANCE
             6  UI_MODE_TYPE_WATCH
             7  UI_MODE_TYPE_VR_HEADSET
         Any other values will have surprising consequences. -->
    <integer name="config_defaultUiModeType">1</integer>

    <!--  Control whether to lock UI mode to what is selected from config_defaultUiModeType.
          Once UI mode is locked, applications cannot change it anymore. -->
    <bool name="config_lockUiMode">false</bool>

    <!--  Control whether to lock day/night mode change from normal application. When it is
          true, day / night mode change is only allowed to apps with MODIFY_DAY_NIGHT_MODE
          permission. -->
    <bool name="config_lockDayNightMode">true</bool>

    <!-- Control the default night mode to use when there is no other mode override set.
         One of the following values (see UiModeManager.java):
             0 - MODE_NIGHT_AUTO
             1 - MODE_NIGHT_NO
             2 - MODE_NIGHT_YES
    -->
    <integer name="config_defaultNightMode">1</integer>

    <!-- Boolean indicating whether the HWC setColorTransform function can be performed efficiently
         in hardware. -->
    <bool name="config_setColorTransformAccelerated">false</bool>

    <!-- Boolean indicating whether display white balance is supported. -->
    <bool name="config_displayWhiteBalanceAvailable">false</bool>

    <!-- Control whether Night display is available. This should only be enabled on devices
         that have a HWC implementation that can apply the matrix passed to setColorTransform
         without impacting power, performance, and app compatibility (e.g. protected content). -->
    <bool name="config_nightDisplayAvailable">@bool/config_setColorTransformAccelerated</bool>

    <!-- Default mode to control how Night display is automatically activated.
         One of the following values (see ColorDisplayController.java):
             0 - AUTO_MODE_DISABLED
             1 - AUTO_MODE_CUSTOM
             2 - AUTO_MODE_TWILIGHT
    -->
    <integer name="config_defaultNightDisplayAutoMode">0</integer>

    <!-- Default time when Night display is automatically activated.
         Represented as milliseconds from midnight (e.g. 79200000 == 10pm). -->
    <integer name="config_defaultNightDisplayCustomStartTime">79200000</integer>

    <!-- Default time when Night display is automatically deactivated.
         Represented as milliseconds from midnight (e.g. 21600000 == 6am). -->
    <integer name="config_defaultNightDisplayCustomEndTime">21600000</integer>

    <!-- Minimum color temperature, in Kelvin, supported by Night display. -->
    <integer name="config_nightDisplayColorTemperatureMin">2596</integer>

    <!-- Default color temperature, in Kelvin, to tint the screen when Night display is
         activated. -->
    <integer name="config_nightDisplayColorTemperatureDefault">2850</integer>

    <!-- Maximum color temperature, in Kelvin, supported by Night display. -->
    <integer name="config_nightDisplayColorTemperatureMax">4082</integer>

    <string-array name="config_nightDisplayColorTemperatureCoefficientsNative">
        <!-- R a-coefficient --> <item>0.0</item>
        <!-- R b-coefficient --> <item>0.0</item>
        <!-- R y-intercept --> <item>1.0</item>
        <!-- G a-coefficient --> <item>-0.00000000962353339</item>
        <!-- G b-coefficient --> <item>0.000153045476</item>
        <!-- G y-intercept --> <item>0.390782778</item>
        <!-- B a-coefficient --> <item>-0.0000000189359041</item>
        <!-- B b-coefficient --> <item>0.000302412211</item>
        <!-- B y-intercept --> <item>-0.198650895</item>
    </string-array>

    <string-array name="config_nightDisplayColorTemperatureCoefficients">
        <!-- R a-coefficient --> <item>0.0</item>
        <!-- R b-coefficient --> <item>0.0</item>
        <!-- R y-intercept --> <item>1.0</item>
        <!-- G a-coefficient --> <item>-0.00000000962353339</item>
        <!-- G b-coefficient --> <item>0.000153045476</item>
        <!-- G y-intercept --> <item>0.390782778</item>
        <!-- B a-coefficient --> <item>-0.0000000189359041</item>
        <!-- B b-coefficient --> <item>0.000302412211</item>
        <!-- B y-intercept --> <item>-0.198650895</item>
    </string-array>


    <!-- Indicate available ColorDisplayController.COLOR_MODE_xxx. -->
    <integer-array name="config_availableColorModes">
        <!-- Example:
        <item>0</item>
        <item>1</item>
        <item>2</item>
        -->
    </integer-array>

    <!-- Indicate whether to allow the device to suspend when the screen is off
         due to the proximity sensor.  This resource should only be set to true
         if the sensor HAL correctly handles the proximity sensor as a wake-up source.
         Otherwise, the device may fail to wake out of suspend reliably.
         The default is false. -->
    <bool name="config_suspendWhenScreenOffDueToProximity">false</bool>

    <!-- Control the behavior when the user long presses the power button.
            0 - Nothing
            1 - Global actions menu
            2 - Power off (with confirmation)
            3 - Power off (without confirmation)
            4 - Go to voice assist
    -->
    <integer name="config_longPressOnPowerBehavior">1</integer>

    <!-- Control the behavior when the user long presses the power button for a long time.
            0 - Nothing
            1 - Global actions menu
    -->
    <integer name="config_veryLongPressOnPowerBehavior">0</integer>

    <!-- Control the behavior when the user long presses the back button.  Non-zero values are only
         valid for watches as part of CDD/CTS.
            0 - Nothing
            1 - Go to voice assist
    -->
    <integer name="config_longPressOnBackBehavior">0</integer>

    <!-- Allows activities to be launched on a long press on power during device setup. -->
    <bool name="config_allowStartActivityForLongPressOnPowerInSetup">false</bool>

    <!-- Control the behavior when the user short presses the power button.
            0 - Nothing
            1 - Go to sleep (doze)
            2 - Really go to sleep (don't doze)
            3 - Really go to sleep and go home (don't doze)
            4 - Go to home
            5 - Dismiss IME if shown. Otherwise go to home
    -->
    <integer name="config_shortPressOnPowerBehavior">1</integer>

    <!-- Control the behavior when the user double presses the power button.
            0 - Nothing
            1 - Toggle theater mode setting
            2 - Brightness boost
    -->
    <integer name="config_doublePressOnPowerBehavior">0</integer>

    <!-- Control the behavior when the user triple presses the power button.
            0 - Nothing
            1 - Toggle theater mode setting
            2 - Brightness boost
    -->
    <integer name="config_triplePressOnPowerBehavior">0</integer>

    <!-- Control the behavior when the user presses the sleep button.
            0 - Go to sleep (doze)
            1 - Go to sleep (doze) and go home
    -->
    <integer name="config_shortPressOnSleepBehavior">0</integer>

    <!-- Time to wait while a button is pressed before triggering a very long press. -->
    <integer name="config_veryLongPressTimeout">3500</integer>

    <!-- Package name for default keyguard appwidget [DO NOT TRANSLATE] -->
    <string name="widget_default_package_name" translatable="false"></string>

    <!-- Class name for default keyguard appwidget [DO NOT TRANSLATE] -->
    <string name="widget_default_class_name" translatable="false"></string>

    <!-- Indicate whether the SD card is accessible without removing the battery. -->
    <bool name="config_batterySdCardAccessibility">false</bool>

    <!-- List of file paths for USB host busses to exclude from USB host support.
         For example, if the first USB bus on the device is used to communicate
         with the modem or some other restricted hardware, add "/dev/bus/usb/001/"
         to this list.  If this is empty, no parts of the host USB bus will be excluded.
    -->
    <string-array name="config_usbHostBlacklist" translatable="false">
    </string-array>

    <!-- List of paths to serial ports that are available to the serial manager.
         for example, /dev/ttyUSB0
    -->
    <string-array translatable="false" name="config_serialPorts">
    </string-array>

    <!-- Vibrator pattern for feedback about a long screen/key press -->
    <integer-array name="config_longPressVibePattern">
        <item>0</item>
        <item>1</item>
        <item>20</item>
        <item>21</item>
    </integer-array>

    <!-- Vibrator pattern for feedback about touching a virtual key -->
    <integer-array name="config_virtualKeyVibePattern">
        <item>0</item>
        <item>10</item>
        <item>20</item>
        <item>30</item>
    </integer-array>

    <!-- Vibrator pattern for a very short but reliable vibration for soft keyboard tap -->
    <integer-array name="config_keyboardTapVibePattern">
        <item>40</item>
    </integer-array>

    <!-- Vibrator pattern for feedback when selecting an hour/minute tick of a Clock -->
    <integer-array name="config_clockTickVibePattern">
        <item>125</item>
        <item>30</item>
    </integer-array>

    <!-- Vibrator pattern for feedback when selecting a day/month/year date of a Calendar -->
    <integer-array name="config_calendarDateVibePattern">
        <item>125</item>
        <item>30</item>
    </integer-array>

    <!-- Vibrator pattern for feedback about booting with safe mode enabled -->
    <integer-array name="config_safeModeEnabledVibePattern">
        <item>0</item>
        <item>1</item>
        <item>20</item>
        <item>21</item>
        <item>500</item>
        <item>600</item>
    </integer-array>

    <!-- Vibrator pattern for feedback about hitting a scroll barrier -->
    <integer-array name="config_scrollBarrierVibePattern">
        <item>0</item>
        <item>15</item>
        <item>10</item>
        <item>10</item>
    </integer-array>

    <!-- The URI to associate with each ringtone effect constant, intended to be used with the
         android.os.VibrationEffect#get(Uri, Context) API.
         The position of the string in the string-array determines which ringtone effect is chosen.
         For example, if the URI passed into get match the third string in the string-array, then
         RINGTONE_3 will be the returned effect -->
    <string-array translatable="false" name="config_ringtoneEffectUris">
    </string-array>

    <!-- The default intensity level for haptic feedback. See
         Settings.System.HAPTIC_FEEDBACK_INTENSITY more details on the constant values and
         meanings. -->
    <integer name="config_defaultHapticFeedbackIntensity">2</integer>
    <!-- The default intensity level for notification vibrations. See
         Settings.System.NOTIFICATION_VIBRATION_INTENSITY more details on the constant values and
         meanings. -->
    <integer name="config_defaultNotificationVibrationIntensity">2</integer>

    <bool name="config_use_strict_phone_number_comparation">false</bool>

    <!-- Display low battery warning when battery level dips to this value.
         Also, the battery stats are flushed to disk when we hit this level.  -->
    <integer name="config_criticalBatteryWarningLevel">5</integer>

    <!-- Shutdown if the battery temperature exceeds (this value * 0.1) Celsius. -->
    <integer name="config_shutdownBatteryTemperature">680</integer>

    <!-- Display low battery warning when battery level dips to this value -->
    <integer name="config_lowBatteryWarningLevel">15</integer>

    <!-- The default suggested battery % at which we enable battery saver automatically.  -->
    <integer name="config_lowBatteryAutoTriggerDefaultLevel">15</integer>

    <!-- The app which will handle routine based automatic battery saver, if empty the UI for
             routine based battery saver will be hidden -->
    <string name="config_batterySaverScheduleProvider"></string>

    <!-- Close low battery warning when battery level reaches the lowBatteryWarningLevel
         plus this -->
    <integer name="config_lowBatteryCloseWarningBump">5</integer>

    <!-- Default color for notification LED. -->
    <color name="config_defaultNotificationColor">#ffffffff</color>

    <!-- Default LED on time for notification LED in milliseconds. -->
    <integer name="config_defaultNotificationLedOn">500</integer>

    <!-- Default LED off time for notification LED in milliseconds. -->
    <integer name="config_defaultNotificationLedOff">2000</integer>

    <!-- Default value for led color when battery is low on charge -->
    <integer name="config_notificationsBatteryLowARGB">0xFFFF0000</integer>

    <!-- Default value for led color when battery is medium charged -->
    <integer name="config_notificationsBatteryMediumARGB">0xFFFFFF00</integer>

    <!-- Default value for led color when battery is fully charged -->
    <integer name="config_notificationsBatteryFullARGB">0xFF00FF00</integer>

    <!-- Default value for LED on time when the battery is low on charge in miliseconds -->
    <integer name="config_notificationsBatteryLedOn">125</integer>

    <!-- Is the notification LED intrusive? Used to decide if there should be a disable option -->
    <bool name="config_intrusiveNotificationLed">false</bool>

    <!-- De we do icon badges? Used to decide if there should be a disable option-->
    <bool name="config_notificationBadging">true</bool>

    <!-- Default value for LED off time when the battery is low on charge in miliseconds -->
    <integer name="config_notificationsBatteryLedOff">2875</integer>

    <!-- Number of notifications to keep in the notification service historical archive -->
    <integer name="config_notificationServiceArchiveSize">100</integer>

    <!-- Allow the menu hard key to be disabled in LockScreen on some devices -->
    <bool name="config_disableMenuKeyInLockScreen">false</bool>

    <!-- Don't show lock screen before unlock screen (PIN/pattern/password) -->
    <bool name="config_enableLockBeforeUnlockScreen">false</bool>

    <!-- Disable lockscreen rotation by default -->
    <bool name="config_enableLockScreenRotation">false</bool>

    <!-- Enable lockscreen translucent decor by default -->
    <bool name="config_enableLockScreenTranslucentDecor">true</bool>

    <!-- Enable translucent decor by default -->
    <bool name="config_enableTranslucentDecor">true</bool>

    <!-- Is the device capable of hot swapping an UICC Card -->
    <bool name="config_hotswapCapable">false</bool>

    <!-- Component name of the ICC hotswap prompt for restart dialog -->
    <string name="config_iccHotswapPromptForRestartDialogComponent" translatable="false">@null</string>

    <!-- Enable puk unlockscreen by default.
         If unlock screen is disabled, the puk should be unlocked through Emergency Dialer -->
    <bool name="config_enable_puk_unlock_screen">true</bool>

    <!-- Enable emergency call when sim is locked or puk locked. Some countries/carriers do not
         allow emergency calls to be placed without the IMSI, which is locked in the SIM.
         If so, this should be set to 'false' in an overlay. -->
    <bool name="config_enable_emergency_call_while_sim_locked">true</bool>

    <!-- Is the lock-screen disabled for new users by default -->
    <bool name="config_disableLockscreenByDefault">false</bool>

    <!-- If true, enables verification of the lockscreen credential in the factory reset protection
        flow. This should be true if gatekeeper / weaver credentials can still be checked after a
        factory reset. -->
    <bool name="config_enableCredentialFactoryResetProtection">true</bool>

    <!-- Control the behavior when the user long presses the home button.
            0 - Nothing
            1 - Launch all apps intent
            2 - Launch assist intent
         This needs to match the constants in
         policy/src/com/android/internal/policy/impl/PhoneWindowManager.java
    -->
    <integer name="config_longPressOnHomeBehavior">0</integer>

    <!-- Control the behavior when the user double-taps the home button.
            0 - Nothing
            1 - Recent apps view in SystemUI
         This needs to match the constants in
         policy/src/com/android/internal/policy/impl/PhoneWindowManager.java
    -->
    <integer name="config_doubleTapOnHomeBehavior">0</integer>

    <!-- Minimum screen brightness setting allowed by the power manager.
         The user is forbidden from setting the brightness below this level. -->
    <integer name="config_screenBrightnessSettingMinimum">10</integer>

    <!-- Maximum screen brightness allowed by the power manager.
         The user is forbidden from setting the brightness above this level. -->
    <integer name="config_screenBrightnessSettingMaximum">255</integer>

    <!-- Default screen brightness setting.
         Must be in the range specified by minimum and maximum. -->
    <integer name="config_screenBrightnessSettingDefault">102</integer>

    <!-- Default screen brightness for VR setting. -->
    <integer name="config_screenBrightnessForVrSettingDefault">86</integer>

    <!-- Minimum screen brightness setting allowed for VR. Device panels start increasing pulse
         width as brightness decreases below this theshold. -->
    <integer name="config_screenBrightnessForVrSettingMinimum">79</integer>

    <!-- Maximum screen brightness setting allowed for VR. -->
    <integer name="config_screenBrightnessForVrSettingMaximum">255</integer>

    <!-- Screen brightness used to dim the screen while dozing in a very low power state.
         May be less than the minimum allowed brightness setting
         that can be set by the user. -->
    <integer name="config_screenBrightnessDoze">1</integer>

    <!-- Delay that allows some content to arrive at the display before switching
         from DOZE to ON. -->
    <integer name="config_wakeUpDelayDoze">0</integer>

    <!-- Whether or not to skip the initial brightness ramps when the display transitions to
         STATE_ON. Setting this to true will skip the brightness ramp to the last stored active
         brightness value and will repeat for the following ramp if autobrightness is enabled. -->
    <bool name="config_skipScreenOnBrightnessRamp">false</bool>

    <!-- Allow automatic adjusting of the screen brightness while dozing in low power state. -->
    <bool name="config_allowAutoBrightnessWhileDozing">false</bool>

    <!-- Stability requirements in milliseconds for accepting a new brightness level.  This is used
         for debouncing the light sensor.  Different constants are used to debounce the light sensor
         when adapting to brighter or darker environments.  This parameter controls how quickly
         brightness changes occur in response to an observed change in light level that exceeds the
         hysteresis threshold. -->
    <integer name="config_autoBrightnessBrighteningLightDebounce">4000</integer>
    <integer name="config_autoBrightnessDarkeningLightDebounce">8000</integer>

    <!-- Initial light sensor event rate in milliseconds for automatic brightness control. This is
         used for obtaining the first light sample when the device stops dozing.

         Set this to -1 to disable this feature. -->
    <integer name="config_autoBrightnessInitialLightSensorRate">-1</integer>

    <!-- Light sensor event rate in milliseconds for automatic brightness control. -->
    <integer name="config_autoBrightnessLightSensorRate">250</integer>

    <!-- The maximum range of gamma adjustment possible using the screen
         auto-brightness adjustment setting. -->
    <fraction name="config_autoBrightnessAdjustmentMaxGamma">300%</fraction>

    <!-- If we allow automatic adjustment of screen brightness while dozing, how many times we want
         to reduce it to preserve the battery. Value of 100% means no scaling. -->
    <fraction name="config_screenAutoBrightnessDozeScaleFactor">100%</fraction>

    <!-- When the screen is turned on, the previous estimate of the ambient light level at the time
         the screen was turned off is restored and is used to determine the initial screen
         brightness.

         If this flag is true, then the ambient light level estimate will be promptly recomputed
         after the warm-up interface and the screen brightness will be adjusted immediately.

         If this flag is false, then the ambient light level estimate will be adjusted more
         gradually in the same manner that normally happens when the screen is on according to the
         brightening or dimming debounce thresholds.  As a result, it may take somewhat longer to
         adapt to the environment.  This mode may be better suited for watches. -->
    <bool name="config_autoBrightnessResetAmbientLuxAfterWarmUp">true</bool>

    <!-- Screen brightness used to dim the screen when the user activity
         timeout expires.  May be less than the minimum allowed brightness setting
         that can be set by the user. -->
    <integer name="config_screenBrightnessDim">10</integer>

    <!-- Minimum allowable screen brightness to use in a very dark room.
         This value sets the floor for the darkest possible auto-brightness
         adjustment.  It is expected to be somewhat less than the first entry in
         config_autoBrightnessLcdBacklightValues so as to allow the user to have
         some range of adjustment to dim the screen further than usual in very
         dark rooms. The contents of the screen must still be clearly visible
         in darkness (although they may not be visible in a bright room). -->
    <integer name="config_screenBrightnessDark">1</integer>

    <!-- Array of lux values to define the minimum brightness curve, which guarantees that any
         brightness curve that dips below it is rejected by the system.
         This prevents auto-brightness from setting the screen so dark as to prevent the user from
         resetting or disabling it.

         The values must be non-negative and strictly increasing, and correspond to the values in
         the config_minimumBrightnessCurveNits array. -->
    <array name="config_minimumBrightnessCurveLux">
        <item>0.0</item>
        <item>2000.0</item>
        <item>4000.0</item>
    </array>

    <!-- Array of nits values to define the minimum brightness curve, which guarantees that any
         brightness curve that dips below it is rejected by the system.
         This should map lux to the absolute minimum nits that are still readable in that ambient
         brightness.

         The values must be non-negative and non-decreasing, and correspond to the values in the
         config_minimumBrightnessCurveLux array. -->
    <array name="config_minimumBrightnessCurveNits">
        <item>0.0</item>
        <item>50.0</item>
        <item>90.0</item>
    </array>

    <!-- Array of light sensor lux values to define our levels for auto backlight brightness support.
         The N entries of this array define N + 1 control points as follows:
         (1-based arrays)

         Point 1:            (0, value[1]):             lux <= 0
         Point 2:     (level[1], value[2]):  0        < lux <= level[1]
         Point 3:     (level[2], value[3]):  level[2] < lux <= level[3]
         ...
         Point N+1: (level[N], value[N+1]):  level[N] < lux

         The control points must be strictly increasing.  Each control point
         corresponds to an entry in the brightness backlight values arrays.
         For example, if lux == level[1] (first element of the levels array)
         then the brightness will be determined by value[2] (second element
         of the brightness values array).

         Spline interpolation is used to determine the auto-brightness
         backlight values for lux levels between these control points.

         Must be overridden in platform specific overlays -->
    <integer-array name="config_autoBrightnessLevels">
    </integer-array>

    <!-- Array of output values for LCD backlight corresponding to the lux values
         in the config_autoBrightnessLevels array.  This array should have size one greater
         than the size of the config_autoBrightnessLevels array.
         The brightness values must be between 0 and 255 and be non-decreasing.
         This must be overridden in platform specific overlays -->
    <integer-array name="config_autoBrightnessLcdBacklightValues">
    </integer-array>

    <!-- Array of desired screen brightness in nits corresponding to the lux values
         in the config_autoBrightnessLevels array. As with config_screenBrightnessMinimumNits and
         config_screenBrightnessMaximumNits, the display brightness is defined as the measured
         brightness of an all-white image.

         If this is defined then:
            - config_autoBrightnessLcdBacklightValues should not be defined
            - config_screenBrightnessNits must be defined
            - config_screenBrightnessBacklight must be defined

         This array should have size one greater than the size of the config_autoBrightnessLevels
         array. The brightness values must be non-negative and non-decreasing. This must be
         overridden in platform specific overlays -->
    <array name="config_autoBrightnessDisplayValuesNits">
    </array>

    <!-- Array of output values for button backlight corresponding to the luX values
         in the config_autoBrightnessLevels array.  This array should have size one greater
         than the size of the config_autoBrightnessLevels array.
         The brightness values must be between 0 and 255 and be non-decreasing.
         This must be overridden in platform specific overlays -->
    <integer-array name="config_autoBrightnessButtonBacklightValues">
    </integer-array>

    <!-- Array of output values for keyboard backlight corresponding to the lux values
         in the config_autoBrightnessLevels array.  This array should have size one greater
         than the size of the config_autoBrightnessLevels array.
         The brightness values must be between 0 and 255 and be non-decreasing.
         This must be overridden in platform specific overlays -->
    <integer-array name="config_autoBrightnessKeyboardBacklightValues">
    </integer-array>

    <!-- An array describing the screen's backlight values corresponding to the brightness
         values in the config_screenBrightnessNits array.

         This array should be equal in size to config_screenBrightnessBacklight. -->
    <integer-array name="config_screenBrightnessBacklight">
    </integer-array>

    <!-- An array of floats describing the screen brightness in nits corresponding to the backlight
         values in the config_screenBrightnessBacklight array.  On OLED displays these  values
         should be measured with an all white image while the display is in the fully on state.
         Note that this value should *not* reflect the maximum brightness value for any high
         brightness modes but only the maximum brightness value obtainable in a sustainable manner.

         This array should be equal in size to config_screenBrightnessBacklight -->
    <array name="config_screenBrightnessNits">
    </array>

    <!-- Array of ambient lux threshold values. This is used for determining hysteresis constraint
         values by calculating the index to use for lookup and then setting the constraint value
         to the corresponding value of the array. The new brightening hysteresis constraint value
         is the n-th element of config_ambientBrighteningThresholds, and the new darkening
         hysteresis constraint value is the n-th element of config_ambientDarkeningThresholds.

         The (zero-based) index is calculated as follows: (MAX is the largest index of the array)
         condition                       calculated index
         value < level[0]                0
         level[n] <= value < level[n+1]  n+1
         level[MAX] <= value             MAX+1 -->
    <integer-array name="config_ambientThresholdLevels">
    </integer-array>

    <!-- Array of hysteresis constraint values for brightening, represented as tenths of a
         percent. The length of this array is assumed to be one greater than
         config_ambientThresholdLevels. The brightening threshold is calculated as
         lux * (1.0f + CONSTRAINT_VALUE). When the current lux is higher than this threshold,
         the screen brightness is recalculated. See the config_ambientThresholdLevels
         description for how the constraint value is chosen. -->
    <integer-array name="config_ambientBrighteningThresholds">
        <item>100</item>
    </integer-array>

    <!-- Array of hysteresis constraint values for darkening, represented as tenths of a
         percent. The length of this array is assumed to be one greater than
         config_ambientThresholdLevels. The darkening threshold is calculated as
         lux * (1.0f - CONSTRAINT_VALUE). When the current lux is lower than this threshold,
         the screen brightness is recalculated. See the config_ambientThresholdLevels
         description for how the constraint value is chosen. -->
    <integer-array name="config_ambientDarkeningThresholds">
        <item>200</item>
    </integer-array>

    <!-- Array of screen brightness threshold values. This is used for determining hysteresis
         constraint values by calculating the index to use for lookup and then setting the
         constraint value to the corresponding value of the array. The new brightening hysteresis
         constraint value is the n-th element of config_screenBrighteningThresholds, and the new
         darkening hysteresis constraint value is the n-th element of
         config_screenDarkeningThresholds.

         The (zero-based) index is calculated as follows: (MAX is the largest index of the array)
         condition                       calculated index
         value < level[0]                0
         level[n] <= value < level[n+1]  n+1
         level[MAX] <= value             MAX+1 -->
    <integer-array name="config_screenThresholdLevels">
    </integer-array>

    <!-- Array of hysteresis constraint values for brightening, represented as tenths of a
         percent. The length of this array is assumed to be one greater than
         config_screenThresholdLevels. The brightening threshold is calculated as
         screenBrightness * (1.0f + CONSTRAINT_VALUE). When the new screen brightness is higher
         than this threshold, it is applied. See the config_screenThresholdLevels description for
         how the constraint value is chosen. -->
    <integer-array name="config_screenBrighteningThresholds">
        <item>100</item>
    </integer-array>
 
    <!-- Array of hysteresis constraint values for darkening, represented as tenths of a
         percent. The length of this array is assumed to be one greater than
         config_screenThresholdLevels. The darkening threshold is calculated as
         screenBrightness * (1.0f - CONSTRAINT_VALUE). When the new screen brightness is lower than
         this threshold, it is applied. See the config_screenThresholdLevels description for how
         the constraint value is chosen. -->
    <integer-array name="config_screenDarkeningThresholds">
        <item>200</item>
    </integer-array>

    <!-- Amount of time it takes for the light sensor to warm up in milliseconds.
         For this time after the screen turns on, the Power Manager
         will not debounce light sensor readings -->
    <integer name="config_lightSensorWarmupTime">0</integer>

    <!-- Enables swipe versus poly-finger touch disambiguation in the KeyboardView -->
    <bool name="config_swipeDisambiguation">true</bool>

    <!-- Specifies the amount of time to disable virtual keys after the screen is touched
         in order to filter out accidental virtual key presses due to swiping gestures
         or taps near the edge of the display.  May be 0 to disable the feature.
         It is recommended that this value be no more than 250 ms.
         This feature should be disabled for most devices. -->
    <integer name="config_virtualKeyQuietTimeMillis">0</integer>

    <!-- A list of potential packages, in priority order, that may contain an
         ephemeral resolver. Each package will be be queried for a component
         that has been granted the PACKAGE_EPHEMERAL_AGENT permission.
         This may be empty if ephemeral apps are not supported. -->
    <string-array name="config_ephemeralResolverPackage" translatable="false">
        <!-- Add packages here -->
    </string-array>

    <!-- Component name of the default wallpaper. This will be ImageWallpaper if not
         specified -->
    <string name="default_wallpaper_component" translatable="false">@null</string>

    <!-- By default a product has no distinct default lock wallpaper -->
    <item name="default_lock_wallpaper" type="drawable">@null</item>

    <!-- Component name of the built in wallpaper used to display bitmap wallpapers. This must not be null. -->
    <string name="image_wallpaper_component" translatable="false">com.android.systemui/com.android.systemui.ImageWallpaper</string>

    <!-- True if WallpaperService is enabled -->
    <bool name="config_enableWallpaperService">true</bool>

    <!-- True if the device should block turning display on at boot until wallpaper is ready -->
    <bool name="config_checkWallpaperAtBoot">true</bool>

    <!-- Class name of WallpaperManagerService. -->
    <string name="config_wallpaperManagerServiceName" translatable="false">com.android.server.wallpaper.WallpaperManagerService</string>

    <!-- Enables the TimeZoneRuleManager service. This is the master switch for the updateable time
         zone update mechanism. -->
    <bool name="config_enableUpdateableTimeZoneRules">false</bool>

    <!-- Enables APK-based time zone update triggering. Set this to false when updates are triggered
         via external events and not by APK updates. For example, if an updater checks with a server
         on a regular schedule.
         [This is only used if config_enableUpdateableTimeZoneRules is true.] -->
    <bool name="config_timeZoneRulesUpdateTrackingEnabled">false</bool>

    <!-- The package of the time zone rules updater application. Expected to be the same
         for all Android devices that support APK-based time zone rule updates.
         A package-targeted com.android.intent.action.timezone.TRIGGER_RULES_UPDATE_CHECK intent
         will be sent to the updater app if the system server detects an update to the updater or
         data app packages.
         The package referenced here must have the android.permission.UPDATE_TIME_ZONE_RULES
         permission.
         [This is only used if config_enableUpdateableTimeZoneRules and
         config_timeZoneRulesUpdateTrackingEnabled are true.] -->
    <string name="config_timeZoneRulesUpdaterPackage" translatable="false">com.android.timezone.updater</string>

    <!-- The package of the time zone rules data application. Expected to be configured
         by OEMs to reference their own priv-app APK package.
         A package-targeted com.android.intent.action.timezone.TRIGGER_RULES_UPDATE_CHECK intent
         will be sent to the updater app if the system server detects an update to the updater or
         data app packages.
         [This is only used if config_enableUpdateableTimeZoneRules and
         config_timeZoneRulesUpdateTrackingEnabled are true.] -->
    <string name="config_timeZoneRulesDataPackage" translatable="false"></string>

    <!-- The allowed time in milliseconds between an update check intent being broadcast and the
         response being considered overdue. Reliability triggers will not fire in this time.
         [This is only used if config_enableUpdateableTimeZoneRules and
         config_timeZoneRulesUpdateTrackingEnabled are true.] -->
    <!-- 5 minutes -->
    <integer name="config_timeZoneRulesCheckTimeMillisAllowed">300000</integer>

    <!-- The number of times a time zone update check is allowed to fail before the system will stop
         reacting to reliability triggers.
         [This is only used if config_enableUpdateableTimeZoneRules and
         config_timeZoneRulesUpdateTrackingEnabled are true.] -->
    <integer name="config_timeZoneRulesCheckRetryCount">5</integer>

    <!-- Whether to enable network location overlay which allows network
         location provider to be replaced by an app at run-time. When disabled,
         only the config_networkLocationProviderPackageName package will be
         searched for network location provider, otherwise packages whose
         signature matches the signatures of config_locationProviderPackageNames
         will be searched, and the service with the highest version number will
         be picked. Anyone who wants to disable the overlay mechanism can set it
         to false.
         -->
    <bool name="config_enableNetworkLocationOverlay" translatable="false">true</bool>
    <!-- Package name providing network location support. Used only when
         config_enableNetworkLocationOverlay is false. -->
    <string name="config_networkLocationProviderPackageName" translatable="false">@null</string>

    <!-- Whether to enable fused location provider overlay which allows fused
         location provider to be replaced by an app at run-time. When disabled,
         only the config_fusedLocationProviderPackageName package will be
         searched for fused location provider, otherwise packages whose
         signature matches the signatures of config_locationProviderPackageNames
         will be searched, and the service with the highest version number will
         be picked. Anyone who wants to disable the overlay mechanism can set it
         to false.
         -->
    <bool name="config_enableFusedLocationOverlay" translatable="false">true</bool>
    <!-- Package name providing fused location support. Used only when
         config_enableFusedLocationOverlay is false. -->
    <string name="config_fusedLocationProviderPackageName" translatable="false">com.android.location.fused</string>

    <!-- The package name of the default network recommendation app.
         A network recommendation provider must:
             * Be granted the SCORE_NETWORKS permission.
             * Be granted the ACCESS_COARSE_LOCATION permission.
             * Include a Service for the android.net.scoring.RECOMMEND_NETWORKS action
               protected by the BIND_NETWORK_RECOMMENDATION_SERVICE permission.

         This must be set to a valid network recommendation app or empty.
     -->
    <string name="config_defaultNetworkRecommendationProviderPackage" translatable="false"></string>

    <!-- Whether to enable Hardware FLP overlay which allows Hardware FLP to be
         replaced by an app at run-time. When disabled, only the
         config_hardwareFlpPackageName package will be searched for Hardware Flp,
         otherwise packages whose signature matches the signatures of
         config_locationProviderPackageNames will be searched, and the service
         with the highest version number will be picked. Anyone who wants to
         disable the overlay mechanism can set it to false.
         -->
    <bool name="config_enableHardwareFlpOverlay" translatable="false">true</bool>
    <!-- Package name providing Hardware Flp. Used only when
         config_enableHardwareFlpOverlay is false. -->
    <string name="config_hardwareFlpPackageName" translatable="false">com.android.location.fused</string>

    <!-- Whether to enable geocoder overlay which allows geocoder to be replaced
         by an app at run-time. When disabled, only the
         config_geocoderProviderPackageName package will be searched for
         geocoder, otherwise packages whose signature matches the signatures of
         config_locationProviderPackageNames will be searched, and the service
         with the highest version number will be picked. Anyone who wants to
         disable the overlay mechanism can set it to false.
         -->
    <bool name="config_enableGeocoderOverlay" translatable="false">true</bool>
    <!-- Package name providing geocoder API support. Used only when
         config_enableGeocoderOverlay is false. -->
    <string name="config_geocoderProviderPackageName" translatable="false">@null</string>

    <!-- Whether to enable geofence overlay which allows geofence to be replaced
         by an app at run-time. When disabled, only the
         config_geofenceProviderPackageName package will be searched for
         geofence implementation, otherwise packages whose signature matches the
         signatures of config_locationProviderPackageNames will be searched, and
         the service with the highest version number will be picked. Anyone who
         wants to disable the overlay mechanism can set it to false.
         -->
    <bool name="config_enableGeofenceOverlay" translatable="false">true</bool>
    <!-- Package name providing geofence API support. Used only when
         config_enableGeofenceOverlay is false. -->
    <string name="config_geofenceProviderPackageName" translatable="false">@null</string>

    <!-- Whether to enable Hardware Activity-Recognition overlay which allows Hardware
         Activity-Recognition to be replaced by an app at run-time. When disabled, only the
         config_activityRecognitionHardwarePackageName package will be searched for
         its implementation, otherwise packages whose signature matches the
         signatures of config_locationProviderPackageNames will be searched, and
         the service with the highest version number will be picked. Anyone who
         wants to disable the overlay mechanism can set it to false.
         -->
    <bool name="config_enableActivityRecognitionHardwareOverlay" translatable="false">true</bool>
    <!-- Package name providing Hardware Activity-Recognition API support. Used only when
         config_enableActivityRecognitionHardwareOverlay is false. -->
    <string name="config_activityRecognitionHardwarePackageName" translatable="false">@null</string>

    <!-- Package name(s) containing location provider support.
         These packages can contain services implementing location providers,
         such as the Geocode Provider, Network Location Provider, and
         Fused Location Provider. They will each be searched for
         service components implementing these providers.
         It is strongly recommended that the packages explicitly named
         below are on the system image, so that they will not map to
         a 3rd party application.
         The location framework also has support for installation
         of new location providers at run-time. The new package does not
         have to be explicitly listed here, however it must have a signature
         that matches the signature of at least one package on this list.
         -->
    <string-array name="config_locationProviderPackageNames" translatable="false">
        <!-- The standard AOSP fused location provider -->
        <item>com.android.location.fused</item>
    </string-array>

    <!-- This string array can be overriden to enable test location providers initially. -->
    <!-- Array of "[locationProviderName],[requiresNetwork],
         [requiresSatellite],[requiresCell],[hasMonetaryCost],
         [supportAltitute],[supportsSpeed],[supportsBearing],
         [powerRequirement],[accuracy]" -->
    <!-- powerRequirement is defined in android.location.Criteria
         0 = NO_REQUIREMENT / 1 = POWER_LOW / 2 = POWER_MEDIUM / 3 = POWER_HIGH -->
    <!-- accuracy is defined in anroid.location.Criteria
         1 = ACCURACY_FINE / 2 = ACCURACY_COARSE -->
    <string-array name="config_testLocationProviders" translatable="false">
        <!-- Example test network location provider
        <item>network,false,false,false,false,true,true,true,1,2</item>
        -->
    </string-array>

    <!-- Component name of the combo network location provider. -->
    <string name="config_comboNetworkLocationProvider" translatable="false">com.qualcomm.location</string>

    <!-- Boolean indicating if current platform supports bluetooth SCO for off call
    use cases -->
    <bool name="config_bluetooth_sco_off_call">true</bool>

    <!-- Boolean indicating if current platform supports bluetooth wide band
         speech -->
    <bool name="config_bluetooth_wide_band_speech">true</bool>

    <!-- Boolean indicating if current platform need do one-time bluetooth address
         re-validation -->
    <bool name="config_bluetooth_address_validation">false</bool>

    <!-- Boolean indicating if current platform supports BLE peripheral mode -->
    <bool name="config_bluetooth_le_peripheral_mode_supported">false</bool>

    <!-- Boolean indicating if current platform supports HFP inband ringing -->
    <bool name="config_bluetooth_hfp_inband_ringing_support">false</bool>

    <!-- Max number of scan filters supported by blutooth controller. 0 if the
         device does not support hardware scan filters-->
    <integer translatable="false" name="config_bluetooth_max_scan_filters">0</integer>

    <!-- Max number of advertisers supported by bluetooth controller. 0 if the
         device does not support multiple advertisement-->
    <integer translatable="false" name="config_bluetooth_max_advertisers">0</integer>

    <!-- Idle current for bluetooth controller. 0 by default-->
    <integer translatable="false" name="config_bluetooth_idle_cur_ma">0</integer>

    <!-- Rx current for bluetooth controller. 0 by default-->
    <integer translatable="false" name="config_bluetooth_rx_cur_ma">0</integer>

    <!-- Tx current for bluetooth controller. 0 by default-->
    <integer translatable="false" name="config_bluetooth_tx_cur_ma">0</integer>

    <!-- Operating volatage for bluetooth controller. 0 by default-->
    <integer translatable="false" name="config_bluetooth_operating_voltage_mv">0</integer>

    <!-- Max number of connected audio devices supported by Bluetooth stack -->
    <integer name="config_bluetooth_max_connected_audio_devices">5</integer>

    <!-- Whether supported profiles should be reloaded upon enabling bluetooth -->
    <bool name="config_bluetooth_reload_supported_profiles_when_enabled">false</bool>

    <!-- Enabling autoconnect over pan -->
    <bool name="config_bluetooth_pan_enable_autoconnect">false</bool>

    <!-- The default data-use polling period. -->
    <integer name="config_datause_polling_period_sec">600</integer>

    <!-- The default data-use threshold in bytes. 0 disables-->
    <integer name="config_datause_threshold_bytes">0</integer>

    <!-- The default reduced-datarate value in kilobits per sec -->
    <integer name="config_datause_throttle_kbitsps">300</integer>

    <!-- The default iface on which to monitor data use -->
    <string name="config_datause_iface" translatable="false">rmnet0</string>

    <!-- The default reduced-datarate notification mask -->
    <!-- 2 means give warning -->
    <integer name="config_datause_notification_type">2</integer>

    <!-- If Voice Radio Technology is RIL_RADIO_TECHNOLOGY_LTE:14 or
         RIL_RADIO_TECHNOLOGY_UNKNOWN:0 this is the value that should be used instead.
         A configuration value of RIL_RADIO_TECHNOLOGY_UNKNOWN:0 means
         there is no replacement value and that the default assumption
         for phone type (GSM) should be used. -->
    <integer name="config_volte_replacement_rat">0</integer>

    <!-- Flag indicating whether the current device is "voice capable".
         If true, this means that the device supports circuit-switched
         (i.e. voice) phone calls over the telephony network, and is
         allowed to display the in-call UI while a cellular voice call is
         active.  This can be overridden to false for "data only" devices
         which can't make voice calls and don't support any in-call UI.

         Note: this flag is subtly different from the
         PackageManager.FEATURE_TELEPHONY system feature, which is
         available on *any* device with a telephony radio, even if the
         device is data-only. -->
    <bool name="config_voice_capable">true</bool>

    <!-- Flag indicating whether all audio streams should be mapped to
         one single stream. If true, all audio streams are mapped to
         STREAM_MUSIC as if it's on TV platform. -->
    <bool name="config_single_volume">false</bool>

    <!-- Flag indicating that an outbound call must have a call capable phone account
         that has declared it can process the call's handle. -->
    <bool name="config_requireCallCapableAccountForHandle">false</bool>

    <!-- Flag indicating if the user is notified when the mobile network access is restricted -->
    <bool name="config_user_notification_of_restrictied_mobile_access">true</bool>

    <!-- Flag indicating whether the current device allows sms service.
         If true, this means that the device supports both sending and
         receiving sms via the telephony network.
         This can be overridden to false for "data only" devices
         which can't send and receive sms message.

         Note: Disable SMS also disable voicemail waiting sms,
               cell broadcasting sms, and MMS. -->
    <bool name="config_sms_capable">true</bool>

    <!-- Default SMS Application. This will be the default SMS application when
         the phone first boots. The user can then change the default app to one
         of their choosing.
         This can be overridden for devices where a different default SMS
         application is desired.

         If this string is empty or the specified package does not exist, then
         the platform will search for an SMS app and use that (if there is one)-->
    <string name="default_sms_application" translatable="false">com.android.messaging</string>

    <!-- Default web browser.  This is the package name of the application that will
         be the default browser when the device first boots.  Afterwards the user
         can select whatever browser app they wish to use as the default.

         If this string is empty or the specified package does not exist, then
         the behavior will be as though no app was named as an explicit default. -->
    <string name="default_browser" translatable="false"></string>

    <!-- Enable/disable default bluetooth profiles:
        HSP_AG, ObexObjectPush, Audio, NAP -->
    <bool name="config_bluetooth_default_profiles">true</bool>

    <!-- IP address of the dns server to use if nobody else suggests one -->
    <string name="config_default_dns_server" translatable="false">8.8.8.8</string>

    <!-- The default mobile provisioning apn. Empty by default, maybe overridden by
         an mcc/mnc specific config.xml -->
    <string name="mobile_provisioning_apn" translatable="false"></string>

    <!-- The default mobile provisioning url. Empty by default, maybe overridden by
         an mcc/mnc specific config.xml -->
    <string name="mobile_provisioning_url" translatable="false"></string>

    <!-- The default character set for GsmAlphabet -->
    <!-- Empty string means MBCS is not considered -->
    <string name="gsm_alphabet_default_charset" translatable="false"></string>

    <!-- Enables SIP on WIFI only -->
    <bool name="config_sip_wifi_only">false</bool>

    <!-- Enables built-in SIP phone capability -->
    <bool name="config_built_in_sip_phone">true</bool>

    <!-- Boolean indicating if restoring network selection should be skipped -->
    <!-- The restoring is handled by modem if it is true-->
    <bool translatable="false" name="skip_restoring_network_selection">false</bool>

    <!-- Maximum number of database connections opened and managed by framework layer
         to handle queries on each database when using Write-Ahead Logging. -->
    <integer name="db_connection_pool_size">4</integer>

    <!-- The default journal mode to use use when Write-Ahead Logging is not active.
         Choices are: OFF, DELETE, TRUNCATE, PERSIST and MEMORY.
         PERSIST may improve performance by reducing how often journal blocks are
         reallocated (compared to truncation) resulting in better data block locality
         and less churn of the storage media.

         The PERSIST mode results in data persisting in the journal beyond the life of
         a transaction, so it interacts poorly with SECURE_DELETE. -->
    <string name="db_default_journal_mode" translatable="false">TRUNCATE</string>

    <!-- Enables compatibility WAL mode.
         In this mode, only database journal mode will be changed, connection pool
         size will still be limited to a single connection. -->
    <bool name="db_compatibility_wal_supported">true</bool>

    <!-- Maximum size of the persistent journal file in bytes.
         If the journal file grows to be larger than this amount then SQLite will
         truncate it after committing the transaction. -->
    <integer name="db_journal_size_limit">524288</integer>

    <!-- When opening a database with WAL enabled and if the wal file already exists and larger
         than this size in bytes, we'll truncate it. -->
    <integer name="db_wal_truncate_size">1048576</integer>

    <!-- The database synchronization mode when using the default journal mode.
         FULL is safest and preserves durability at the cost of extra fsyncs.
         NORMAL also preserves durability in non-WAL modes and uses checksums to ensure
         integrity although there is a small chance that an error might go unnoticed.
         Choices are: FULL, NORMAL, OFF. -->
    <string name="db_default_sync_mode" translatable="false">FULL</string>

    <!-- The database synchronization mode when using Write-Ahead Logging.
         From https://www.sqlite.org/pragma.html#pragma_synchronous:
         WAL mode is safe from corruption with synchronous=NORMAL, and probably DELETE mode is safe
         too on modern filesystems. WAL mode is always consistent with synchronous=NORMAL, but WAL
         mode does lose durability. A transaction committed in WAL mode with
         synchronous=NORMAL might roll back following a power loss or system crash.
         Transactions are durable across application crashes regardless of the synchronous setting
         or journal mode. The synchronous=NORMAL setting is a good choice for most applications
         running in WAL mode.
         Choices are: FULL, NORMAL, OFF. -->
    <string name="db_wal_sync_mode" translatable="false">NORMAL</string>

    <!-- The Write-Ahead Log auto-checkpoint interval in database pages (typically 1 to 4KB).
         The log is checkpointed automatically whenever it exceeds this many pages.
         When a database is reopened, its journal mode is set back to the default
         journal mode, which may cause a checkpoint operation to occur.  Checkpoints
         can also happen at other times when transactions are committed.
         The bigger the WAL file, the longer a checkpoint operation takes, so we try
         to keep the WAL file relatively small to avoid long delays.
         The size of the WAL file is also constrained by 'db_journal_size_limit'. -->
    <integer name="db_wal_autocheckpoint">100</integer>

    <!-- The number of milliseconds that SQLite connection is allowed to be idle before it
         is closed and removed from the pool -->
    <integer name="db_default_idle_connection_timeout">30000</integer>

    <!-- Max space (in MB) allocated to DownloadManager to store the downloaded
         files if they are to be stored in DownloadManager's data dir,
         which typically is /data/data/com.android.providers.downloads/files -->
    <integer name="config_downloadDataDirSize">200</integer>

    <!-- Max number of downloads allowed to proceed concurrently -->
    <integer name="config_MaxConcurrentDownloadsAllowed">5</integer>

    <!-- When the free space available in DownloadManager's data dir falls
         below the percentage value specified by this param, DownloadManager
         starts removing files to try to make percentage of available
         free space above this threshold value. -->
    <integer name="config_downloadDataDirLowSpaceThreshold">10</integer>

    <!-- The URL that should be sent in an x-wap-profile header with an HTTP request,
         as defined in the Open Mobile Alliance User Agent Profile specification
         OMA-TS-UAProf-V2_0-20060206-A Section 8.1.1.1. If the URL contains a '%s'
         format string then that substring will be replaced with the value of
         Build.MODEL. The format string shall not be escaped. -->
    <string name="config_useragentprofile_url" translatable="false"></string>

    <!-- When a database query is executed, the results returned are paginated
         in pages of size (in KB) indicated by this value -->
    <integer name="config_cursorWindowSize">2048</integer>

    <!-- Sets whether menu shortcuts should be displayed on panel menus when
         a keyboard is present. -->
    <bool name="config_showMenuShortcutsWhenKeyboardPresent">false</bool>

    <!-- Do not translate. Defines the slots is Two Digit Number for dialing normally not USSD -->
    <string-array name="config_twoDigitNumberPattern" translatable="false">
    </string-array>

    <!-- If this value is true, Sms encoded as octet is decoded by utf8 decoder.
         If false, decoded by Latin decoder. -->
    <bool name="config_sms_utf8_support">false</bool>

    <!-- If this value is true, The mms content-disposition field is supported correctly.
         If false, Content-disposition fragments are ignored -->
    <bool name="config_mms_content_disposition_support">true</bool>

    <!-- MMS user agent string -->
    <string name="config_mms_user_agent" translatable="false"></string>

    <!-- MMS user agent prolfile url -->
    <string name="config_mms_user_agent_profile_url" translatable="false"></string>

    <!-- National Language Identifier codes for the following two config items.
         (from 3GPP TS 23.038 V9.1.1 Table 6.2.1.2.4.1):
          0  - reserved
          1  - Turkish
          2  - Spanish (single shift table only)
          3  - Portuguese
          4  - Bengali
          5  - Gujarati
          6  - Hindi
          7  - Kannada
          8  - Malayalam
          9  - Oriya
         10  - Punjabi
         11  - Tamil
         12  - Telugu
         13  - Urdu
         14+ - reserved -->

    <!-- National language single shift tables to enable for SMS encoding.
         Decoding is always enabled. 3GPP TS 23.038 states that this feature
         should not be enabled until a formal request is issued by the relevant
         national regulatory body. Array elements are codes from the table above.
         Example 1: devices sold in Turkey must include table 1 to conform with
           By-Law Number 27230. (http://www.btk.gov.tr/eng/pdf/2009/BY-LAW_SMS.pdf)
         Example 2: devices sold in India should include tables 4 through 13
           to enable use of the new Release 9 tables for Indic languages. -->
    <integer-array name="config_sms_enabled_single_shift_tables"></integer-array>

    <!-- National language locking shift tables to enable for SMS encoding.
         Decoding is always enabled. 3GPP TS 23.038 states that this feature
         should not be enabled until a formal request is issued by the relevant
         national regulatory body. Array elements are codes from the table above.
         Example 1: devices sold in Turkey must include table 1 after the
           Turkish Telecommunication Authority requires locking shift encoding
           to be enabled (est. July 2012). (http://www.btk.gov.tr/eng/pdf/2009/BY-LAW_SMS.pdf)
           See also: http://www.mobitech.com.tr/tr/ersanozturkblog_en/index.php?entry=entry090223-160014
         Example 2: devices sold in India should include tables 4 through 13
         to enable use of the new Release 9 tables for Indic languages. -->
    <integer-array name="config_sms_enabled_locking_shift_tables"></integer-array>

    <!-- Set to true if the RSSI should always display CDMA signal strength even on EVDO -->
    <bool name="config_alwaysUseCdmaRssi">false</bool>


    <!-- If this value is true, duplicate Source/Destination port fields
         in WDP header of some carriers OMADM wap push are supported.
         ex: MSGTYPE-TotalSegments-CurrentSegment
             -SourcePortDestPort-SourcePortDestPort-OMADM PDU
         If false, not supported. -->
    <bool name="config_duplicate_port_omadm_wappush">false</bool>

    <!-- Maximum numerical value that will be shown in a status bar
         notification icon or in the notification itself. Will be replaced
         with @string/status_bar_notification_info_overflow when shown in the
         UI. -->
    <integer name="status_bar_notification_info_maxnum">999</integer>

    <!-- Path to an ISO image to be shared with via USB mass storage.
         This is intended to allow packaging drivers or tools for installation on a PC. -->
    <string translatable="false" name="config_isoImagePath"></string>

    <!-- Whether the system enables per-display focus. If the system has the input method for each
         display, this value should be true. -->
    <bool name="config_perDisplayFocusEnabled">false</bool>

    <!-- Whether a software navigation bar should be shown. NOTE: in the future this may be
         autodetected from the Configuration. -->
    <bool name="config_showNavigationBar">false</bool>

    <!-- Whether action menu items should be displayed in ALLCAPS or not.
         Defaults to true. If this is not appropriate for specific locales
         it should be disabled in that locale's resources. -->
    <bool name="config_actionMenuItemAllCaps">true</bool>

    <!-- Remote server that can provide NTP responses. -->
    <string translatable="false" name="config_ntpServer">time.android.com</string>
    <!-- Normal polling frequency in milliseconds -->
    <integer name="config_ntpPollingInterval">86400000</integer>
    <!-- Try-again polling interval in milliseconds, in case the network request failed -->
    <integer name="config_ntpPollingIntervalShorter">60000</integer>
    <!-- Number of times to try again with the shorter interval, before backing
         off until the normal polling interval. A value < 0 indicates infinite. -->
    <integer name="config_ntpRetry">3</integer>
    <!-- If the time difference is greater than this threshold in milliseconds,
         then update the time. -->
    <integer name="config_ntpThreshold">5000</integer>
    <!-- Timeout to wait for NTP server response in milliseconds. -->
    <integer name="config_ntpTimeout">5000</integer>

    <!-- Default network policy warning threshold, in megabytes. -->
    <integer name="config_networkPolicyDefaultWarning">2048</integer>

    <!-- Set and Unsets WiMAX -->
    <bool name="config_wimaxEnabled">false</bool>
    <!-- Location of the wimax framwork jar location -->
    <string name="config_wimaxServiceJarLocation" translatable="false"></string>
    <!-- Location of the wimax native library locaiton -->
    <string name="config_wimaxNativeLibLocation" translatable="false"></string>
    <!-- Name of the wimax manager class -->
    <string name="config_wimaxManagerClassname" translatable="false"></string>
    <!-- Name of the wimax service class -->
    <string name="config_wimaxServiceClassname" translatable="false"></string>
    <!-- Name of the wimax state tracker clas -->
    <string name="config_wimaxStateTrackerClassname" translatable="false"></string>

    <!-- Specifies whether the dreams feature should be supported.
         When true, the system will allow the user to configure dreams (screensavers)
         to launch when a user activity timeout occurs or the system is told to nap.
         When false, the dreams feature will be disabled (this does not affect dozing).

         Consider setting this resource to false or disabling dreams by default when a
         doze component is specified below since dreaming will supercede dozing and
         will prevent the system from entering a low power state until the dream ends. -->
    <bool name="config_dreamsSupported">true</bool>

    <!-- If supported, are dreams enabled? (by default) -->
    <bool name="config_dreamsEnabledByDefault">true</bool>
    <!-- If supported and enabled, are dreams activated when docked? (by default) -->
    <bool name="config_dreamsActivatedOnDockByDefault">true</bool>
    <!-- If supported and enabled, are dreams activated when asleep and charging? (by default) -->
    <bool name="config_dreamsActivatedOnSleepByDefault">false</bool>
    <!-- ComponentName of the default dream (Settings.Secure.DEFAULT_SCREENSAVER_COMPONENT) -->
    <string name="config_dreamsDefaultComponent" translatable="false">com.google.android.deskclock/com.android.deskclock.Screensaver</string>

    <!-- Are we allowed to dream while not plugged in? -->
    <bool name="config_dreamsEnabledOnBattery">false</bool>
    <!-- Minimum battery level to allow dreaming when powered.
         Use -1 to disable this safety feature. -->
    <integer name="config_dreamsBatteryLevelMinimumWhenPowered">-1</integer>
    <!-- Minimum battery level to allow dreaming when not powered.
         Use -1 to disable this safety feature. -->
    <integer name="config_dreamsBatteryLevelMinimumWhenNotPowered">15</integer>
    <!-- If the battery level drops by this percentage and the user activity timeout
         has expired, then assume the device is receiving insufficient current to charge
         effectively and terminate the dream.  Use -1 to disable this safety feature.  -->
    <integer name="config_dreamsBatteryLevelDrainCutoff">5</integer>

    <!-- ComponentName of a dream to show whenever the system would otherwise have
         gone to sleep.  When the PowerManager is asked to go to sleep, it will instead
         try to start this dream if possible.  The dream should typically call startDozing()
         to put the display into a low power state and allow the application processor
         to be suspended.  When the dream ends, the system will go to sleep as usual.
         Specify the component name or an empty string if none.

         Note that doze dreams are not subject to the same start conditions as ordinary dreams.
         Doze dreams will run whenever the power manager is in a dozing state. -->
    <string name="config_dozeComponent" translatable="false"></string>

    <!-- If true, the doze component is not started until after the screen has been
         turned off and the screen off animation has been performed. -->
    <bool name="config_dozeAfterScreenOffByDefault">false</bool>

    <!-- Doze: should the TYPE_PICK_UP_GESTURE sensor be used as a pulse signal. -->
    <bool name="config_dozePulsePickup">false</bool>

    <!-- Type of the double tap sensor. Empty if double tap is not supported. -->
    <string name="config_dozeDoubleTapSensorType" translatable="false"></string>

    <!-- Type of the long press sensor. Empty if long press is not supported. -->
    <string name="config_dozeLongPressSensorType" translatable="false"></string>

    <!-- If the sensor that wakes up the lock screen is available or not. -->
    <bool name="config_dozeWakeLockScreenSensorAvailable">false</bool>

<<<<<<< HEAD
    <!-- Type of the wake up sensor. Empty if not supported. -->
    <string name="config_dozeWakeScreenSensorType" translatable="false"></string>

=======
>>>>>>> de843449
    <!-- Control whether the always on display mode is available. This should only be enabled on
         devices where the display has been tuned to be power efficient in DOZE and/or DOZE_SUSPEND
         states. -->
    <bool name="config_dozeAlwaysOnDisplayAvailable">false</bool>

    <!-- Control whether the always on display mode is enabled by default. This value will be used
         during initialization when the setting is still null. -->
    <bool name="config_dozeAlwaysOnEnabled">true</bool>

    <!-- If AOD can show an ambient version of the wallpaper -->
    <bool name="config_dozeSupportsAodWallpaper">true</bool>

    <!-- Whether the display blanks itself when transitioning from a doze to a non-doze state -->
    <bool name="config_displayBlanksAfterDoze">false</bool>

    <!-- True if the display hardware only has brightness buckets rather than a full range of
         backlight values -->
    <bool name="config_displayBrightnessBucketsInDoze">false</bool>

    <!-- Power Management: Specifies whether to decouple the auto-suspend state of the
         device from the display on/off state.

         When false, autosuspend_disable() will be called before the display is turned on
         and autosuspend_enable() will be called after the display is turned off.
         This mode provides best compatibility for devices using legacy power management
         features such as early suspend / late resume.

         When true, autosuspend_display() and autosuspend_enable() will be called
         independently of whether the display is being turned on or off.  This mode
         enables the power manager to suspend the application processor while the
         display is on.

         This resource should be set to "true" when a doze component has been specified
         to maximize power savings but not all devices support it.

         Refer to autosuspend.h for details.
    -->
    <bool name="config_powerDecoupleAutoSuspendModeFromDisplay">false</bool>

    <!-- Power Management: Specifies whether to decouple the interactive state of the
         device from the display on/off state.

         When false, setInteractive(..., true) will be called before the display is turned on
         and setInteractive(..., false) will be called after the display is turned off.
         This mode provides best compatibility for devices that expect the interactive
         state to be tied to the display state.

         When true, setInteractive(...) will be called independently of whether the display
         is being turned on or off.  This mode enables the power manager to reduce
         clocks and disable the touch controller while the display is on.

         This resource should be set to "true" when a doze component has been specified
         to maximize power savings but not all devices support it.

         Refer to power.h for details.
    -->
    <bool name="config_powerDecoupleInteractiveModeFromDisplay">false</bool>

    <!-- User activity timeout: Minimum screen off timeout in milliseconds.

         Sets a lower bound for the {@link Settings.System#SCREEN_OFF_TIMEOUT} setting
         which determines how soon the device will go to sleep when there is no
         user activity.

         This value must be greater than zero, otherwise the device will immediately
         fall asleep again as soon as it is awoken.
    -->
    <integer name="config_minimumScreenOffTimeout">10000</integer>

    <!-- User activity timeout: Maximum screen dim duration in milliseconds.

         Sets an upper bound for how long the screen will dim before the device goes
         to sleep when there is no user activity.  The dim duration is subtracted from
         the overall screen off timeout to determine the screen dim timeout.
         When the screen dim timeout expires, the screen will dim, shortly thereafter
         the device will go to sleep.

         If the screen off timeout is very short, the dim duration may be reduced
         proportionally.  See config_maximumScreenDimRatio.

         This value may be zero in which case the screen will not dim before the
         device goes to sleep.
    -->
    <integer name="config_maximumScreenDimDuration">7000</integer>

    <!-- User activity timeout: Maximum screen dim duration as a percentage of screen off timeout.

         This resource is similar to config_maximumScreenDimDuration but the maximum
         screen dim duration is defined as a ratio of the overall screen off timeout
         instead of as an absolute value in milliseconds.  This is useful for reducing
         the dim duration when the screen off timeout is very short.

         When computing the screen dim duration, the power manager uses the lesser
         of the effective durations expressed by config_maximumScreenDimDuration and
         config_maximumScreenDimRatio.

         This value must be between 0% and 100%.  If the value is zero, the screen will not
         dim before the device goes to sleep.
    -->
    <fraction name="config_maximumScreenDimRatio">20%</fraction>

    <!-- Minimum size of the scrollbar thumb's touch target. -->
    <dimen name="config_minScrollbarTouchTarget">48dp</dimen>

    <!-- Base "touch slop" value used by ViewConfiguration as a
         movement threshold where scrolling should begin. -->
    <dimen name="config_viewConfigurationTouchSlop">8dp</dimen>

    <!-- Base "hover slop" value used by ViewConfiguration as a
         movement threshold under which hover is considered "stationary". -->
    <dimen name="config_viewConfigurationHoverSlop">4dp</dimen>

    <!-- Minimum velocity to initiate a fling, as measured in dips per second. -->
    <dimen name="config_viewMinFlingVelocity">50dp</dimen>

    <!-- Maximum velocity to initiate a fling, as measured in dips per second. -->
    <dimen name="config_viewMaxFlingVelocity">8000dp</dimen>

    <!-- Amount of time in ms the user needs to press the relevant key to bring up the global actions dialog -->
    <integer name="config_globalActionsKeyTimeout">500</integer>

    <!-- Default width of a vertical scrollbar and height of a horizontal scrollbar.
         Takes effect only if the scrollbar drawables have no intrinsic size. -->
    <dimen name="config_scrollbarSize">4dp</dimen>

    <!-- Distance that should be scrolled, per axis value, in response to a horizontal
         {@link MotionEvent#ACTION_SCROLL} event. -->
    <dimen name="config_horizontalScrollFactor">64dp</dimen>

    <!-- Distance that should be scrolled, per axis value, in response to a vertical
         {@link MotionEvent#ACTION_SCROLL} event. -->
    <dimen name="config_verticalScrollFactor">64dp</dimen>

    <!-- Obsolete. Distance that should be scrolled, per axis value, in response to a
         {@link MotionEvent#ACTION_SCROLL} event. -->
    <dimen name="config_scrollFactor">64dp</dimen>

    <!-- Maximum number of grid columns permitted in the ResolverActivity
         used for picking activities to handle an intent. -->
    <integer name="config_maxResolverActivityColumns">3</integer>

    <!-- Array of OEM specific USB mode override config.
         OEM can override a certain USB mode depending on ro.bootmode.
         Specify an array of below items to set override rule.
         [bootmode]:[original USB mode]:[USB mode used]-->
    <integer-array translatable="false" name="config_oemUsbModeOverride">
    </integer-array>

    <!-- Set to true to add links to Cell Broadcast app from Settings and MMS app. -->
    <bool name="config_cellBroadcastAppLinks">false</bool>

    <!-- The default value if the SyncStorageEngine should sync automatically or not -->
    <bool name="config_syncstorageengine_masterSyncAutomatically">true</bool>

    <!--  Maximum number of supported users -->
    <integer name="config_multiuserMaximumUsers">1</integer>

    <!-- Maximum number of users we allow to be running at a time -->
    <integer name="config_multiuserMaxRunningUsers">3</integer>

    <!-- Whether UI for multi user should be shown -->
    <bool name="config_enableMultiUserUI">false</bool>

    <!-- Whether the new Auto Selection Network UI should be shown -->
    <bool name="config_enableNewAutoSelectNetworkUI">false</bool>

    <!-- If true, then we do not ask user for permission for apps to connect to USB devices.
         Do not set this to true for production devices. Doing so will cause you to fail CTS. -->
    <bool name="config_disableUsbPermissionDialogs">false</bool>

    <!-- Activity to handle Usb Device connection in USB Host side. Keeping it to null value will
         lead into handling it inside system using Intent resolution. Non-null contents will have
         format of package-name/ActivityClassName. -->
    <string name="config_UsbDeviceConnectionHandling_component" translatable="false">@null</string>

    <!-- Minimum span needed to begin a touch scaling gesture.
         If the span is equal to or greater than this size, a scaling gesture
         will begin, where supported. (See android.view.ScaleGestureDetector)

         This also takes into account the size of any active touch points.
         Devices with screens that deviate too far from their assigned density
         bucket should consider tuning this value in a device-specific overlay.
         For best results, care should be taken such that this value remains
         larger than the minimum reported touchMajor/touchMinor values
         reported by the hardware. -->
    <dimen name="config_minScalingSpan">27mm</dimen>

    <!-- Minimum accepted value for touchMajor while scaling. This may be tuned
         per-device in overlays. -->
    <dimen name="config_minScalingTouchMajor">48dp</dimen>

    <!-- Safe headphone volume index. When music stream volume is below this index
    the SPL on headphone output is compliant to EN 60950 requirements for portable music
    players. -->
    <integer name="config_safe_media_volume_index">10</integer>

    <!-- Safe USB headset gain. This value is used to ensure that the SPL on the USB
    headset output is compliant to EN 60950 requirements for portable music players. -->
    <integer name="config_safe_media_volume_usb_mB">-3700</integer>

    <!-- Configure mobile network MTU. The standard default is set here but each carrier
         may have a specific value set in an overlay config.xml file. -->
    <integer name="config_mobile_mtu">1500</integer>

    <!-- Configure mobile tcp buffer sizes in the form:
         rat-name:rmem_min,rmem_def,rmem_max,wmem_min,wmem_def,wmem_max
         If no value is found for the rat-name in use, the system default will be applied.
    -->
    <string-array name="config_mobile_tcp_buffers">
    </string-array>

    <!-- Configure ethernet tcp buffersizes in the form:
         rmem_min,rmem_def,rmem_max,wmem_min,wmem_def,wmem_max -->
    <string name="config_ethernet_tcp_buffers" translatable="false">524288,1048576,3145728,524288,1048576,2097152</string>

    <!-- Configure wifi tcp buffersizes in the form:
         rmem_min,rmem_def,rmem_max,wmem_min,wmem_def,wmem_max -->
    <string name="config_wifi_tcp_buffers" translatable="false">524288,1048576,2097152,262144,524288,1048576</string>

    <!-- Whether WiFi display is supported by this device.
         There are many prerequisites for this feature to work correctly.
         Here are a few of them:
         * The WiFi radio must support WiFi P2P.
         * The WiFi radio must support concurrent connections to the WiFi display and
           to an access point.
         * The Audio Flinger audio_policy.conf file must specify a rule for the "r_submix"
           remote submix module.  This module is used to record and stream system
           audio output to the WiFi display encoder in the media server.
         * The remote submix module "audio.r_submix.default" must be installed on the device.
         * The device must be provisioned with HDCP keys (for protected content).
    -->
    <bool name="config_enableWifiDisplay">false</bool>

    <!-- When true, local displays that do not contain any of their own content will automatically
         mirror the content of the default display. -->
    <bool name="config_localDisplaysMirrorContent">true</bool>

    <!-- Indicates whether local non-default displays are private.
         {@see android.view.Display#FLAG_PRIVATE} -->
    <bool name="config_localDisplaysPrivate">false</bool>

    <!-- The default mode for the default display. One of the following values (See Display.java):
             0 - COLOR_MODE_DEFAULT
             7 - COLOR_MODE_SRGB
    -->
    <integer name="config_defaultDisplayDefaultColorMode">0</integer>

    <!-- When true use the linux /dev/input/event subsystem to detect the switch changes
         on the headphone/microphone jack. When false use the older uevent framework. -->
    <bool name="config_useDevInputEventForAudioJack">false</bool>

    <!-- Whether safe headphone volume is enabled or not (country specific). -->
    <bool name="config_safe_media_volume_enabled">true</bool>

    <!-- Whether safe headphone volume warning dialog is disabled on Vol+ (operator specific). -->
    <bool name="config_safe_media_disable_on_volume_up">true</bool>

    <!-- Set to true if the wifi display supports compositing content stored
         in gralloc protected buffers.  For this to be true, there must exist
         a protected hardware path for surface flinger to composite and send
         protected buffers to the wifi display video encoder.

         If this flag is false, we advise applications not to use protected
         buffers (if possible) when presenting content to a wifi display because
         the content may be blanked.

         This flag controls whether the {@link Display#FLAG_SUPPORTS_PROTECTED_BUFFERS}
         flag is set for wifi displays.
    -->
    <bool name="config_wifiDisplaySupportsProtectedBuffers">false</bool>

    <!-- Whether camera shutter sound is forced or not  (country specific). -->
    <bool name="config_camera_sound_forced">false</bool>

    <!-- Set to true if we need to not prefer an APN.
         This is being added to enable a simple scenario of pre-paid
         provisioning on some carriers, working around a bug (7305641)
         where if the preferred is used we don't try the others. -->
    <bool name="config_dontPreferApn">false</bool>

    <!-- Set to true if after a provisioning apn the radio should be restarted -->
    <bool name="config_restartRadioAfterProvisioning">false</bool>

    <!-- Boolean indicating if RADIO POWER OFF is required on receiving SIM REFRESH with RESET.
         This will be handled by modem if it is false. -->
    <bool name="config_requireRadioPowerOffOnSimRefreshReset">false</bool>

    <!-- Vibrator pattern to be used as the default for notifications
         that specify DEFAULT_VIBRATE.
     -->
    <integer-array name="config_defaultNotificationVibePattern">
        <item>0</item>
        <item>350</item>
        <item>250</item>
        <item>350</item>
    </integer-array>

    <!-- Vibrator pattern to be used as the default for notifications
         that do not specify vibration but vibrate anyway because the device
         is in vibrate mode.
     -->
    <integer-array name="config_notificationFallbackVibePattern">
        <item>0</item>
        <item>100</item>
        <item>150</item>
        <item>100</item>
    </integer-array>

    <!-- Flag indicating if the speed up audio on mt call code should be executed -->
    <bool name="config_speed_up_audio_on_mt_calls">false</bool>

    <!-- Class name of the framework account picker activity.
         Can be customized for other product types -->
    <string name="config_chooseAccountActivity" translatable="false"
            >android/android.accounts.ChooseAccountActivity</string>
    <!-- Class name of the account type and account picker activity.
         Can be customized for other product types -->
    <string name="config_chooseTypeAndAccountActivity" translatable="false"
            >android/android.accounts.ChooseTypeAndAccountActivity</string>
    <!-- Name of the activity that will handle requests to the system to choose an activity for
         the purposes of resolving an intent. -->
    <string name="config_chooserActivity" translatable="false"
            >com.android.systemui/com.android.systemui.chooser.ChooserActivity</string>
    <!-- Component name of a custom ResolverActivity (Intent resolver) to be used instead of
         the default framework version. If left empty, then the framework version will be used.
         Example: com.google.android.myapp/.resolver.MyResolverActivity  -->
    <string name="config_customResolverActivity" translatable="false"></string>

    <!-- Name of the activity or service that prompts the user to reject, accept, or whitelist
         an adb host's public key, when an unwhitelisted host connects to the local adbd.
         Can be customized for other product types -->
    <string name="config_customAdbPublicKeyConfirmationComponent"
            >com.android.systemui/com.android.systemui.usb.UsbDebuggingActivity</string>

    <!-- Name of the activity that prompts the secondary user to acknowledge she/he needs to
         switch to the primary user to enable USB debugging.
         Can be customized for other product types -->
    <string name="config_customAdbPublicKeyConfirmationSecondaryUserComponent"
            >com.android.systemui/com.android.systemui.usb.UsbDebuggingSecondaryUserActivity</string>

    <!-- Name of the dialog that is used to request the user's consent to VPN connection -->
    <string name="config_customVpnConfirmDialogComponent" translatable="false"
            >com.android.vpndialogs/com.android.vpndialogs.ConfirmDialog</string>

    <!-- Name of the dialog that is used to inform the user that always-on VPN is disconnected -->
    <string name="config_customVpnAlwaysOnDisconnectedDialogComponent" translatable="false"
            >com.android.vpndialogs/com.android.vpndialogs.AlwaysOnDisconnectedDialog</string>

    <!-- Name of the dialog that is used to install the carrier app when the SIM is inserted -->
    <string name="config_carrierAppInstallDialogComponent" translatable="false"
            >com.android.simappdialog/com.android.simappdialog.InstallCarrierAppActivity</string>

    <!-- Apps that are authorized to access shared accounts, overridden by product overlays -->
    <string name="config_appsAuthorizedForSharedAccounts" translatable="false">;com.android.settings;</string>

    <!-- Flag indicating that the media framework should not allow changes or mute on any
         stream or master volumes. -->
    <bool name="config_useFixedVolume">false</bool>

    <!-- The list of IMEs which should be disabled until used.
         This function suppresses update notifications for these pre-installed apps.
         We need to set this configuration carefully that they should not have functionarities
         other than "IME" or "Spell Checker". In InputMethodManagerService,
         the listed IMEs are disabled until used when all of the following conditions are met.
         1. Not selected as an enabled IME in the Settings
         2. Not selected as a spell checker in the Settings
         3. Installed
         4. A pre-installed IME
         5. Not enabled
         And the disabled_until_used state for an IME is released by InputMethodManagerService
         when the IME is selected as an enabled IME. -->
    <string-array name="config_disabledUntilUsedPreinstalledImes" translatable="false">
        <item>com.android.inputmethod.latin</item>
    </string-array>

    <!-- The list of classes that should be added to the notification ranking pipeline.
     See {@link com.android.server.notification.NotificationSignalExtractor}
      If you add a new extractor to this list make sure to update
      NotificationManagerService.handleRankingSort()-->
    <string-array name="config_notificationSignalExtractors">
        <!-- many of the following extractors depend on the notification channel, so this
        extractor must come first -->
        <item>com.android.server.notification.NotificationChannelExtractor</item>
        <item>com.android.server.notification.NotificationAdjustmentExtractor</item>
        <!-- depends on AdjustmentExtractor-->
        <item>com.android.server.notification.ValidateNotificationPeople</item>
        <item>com.android.server.notification.PriorityExtractor</item>
        <!-- depends on PriorityExtractor -->
        <item>com.android.server.notification.ZenModeExtractor</item>
        <item>com.android.server.notification.ImportanceExtractor</item>
        <!-- depends on ImportanceExtractor-->
        <item>com.android.server.notification.NotificationIntrusivenessExtractor</item>
        <item>com.android.server.notification.VisibilityExtractor</item>
        <!-- Depends on ZenModeExtractor -->
        <item>com.android.server.notification.BadgeExtractor</item>
        <item>com.android.server.notification.CriticalNotificationExtractor</item>

    </string-array>

    <!-- Flag indicating that this device does not rotate and will always remain in its default
         orientation. Activities that desire to run in a non-compatible orientation will be run
         from an emulated display within the physical display. -->
    <bool name="config_forceDefaultOrientation">false</bool>

    <!-- Default Gravity setting for the system Toast view. Equivalent to: Gravity.CENTER_HORIZONTAL | Gravity.BOTTOM -->
    <integer name="config_toastDefaultGravity">0x00000051</integer>

    <!-- set to false if we need to show user confirmation
         when alpha identifier is not provided by the UICC -->
    <bool name="config_stkNoAlphaUsrCnf">true</bool>

    <!-- Threshold (in ms) under which a screen off / screen on will be considered a reset of the
         immersive mode confirmation prompt.-->
    <integer name="config_immersive_mode_confirmation_panic">5000</integer>

    <!-- For some operators, PDU has garbages. To fix it, need to use valid index -->
    <integer name="config_valid_wappush_index">-1</integer>

    <!-- call barring MMI code from TS 22.030 Annex B -->
    <string-array translatable="false" name="config_callBarringMMI">
        <item>33</item>
        <item>331</item>
        <item>332</item>
        <item>35</item>
        <item>351</item>
        <item>330</item>
        <item>333</item>
        <item>353</item>
    </string-array>

    <!-- Override the default detection behavior for the framework method
         android.view.ViewConfiguration#hasPermanentMenuKey().
         Valid settings are:
         0 - No change. Use the default autodetection behavior.
         1 - The device DOES have a permanent menu key; ignore autodetection.
         2 - The device DOES NOT have a permanent menu key; ignore autodetection. -->
    <integer name="config_overrideHasPermanentMenuKey">0</integer>

    <!-- Override the DPad detection behavior for configuration purposes -->
    <bool name="config_hasPermanentDpad">false</bool>

    <!-- default window inset isRound property -->
    <bool name="config_windowIsRound">false</bool>

    <!-- Override this value if the device has a chin, i.e. area that is not actual part of the
         screen but you would like to be treated as a real display. The value is the height of the
         chin. -->
    <integer name="config_windowOutsetBottom">0</integer>

    <!-- Package name for default network scorer app; overridden by product overlays. -->
    <string name="config_defaultNetworkScorerPackageName"></string>

    <!-- Feature flag to enable memory efficient task snapshots that are used in recents optimized
         for low memory devices and replace the app transition starting window with the splash
         screen. -->
    <bool name="config_lowRamTaskSnapshotsAndRecents">false</bool>

    <!-- Determines whether recent tasks are provided to the user. Default device has recents
         property. If this is false, then the following recents config flags are ignored. -->
    <bool name="config_hasRecents">true</bool>

    <!-- Component name for the activity that will be presenting the Recents UI, which will receive special permissions for API related
          to fetching and presenting recent tasks. The default configuration uses Launcehr3QuickStep as default launcher and points to
          the corresponding recents component. When using a different default launcher, change this appropriately or use the default
          systemui implementation: com.android.systemui/.recents.RecentsActivity -->
    <string name="config_recentsComponentName" translatable="false">com.android.launcher3/com.android.quickstep.RecentsActivity</string>

    <!-- The minimum number of visible recent tasks to be presented to the user through the
         SystemUI. Can be -1 if there is no minimum limit. -->
    <integer name="config_minNumVisibleRecentTasks_grid">-1</integer>

    <!-- The maximum number of visible recent tasks to be presented to the user through the
         SystemUI. Can be -1 if there is no maximum limit. -->
    <integer name="config_maxNumVisibleRecentTasks_grid">9</integer>

    <!-- The minimum number of visible recent tasks to be presented to the user through the
         SystemUI. Can be -1 if there is no minimum limit. -->
    <integer name="config_minNumVisibleRecentTasks_lowRam">-1</integer>

    <!-- The maximum number of visible recent tasks to be presented to the user through the
         SystemUI. Can be -1 if there is no maximum limit. -->
    <integer name="config_maxNumVisibleRecentTasks_lowRam">9</integer>

    <!-- The minimum number of visible recent tasks to be presented to the user through the
         SystemUI. Can be -1 if there is no minimum limit. -->
    <integer name="config_minNumVisibleRecentTasks">5</integer>

    <!-- The maximum number of visible recent tasks to be presented to the user through the
         SystemUI. Can be -1 if there is no maximum limit. -->
    <integer name="config_maxNumVisibleRecentTasks">-1</integer>

    <!-- The duration in which a recent task is considered in session and should be visible. -->
    <integer name="config_activeTaskDurationHours">6</integer>

    <!-- default window ShowCircularMask property -->
    <bool name="config_windowShowCircularMask">false</bool>

    <!-- default value for whether circular emulators (ro.emulator.circular)
         should show a display overlay on the screen -->
    <bool name="config_windowEnableCircularEmulatorDisplayOverlay">false</bool>

    <!-- Defines the default set of global actions. Actions may still be disabled or hidden based
         on the current state of the device.
         Each item must be one of the following strings:
         "power" = Power off
         "settings" = An action to launch settings
         "airplane" = Airplane mode toggle
         "bugreport" = Take bug report, if available
         "silent" = silent mode
         "users" = list of users
         "restart" = restart device
         "emergency" = Launch emergency dialer
         "lockdown" = Lock down device until the user authenticates
         "logout" =  Logout the current user
         -->
    <string-array translatable="false" name="config_globalActionsList">
        <item>power</item>
        <item>restart</item>
        <item>lockdown</item>
        <item>logout</item>
        <item>bugreport</item>
        <item>screenshot</item>
        <item>emergency</item>
    </string-array>

    <!-- Number of milliseconds to hold a wake lock to ensure that drawing is fully
         flushed to the display while dozing.  This value needs to be large enough
         to account for processing and rendering time plus a frame or two of latency
         in the display pipeline plus some slack just to be sure. -->
    <integer name="config_drawLockTimeoutMillis">120</integer>

    <!-- An array of device capabilities defined by GSMA SGP.22 v2.0.
         The first item is the capability name that the device supports. The second item is the
         major version. The minor and revision versions are default to 0s.
         The device capabilities and their definition in the spec are:
             gsm : gsmSupportedRelease
             utran : utranSupportedRelease
             cdma1x : cdma2000onexSupportedRelease
             hrpd : cdma2000hrpdSupportedRelease
             ehrpd : cdma2000ehrpdSupportedRelease
             eutran : eutranSupportedRelease
             nfc : contactlessSupportedRelease
             crl : rspCrlSupportedVersion
    -->
    <string-array translatable="false" name="config_telephonyEuiccDeviceCapabilities">
        <!-- Example:
        <item>"gsm,11"</item>
        <item>"utran,11"</item>
        <item>"cdma1x,1"</item>
        <item>"hrpd,3"</item>
        <item>"ehrpd,12"</item>
        <item>"eutran,11"</item>
        <item>"nfc,1"</item>
        <item>"crl,1"</item>
        -->
    </string-array>

    <!-- default telephony hardware configuration for this platform.
    -->
    <!-- this string array should be overridden by the device to present a list
         telephony hardware resource.  this is used by the telephony device controller
         (TDC) to offer the basic capabilities of the hardware to the telephony
         framework
    -->
    <!-- an array of "[hardware type],[hardware-uuid],[state],[[hardware-type specific]]"
         with, [[hardware-type specific]] in:
            - "[[ril-model],[rat],[max-active-voice],[max-active-data],[max-active-standby]]"
              for 'modem' hardware
            - "[[associated-modem-uuid]]"
              for 'sim' hardware.
         refer to HardwareConfig in com.android.internal.telephony for specific details/values
         those elements can carry.
    -->
    <string-array translatable="false" name="config_telephonyHardware">
        <!-- modem -->
        <item>0,modem,0,0,0,1,1,1</item>
        <!-- sim -->
        <item>1,sim,0,modem</item>
    </string-array>

    <!-- This string array can be overriden to add an additional DRM support for WebView EME. -->
    <!-- Array of "[keySystemName],[UuidOfMediaDrm]" -->
    <string-array name="config_keySystemUuidMapping" translatable="false">
        <!-- Example:
        <item>"x-com.microsoft.playready,9A04F079-9840-4286-AB92-E65BE0885F95"</item>
        -->
    </string-array>

    <!-- Flag indicating which package name can access the persistent data partition -->
    <string name="config_persistentDataPackageName" translatable="false"></string>

    <!--  Define optional package verifier name -->
    <string name="config_optionalPackageVerifierName" translatable="false"></string>

    <!-- Flag indicating apps will skip sending hold request before merge. In this case
        IMS service implementation will do both.i.e.hold followed by merge. -->
    <bool name="skipHoldBeforeMerge">true</bool>

    <!-- Flag indicating whether the IMS service can be turned off. If false then
        the service will not be turned-off completely (the ImsManager.turnOffIms() will
        be disabled) but individual Features can be disabled using ImsConfig.setFeatureValue() -->
    <bool name="imsServiceAllowTurnOff">true</bool>

    <!-- Flag specifying whether VoLTE is available on device -->
    <bool name="config_device_volte_available">false</bool>

    <!-- Flag specifying whether VoLTE should be available for carrier: independent of
         carrier provisioning. If false: hard disabled. If true: then depends on carrier
         provisioning, availability etc -->
    <bool name="config_carrier_volte_available">false</bool>

    <!-- Flag specifying whether VoLTE TTY is supported -->
    <bool name="config_carrier_volte_tty_supported">true</bool>

    <!-- Flag specifying whether VT is available on device -->
    <bool name="config_device_vt_available">false</bool>

    <!-- Flag specifying whether the device will use the "allow_hold_in_ims_call" carrier config
         option.  When false, the device will support holding of IMS calls, regardless of the
         carrier config setting. -->
    <bool name="config_device_respects_hold_carrier_config">true</bool>

    <!-- Flag specifying whether VT should be available for carrier: independent of
         carrier provisioning. If false: hard disabled. If true: then depends on carrier
         provisioning, availability etc -->
    <bool name="config_carrier_vt_available">false</bool>

    <!-- Flag specifying whether WFC over IMS is available on device -->
        <bool name="config_device_wfc_ims_available">false</bool>

    <!-- Flag specifying whether WFC over IMS should be available for carrier: independent of
         carrier provisioning. If false: hard disabled. If true: then depends on carrier
         provisioning, availability etc -->
    <bool name="config_carrier_wfc_ims_available">false</bool>

    <!-- Whether to use voip audio mode for ims call -->
    <bool name="config_use_voip_mode_for_ims">false</bool>

    <!-- ImsService package name to bind to by default. If none is specified in an overlay, an
         empty string is passed in -->
    <string name="config_ims_package"/>

    <!-- String array containing numbers that shouldn't be logged. Country-specific. -->
    <string-array name="unloggable_phone_numbers" />

    <!-- Flag specifying whether or not IMS will use the dynamic ImsResolver -->
    <bool name="config_dynamic_bind_ims">false</bool>

    <!-- Cellular data service package name to bind to by default. If none is specified in an overlay, an
         empty string is passed in -->
    <string name="config_wwan_data_service_package" translatable="false">com.android.phone</string>

    <!-- IWLAN data service package name to bind to by default. If none is specified in an overlay, an
         empty string is passed in -->
    <string name="config_wlan_data_service_package" translatable="false"></string>

    <bool name="config_networkSamplingWakesDevice">true</bool>

    <!-- Home (non-roaming) values for CDMA roaming indicator.
         Carriers can override this table by resource overlay. If not,
         the default values come from 3GPP2 C.R1001 table
         8.1-1. Enhanced Roaming Indicator Number Assignments -->
    <string-array translatable="false" name="config_cdma_home_system">
        <item>1</item>
    </string-array>

    <!--From SmsMessage-->
    <!--Support decoding the user data payload as pack GSM 8-bit (a GSM alphabet
        string that's stored in 8-bit unpacked format) characters.-->
    <bool translatable="false" name="config_sms_decode_gsm_8bit_data">false</bool>

    <!-- If EMS is not supported, framework breaks down EMS into single segment SMS
         and adds page info " x/y". This config is used to set which carrier doesn't
         support EMS and whether page info should be added at the beginning or the end.
         We use tag 'prefix' for position beginning and 'suffix' for position end.
         And use gid to distinguish different carriers which using same mcc and mnc.
         Examples: <item>simOperatorNumber;position;gid(optional)</item>>
    -->
    <string-array translatable="false" name="no_ems_support_sim_operators">
        <!-- VZW -->
        <item>20404;suffix;BAE0000000000000</item>
    </string-array>

    <bool name="config_auto_attach_data_on_creation">true</bool>

<<<<<<< HEAD
    <!-- Values for GPS configuration -->
    <string-array translatable="false" name="config_gpsParameters">
        <item>SUPL_HOST=supl.google.com</item>
        <item>SUPL_PORT=7275</item>
        <item>SUPL_VER=0x20000</item>
        <item>SUPL_MODE=1</item>
        <item>SUPL_ES=1</item>
        <item>LPP_PROFILE=0</item>
        <item>USE_EMERGENCY_PDN_FOR_EMERGENCY_SUPL=1</item>
        <item>A_GLONASS_POS_PROTOCOL_SELECT=0</item>
        <item>GPS_LOCK=3</item>
    </string-array>

=======
>>>>>>> de843449
    <!-- Sprint need a 70 ms delay for 3way call -->
    <integer name="config_cdma_3waycall_flash_delay">0</integer>

    <!-- If there is no preload VM number in the sim card, carriers such as
         Verizon require to load a default vm number from the configurantion.
         Define config_default_vm_number for this purpose. And there are two
         optional formats for this configuration as below:
         (1)<item>voicemail number</item>
         (2)<item>voicemail number;gid</item>
         The logic to pick up the correct voicemail number:
         (1) If the config_default_vm_number array has no gid special item, the last one will be
         picked
         (2) If the config_default_vm_number array has gid special item and  it matches the current
         sim's gid, it will be picked.
         (3) If the config_default_vm_number array has gid special item but it doesn't match the
         current sim's gid, the last one without gid will be picked -->
    <string-array translatable="false" name="config_default_vm_number" />

    <!--SIM does not save, but the voice mail number to be changed. -->
    <bool name="editable_voicemailnumber">false</bool>

    <!-- service number convert map in roaming network. -->
    <!-- [dialstring],[replacement][,optional gid] -->
    <string-array translatable="false" name="dial_string_replace">
    </string-array>

    <!-- Flag indicating whether radio is to be restarted on the error of
         PDP_FAIL_REGULAR_DEACTIVATION/0x24 -->
    <bool name="config_restart_radio_on_pdp_fail_regular_deactivation">false</bool>

    <!-- networks that don't want data deactivate when shutdown the phone
         note this is dependent on the operator of the network we're on,
         not operator on the SIM -->
    <string-array translatable="false" name="networks_not_clear_data">
        <item>71203</item>
        <item>71606</item>
        <item>71610</item>
        <item>732101</item>
    </string-array>

    <!-- Config determines whether to update phone object when voice registration
         state changes. Voice radio tech change will always trigger an update of
         phone object irrespective of this config -->
    <bool name="config_switch_phone_on_voice_reg_state_change">true</bool>

    <bool name="config_sms_force_7bit_encoding">false</bool>

    <!-- Number of physical SIM slots on the device. This includes both eSIM and pSIM slots, and
         is not necessarily the same as the number of phones/logical modems supported by the device.
         For example, a multi-sim device can have 2 phones/logical modems, but 3 physical slots,
         or a single SIM device can have 1 phones/logical modems, but 2 physical slots (one eSIM
         and one pSIM) -->
    <integer name="config_num_physical_slots">1</integer>

    <!--Thresholds for LTE dbm in status bar-->
    <integer-array translatable="false" name="config_lteDbmThresholds">
        <item>-140</item>    <!-- SIGNAL_STRENGTH_NONE_OR_UNKNOWN -->
        <item>-128</item>    <!-- SIGNAL_STRENGTH_POOR -->
        <item>-118</item>    <!-- SIGNAL_STRENGTH_MODERATE -->
        <item>-108</item>    <!-- SIGNAL_STRENGTH_GOOD -->
        <item>-98</item>     <!-- SIGNAL_STRENGTH_GREAT -->
        <item>-44</item>
    </integer-array>

    <!-- Enabled built-in zen mode condition providers -->
    <string-array translatable="false" name="config_system_condition_providers">
        <item>countdown</item>
        <item>schedule</item>
        <item>event</item>
    </string-array>

    <!-- Priority repeat caller threshold, in minutes -->
    <integer name="config_zen_repeat_callers_threshold">15</integer>

    <!-- Flags enabling default window features. See Window.java -->
    <bool name="config_defaultWindowFeatureOptionsPanel">true</bool>
    <bool name="config_defaultWindowFeatureContextMenu">true</bool>

    <!-- If true, the transition for a RemoteViews is read from a resource instead of using the
         default scale-up transition. -->
    <bool name="config_overrideRemoteViewsActivityTransition">false</bool>

    <!-- The maximum bitmap size that can be written to a MediaMetadata object. This value
         is the max width/height allowed in dips.-->
    <dimen name="config_mediaMetadataBitmapMaxSize">320dp</dimen>

    <string translatable="false" name="prohibit_manual_network_selection_in_gobal_mode">false</string>

    <!-- An array of CDMA roaming indicators which means international roaming -->
    <integer-array translatable="false" name="config_cdma_international_roaming_indicators" />

    <!-- flag to indicate if EF LI/EF PL should be used for system language -->
    <bool name="config_use_sim_language_file">false</bool>

    <!-- Use ERI text for network name on CDMA LTE -->
    <bool name="config_LTE_eri_for_network_name">true</bool>

    <!-- Whether to start in touch mode -->
    <bool name="config_defaultInTouchMode">true</bool>

    <!-- Time adjustment, in milliseconds, applied to the default double tap threshold
         used for gesture detection by the screen magnifier. -->
    <integer name="config_screen_magnification_multi_tap_adjustment">-50</integer>

    <!-- Scale factor threshold used by the screen magnifier to determine when to switch from
         panning to scaling the magnification viewport. -->
    <item name="config_screen_magnification_scaling_threshold" format="float" type="dimen">0.3</item>

    <!-- If true, the display will be shifted around in ambient mode. -->
    <bool name="config_enableBurnInProtection">false</bool>

    <!-- Specifies the maximum burn-in offset displacement from the center. If -1, no maximum value
         will be used. -->
    <integer name="config_burnInProtectionMaxRadius">-1</integer>

    <!-- Specifies the minimum burn-in offset horizontally. -->
    <integer name="config_burnInProtectionMinHorizontalOffset">0</integer>

    <!-- Specifies the maximum burn-in offset horizontally. -->
    <integer name="config_burnInProtectionMaxHorizontalOffset">0</integer>

    <!-- Specifies the minimum burn-in offset vertically. -->
    <integer name="config_burnInProtectionMinVerticalOffset">0</integer>

    <!-- Specifies the maximum burn-in offset vertically. -->
    <integer name="config_burnInProtectionMaxVerticalOffset">0</integer>

    <!-- Keyguard component -->
    <string name="config_keyguardComponent" translatable="false">com.android.systemui/com.android.systemui.keyguard.KeyguardService</string>

    <!-- Limit for the number of face templates per user -->
    <integer name="config_faceMaxTemplatesPerUser">1</integer>

    <!-- For performance and storage reasons, limit the number of fingerprints per user -->
    <integer name="config_fingerprintMaxTemplatesPerUser">5</integer>

    <!-- Specify if the fingerprint hardware support gestures-->
    <bool name="config_fingerprintSupportsGestures">false</bool>

    <!-- This config is used to force VoiceInteractionService to start on certain low ram devices.
         It declares the package name of VoiceInteractionService that should be started. -->
    <string translatable="false" name="config_forceVoiceInteractionServicePackage"></string>

    <!-- This config is ued to determine whether animations are allowed in low power mode. -->
    <bool name="config_allowAnimationsInLowPowerMode">false</bool>

    <!-- Whether device supports double tap to wake -->
    <bool name="config_supportDoubleTapWake">false</bool>

    <!-- The RadioAccessFamilies supported by the device.
         Empty is viewed as "all".  Only used on devices which
         don't support RIL_REQUEST_GET_RADIO_CAPABILITY
         format is UMTS|LTE|... -->
    <string translatable="false" name="config_radio_access_family"></string>

    <!-- Whether the main built-in display is round. This will affect
         Configuration.screenLayout's SCREENLAYOUT_ROUND_MASK flags for Configurations on the
         main built-in display. Change this in device-specific overlays.
         Defaults to the older, deprecated config_windowIsRound already used in
         some existing device-specific resource overlays. -->
    <bool name="config_mainBuiltInDisplayIsRound">@bool/config_windowIsRound</bool>

    <!-- The bounding path of the cutout region of the main built-in display.
         Must either be empty if there is no cutout region, or a string that is parsable by
         {@link android.util.PathParser}.

         The path is assumed to be specified in display coordinates with pixel units and in
         the display's native orientation, with the origin of the coordinate system at the
         center top of the display.

         To facilitate writing device-independent emulation overlays, the marker `@dp` can be
         appended after the path string to interpret coordinates in dp instead of px units.
         Note that a physical cutout should be configured in pixels for the best results.

         Example for a 10px x 10px square top-center cutout:
                <string ...>M -5,0 L -5,10 L 5,10 L 5,0 Z</string>
         Example for a 10dp x 10dp square top-center cutout:
                <string ...>M -5,0 L -5,10 L 5,10 L 5,0 Z @dp</string>

         @see https://www.w3.org/TR/SVG/paths.html#PathData
         -->
    <string translatable="false" name="config_mainBuiltInDisplayCutout"></string>

    <!-- Like config_mainBuiltInDisplayCutout, but this path is used to report the
         one single bounding rect per device edge to the app via
         {@link DisplayCutout#getBoundingRect}. Note that this path should try to match the visual
         appearance of the cutout as much as possible, and may be smaller than
         config_mainBuiltInDisplayCutout
         -->
    <string translatable="false" name="config_mainBuiltInDisplayCutoutRectApproximation">@string/config_mainBuiltInDisplayCutout</string>

    <!-- Whether the display cutout region of the main built-in display should be forced to
         black in software (to avoid aliasing or emulate a cutout that is not physically existent).
         -->
    <bool name="config_fillMainBuiltInDisplayCutout">false</bool>

    <!-- If true, and there is a cutout on the main built in display, the cutout will be masked
         by shrinking the display such that it does not overlap the cutout area. -->
    <bool name="config_maskMainBuiltInDisplayCutout">false</bool>

    <!-- Ultrasound support for Mic/speaker path -->
    <!-- Whether the default microphone audio source supports near-ultrasound frequencies
         (range of 18 - 21 kHz). -->
    <bool name="config_supportMicNearUltrasound">true</bool>
    <!-- Whether the default speaker audio output path supports near-ultrasound frequencies
         (range of 18 - 21 kHz). -->
    <bool name="config_supportSpeakerNearUltrasound">true</bool>

    <!-- Whether the Unprocessed audio source supports the required frequency range and level -->
    <bool name="config_supportAudioSourceUnprocessed">false</bool>

    <!-- Flag indicating device support for EAP SIM, AKA, AKA' -->
    <bool name="config_eap_sim_based_auth_supported">true</bool>

    <!-- How long history of previous vibrations should be kept for the dumpsys. -->
    <integer name="config_previousVibrationsDumpLimit">50</integer>

    <!-- The default vibration strength, must be between 1 and 255 inclusive. -->
    <integer name="config_defaultVibrationAmplitude">255</integer>

    <!-- If the device should still vibrate even in low power mode, for certain priority vibrations
     (e.g. accessibility, alarms). This is mainly for Wear devices that don't have speakers. -->
    <bool name="config_allowPriorityVibrationsInLowPowerMode">false</bool>

    <!-- Number of retries Cell Data should attempt for a given error code before
         restarting the modem.
         Error codes not listed will not lead to modem restarts.
         Array of "code#,retry#"  -->
    <string-array name="config_cell_retries_per_error_code">
    </string-array>

    <!-- Set initial MaxRetry value for operators -->
    <integer name="config_mdc_initial_max_retry">1</integer>

    <!-- The OEM specified sensor type for the gesture to launch the camera app. -->
    <integer name="config_cameraLaunchGestureSensorType">-1</integer>
    <!-- The OEM specified sensor string type for the gesture to launch camera app, this value
         must match the value of config_cameraLaunchGestureSensorType in OEM's HAL -->
    <string translatable="false" name="config_cameraLaunchGestureSensorStringType"></string>

    <!-- Allow the gesture to double tap the power button twice to start the camera while the device
         is non-interactive. -->
    <bool name="config_cameraDoubleTapPowerGestureEnabled">true</bool>

    <!-- Allow the gesture power + volume up to change the ringer mode while the device
         is interactive. -->
    <bool name="config_volumeHushGestureEnabled">true</bool>

    <!-- Name of the component to handle network policy notifications. If present,
         disables NetworkPolicyManagerService's presentation of data-usage notifications. -->
    <string translatable="false" name="config_networkPolicyNotificationComponent"></string>

    <!-- The BT name of the keyboard packaged with the device. If this is defined, SystemUI will
         automatically try to pair with it when the device exits tablet mode. -->
    <string translatable="false" name="config_packagedKeyboardName"></string>

    <!-- The device supports freeform window management. Windows have title bars and can be moved
         and resized. If you set this to true, you also need to add
         PackageManager.FEATURE_FREEFORM_WINDOW_MANAGEMENT feature to your device specification.
         The duplication is necessary, because this information is used before the features are
         available to the system.-->
    <bool name="config_freeformWindowManagement">false</bool>

    <!-- If set, this will force all windows to draw the status bar background, including the apps
         that have not requested doing so (via the WindowManager.FLAG_DRAWS_SYSTEM_BAR_BACKGROUNDS
         flag). -->
    <bool name="config_forceWindowDrawsStatusBarBackground">true</bool>

    <!-- Controls the opacity of the navigation bar depending on the visibility of the
         various workspace stacks.
         0 - Nav bar is always opaque when either the freeform stack or docked stack is visible.
         1 - Nav bar is always translucent when the freeform stack is visible, otherwise always
         opaque.
         -->
    <integer name="config_navBarOpacityMode">0</integer>

    <!-- Default insets [LEFT/RIGHTxTOP/BOTTOM] from the screen edge for picture-in-picture windows.
         These values are in DPs and will be converted to pixel sizes internally. -->
    <string translatable="false" name="config_defaultPictureInPictureScreenEdgeInsets">16x16</string>

    <!-- The percentage of the screen width to use for the default width or height of
         picture-in-picture windows. Regardless of the percent set here, calculated size will never
         be smaller than @dimen/default_minimal_size_pip_resizable_task. -->
    <item name="config_pictureInPictureDefaultSizePercent" format="float" type="dimen">0.23</item>

    <!-- The default aspect ratio for picture-in-picture windows. -->
    <item name="config_pictureInPictureDefaultAspectRatio" format="float" type="dimen">1.777778</item>

    <!-- This is the limit for the max and min aspect ratio (1 / this value) at which the min size
         will be used instead of an adaptive size based loosely on area. -->
    <item name="config_pictureInPictureAspectRatioLimitForMinSize" format="float" type="dimen">1.777778</item>

    <!-- The default gravity for the picture-in-picture window.
         Currently, this maps to Gravity.BOTTOM | Gravity.RIGHT -->
    <integer name="config_defaultPictureInPictureGravity">0x55</integer>

    <!-- The minimum aspect ratio (width/height) that is supported for picture-in-picture.  Any
         ratio smaller than this is considered too tall and thin to be usable. Currently, this
         is the inverse of the max landscape aspect ratio (1:2.39), but this is an extremely
         skinny aspect ratio that is not expected to be widely used. -->
    <item name="config_pictureInPictureMinAspectRatio" format="float" type="dimen">0.41841004184</item>

    <!-- The minimum aspect ratio (width/height) that is supported for picture-in-picture. Any
         ratio larger than this is considered to wide and short to be usable. Currently 2.39:1. -->
    <item name="config_pictureInPictureMaxAspectRatio" format="float" type="dimen">2.39</item>

    <!-- The snap mode to use for picture-in-picture. These values correspond to constants defined
         in PipSnapAlgorithm and should not be changed independently.
             0 - Snap to the four corners
             1 - Snap to the four corners and the mid-points on the long edge in each orientation
             2 - Snap anywhere along the edge of the screen
             3 - Snap anywhere along the edge of the screen and magnet to corners
             4 - Snap to the long edges in each orientation and magnet to corners
    -->
    <integer name="config_pictureInPictureSnapMode">4</integer>

    <!-- Controls the snap mode for the docked stack divider
             0 - 3 snap targets: left/top has 16:9 ratio, 1:1, and right/bottom has 16:9 ratio
             1 - 3 snap targets: fixed ratio, 1:1, (1 - fixed ratio)
             2 - 1 snap target: 1:1
    -->
    <integer name="config_dockedStackDividerSnapMode">0</integer>

    <!-- List of comma separated package names for which we the system will not show crash, ANR,
         etc. dialogs. -->
    <string translatable="false" name="config_appsNotReportingCrashes"></string>

    <!-- Inactivity threshold (in milliseconds) used in JobScheduler. JobScheduler will consider
         the device to be "idle" after being inactive for this long. -->
    <integer name="config_jobSchedulerInactivityIdleThreshold">4260000</integer>
    <!-- The alarm window (in milliseconds) that JobScheduler uses to enter the idle state -->
    <integer name="config_jobSchedulerIdleWindowSlop">300000</integer>

    <!-- If true, all guest users created on the device will be ephemeral. -->
    <bool name="config_guestUserEphemeral">false</bool>

    <!-- Enforce strong auth on boot. Setting this to false represents a security risk and should
         not be ordinarily done. The only case in which this might be permissible is in a car head
         unit where there are hardware mechanisms to protect the device (physical keys) and not
         much in the way of user data.
    -->
    <bool name="config_strongAuthRequiredOnBoot">true</bool>

    <!-- Wallpaper cropper package. Used as the default cropper if the active launcher doesn't
         handle wallpaper cropping.
    -->
    <string name="config_wallpaperCropperPackage" translatable="false">com.android.wallpapercropper</string>

    <!-- True if the device supports at least one form of multi-window.
         E.g. freeform, split-screen, picture-in-picture. -->
    <bool name="config_supportsMultiWindow">true</bool>

    <!-- True if the device supports split screen as a form of multi-window. -->
    <bool name="config_supportsSplitScreenMultiWindow">true</bool>

    <!-- True if the device supports running activities on secondary displays. -->
    <bool name="config_supportsMultiDisplay">true</bool>

    <!-- True if the device has no home screen. That is a launcher activity
         where the user can launch other applications from.  -->
    <bool name="config_noHomeScreen">false</bool>

    <!-- True if the device requires AppWidgetService even if it does not have
         the PackageManager.FEATURE_APP_WIDGETS feature -->
    <bool name="config_enableAppWidgetService">false</bool>

    <!-- True if the device supports Sustained Performance Mode-->
    <bool name="config_sustainedPerformanceModeSupported">false</bool>

    <!-- File used to enable the double touch gesture.
         TODO: move to input HAL once ready. -->
    <string name="config_doubleTouchGestureEnableFile"></string>

    <!-- Controls how we deal with externally connected physical keyboards.
         0 - When using this device, it is not clear for users to recognize when the physical
             keyboard is (should be) connected and when it is (should be) disconnected.  Most of
             phones and tablets with Bluetooth keyboard would fall into this category because the
             connected Bluetooth keyboard may or may not be nearby the host device.
         1 - When using this device, it is clear for users to recognize when the physical
             keyboard is (should be) connected and when it is (should be) disconnected.
             Devices with wired USB keyboard is one clear example.  Some 2-in-1 convertible
             tablets with dedicated keyboards may have the same affordance to wired USB keyboard.
    -->
    <integer name="config_externalHardKeyboardBehavior">0</integer>

    <!-- Package of the unbundled tv remote service which can connect to tv
         remote provider -->
    <string name="config_tvRemoteServicePackage" translatable="false"></string>

    <!-- True if the device supports persisting security logs across reboots.
         This requires the device's kernel to have pstore and pmsg enabled,
         and DRAM to be powered and refreshed through all stages of reboot. -->
    <bool name="config_supportPreRebootSecurityLogs">false</bool>

    <!-- Default files to pin via Pinner Service -->
    <string-array translatable="false" name="config_defaultPinnerServiceFiles">
    </string-array>

    <!-- True if camera app should be pinned via Pinner Service -->
    <bool name="config_pinnerCameraApp">false</bool>

    <!-- True if home app should be pinned via Pinner Service -->
    <bool name="config_pinnerHomeApp">false</bool>

    <!-- Number of days preloaded file cache should be preserved on a device before it can be
         deleted -->
    <integer name="config_keepPreloadsMinDays">7</integer>

    <!-- Flag indicating whether round icons should be parsed from the application manifest. -->
    <bool name="config_useRoundIcon">false</bool>

    <!-- Flag indicating whether the assist disclosure can be disabled using
         ASSIST_DISCLOSURE_ENABLED. -->
    <bool name="config_allowDisablingAssistDisclosure">false</bool>

    <!-- True if the device supports system navigation keys. -->
    <bool name="config_supportSystemNavigationKeys">false</bool>

    <!-- emergency call number for the emergency affordance -->
    <string name="config_emergency_call_number" translatable="false">112</string>

    <!-- Do not translate. Mcc codes whose existence trigger the presence of emergency
         affordances-->
    <integer-array name="config_emergency_mcc_codes" translatable="false">
        <item>404</item>
        <item>405</item>
    </integer-array>

    <!-- Package name for the device provisioning package. -->
    <string name="config_deviceProvisioningPackage"></string>

    <!-- Colon separated list of package names that should be granted DND access -->
    <string name="config_defaultDndAccessPackages" translatable="false">com.android.camera2</string>

    <!-- User restrictions set when the first user is created.
         Note: Also update appropriate overlay files. -->
    <string-array translatable="false" name="config_defaultFirstUserRestrictions">
    </string-array>

    <!-- Specifies whether certain permissions should be individually controlled. -->
    <bool name="config_permissionsIndividuallyControlled">false</bool>

    <!-- Specifies whether the user has to give consent to manage wireless (wifi + bluetooth). -->
    <bool name="config_wirelessConsentRequired">false</bool>

    <!-- Default value for android:focusableInTouchMode for some framework scrolling containers.
         ListView/GridView are notably absent since this is their default anyway.
         Set to true for watch devices. -->
    <bool name="config_focusScrollContainersInTouchMode">false</bool>

    <string name="config_networkOverLimitComponent" translatable="false">com.android.systemui/com.android.systemui.net.NetworkOverLimitActivity</string>
    <string name="config_dataUsageSummaryComponent" translatable="false">com.android.settings/com.android.settings.Settings$DataUsageSummaryActivity</string>

    <!-- Flag specifying whether user-switch operations have custom UI. When false, user-switch
         UI is handled by ActivityManagerService -->
    <bool name="config_customUserSwitchUi">false</bool>

    <!-- A array of regex to treat a SMS as VVM SMS if the message body matches.
         Each item represents an entry, which consists of two parts:
         a comma (,) separated list of MCCMNC the regex applies to, followed by a semicolon (;), and
         then the regex itself. -->
    <string-array translatable="false" name="config_vvmSmsFilterRegexes">
        <!-- Verizon requires any SMS that starts with //VZWVVM to be treated as a VVM SMS-->
        <item>310004,310010,310012,310013,310590,310890,310910,311110,311270,311271,311272,311273,311274,311275,311276,311277,311278,311279,311280,311281,311282,311283,311284,311285,311286,311287,311288,311289,311390,311480,311481,311482,311483,311484,311485,311486,311487,311488,311489;^//VZWVVM.*</item>
    </string-array>

    <!-- This config is holding calling number conversion map - expected to convert to emergency
         number. Formats for this config as below:
         <item>[dialstring1],[dialstring2],[dialstring3]:[replacement]</item>

         E.g. for Taiwan Type Approval, 110 and 119 should be converted to 112.
         <item>110,119:112</item>
    -->
    <string-array translatable="false" name="config_convert_to_emergency_number_map" />

    <!-- An array of packages for which notifications cannot be blocked. -->
    <string-array translatable="false" name="config_nonBlockableNotificationPackages" />

    <!-- An array of packages which can listen for notifications on low ram devices. -->
    <string-array translatable="false" name="config_allowedManagedServicesOnLowRamDevices" />

    <!-- The default value for transition animation scale found in developer settings.
         1.0 corresponds to 1x animator scale, 0 means that there will be no transition
         animations. Note that this is only a default and will be overridden by a
         user-set value if toggled by settings so the "Transition animation scale" setting
         should also be hidden if intended to be permanent. -->
    <item name="config_appTransitionAnimationDurationScaleDefault" format="float" type="dimen">1.0</item>

    <!-- Flag indicates that whether non-system apps can be installed on internal storage. -->
    <bool name="config_allow3rdPartyAppOnInternal">true</bool>

    <!-- Package name of the default cell broadcast receiver -->
    <string name="config_defaultCellBroadcastReceiverPkg" translatable="false">com.android.cellbroadcastreceiver</string>

    <!-- Specifies the path that is used by AdaptiveIconDrawable class to crop launcher icons. -->
    <string name="config_icon_mask" translatable="false">"M50,0L92,0C96.42,0 100,4.58 100 8L100,92C100, 96.42 96.42 100 92 100L8 100C4.58, 100 0 96.42 0 92L0 8 C 0 4.42 4.42 0 8 0L50 0Z"</string>

    <!-- The component name, flattened to a string, for the default accessibility service to be
         enabled by the accessibility shortcut. This service must be trusted, as it can be activated
         without explicit consent of the user. If no accessibility service with the specified name
         exists on the device, the accessibility shortcut will be disabled by default. -->
    <string name="config_defaultAccessibilityService" translatable="false"></string>

    <!-- Flag indicates that whether escrow token API is enabled for TrustAgent -->
    <!-- Warning: This API can be dangerous when not implemented properly. In particular,
         escrow token must NOT be retrievable from device storage. In other words, either
         escrow token is not stored on device or its ciphertext is stored on device while
         the decryption key is not. Before enabling this feature, please ensure you've read
         and followed the pertinent sections of the escrow tokens section of the CDD <link>-->
    <!-- TODO(b/35230407) complete the link field -->
    <bool name="config_allowEscrowTokenForTrustAgent">false</bool>

    <!-- A flattened ComponentName which corresponds to the only trust agent that should be enabled
         by default. If the default value is used, or set to an empty string, the restriction will
         not be applied. -->
    <string name="config_defaultTrustAgent" translatable="false"></string>

    <!-- Colon separated list of package names that should be granted Notification Listener access -->
    <string name="config_defaultListenerAccessPackages" translatable="false"></string>

    <!-- Maximum size, specified in pixels, to restrain the display space width to. Height and
         density will be scaled accordingly to maintain aspect ratio. A value of 0 indicates no
         constraint will be enforced. -->
    <integer name="config_maxUiWidth">0</integer>

    <!-- Whether the device supports quick settings and its associated APIs -->
    <bool name="config_quickSettingsSupported">true</bool>

    <!-- The component name, flattened to a string, for the default autofill service
         to  enabled for an user. This service must be trusted, as it can be activated
         without explicit consent of the user. If no autofill service with the
          specified name exists on the device, autofill will be disabled by default.
    -->
    <string name="config_defaultAutofillService" translatable="false"></string>

    <!-- The package name for the default system textclassifier service.
         This service must be trusted, as it can be activated without explicit consent of the user.
         Example: "com.android.textclassifier"
         If no textclassifier service with the specified name exists on the device (or if this is
         set to empty string), a default textclassifier will be loaded in the calling app's process.
         See android.view.textclassifier.TextClassificationManager.
    -->
    <string name="config_defaultTextClassifierPackage" translatable="false"></string>
    
    <!-- The package name for the default wellbeing app.
         This package must be trusted, as it has the permissions to control other applications
         on the device.
         Example: "com.android.wellbeing"
     -->
    <string name="config_defaultWellbeingPackage" translatable="false"></string>

    <!-- The package name for the system's content capture service.
         This service must be trusted, as it can be activated without explicit consent of the user.
         If no service with the specified name exists on the device, content capture will be
         disabled.
         Example: "com.android.contentcapture/.ContentcaptureService"
    -->
    <string name="config_defaultContentCaptureService" translatable="false"></string>

    <!-- The package name for the system's augmented autofill service.
         This service must be trusted, as it can be activated without explicit consent of the user.
         If no service with the specified name exists on the device, augmented autofill wil be
         disabled.
         Example: "com.android.augmentedautofill/.AugmentedAutofillService"
    -->
    <string name="config_defaultAugmentedAutofillService" translatable="false"></string>

    <!-- Whether the device uses the default focus highlight when focus state isn't specified. -->
    <bool name="config_useDefaultFocusHighlight">true</bool>

    <!-- Flag indicating that the entire notification header can be clicked to expand the
         notification. If false, then the expand icon has to be clicked in order for the expand
         to occur. The expand button will have increased touch boundaries to accomodate this. -->
    <bool name="config_notificationHeaderClickableForExpand">false</bool>

    <!-- Default data warning level in mb -->
    <integer name="default_data_warning_level_mb">2048</integer>

    <!-- When true, indicates that the vendor's IMS implementation requires a workaround when
     sending a request to enable or disable the camera while the video session is also
     paused. -->
    <bool name="config_useVideoPauseWorkaround">false</bool>

    <!-- Whether to send a custom package name with the PSD.-->
    <bool name="config_sendPackageName">false</bool>

    <!-- Name for the set of keys associating package names -->
    <string name="config_helpPackageNameKey" translatable="false"></string>

    <!-- Name for the set of values of package names -->
    <string name="config_helpPackageNameValue" translatable="false"></string>

    <!-- Intent key for the package name keys -->
    <string name="config_helpIntentExtraKey" translatable="false"></string>

    <!-- Intent key for package name values -->
    <string name="config_helpIntentNameKey" translatable="false"></string>

    <!-- Intent key for the package name keys -->
    <string name="config_feedbackIntentExtraKey" translatable="false"></string>

    <!-- Intent key for package name values -->
    <string name="config_feedbackIntentNameKey" translatable="false"></string>

    <!-- The apps that need to be hidden when they are disabled -->
    <string-array name="config_hideWhenDisabled_packageNames"></string-array>

    <!-- Additional non-platform defined global settings exposed to Instant Apps -->
    <string-array name="config_allowedGlobalInstantAppSettings"></string-array>

    <!-- Additional non-platform defined system settings exposed to Instant Apps -->
    <string-array name="config_allowedSystemInstantAppSettings"></string-array>

    <!-- Additional non-platform defined secure settings exposed to Instant Apps -->
    <string-array name="config_allowedSecureInstantAppSettings"></string-array>

    <!-- Handle volume keys directly in Window Manager without passing them to the foreground app -->
    <bool name="config_handleVolumeKeysInWindowManager">false</bool>

    <!-- Volume level of in-call notification tone playback [0..1] -->
    <item name="config_inCallNotificationVolume" format="float" type="dimen">.10</item>

    <!-- URI for in call notification sound -->
    <string translatable="false" name="config_inCallNotificationSound">/system/media/audio/ui/InCallNotification.ogg</string>

    <!-- Default number of notifications from the same app before they are automatically grouped by the OS -->
    <integer translatable="false" name="config_autoGroupAtCount">4</integer>

    <!-- The OEM specified sensor type for the lift trigger to launch the camera app. -->
    <integer name="config_cameraLiftTriggerSensorType">-1</integer>
    <!-- The OEM specified sensor string type for the gesture to launch camera app, this value
        must match the value of config_cameraLiftTriggerSensorType in OEM's HAL -->
    <string translatable="false" name="config_cameraLiftTriggerSensorStringType"></string>

    <!-- Default number of days to retain for the automatic storage manager. -->
    <integer translatable="false" name="config_storageManagerDaystoRetainDefault">90</integer>

    <!-- Name of a font family to use for headlines. If empty, falls back to platform default -->
    <string name="config_headlineFontFamily" translatable="false"></string>
    <!-- Allows setting custom fontFeatureSettings on specific text. -->
    <string name="config_headlineFontFeatureSettings" translatable="false"></string>

    <!-- An array of packages that need to be treated as type system in battery settings -->
    <string-array translatable="false" name="config_batteryPackageTypeSystem">
        <item>com.android.providers.calendar</item>
        <item>com.android.providers.media</item>
        <item>com.android.systemui</item>
    </string-array>

    <!-- An array of packages that need to be treated as type service in battery settings -->
    <string-array translatable="false" name="config_batteryPackageTypeService"/>

    <!-- Flag indicating whether or not to enable night mode detection. -->
    <bool name="config_enableNightMode">true</bool>

    <!-- Flag indicating that the actions buttons for a notification should be tinted with by the
         color supplied by the Notification.Builder if present. -->
    <bool name="config_tintNotificationActionButtons">true</bool>

    <!-- Show area update info settings in CellBroadcastReceiver and information in SIM status in Settings app -->
    <bool name="config_showAreaUpdateInfoSettings">false</bool>

    <!-- Enable the RingtonePickerActivity in 'com.android.providers.media'. -->
    <bool name="config_defaultRingtonePickerEnabled">true</bool>

    <!-- Allow SystemUI to show the shutdown dialog -->
    <bool name="config_showSysuiShutdown">true</bool>

    <!-- The stable device width and height in pixels. If these aren't set to a positive number
         then the device will use the width and height of the default display the first time it's
         booted.  -->
    <integer name="config_stableDeviceDisplayWidth">-1</integer>
    <integer name="config_stableDeviceDisplayHeight">-1</integer>

    <!-- Decide whether to display 'No service' on status bar instead of 'Emergency calls only'
         when SIM is unready. -->
    <bool name="config_display_no_service_when_sim_unready">false</bool>

    <!-- Class names of device specific services inheriting com.android.server.SystemService. The
         classes are instantiated in the order of the array. -->
    <string-array translatable="false" name="config_deviceSpecificSystemServices"></string-array>

    <!-- Class name of the device specific implementation to replace the DevicePolicyManagerService
         or empty if the default should be used. -->
    <string translatable="false" name="config_deviceSpecificDevicePolicyManagerService"></string>

    <!-- Class name of the device specific implementation to replace the AudioService
         or empty if the default should be used. -->
    <string translatable="false" name="config_deviceSpecificAudioService"></string>

    <!-- Component name of media projection permission dialog -->
    <string name="config_mediaProjectionPermissionDialogComponent" translatable="false">com.android.systemui/com.android.systemui.media.MediaProjectionPermissionActivity</string>

    <!-- Corner radius of system dialogs -->
    <dimen name="config_dialogCornerRadius">2dp</dimen>
    <!-- Corner radius of system buttons -->
    <dimen name="config_buttonCornerRadius">@dimen/control_corner_material</dimen>
    <!-- Corner radius of system progress bars -->
    <dimen name="config_progressBarCornerRadius">@dimen/progress_bar_corner_material</dimen>
    <!-- Controls whether system buttons use all caps for text -->
    <bool name="config_buttonTextAllCaps">true</bool>
    <!-- Name of the font family used for system surfaces where the font should use medium weight -->
    <string name="config_headlineFontFamilyMedium" translateable="false">@string/font_family_button_material</string>
    <!-- Name of a font family to use for body text. -->
    <string name="config_bodyFontFamily" translatable="false">sans-serif</string>
    <!-- Name of a font family to use for medium body text. -->
    <string name="config_bodyFontFamilyMedium" translatable="false">sans-serif-medium</string>

    <!-- Size of icon shown beside a preference locked by admin -->
    <dimen name="config_restrictedIconSize">@dimen/restricted_icon_size_material</dimen>

    <!-- Size of icon shown beside a preference locked by admin -->
    <dimen name="config_restrictedIconSize">@dimen/restricted_icon_size_material</dimen>

    <string translatable="false" name="config_batterySaverDeviceSpecificConfig"></string>

    <!-- Package name that should be granted Notification Assistant access -->
    <string name="config_defaultAssistantAccessPackage" translatable="false">android.ext.services</string>

    <bool name="config_supportBluetoothPersistedState">true</bool>

    <bool name="config_keepRestrictedProfilesInBackground">true</bool>

    <!-- Cellular network service package name to bind to by default. -->
    <string name="config_wwan_network_service_package" translatable="false">com.android.phone</string>

    <!-- IWLAN network service package name to bind to by default. If none is specified in an overlay, an
         empty string is passed in -->
    <string name="config_wlan_network_service_package" translatable="false"></string>

    <!-- Telephony qualified networks service package name to bind to by default. -->
    <string name="config_qualified_networks_service_package" translatable="false"></string>

    <!-- Wear devices: Controls the radios affected by Activity Mode. -->
    <string-array name="config_wearActivityModeRadios">
        <item>"wifi"</item>
    </string-array>

    <!-- Default hyphenation frequency setting (0=NONE, 1=NORMAL, 2=FULL). -->
    <item name="config_preferredHyphenationFrequency" format="integer" type="dimen">0</item>

    <!-- Package name for ManagedProvisioning which is responsible for provisioning work profiles. -->
    <string name="config_managed_provisioning_package" translatable="false">com.android.managedprovisioning</string>

    <!-- The duration (in milliseconds) for the outgoing sms authorization request to timeout.-->
    <integer name="config_sms_authorization_timeout_ms">0</integer>

    <!-- Enable sms authorization framework-->
    <bool name="config_sms_authorization_enabled">false</bool>

    <!-- whether to enable primarycard -->
    <bool name="config_primarycard">false</bool>

    <!-- Whether or not swipe up gesture is enabled by default -->
    <bool name="config_swipe_up_gesture_default">false</bool>

    <!-- Whether or not swipe up gesture's opt-in setting is available on this device -->
    <bool name="config_swipe_up_gesture_setting_available">false</bool>

    <!-- Applications which are disabled unless matching a particular sku -->
    <string-array name="config_disableApksUnlessMatchedSku_apk_list" translatable="false" />
    <string-array name="config_disableApkUnlessMatchedSku_skus_list" translatable="false" />

    <!-- Whether or not we should show the option to show battery percentage -->
    <bool name="config_battery_percentage_setting_available">true</bool>

    <!-- Whether or not battery saver should be "sticky" when manually enabled. -->
    <bool name="config_batterySaverStickyBehaviourDisabled">false</bool>

    <!-- Config flag to track default disable threshold for Dynamic power savings enabled battery saver. -->
    <integer name="config_dynamicPowerSavingsDefaultDisableThreshold">80</integer>

    <!-- Model of potentially misprovisioned devices. If none is specified in an overlay, an
         empty string is passed in. -->
    <string name="config_misprovisionedDeviceModel" translatable="false"></string>

    <!-- Brand value for attestation of misprovisioned device. -->
    <string name="config_misprovisionedBrandValue" translatable="false"></string>
<<<<<<< HEAD

    <!-- Pre-scale volume at volume step 1 for Absolute Volume -->
    <fraction name="config_prescaleAbsoluteVolume_index1">50%</fraction>

    <!-- Pre-scale volume at volume step 2 for Absolute Volume -->
    <fraction name="config_prescaleAbsoluteVolume_index2">70%</fraction>

    <!-- Pre-scale volume at volume step 3 for Absolute Volume -->
    <fraction name="config_prescaleAbsoluteVolume_index3">85%</fraction>

    <!-- Whether or not the "SMS app service" feature is enabled -->
    <bool name="config_useSmsAppService">true</bool>

    <!-- List of names that represent dual SoftAp interfaces. -->
    <string-array translatable="false" name="config_wifi_dual_sap_interfaces">
    </string-array>

    <!-- Component name for default assistant on this device -->
    <string name="config_defaultAssistantComponentName">#+UNSET</string>

=======

    <!-- Pre-scale volume at volume step 1 for Absolute Volume -->
    <fraction name="config_prescaleAbsoluteVolume_index1">50%</fraction>

    <!-- Pre-scale volume at volume step 2 for Absolute Volume -->
    <fraction name="config_prescaleAbsoluteVolume_index2">70%</fraction>

    <!-- Pre-scale volume at volume step 3 for Absolute Volume -->
    <fraction name="config_prescaleAbsoluteVolume_index3">85%</fraction>

    <!-- Whether or not the "SMS app service" feature is enabled -->
    <bool name="config_useSmsAppService">true</bool>

    <!-- Component name for default assistant on this device -->
    <string name="config_defaultAssistantComponentName">#+UNSET</string>

    <!-- Class name for the InputEvent compatibility processor override.
         Empty string means use the default compatibility processor
         (android.view.InputEventCompatProcessor). -->
    <string name="config_inputEventCompatProcessorOverrideClassName" translatable="false"></string>

    <!-- Component name for the default module metadata provider on this device -->
    <string name="config_defaultModuleMetadataProvider">com.android.modulemetadata</string>

    <!-- This is the default launcher component to use on secondary displays that support system
         decorations.
         This launcher activity must support multiple instances and have corresponding launch mode
         set in AndroidManifest.
         {@see android.view.Display#FLAG_SHOULD_SHOW_SYSTEM_DECORATIONS} -->
    <string name="config_secondaryHomeComponent" translatable="false">com.android.launcher3/com.android.launcher3.SecondaryDisplayLauncher</string>
>>>>>>> de843449
</resources><|MERGE_RESOLUTION|>--- conflicted
+++ resolved
@@ -2166,12 +2166,6 @@
     <!-- If the sensor that wakes up the lock screen is available or not. -->
     <bool name="config_dozeWakeLockScreenSensorAvailable">false</bool>
 
-<<<<<<< HEAD
-    <!-- Type of the wake up sensor. Empty if not supported. -->
-    <string name="config_dozeWakeScreenSensorType" translatable="false"></string>
-
-=======
->>>>>>> de843449
     <!-- Control whether the always on display mode is available. This should only be enabled on
          devices where the display has been tuned to be power efficient in DOZE and/or DOZE_SUSPEND
          states. -->
@@ -2857,22 +2851,6 @@
 
     <bool name="config_auto_attach_data_on_creation">true</bool>
 
-<<<<<<< HEAD
-    <!-- Values for GPS configuration -->
-    <string-array translatable="false" name="config_gpsParameters">
-        <item>SUPL_HOST=supl.google.com</item>
-        <item>SUPL_PORT=7275</item>
-        <item>SUPL_VER=0x20000</item>
-        <item>SUPL_MODE=1</item>
-        <item>SUPL_ES=1</item>
-        <item>LPP_PROFILE=0</item>
-        <item>USE_EMERGENCY_PDN_FOR_EMERGENCY_SUPL=1</item>
-        <item>A_GLONASS_POS_PROTOCOL_SELECT=0</item>
-        <item>GPS_LOCK=3</item>
-    </string-array>
-
-=======
->>>>>>> de843449
     <!-- Sprint need a 70 ms delay for 3way call -->
     <integer name="config_cdma_3waycall_flash_delay">0</integer>
 
@@ -3584,9 +3562,6 @@
     <!-- Size of icon shown beside a preference locked by admin -->
     <dimen name="config_restrictedIconSize">@dimen/restricted_icon_size_material</dimen>
 
-    <!-- Size of icon shown beside a preference locked by admin -->
-    <dimen name="config_restrictedIconSize">@dimen/restricted_icon_size_material</dimen>
-
     <string translatable="false" name="config_batterySaverDeviceSpecificConfig"></string>
 
     <!-- Package name that should be granted Notification Assistant access -->
@@ -3651,7 +3626,6 @@
 
     <!-- Brand value for attestation of misprovisioned device. -->
     <string name="config_misprovisionedBrandValue" translatable="false"></string>
-<<<<<<< HEAD
 
     <!-- Pre-scale volume at volume step 1 for Absolute Volume -->
     <fraction name="config_prescaleAbsoluteVolume_index1">50%</fraction>
@@ -3668,23 +3642,6 @@
     <!-- List of names that represent dual SoftAp interfaces. -->
     <string-array translatable="false" name="config_wifi_dual_sap_interfaces">
     </string-array>
-
-    <!-- Component name for default assistant on this device -->
-    <string name="config_defaultAssistantComponentName">#+UNSET</string>
-
-=======
-
-    <!-- Pre-scale volume at volume step 1 for Absolute Volume -->
-    <fraction name="config_prescaleAbsoluteVolume_index1">50%</fraction>
-
-    <!-- Pre-scale volume at volume step 2 for Absolute Volume -->
-    <fraction name="config_prescaleAbsoluteVolume_index2">70%</fraction>
-
-    <!-- Pre-scale volume at volume step 3 for Absolute Volume -->
-    <fraction name="config_prescaleAbsoluteVolume_index3">85%</fraction>
-
-    <!-- Whether or not the "SMS app service" feature is enabled -->
-    <bool name="config_useSmsAppService">true</bool>
 
     <!-- Component name for default assistant on this device -->
     <string name="config_defaultAssistantComponentName">#+UNSET</string>
@@ -3703,5 +3660,4 @@
          set in AndroidManifest.
          {@see android.view.Display#FLAG_SHOULD_SHOW_SYSTEM_DECORATIONS} -->
     <string name="config_secondaryHomeComponent" translatable="false">com.android.launcher3/com.android.launcher3.SecondaryDisplayLauncher</string>
->>>>>>> de843449
 </resources>