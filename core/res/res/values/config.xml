<?xml version="1.0" encoding="utf-8"?>
<!--
/*
** Copyright 2009, The Android Open Source Project
**
** Licensed under the Apache License, Version 2.0 (the "License");
** you may not use this file except in compliance with the License.
** You may obtain a copy of the License at
**
**     http://www.apache.org/licenses/LICENSE-2.0
**
** Unless required by applicable law or agreed to in writing, software
** distributed under the License is distributed on an "AS IS" BASIS,
** WITHOUT WARRANTIES OR CONDITIONS OF ANY KIND, either express or implied.
** See the License for the specific language governing permissions and
** limitations under the License.
*/
-->

<!-- These resources are around just to allow their values to be customized
     for different hardware and product builds.  Do not translate.

     NOTE: The naming convention is "config_camelCaseValue". Some legacy
     entries do not follow the convention, but all new entries should. -->

<resources xmlns:xliff="urn:oasis:names:tc:xliff:document:1.2">
    <!-- Do not translate. Defines the slots for the right-hand side icons.  That is to say, the
         icons in the status bar that are not notifications. -->
    <string-array name="config_statusBarIcons">
        <item><xliff:g id="id">@string/status_bar_rotate</xliff:g></item>
        <item><xliff:g id="id">@string/status_bar_headset</xliff:g></item>
        <item><xliff:g id="id">@string/status_bar_data_saver</xliff:g></item>
        <item><xliff:g id="id">@string/status_bar_managed_profile</xliff:g></item>
        <item><xliff:g id="id">@string/status_bar_ime</xliff:g></item>
        <item><xliff:g id="id">@string/status_bar_sync_failing</xliff:g></item>
        <item><xliff:g id="id">@string/status_bar_sync_active</xliff:g></item>
        <item><xliff:g id="id">@string/status_bar_cast</xliff:g></item>
        <item><xliff:g id="id">@string/status_bar_hotspot</xliff:g></item>
        <item><xliff:g id="id">@string/status_bar_location</xliff:g></item>
        <item><xliff:g id="id">@string/status_bar_bluetooth</xliff:g></item>
        <item><xliff:g id="id">@string/status_bar_nfc</xliff:g></item>
        <item><xliff:g id="id">@string/status_bar_tty</xliff:g></item>
        <item><xliff:g id="id">@string/status_bar_speakerphone</xliff:g></item>
        <item><xliff:g id="id">@string/status_bar_zen</xliff:g></item>
        <item><xliff:g id="id">@string/status_bar_mute</xliff:g></item>
        <item><xliff:g id="id">@string/status_bar_volume</xliff:g></item>
        <item><xliff:g id="id">@string/status_bar_wifi</xliff:g></item>
        <item><xliff:g id="id">@string/status_bar_cdma_eri</xliff:g></item>
        <item><xliff:g id="id">@string/status_bar_data_connection</xliff:g></item>
        <item><xliff:g id="id">@string/status_bar_phone_evdo_signal</xliff:g></item>
        <item><xliff:g id="id">@string/status_bar_phone_signal</xliff:g></item>
        <item><xliff:g id="id">@string/status_bar_battery</xliff:g></item>
        <item><xliff:g id="id">@string/status_bar_alarm_clock</xliff:g></item>
        <item><xliff:g id="id">@string/status_bar_secure</xliff:g></item>
        <item><xliff:g id="id">@string/status_bar_clock</xliff:g></item>
    </string-array>

    <string translatable="false" name="status_bar_rotate">rotate</string>
    <string translatable="false" name="status_bar_headset">headset</string>
    <string translatable="false" name="status_bar_data_saver">data_saver</string>
    <string translatable="false" name="status_bar_managed_profile">managed_profile</string>
    <string translatable="false" name="status_bar_ime">ime</string>
    <string translatable="false" name="status_bar_sync_failing">sync_failing</string>
    <string translatable="false" name="status_bar_sync_active">sync_active</string>
    <string translatable="false" name="status_bar_cast">cast</string>
    <string translatable="false" name="status_bar_hotspot">hotspot</string>
    <string translatable="false" name="status_bar_location">location</string>
    <string translatable="false" name="status_bar_bluetooth">bluetooth</string>
    <string translatable="false" name="status_bar_nfc">nfc</string>
    <string translatable="false" name="status_bar_tty">tty</string>
    <string translatable="false" name="status_bar_speakerphone">speakerphone</string>
    <string translatable="false" name="status_bar_zen">zen</string>
    <string translatable="false" name="status_bar_mute">mute</string>
    <string translatable="false" name="status_bar_volume">volume</string>
    <string translatable="false" name="status_bar_wifi">wifi</string>
    <string translatable="false" name="status_bar_cdma_eri">cdma_eri</string>
    <string translatable="false" name="status_bar_data_connection">data_connection</string>
    <string translatable="false" name="status_bar_phone_evdo_signal">phone_evdo_signal</string>
    <string translatable="false" name="status_bar_phone_signal">phone_signal</string>
    <string translatable="false" name="status_bar_battery">battery</string>
    <string translatable="false" name="status_bar_alarm_clock">alarm_clock</string>
    <string translatable="false" name="status_bar_secure">secure</string>
    <string translatable="false" name="status_bar_clock">clock</string>

    <!-- Flag indicating whether the surface flinger has limited
         alpha compositing functionality in hardware.  If set, the window
         manager will disable alpha trasformation in animations where not
         strictly needed. -->
    <bool name="config_sf_limitedAlpha">false</bool>

    <!-- Default value used to block data calls if ims is not
         connected.  If you use the ims apn DCT will block
         any other apn from connecting until ims apn is connected-->
    <bool name="ImsConnectedDefaultValue">false</bool>

    <!-- Flag indicating whether the surface flinger is inefficient
         at performing a blur.  Used by parts of the UI to turn off
         the blur effect where it isn't worth the performance hit.
         As of Honeycomb, blurring is not supported anymore. -->
    <bool name="config_sf_slowBlur">true</bool>

    <!-- Flag indicating that the media framework should support playing of sounds on volume
         key usage.  This adds noticeable additional overhead to volume key processing, so
         is disableable for products for which it is irrelevant. -->
    <bool name="config_useVolumeKeySounds">true</bool>

    <!-- The attenuation in dB applied to the sound effects played
         through AudioManager.playSoundEffect() when no volume is specified. -->
    <integer name="config_soundEffectVolumeDb">-6</integer>

    <!-- The attenuation in dB applied to the lock/unlock sounds. -->
    <integer name="config_lockSoundVolumeDb">-6</integer>

    <!-- Flag indicating whether the AUDIO_BECOMING_NOISY notification should
         be sent during a change to the audio output device. -->
    <bool name="config_sendAudioBecomingNoisy">true</bool>

    <!-- The duration (in milliseconds) of a short animation. -->
    <integer name="config_shortAnimTime">200</integer>

    <!-- The duration (in milliseconds) of a medium-length animation. -->
    <integer name="config_mediumAnimTime">400</integer>

    <!-- The duration (in milliseconds) of a long animation. -->
    <integer name="config_longAnimTime">500</integer>

    <!-- The duration (in milliseconds) of the activity open/close and fragment open/close animations. -->
    <integer name="config_activityShortDur">150</integer>
    <integer name="config_activityDefaultDur">220</integer>

    <!-- Duration for the dim animation behind a dialog.  This may be either
         a percentage, which is relative to the duration of the enter/open
         animation of the window being shown that is dimming behind, or it may
         be an integer for a constant duration. -->
    <fraction name="config_dimBehindFadeDuration">100%</fraction>

    <!-- The maximum width we would prefer dialogs to be.  0 if there is no
         maximum (let them grow as large as the screen).  Actual values are
         specified for -large and -xlarge configurations. -->
    <dimen name="config_prefDialogWidth">320dp</dimen>

    <!-- Enables or disables fading edges when marquee is enabled in TextView.
         Off by default, since the framebuffer readback used to implement the
         fading edges is prohibitively expensive on most GPUs. -->
    <bool name="config_ui_enableFadingMarquee">false</bool>

    <!-- Whether dialogs should close automatically when the user touches outside
         of them.  This should not normally be modified. -->
    <bool name="config_closeDialogWhenTouchOutside">true</bool>

    <!-- Device configuration indicating whether we should avoid using accelerated graphics
         in certain places to reduce RAM footprint.  This is ignored if ro.config.low_ram
         is true (in that case this is assumed true as well).  It can allow you to tune down
         your device's memory use without going to the point of causing applications to turn
         off features. -->
    <bool name="config_avoidGfxAccel">false</bool>

    <!-- Device configuration setting the minfree tunable in the lowmemorykiller in the kernel.
         A high value will cause the lowmemorykiller to fire earlier, keeping more memory
         in the file cache and preventing I/O thrashing, but allowing fewer processes to
         stay in memory.  A low value will keep more processes in memory but may cause
         thrashing if set too low.  Overrides the default value chosen by ActivityManager
         based on screen size and total memory for the largest lowmemorykiller bucket, and
         scaled proportionally to the smaller buckets.  -1 keeps the default. -->
    <integer name="config_lowMemoryKillerMinFreeKbytesAbsolute">-1</integer>

    <!-- Device configuration adjusting the minfree tunable in the lowmemorykiller in the
         kernel.  A high value will cause the lowmemorykiller to fire earlier, keeping more
         memory in the file cache and preventing I/O thrashing, but allowing fewer processes
         to stay in memory.  A low value will keep more processes in memory but may cause
         thrashing if set too low.  Directly added to the default value chosen by
         ActivityManager based on screen size and total memory for the largest lowmemorykiller
         bucket, and scaled proportionally to the smaller buckets. 0 keeps the default. -->
    <integer name="config_lowMemoryKillerMinFreeKbytesAdjust">0</integer>

    <!-- Device configuration setting the /proc/sys/vm/extra_free_kbytes tunable in the kernel
         (if it exists).  A high value will increase the amount of memory that the kernel
         tries to keep free, reducing allocation time and causing the lowmemorykiller to kill
         earlier.  A low value allows more memory to be used by processes but may cause more
         allocations to block waiting on disk I/O or lowmemorykiller.  Overrides the default
         value chosen by ActivityManager based on screen size.  0 prevents keeping any extra
         memory over what the kernel keeps by default.  -1 keeps the default. -->
    <integer name="config_extraFreeKbytesAbsolute">-1</integer>

    <!-- Device configuration adjusting the /proc/sys/vm/extra_free_kbytes tunable in the kernel
         (if it exists).  0 uses the default value chosen by ActivityManager.  A positive value
         will increase the amount of memory that the kernel tries to keep free, reducing
         allocation time and causing the lowmemorykiller to kill earlier.  A negative value
         allows more memory to be used by processes but may cause more allocations to block
         waiting on disk I/O or lowmemorykiller.  Directly added to the default value chosen by
         ActivityManager based on screen size. -->
    <integer name="config_extraFreeKbytesAdjust">0</integer>

    <!-- Set this to true to enable the platform's auto-power-save modes like doze and
         app standby.  These are not enabled by default because they require a standard
         cloud-to-device messaging service for apps to interact correctly with the modes
         (such as to be able to deliver an instant message to the device even when it is
         dozing).  This should be enabled if you have such services and expect apps to
         correctly use them when installed on your device.  Otherwise, keep this disabled
         so that applications can still use their own mechanisms. -->
    <bool name="config_enableAutoPowerModes">false</bool>

    <!-- The threshold angle for any motion detection in auto-power save modes.
         In hundreths of a degree. -->
    <integer name="config_autoPowerModeThresholdAngle">200</integer>

    <!-- The sensor id of an "any motion" sensor used in auto-power save modes.
         0 indicates this sensor is not available. -->
    <integer name="config_autoPowerModeAnyMotionSensor">0</integer>

    <!-- If an any motion sensor is not available, prefer the wrist tilt detector over the
         SMD. -->
    <bool name="config_autoPowerModePreferWristTilt">false</bool>

    <!-- If a location should be pre-fetched when going into device idle. -->
    <bool name="config_autoPowerModePrefetchLocation">true</bool>

    <!-- The duration (in milliseconds) that the radio will scan for a signal
         when there's no network connection. If the scan doesn't timeout, use zero -->
    <integer name="config_radioScanningTimeout">0</integer>

    <!-- XXXXX NOTE THE FOLLOWING RESOURCES USE THE WRONG NAMING CONVENTION.
         Please don't copy them, copy anything else. -->

    <!-- This string array should be overridden by the device to present a list of network
         attributes.  This is used by the connectivity manager to decide which networks can coexist
         based on the hardware -->
    <!-- An Array of "[Connection name],[ConnectivityManager.TYPE_xxxx],
         [associated radio-type],[priority],[restoral-timer(ms)],[dependencyMet]  -->
    <!-- the 5th element "resore-time" indicates the number of milliseconds to delay
         before automatically restore the default connection.  Set -1 if the connection
         does not require auto-restore. -->
    <!-- the 6th element indicates boot-time dependency-met value. -->
    <string-array translatable="false" name="networkAttributes">
        <item>"wifi,1,1,1,-1,true"</item>
        <item>"mobile,0,0,0,-1,true"</item>
        <item>"mobile_mms,2,0,2,60000,true"</item>
        <item>"mobile_supl,3,0,2,60000,true"</item>
        <item>"mobile_hipri,5,0,3,60000,true"</item>
        <item>"mobile_fota,10,0,2,60000,true"</item>
        <item>"mobile_ims,11,0,2,60000,true"</item>
        <item>"mobile_cbs,12,0,2,60000,true"</item>
        <item>"wifi_p2p,13,1,0,-1,true"</item>
        <item>"mobile_ia,14,0,2,-1,true"</item>
        <item>"mobile_emergency,15,0,2,-1,true"</item>
    </string-array>

    <!-- Array of ConnectivityManager.TYPE_xxxx constants for networks that may only
         be controlled by systemOrSignature apps.  -->
    <integer-array translatable="false" name="config_protectedNetworks">
        <item>10</item>
        <item>11</item>
        <item>12</item>
        <item>14</item>
        <item>15</item>
    </integer-array>

    <!-- This string array should be overridden by the device to present a list of radio
         attributes.  This is used by the connectivity manager to decide which networks can coexist
         based on the hardware -->
    <!-- An Array of "[ConnectivityManager connectionType],
                      [# simultaneous connection types]"  -->
    <string-array translatable="false" name="radioAttributes">
        <item>"1,1"</item>
        <item>"0,1"</item>
    </string-array>

    <!-- The maximum duration (in milliseconds) we expect a network transition to take -->
    <integer name="config_networkTransitionTimeout">60000</integer>

    <!-- List of regexpressions describing the interface (if any) that represent tetherable
         USB interfaces.  If the device doesn't want to support tethering over USB this should
         be empty.  An example would be "usb.*" -->
    <string-array translatable="false" name="config_tether_usb_regexs">
    </string-array>

    <!-- List of regexpressions describing the interface (if any) that represent tetherable
         Wifi interfaces.  If the device doesn't want to support tethering over Wifi this
         should be empty.  An example would be "softap.*" -->
    <string-array translatable="false" name="config_tether_wifi_regexs">
    </string-array>

    <!-- List of regexpressions describing the interface (if any) that represent tetherable
         WiMAX interfaces.  If the device doesn't want to support tethering over Wifi this
         should be empty.  An example would be "softap.*" -->
    <string-array translatable="false" name="config_tether_wimax_regexs">
    </string-array>

    <!-- List of regexpressions describing the interface (if any) that represent tetherable
         bluetooth interfaces.  If the device doesn't want to support tethering over bluetooth this
         should be empty. -->
    <string-array translatable="false" name="config_tether_bluetooth_regexs">
    </string-array>

    <!-- Max number of Bluetooth tethering connections allowed. If this is
         updated config_tether_dhcp_range has to be updated appropriately. -->
    <integer translateable="false" name="config_max_pan_devices">5</integer>

    <!-- Dhcp range (min, max) to use for tethering purposes -->
    <string-array translatable="false" name="config_tether_dhcp_range">
    </string-array>

    <!-- Regex of wired ethernet ifaces -->
    <string translatable="false" name="config_ethernet_iface_regex">eth\\d</string>

    <!-- If the mobile hotspot feature requires provisioning, a package name and class name
        can be provided to launch a supported application that provisions the devices.

        Example Usage:

        String[] appDetails = getStringArray(R.array.config_mobile_hotspot_provision_app);
        Intent intent = new Intent(Intent.ACTION_MAIN);
        intent.setClassName(appDetails[0], appDetails[1]);
        startActivityForResult(intent, 0);

        public void onActivityResult(int requestCode, int resultCode, Intent intent) {
            super.onActivityResult(requestCode, resultCode, intent);
            if (requestCode == 0) {
                if (resultCode == Activity.RESULT_OK) {
                    //Mobile hotspot provisioning successful
                } else {
                    //Mobile hotspot provisioning failed
                }
            }

        See src/com/android/settings/TetherSettings.java for more details.
        For ui-less/periodic recheck support see config_mobile_hotspot_provision_app_no_ui
        -->
    <!-- The first element is the package name and the second element is the class name
         of the provisioning app -->
    <string-array translatable="false" name="config_mobile_hotspot_provision_app">
    <!--
        <item>com.example.provisioning</item>
        <item>com.example.provisioning.Activity</item>
    -->
    </string-array>

    <!-- If the mobile hotspot feature requires provisioning, an action can be provided
         that will be broadcast in non-ui cases for checking the provisioning status.

         A second broadcast, action defined by config_mobile_hotspot_provision_response,
         will be sent back to notify if provisioning succeeded or not.  The response will
         match that of the activity in config_mobile_hotspot_provision_app, but instead
         contained within the int extra "EntitlementResult".

         Example Usage:
         String provisionAction = getString(R.string.config_mobile_hotspot_provision_check);
         sendBroadcast(new Intent(provisionAction));

         public void onReceive(Context context, Intent intent) {
             String provisionResponse =
                    getString(R.string.config_mobile_hotspot_provision_response);
             if (provisionResponse.equals(intent.getAction())
                    && intent.getIntExtra("EntitlementResult") == Activity.RESULT_OK) {
                 //Mobile hotspot provisioning successful
             } else {
                 //Mobile hotspot provisioning failed
             }
         }
        -->
    <string translatable="false" name="config_mobile_hotspot_provision_app_no_ui"></string>
    <!-- Sent in response to a provisioning check. The caller must hold the
         permission android.permission.CONNECTIVITY_INTERNAL for Settings to
         receive this response.

         See config_mobile_hotspot_provision_response
         -->
    <string translatable="false" name="config_mobile_hotspot_provision_response"></string>
    <!-- Number of hours between each background provisioning call -->
    <integer translatable="false" name="config_mobile_hotspot_provision_check_period">24</integer>

    <!-- Activity name to enable wifi tethering after provisioning app succeeds -->
    <string translatable="false" name="config_wifi_tether_enable">com.android.settings/.TetherService</string>

    <!-- Array of ConnectivityManager.TYPE_xxxx values allowable for tethering -->
    <!-- Common options are [1, 4] for TYPE_WIFI and TYPE_MOBILE_DUN or
    <!== [0,1,5,7] for TYPE_MOBILE, TYPE_WIFI, TYPE_MOBILE_HIPRI and TYPE_BLUETOOTH -->
    <integer-array translatable="false" name="config_tether_upstream_types">
        <item>0</item>
        <item>1</item>
        <item>5</item>
        <item>7</item>
        <item>9</item>
    </integer-array>

    <!-- If the DUN connection for this CDMA device supports more than just DUN -->
    <!-- traffic you should list them here. -->
    <!-- If this device is not CDMA this is ignored.  If this list is empty on -->
    <!-- a DUN-requiring CDMA device, the DUN APN will just support just DUN. -->
    <string-array translatable="false" name="config_cdma_dun_supported_types">
    </string-array>

    <!-- String containing the apn value for tethering.  May be overriden by secure settings
         TETHER_DUN_APN.  Value is a comma separated series of strings:
         "name,apn,proxy,port,username,password,server,mmsc,mmsproxy,mmsport,mcc,mnc,auth,type",
         Or string format of ApnSettingV3.
         note that empty fields can be ommitted: "name,apn,,,,,,,,,310,260,,DUN"
         Multiple entries are separated by using string-array:
         "<item>[ApnSettingV3]Name,apn,,,,,,,,,123,45,,mms|*,IPV6,IP,true,14,,,,,,,spn,testspn</item>
          <item>[ApnSettingV3]Name1,apn2,,,,,,,,,123,46,,mms|*,IPV6,IP,true,12,,,,,,,,</item>" -->
    <string-array translatable="false" name="config_tether_apndata">
    </string-array>

    <!-- Boolean indicating whether the wifi chipset has dual frequency band support -->
    <bool translatable="false" name="config_wifi_dual_band_support">false</bool>

    <!-- Boolean indicating whether Hotspot 2.0/Passpoint and ANQP queries is enabled -->
    <bool translatable="false" name="config_wifi_hotspot2_enabled">true</bool>

    <!-- Device type information conforming to Annex B format in WiFi Direct specification.
         The default represents a dual-mode smartphone -->
    <string translatable="false" name="config_wifi_p2p_device_type">10-0050F204-5</string>

    <!-- Boolean indicating whether the wifi chipset supports background scanning mechanism.
         This mechanism allows the host to remain in suspend state and the dongle to actively
         scan and wake the host when a configured SSID is detected by the dongle. This chipset
         capability can provide power savings when wifi needs to be always kept on. -->
    <bool translatable="false" name="config_wifi_background_scan_support">false</bool>
    <bool translatable="false" name="wifi_autocon">true</bool>

    <!-- Boolean indicating we re-try re-associating once upon disconnection and RSSI is high failure  -->
    <bool translatable="true" name="config_wifi_enable_disconnection_debounce">true</bool>

    <!-- Boolean indicating whether or not to revert to default country code when cellular
         radio is unable to find any MCC information to infer wifi country code from -->
    <bool translatable="false" name="config_wifi_revert_country_code_on_cellular_loss">false</bool>

    <!-- Boolean indicating whether or not wifi firmware debugging is enabled -->
    <bool translatable="false" name="config_wifi_enable_wifi_firmware_debugging">true</bool>

    <!-- IpReachability monitor enable/Disable -->
    <bool translatable="false" name="config_wifi_ipreachability_monitor">false</bool>

    <!-- Integer size limit, in KB, for a single WifiLogger ringbuffer -->
    <integer translatable="false" name="config_wifi_logger_ring_buffer_size_limit_kb">32</integer>

    <!-- Boolean indicating whether or not wifi should turn off when emergency call is made -->
    <bool translatable="false" name="config_wifi_turn_off_during_emergency_call">false</bool>

    <!-- Integer specifying the basic autojoin parameters -->
    <integer translatable="false" name="config_wifi_framework_5GHz_preference_boost_threshold">-65</integer>
    <integer translatable="false" name="config_wifi_framework_5GHz_preference_boost_factor">40</integer>
    <integer translatable="false" name="config_wifi_framework_5GHz_preference_penalty_threshold">-75</integer>
    <integer translatable="false" name="config_wifi_framework_RSSI_SCORE_OFFSET">85</integer>
    <integer translatable="false" name="config_wifi_framework_RSSI_SCORE_SLOPE">4</integer>
    <integer translatable="false" name="config_wifi_framework_SAME_BSSID_AWARD">24</integer>
    <integer translatable="false" name="config_wifi_framework_LAST_SELECTION_AWARD">480</integer>
    <integer translatable="false" name="config_wifi_framework_PASSPOINT_SECURITY_AWARD">40</integer>
    <integer translatable="false" name="config_wifi_framework_SECURITY_AWARD">80</integer>
    <!-- Integer parameters of the wifi to cellular handover feature
         wifi should not stick to bad networks -->
    <integer translatable="false" name="config_wifi_framework_wifi_score_bad_rssi_threshold_5GHz">-82</integer>
    <integer translatable="false" name="config_wifi_framework_wifi_score_low_rssi_threshold_5GHz">-70</integer>
    <integer translatable="false" name="config_wifi_framework_wifi_score_good_rssi_threshold_5GHz">-57</integer>
    <integer translatable="false" name="config_wifi_framework_wifi_score_bad_rssi_threshold_24GHz">-85</integer>
    <integer translatable="false" name="config_wifi_framework_wifi_score_low_rssi_threshold_24GHz">-73</integer>
    <integer translatable="false" name="config_wifi_framework_wifi_score_good_rssi_threshold_24GHz">-60</integer>
    <integer translatable="false" name="config_wifi_framework_wifi_score_bad_link_speed_24">6</integer>
    <integer translatable="false" name="config_wifi_framework_wifi_score_bad_link_speed_5">12</integer>
    <integer translatable="false" name="config_wifi_framework_wifi_score_good_link_speed_24">24</integer>
    <integer translatable="false" name="config_wifi_framework_wifi_score_good_link_speed_5">36</integer>
    <string  translatable="false" name="config_wifi_random_mac_oui">DA-A1-19</string>
    <string  translatable="false" name="config_wifi_framework_sap_2G_channel_list">1,6,11</string>

    <bool translatable="false" name="config_wifi_framework_cellular_handover_enable_user_triggered_adjustment">true</bool>

    <!-- Integer packet threshold used to allow scan while associated -->
    <integer translatable="false" name="config_wifi_framework_associated_full_scan_tx_packet_threshold">5</integer>
    <integer translatable="false" name="config_wifi_framework_associated_full_scan_rx_packet_threshold">10</integer>
    <integer translatable="false" name="config_wifi_framework_associated_partial_scan_tx_packet_threshold">40</integer>
    <integer translatable="false" name="config_wifi_framework_associated_partial_scan_rx_packet_threshold">80</integer>
    <integer translatable="false" name="config_wifi_framework_network_switch_tx_packet_threshold">2</integer>
    <integer translatable="false" name="config_wifi_framework_network_switch_rx_packet_threshold">20</integer>

    <!-- Integer indicating wpa_supplicant scan interval in milliseconds -->
    <integer translatable="false" name="config_wifi_supplicant_scan_interval">15000</integer>

    <!-- Integer indicating amount of time failed networks areblacklisted for the purpose
         of network switching in milliseconds -->
    <integer translatable="false" name="config_wifi_network_switching_blacklist_time">172800000</integer>

    <!-- Integer indicating wpa_supplicant scan interval when p2p is connected in milliseconds -->
    <integer translatable="false" name="config_wifi_scan_interval_p2p_connected">60000</integer>

    <!-- Integer indicating the framework scan interval in milliseconds. This is used in the scenario
         where the chipset does not support background scanning (config_wifi_background_scan_suport
         is false) to set up a periodic wake up scan so that the device can connect to a new access
         point on the move. A value of 0 means no periodic scans will be used in the framework. -->
    <integer translatable="false" name="config_wifi_framework_scan_interval">300000</integer>

    <!-- Integer indicating the framework no networks periodic scan interval in milliseconds. -->
    <integer translatable="false" name="config_wifi_no_network_periodic_scan_interval">300000</integer>

    <!-- Integer indicating disconnect mode short scan interval in milliseconds -->
    <integer translatable="false" name="config_wifi_disconnected_short_scan_interval">15000</integer>

    <!-- Integer indicating associated partial scan short interval in milliseconds -->
    <integer translatable="false" name="config_wifi_associated_short_scan_interval">20000</integer>

    <!-- Integer indicating associated full scan backoff, representing a fraction: xx/8 -->
    <integer translatable="false" name="config_wifi_framework_associated_full_scan_backoff">12</integer>

    <!-- Integer indicating associated full scan max interval in milliseconds -->
    <integer translatable="false" name="config_wifi_framework_associated_full_scan_max_interval">300000</integer>

    <!-- Integer indicating associated full scan max total dwell time in milliseconds -->
    <integer translatable="false" name="config_wifi_framework_associated_full_scan_max_total_dwell_time">500</integer>

    <!-- Integer indicating associated full scan max num active channels -->
    <integer translatable="false" name="config_wifi_framework_associated_partial_scan_max_num_active_channels">6</integer>

    <!-- Integer indicating RSSI boost given to current network -->
    <integer translatable="false" name="config_wifi_framework_current_network_boost">16</integer>

    <!-- Integer indicating how to handle beacons with uninitialized RSSI value of 0 -->
    <integer translatable="false" name="config_wifi_framework_scan_result_rssi_level_patchup_value">-85</integer>

    <!-- Boolean indicating associated network selection is allowed -->
    <bool translatable="false" name="config_wifi_framework_enable_associated_network_selection">true</bool>

    <!-- Boolean indicating that wifi only link configuratios that have exact same credentials (i.e PSK) -->
    <bool translatable="false" name="config_wifi_only_link_same_credential_configurations">true</bool>

    <!-- Wifi driver supports batched scan -->
    <bool translatable="false" name="config_wifi_batched_scan_supported">false</bool>

    <!-- Idle Receive current for wifi radio. 0 by default-->
    <integer translatable="false" name="config_wifi_idle_receive_cur_ma">0</integer>

    <!-- Rx current for wifi radio. 0 by default-->
    <integer translatable="false" name="config_wifi_active_rx_cur_ma">0</integer>

    <!-- Tx current for wifi radio. 0 by default-->
    <integer translatable="false" name="config_wifi_tx_cur_ma">0</integer>

    <!-- Operating volatage for wifi radio. 0 by default-->
    <integer translatable="false" name="config_wifi_operating_voltage_mv">0</integer>

    <!-- Flag indicating whether the we should enable the automatic brightness in Settings.
         Software implementation will be used if config_hardware_auto_brightness_available is not set -->
    <bool name="config_automatic_brightness_available">false</bool>

    <!-- Fast brightness animation ramp rate -->
    <integer translatable="false" name="config_brightness_ramp_rate_fast">200</integer>

    <!-- Don't name config resources like this.  It should look like config_annoyDianne -->
    <bool name="config_annoy_dianne">true</bool>

    <!-- XXXXXX END OF RESOURCES USING WRONG NAMING CONVENTION -->

    <!-- If this is true, the screen will come on when you unplug usb/power/whatever. -->
    <bool name="config_unplugTurnsOnScreen">false</bool>

    <!-- If this is true, the message that USB is only being used for charging will be shown. -->
    <bool name="config_usbChargingMessage">true</bool>

    <!-- Set this true only if the device has separate attention and notification lights. -->
    <bool name="config_useAttentionLight">false</bool>

    <!-- If this is true, the screen will fade off. -->
    <bool name="config_animateScreenLights">false</bool>

    <!-- If this is true, key chords can be used to take a screenshot on the device. -->
    <bool name="config_enableScreenshotChord">true</bool>

    <!-- If this is true, allow wake from theater mode when plugged in or unplugged. -->
    <bool name="config_allowTheaterModeWakeFromUnplug">false</bool>
    <!-- If this is true, allow wake from theater mode from gesture. -->
    <bool name="config_allowTheaterModeWakeFromGesture">false</bool>
    <!-- If this is true, allow wake from theater mode from camera lens cover is switched. -->
    <bool name="config_allowTheaterModeWakeFromCameraLens">false</bool>
    <!-- If this is true, allow wake from theater mode from power key press. -->
    <bool name="config_allowTheaterModeWakeFromPowerKey">true</bool>
    <!-- If this is true, allow wake from theater mode from regular key press. Setting this value to
         true implies config_allowTheaterModeWakeFromPowerKey is also true-->
    <bool name="config_allowTheaterModeWakeFromKey">false</bool>
    <!-- If this is true, allow wake from theater mode from motion. -->
    <bool name="config_allowTheaterModeWakeFromMotion">false</bool>
    <!-- If this is true, allow wake from theater mode from motion. -->
    <bool name="config_allowTheaterModeWakeFromMotionWhenNotDreaming">false</bool>
    <!-- If this is true, allow wake from theater mode from lid switch. -->
    <bool name="config_allowTheaterModeWakeFromLidSwitch">false</bool>
    <!-- If this is true, allow wake from theater mode when docked. -->
    <bool name="config_allowTheaterModeWakeFromDock">false</bool>
    <!-- If this is true, allow wake from theater mode from window layout flag. -->
    <bool name="config_allowTheaterModeWakeFromWindowLayout">false</bool>
    <!-- If this is true, go to sleep when theater mode is enabled from button press -->
    <bool name="config_goToSleepOnButtonPressTheaterMode">true</bool>
    <!-- If this is true, long press on power button will be available from the non-interactive state -->
    <bool name="config_supportLongPressPowerWhenNonInteractive">false</bool>

    <!-- Auto-rotation behavior -->

    <!-- If true, enables auto-rotation features using the accelerometer.
         Otherwise, auto-rotation is disabled.  Applications may still request
         to use specific orientations but the sensor is ignored and sensor-based
         orientations are not available.  Furthermore, all auto-rotation related
         settings are omitted from the system UI.  In certain situations we may
         still use the accelerometer to determine the orientation, such as when
         docked if the dock is configured to enable the accelerometer. -->
    <bool name="config_supportAutoRotation">true</bool>

    <!-- If true, the screen can be rotated via the accelerometer in all 4
         rotations as the default behavior. -->
    <bool name="config_allowAllRotations">false</bool>

    <!-- If true, the direction rotation is applied to get to an application's requested
         orientation is reversed.  Normally, the model is that landscape is
         clockwise from portrait; thus on a portrait device an app requesting
         landscape will cause a clockwise rotation, and on a landscape device an
         app requesting portrait will cause a counter-clockwise rotation.  Setting
         true here reverses that logic. -->
    <bool name="config_reverseDefaultRotation">false</bool>

    <!-- Sets the minimum and maximum tilt tolerance for each possible rotation.
         This array consists of 4 pairs of values which specify the minimum and maximum
         tilt angle at which the device will transition into each rotation.

         The tilt angle represents the direction in which the plane of the screen is facing;
         it is also known as the angle of elevation.

           -90 degree tilt means that the screen is facing straight down
                           (the device is being held overhead upside-down)
             0 degree tilt means that the screen is facing outwards
                           (the device is being held vertically)
            90 degree tilt means that the screen is facing straight up
                           (the device is resting on a flat table)

        The default tolerances are set conservatively such that the device is more
        likely to remain in its natural orientation than rotate into a counterclockwise,
        clockwise, or reversed posture (with an especially strong bias against the latter)
        to prevent accidental rotation while carrying the device in hand.

        These thresholds may need to be tuned when the device is intended to be
        mounted into a dock with a particularly shallow profile wherein rotation
        would ordinarily have been suppressed.

        It is helpful to consider the desired behavior both when the device is being
        held at a positive tilt (typical case) vs. a negative tilt (reading overhead in
        bed) since they are quite different.  In the overhead case, we typically want
        the device to more strongly prefer to retain its current configuration (in absence
        of a clear indication that a rotation is desired) since the user's head and neck may
        be held at an unusual angle.
    -->
    <integer-array name="config_autoRotationTiltTolerance">
        <!-- rotation:   0 (natural)    --> <item>-25</item> <item>70</item>
        <!-- rotation:  90 (rotate CCW) --> <item>-25</item> <item>65</item>
        <!-- rotation: 180 (reverse)    --> <item>-25</item> <item>60</item>
        <!-- rotation: 270 (rotate CW)  --> <item>-25</item> <item>65</item>
    </integer-array>

    <!-- Lid switch behavior -->

    <!-- The number of degrees to rotate the display when the keyboard is open.
         A value of -1 means no change in orientation by default. -->
    <integer name="config_lidOpenRotation">-1</integer>

    <!-- Indicate whether the lid state impacts the accessibility of
         the physical keyboard.  0 means it doesn't, 1 means it is accessible
         when the lid is open, 2 means it is accessible when the lid is
         closed.  The default is 0. -->
    <integer name="config_lidKeyboardAccessibility">0</integer>

    <!-- Indicate whether the lid state impacts the accessibility of
         the navigation buttons.  0 means it doesn't, 1 means it is accessible
         when the lid is open, 2 means it is accessible when the lid is
         closed.  The default is 0. -->
    <integer name="config_lidNavigationAccessibility">0</integer>

    <!-- Indicate whether closing the lid causes the lockscreen to appear.
         The default is false. -->
    <bool name="config_lidControlsScreenLock">false</bool>

    <!-- Indicate whether closing the lid causes the device to go to sleep and opening
         it causes the device to wake up.
         The default is false. -->
    <bool name="config_lidControlsSleep">false</bool>

    <!-- Desk dock behavior -->

    <!-- The number of degrees to rotate the display when the device is in a desk dock.
         A value of -1 means no change in orientation by default. -->
    <integer name="config_deskDockRotation">-1</integer>

    <!-- Control whether being in the desk dock (and powered) always
         keeps the screen on.  By default it stays on when plugged in to
         AC.  0 will not keep it on; or together 1 to stay on when plugged
         in to AC and 2 to stay on when plugged in to USB.  (So 3 for both.) -->
    <integer name="config_deskDockKeepsScreenOn">1</integer>

    <!-- Control whether being in the desk dock should enable accelerometer
         based screen orientation.  This defaults to true because it is
         common for desk docks to be sold in a variety of form factors
         with different orientations.  Since we cannot always tell these docks
         apart and the docks cannot report their true orientation on their own,
         we rely on gravity to determine the effective orientation. -->
    <bool name="config_deskDockEnablesAccelerometer">true</bool>

    <!-- Car dock behavior -->

    <!-- The number of degrees to rotate the display when the device is in a car dock.
         A value of -1 means no change in orientation by default. -->
    <integer name="config_carDockRotation">-1</integer>

    <!-- Control whether being in the car dock (and powered) always
         keeps the screen on.  By default it stays on when plugged in to
         AC.  0 will not keep it on; or together 1 to stay on when plugged
         in to AC and 2 to stay on when plugged in to USB.  (So 3 for both.) -->
    <integer name="config_carDockKeepsScreenOn">1</integer>

    <!-- Control whether being in the car dock should enable accelerometer based
         screen orientation.  This defaults to true because putting a device in
         a car dock make the accelerometer more a physical input (like a lid). -->

    <bool name="config_carDockEnablesAccelerometer">true</bool>

    <!--  Control whether to launch Car dock home app when user presses home button or when
          car dock intent is fired.
          In mobile device, usually separate home app is expected in car mode, and this should be
          enabled. But in environments like real car, default home app may be enough, and in that
          case, this can be disabled (set to false). -->
    <bool name="config_enableCarDockHomeLaunch">true</bool>

    <!-- HDMI behavior -->

    <!-- The number of degrees to rotate the display when the device has HDMI connected
         but is not in a dock.  A value of -1 means no change in orientation by default.
         Use -1 except on older devices whose Hardware Composer HAL does not
         provide full support for multiple displays.  -->
    <integer name="config_undockedHdmiRotation">-1</integer>

    <!-- Control the default UI mode type to use when there is no other type override
         happening.  One of the following values (See Configuration.java):
             1  UI_MODE_TYPE_NORMAL
             4  UI_MODE_TYPE_TELEVISION
             5  UI_MODE_TYPE_APPLIANCE
             6  UI_MODE_TYPE_WATCH
         Any other values will have surprising consequences. -->
    <integer name="config_defaultUiModeType">1</integer>

    <!--  Control whether to lock UI mode to what is selected from config_defaultUiModeType.
          Once UI mode is locked, applications cannot change it anymore. -->
    <bool name="config_lockUiMode">false</bool>

    <!--  Control whether to lock day/night mode change from normal application. When it is
          true, day / night mode change is only allowed to apps with MODIFY_DAY_NIGHT_MODE
          permission. -->
    <bool name="config_lockDayNightMode">false</bool>

    <!-- Control the default night mode to use when there is no other mode override set.
         One of the following values (see UiModeManager.java):
             0 - MODE_NIGHT_AUTO
             1 - MODE_NIGHT_NO
             2 - MODE_NIGHT_YES
    -->
    <integer name="config_defaultNightMode">1</integer>

    <!-- Indicate whether to allow the device to suspend when the screen is off
         due to the proximity sensor.  This resource should only be set to true
         if the sensor HAL correctly handles the proximity sensor as a wake-up source.
         Otherwise, the device may fail to wake out of suspend reliably.
         The default is false. -->
    <bool name="config_suspendWhenScreenOffDueToProximity">false</bool>

    <!-- Control the behavior when the user long presses the power button.
            0 - Nothing
            1 - Global actions menu
            2 - Power off (with confirmation)
            3 - Power off (without confirmation)
    -->
    <integer name="config_longPressOnPowerBehavior">1</integer>

    <!-- Control the behavior when the user long presses the back button.  Non-zero values are only
         valid for watches as part of CDD/CTS.
            0 - Nothing
            1 - Go to voice assist
    -->
    <integer name="config_longPressOnBackBehavior">0</integer>

    <!-- Control the behavior when the user short presses the power button.
            0 - Nothing
            1 - Go to sleep (doze)
            2 - Really go to sleep (don't doze)
            3 - Really go to sleep and go home (don't doze)
    -->
    <integer name="config_shortPressOnPowerBehavior">1</integer>

    <!-- Control the behavior when the user double presses the power button.
            0 - Nothing
            1 - Toggle theater mode setting
            2 - Brightness boost
    -->
    <integer name="config_doublePressOnPowerBehavior">0</integer>

    <!-- Control the behavior when the user triple presses the power button.
            0 - Nothing
            1 - Toggle theater mode setting
            2 - Brightness boost
    -->
    <integer name="config_triplePressOnPowerBehavior">0</integer>

    <!-- Control the behavior when the user presses the sleep button.
            0 - Go to sleep (doze)
            1 - Go to sleep (doze) and go home
    -->
    <integer name="config_shortPressOnSleepBehavior">0</integer>

    <!-- Package name for default keyguard appwidget [DO NOT TRANSLATE] -->
    <string name="widget_default_package_name" translatable="false"></string>

    <!-- Class name for default keyguard appwidget [DO NOT TRANSLATE] -->
    <string name="widget_default_class_name" translatable="false"></string>

    <!-- Indicate whether the SD card is accessible without removing the battery. -->
    <bool name="config_batterySdCardAccessibility">false</bool>

    <!-- List of file paths for USB host busses to exclude from USB host support.
         For example, if the first USB bus on the device is used to communicate
         with the modem or some other restricted hardware, add "/dev/bus/usb/001/"
         to this list.  If this is empty, no parts of the host USB bus will be excluded.
    -->
    <string-array name="config_usbHostBlacklist" translatable="false">
    </string-array>

    <!-- List of paths to serial ports that are available to the serial manager.
         for example, /dev/ttyUSB0
    -->
    <string-array translatable="false" name="config_serialPorts">
    </string-array>

    <!-- Vibrator pattern for feedback about a long screen/key press -->
    <integer-array name="config_longPressVibePattern">
        <item>0</item>
        <item>1</item>
        <item>20</item>
        <item>21</item>
    </integer-array>

    <!-- Vibrator pattern for feedback about touching a virtual key -->
    <integer-array name="config_virtualKeyVibePattern">
        <item>0</item>
        <item>10</item>
        <item>20</item>
        <item>30</item>
    </integer-array>

    <!-- Vibrator pattern for a very short but reliable vibration for soft keyboard tap -->
    <integer-array name="config_keyboardTapVibePattern">
        <item>40</item>
    </integer-array>

    <!-- Vibrator pattern for feedback when selecting an hour/minute tick of a Clock -->
    <integer-array name="config_clockTickVibePattern">
        <item>125</item>
        <item>30</item>
    </integer-array>

    <!-- Vibrator pattern for feedback when selecting a day/month/year date of a Calendar -->
    <integer-array name="config_calendarDateVibePattern">
        <item>125</item>
        <item>30</item>
    </integer-array>

    <!-- Vibrator pattern for feedback about booting with safe mode disabled -->
    <integer-array name="config_safeModeDisabledVibePattern">
        <item>0</item>
        <item>1</item>
        <item>20</item>
        <item>21</item>
    </integer-array>

    <!-- Vibrator pattern for feedback about booting with safe mode disabled -->
    <integer-array name="config_safeModeEnabledVibePattern">
        <item>0</item>
        <item>1</item>
        <item>20</item>
        <item>21</item>
        <item>500</item>
        <item>600</item>
    </integer-array>

    <!-- Vibrator pattern for feedback about hitting a scroll barrier -->
    <integer-array name="config_scrollBarrierVibePattern">
        <item>0</item>
        <item>15</item>
        <item>10</item>
        <item>10</item>
    </integer-array>

    <!-- Vibrator pattern for feedback about a context click -->
    <integer-array name="config_contextClickVibePattern">
        <item>0</item>
        <item>1</item>
        <item>20</item>
        <item>21</item>
    </integer-array>

    <bool name="config_use_strict_phone_number_comparation">false</bool>

    <!-- Display low battery warning when battery level dips to this value.
         Also, the battery stats are flushed to disk when we hit this level.  -->
    <integer name="config_criticalBatteryWarningLevel">5</integer>

    <!-- Shutdown if the battery temperature exceeds (this value * 0.1) Celsius. -->
    <integer name="config_shutdownBatteryTemperature">680</integer>

    <!-- Display low battery warning when battery level dips to this value -->
    <integer name="config_lowBatteryWarningLevel">15</integer>

    <!-- Close low battery warning when battery level reaches the lowBatteryWarningLevel
         plus this -->
    <integer name="config_lowBatteryCloseWarningBump">5</integer>

    <!-- Default color for notification LED. -->
    <color name="config_defaultNotificationColor">#ffffffff</color>

    <!-- Default LED on time for notification LED in milliseconds. -->
    <integer name="config_defaultNotificationLedOn">500</integer>

    <!-- Default LED off time for notification LED in milliseconds. -->
    <integer name="config_defaultNotificationLedOff">2000</integer>

    <!-- Default value for led color when battery is low on charge -->
    <integer name="config_notificationsBatteryLowARGB">0xFFFF0000</integer>

    <!-- Default value for led color when battery is medium charged -->
    <integer name="config_notificationsBatteryMediumARGB">0xFFFFFF00</integer>

    <!-- Default value for led color when battery is fully charged -->
    <integer name="config_notificationsBatteryFullARGB">0xFF00FF00</integer>

    <!-- Default value for LED on time when the battery is low on charge in miliseconds -->
    <integer name="config_notificationsBatteryLedOn">125</integer>

    <!-- Is the notification LED intrusive? Used to decide if there should be a disable option -->
    <bool name="config_intrusiveNotificationLed">false</bool>

    <!-- Default value for LED off time when the battery is low on charge in miliseconds -->
    <integer name="config_notificationsBatteryLedOff">2875</integer>

    <!-- Number of notifications to keep in the notification service historical archive -->
    <integer name="config_notificationServiceArchiveSize">100</integer>

    <!-- Allow the menu hard key to be disabled in LockScreen on some devices -->
    <bool name="config_disableMenuKeyInLockScreen">false</bool>

    <!-- Don't show lock screen before unlock screen (PIN/pattern/password) -->
    <bool name="config_enableLockBeforeUnlockScreen">false</bool>

    <!-- Disable lockscreen rotation by default -->
    <bool name="config_enableLockScreenRotation">false</bool>

    <!-- Enable lockscreen translucent decor by default -->
    <bool name="config_enableLockScreenTranslucentDecor">true</bool>

    <!-- Enable translucent decor by default -->
    <bool name="config_enableTranslucentDecor">true</bool>

    <!-- Is the device capable of hot swapping an UICC Card -->
    <bool name="config_hotswapCapable">false</bool>

    <!-- Component name of the ICC hotswap prompt for restart dialog -->
    <string name="config_iccHotswapPromptForRestartDialogComponent" translateable="false">@null</string>

    <!-- Enable puk unlockscreen by default.
         If unlock screen is disabled, the puk should be unlocked through Emergency Dialer -->
    <bool name="config_enable_puk_unlock_screen">true</bool>

    <!-- Enable emergency call when sim is locked or puk locked. Some countries/carriers do not
         allow emergency calls to be placed without the IMSI, which is locked in the SIM.
         If so, this should be set to 'false' in an overlay. -->
    <bool name="config_enable_emergency_call_while_sim_locked">true</bool>

    <!-- Control the behavior when the user long presses the home button.
            0 - Nothing
            1 - Recent apps view in SystemUI
            2 - Launch assist intent
         This needs to match the constants in
         policy/src/com/android/internal/policy/impl/PhoneWindowManager.java
    -->
    <integer name="config_longPressOnHomeBehavior">0</integer>

    <!-- Control the behavior when the user double-taps the home button.
            0 - Nothing
            1 - Recent apps view in SystemUI
         This needs to match the constants in
         policy/src/com/android/internal/policy/impl/PhoneWindowManager.java
    -->
    <integer name="config_doubleTapOnHomeBehavior">0</integer>

    <!-- Minimum screen brightness setting allowed by the power manager.
         The user is forbidden from setting the brightness below this level. -->
    <integer name="config_screenBrightnessSettingMinimum">10</integer>

    <!-- Maximum screen brightness allowed by the power manager.
         The user is forbidden from setting the brightness above this level. -->
    <integer name="config_screenBrightnessSettingMaximum">255</integer>

    <!-- Default screen brightness setting.
         Must be in the range specified by minimum and maximum. -->
    <integer name="config_screenBrightnessSettingDefault">102</integer>

    <!-- Screen brightness used to dim the screen while dozing in a very low power state.
         May be less than the minimum allowed brightness setting
         that can be set by the user. -->
    <integer name="config_screenBrightnessDoze">1</integer>

    <!-- Allow automatic adjusting of the screen brightness while dozing in low power state. -->
    <bool name="config_allowAutoBrightnessWhileDozing">false</bool>

    <!-- Stability requirements in milliseconds for accepting a new brightness level.  This is used
         for debouncing the light sensor.  Different constants are used to debounce the light sensor
         when adapting to brighter or darker environments.  This parameter controls how quickly
         brightness changes occur in response to an observed change in light level that exceeds the
         hysteresis threshold. -->
    <integer name="config_autoBrightnessBrighteningLightDebounce">4000</integer>
    <integer name="config_autoBrightnessDarkeningLightDebounce">8000</integer>

    <!-- Light sensor event rate in milliseconds for automatic brightness control. -->
    <integer name="config_autoBrightnessLightSensorRate">250</integer>

    <!-- The maximum range of gamma adjustment possible using the screen
         auto-brightness adjustment setting. -->
    <fraction name="config_autoBrightnessAdjustmentMaxGamma">300%</fraction>

    <!-- If we allow automatic adjustment of screen brightness while dozing, how many times we want
         to reduce it to preserve the battery. Value of 100% means no scaling. -->
    <fraction name="config_screenAutoBrightnessDozeScaleFactor">100%</fraction>

    <!-- When the screen is turned on, the previous estimate of the ambient light level at the time
         the screen was turned off is restored and is used to determine the initial screen
         brightness.

         If this flag is true, then the ambient light level estimate will be promptly recomputed
         after the warm-up interface and the screen brightness will be adjusted immediately.

         If this flag is false, then the ambient light level estimate will be adjusted more
         gradually in the same manner that normally happens when the screen is on according to the
         brightening or dimming debounce thresholds.  As a result, it may take somewhat longer to
         adapt to the environment.  This mode may be better suited for watches. -->
    <bool name="config_autoBrightnessResetAmbientLuxAfterWarmUp">true</bool>

    <!-- Period of time in which to consider light samples in milliseconds. -->
    <integer name="config_autoBrightnessAmbientLightHorizon">10000</integer>

    <!-- Screen brightness used to dim the screen when the user activity
         timeout expires.  May be less than the minimum allowed brightness setting
         that can be set by the user. -->
    <integer name="config_screenBrightnessDim">10</integer>

    <!-- Minimum allowable screen brightness to use in a very dark room.
         This value sets the floor for the darkest possible auto-brightness
         adjustment.  It is expected to be somewhat less than the first entry in
         config_autoBrightnessLcdBacklightValues so as to allow the user to have
         some range of adjustment to dim the screen further than usual in very
         dark rooms. The contents of the screen must still be clearly visible
         in darkness (although they may not be visible in a bright room). -->
    <integer name="config_screenBrightnessDark">1</integer>

    <!-- Array of light sensor LUX values to define our levels for auto backlight brightness support.
         The N entries of this array define N + 1 control points as follows:
         (1-based arrays)

         Point 1:            (0, value[1]):             lux <= 0
         Point 2:     (level[1], value[2]):  0        < lux <= level[1]
         Point 3:     (level[2], value[3]):  level[2] < lux <= level[3]
         ...
         Point N+1: (level[N], value[N+1]):  level[N] < lux

         The control points must be strictly increasing.  Each control point
         corresponds to an entry in the brightness backlight values arrays.
         For example, if LUX == level[1] (first element of the levels array)
         then the brightness will be determined by value[2] (second element
         of the brightness values array).

         Spline interpolation is used to determine the auto-brightness
         backlight values for LUX levels between these control points.

         Must be overridden in platform specific overlays -->
    <integer-array name="config_autoBrightnessLevels">
    </integer-array>

    <!-- Array of output values for LCD backlight corresponding to the LUX values
         in the config_autoBrightnessLevels array.  This array should have size one greater
         than the size of the config_autoBrightnessLevels array.
         The brightness values must be between 0 and 255 and be non-decreasing.
         This must be overridden in platform specific overlays -->
    <integer-array name="config_autoBrightnessLcdBacklightValues">
    </integer-array>

    <!-- Array of output values for button backlight corresponding to the LUX values
         in the config_autoBrightnessLevels array.  This array should have size one greater
         than the size of the config_autoBrightnessLevels array.
         The brightness values must be between 0 and 255 and be non-decreasing.
         This must be overridden in platform specific overlays -->
    <integer-array name="config_autoBrightnessButtonBacklightValues">
    </integer-array>

    <!-- Array of output values for keyboard backlight corresponding to the LUX values
         in the config_autoBrightnessLevels array.  This array should have size one greater
         than the size of the config_autoBrightnessLevels array.
         The brightness values must be between 0 and 255 and be non-decreasing.
         This must be overridden in platform specific overlays -->
    <integer-array name="config_autoBrightnessKeyboardBacklightValues">
    </integer-array>

    <!-- Amount of time it takes for the light sensor to warm up in milliseconds.
         For this time after the screen turns on, the Power Manager
         will not debounce light sensor readings -->
    <integer name="config_lightSensorWarmupTime">0</integer>

    <!-- Enables swipe versus poly-finger touch disambiguation in the KeyboardView -->
    <bool name="config_swipeDisambiguation">true</bool>

    <!-- Specifies the amount of time to disable virtual keys after the screen is touched
         in order to filter out accidental virtual key presses due to swiping gestures
         or taps near the edge of the display.  May be 0 to disable the feature.
         It is recommended that this value be no more than 250 ms.
         This feature should be disabled for most devices. -->
    <integer name="config_virtualKeyQuietTimeMillis">0</integer>

    <!-- A list of potential packages, in priority order, that may contain an
         ephemeral resolver. Each package will be be queried for a component
         that has been granted the PACKAGE_EPHEMERAL_AGENT permission.
         This may be empty if ephemeral apps are not supported. -->
    <string-array name="config_ephemeralResolverPackage" translatable="false">
        <!-- Add packages here -->
    </string-array>

    <!-- Component name of the default wallpaper. This will be ImageWallpaper if not
         specified -->
    <string name="default_wallpaper_component" translatable="false">@null</string>

    <!-- By default a product has no distinct default lock wallpaper -->
    <item name="default_lock_wallpaper" type="drawable">@null</item>

    <!-- Component name of the built in wallpaper used to display bitmap wallpapers. This must not be null. -->
    <string name="image_wallpaper_component" translatable="false">com.android.systemui/com.android.systemui.ImageWallpaper</string>

    <!-- True if WallpaperService is enabled -->
    <bool name="config_enableWallpaperService">true</bool>

    <!-- Whether to enable network location overlay which allows network
         location provider to be replaced by an app at run-time. When disabled,
         only the config_networkLocationProviderPackageName package will be
         searched for network location provider, otherwise packages whose
         signature matches the signatures of config_locationProviderPackageNames
         will be searched, and the service with the highest version number will
         be picked. Anyone who wants to disable the overlay mechanism can set it
         to false.
         -->
    <bool name="config_enableNetworkLocationOverlay" translatable="false">true</bool>
    <!-- Package name providing network location support. Used only when
         config_enableNetworkLocationOverlay is false. -->
    <string name="config_networkLocationProviderPackageName" translatable="false">@null</string>

    <!-- Whether to enable fused location provider overlay which allows fused
         location provider to be replaced by an app at run-time. When disabled,
         only the config_fusedLocationProviderPackageName package will be
         searched for fused location provider, otherwise packages whose
         signature matches the signatures of config_locationProviderPackageNames
         will be searched, and the service with the highest version number will
         be picked. Anyone who wants to disable the overlay mechanism can set it
         to false.
         -->
    <bool name="config_enableFusedLocationOverlay" translatable="false">true</bool>
    <!-- Package name providing fused location support. Used only when
         config_enableFusedLocationOverlay is false. -->
    <string name="config_fusedLocationProviderPackageName" translatable="false">com.android.location.fused</string>

    <!-- Whether to enable Hardware FLP overlay which allows Hardware FLP to be
         replaced by an app at run-time. When disabled, only the
         config_hardwareFlpPackageName package will be searched for Hardware Flp,
         otherwise packages whose signature matches the signatures of
         config_locationProviderPackageNames will be searched, and the service
         with the highest version number will be picked. Anyone who wants to
         disable the overlay mechanism can set it to false.
         -->
    <bool name="config_enableHardwareFlpOverlay" translatable="false">true</bool>
    <!-- Package name providing Hardware Flp. Used only when
         config_enableHardwareFlpOverlay is false. -->
    <string name="config_hardwareFlpPackageName" translatable="false">com.android.location.fused</string>

    <!-- Whether to enable geocoder overlay which allows geocoder to be replaced
         by an app at run-time. When disabled, only the
         config_geocoderProviderPackageName package will be searched for
         geocoder, otherwise packages whose signature matches the signatures of
         config_locationProviderPackageNames will be searched, and the service
         with the highest version number will be picked. Anyone who wants to
         disable the overlay mechanism can set it to false.
         -->
    <bool name="config_enableGeocoderOverlay" translatable="false">true</bool>
    <!-- Package name providing geocoder API support. Used only when
         config_enableGeocoderOverlay is false. -->
    <string name="config_geocoderProviderPackageName" translatable="false">@null</string>

    <!-- Whether to enable geofence overlay which allows geofence to be replaced
         by an app at run-time. When disabled, only the
         config_geofenceProviderPackageName package will be searched for
         geofence implementation, otherwise packages whose signature matches the
         signatures of config_locationProviderPackageNames will be searched, and
         the service with the highest version number will be picked. Anyone who
         wants to disable the overlay mechanism can set it to false.
         -->
    <bool name="config_enableGeofenceOverlay" translatable="false">true</bool>
    <!-- Package name providing geofence API support. Used only when
         config_enableGeofenceOverlay is false. -->
    <string name="config_geofenceProviderPackageName" translatable="false">@null</string>

    <!-- Whether to enable Hardware Activity-Recognition overlay which allows Hardware
         Activity-Recognition to be replaced by an app at run-time. When disabled, only the
         config_activityRecognitionHardwarePackageName package will be searched for
         its implementation, otherwise packages whose signature matches the
         signatures of config_locationProviderPackageNames will be searched, and
         the service with the highest version number will be picked. Anyone who
         wants to disable the overlay mechanism can set it to false.
         -->
    <bool name="config_enableActivityRecognitionHardwareOverlay" translatable="false">true</bool>
    <!-- Package name providing Hardware Activity-Recognition API support. Used only when
         config_enableActivityRecognitionHardwareOverlay is false. -->
    <string name="config_activityRecognitionHardwarePackageName" translatable="false">@null</string>

    <!-- Package name(s) containing location provider support.
         These packages can contain services implementing location providers,
         such as the Geocode Provider, Network Location Provider, and
         Fused Location Provider. They will each be searched for
         service components implementing these providers.
         It is strongly recommended that the packages explicitly named
         below are on the system image, so that they will not map to
         a 3rd party application.
         The location framework also has support for installation
         of new location providers at run-time. The new package does not
         have to be explicitly listed here, however it must have a signature
         that matches the signature of at least one package on this list.
         -->
    <string-array name="config_locationProviderPackageNames" translatable="false">
        <!-- The standard AOSP fused location provider -->
        <item>com.android.location.fused</item>
    </string-array>

    <!-- This string array can be overriden to enable test location providers initially. -->
    <!-- Array of "[locationProviderName],[requiresNetwork],
         [requiresSatellite],[requiresCell],[hasMonetaryCost],
         [supportAltitute],[supportsSpeed],[supportsBearing],
         [powerRequirement],[accuracy]" -->
    <!-- powerRequirement is defined in android.location.Criteria
         0 = NO_REQUIREMENT / 1 = POWER_LOW / 2 = POWER_MEDIUM / 3 = POWER_HIGH -->
    <!-- accuracy is defined in anroid.location.Criteria
         1 = ACCURACY_FINE / 2 = ACCURACY_COARSE -->
    <string-array name="config_testLocationProviders" translatable="false">
        <!-- Example test network location provider
        <item>network,false,false,false,false,true,true,true,1,2</item>
        -->
    </string-array>

    <!-- Component name of the combo network location provider. -->
    <string name="config_comboNetworkLocationProvider" translatable="false">com.qualcomm.location</string>

    <!-- Boolean indicating if current platform supports bluetooth SCO for off call
    use cases -->
    <bool name="config_bluetooth_sco_off_call">true</bool>

    <!-- Boolean indicating if current platform supports bluetooth wide band
         speech -->
    <bool name="config_bluetooth_wide_band_speech">true</bool>

    <!-- Boolean indicating if current platform need do one-time bluetooth address
         re-validation -->
    <bool name="config_bluetooth_address_validation">false</bool>

    <!-- Boolean indicating if current platform supports BLE peripheral mode -->
    <bool name="config_bluetooth_le_peripheral_mode_supported">false</bool>

    <!-- Max number of scan filters supported by blutooth controller. 0 if the
         device does not support hardware scan filters-->
    <integer translatable="false" name="config_bluetooth_max_scan_filters">0</integer>

    <!-- Max number of advertisers supported by bluetooth controller. 0 if the
         device does not support multiple advertisement-->
    <integer translatable="false" name="config_bluetooth_max_advertisers">0</integer>

    <!-- Idle current for bluetooth controller. 0 by default-->
    <integer translatable="false" name="config_bluetooth_idle_cur_ma">1</integer>

    <!-- Rx current for bluetooth controller. 0 by default-->
    <integer translatable="false" name="config_bluetooth_rx_cur_ma">2</integer>

    <!-- Tx current for bluetooth controller. 0 by default-->
    <integer translatable="false" name="config_bluetooth_tx_cur_ma">3</integer>

    <!-- Operating volatage for bluetooth controller. 0 by default-->
    <integer translatable="false" name="config_bluetooth_operating_voltage_mv">4</integer>

    <!-- Whether supported profiles should be reloaded upon enabling bluetooth -->
    <bool name="config_bluetooth_reload_supported_profiles_when_enabled">false</bool>

    <!-- The default data-use polling period. -->
    <integer name="config_datause_polling_period_sec">600</integer>

    <!-- The default data-use threshold in bytes. 0 disables-->
    <integer name="config_datause_threshold_bytes">0</integer>

    <!-- The default reduced-datarate value in kilobits per sec -->
    <integer name="config_datause_throttle_kbitsps">300</integer>

    <!-- The default iface on which to monitor data use -->
    <string name="config_datause_iface" translatable="false">rmnet0</string>

    <!-- The default reduced-datarate notification mask -->
    <!-- 2 means give warning -->
    <integer name="config_datause_notification_type">2</integer>

    <!-- If Voice Radio Technology is RIL_RADIO_TECHNOLOGY_LTE:14 or
         RIL_RADIO_TECHNOLOGY_UNKNOWN:0 this is the value that should be used instead.
         A configuration value of RIL_RADIO_TECHNOLOGY_UNKNOWN:0 means
         there is no replacement value and that the default assumption
         for phone type (GSM) should be used. -->
    <integer name="config_volte_replacement_rat">0</integer>

    <!-- Flag indicating whether the current device is "voice capable".
         If true, this means that the device supports circuit-switched
         (i.e. voice) phone calls over the telephony network, and is
         allowed to display the in-call UI while a cellular voice call is
         active.  This can be overridden to false for "data only" devices
         which can't make voice calls and don't support any in-call UI.

         Note: this flag is subtly different from the
         PackageManager.FEATURE_TELEPHONY system feature, which is
         available on *any* device with a telephony radio, even if the
         device is data-only. -->
    <bool name="config_voice_capable">true</bool>

    <!-- Flag indicating that an outbound call must have a call capable phone account
         that has declared it can process the call's handle. -->
    <bool name="config_requireCallCapableAccountForHandle">false</bool>

    <!-- Flag indicating if the user is notified when the mobile network access is restricted -->
    <bool name="config_user_notification_of_restrictied_mobile_access">true</bool>

    <!-- Flag indicating whether the current device allows sms service.
         If true, this means that the device supports both sending and
         receiving sms via the telephony network.
         This can be overridden to false for "data only" devices
         which can't send and receive sms message.

         Note: Disable SMS also disable voicemail waiting sms,
               cell broadcasting sms, and MMS. -->
    <bool name="config_sms_capable">true</bool>

    <!-- Default SMS Application. This will be the default SMS application when
         the phone first boots. The user can then change the default app to one
         of their choosing.
         This can be overridden for devices where a different default SMS
         application is desired.

         If this string is empty or the specified package does not exist, then
         the platform will search for an SMS app and use that (if there is one)-->
    <string name="default_sms_application" translatable="false">com.android.messaging</string>

    <!-- Default web browser.  This is the package name of the application that will
         be the default browser when the device first boots.  Afterwards the user
         can select whatever browser app they wish to use as the default.

         If this string is empty or the specified package does not exist, then
         the behavior will be as though no app was named as an explicit default. -->
    <string name="default_browser" translatable="false"></string>

    <!-- Enable/disable default bluetooth profiles:
        HSP_AG, ObexObjectPush, Audio, NAP -->
    <bool name="config_bluetooth_default_profiles">true</bool>

    <!-- IP address of the dns server to use if nobody else suggests one -->
    <string name="config_default_dns_server" translatable="false">8.8.8.8</string>

    <!-- The default mobile provisioning apn. Empty by default, maybe overridden by
         an mcc/mnc specific config.xml -->
    <string name="mobile_provisioning_apn" translatable="false"></string>

    <!-- The default mobile provisioning url. Empty by default, maybe overridden by
         an mcc/mnc specific config.xml -->
    <string name="mobile_provisioning_url" translatable="false"></string>

    <!-- The default character set for GsmAlphabet -->
    <!-- Empty string means MBCS is not considered -->
    <string name="gsm_alphabet_default_charset" translatable="false"></string>

    <!-- Enables SIP on WIFI only -->
    <bool name="config_sip_wifi_only">false</bool>

    <!-- Enables built-in SIP phone capability -->
    <bool name="config_built_in_sip_phone">true</bool>

    <!-- Boolean indicating if restoring network selection should be skipped -->
    <!-- The restoring is handled by modem if it is true-->
    <bool translatable="false" name="skip_restoring_network_selection">false</bool>

    <!-- Maximum number of database connections opened and managed by framework layer
         to handle queries on each database when using Write-Ahead Logging. -->
    <integer name="db_connection_pool_size">4</integer>

    <!-- The default journal mode to use use when Write-Ahead Logging is not active.
         Choices are: OFF, DELETE, TRUNCATE, PERSIST and MEMORY.
         PERSIST may improve performance by reducing how often journal blocks are
         reallocated (compared to truncation) resulting in better data block locality
         and less churn of the storage media. -->
    <string name="db_default_journal_mode" translatable="false">PERSIST</string>

    <!-- Maximum size of the persistent journal file in bytes.
         If the journal file grows to be larger than this amount then SQLite will
         truncate it after committing the transaction. -->
    <integer name="db_journal_size_limit">524288</integer>

    <!-- The database synchronization mode when using the default journal mode.
         FULL is safest and preserves durability at the cost of extra fsyncs.
         NORMAL also preserves durability in non-WAL modes and uses checksums to ensure
         integrity although there is a small chance that an error might go unnoticed.
         Choices are: FULL, NORMAL, OFF. -->
    <string name="db_default_sync_mode" translatable="false">FULL</string>

    <!-- The database synchronization mode when using Write-Ahead Logging.
         FULL is safest and preserves durability at the cost of extra fsyncs.
         NORMAL sacrifices durability in WAL mode because syncs are only performed before
         and after checkpoint operations.  If checkpoints are infrequent and power loss
         occurs, then committed transactions could be lost and applications might break.
         Choices are: FULL, NORMAL, OFF. -->
    <string name="db_wal_sync_mode" translatable="false">FULL</string>

    <!-- The Write-Ahead Log auto-checkpoint interval in database pages (typically 1 to 4KB).
         The log is checkpointed automatically whenever it exceeds this many pages.
         When a database is reopened, its journal mode is set back to the default
         journal mode, which may cause a checkpoint operation to occur.  Checkpoints
         can also happen at other times when transactions are committed.
         The bigger the WAL file, the longer a checkpoint operation takes, so we try
         to keep the WAL file relatively small to avoid long delays.
         The size of the WAL file is also constrained by 'db_journal_size_limit'. -->
    <integer name="db_wal_autocheckpoint">100</integer>

    <!-- Max space (in MB) allocated to DownloadManager to store the downloaded
         files if they are to be stored in DownloadManager's data dir,
         which typically is /data/data/com.android.providers.downloads/files -->
    <integer name="config_downloadDataDirSize">200</integer>

    <!-- Max number of downloads allowed to proceed concurrently -->
    <integer name="config_MaxConcurrentDownloadsAllowed">5</integer>

    <!-- When the free space available in DownloadManager's data dir falls
         below the percentage value specified by this param, DownloadManager
         starts removing files to try to make percentage of available
         free space above this threshold value. -->
    <integer name="config_downloadDataDirLowSpaceThreshold">10</integer>

    <!-- The URL that should be sent in an x-wap-profile header with an HTTP request,
         as defined in the Open Mobile Alliance User Agent Profile specification
         OMA-TS-UAProf-V2_0-20060206-A Section 8.1.1.1. If the URL contains a '%s'
         format string then that substring will be replaced with the value of
         Build.MODEL. The format string shall not be escaped. -->
    <string name="config_useragentprofile_url" translatable="false"></string>

    <!-- When a database query is executed, the results retuned are paginated
         in pages of size (in KB) indicated by this value -->
    <integer name="config_cursorWindowSize">2048</integer>

    <!-- Sets whether menu shortcuts should be displayed on panel menus when
         a keyboard is present. -->
    <bool name="config_showMenuShortcutsWhenKeyboardPresent">false</bool>

    <!-- Do not translate. Defines the slots is Two Digit Number for dialing normally not USSD -->
    <string-array name="config_twoDigitNumberPattern" translatable="false">
    </string-array>

    <!-- The VoiceMail default value is displayed to my own number if it is true -->
    <bool name="config_telephony_use_own_number_for_voicemail">false</bool>

    <!-- If this value is true, Sms encoded as octet is decoded by utf8 decoder.
         If false, decoded by Latin decoder. -->
    <bool name="config_sms_utf8_support">false</bool>

    <!-- If this value is true, The mms content-disposition field is supported correctly.
         If false, Content-disposition fragments are ignored -->
    <bool name="config_mms_content_disposition_support">true</bool>

    <!-- MMS user agent string -->
    <string name="config_mms_user_agent" translatable="false"></string>

    <!-- MMS user agent prolfile url -->
    <string name="config_mms_user_agent_profile_url" translatable="false"></string>

    <!-- National Language Identifier codes for the following two config items.
         (from 3GPP TS 23.038 V9.1.1 Table 6.2.1.2.4.1):
          0  - reserved
          1  - Turkish
          2  - Spanish (single shift table only)
          3  - Portuguese
          4  - Bengali
          5  - Gujarati
          6  - Hindi
          7  - Kannada
          8  - Malayalam
          9  - Oriya
         10  - Punjabi
         11  - Tamil
         12  - Telugu
         13  - Urdu
         14+ - reserved -->

    <!-- National language single shift tables to enable for SMS encoding.
         Decoding is always enabled. 3GPP TS 23.038 states that this feature
         should not be enabled until a formal request is issued by the relevant
         national regulatory body. Array elements are codes from the table above.
         Example 1: devices sold in Turkey must include table 1 to conform with
           By-Law Number 27230. (http://www.btk.gov.tr/eng/pdf/2009/BY-LAW_SMS.pdf)
         Example 2: devices sold in India should include tables 4 through 13
           to enable use of the new Release 9 tables for Indic languages. -->
    <integer-array name="config_sms_enabled_single_shift_tables"></integer-array>

    <!-- National language locking shift tables to enable for SMS encoding.
         Decoding is always enabled. 3GPP TS 23.038 states that this feature
         should not be enabled until a formal request is issued by the relevant
         national regulatory body. Array elements are codes from the table above.
         Example 1: devices sold in Turkey must include table 1 after the
           Turkish Telecommunication Authority requires locking shift encoding
           to be enabled (est. July 2012). (http://www.btk.gov.tr/eng/pdf/2009/BY-LAW_SMS.pdf)
           See also: http://www.mobitech.com.tr/tr/ersanozturkblog_en/index.php?entry=entry090223-160014
         Example 2: devices sold in India should include tables 4 through 13
         to enable use of the new Release 9 tables for Indic languages. -->
    <integer-array name="config_sms_enabled_locking_shift_tables"></integer-array>

    <!-- Set to true if the RSSI should always display CDMA signal strength even on EVDO -->
    <bool name="config_alwaysUseCdmaRssi">false</bool>


    <!-- If this value is true, duplicate Source/Destination port fields
         in WDP header of some carriers OMADM wap push are supported.
         ex: MSGTYPE-TotalSegments-CurrentSegment
             -SourcePortDestPort-SourcePortDestPort-OMADM PDU
         If false, not supported. -->
    <bool name="config_duplicate_port_omadm_wappush">false</bool>

    <!-- Maximum numerical value that will be shown in a status bar
         notification icon or in the notification itself. Will be replaced
         with @string/status_bar_notification_info_overflow when shown in the
         UI. -->
    <integer name="status_bar_notification_info_maxnum">999</integer>

    <!-- Path to an ISO image to be shared with via USB mass storage.
         This is intended to allow packaging drivers or tools for installation on a PC. -->
    <string translatable="false" name="config_isoImagePath"></string>

    <!-- Whether a software navigation bar should be shown. NOTE: in the future this may be
         autodetected from the Configuration. -->
    <bool name="config_showNavigationBar">false</bool>

    <!-- Whether action menu items should be displayed in ALLCAPS or not.
         Defaults to true. If this is not appropriate for specific locales
         it should be disabled in that locale's resources. -->
    <bool name="config_actionMenuItemAllCaps">true</bool>

    <!-- Remote server that can provide NTP responses. -->
    <string translatable="false" name="config_ntpServer">2.android.pool.ntp.org</string>
    <!-- Normal polling frequency in milliseconds -->
    <integer name="config_ntpPollingInterval">86400000</integer>
    <!-- Try-again polling interval in milliseconds, in case the network request failed -->
    <integer name="config_ntpPollingIntervalShorter">60000</integer>
    <!-- Number of times to try again with the shorter interval, before backing
         off until the normal polling interval. A value < 0 indicates infinite. -->
    <integer name="config_ntpRetry">3</integer>
    <!-- If the time difference is greater than this threshold in milliseconds,
         then update the time. -->
    <integer name="config_ntpThreshold">5000</integer>
    <!-- Timeout to wait for NTP server response in milliseconds. -->
    <integer name="config_ntpTimeout">5000</integer>

    <!-- Default network policy warning threshold, in megabytes. -->
    <integer name="config_networkPolicyDefaultWarning">2048</integer>

    <!-- Set and Unsets WiMAX -->
    <bool name="config_wimaxEnabled">false</bool>
    <!-- Location of the wimax framwork jar location -->
    <string name="config_wimaxServiceJarLocation" translatable="false"></string>
    <!-- Location of the wimax native library locaiton -->
    <string name="config_wimaxNativeLibLocation" translatable="false"></string>
    <!-- Name of the wimax manager class -->
    <string name="config_wimaxManagerClassname" translatable="false"></string>
    <!-- Name of the wimax service class -->
    <string name="config_wimaxServiceClassname" translatable="false"></string>
    <!-- Name of the wimax state tracker clas -->
    <string name="config_wimaxStateTrackerClassname" translatable="false"></string>

    <!-- Specifies whether the dreams feature should be supported.
         When true, the system will allow the user to configure dreams (screensavers)
         to launch when a user activity timeout occurs or the system is told to nap.
         When false, the dreams feature will be disabled (this does not affect dozing).

         Consider setting this resource to false or disabling dreams by default when a
         doze component is specified below since dreaming will supercede dozing and
         will prevent the system from entering a low power state until the dream ends. -->
    <bool name="config_dreamsSupported">true</bool>

    <!-- If supported, are dreams enabled? (by default) -->
    <bool name="config_dreamsEnabledByDefault">true</bool>
    <!-- If supported and enabled, are dreams activated when docked? (by default) -->
    <bool name="config_dreamsActivatedOnDockByDefault">true</bool>
    <!-- If supported and enabled, are dreams activated when asleep and charging? (by default) -->
    <bool name="config_dreamsActivatedOnSleepByDefault">false</bool>
    <!-- ComponentName of the default dream (Settings.Secure.DEFAULT_SCREENSAVER_COMPONENT) -->
    <string name="config_dreamsDefaultComponent" translatable="false">com.google.android.deskclock/com.android.deskclock.Screensaver</string>

    <!-- Are we allowed to dream while not plugged in? -->
    <bool name="config_dreamsEnabledOnBattery">false</bool>
    <!-- Minimum battery level to allow dreaming when powered.
         Use -1 to disable this safety feature. -->
    <integer name="config_dreamsBatteryLevelMinimumWhenPowered">-1</integer>
    <!-- Minimum battery level to allow dreaming when not powered.
         Use -1 to disable this safety feature. -->
    <integer name="config_dreamsBatteryLevelMinimumWhenNotPowered">15</integer>
    <!-- If the battery level drops by this percentage and the user activity timeout
         has expired, then assume the device is receiving insufficient current to charge
         effectively and terminate the dream.  Use -1 to disable this safety feature.  -->
    <integer name="config_dreamsBatteryLevelDrainCutoff">5</integer>

    <!-- ComponentName of a dream to show whenever the system would otherwise have
         gone to sleep.  When the PowerManager is asked to go to sleep, it will instead
         try to start this dream if possible.  The dream should typically call startDozing()
         to put the display into a low power state and allow the application processor
         to be suspended.  When the dream ends, the system will go to sleep as usual.
         Specify the component name or an empty string if none.

         Note that doze dreams are not subject to the same start conditions as ordinary dreams.
         Doze dreams will run whenever the power manager is in a dozing state. -->
    <string name="config_dozeComponent" translatable="false"></string>

    <!-- If true, the doze component is not started until after the screen has been
         turned off and the screen off animation has been performed. -->
    <bool name="config_dozeAfterScreenOff">false</bool>

    <!-- Power Management: Specifies whether to decouple the auto-suspend state of the
         device from the display on/off state.

         When false, autosuspend_disable() will be called before the display is turned on
         and autosuspend_enable() will be called after the display is turned off.
         This mode provides best compatibility for devices using legacy power management
         features such as early suspend / late resume.

         When true, autosuspend_display() and autosuspend_enable() will be called
         independently of whether the display is being turned on or off.  This mode
         enables the power manager to suspend the application processor while the
         display is on.

         This resource should be set to "true" when a doze component has been specified
         to maximize power savings but not all devices support it.

         Refer to autosuspend.h for details.
    -->
    <bool name="config_powerDecoupleAutoSuspendModeFromDisplay">false</bool>

    <!-- Power Management: Specifies whether to decouple the interactive state of the
         device from the display on/off state.

         When false, setInteractive(..., true) will be called before the display is turned on
         and setInteractive(..., false) will be called after the display is turned off.
         This mode provides best compatibility for devices that expect the interactive
         state to be tied to the display state.

         When true, setInteractive(...) will be called independently of whether the display
         is being turned on or off.  This mode enables the power manager to reduce
         clocks and disable the touch controller while the display is on.

         This resource should be set to "true" when a doze component has been specified
         to maximize power savings but not all devices support it.

         Refer to power.h for details.
    -->
    <bool name="config_powerDecoupleInteractiveModeFromDisplay">false</bool>

    <!-- User activity timeout: Minimum screen off timeout in milliseconds.

         Sets a lower bound for the {@link Settings.System#SCREEN_OFF_TIMEOUT} setting
         which determines how soon the device will go to sleep when there is no
         user activity.

         This value must be greater than zero, otherwise the device will immediately
         fall asleep again as soon as it is awoken.
    -->
    <integer name="config_minimumScreenOffTimeout">10000</integer>

    <!-- User activity timeout: Maximum screen dim duration in milliseconds.

         Sets an upper bound for how long the screen will dim before the device goes
         to sleep when there is no user activity.  The dim duration is subtracted from
         the overall screen off timeout to determine the screen dim timeout.
         When the screen dim timeout expires, the screen will dim, shortly thereafter
         the device will go to sleep.

         If the screen off timeout is very short, the dim duration may be reduced
         proportionally.  See config_maximumScreenDimRatio.

         This value may be zero in which case the screen will not dim before the
         device goes to sleep.
    -->
    <integer name="config_maximumScreenDimDuration">7000</integer>

    <!-- User activity timeout: Maximum screen dim duration as a percentage of screen off timeout.

         This resource is similar to config_maximumScreenDimDuration but the maximum
         screen dim duration is defined as a ratio of the overall screen off timeout
         instead of as an absolute value in milliseconds.  This is useful for reducing
         the dim duration when the screen off timeout is very short.

         When computing the screen dim duration, the power manager uses the lesser
         of the effective durations expressed by config_maximumScreenDimDuration and
         config_maximumScreenDimRatio.

         This value must be between 0% and 100%.  If the value is zero, the screen will not
         dim before the device goes to sleep.
    -->
    <fraction name="config_maximumScreenDimRatio">20%</fraction>

    <!-- Base "touch slop" value used by ViewConfiguration as a
         movement threshold where scrolling should begin. -->
    <dimen name="config_viewConfigurationTouchSlop">8dp</dimen>

    <!-- Minimum velocity to initiate a fling, as measured in dips per second. -->
    <dimen name="config_viewMinFlingVelocity">50dp</dimen>

    <!-- Maximum velocity to initiate a fling, as measured in dips per second. -->
    <dimen name="config_viewMaxFlingVelocity">8000dp</dimen>

    <!-- Amount of time in ms the user needs to press the relevant key to bring up the global actions dialog -->
    <integer name="config_globalActionsKeyTimeout">500</integer>

    <!-- Maximum number of grid columns permitted in the ResolverActivity
         used for picking activities to handle an intent. -->
    <integer name="config_maxResolverActivityColumns">3</integer>

    <!-- Array of OEM specific USB mode override config.
         OEM can override a certain USB mode depending on ro.bootmode.
         Specify an array of below items to set override rule.
         [bootmode]:[original USB mode]:[USB mode used]-->
    <integer-array translatable="false" name="config_oemUsbModeOverride">
    </integer-array>

    <!-- Set to true to add links to Cell Broadcast app from Settings and MMS app. -->
    <bool name="config_cellBroadcastAppLinks">false</bool>

    <!-- The default value if the SyncStorageEngine should sync automatically or not -->
    <bool name="config_syncstorageengine_masterSyncAutomatically">true</bool>

    <!--  Maximum number of supported users -->
    <integer name="config_multiuserMaximumUsers">1</integer>

    <!-- Whether UI for multi user should be shown -->
    <bool name="config_enableMultiUserUI">false</bool>

    <!-- If true, then we do not ask user for permission for apps to connect to USB devices.
         Do not set this to true for production devices. Doing so will cause you to fail CTS. -->
    <bool name="config_disableUsbPermissionDialogs">false</bool>

    <!-- Minimum span needed to begin a touch scaling gesture.
         If the span is equal to or greater than this size, a scaling gesture
         will begin, where supported. (See android.view.ScaleGestureDetector)

         This also takes into account the size of any active touch points.
         Devices with screens that deviate too far from their assigned density
         bucket should consider tuning this value in a device-specific overlay.
         For best results, care should be taken such that this value remains
         larger than the minimum reported touchMajor/touchMinor values
         reported by the hardware. -->
    <dimen name="config_minScalingSpan">27mm</dimen>

    <!-- Minimum accepted value for touchMajor while scaling. This may be tuned
         per-device in overlays. -->
    <dimen name="config_minScalingTouchMajor">48dp</dimen>

    <!-- Safe headphone volume index. When music stream volume is below this index
    the SPL on headphone output is compliant to EN 60950 requirements for portable music
    players. -->
    <integer name="config_safe_media_volume_index">10</integer>

    <!-- Configure mobile network MTU. The standard default is set here but each carrier
         may have a specific value set in an overlay config.xml file. -->
    <integer name="config_mobile_mtu">1500</integer>

    <!-- Configure mobile tcp buffer sizes in the form:
         rat-name:rmem_min,rmem_def,rmem_max,wmem_min,wmem_def,wmem_max
         If no value is found for the rat-name in use, the system default will be applied.
    -->
    <string-array name="config_mobile_tcp_buffers">
    </string-array>

    <!-- Configure ethernet tcp buffersizes in the form:
         rmem_min,rmem_def,rmem_max,wmem_min,wmem_def,wmem_max -->
    <string name="config_ethernet_tcp_buffers" translatable="false">524288,1048576,3145728,524288,1048576,2097152</string>

    <!-- Configure wifi tcp buffersizes in the form:
         rmem_min,rmem_def,rmem_max,wmem_min,wmem_def,wmem_max -->
    <string name="config_wifi_tcp_buffers" translatable="false">524288,1048576,2097152,262144,524288,1048576</string>
    <!-- Configuration to send sms on 1x when UE is attached to eHRPD and there is an active
         1xRTT voice call, irrespective of IMS registration state  -->
    <bool name="config_send_sms1x_on_voice_call">true</bool>

    <!-- Whether WiFi display is supported by this device.
         There are many prerequisites for this feature to work correctly.
         Here are a few of them:
         * The WiFi radio must support WiFi P2P.
         * The WiFi radio must support concurrent connections to the WiFi display and
           to an access point.
         * The Audio Flinger audio_policy.conf file must specify a rule for the "r_submix"
           remote submix module.  This module is used to record and stream system
           audio output to the WiFi display encoder in the media server.
         * The remote submix module "audio.r_submix.default" must be installed on the device.
         * The device must be provisioned with HDCP keys (for protected content).
    -->
    <bool name="config_enableWifiDisplay">false</bool>

    <!-- The color transform values that correspond to each respective configuration mode for the
         built-in display, or -1 if the mode is unsupported by the device. The possible
         configuration modes are:
            1. Wide-gamut ("Vibrant")
            2. Adobe RGB ("Natural")
            3. sRGB ("Standard")

        For example, if a device had Wide-gamut as color transform mode 1, sRGB mode as color
        transform mode 7, and did not support Adobe RGB at all this would look like:

            <integer-array name="config_colorTransforms">
                <item>1</item>
                <item>-1</item>
                <item>7</item>
            </integer-array>
    -->
    <integer-array name="config_colorTransforms">
        <item>-1</item>
        <item>-1</item>
        <item>-1</item>
    </integer-array>

    <!-- When true, local displays that do not contain any of their own content will automatically
         mirror the content of the default display. -->
    <bool name="config_localDisplaysMirrorContent">true</bool>

    <!-- When true use the linux /dev/input/event subsystem to detect the switch changes
         on the headphone/microphone jack. When false use the older uevent framework. -->
    <bool name="config_useDevInputEventForAudioJack">false</bool>

    <!-- Whether safe headphone volume is enabled or not (country specific). -->
    <bool name="config_safe_media_volume_enabled">true</bool>

    <!-- Set to true if the wifi display supports compositing content stored
         in gralloc protected buffers.  For this to be true, there must exist
         a protected hardware path for surface flinger to composite and send
         protected buffers to the wifi display video encoder.

         If this flag is false, we advise applications not to use protected
         buffers (if possible) when presenting content to a wifi display because
         the content may be blanked.

         This flag controls whether the {@link Display#FLAG_SUPPORTS_PROTECTED_BUFFERS}
         flag is set for wifi displays.
    -->
    <bool name="config_wifiDisplaySupportsProtectedBuffers">false</bool>

    <!-- Whether camera shutter sound is forced or not  (country specific). -->
    <bool name="config_camera_sound_forced">false</bool>

    <!-- Set to true if we need to not prefer an APN.
         This is being added to enable a simple scenario of pre-paid
         provisioning on some carriers, working around a bug (7305641)
         where if the preferred is used we don't try the others. -->
    <bool name="config_dontPreferApn">false</bool>

    <!-- The list of ril radio technologies (see ServiceState.java) which only support
         a single data connection at one time.  This may change by carrier via
         overlays (some don't support multiple pdp on UMTS).  All unlisted radio
         tech types support unlimited types (practically only 2-4 used). -->
    <integer-array name="config_onlySingleDcAllowed">
        <item>4</item>  <!-- IS95A -->
        <item>5</item>  <!-- IS95B -->
        <item>6</item>  <!-- 1xRTT -->
        <item>7</item>  <!-- EVDO_0 -->
        <item>8</item>  <!-- EVDO_A -->
        <item>12</item> <!-- EVDO_B -->
    </integer-array>

    <!-- Set to true if after a provisioning apn the radio should be restarted -->
    <bool name="config_restartRadioAfterProvisioning">false</bool>

    <!-- Boolean indicating if RADIO POWER OFF is required on receiving SIM REFRESH with RESET.
         This will be handled by modem if it is false. -->
    <bool name="config_requireRadioPowerOffOnSimRefreshReset">false</bool>

    <!-- Vibrator pattern to be used as the default for notifications
         that specify DEFAULT_VIBRATE.
     -->
    <integer-array name="config_defaultNotificationVibePattern">
        <item>0</item>
        <item>350</item>
        <item>250</item>
        <item>350</item>
    </integer-array>

    <!-- Vibrator pattern to be used as the default for notifications
         that do not specify vibration but vibrate anyway because the device
         is in vibrate mode.
     -->
    <integer-array name="config_notificationFallbackVibePattern">
        <item>0</item>
        <item>100</item>
        <item>150</item>
        <item>100</item>
    </integer-array>

    <!-- Flag indicating if the speed up audio on mt call code should be executed -->
    <bool name="config_speed_up_audio_on_mt_calls">false</bool>

    <!-- Class name of the framework account picker activity.
         Can be customized for other product types -->
    <string name="config_chooseAccountActivity" translatable="false"
            >android/android.accounts.ChooseAccountActivity</string>
    <!-- Class name of the account type and account picker activity.
         Can be customized for other product types -->
    <string name="config_chooseTypeAndAccountActivity" translatable="false"
            >android/android.accounts.ChooseTypeAndAccountActivity</string>

    <!-- Component name of a custom ResolverActivity (Intent resolver) to be used instead of
         the default framework version. If left empty, then the framework version will be used.
         Example: com.google.android.myapp/.resolver.MyResolverActivity  -->
    <string name="config_customResolverActivity" translatable="false"></string>

    <!-- Name of the activity or service that prompts the user to reject, accept, or whitelist
         an adb host's public key, when an unwhitelisted host connects to the local adbd.
         Can be customized for other product types -->
    <string name="config_customAdbPublicKeyConfirmationComponent"
            >com.android.systemui/com.android.systemui.usb.UsbDebuggingActivity</string>

    <!-- Name of the activity that prompts the secondary user to acknowledge she/he needs to
         switch to the primary user to enable USB debugging.
         Can be customized for other product types -->
    <string name="config_customAdbPublicKeyConfirmationSecondaryUserComponent"
            >com.android.systemui/com.android.systemui.usb.UsbDebuggingSecondaryUserActivity</string>

    <!-- Name of the CustomDialog that is used for VPN -->
    <string name="config_customVpnConfirmDialogComponent"
            >com.android.vpndialogs/com.android.vpndialogs.ConfirmDialog</string>

    <!-- Apps that are authorized to access shared accounts, overridden by product overlays -->
    <string name="config_appsAuthorizedForSharedAccounts" translatable="false">;com.android.settings;</string>

    <!-- Flag indicating that the media framework should not allow changes or mute on any
         stream or master volumes. -->
    <bool name="config_useFixedVolume">false</bool>

    <!-- The list of IMEs which should be disabled until used.
         This function suppresses update notifications for these pre-installed apps.
         We need to set this configuration carefully that they should not have functionarities
         other than "IME" or "Spell Checker". In InputMethodManagerService,
         the listed IMEs are disabled until used when all of the following conditions are met.
         1. Not selected as an enabled IME in the Settings
         2. Not selected as a spell checker in the Settings
         3. Installed
         4. A pre-installed IME
         5. Not enabled
         And the disabled_until_used state for an IME is released by InputMethodManagerService
         when the IME is selected as an enabled IME. -->
    <string-array name="config_disabledUntilUsedPreinstalledImes" translatable="false">
        <item>com.android.inputmethod.latin</item>
    </string-array>

    <!-- The list of carrier applications which should be disabled until used.
         This function suppresses update notifications for these pre-installed apps.
         In SubscriptionInfoUpdater, the listed applications are disabled until used when all of the
         following conditions are met.
         1. Not currently carrier-privileged according to the inserted SIM
         2. Pre-installed
         3. In the default state (enabled but not explicitly)
         And SubscriptionInfoUpdater undoes this and marks the app enabled when a SIM is inserted
         that marks the app as carrier privileged. It also grants the app default permissions
         for Phone and Location. As such, apps MUST only ever be added to this list if they
         obtain user consent to access their location through other means. -->
    <string-array name="config_disabledUntilUsedPreinstalledCarrierApps" translatable="false" />

    <!-- The list of classes that should be added to the notification ranking pipline.
     See {@link com.android.server.notification.NotificationSignalExtractor} -->
    <string-array name="config_notificationSignalExtractors">
        <item>com.android.server.notification.ValidateNotificationPeople</item>
        <item>com.android.server.notification.PriorityExtractor</item>
        <item>com.android.server.notification.ImportanceExtractor</item>
        <item>com.android.server.notification.NotificationIntrusivenessExtractor</item>
        <item>com.android.server.notification.VisibilityExtractor</item>
    </string-array>

    <!-- Flag indicating that this device does not rotate and will always remain in its default
         orientation. Activities that desire to run in a non-compatible orientation will be run
         from an emulated display within the physical display. -->
    <bool name="config_forceDefaultOrientation">false</bool>

    <!-- Default Gravity setting for the system Toast view. Equivalent to: Gravity.CENTER_HORIZONTAL | Gravity.BOTTOM -->
    <integer name="config_toastDefaultGravity">0x00000051</integer>

    <!-- set to false if we need to show user confirmation
         when alpha identifier is not provided by the UICC -->
    <bool name="config_stkNoAlphaUsrCnf">true</bool>

    <!-- Don't use roaming icon for considered operators.
         A match on config_sameNamedOperatorConsideredRoaming supersedes a match on this.
         Can use mcc or mcc+mnc as item. For example, 302 or 21407.
         If operators, 21404 and 21407, make roaming agreements, user of 21404 should not see
         the roaming icon as using 21407 network.
         To do this, add 21407 item to values-mcc214-mnc04/config.xml -->
    <string-array translatable="false" name="config_operatorConsideredNonRoaming">
    </string-array>

    <!-- Threshold (in ms) under which a screen off / screen on will be considered a reset of the
         immersive mode confirmation prompt.-->
    <integer name="config_immersive_mode_confirmation_panic">5000</integer>

    <!-- For some operators, PDU has garbages. To fix it, need to use valid index -->
    <integer name="config_valid_wappush_index">-1</integer>

    <!-- This is NOT just for same named operators unlike the name suggests (will blacklist regardless of name).
         A match on this supersedes a match on config_operatorConsideredNonRoaming.
         Uses "startsWith" so you can use a leading substring like the mcc or
         use the complete mcc+mnc string.
         For a given mcc/mcc-mnc, some operators may want to roam (even if
         config_operatorConsideredNonRoaming has the mcc/mcc-mnc).
         user of 40485 should see the roaming icon as using 40483 network
         though same Reliance network.
         To do this, add 40483 item to values-mcc404-mnc85/config.xml -->
    <string-array translatable="false" name="config_sameNamedOperatorConsideredRoaming">
    </string-array>
    <!-- call barring MMI code from TS 22.030 Annex B -->
    <string-array translatable="false" name="config_callBarringMMI">
        <item>33</item>
        <item>331</item>
        <item>332</item>
        <item>35</item>
        <item>351</item>
        <item>330</item>
        <item>333</item>
        <item>353</item>
    </string-array>

    <!-- Override the default detection behavior for the framework method
         android.view.ViewConfiguration#hasPermanentMenuKey().
         Valid settings are:
         0 - No change. Use the default autodetection behavior.
         1 - The device DOES have a permanent menu key; ignore autodetection.
         2 - The device DOES NOT have a permanent menu key; ignore autodetection. -->
    <integer name="config_overrideHasPermanentMenuKey">0</integer>

    <!-- Override the DPad detection behavior for configuration purposes -->
    <bool name="config_hasPermanentDpad">false</bool>

    <!-- default window inset isRound property -->
    <bool name="config_windowIsRound">false</bool>

    <!-- Override this value if the device has a chin, i.e. area that is not actual part of the
         screen but you would like to be treated as a real display. The value is the height of the
         chin. -->
    <integer name="config_windowOutsetBottom">0</integer>

    <!-- Package name for default network scorer app; overridden by product overlays. -->
    <string name="config_defaultNetworkScorerPackageName"></string>

    <!-- default device has recents property -->
    <bool name="config_hasRecents">true</bool>

    <!-- default window ShowCircularMask property -->
    <bool name="config_windowShowCircularMask">false</bool>

    <!-- default value for whether circular emulators (ro.emulator.circular)
         should show a display overlay on the screen -->
    <bool name="config_windowEnableCircularEmulatorDisplayOverlay">false</bool>

    <!-- Defines the default set of global actions. Actions may still be disabled or hidden based
         on the current state of the device.
         Each item must be one of the following strings:
         "power" = Power off
         "settings" = An action to launch settings
         "airplane" = Airplane mode toggle
         "bugreport" = Take bug report, if available
         "silent" = silent mode
         "users" = list of users
         -->
    <string-array translatable="false" name="config_globalActionsList">
        <item>power</item>
        <item>bugreport</item>
        <item>users</item>
    </string-array>

    <!-- Number of milliseconds to hold a wake lock to ensure that drawing is fully
         flushed to the display while dozing.  This value needs to be large enough
         to account for processing and rendering time plus a frame or two of latency
         in the display pipeline plus some slack just to be sure. -->
    <integer name="config_drawLockTimeoutMillis">120</integer>

    <!-- default telephony hardware configuration for this platform.
    -->
    <!-- this string array should be overridden by the device to present a list
         telephony hardware resource.  this is used by the telephony device controller
         (TDC) to offer the basic capabilities of the hardware to the telephony
         framework
    -->
    <!-- an array of "[hardware type],[hardware-uuid],[state],[[hardware-type specific]]"
         with, [[hardware-type specific]] in:
            - "[[ril-model],[rat],[max-active-voice],[max-active-data],[max-active-standby]]"
              for 'modem' hardware
            - "[[associated-modem-uuid]]"
              for 'sim' hardware.
         refer to HardwareConfig in com.android.internal.telephony for specific details/values
         those elements can carry.
    -->
    <string-array translatable="false" name="config_telephonyHardware">
        <!-- modem -->
        <item>"0,modem,0,0,0,1,1,1"</item>
        <!-- sim -->
        <item>"1,sim,0,modem"</item>
    </string-array>

    <!-- This string array can be overriden to add an additional DRM support for WebView EME. -->
    <!-- Array of "[keySystemName],[UuidOfMediaDrm]" @hide @SystemApi -->
    <string-array name="config_keySystemUuidMapping" translatable="false">
        <!-- Example:
        <item>"x-com.microsoft.playready,9A04F079-9840-4286-AB92-E65BE0885F95"</item>
        -->
    </string-array>

    <!-- Flag indicating which package name can access the persistent data partition -->
    <string name="config_persistentDataPackageName" translatable="false"></string>

    <!-- Flag indicating apps will skip sending hold request before merge. In this case
        IMS service implementation will do both.i.e.hold followed by merge. -->
    <bool name="skipHoldBeforeMerge">true</bool>

    <!-- Flag indicating whether the IMS service can be turned off. If false then
        the service will not be turned-off completely (the ImsManager.turnOffIms() will
        be disabled) but individual Features can be disabled using ImsConfig.setFeatureValue() -->
    <bool name="imsServiceAllowTurnOff">true</bool>

    <!-- Flag specifying whether VoLTE is available on device -->
    <bool name="config_device_volte_available">false</bool>

    <!-- Flag specifying whether VoLTE should be available for carrier: independent of
         carrier provisioning. If false: hard disabled. If true: then depends on carrier
         provisioning, availability etc -->
    <bool name="config_carrier_volte_available">false</bool>

    <!-- Flag specifying whether VoLTE availability is based on provisioning -->
    <bool name="config_carrier_volte_provisioned">false</bool>

    <!-- Flag specifying whether VoLTE TTY is supported -->
    <bool name="config_carrier_volte_tty_supported">true</bool>

    <!-- Flag specifying whether VT is available on device -->
    <bool name="config_device_vt_available">false</bool>

    <!-- Flag specifying whether VT should be available for carrier: independent of
         carrier provisioning. If false: hard disabled. If true: then depends on carrier
         provisioning, availability etc -->
    <bool name="config_carrier_vt_available">false</bool>

    <!-- Flag specifying whether WFC over IMS is available on device -->
    <bool name="config_device_wfc_ims_available">false</bool>

    <!-- Flag specifying whether WFC over IMS should be available for carrier: independent of
         carrier provisioning. If false: hard disabled. If true: then depends on carrier
         provisioning, availability etc -->
    <bool name="config_carrier_wfc_ims_available">false</bool>

    <bool name="config_networkSamplingWakesDevice">true</bool>

    <string-array translatable="false" name="config_cdma_home_system" />

    <!--From SmsMessage-->
    <!--Support decoding the user data payload as pack GSM 8-bit (a GSM alphabet
        string that's stored in 8-bit unpacked format) characters.-->
    <bool translatable="false" name="config_sms_decode_gsm_8bit_data">false</bool>

    <!-- If EMS is not supported, framework breaks down EMS into single segment SMS
         and adds page info " x/y". This config is used to set which carrier doesn't
         support EMS and whether page info should be added at the beginning or the end.
         We use tag 'prefix' for position beginning and 'suffix' for position end.
         And use gid to distinguish different carriers which using same mcc and mnc.
         Examples: <item>simOperatorNumber;position;gid(optional)</item>>
    -->
    <string-array translatable="false" name="no_ems_support_sim_operators">
        <!-- VZW -->
        <item>20404;suffix;BAE0000000000000</item>
    </string-array>

    <bool name="config_auto_attach_data_on_creation">true</bool>

    <!-- Values for GPS configuration -->
    <string-array translatable="false" name="config_gpsParameters">
        <item>SUPL_HOST=supl.google.com</item>
        <item>SUPL_PORT=7275</item>
        <item>NTP_SERVER=north-america.pool.ntp.org</item>
        <item>SUPL_VER=0x20000</item>
        <item>SUPL_MODE=1</item>
    </string-array>

    <!-- If there is no preload VM number in the sim card, carriers such as
         Verizon require to load a default vm number from the configurantion.
         Define config_default_vm_number for this purpose. And there are two
         optional formats for this configuration as below:
         (1)<item>voicemail number</item>
         (2)<item>voicemail number;gid</item>
         The logic to pick up the correct voicemail number:
         (1) If the config_default_vm_number array has no gid special item, the last one will be
         picked
         (2) If the config_default_vm_number array has gid special item and  it matches the current
         sim's gid, it will be picked.
         (3) If the config_default_vm_number array has gid special item but it doesn't match the
         current sim's gid, the last one without gid will be picked -->
    <string-array translatable="false" name="config_default_vm_number" />

    <!-- Sprint need a 70 ms delay for 3way call -->
    <integer name="config_cdma_3waycall_flash_delay">0</integer>

    <!--SIM does not save, but the voice mail number to be changed. -->
    <bool name="editable_voicemailnumber">false</bool>

    <!-- service number convert map in roaming network. -->
    <!-- [dialstring],[replacement][,optional gid] -->
    <string-array translatable="false" name="dial_string_replace">
    </string-array>

    <!-- Flag indicating whether radio is to be restarted on the error of
         PDP_FAIL_REGULAR_DEACTIVATION/0x24 -->
    <bool name="config_restart_radio_on_pdp_fail_regular_deactivation">false</bool>

    <!-- networks that don't want data deactivate when shutdown the phone
         note this is dependent on the operator of the network we're on,
         not operator on the SIM -->
    <string-array translatable="false" name="networks_not_clear_data">
        <item>71203</item>
        <item>71606</item>
        <item>71610</item>
        <item>732101</item>
    </string-array>

    <!-- Config determines whether to update phone object when voice registration
         state changes. Voice radio tech change will always trigger an update of
         phone object irrespective of this config -->
    <bool name="config_switch_phone_on_voice_reg_state_change">true</bool>

    <bool name="config_sms_force_7bit_encoding">false</bool>

    <!-- Flag indicating whether strict threshold is used, or lenient threshold is used,
          when evaluating RSRP for LTE antenna bar display
           0. Strict threshold
           1. Lenient threshold
    -->
    <integer name="config_LTE_RSRP_threshold_type">1</integer>

    <!-- Enabled built-in zen mode condition providers -->
    <string-array translatable="false" name="config_system_condition_providers">
        <item>countdown</item>
        <item>schedule</item>
        <item>event</item>
    </string-array>

    <!-- Priority repeat caller threshold, in minutes -->
    <integer name="config_zen_repeat_callers_threshold">15</integer>

    <!-- Flags enabling default window features. See Window.java -->
    <bool name="config_defaultWindowFeatureOptionsPanel">true</bool>
    <bool name="config_defaultWindowFeatureContextMenu">true</bool>

    <!-- If true, the transition for a RemoteViews is read from a resource instead of using the
         default scale-up transition. -->
    <bool name="config_overrideRemoteViewsActivityTransition">false</bool>

    <!-- This config is used to check if the carrier requires converting destination
         number before sending out a SMS.
         Formats for this configuration as below:
         [true or false][;optional gid]
         The logic to pick up the configuration:
         (1) If the "config_sms_convert_destination_number_support" array has no gid
             special item, the last one will be picked
         (2) If the "config_sms_convert_destination_number_support" array has gid special
             item and it matches the current sim's gid, it will be picked.
         (3) If the "config_sms_convert_destination_number_support" array has gid special
             item but it doesn't match the current sim's gid, the last one without gid
             will be picked -->
    <string-array translatable="false" name="config_sms_convert_destination_number_support">
        <item>false</item>
    </string-array>

    <!-- The maximum bitmap size that can be written to a MediaMetadata object. This value
         is the max width/height allowed in dips.-->
    <dimen name="config_mediaMetadataBitmapMaxSize">320dp</dimen>

    <string translatable="false" name="prohibit_manual_network_selection_in_gobal_mode">false</string>

    <!-- An array of CDMA roaming indicators which means international roaming -->
    <integer-array translatable="false" name="config_cdma_international_roaming_indicators" />

    <!-- set the system language as value of EF LI/EF PL -->
    <bool name="config_use_sim_language_file">true</bool>

    <!-- Use ERI text for network name on CDMA LTE -->
    <bool name="config_LTE_eri_for_network_name">true</bool>

    <!-- Whether to start in touch mode -->
    <bool name="config_defaultInTouchMode">true</bool>

    <!-- Time adjustment, in milliseconds, applied to the default double tap threshold
         used for gesture detection by the screen magnifier. -->
    <integer name="config_screen_magnification_multi_tap_adjustment">-50</integer>

    <!-- Scale factor threshold used by the screen magnifier to determine when to switch from
         panning to scaling the magnification viewport. -->
    <item name="config_screen_magnification_scaling_threshold" format="float" type="dimen">0.3</item>

    <!-- If true, the display will be shifted around in ambient mode. -->
    <bool name="config_enableBurnInProtection">false</bool>

    <!-- Specifies the maximum burn-in offset displacement from the center. If -1, no maximum value
         will be used. -->
    <integer name="config_burnInProtectionMaxRadius">-1</integer>

    <!-- Specifies the minimum burn-in offset horizontally. -->
    <integer name="config_burnInProtectionMinHorizontalOffset">0</integer>

    <!-- Specifies the maximum burn-in offset horizontally. -->
    <integer name="config_burnInProtectionMaxHorizontalOffset">0</integer>

    <!-- Specifies the minimum burn-in offset vertically. -->
    <integer name="config_burnInProtectionMinVerticalOffset">0</integer>

    <!-- Specifies the maximum burn-in offset vertically. -->
    <integer name="config_burnInProtectionMaxVerticalOffset">0</integer>

    <!-- Keyguard component -->
    <string name="config_keyguardComponent" translatable="false">com.android.systemui/com.android.systemui.keyguard.KeyguardService</string>

    <!-- For performance and storage reasons, limit the number of fingerprints per user -->
    <integer name="config_fingerprintMaxTemplatesPerUser">5</integer>

    <!-- This config is used to force VoiceInteractionService to start on certain low ram devices.
         It declares the package name of VoiceInteractionService that should be started. -->
    <string translatable="false" name="config_forceVoiceInteractionServicePackage"></string>

    <!-- This config is ued to determine whether animations are allowed in low power mode. -->
    <bool name="config_allowAnimationsInLowPowerMode">false</bool>

    <!-- Whether device supports double tap to wake -->
    <bool name="config_supportDoubleTapWake">false</bool>

    <!-- The RadioAccessFamilies supported by the device.
         Empty is viewed as "all".  Only used on devices which
         don't support RIL_REQUEST_GET_RADIO_CAPABILITY
         format is UMTS|LTE|... -->
    <string translatable="false" name="config_radio_access_family"></string>

    <!-- Whether the main built-in display is round. This will affect
         Configuration.screenLayout's SCREENLAYOUT_ROUND_MASK flags for Configurations on the
         main built-in display. Change this in device-specific overlays.
         Defaults to the older, deprecated config_windowIsRound already used in
         some existing device-specific resource overlays. -->
    <bool name="config_mainBuiltInDisplayIsRound">@bool/config_windowIsRound</bool>

    <!-- Ultrasound support for Mic/speaker path -->
    <!-- Whether the default microphone audio source supports near-ultrasound frequencies
         (range of 18 - 21 kHz). -->
    <bool name="config_supportMicNearUltrasound">true</bool>
    <!-- Whether the default speaker audio output path supports near-ultrasound frequencies
         (range of 18 - 21 kHz). -->
    <bool name="config_supportSpeakerNearUltrasound">true</bool>

    <!-- Whether the Unprocessed audio source supports the required frequency range and level -->
    <bool name="config_supportAudioSourceUnprocessed">false</bool>

    <!-- Flag indicating device support for EAP SIM, AKA, AKA' -->
    <bool name="config_eap_sim_based_auth_supported">true</bool>

    <!-- How long history of previous vibrations should be kept for the dumpsys. -->
    <integer name="config_previousVibrationsDumpLimit">20</integer>

    <!-- Number of retries Cell Data should attempt for a given error code before
         restarting the modem.
         Error codes not listed will not lead to modem restarts.
         Array of "code#,retry#"  -->
    <string-array name="config_cell_retries_per_error_code">
    </string-array>

    <!-- Set initial MaxRetry value for operators -->
    <integer name="config_mdc_initial_max_retry">1</integer>

    <!-- The OEM specified sensor type for the gesture to launch the camera app. -->
    <integer name="config_cameraLaunchGestureSensorType">-1</integer>
    <!-- The OEM specified sensor string type for the gesture to launch camera app, this value
         must match the value of config_cameraLaunchGestureSensorType in OEM's HAL -->
    <string translatable="false" name="config_cameraLaunchGestureSensorStringType"></string>

    <!-- Allow the gesture to double tap the power button twice to start the camera while the device
         is non-interactive. -->
    <bool name="config_cameraDoubleTapPowerGestureEnabled">true</bool>

    <!-- Name of the component to handle network policy notifications. If present,
         disables NetworkPolicyManagerService's presentation of data-usage notifications. -->
    <string translatable="false" name="config_networkPolicyNotificationComponent"></string>

    <!-- The BT name of the keyboard packaged with the device. If this is defined, SystemUI will
         automatically try to pair with it when the device exits tablet mode. -->
    <string translatable="false" name="config_packagedKeyboardName"></string>

    <!-- The device supports freeform window management. Windows have title bars and can be moved
         and resized. If you set this to true, you also need to add
         PackageManager.FEATURE_FREEFORM_WINDOW_MANAGEMENT feature to your device specification.
         The duplication is necessary, because this information is used before the features are
         available to the system.-->
    <bool name="config_freeformWindowManagement">false</bool>

    <!-- If set, this will force all windows to draw the status bar background, including the apps
         that have not requested doing so (via the WindowManager.FLAG_DRAWS_SYSTEM_BAR_BACKGROUNDS
         flag). -->
    <bool name="config_forceWindowDrawsStatusBarBackground">true</bool>

    <!-- Controls the opacity of the navigation bar depending on the visibility of the
         various workspace stacks.
         0 - Nav bar is always opaque when either the freeform stack or docked stack is visible.
         1 - Nav bar is always translucent when the freeform stack is visible, otherwise always
         opaque.
         -->
    <integer name="config_navBarOpacityMode">0</integer>

    <!-- Default bounds [left top right bottom] on screen for picture-in-picture windows. -->
    <string translatable="false" name="config_defaultPictureInPictureBounds">"0 0 100 100"</string>

    <!-- Controls the snap mode for the docked stack divider
             0 - 3 snap targets: left/top has 16:9 ratio, 1:1, and right/bottom has 16:9 ratio
             1 - 3 snap targets: fixed ratio, 1:1, (1 - fixed ratio)
             2 - 1 snap target: 1:1
    -->
    <integer name="config_dockedStackDividerSnapMode">0</integer>

    <!-- List of comma separated package names for which we the system will not show crash, ANR,
         etc. dialogs. -->
    <string translatable="false" name="config_appsNotReportingCrashes"></string>

    <!-- Inactivity threshold (in milliseconds) used in JobScheduler. JobScheduler will consider
         the device to be "idle" after being inactive for this long. -->
    <integer name="config_jobSchedulerInactivityIdleThreshold">4260000</integer>
    <!-- The alarm window (in milliseconds) that JobScheduler uses to enter the idle state -->
    <integer name="config_jobSchedulerIdleWindowSlop">300000</integer>

    <!-- If true, all guest users created on the device will be ephemeral. -->
    <bool name="config_guestUserEphemeral">false</bool>

    <!-- Enforce strong auth on boot. Setting this to false represents a security risk and should
         not be ordinarily done. The only case in which this might be permissible is in a car head
         unit where there are hardware mechanisms to protect the device (physical keys) and not
         much in the way of user data.
    -->
    <bool name="config_strongAuthRequiredOnBoot">true</bool>

    <!-- Wallpaper cropper package. Used as the default cropper if the active launcher doesn't
         handle wallpaper cropping.
    -->
    <string name="config_wallpaperCropperPackage" translatable="false">com.android.wallpapercropper</string>

    <!-- True if the device supports at least one form of multi-window.
         E.g. freeform, split-screen, picture-in-picture. -->
    <bool name="config_supportsMultiWindow">true</bool>

    <!-- True if the device requires AppWidgetService even if it does not have
         the PackageManager.FEATURE_APP_WIDGETS feature -->
    <bool name="config_enableAppWidgetService">false</bool>

    <!-- True if the device supports Sustained Performance Mode-->
    <bool name="config_sustainedPerformanceModeSupported">false</bool>

    <!-- Controls how we deal with externally connected physical keyboards.
         0 - When using this device, it is not clear for users to recognize when the physical
             keyboard is (should be) connected and when it is (should be) disconnected.  Most of
             phones and tablets with Bluetooth keyboard would fall into this category because the
             connected Bluetooth keyboard may or may not be nearby the host device.
         1 - When using this device, it is clear for users to recognize when the physical
             keyboard is (should be) connected and when it is (should be) disconnected.
             Devices with wired USB keyboard is one clear example.  Some 2-in-1 convertible
             tablets with dedicated keyboards may have the same affordance to wired USB keyboard.
    -->
    <integer name="config_externalHardKeyboardBehavior">0</integer>

    <!-- Package of the unbundled tv remote service which can connect to tv
         remote provider -->
    <string name="config_tvRemoteServicePackage" translatable="false"></string>
    <!-- Whether cpu boost is enabled for AppLaunch -->
    <bool name="config_enableCpuBoostForAppLaunch">false</bool>
    <integer name="launchboost_timeout_param">0</integer>
    <integer-array name="launchboost_param_value"/>

    <!-- Whether cpu freq aggr is enabled for AppLaunch -->
    <bool name="config_enableLaunchBoostv2">false</bool>
    <integer name="lboostv2_timeout_param">0</integer>
    <integer-array name="lboostv2_param_value"/>

    <!-- Whether cpu freq aggr is enabled for AppLaunch -->
    <bool name="config_enableFreqAggr">false</bool>
    <integer name="freqaggr_timeout_param">0</integer>
    <integer-array name="freqaggr_init_param_value"/>
    <integer-array name="freqaggr_param_value"/>

    <!-- Whether disablepacking is enabled or not -->
    <bool name="config_disablePacking">false</bool>
    <integer name="disablepacking_timeout_param">0</integer>
    <integer-array name="launchboost_packing_param_value"/>

    <!-- Whether cpu boost is enabled for animation. -->
    <bool name="config_enablePerfBoostForAnimation">false</bool>
    <integer name="animationboost_timeout_param">0</integer>
    <integer-array name="animationboost_param_value"/>

    <!-- Whether cpu boost is enabled for overscroller fling. -->
    <bool name="config_enableCpuBoostForOverScrollerFling">false</bool>
    <integer name="flingboost_timeout_param">0</integer>
    <integer-array name="flingboost_param_value"/>

    <!-- Whether cpu boost is enabled for horizontal scroll. -->
    <bool name="config_enableCpuBoostForScroller">false</bool>
    <integer name="scrollboost_timeout_param">0</integer>
    <integer-array name="scrollboost_param_value"/>

    <!-- Activities list for boost -->
    <string-array translatable="false" name="boost_activityList">
    </string-array>

    <!-- Activity scroll boost params -->
    <integer name="ascrollboost_timeout">0</integer>
    <integer-array name="ascrollboost_param_value"/>

    <!-- SSDOU scroll boost optimization -->
    <bool name="config_debugBoost">false</bool>
    <string-array  translatable="false" name="debugBoost_activityList"></string-array>
    <integer name="debugBoost_timeout">0</integer>
    <integer-array name="debugBoost_param_value"/>

    <!-- cpu boost for PanelView fling -->
    <bool name="config_enableCpuBoostForPanelViewFling">false</bool>
    <integer-array name="panelview_flingboost_param_value" />

    <!-- True if the device supports persisting security logs across reboots.
         This requires the device's kernel to have pstore and pmsg enabled,
         and DRAM to be powered and refreshed through all stages of reboot. -->
    <bool name="config_supportPreRebootSecurityLogs">false</bool>

    <!-- Default files to pin via Pinner Service -->
    <string-array translatable="false" name="config_defaultPinnerServiceFiles">
    </string-array>

    <!-- Configuartion to support SIM contact batch operation.-->
    <bool name="config_sim_phonebook_batch_operation">true</bool>
    <string-array name="origin_carrier_names">
        <item>CHINA\u0020\u0020MOBILE</item>
        <item>CMCC</item>
        <item>CHN-UNICOM</item>
        <item>China Mobile</item>
        <item>China Unicom</item>
        <item>China Telecom</item>
        <item>中国移动</item>
        <item>中国联通</item>
        <item>中国电信</item>
        <item>中國移動</item>
        <item>中國聯通</item>
        <item>中國電信</item>
        <item>Searching for Service</item>
    </string-array>

    <string-array name="locale_carrier_names">
        <item>China_Mobile</item>
        <item>China_Mobile</item>
        <item>China_Unicom</item>
        <item>China_Mobile</item>
        <item>China_Unicom</item>
        <item>China_Telecom</item>
        <item>China_Mobile</item>
        <item>China_Unicom</item>
        <item>China_Telecom</item>
        <item>China_Mobile</item>
        <item>China_Unicom</item>
        <item>China_Telecom</item>
        <item>roamingTextSearching</item>
    </string-array>

    <!-- monitor locale change -->
    <bool name="config_monitor_locale_change">false</bool>

    <!-- display for radio tech -->
    <bool name="config_display_rat">false</bool>

    <!-- config 2G/3G/4G RAT strings for carriers -->
    <string name="config_rat_unknown" translatable="false">""</string>
    <string name="config_rat_2g" translatable="false">2G</string>
    <string name="config_rat_3g" translatable="false">3G</string>
    <string name="config_rat_4g" translatable="false">4G</string>

    <!-- Zero Balance redirect URL config -->
    <string name="operator_config_url" translatable="false"></string>
    <!-- Zero Balance ping URL config -->
    <string name="operator_ping_url" translatable="false"></string>
    <!-- Zero Balance feature enable config -->
    <bool name="config_zero_balance_operator">false</bool>
     <!-- Keypress Optimization -->
    <bool name="config_enableKeypressOptimization">false</bool>
    <integer-array name="keypress_param_value"/>

    <bool name="config_enableDataSwitch">false</bool>
    <!-- Whether to use TMO MCC MNC roaming setting -->
    <bool name="config_regional_mcc_mnc_roaming_setting">false</bool>

    <!-- Whether to use TMO LTE singnal strength threshold -->
    <bool name="config_regional_lte_singnal_threshold">false</bool>
    <!-- Whether to use TMO UMTS singnal strength threshold -->
    <bool name="config_regional_umts_singnal_threshold">false</bool>

    <integer-array name="umts_signal_strength_threshold">
        <item>-140</item>
        <item>-113</item>
        <item>-103</item>
        <item>-97</item>
        <item>-89</item>
        <item>-44</item>
    </integer-array>
    <integer-array name="lte_signal_strength_threshold">
        <item>-140</item>
        <item>-120</item>
        <item>-115</item>
        <item>-110</item>
        <item>-100</item>
        <item>-44</item>
    </integer-array>

    <!-- Enables the feature that can show/hide the operator name in statusbar.
        When true, the user can select to show/hide operator name through a
        checkbox in Settings. When false, there is no option to show operator
        name (no checkbox in Settings). -->
    <bool name="config_showOperatorNameInStatusBar">false</bool>
    <bool name="config_regional_hotspot_show_maximum_connection_enable">false</bool>
    <bool name="config_regional_hotspot_show_broadcast_ssid_checkbox">false</bool>
    <bool name="config_regional_hotspot_show_notification_when_turn_on">false</bool>
    <bool name="config_passpoint_setting_on">false</bool>
<<<<<<< HEAD

    <!-- The list of components which should be automatically disabled. -->
    <string-array name="config_disabledComponents" translatable="false">
    </string-array>

    <!-- The list of components which should be forced to be enabled. -->
    <string-array name="config_forceEnabledComponents" translatable="false">
    </string-array>
=======
    <!-- Emergency Number to be invoked when Power key is pressed.
         Default value is set to 112 as this FR is mainly intended
         for Indian market-->
    <string name="power_key_emergency_number">112</string>
    <!-- Number of power key hits to invoke emergency call -->
    <integer name="power_key_hits_emergency">3</integer>

    <!-- Allow the gesture to tap the power button N times to start
         the Emergency Call while the device is non-interactive. -->
    <bool name="config_emergencyCallOnPowerkeyTapGestureEnabled">false</bool>
>>>>>>> 7cc51a46
</resources><|MERGE_RESOLUTION|>--- conflicted
+++ resolved
@@ -2640,7 +2640,6 @@
     <bool name="config_regional_hotspot_show_broadcast_ssid_checkbox">false</bool>
     <bool name="config_regional_hotspot_show_notification_when_turn_on">false</bool>
     <bool name="config_passpoint_setting_on">false</bool>
-<<<<<<< HEAD
 
     <!-- The list of components which should be automatically disabled. -->
     <string-array name="config_disabledComponents" translatable="false">
@@ -2649,7 +2648,7 @@
     <!-- The list of components which should be forced to be enabled. -->
     <string-array name="config_forceEnabledComponents" translatable="false">
     </string-array>
-=======
+
     <!-- Emergency Number to be invoked when Power key is pressed.
          Default value is set to 112 as this FR is mainly intended
          for Indian market-->
@@ -2660,5 +2659,5 @@
     <!-- Allow the gesture to tap the power button N times to start
          the Emergency Call while the device is non-interactive. -->
     <bool name="config_emergencyCallOnPowerkeyTapGestureEnabled">false</bool>
->>>>>>> 7cc51a46
+
 </resources>