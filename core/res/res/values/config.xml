<?xml version="1.0" encoding="utf-8"?>
<!--
/*
** Copyright 2009, The Android Open Source Project
**
** Licensed under the Apache License, Version 2.0 (the "License");
** you may not use this file except in compliance with the License.
** You may obtain a copy of the License at
**
**     http://www.apache.org/licenses/LICENSE-2.0
**
** Unless required by applicable law or agreed to in writing, software
** distributed under the License is distributed on an "AS IS" BASIS,
** WITHOUT WARRANTIES OR CONDITIONS OF ANY KIND, either express or implied.
** See the License for the specific language governing permissions and
** limitations under the License.
*/
-->

<!-- These resources are around just to allow their values to be customized
     for different hardware and product builds.  Do not translate. -->
<resources xmlns:xliff="urn:oasis:names:tc:xliff:document:1.2">
    <!-- Do not translate. Defines the slots for the right-hand side icons.  That is to say, the
         icons in the status bar that are not notifications. -->
    <string-array name="config_statusBarIcons">
       <item><xliff:g id="id">managed_profile</xliff:g></item>
       <item><xliff:g id="id">ime</xliff:g></item>
       <item><xliff:g id="id">sync_failing</xliff:g></item>
       <item><xliff:g id="id">sync_active</xliff:g></item>
       <item><xliff:g id="id">cast</xliff:g></item>
       <item><xliff:g id="id">hotspot</xliff:g></item>
       <item><xliff:g id="id">location</xliff:g></item>
       <item><xliff:g id="id">bluetooth</xliff:g></item>
       <item><xliff:g id="id">nfc</xliff:g></item>
       <item><xliff:g id="id">tty</xliff:g></item>
       <item><xliff:g id="id">speakerphone</xliff:g></item>
       <item><xliff:g id="id">zen</xliff:g></item>
       <item><xliff:g id="id">mute</xliff:g></item>
       <item><xliff:g id="id">volume</xliff:g></item>
       <item><xliff:g id="id">wifi</xliff:g></item>
       <item><xliff:g id="id">cdma_eri</xliff:g></item>
       <item><xliff:g id="id">data_connection</xliff:g></item>
       <item><xliff:g id="id">phone_evdo_signal</xliff:g></item>
       <item><xliff:g id="id">phone_signal</xliff:g></item>
       <item><xliff:g id="id">battery</xliff:g></item>
       <item><xliff:g id="id">alarm_clock</xliff:g></item>
       <item><xliff:g id="id">secure</xliff:g></item>
       <item><xliff:g id="id">clock</xliff:g></item>
    </string-array>

    <!-- Flag indicating whether the surface flinger has limited
         alpha compositing functionality in hardware.  If set, the window
         manager will disable alpha trasformation in animations where not
         strictly needed. -->
    <bool name="config_sf_limitedAlpha">false</bool>

    <!-- Default value used to block data calls if ims is not
         connected.  If you use the ims apn DCT will block
         any other apn from connecting until ims apn is connected-->
    <bool name="ImsConnectedDefaultValue">false</bool>

    <!-- Flag indicating whether the surface flinger is inefficient
         at performing a blur.  Used by parts of the UI to turn off
         the blur effect where it isn't worth the performance hit.
         As of Honeycomb, blurring is not supported anymore. -->
    <bool name="config_sf_slowBlur">true</bool>

    <!-- Flag indicating that the media framework should support playing of sounds on volume
         key usage.  This adds noticeable additional overhead to volume key processing, so
         is disableable for products for which it is irrelevant. -->
    <bool name="config_useVolumeKeySounds">true</bool>

    <!-- The attenuation in dB applied to the sound effects played
         through AudioManager.playSoundEffect() when no volume is specified. -->
    <integer name="config_soundEffectVolumeDb">-6</integer>

    <!-- The attenuation in dB applied to the lock/unlock sounds. -->
    <integer name="config_lockSoundVolumeDb">-6</integer>

    <!-- Flag indicating whether the AUDIO_BECOMING_NOISY notification should
         be sent during a change to the audio output device. -->
    <bool name="config_sendAudioBecomingNoisy">true</bool>

    <!-- The duration (in milliseconds) of a short animation. -->
    <integer name="config_shortAnimTime">200</integer>

    <!-- The duration (in milliseconds) of a medium-length animation. -->
    <integer name="config_mediumAnimTime">400</integer>

    <!-- The duration (in milliseconds) of a long animation. -->
    <integer name="config_longAnimTime">500</integer>

    <!-- The duration (in milliseconds) of the activity open/close and fragment open/close animations. -->
    <integer name="config_activityShortDur">150</integer>
    <integer name="config_activityDefaultDur">220</integer>

    <!-- Duration for the dim animation behind a dialog.  This may be either
         a percentage, which is relative to the duration of the enter/open
         animation of the window being shown that is dimming behind, or it may
         be an integer for a constant duration. -->
    <fraction name="config_dimBehindFadeDuration">100%</fraction>

    <!-- The maximum width we would prefer dialogs to be.  0 if there is no
         maximum (let them grow as large as the screen).  Actual values are
         specified for -large and -xlarge configurations. -->
    <dimen name="config_prefDialogWidth">320dp</dimen>

    <!-- Enables or disables fading edges when marquee is enabled in TextView.
         Off by default, since the framebuffer readback used to implement the
         fading edges is prohibitively expensive on most GPUs. -->
    <bool name="config_ui_enableFadingMarquee">false</bool>

    <!-- Whether dialogs should close automatically when the user touches outside
         of them.  This should not normally be modified. -->
    <bool name="config_closeDialogWhenTouchOutside">true</bool>

    <!-- Device configuration indicating whether we should avoid using accelerated graphics
         in certain places to reduce RAM footprint.  This is ignored if ro.config.low_ram
         is true (in that case this is assumed true as well).  It can allow you to tune down
         your device's memory use without going to the point of causing applications to turn
         off features. -->
    <bool name="config_avoidGfxAccel">false</bool>

    <!-- Device configuration setting the minfree tunable in the lowmemorykiller in the kernel.
         A high value will cause the lowmemorykiller to fire earlier, keeping more memory
         in the file cache and preventing I/O thrashing, but allowing fewer processes to
         stay in memory.  A low value will keep more processes in memory but may cause
         thrashing if set too low.  Overrides the default value chosen by ActivityManager
         based on screen size and total memory for the largest lowmemorykiller bucket, and
         scaled proportionally to the smaller buckets.  -1 keeps the default. -->
    <integer name="config_lowMemoryKillerMinFreeKbytesAbsolute">-1</integer>

    <!-- Device configuration adjusting the minfree tunable in the lowmemorykiller in the
         kernel.  A high value will cause the lowmemorykiller to fire earlier, keeping more
         memory in the file cache and preventing I/O thrashing, but allowing fewer processes
         to stay in memory.  A low value will keep more processes in memory but may cause
         thrashing if set too low.  Directly added to the default value chosen by
         ActivityManager based on screen size and total memory for the largest lowmemorykiller
         bucket, and scaled proportionally to the smaller buckets. 0 keeps the default. -->
    <integer name="config_lowMemoryKillerMinFreeKbytesAdjust">0</integer>

    <!-- Device configuration setting the /proc/sys/vm/extra_free_kbytes tunable in the kernel
         (if it exists).  A high value will increase the amount of memory that the kernel
         tries to keep free, reducing allocation time and causing the lowmemorykiller to kill
         earlier.  A low value allows more memory to be used by processes but may cause more
         allocations to block waiting on disk I/O or lowmemorykiller.  Overrides the default
         value chosen by ActivityManager based on screen size.  0 prevents keeping any extra
         memory over what the kernel keeps by default.  -1 keeps the default. -->
    <integer name="config_extraFreeKbytesAbsolute">-1</integer>

    <!-- Device configuration adjusting the /proc/sys/vm/extra_free_kbytes tunable in the kernel
         (if it exists).  0 uses the default value chosen by ActivityManager.  A positive value
         will increase the amount of memory that the kernel tries to keep free, reducing
         allocation time and causing the lowmemorykiller to kill earlier.  A negative value
         allows more memory to be used by processes but may cause more allocations to block
         waiting on disk I/O or lowmemorykiller.  Directly added to the default value chosen by
         ActivityManager based on screen size. -->
    <integer name="config_extraFreeKbytesAdjust">0</integer>

    <!-- Set this to true to enable the platform's auto-power-save modes like doze and
         app standby.  These are not enabled by default because they require a standard
         cloud-to-device messaging service for apps to interact correctly with the modes
         (such as to be able to deliver an instant message to the device even when it is
         dozing).  This should be enabled if you have such services and expect apps to
         correctly use them when installed on your device.  Otherwise, keep this disabled
         so that applications can still use their own mechanisms. -->
    <bool name="config_enableAutoPowerModes">false</bool>

    <!-- The duration (in milliseconds) that the radio will scan for a signal
         when there's no network connection. If the scan doesn't timeout, use zero -->
    <integer name="config_radioScanningTimeout">0</integer>

    <!-- XXXXX NOTE THE FOLLOWING RESOURCES USE THE WRONG NAMING CONVENTION.
         Please don't copy them, copy anything else. -->

    <!-- This string array should be overridden by the device to present a list of network
         attributes.  This is used by the connectivity manager to decide which networks can coexist
         based on the hardware -->
    <!-- An Array of "[Connection name],[ConnectivityManager.TYPE_xxxx],
         [associated radio-type],[priority],[restoral-timer(ms)],[dependencyMet]  -->
    <!-- the 5th element "resore-time" indicates the number of milliseconds to delay
         before automatically restore the default connection.  Set -1 if the connection
         does not require auto-restore. -->
    <!-- the 6th element indicates boot-time dependency-met value. -->
    <string-array translatable="false" name="networkAttributes">
        <item>"wifi,1,1,1,-1,true"</item>
        <item>"mobile,0,0,0,-1,true"</item>
        <item>"mobile_mms,2,0,2,60000,true"</item>
        <item>"mobile_supl,3,0,2,60000,true"</item>
        <item>"mobile_hipri,5,0,3,60000,true"</item>
        <item>"mobile_fota,10,0,2,60000,true"</item>
        <item>"mobile_ims,11,0,2,60000,true"</item>
        <item>"mobile_cbs,12,0,2,60000,true"</item>
        <item>"wifi_p2p,13,1,0,-1,true"</item>
        <item>"mobile_ia,14,0,2,-1,true"</item>
        <item>"mobile_emergency,15,0,2,-1,true"</item>
    </string-array>

    <!-- Array of ConnectivityManager.TYPE_xxxx constants for networks that may only
         be controlled by systemOrSignature apps.  -->
    <integer-array translatable="false" name="config_protectedNetworks">
        <item>10</item>
        <item>11</item>
        <item>12</item>
        <item>14</item>
        <item>15</item>
    </integer-array>

    <!-- This string array should be overridden by the device to present a list of radio
         attributes.  This is used by the connectivity manager to decide which networks can coexist
         based on the hardware -->
    <!-- An Array of "[ConnectivityManager connectionType],
                      [# simultaneous connection types]"  -->
    <string-array translatable="false" name="radioAttributes">
        <item>"1,1"</item>
        <item>"0,1"</item>
    </string-array>

    <!-- Set of NetworkInfo.getType() that reflect data usage. -->
    <integer-array translatable="false" name="config_data_usage_network_types">
        <item>0</item> <!-- TYPE_MOBILE -->
        <item>2</item> <!-- TYPE_MOBILE_MMS -->
        <item>3</item> <!-- TYPE_MOBILE_SUPL -->
        <item>4</item> <!-- TYPE_MOBILE_DUN -->
        <item>5</item> <!-- TYPE_MOBILE_HIPRI -->
        <item>10</item> <!-- TYPE_MOBILE_FOTA -->
        <item>11</item> <!-- TYPE_MOBILE_IMS -->
        <item>12</item> <!-- TYPE_MOBILE_CBS -->
        <item>14</item> <!-- TYPE_MOBILE_IA -->
    </integer-array>

    <!-- The maximum duration (in milliseconds) we expect a network transition to take -->
    <integer name="config_networkTransitionTimeout">60000</integer>

    <!-- List of regexpressions describing the interface (if any) that represent tetherable
         USB interfaces.  If the device doesn't want to support tething over USB this should
         be empty.  An example would be "usb.*" -->
    <string-array translatable="false" name="config_tether_usb_regexs">
    </string-array>

    <!-- List of regexpressions describing the interface (if any) that represent tetherable
         Wifi interfaces.  If the device doesn't want to support tethering over Wifi this
         should be empty.  An example would be "softap.*" -->
    <string-array translatable="false" name="config_tether_wifi_regexs">
    </string-array>

    <!-- List of regexpressions describing the interface (if any) that represent tetherable
         WiMAX interfaces.  If the device doesn't want to support tethering over Wifi this
         should be empty.  An example would be "softap.*" -->
    <string-array translatable="false" name="config_tether_wimax_regexs">
    </string-array>

    <!-- List of regexpressions describing the interface (if any) that represent tetherable
         bluetooth interfaces.  If the device doesn't want to support tethering over bluetooth this
         should be empty. -->
    <string-array translatable="false" name="config_tether_bluetooth_regexs">
    </string-array>

    <!-- Max number of Bluetooth tethering connections allowed. If this is
         updated config_tether_dhcp_range has to be updated appropriately. -->
    <integer translateable="false" name="config_max_pan_devices">5</integer>

    <!-- Dhcp range (min, max) to use for tethering purposes -->
    <string-array translatable="false" name="config_tether_dhcp_range">
    </string-array>

    <!-- Regex of wired ethernet ifaces -->
    <string translatable="false" name="config_ethernet_iface_regex">eth\\d</string>

    <!-- If the mobile hotspot feature requires provisioning, a package name and class name
        can be provided to launch a supported application that provisions the devices.

        Example Usage:

        String[] appDetails = getStringArray(R.array.config_mobile_hotspot_provision_app);
        Intent intent = new Intent(Intent.ACTION_MAIN);
        intent.setClassName(appDetails[0], appDetails[1]);
        startActivityForResult(intent, 0);

        public void onActivityResult(int requestCode, int resultCode, Intent intent) {
            super.onActivityResult(requestCode, resultCode, intent);
            if (requestCode == 0) {
                if (resultCode == Activity.RESULT_OK) {
                    //Mobile hotspot provisioning successful
                } else {
                    //Mobile hotspot provisioning failed
                }
            }

        See src/com/android/settings/TetherSettings.java for more details.
        For ui-less/periodic recheck support see config_mobile_hotspot_provision_app_no_ui
        -->
    <!-- The first element is the package name and the second element is the class name
         of the provisioning app -->
    <string-array translatable="false" name="config_mobile_hotspot_provision_app">
    <!--
        <item>com.example.provisioning</item>
        <item>com.example.provisioning.Activity</item>
    -->
    </string-array>

    <!-- If the mobile hotspot feature requires provisioning, an action can be provided
         that will be broadcast in non-ui cases for checking the provisioning status.

         A second broadcast, action defined by config_mobile_hotspot_provision_response,
         will be sent back to notify if provisioning succeeded or not.  The response will
         match that of the activity in config_mobile_hotspot_provision_app, but instead
         contained within the int extra "EntitlementResult".

         Example Usage:
         String provisionAction = getString(R.string.config_mobile_hotspot_provision_check);
         sendBroadcast(new Intent(provisionAction));

         public void onReceive(Context context, Intent intent) {
             String provisionResponse =
                    getString(R.string.config_mobile_hotspot_provision_response);
             if (provisionResponse.equals(intent.getAction())
                    && intent.getIntExtra("EntitlementResult") == Activity.RESULT_OK) {
                 //Mobile hotspot provisioning successful
             } else {
                 //Mobile hotspot provisioning failed
             }
         }
        -->
    <string translatable="false" name="config_mobile_hotspot_provision_app_no_ui"></string>
    <!-- Sent in response to a provisioning check. The caller must hold the
         permission android.permission.CONNECTIVITY_INTERNAL for Settings to
         receive this response.

         See config_mobile_hotspot_provision_response
         -->
    <string translatable="false" name="config_mobile_hotspot_provision_response"></string>
    <!-- Number of hours between each background provisioning call -->
    <integer translatable="false" name="config_mobile_hotspot_provision_check_period">24</integer>

    <!-- Activity name to enable wifi tethering after provisioning app succeeds -->
    <string translatable="false" name="config_wifi_tether_enable">com.android.settings/.TetherService</string>

    <!-- Array of ConnectivityManager.TYPE_xxxx values allowable for tethering -->
    <!-- Common options are [1, 4] for TYPE_WIFI and TYPE_MOBILE_DUN or
    <!== [0,1,5,7] for TYPE_MOBILE, TYPE_WIFI, TYPE_MOBILE_HIPRI and TYPE_BLUETOOTH -->
    <integer-array translatable="false" name="config_tether_upstream_types">
        <item>0</item>
        <item>1</item>
        <item>5</item>
        <item>7</item>
        <item>9</item>
    </integer-array>

    <!-- If the DUN connection for this CDMA device supports more than just DUN -->
    <!-- traffic you should list them here. -->
    <!-- If this device is not CDMA this is ignored.  If this list is empty on -->
    <!-- a DUN-requiring CDMA device, the DUN APN will just support just DUN. -->
    <string-array translatable="false" name="config_cdma_dun_supported_types">
    </string-array>

    <!-- String containing the apn value for tethering.  May be overriden by secure settings
         TETHER_DUN_APN.  Value is a comma separated series of strings:
         "name,apn,proxy,port,username,password,server,mmsc,mmsproxy,mmsport,mcc,mnc,auth,type",
         Or string format of ApnSettingV3.
         note that empty fields can be ommitted: "name,apn,,,,,,,,,310,260,,DUN"
         Multiple entries are separated by using string-array:
         "<item>[ApnSettingV3]Name,apn,,,,,,,,,123,45,,mms|*,IPV6,IP,true,14,,,,,,,spn,testspn</item>
          <item>[ApnSettingV3]Name1,apn2,,,,,,,,,123,46,,mms|*,IPV6,IP,true,12,,,,,,,,</item>" -->
    <string-array translatable="false" name="config_tether_apndata">
    </string-array>

    <!-- Boolean indicating whether the wifi chipset has dual frequency band support -->
    <bool translatable="false" name="config_wifi_dual_band_support">false</bool>

    <!-- Boolean indicating whether Hotspot 2.0/Passpoint and ANQP queries is enabled -->
    <bool translatable="false" name="config_wifi_hotspot2_enabled">false</bool>

    <!-- Device type information conforming to Annex B format in WiFi Direct specification.
         The default represents a dual-mode smartphone -->
    <string translatable="false" name="config_wifi_p2p_device_type">10-0050F204-5</string>

    <!-- Boolean indicating whether the wifi chipset supports background scanning mechanism.
         This mechanism allows the host to remain in suspend state and the dongle to actively
         scan and wake the host when a configured SSID is detected by the dongle. This chipset
         capability can provide power savings when wifi needs to be always kept on. -->
    <bool translatable="false" name="config_wifi_background_scan_support">false</bool>

    <!-- Boolean indicating we re-try re-associating once upon disconnection and RSSI is high failure  -->
    <bool translatable="true" name="config_wifi_enable_disconnection_debounce">true</bool>

    <!-- Boolean indicating autojoin will prefer 5GHz and choose 5GHz BSSIDs -->
    <bool translatable="true" name="config_wifi_enable_5GHz_preference">true</bool>

    <!-- Boolean indicating whether or not to revert to default country code when cellular
         radio is unable to find any MCC information to infer wifi country code from -->
    <bool translatable="false" name="config_wifi_revert_country_code_on_cellular_loss">false</bool>

    <!-- Boolean indicating whether or not wifi firmware debugging is enabled -->
    <bool translatable="false" name="config_wifi_enable_wifi_firmware_debugging">false</bool>

    <!-- Integer specifying the basic autojoin parameters -->
    <integer translatable="false" name="config_wifi_framework_5GHz_preference_boost_threshold">-65</integer>
    <integer translatable="false" name="config_wifi_framework_5GHz_preference_boost_factor">5</integer>
    <integer translatable="false" name="config_wifi_framework_current_association_hysteresis_high">16</integer>
    <integer translatable="false" name="config_wifi_framework_current_association_hysteresis_low">10</integer>
    <integer translatable="false" name="config_wifi_framework_5GHz_preference_penalty_threshold">-75</integer>
    <integer translatable="false" name="config_wifi_framework_5GHz_preference_penalty_factor">2</integer>

    <!-- Integer parameters of the wifi to cellular handover feature
         wifi should not stick to bad networks -->
    <integer translatable="false" name="config_wifi_framework_wifi_score_bad_rssi_threshold_5GHz">-82</integer>
    <integer translatable="false" name="config_wifi_framework_wifi_score_low_rssi_threshold_5GHz">-72</integer>
    <integer translatable="false" name="config_wifi_framework_wifi_score_good_rssi_threshold_5GHz">-60</integer>
    <integer translatable="false" name="config_wifi_framework_wifi_score_bad_rssi_threshold_24GHz">-87</integer>
    <integer translatable="false" name="config_wifi_framework_wifi_score_low_rssi_threshold_24GHz">-77</integer>
    <integer translatable="false" name="config_wifi_framework_wifi_score_good_rssi_threshold_24GHz">-65</integer>
    <integer translatable="false" name="config_wifi_framework_wifi_score_bad_link_speed_24">6</integer>
    <integer translatable="false" name="config_wifi_framework_wifi_score_bad_link_speed_5">12</integer>
    <integer translatable="false" name="config_wifi_framework_wifi_score_good_link_speed_24">24</integer>
    <integer translatable="false" name="config_wifi_framework_wifi_score_good_link_speed_5">36</integer>
    <string  translatable="false" name="config_wifi_random_mac_oui">DA-A1-19</string>
    <string  translatable="false" name="config_wifi_framework_sap_2G_channel_list">1,6,11</string>

    <bool translatable="false" name="config_wifi_framework_cellular_handover_enable_user_triggered_adjustment">true</bool>

    <!-- Integer packet threshold used to allow scan while associated -->
    <integer translatable="false" name="config_wifi_framework_associated_full_scan_tx_packet_threshold">5</integer>
    <integer translatable="false" name="config_wifi_framework_associated_full_scan_rx_packet_threshold">10</integer>
    <integer translatable="false" name="config_wifi_framework_associated_partial_scan_tx_packet_threshold">40</integer>
    <integer translatable="false" name="config_wifi_framework_associated_partial_scan_rx_packet_threshold">80</integer>
    <integer translatable="false" name="config_wifi_framework_network_switch_tx_packet_threshold">2</integer>
    <integer translatable="false" name="config_wifi_framework_network_switch_rx_packet_threshold">20</integer>

    <!-- Integer indicating wpa_supplicant scan interval in milliseconds -->
    <integer translatable="false" name="config_wifi_supplicant_scan_interval">15000</integer>

    <!-- Integer indicating amount of time failed networks areblacklisted for the purpose
         of network switching in milliseconds -->
    <integer translatable="false" name="config_wifi_network_switching_blacklist_time">172800000</integer>

    <!-- Integer indicating wpa_supplicant scan interval when p2p is connected in milliseconds -->
    <integer translatable="false" name="config_wifi_scan_interval_p2p_connected">60000</integer>

    <!-- Integer indicating the framework scan interval in milliseconds. This is used in the scenario
         where the chipset does not support background scanning (config_wifi_background_scan_suport
         is false) to set up a periodic wake up scan so that the device can connect to a new access
         point on the move. A value of 0 means no periodic scans will be used in the framework. -->
    <integer translatable="false" name="config_wifi_framework_scan_interval">300000</integer>

    <!-- Integer indicating the framework no networks periodic scan interval in milliseconds. -->
    <integer translatable="false" name="config_wifi_no_network_periodic_scan_interval">300000</integer>

    <!-- Integer indicating disconnect mode short scan interval in milliseconds -->
    <integer translatable="false" name="config_wifi_disconnected_short_scan_interval">15000</integer>

    <!-- Integer indicating disconnect mode long scan interval in milliseconds -->
    <integer translatable="false" name="config_wifi_disconnected_long_scan_interval">120000</integer>

    <!-- Integer indicating associated partial scan short interval in milliseconds -->
    <integer translatable="false" name="config_wifi_associated_short_scan_interval">20000</integer>

    <!-- Integer indicating associated partial scan long interval in milliseconds -->
    <integer translatable="false" name="config_wifi_associated_long_scan_interval">180000</integer>

    <!-- Integer indicating associated full scan backoff, representing a fraction: xx/8 -->
    <integer translatable="false" name="config_wifi_framework_associated_full_scan_backoff">12</integer>

    <!-- Integer indicating associated full scan max interval in milliseconds -->
    <integer translatable="false" name="config_wifi_framework_associated_full_scan_max_interval">300000</integer>

    <!-- Integer indicating associated full scan max total dwell time in milliseconds -->
    <integer translatable="false" name="config_wifi_framework_associated_full_scan_max_total_dwell_time">500</integer>

    <!-- Integer indicating associated full scan max num active channels -->
    <integer translatable="false" name="config_wifi_framework_associated_partial_scan_max_num_active_channels">6</integer>

    <!-- Integer indicating associated full scan max num passive channels -->
    <integer translatable="false" name="config_wifi_framework_associated_partial_scan_max_num_passive_channels">3</integer>

    <!-- Integer indicating number of association errors leading to blacklisting of the network -->
    <integer translatable="false" name="config_wifi_framework_max_connection_errors_to_blacklist">4</integer>

    <!-- Integer indicating number of authentication errors leading to blacklisting of the network -->
    <integer translatable="false" name="config_wifi_framework_max_auth_errors_to_blacklist">4</integer>

    <!-- Integer indicating minimum blacklisting delay of a wofo configuration due to connectin or auth errors -->
    <integer translatable="false" name="config_wifi_framework_network_black_list_min_time_milli">120000</integer>

    <!-- Integer indicating RSSI boost given to current network -->
    <integer translatable="false" name="config_wifi_framework_current_network_boost">25</integer>

    <!-- Integer indicating how to handle beacons with uninitialized RSSI value of 0 -->
    <integer translatable="false" name="config_wifi_framework_scan_result_rssi_level_patchup_value">-85</integer>

    <!-- Boolean indicating associated network selection is allowed -->
    <bool translatable="false" name="config_wifi_framework_enable_associated_network_selection">true</bool>

    <!-- Boolean indicating that wifi only link configuratios that have exact same credentials (i.e PSK) -->
    <bool translatable="false" name="config_wifi_only_link_same_credential_configurations">true</bool>

    <!-- Wifi driver stop delay, in milliseconds.
         Default value is 2 minutes. -->
    <integer translatable="false" name="config_wifi_driver_stop_delay">120000</integer>

    <!-- Wifi driver supports batched scan -->
    <bool translatable="false" name="config_wifi_batched_scan_supported">false</bool>

    <!-- Wifi HAL supported PNO -->
    <bool translatable="false" name="config_wifi_hal_pno_enable">false</bool>

    <!-- Wifi SSID white list (can't be enabled if config_wifi_hal_pno_enable is not) -->
    <bool translatable="false" name="config_wifi_ssid_white_list_enable">true</bool>

    <!-- Idle Receive current for wifi radio. 0 by default-->
    <integer translatable="false" name="config_wifi_idle_receive_cur_ma">0</integer>

    <!-- Rx current for wifi radio. 0 by default-->
    <integer translatable="false" name="config_wifi_active_rx_cur_ma">0</integer>

    <!-- Tx current for wifi radio. 0 by default-->
    <integer translatable="false" name="config_wifi_tx_cur_ma">0</integer>

    <!-- Operating volatage for wifi radio. 0 by default-->
    <integer translatable="false" name="config_wifi_operating_voltage_mv">0</integer>

    <!-- Flag indicating whether the we should enable the automatic brightness in Settings.
         Software implementation will be used if config_hardware_auto_brightness_available is not set -->
    <bool name="config_automatic_brightness_available">false</bool>

    <!-- Don't name config resources like this.  It should look like config_annoyDianne -->
    <bool name="config_annoy_dianne">true</bool>

    <!-- XXXXXX END OF RESOURCES USING WRONG NAMING CONVENTION -->

    <!-- If this is true, the screen will come on when you unplug usb/power/whatever. -->
    <bool name="config_unplugTurnsOnScreen">false</bool>

    <!-- Set this true only if the device has separate attention and notification lights. -->
    <bool name="config_useAttentionLight">false</bool>

    <!-- If this is true, the screen will fade off. -->
    <bool name="config_animateScreenLights">false</bool>

    <!-- If this is true, key chords can be used to take a screenshot on the device. -->
    <bool name="config_enableScreenshotChord">true</bool>

    <!-- If this is true, allow wake from theater mode when plugged in or unplugged. -->
    <bool name="config_allowTheaterModeWakeFromUnplug">false</bool>
    <!-- If this is true, allow wake from theater mode from gesture. -->
    <bool name="config_allowTheaterModeWakeFromGesture">false</bool>
    <!-- If this is true, allow wake from theater mode from camera lens cover is switched. -->
    <bool name="config_allowTheaterModeWakeFromCameraLens">false</bool>
    <!-- If this is true, allow wake from theater mode from power key press. -->
    <bool name="config_allowTheaterModeWakeFromPowerKey">true</bool>
    <!-- If this is true, allow wake from theater mode from regular key press. Setting this value to
         true implies config_allowTheaterModeWakeFromPowerKey is also true-->
    <bool name="config_allowTheaterModeWakeFromKey">false</bool>
    <!-- If this is true, allow wake from theater mode from motion. -->
    <bool name="config_allowTheaterModeWakeFromMotion">false</bool>
    <!-- If this is true, allow wake from theater mode from motion. -->
    <bool name="config_allowTheaterModeWakeFromMotionWhenNotDreaming">false</bool>
    <!-- If this is true, allow wake from theater mode from lid switch. -->
    <bool name="config_allowTheaterModeWakeFromLidSwitch">false</bool>
    <!-- If this is true, allow wake from theater mode when docked. -->
    <bool name="config_allowTheaterModeWakeFromDock">false</bool>
    <!-- If this is true, allow wake from theater mode from window layout flag. -->
    <bool name="config_allowTheaterModeWakeFromWindowLayout">false</bool>
    <!-- If this is true, go to sleep when theater mode is enabled from button press -->
    <bool name="config_goToSleepOnButtonPressTheaterMode">true</bool>
    <!-- If this is true, long press on power button will be available from the non-interactive state -->
    <bool name="config_supportLongPressPowerWhenNonInteractive">false</bool>

    <!-- Auto-rotation behavior -->

    <!-- If true, enables auto-rotation features using the accelerometer.
         Otherwise, auto-rotation is disabled.  Applications may still request
         to use specific orientations but the sensor is ignored and sensor-based
         orientations are not available.  Furthermore, all auto-rotation related
         settings are omitted from the system UI.  In certain situations we may
         still use the accelerometer to determine the orientation, such as when
         docked if the dock is configured to enable the accelerometer. -->
    <bool name="config_supportAutoRotation">true</bool>

    <!-- If true, the screen can be rotated via the accelerometer in all 4
         rotations as the default behavior. -->
    <bool name="config_allowAllRotations">false</bool>

    <!-- If true, the direction rotation is applied to get to an application's requested
         orientation is reversed.  Normally, the model is that landscape is
         clockwise from portrait; thus on a portrait device an app requesting
         landscape will cause a clockwise rotation, and on a landscape device an
         app requesting portrait will cause a counter-clockwise rotation.  Setting
         true here reverses that logic. -->
    <bool name="config_reverseDefaultRotation">false</bool>

    <!-- Sets the minimum and maximum tilt tolerance for each possible rotation.
         This array consists of 4 pairs of values which specify the minimum and maximum
         tilt angle at which the device will transition into each rotation.

         The tilt angle represents the direction in which the plane of the screen is facing;
         it is also known as the angle of elevation.

           -90 degree tilt means that the screen is facing straight down
                           (the device is being held overhead upside-down)
             0 degree tilt means that the screen is facing outwards
                           (the device is being held vertically)
            90 degree tilt means that the screen is facing straight up
                           (the device is resting on a flat table)

        The default tolerances are set conservatively such that the device is more
        likely to remain in its natural orientation than rotate into a counterclockwise,
        clockwise, or reversed posture (with an especially strong bias against the latter)
        to prevent accidental rotation while carrying the device in hand.

        These thresholds may need to be tuned when the device is intended to be
        mounted into a dock with a particularly shallow profile wherein rotation
        would ordinarily have been suppressed.

        It is helpful to consider the desired behavior both when the device is being
        held at a positive tilt (typical case) vs. a negative tilt (reading overhead in
        bed) since they are quite different.  In the overhead case, we typically want
        the device to more strongly prefer to retain its current configuration (in absence
        of a clear indication that a rotation is desired) since the user's head and neck may
        be held at an unusual angle.
    -->
    <integer-array name="config_autoRotationTiltTolerance">
        <!-- rotation:   0 (natural)    --> <item>-25</item> <item>70</item>
        <!-- rotation:  90 (rotate CCW) --> <item>-25</item> <item>65</item>
        <!-- rotation: 180 (reverse)    --> <item>-25</item> <item>60</item>
        <!-- rotation: 270 (rotate CW)  --> <item>-25</item> <item>65</item>
    </integer-array>

    <!-- Indicate the name of the window orientation sensor type if present. A
         window orientation sensor produces values to be used in lieu of the
         typical, accelerometer based sensor. It must only produce integral
         values between 0 and 3, inclusive, with each one corresponding to a
         given rotation:
            0: 0 degrees of rotation (natural)
            1: 90 degrees of rotation (rotate CCW)
            2: 180 degrees of rotation (reverse)
            3: 270 degrees of rotation (rotate CW) -->
    <string name="config_orientationSensorType" translatable="false">@null</string>

    <!-- Lid switch behavior -->

    <!-- The number of degrees to rotate the display when the keyboard is open.
         A value of -1 means no change in orientation by default. -->
    <integer name="config_lidOpenRotation">-1</integer>

    <!-- Indicate whether the lid state impacts the accessibility of
         the physical keyboard.  0 means it doesn't, 1 means it is accessible
         when the lid is open, 2 means it is accessible when the lid is
         closed.  The default is 0. -->
    <integer name="config_lidKeyboardAccessibility">0</integer>

    <!-- Indicate whether the lid state impacts the accessibility of
         the navigation buttons.  0 means it doesn't, 1 means it is accessible
         when the lid is open, 2 means it is accessible when the lid is
         closed.  The default is 0. -->
    <integer name="config_lidNavigationAccessibility">0</integer>

    <!-- Indicate whether closing the lid causes the device to go to sleep and opening
         it causes the device to wake up.
         The default is false. -->
    <bool name="config_lidControlsSleep">false</bool>

    <!-- Desk dock behavior -->

    <!-- The number of degrees to rotate the display when the device is in a desk dock.
         A value of -1 means no change in orientation by default. -->
    <integer name="config_deskDockRotation">-1</integer>

    <!-- Control whether being in the desk dock (and powered) always
         keeps the screen on.  By default it stays on when plugged in to
         AC.  0 will not keep it on; or together 1 to stay on when plugged
         in to AC and 2 to stay on when plugged in to USB.  (So 3 for both.) -->
    <integer name="config_deskDockKeepsScreenOn">1</integer>

    <!-- Control whether being in the desk dock should enable accelerometer
         based screen orientation.  This defaults to true because it is
         common for desk docks to be sold in a variety of form factors
         with different orientations.  Since we cannot always tell these docks
         apart and the docks cannot report their true orientation on their own,
         we rely on gravity to determine the effective orientation. -->
    <bool name="config_deskDockEnablesAccelerometer">true</bool>

    <!-- Car dock behavior -->

    <!-- The number of degrees to rotate the display when the device is in a car dock.
         A value of -1 means no change in orientation by default. -->
    <integer name="config_carDockRotation">-1</integer>

    <!-- Control whether being in the car dock (and powered) always
         keeps the screen on.  By default it stays on when plugged in to
         AC.  0 will not keep it on; or together 1 to stay on when plugged
         in to AC and 2 to stay on when plugged in to USB.  (So 3 for both.) -->
    <integer name="config_carDockKeepsScreenOn">1</integer>

    <!-- Control whether being in the car dock should enable accelerometer based
         screen orientation.  This defaults to true because putting a device in
         a car dock make the accelerometer more a physical input (like a lid). -->

    <bool name="config_carDockEnablesAccelerometer">true</bool>

    <!-- HDMI behavior -->

    <!-- The number of degrees to rotate the display when the device has HDMI connected
         but is not in a dock.  A value of -1 means no change in orientation by default.
         Use -1 except on older devices whose Hardware Composer HAL does not
         provide full support for multiple displays.  -->
    <integer name="config_undockedHdmiRotation">-1</integer>

    <!-- Control the default UI mode type to use when there is no other type override
         happening.  One of the following values (See Configuration.java):
             1  UI_MODE_TYPE_NORMAL
             4  UI_MODE_TYPE_TELEVISION
             5  UI_MODE_TYPE_APPLIANCE
             6  UI_MODE_TYPE_WATCH
         Any other values will have surprising consequences. -->
    <integer name="config_defaultUiModeType">1</integer>

    <!-- Control the default night mode to use when there is no other mode override set.
         One of the following values (see UiModeManager.java):
             0 - MODE_NIGHT_AUTO
             1 - MODE_NIGHT_NO
             2 - MODE_NIGHT_YES
    -->
    <integer name="config_defaultNightMode">1</integer>

    <!-- Indicate whether to allow the device to suspend when the screen is off
         due to the proximity sensor.  This resource should only be set to true
         if the sensor HAL correctly handles the proximity sensor as a wake-up source.
         Otherwise, the device may fail to wake out of suspend reliably.
         The default is false. -->
    <bool name="config_suspendWhenScreenOffDueToProximity">false</bool>

    <!-- Control the behavior when the user long presses the power button.
            0 - Nothing
            1 - Global actions menu
            2 - Power off (with confirmation)
            3 - Power off (without confirmation)
    -->
    <integer name="config_longPressOnPowerBehavior">1</integer>

    <!-- Control the behavior when the user short presses the power button.
            0 - Nothing
            1 - Go to sleep (doze)
            2 - Really go to sleep (don't doze)
            3 - Really go to sleep and go home (don't doze)
    -->
    <integer name="config_shortPressOnPowerBehavior">1</integer>

    <!-- Control the behavior when the user double presses the power button.
            0 - Nothing
            1 - Toggle theater mode setting
            2 - Brightness boost
    -->
    <integer name="config_doublePressOnPowerBehavior">0</integer>

    <!-- Control the behavior when the user triple presses the power button.
            0 - Nothing
            1 - Toggle theater mode setting
            2 - Brightness boost
    -->
    <integer name="config_triplePressOnPowerBehavior">0</integer>

    <!-- Control the behavior when the user presses the sleep button.
            0 - Go to sleep (doze)
            1 - Go to sleep (doze) and go home
    -->
    <integer name="config_shortPressOnSleepBehavior">0</integer>

    <!-- Package name for default keyguard appwidget [DO NOT TRANSLATE] -->
    <string name="widget_default_package_name" translatable="false"></string>

    <!-- Class name for default keyguard appwidget [DO NOT TRANSLATE] -->
    <string name="widget_default_class_name" translatable="false"></string>

    <!-- Indicate whether the SD card is accessible without removing the battery. -->
    <bool name="config_batterySdCardAccessibility">false</bool>

    <!-- List of file paths for USB host busses to exclude from USB host support.
         For example, if the first USB bus on the device is used to communicate
         with the modem or some other restricted hardware, add "/dev/bus/usb/001/"
         to this list.  If this is empty, no parts of the host USB bus will be excluded.
    -->
    <string-array name="config_usbHostBlacklist" translatable="false">
    </string-array>

    <!-- List of paths to serial ports that are available to the serial manager.
         for example, /dev/ttyUSB0
    -->
    <string-array translatable="false" name="config_serialPorts">
    </string-array>

    <!-- Vibrator pattern for feedback about a long screen/key press -->
    <integer-array name="config_longPressVibePattern">
        <item>0</item>
        <item>1</item>
        <item>20</item>
        <item>21</item>
    </integer-array>

    <!-- Vibrator pattern for feedback about touching a virtual key -->
    <integer-array name="config_virtualKeyVibePattern">
        <item>0</item>
        <item>10</item>
        <item>20</item>
        <item>30</item>
    </integer-array>

    <!-- Vibrator pattern for a very short but reliable vibration for soft keyboard tap -->
    <integer-array name="config_keyboardTapVibePattern">
        <item>40</item>
    </integer-array>

    <!-- Vibrator pattern for feedback when selecting an hour/minute tick of a Clock -->
    <integer-array name="config_clockTickVibePattern">
        <item>125</item>
        <item>30</item>
    </integer-array>

    <!-- Vibrator pattern for feedback when selecting a day/month/year date of a Calendar -->
    <integer-array name="config_calendarDateVibePattern">
        <item>125</item>
        <item>30</item>
    </integer-array>

    <!-- Vibrator pattern for feedback about booting with safe mode disabled -->
    <integer-array name="config_safeModeDisabledVibePattern">
        <item>0</item>
        <item>1</item>
        <item>20</item>
        <item>21</item>
    </integer-array>

    <!-- Vibrator pattern for feedback about booting with safe mode disabled -->
    <integer-array name="config_safeModeEnabledVibePattern">
        <item>0</item>
        <item>1</item>
        <item>20</item>
        <item>21</item>
        <item>500</item>
        <item>600</item>
    </integer-array>

    <!-- Vibrator pattern for feedback about hitting a scroll barrier -->
    <integer-array name="config_scrollBarrierVibePattern">
        <item>0</item>
        <item>15</item>
        <item>10</item>
        <item>10</item>
    </integer-array>

    <!-- Vibrator pattern for feedback about a context click -->
    <integer-array name="config_contextClickVibePattern">
        <item>0</item>
        <item>1</item>
        <item>20</item>
        <item>21</item>
    </integer-array>

    <bool name="config_use_strict_phone_number_comparation">false</bool>

    <!-- Display low battery warning when battery level dips to this value.
         Also, the battery stats are flushed to disk when we hit this level.  -->
    <integer name="config_criticalBatteryWarningLevel">5</integer>

    <!-- Shutdown if the battery temperature exceeds (this value * 0.1) Celsius. -->
    <integer name="config_shutdownBatteryTemperature">680</integer>

    <!-- Display low battery warning when battery level dips to this value -->
    <integer name="config_lowBatteryWarningLevel">15</integer>

    <!-- Close low battery warning when battery level reaches the lowBatteryWarningLevel
         plus this -->
    <integer name="config_lowBatteryCloseWarningBump">5</integer>

    <!-- Default color for notification LED. -->
    <color name="config_defaultNotificationColor">#ffffffff</color>

    <!-- Default LED on time for notification LED in milliseconds. -->
    <integer name="config_defaultNotificationLedOn">500</integer>

    <!-- Default LED off time for notification LED in milliseconds. -->
    <integer name="config_defaultNotificationLedOff">2000</integer>

    <!-- Default value for led color when battery is low on charge -->
    <integer name="config_notificationsBatteryLowARGB">0xFFFF0000</integer>

    <!-- Default value for led color when battery is medium charged -->
    <integer name="config_notificationsBatteryMediumARGB">0xFFFFFF00</integer>

    <!-- Default value for led color when battery is fully charged -->
    <integer name="config_notificationsBatteryFullARGB">0xFF00FF00</integer>

    <!-- Default value for LED on time when the battery is low on charge in miliseconds -->
    <integer name="config_notificationsBatteryLedOn">125</integer>

    <!-- Is the notification LED intrusive? Used to decide if there should be a disable option -->
    <bool name="config_intrusiveNotificationLed">false</bool>

    <!-- Default value for LED off time when the battery is low on charge in miliseconds -->
    <integer name="config_notificationsBatteryLedOff">2875</integer>

    <!-- Number of notifications to keep in the notification service historical archive -->
    <integer name="config_notificationServiceArchiveSize">100</integer>

    <!-- Allow the menu hard key to be disabled in LockScreen on some devices -->
    <bool name="config_disableMenuKeyInLockScreen">false</bool>

    <!-- Don't show lock screen before unlock screen (PIN/pattern/password) -->
    <bool name="config_enableLockBeforeUnlockScreen">false</bool>

    <!-- Disable lockscreen rotation by default -->
    <bool name="config_enableLockScreenRotation">false</bool>

    <!-- Enable lockscreen translucent decor by default -->
    <bool name="config_enableLockScreenTranslucentDecor">true</bool>

    <!-- Enable translucent decor by default -->
    <bool name="config_enableTranslucentDecor">true</bool>

    <!-- Is the device capable of hot swapping an UICC Card -->
    <bool name="config_hotswapCapable">false</bool>

    <!-- Enable puk unlockscreen by default.
         If unlock screen is disabled, the puk should be unlocked through Emergency Dialer -->
    <bool name="config_enable_puk_unlock_screen">true</bool>

    <!-- Enable emergency call when sim is locked or puk locked. Some countries/carriers do not
         allow emergency calls to be placed without the IMSI, which is locked in the SIM.
         If so, this should be set to 'false' in an overlay. -->
    <bool name="config_enable_emergency_call_while_sim_locked">true</bool>

    <!-- Control the behavior when the user long presses the home button.
            0 - Nothing
            1 - Recent apps view in SystemUI
            2 - Launch assist intent
         This needs to match the constants in
         policy/src/com/android/internal/policy/impl/PhoneWindowManager.java
    -->
    <integer name="config_longPressOnHomeBehavior">0</integer>

    <!-- Control the behavior when the user double-taps the home button.
            0 - Nothing
            1 - Recent apps view in SystemUI
         This needs to match the constants in
         policy/src/com/android/internal/policy/impl/PhoneWindowManager.java
    -->
    <integer name="config_doubleTapOnHomeBehavior">0</integer>

    <!-- Minimum screen brightness setting allowed by the power manager.
         The user is forbidden from setting the brightness below this level. -->
    <integer name="config_screenBrightnessSettingMinimum">10</integer>

    <!-- Maximum screen brightness allowed by the power manager.
         The user is forbidden from setting the brightness above this level. -->
    <integer name="config_screenBrightnessSettingMaximum">255</integer>

    <!-- Default screen brightness setting.
         Must be in the range specified by minimum and maximum. -->
    <integer name="config_screenBrightnessSettingDefault">102</integer>

    <!-- Screen brightness used to dim the screen while dozing in a very low power state.
         May be less than the minimum allowed brightness setting
         that can be set by the user. -->
    <integer name="config_screenBrightnessDoze">1</integer>

    <!-- Allow automatic adjusting of the screen brightness while dozing in low power state. -->
    <bool name="config_allowAutoBrightnessWhileDozing">false</bool>

    <!-- Stability requirements in milliseconds for accepting a new brightness level.  This is used
         for debouncing the light sensor.  Different constants are used to debounce the light sensor
         when adapting to brighter or darker environments.  This parameter controls how quickly
         brightness changes occur in response to an observed change in light level that exceeds the
         hysteresis threshold. -->
    <integer name="config_autoBrightnessBrighteningLightDebounce">4000</integer>
    <integer name="config_autoBrightnessDarkeningLightDebounce">8000</integer>

    <!-- Light sensor event rate in milliseconds for automatic brightness control. -->
    <integer name="config_autoBrightnessLightSensorRate">250</integer>

    <!-- If we allow automatic adjustment of screen brightness while dozing, how many times we want
         to reduce it to preserve the battery. Value of 100% means no scaling. -->
    <fraction name="config_screenAutoBrightnessDozeScaleFactor">100%</fraction>

    <!-- When the screen is turned on, the previous estimate of the ambient light level at the time
         the screen was turned off is restored and is used to determine the initial screen
         brightness.

         If this flag is true, then the ambient light level estimate will be promptly recomputed
         after the warm-up interface and the screen brightness will be adjusted immediately.

         If this flag is false, then the ambient light level estimate will be adjusted more
         gradually in the same manner that normally happens when the screen is on according to the
         brightening or dimming debounce thresholds.  As a result, it may take somewhat longer to
         adapt to the environment.  This mode may be better suited for watches. -->
    <bool name="config_autoBrightnessResetAmbientLuxAfterWarmUp">true</bool>

    <!-- Screen brightness used to dim the screen when the user activity
         timeout expires.  May be less than the minimum allowed brightness setting
         that can be set by the user. -->
    <integer name="config_screenBrightnessDim">10</integer>

    <!-- Minimum allowable screen brightness to use in a very dark room.
         This value sets the floor for the darkest possible auto-brightness
         adjustment.  It is expected to be somewhat less than the first entry in
         config_autoBrightnessLcdBacklightValues so as to allow the user to have
         some range of adjustment to dim the screen further than usual in very
         dark rooms. The contents of the screen must still be clearly visible
         in darkness (although they may not be visible in a bright room). -->
    <integer name="config_screenBrightnessDark">1</integer>

    <!-- Array of light sensor LUX values to define our levels for auto backlight brightness support.
         The N entries of this array define N + 1 control points as follows:
         (1-based arrays)

         Point 1:            (0, value[1]):             lux <= 0
         Point 2:     (level[1], value[2]):  0        < lux <= level[1]
         Point 3:     (level[2], value[3]):  level[2] < lux <= level[3]
         ...
         Point N+1: (level[N], value[N+1]):  level[N] < lux

         The control points must be strictly increasing.  Each control point
         corresponds to an entry in the brightness backlight values arrays.
         For example, if LUX == level[1] (first element of the levels array)
         then the brightness will be determined by value[2] (second element
         of the brightness values array).

         Spline interpolation is used to determine the auto-brightness
         backlight values for LUX levels between these control points.

         Must be overridden in platform specific overlays -->
    <integer-array name="config_autoBrightnessLevels">
    </integer-array>

    <!-- Array of output values for LCD backlight corresponding to the LUX values
         in the config_autoBrightnessLevels array.  This array should have size one greater
         than the size of the config_autoBrightnessLevels array.
         The brightness values must be between 0 and 255 and be non-decreasing.
         This must be overridden in platform specific overlays -->
    <integer-array name="config_autoBrightnessLcdBacklightValues">
    </integer-array>

    <!-- Array of output values for button backlight corresponding to the LUX values
         in the config_autoBrightnessLevels array.  This array should have size one greater
         than the size of the config_autoBrightnessLevels array.
         The brightness values must be between 0 and 255 and be non-decreasing.
         This must be overridden in platform specific overlays -->
    <integer-array name="config_autoBrightnessButtonBacklightValues">
    </integer-array>

    <!-- Array of output values for keyboard backlight corresponding to the LUX values
         in the config_autoBrightnessLevels array.  This array should have size one greater
         than the size of the config_autoBrightnessLevels array.
         The brightness values must be between 0 and 255 and be non-decreasing.
         This must be overridden in platform specific overlays -->
    <integer-array name="config_autoBrightnessKeyboardBacklightValues">
    </integer-array>

    <!-- Amount of time it takes for the light sensor to warm up in milliseconds.
         For this time after the screen turns on, the Power Manager
         will not debounce light sensor readings -->
    <integer name="config_lightSensorWarmupTime">0</integer>

    <!-- Enables swipe versus poly-finger touch disambiguation in the KeyboardView -->
    <bool name="config_swipeDisambiguation">true</bool>

    <!-- Specifies the amount of time to disable virtual keys after the screen is touched
         in order to filter out accidental virtual key presses due to swiping gestures
         or taps near the edge of the display.  May be 0 to disable the feature.
         It is recommended that this value be no more than 250 ms.
         This feature should be disabled for most devices. -->
    <integer name="config_virtualKeyQuietTimeMillis">0</integer>

    <!-- Component name of the default wallpaper. This will be ImageWallpaper if not
         specified -->
    <string name="default_wallpaper_component" translatable="false">@null</string>

    <!-- Component name of the built in wallpaper used to display bitmap wallpapers. This must not be null. -->
    <string name="image_wallpaper_component" translatable="false">com.android.systemui/com.android.systemui.ImageWallpaper</string>

    <!-- True if WallpaperService is enabled -->
    <bool name="config_enableWallpaperService">true</bool>

    <!-- Whether to enable network location overlay which allows network
         location provider to be replaced by an app at run-time. When disabled,
         only the config_networkLocationProviderPackageName package will be
         searched for network location provider, otherwise packages whose
         signature matches the signatures of config_locationProviderPackageNames
         will be searched, and the service with the highest version number will
         be picked. Anyone who wants to disable the overlay mechanism can set it
         to false.
         -->
    <bool name="config_enableNetworkLocationOverlay" translatable="false">true</bool>
    <!-- Package name providing network location support. Used only when
         config_enableNetworkLocationOverlay is false. -->
    <string name="config_networkLocationProviderPackageName" translatable="false">@null</string>

    <!-- Whether to enable fused location provider overlay which allows fused
         location provider to be replaced by an app at run-time. When disabled,
         only the config_fusedLocationProviderPackageName package will be
         searched for fused location provider, otherwise packages whose
         signature matches the signatures of config_locationProviderPackageNames
         will be searched, and the service with the highest version number will
         be picked. Anyone who wants to disable the overlay mechanism can set it
         to false.
         -->
    <bool name="config_enableFusedLocationOverlay" translatable="false">true</bool>
    <!-- Package name providing fused location support. Used only when
         config_enableFusedLocationOverlay is false. -->
    <string name="config_fusedLocationProviderPackageName" translatable="false">com.android.location.fused</string>

    <!-- Whether to enable Hardware FLP overlay which allows Hardware FLP to be
         replaced by an app at run-time. When disabled, only the
         config_hardwareFlpPackageName package will be searched for Hardware Flp,
         otherwise packages whose signature matches the signatures of
         config_locationProviderPackageNames will be searched, and the service
         with the highest version number will be picked. Anyone who wants to
         disable the overlay mechanism can set it to false.
         -->
    <bool name="config_enableHardwareFlpOverlay" translatable="false">true</bool>
    <!-- Package name providing Hardware Flp. Used only when
         config_enableHardwareFlpOverlay is false. -->
    <string name="config_hardwareFlpPackageName" translatable="false">com.android.location.fused</string>

    <!-- Whether to enable geocoder overlay which allows geocoder to be replaced
         by an app at run-time. When disabled, only the
         config_geocoderProviderPackageName package will be searched for
         geocoder, otherwise packages whose signature matches the signatures of
         config_locationProviderPackageNames will be searched, and the service
         with the highest version number will be picked. Anyone who wants to
         disable the overlay mechanism can set it to false.
         -->
    <bool name="config_enableGeocoderOverlay" translatable="false">true</bool>
    <!-- Package name providing geocoder API support. Used only when
         config_enableGeocoderOverlay is false. -->
    <string name="config_geocoderProviderPackageName" translatable="false">@null</string>

    <!-- Whether to enable geofence overlay which allows geofence to be replaced
         by an app at run-time. When disabled, only the
         config_geofenceProviderPackageName package will be searched for
         geofence implementation, otherwise packages whose signature matches the
         signatures of config_locationProviderPackageNames will be searched, and
         the service with the highest version number will be picked. Anyone who
         wants to disable the overlay mechanism can set it to false.
         -->
    <bool name="config_enableGeofenceOverlay" translatable="false">true</bool>
    <!-- Package name providing geofence API support. Used only when
         config_enableGeofenceOverlay is false. -->
    <string name="config_geofenceProviderPackageName" translatable="false">@null</string>

    <!-- Whether to enable Hardware Activity-Recognition overlay which allows Hardware
         Activity-Recognition to be replaced by an app at run-time. When disabled, only the
         config_activityRecognitionHardwarePackageName package will be searched for
         its implementation, otherwise packages whose signature matches the
         signatures of config_locationProviderPackageNames will be searched, and
         the service with the highest version number will be picked. Anyone who
         wants to disable the overlay mechanism can set it to false.
         -->
    <bool name="config_enableActivityRecognitionHardwareOverlay" translatable="false">true</bool>
    <!-- Package name providing Hardware Activity-Recognition API support. Used only when
         config_enableActivityRecognitionHardwareOverlay is false. -->
    <string name="config_activityRecognitionHardwarePackageName" translatable="false">@null</string>

    <!-- Package name(s) containing location provider support.
         These packages can contain services implementing location providers,
         such as the Geocode Provider, Network Location Provider, and
         Fused Location Provider. They will each be searched for
         service components implementing these providers.
         It is strongly recommended that the packages explicitly named
         below are on the system image, so that they will not map to
         a 3rd party application.
         The location framework also has support for installation
         of new location providers at run-time. The new package does not
         have to be explicitly listed here, however it must have a signature
         that matches the signature of at least one package on this list.
         -->
    <string-array name="config_locationProviderPackageNames" translatable="false">
        <!-- The standard AOSP fused location provider -->
        <item>com.android.location.fused</item>
    </string-array>

    <!-- This string array can be overriden to enable test location providers initially. -->
    <!-- Array of "[locationProviderName],[requiresNetwork],
         [requiresSatellite],[requiresCell],[hasMonetaryCost],
         [supportAltitute],[supportsSpeed],[supportsBearing],
         [powerRequirement],[accuracy]" -->
    <!-- powerRequirement is defined in android.location.Criteria
         0 = NO_REQUIREMENT / 1 = POWER_LOW / 2 = POWER_MEDIUM / 3 = POWER_HIGH -->
    <!-- accuracy is defined in anroid.location.Criteria
         1 = ACCURACY_FINE / 2 = ACCURACY_COARSE -->
    <string-array name="config_testLocationProviders" translatable="false">
        <!-- Example test network location provider
        <item>network,false,false,false,false,true,true,true,1,2</item>
        -->
    </string-array>

    <!-- Boolean indicating if current platform supports bluetooth SCO for off call
    use cases -->
    <bool name="config_bluetooth_sco_off_call">true</bool>

    <!-- Boolean indicating if current platform supports bluetooth wide band
         speech -->
    <bool name="config_bluetooth_wide_band_speech">true</bool>

    <!-- Boolean indicating if current platform need do one-time bluetooth address
         re-validation -->
    <bool name="config_bluetooth_address_validation">false</bool>

    <!-- Boolean indicating if current platform supports BLE peripheral mode -->
    <bool name="config_bluetooth_le_peripheral_mode_supported">false</bool>

    <!-- Max number of scan filters supported by blutooth controller. 0 if the
         device does not support hardware scan filters-->
    <integer translatable="false" name="config_bluetooth_max_scan_filters">0</integer>

    <!-- Max number of advertisers supported by bluetooth controller. 0 if the
         device does not support multiple advertisement-->
    <integer translatable="false" name="config_bluetooth_max_advertisers">0</integer>

    <!-- Idle current for bluetooth controller. 0 by default-->
    <integer translatable="false" name="config_bluetooth_idle_cur_ma">1</integer>

    <!-- Rx current for bluetooth controller. 0 by default-->
    <integer translatable="false" name="config_bluetooth_rx_cur_ma">2</integer>

    <!-- Tx current for bluetooth controller. 0 by default-->
    <integer translatable="false" name="config_bluetooth_tx_cur_ma">3</integer>

    <!-- Operating volatage for bluetooth controller. 0 by default-->
    <integer translatable="false" name="config_bluetooth_operating_voltage_mv">4</integer>

    <!-- The default data-use polling period. -->
    <integer name="config_datause_polling_period_sec">600</integer>

    <!-- The default data-use threshold in bytes. 0 disables-->
    <integer name="config_datause_threshold_bytes">0</integer>

    <!-- The default reduced-datarate value in kilobits per sec -->
    <integer name="config_datause_throttle_kbitsps">300</integer>

    <!-- The default iface on which to monitor data use -->
    <string name="config_datause_iface" translatable="false">rmnet0</string>

    <!-- The default reduced-datarate notification mask -->
    <!-- 2 means give warning -->
    <integer name="config_datause_notification_type">2</integer>

    <!-- If Voice Radio Technology is RIL_RADIO_TECHNOLOGY_LTE:14 or
         RIL_RADIO_TECHNOLOGY_UNKNOWN:0 this is the value that should be used instead.
         A configuration value of RIL_RADIO_TECHNOLOGY_UNKNOWN:0 means
         there is no replacement value and that the default assumption
         for phone type (GSM) should be used. -->
    <integer name="config_volte_replacement_rat">0</integer>

    <!-- Flag indicating whether the current device is "voice capable".
         If true, this means that the device supports circuit-switched
         (i.e. voice) phone calls over the telephony network, and is
         allowed to display the in-call UI while a cellular voice call is
         active.  This can be overridden to false for "data only" devices
         which can't make voice calls and don't support any in-call UI.

         Note: this flag is subtly different from the
         PackageManager.FEATURE_TELEPHONY system feature, which is
         available on *any* device with a telephony radio, even if the
         device is data-only. -->
    <bool name="config_voice_capable">true</bool>

    <!-- Flag indicating if the user is notified when the mobile network access is restricted -->
    <bool name="config_user_notification_of_restrictied_mobile_access">true</bool>

    <!-- Flag indicating whether the current device allows sms service.
         If true, this means that the device supports both sending and
         receiving sms via the telephony network.
         This can be overridden to false for "data only" devices
         which can't send and receive sms message.

         Note: Disable SMS also disable voicemail waiting sms,
               cell broadcasting sms, and MMS. -->
    <bool name="config_sms_capable">true</bool>

    <!-- Default SMS Application. This will be the default SMS application when
         the phone first boots. The user can then change the default app to one
         of their choosing.
         This can be overridden for devices where a different default SMS
         application is desired.

         If this string is empty or the specified package does not exist, then
         the platform will search for an SMS app and use that (if there is one)-->
    <string name="default_sms_application" translatable="false">com.android.messaging</string>

    <!-- Default web browser.  This is the package name of the application that will
         be the default browser when the device first boots.  Afterwards the user
         can select whatever browser app they wish to use as the default.

         If this string is empty or the specified package does not exist, then
         the behavior will be as though no app was named as an explicit default. -->
    <string name="default_browser" translatable="false"></string>

    <!-- Enable/disable default bluetooth profiles:
        HSP_AG, ObexObjectPush, Audio, NAP -->
    <bool name="config_bluetooth_default_profiles">true</bool>

    <!-- IP address of the dns server to use if nobody else suggests one -->
    <string name="config_default_dns_server" translatable="false">8.8.8.8</string>

    <!-- The default mobile provisioning apn. Empty by default, maybe overridden by
         an mcc/mnc specific config.xml -->
    <string name="mobile_provisioning_apn" translatable="false"></string>

    <!-- The default mobile provisioning url. Empty by default, maybe overridden by
         an mcc/mnc specific config.xml -->
    <string name="mobile_provisioning_url" translatable="false"></string>

    <!-- The default character set for GsmAlphabet -->
    <!-- Empty string means MBCS is not considered -->
    <string name="gsm_alphabet_default_charset" translatable="false"></string>

    <!-- Enables SIP on WIFI only -->
    <bool name="config_sip_wifi_only">false</bool>

    <!-- Enables built-in SIP phone capability -->
    <bool name="config_built_in_sip_phone">true</bool>

    <!-- Boolean indicating if restoring network selection should be skipped -->
    <!-- The restoring is handled by modem if it is true-->
    <bool translatable="false" name="skip_restoring_network_selection">false</bool>

    <!-- Maximum number of database connections opened and managed by framework layer
         to handle queries on each database when using Write-Ahead Logging. -->
    <integer name="db_connection_pool_size">4</integer>

    <!-- The default journal mode to use use when Write-Ahead Logging is not active.
         Choices are: OFF, DELETE, TRUNCATE, PERSIST and MEMORY.
         PERSIST may improve performance by reducing how often journal blocks are
         reallocated (compared to truncation) resulting in better data block locality
         and less churn of the storage media. -->
    <string name="db_default_journal_mode" translatable="false">PERSIST</string>

    <!-- Maximum size of the persistent journal file in bytes.
         If the journal file grows to be larger than this amount then SQLite will
         truncate it after committing the transaction. -->
    <integer name="db_journal_size_limit">524288</integer>

    <!-- The database synchronization mode when using the default journal mode.
         FULL is safest and preserves durability at the cost of extra fsyncs.
         NORMAL also preserves durability in non-WAL modes and uses checksums to ensure
         integrity although there is a small chance that an error might go unnoticed.
         Choices are: FULL, NORMAL, OFF. -->
    <string name="db_default_sync_mode" translatable="false">FULL</string>

    <!-- The database synchronization mode when using Write-Ahead Logging.
         FULL is safest and preserves durability at the cost of extra fsyncs.
         NORMAL sacrifices durability in WAL mode because syncs are only performed before
         and after checkpoint operations.  If checkpoints are infrequent and power loss
         occurs, then committed transactions could be lost and applications might break.
         Choices are: FULL, NORMAL, OFF. -->
    <string name="db_wal_sync_mode" translatable="false">FULL</string>

    <!-- The Write-Ahead Log auto-checkpoint interval in database pages (typically 1 to 4KB).
         The log is checkpointed automatically whenever it exceeds this many pages.
         When a database is reopened, its journal mode is set back to the default
         journal mode, which may cause a checkpoint operation to occur.  Checkpoints
         can also happen at other times when transactions are committed.
         The bigger the WAL file, the longer a checkpoint operation takes, so we try
         to keep the WAL file relatively small to avoid long delays.
         The size of the WAL file is also constrained by 'db_journal_size_limit'. -->
    <integer name="db_wal_autocheckpoint">100</integer>

    <!-- Max space (in MB) allocated to DownloadManager to store the downloaded
         files if they are to be stored in DownloadManager's data dir,
         which typically is /data/data/com.android.providers.downloads/files -->
    <integer name="config_downloadDataDirSize">200</integer>

    <!-- Max number of downloads allowed to proceed concurrently -->
    <integer name="config_MaxConcurrentDownloadsAllowed">5</integer>

    <!-- When the free space available in DownloadManager's data dir falls
         below the percentage value specified by this param, DownloadManager
         starts removing files to try to make percentage of available
         free space above this threshold value. -->
    <integer name="config_downloadDataDirLowSpaceThreshold">10</integer>

    <!-- The URL that should be sent in an x-wap-profile header with an HTTP request,
         as defined in the Open Mobile Alliance User Agent Profile specification
         OMA-TS-UAProf-V2_0-20060206-A Section 8.1.1.1. If the URL contains a '%s'
         format string then that substring will be replaced with the value of
         Build.MODEL. The format string shall not be escaped. -->
    <string name="config_useragentprofile_url" translatable="false"></string>

    <!-- When a database query is executed, the results retuned are paginated
         in pages of size (in KB) indicated by this value -->
    <integer name="config_cursorWindowSize">2048</integer>

    <!-- Sets whether menu shortcuts should be displayed on panel menus when
         a keyboard is present. -->
    <bool name="config_showMenuShortcutsWhenKeyboardPresent">false</bool>

    <!-- Do not translate. Defines the slots is Two Digit Number for dialing normally not USSD -->
    <string-array name="config_twoDigitNumberPattern" translatable="false">
    </string-array>

    <!-- The VoiceMail default value is displayed to my own number if it is true -->
    <bool name="config_telephony_use_own_number_for_voicemail">false</bool>

    <!-- If this value is true, Sms encoded as octet is decoded by utf8 decoder.
         If false, decoded by Latin decoder. -->
    <bool name="config_sms_utf8_support">false</bool>

    <!-- If this value is true, The mms content-disposition field is supported correctly.
         If false, Content-disposition fragments are ignored -->
    <bool name="config_mms_content_disposition_support">true</bool>

    <!-- MMS user agent string -->
    <string name="config_mms_user_agent" translatable="false"></string>

    <!-- MMS user agent prolfile url -->
    <string name="config_mms_user_agent_profile_url" translatable="false"></string>

    <!-- National Language Identifier codes for the following two config items.
         (from 3GPP TS 23.038 V9.1.1 Table 6.2.1.2.4.1):
          0  - reserved
          1  - Turkish
          2  - Spanish (single shift table only)
          3  - Portuguese
          4  - Bengali
          5  - Gujarati
          6  - Hindi
          7  - Kannada
          8  - Malayalam
          9  - Oriya
         10  - Punjabi
         11  - Tamil
         12  - Telugu
         13  - Urdu
         14+ - reserved -->

    <!-- National language single shift tables to enable for SMS encoding.
         Decoding is always enabled. 3GPP TS 23.038 states that this feature
         should not be enabled until a formal request is issued by the relevant
         national regulatory body. Array elements are codes from the table above.
         Example 1: devices sold in Turkey must include table 1 to conform with
           By-Law Number 27230. (http://www.btk.gov.tr/eng/pdf/2009/BY-LAW_SMS.pdf)
         Example 2: devices sold in India should include tables 4 through 13
           to enable use of the new Release 9 tables for Indic languages. -->
    <integer-array name="config_sms_enabled_single_shift_tables"></integer-array>

    <!-- National language locking shift tables to enable for SMS encoding.
         Decoding is always enabled. 3GPP TS 23.038 states that this feature
         should not be enabled until a formal request is issued by the relevant
         national regulatory body. Array elements are codes from the table above.
         Example 1: devices sold in Turkey must include table 1 after the
           Turkish Telecommunication Authority requires locking shift encoding
           to be enabled (est. July 2012). (http://www.btk.gov.tr/eng/pdf/2009/BY-LAW_SMS.pdf)
           See also: http://www.mobitech.com.tr/tr/ersanozturkblog_en/index.php?entry=entry090223-160014
         Example 2: devices sold in India should include tables 4 through 13
         to enable use of the new Release 9 tables for Indic languages. -->
    <integer-array name="config_sms_enabled_locking_shift_tables"></integer-array>

    <!-- Set to true if the RSSI should always display CDMA signal strength even on EVDO -->
    <bool name="config_alwaysUseCdmaRssi">false</bool>


    <!-- If this value is true, duplicate Source/Destination port fields
         in WDP header of some carriers OMADM wap push are supported.
         ex: MSGTYPE-TotalSegments-CurrentSegment
             -SourcePortDestPort-SourcePortDestPort-OMADM PDU
         If false, not supported. -->
    <bool name="config_duplicate_port_omadm_wappush">false</bool>

    <!-- Maximum numerical value that will be shown in a status bar
         notification icon or in the notification itself. Will be replaced
         with @string/status_bar_notification_info_overflow when shown in the
         UI. -->
    <integer name="status_bar_notification_info_maxnum">999</integer>

    <!-- Path to an ISO image to be shared with via USB mass storage.
         This is intended to allow packaging drivers or tools for installation on a PC. -->
    <string translatable="false" name="config_isoImagePath"></string>

    <!-- Whether a software navigation bar should be shown. NOTE: in the future this may be
         autodetected from the Configuration. -->
    <bool name="config_showNavigationBar">false</bool>

    <!-- Whether action menu items should be displayed in ALLCAPS or not.
         Defaults to true. If this is not appropriate for specific locales
         it should be disabled in that locale's resources. -->
    <bool name="config_actionMenuItemAllCaps">true</bool>

    <!-- Whether action menu items should obey the "withText" showAsAction
         flag. This may be set to false for situations where space is
         extremely limited. -->
    <bool name="config_allowActionMenuItemTextWithIcon">false</bool>

    <!-- Remote server that can provide NTP responses. -->
    <string translatable="false" name="config_ntpServer">2.android.pool.ntp.org</string>
    <!-- Normal polling frequency in milliseconds -->
    <integer name="config_ntpPollingInterval">86400000</integer>
    <!-- Try-again polling interval in milliseconds, in case the network request failed -->
    <integer name="config_ntpPollingIntervalShorter">60000</integer>
    <!-- Number of times to try again with the shorter interval, before backing
         off until the normal polling interval. A value < 0 indicates infinite. -->
    <integer name="config_ntpRetry">3</integer>
    <!-- If the time difference is greater than this threshold in milliseconds,
         then update the time. -->
    <integer name="config_ntpThreshold">5000</integer>
    <!-- Timeout to wait for NTP server response. -->
    <integer name="config_ntpTimeout">20000</integer>

    <!-- Default network policy warning threshold, in megabytes. -->
    <integer name="config_networkPolicyDefaultWarning">2048</integer>

    <!-- Set and Unsets WiMAX -->
    <bool name="config_wimaxEnabled">false</bool>
    <!-- Location of the wimax framwork jar location -->
    <string name="config_wimaxServiceJarLocation" translatable="false"></string>
    <!-- Location of the wimax native library locaiton -->
    <string name="config_wimaxNativeLibLocation" translatable="false"></string>
    <!-- Name of the wimax manager class -->
    <string name="config_wimaxManagerClassname" translatable="false"></string>
    <!-- Name of the wimax service class -->
    <string name="config_wimaxServiceClassname" translatable="false"></string>
    <!-- Name of the wimax state tracker clas -->
    <string name="config_wimaxStateTrackerClassname" translatable="false"></string>

    <!-- Specifies whether the dreams feature should be supported.
         When true, the system will allow the user to configure dreams (screensavers)
         to launch when a user activity timeout occurs or the system is told to nap.
         When false, the dreams feature will be disabled (this does not affect dozing).

         Consider setting this resource to false or disabling dreams by default when a
         doze component is specified below since dreaming will supercede dozing and
         will prevent the system from entering a low power state until the dream ends. -->
    <bool name="config_dreamsSupported">true</bool>

    <!-- If supported, are dreams enabled? (by default) -->
    <bool name="config_dreamsEnabledByDefault">true</bool>
    <!-- If supported and enabled, are dreams activated when docked? (by default) -->
    <bool name="config_dreamsActivatedOnDockByDefault">true</bool>
    <!-- If supported and enabled, are dreams activated when asleep and charging? (by default) -->
    <bool name="config_dreamsActivatedOnSleepByDefault">false</bool>
    <!-- ComponentName of the default dream (Settings.Secure.DEFAULT_SCREENSAVER_COMPONENT) -->
    <string name="config_dreamsDefaultComponent" translatable="false">com.google.android.deskclock/com.android.deskclock.Screensaver</string>

    <!-- Are we allowed to dream while not plugged in? -->
    <bool name="config_dreamsEnabledOnBattery">false</bool>
    <!-- Minimum battery level to allow dreaming when powered.
         Use -1 to disable this safety feature. -->
    <integer name="config_dreamsBatteryLevelMinimumWhenPowered">-1</integer>
    <!-- Minimum battery level to allow dreaming when not powered.
         Use -1 to disable this safety feature. -->
    <integer name="config_dreamsBatteryLevelMinimumWhenNotPowered">15</integer>
    <!-- If the battery level drops by this percentage and the user activity timeout
         has expired, then assume the device is receiving insufficient current to charge
         effectively and terminate the dream.  Use -1 to disable this safety feature.  -->
    <integer name="config_dreamsBatteryLevelDrainCutoff">5</integer>

    <!-- ComponentName of a dream to show whenever the system would otherwise have
         gone to sleep.  When the PowerManager is asked to go to sleep, it will instead
         try to start this dream if possible.  The dream should typically call startDozing()
         to put the display into a low power state and allow the application processor
         to be suspended.  When the dream ends, the system will go to sleep as usual.
         Specify the component name or an empty string if none.

         Note that doze dreams are not subject to the same start conditions as ordinary dreams.
         Doze dreams will run whenever the power manager is in a dozing state. -->
    <string name="config_dozeComponent" translatable="false"></string>

    <!-- If true, the doze component is not started until after the screen has been
         turned off and the screen off animation has been performed. -->
    <bool name="config_dozeAfterScreenOff">false</bool>

    <!-- Power Management: Specifies whether to decouple the auto-suspend state of the
         device from the display on/off state.

         When false, autosuspend_disable() will be called before the display is turned on
         and autosuspend_enable() will be called after the display is turned off.
         This mode provides best compatibility for devices using legacy power management
         features such as early suspend / late resume.

         When true, autosuspend_display() and autosuspend_enable() will be called
         independently of whether the display is being turned on or off.  This mode
         enables the power manager to suspend the application processor while the
         display is on.

         This resource should be set to "true" when a doze component has been specified
         to maximize power savings but not all devices support it.

         Refer to autosuspend.h for details.
    -->
    <bool name="config_powerDecoupleAutoSuspendModeFromDisplay">false</bool>

    <!-- Power Management: Specifies whether to decouple the interactive state of the
         device from the display on/off state.

         When false, setInteractive(..., true) will be called before the display is turned on
         and setInteractive(..., false) will be called after the display is turned off.
         This mode provides best compatibility for devices that expect the interactive
         state to be tied to the display state.

         When true, setInteractive(...) will be called independently of whether the display
         is being turned on or off.  This mode enables the power manager to reduce
         clocks and disable the touch controller while the display is on.

         This resource should be set to "true" when a doze component has been specified
         to maximize power savings but not all devices support it.

         Refer to power.h for details.
    -->
    <bool name="config_powerDecoupleInteractiveModeFromDisplay">false</bool>

    <!-- User activity timeout: Minimum screen off timeout in milliseconds.

         Sets a lower bound for the {@link Settings.System#SCREEN_OFF_TIMEOUT} setting
         which determines how soon the device will go to sleep when there is no
         user activity.

         This value must be greater than zero, otherwise the device will immediately
         fall asleep again as soon as it is awoken.
    -->
    <integer name="config_minimumScreenOffTimeout">10000</integer>

    <!-- User activity timeout: Maximum screen dim duration in milliseconds.

         Sets an upper bound for how long the screen will dim before the device goes
         to sleep when there is no user activity.  The dim duration is subtracted from
         the overall screen off timeout to determine the screen dim timeout.
         When the screen dim timeout expires, the screen will dim, shortly thereafter
         the device will go to sleep.

         If the screen off timeout is very short, the dim duration may be reduced
         proportionally.  See config_maximumScreenDimRatio.

         This value may be zero in which case the screen will not dim before the
         device goes to sleep.
    -->
    <integer name="config_maximumScreenDimDuration">7000</integer>

    <!-- User activity timeout: Maximum screen dim duration as a percentage of screen off timeout.

         This resource is similar to config_maximumScreenDimDuration but the maximum
         screen dim duration is defined as a ratio of the overall screen off timeout
         instead of as an absolute value in milliseconds.  This is useful for reducing
         the dim duration when the screen off timeout is very short.

         When computing the screen dim duration, the power manager uses the lesser
         of the effective durations expressed by config_maximumScreenDimDuration and
         config_maximumScreenDimRatio.

         This value must be between 0% and 100%.  If the value is zero, the screen will not
         dim before the device goes to sleep.
    -->
    <fraction name="config_maximumScreenDimRatio">20%</fraction>

    <!-- Base "touch slop" value used by ViewConfiguration as a
         movement threshold where scrolling should begin. -->
    <dimen name="config_viewConfigurationTouchSlop">8dp</dimen>

    <!-- Minimum velocity to initiate a fling, as measured in dips per second. -->
    <dimen name="config_viewMinFlingVelocity">50dp</dimen>

    <!-- Maximum velocity to initiate a fling, as measured in dips per second. -->
    <dimen name="config_viewMaxFlingVelocity">8000dp</dimen>

    <!-- Amount of time in ms the user needs to press the relevant key to bring up the global actions dialog -->
    <integer name="config_globalActionsKeyTimeout">500</integer>

    <!-- Maximum number of grid columns permitted in the ResolverActivity
         used for picking activities to handle an intent. -->
    <integer name="config_maxResolverActivityColumns">3</integer>

    <!-- Array of OEM specific USB mode override config.
         OEM can override a certain USB mode depending on ro.bootmode.
         Specify an array of below items to set override rule.
         [bootmode]:[original USB mode]:[USB mode used]-->
    <integer-array translatable="false" name="config_oemUsbModeOverride">
    </integer-array>

    <!-- Set to true to add links to Cell Broadcast app from Settings and MMS app. -->
    <bool name="config_cellBroadcastAppLinks">false</bool>

    <!-- The default value if the SyncStorageEngine should sync automatically or not -->
    <bool name="config_syncstorageengine_masterSyncAutomatically">true</bool>

    <!--  Maximum number of supported users -->
    <integer name="config_multiuserMaximumUsers">1</integer>
    <!-- Whether UI for multi user should be shown -->
    <bool name="config_enableMultiUserUI">false</bool>

    <!-- If true, then we do not ask user for permission for apps to connect to USB devices.
         Do not set this to true for production devices. Doing so will cause you to fail CTS. -->
    <bool name="config_disableUsbPermissionDialogs">false</bool>

    <!-- Minimum span needed to begin a touch scaling gesture.
         If the span is equal to or greater than this size, a scaling gesture
         will begin, where supported. (See android.view.ScaleGestureDetector)

         This also takes into account the size of any active touch points.
         Devices with screens that deviate too far from their assigned density
         bucket should consider tuning this value in a device-specific overlay.
         For best results, care should be taken such that this value remains
         larger than the minimum reported touchMajor/touchMinor values
         reported by the hardware. -->
    <dimen name="config_minScalingSpan">27mm</dimen>

    <!-- Minimum accepted value for touchMajor while scaling. This may be tuned
         per-device in overlays. -->
    <dimen name="config_minScalingTouchMajor">48dp</dimen>

    <!-- Safe headphone volume index. When music stream volume is below this index
    the SPL on headphone output is compliant to EN 60950 requirements for portable music
    players. -->
    <integer name="config_safe_media_volume_index">10</integer>

    <!-- Configure mobile network MTU. The standard default is set here but each carrier
         may have a specific value set in an overlay config.xml file. -->
    <integer name="config_mobile_mtu">1500</integer>

    <!-- Configure mobile tcp buffer sizes in the form:
         rat-name:rmem_min,rmem_def,rmem_max,wmem_min,wmem_def,wmem_max
         If no value is found for the rat-name in use, the system default will be applied.
    -->
    <string-array name="config_mobile_tcp_buffers">
    </string-array>

    <!-- Configure ethernet tcp buffersizes in the form:
         rmem_min,rmem_def,rmem_max,wmem_min,wmem_def,wmem_max -->
    <string name="config_ethernet_tcp_buffers" translatable="false">524288,1048576,3145728,524288,1048576,2097152</string>

    <!-- Configure wifi tcp buffersizes in the form:
         rmem_min,rmem_def,rmem_max,wmem_min,wmem_def,wmem_max -->
    <string name="config_wifi_tcp_buffers" translatable="false">524288,1048576,2097152,262144,524288,1048576</string>

    <!-- Whether WiFi display is supported by this device.
         There are many prerequisites for this feature to work correctly.
         Here are a few of them:
         * The WiFi radio must support WiFi P2P.
         * The WiFi radio must support concurrent connections to the WiFi display and
           to an access point.
         * The Audio Flinger audio_policy.conf file must specify a rule for the "r_submix"
           remote submix module.  This module is used to record and stream system
           audio output to the WiFi display encoder in the media server.
         * The remote submix module "audio.r_submix.default" must be installed on the device.
         * The device must be provisioned with HDCP keys (for protected content).
    -->
    <bool name="config_enableWifiDisplay">false</bool>

    <!-- The color transform values that correspond to each respective configuration mode for the
         built-in display, or -1 if the mode is unsupported by the device. The possible
         configuration modes are:
            1. Wide-gamut ("Vibrant")
            2. Adobe RGB ("Natural")
            3. sRGB ("Standard")

        For example, if a device had Wide-gamut as color transform mode 1, sRGB mode as color
        transform mode 7, and did not support Adobe RGB at all this would look like:

            <integer-array name="config_colorTransforms">
                <item>1</item>
                <item>-1</item>
                <item>7</item>
            </integer-array>
    -->
    <integer-array name="config_colorTransforms">
        <item>-1</item>
        <item>-1</item>
        <item>-1</item>
    </integer-array>

    <!-- When true use the linux /dev/input/event subsystem to detect the switch changes
         on the headphone/microphone jack. When false use the older uevent framework. -->
    <bool name="config_useDevInputEventForAudioJack">false</bool>

    <!-- Whether safe headphone volume is enabled or not (country specific). -->
    <bool name="config_safe_media_volume_enabled">true</bool>

    <!-- Set to true if the wifi display supports compositing content stored
         in gralloc protected buffers.  For this to be true, there must exist
         a protected hardware path for surface flinger to composite and send
         protected buffers to the wifi display video encoder.

         If this flag is false, we advise applications not to use protected
         buffers (if possible) when presenting content to a wifi display because
         the content may be blanked.

         This flag controls whether the {@link Display#FLAG_SUPPORTS_PROTECTED_BUFFERS}
         flag is set for wifi displays.
    -->
    <bool name="config_wifiDisplaySupportsProtectedBuffers">false</bool>

    <!-- Whether camera shutter sound is forced or not  (country specific). -->
    <bool name="config_camera_sound_forced">false</bool>

    <!-- Set to true if we need to not prefer an APN.
         This is being added to enable a simple scenario of pre-paid
         provisioning on some carriers, working around a bug (7305641)
         where if the preferred is used we don't try the others. -->
    <bool name="config_dontPreferApn">false</bool>

    <!-- The list of ril radio technologies (see ServiceState.java) which only support
         a single data connection at one time.  This may change by carrier via
         overlays (some don't support multiple pdp on UMTS).  All unlisted radio
         tech types support unlimited types (practically only 2-4 used). -->
    <integer-array name="config_onlySingleDcAllowed">
        <item>4</item>  <!-- IS95A -->
        <item>5</item>  <!-- IS95B -->
        <item>6</item>  <!-- 1xRTT -->
        <item>7</item>  <!-- EVDO_0 -->
        <item>8</item>  <!-- EVDO_A -->
        <item>12</item> <!-- EVDO_B -->
    </integer-array>

    <!-- Set to true if after a provisioning apn the radio should be restarted -->
    <bool name="config_restartRadioAfterProvisioning">false</bool>

    <!-- Boolean indicating if RADIO POWER OFF is required on receiving SIM REFRESH with RESET.
         This will be handled by modem if it is false. -->
    <bool name="config_requireRadioPowerOffOnSimRefreshReset">false</bool>

    <!-- Vibrator pattern to be used as the default for notifications
         that specify DEFAULT_VIBRATE.
     -->
    <integer-array name="config_defaultNotificationVibePattern">
        <item>0</item>
        <item>350</item>
        <item>250</item>
        <item>350</item>
    </integer-array>

    <!-- Vibrator pattern to be used as the default for notifications
         that do not specify vibration but vibrate anyway because the device
         is in vibrate mode.
     -->
    <integer-array name="config_notificationFallbackVibePattern">
        <item>0</item>
        <item>100</item>
        <item>150</item>
        <item>100</item>
    </integer-array>

    <!-- Flag indicating if the speed up audio on mt call code should be executed -->
    <bool name="config_speed_up_audio_on_mt_calls">false</bool>

    <!-- Class name of the framework account picker activity.
         Can be customized for other product types -->
    <string name="config_chooseAccountActivity" translatable="false"
            >android/android.accounts.ChooseAccountActivity</string>
    <!-- Class name of the account type and account picker activity.
         Can be customized for other product types -->
    <string name="config_chooseTypeAndAccountActivity" translatable="false"
            >android/android.accounts.ChooseTypeAndAccountActivity</string>

    <!-- Component name of a custom ResolverActivity (Intent resolver) to be used instead of
         the default framework version. If left empty, then the framework version will be used.
         Example: com.google.android.myapp/.resolver.MyResolverActivity  -->
    <string name="config_customResolverActivity" translatable="false"></string>

    <!-- Name of the activity or service that prompts the user to reject, accept, or whitelist
         an adb host's public key, when an unwhitelisted host connects to the local adbd.
         Can be customized for other product types -->
    <string name="config_customAdbPublicKeyConfirmationComponent"
            >com.android.systemui/com.android.systemui.usb.UsbDebuggingActivity</string>

    <!-- Name of the activity that prompts the secondary user to acknowledge she/he needs to
         switch to the primary user to enable USB debugging.
         Can be customized for other product types -->
    <string name="config_customAdbPublicKeyConfirmationSecondaryUserComponent"
            >com.android.systemui/com.android.systemui.usb.UsbDebuggingSecondaryUserActivity</string>

    <!-- Name of the CustomDialog that is used for VPN -->
    <string name="config_customVpnConfirmDialogComponent"
            >com.android.vpndialogs/com.android.vpndialogs.ConfirmDialog</string>

    <!-- Apps that are authorized to access shared accounts, overridden by product overlays -->
    <string name="config_appsAuthorizedForSharedAccounts" translatable="false">;com.android.settings;</string>

    <!-- Flag indicating that the media framework should not allow changes or mute on any
         stream or master volumes. -->
    <bool name="config_useFixedVolume">false</bool>

    <!-- The list of IMEs which should be disabled until used.
         This function suppresses update notifications for these pre-installed apps.
         We need to set this configuration carefully that they should not have functionarities
         other than "IME" or "Spell Checker". In InputMethodManagerService,
         the listed IMEs are disabled until used when all of the following conditions are met.
         1. Not selected as an enabled IME in the Settings
         2. Not selected as a spell checker in the Settings
         3. Installed
         4. A pre-installed IME
         5. Not enabled
         And the disabled_until_used state for an IME is released by InputMethodManagerService
         when the IME is selected as an enabled IME. -->
    <string-array name="config_disabledUntilUsedPreinstalledImes" translatable="false">
        <item>com.android.inputmethod.latin</item>
    </string-array>

    <!-- The list of carrier applications which should be disabled until used.
         This function suppresses update notifications for these pre-installed apps.
         In SubscriptionInfoUpdater, the listed applications are disabled until used when all of the
         following conditions are met.
         1. Not currently carrier-privileged according to the inserted SIM
         2. Pre-installed
         3. In the default state (enabled but not explicitly)
         And SubscriptionInfoUpdater undoes this and marks the app enabled when a SIM is inserted
         that marks the app as carrier privileged. It also grants the app default permissions
         for Phone and Location. As such, apps MUST only ever be added to this list if they
         obtain user consent to access their location through other means. -->
    <string-array name="config_disabledUntilUsedPreinstalledCarrierApps" translatable="false" />

    <!-- The list of classes that should be added to the notification ranking pipline.
     See {@link com.android.server.notification.NotificationSignalExtractor} -->
    <string-array name="config_notificationSignalExtractors">
        <item>com.android.server.notification.ValidateNotificationPeople</item>
        <item>com.android.server.notification.PackagePriorityExtractor</item>
        <item>com.android.server.notification.NotificationIntrusivenessExtractor</item>
        <item>com.android.server.notification.PackageVisibilityExtractor</item>
    </string-array>

    <!-- Flag indicating that this device does not rotate and will always remain in its default
         orientation. Activities that desire to run in a non-compatible orientation will be run
         from an emulated display within the physical display. -->
    <bool name="config_forceDefaultOrientation">false</bool>

    <!-- Default Gravity setting for the system Toast view. Equivalent to: Gravity.CENTER_HORIZONTAL | Gravity.BOTTOM -->
    <integer name="config_toastDefaultGravity">0x00000051</integer>

    <!-- set to false if we need to show user confirmation
         when alpha identifier is not provided by the UICC -->
    <bool name="config_stkNoAlphaUsrCnf">true</bool>

    <!-- Don't use roaming icon for considered operators.
         A match on config_sameNamedOperatorConsideredRoaming supersedes a match on this.
         Can use mcc or mcc+mnc as item. For example, 302 or 21407.
         If operators, 21404 and 21407, make roaming agreements, user of 21404 should not see
         the roaming icon as using 21407 network.
         To do this, add 21407 item to values-mcc214-mnc04/config.xml -->
    <string-array translatable="false" name="config_operatorConsideredNonRoaming">
    </string-array>

    <!-- Threshold (in ms) under which a screen off / screen on will be considered a reset of the
         immersive mode confirmation prompt.-->
    <integer name="config_immersive_mode_confirmation_panic">5000</integer>

    <!-- For some operators, PDU has garbages. To fix it, need to use valid index -->
    <integer name="config_valid_wappush_index">-1</integer>

    <!-- This is NOT just for same named operators unlike the name suggests (will blacklist regardless of name).
         A match on this supersedes a match on config_operatorConsideredNonRoaming.
         Uses "startsWith" so you can use a leading substring like the mcc or
         use the complete mcc+mnc string.
         For a given mcc/mcc-mnc, some operators may want to roam (even if
         config_operatorConsideredNonRoaming has the mcc/mcc-mnc).
         user of 40485 should see the roaming icon as using 40483 network
         though same Reliance network.
         To do this, add 40483 item to values-mcc404-mnc85/config.xml -->
    <string-array translatable="false" name="config_sameNamedOperatorConsideredRoaming">
    </string-array>
    <!-- call barring MMI code from TS 22.030 Annex B -->
    <string-array translatable="false" name="config_callBarringMMI">
        <item>33</item>
        <item>331</item>
        <item>332</item>
        <item>35</item>
        <item>351</item>
        <item>330</item>
        <item>333</item>
        <item>353</item>
    </string-array>

    <!-- Override the default detection behavior for the framework method
         android.view.ViewConfiguration#hasPermanentMenuKey().
         Valid settings are:
         0 - No change. Use the default autodetection behavior.
         1 - The device DOES have a permanent menu key; ignore autodetection.
         2 - The device DOES NOT have a permanent menu key; ignore autodetection. -->
    <integer name="config_overrideHasPermanentMenuKey">0</integer>

    <!-- Override the DPad detection behavior for configuration purposes -->
    <bool name="config_hasPermanentDpad">false</bool>

    <!-- default window inset isRound property -->
    <bool name="config_windowIsRound">false</bool>

    <!-- Override this value if the device has a chin, i.e. area that is not actual part of the
         screen but you would like to be treated as a real display. The value is the height of the
         chin. -->
    <integer name="config_windowOutsetBottom">0</integer>

    <!-- Package name for default network scorer app; overridden by product overlays. -->
    <string name="config_defaultNetworkScorerPackageName"></string>

    <!-- default device has recents property -->
    <bool name="config_hasRecents">true</bool>

    <!-- default window ShowCircularMask property -->
    <bool name="config_windowShowCircularMask">false</bool>

    <!-- default value for whether circular emulators (ro.emulator.circular)
         should show a display overlay on the screen -->
    <bool name="config_windowEnableCircularEmulatorDisplayOverlay">false</bool>

    <!-- Defines the default set of global actions. Actions may still be disabled or hidden based
         on the current state of the device.
         Each item must be one of the following strings:
         "power" = Power off
         "settings" = An action to launch settings
         "airplane" = Airplane mode toggle
         "bugreport" = Take bug report, if available
         "silent" = silent mode
         "users" = list of users
         "reboot" = reboot
         "screenshot" = screenshot
         -->
    <string-array translatable="false" name="config_globalActionsList">
        <item>power</item>
        <item>reboot</item>
        <item>screenshot</item>
        <item>bugreport</item>
        <item>airplane</item>
        <item>silent</item>
        <item>users</item>
    </string-array>

    <!-- Number of milliseconds to hold a wake lock to ensure that drawing is fully
         flushed to the display while dozing.  This value needs to be large enough
         to account for processing and rendering time plus a frame or two of latency
         in the display pipeline plus some slack just to be sure. -->
    <integer name="config_drawLockTimeoutMillis">120</integer>

    <!-- default telephony hardware configuration for this platform.
    -->
    <!-- this string array should be overridden by the device to present a list
         telephony hardware resource.  this is used by the telephony device controller
         (TDC) to offer the basic capabilities of the hardware to the telephony
         framework
    -->
    <!-- an array of "[hardware type],[hardware-uuid],[state],[[hardware-type specific]]"
         with, [[hardware-type specific]] in:
            - "[[ril-model],[rat],[max-active-voice],[max-active-data],[max-active-standby]]"
              for 'modem' hardware
            - "[[associated-modem-uuid]]"
              for 'sim' hardware.
         refer to HardwareConfig in com.android.internal.telephony for specific details/values
         those elements can carry.
    -->
    <string-array translatable="false" name="config_telephonyHardware">
        <!-- modem -->
        <item>"0,modem,0,0,0,1,1,1"</item>
        <!-- sim -->
        <item>"1,sim,0,modem"</item>
    </string-array>

    <!-- This string array can be overriden to add an additional DRM support for WebView EME. -->
    <!-- Array of "[keySystemName],[UuidOfMediaDrm]" @hide @SystemApi -->
    <string-array name="config_keySystemUuidMapping" translatable="false">
        <!-- Example:
        <item>"x-com.microsoft.playready,9A04F079-9840-4286-AB92-E65BE0885F95"</item>
        -->
    </string-array>

    <!-- Flag indicating which package name can access the persistent data partition -->
    <string name="config_persistentDataPackageName" translatable="false"></string>

    <!-- Flag indicating apps will skip sending hold request before merge. In this case
        IMS service implementation will do both.i.e.hold followed by merge. -->
    <bool name="skipHoldBeforeMerge">true</bool>

    <!-- Flag indicating emergency calls will always use IMS irrespective of the state of
    the IMS connection -->
    <bool name="useImsAlwaysForEmergencyCall">true</bool>

    <!-- Flag indicating whether the IMS service can be turned off. If false then
        the service will not be turned-off completely (the ImsManager.turnOffIms() will
        be disabled) but individual Features can be disabled using ImsConfig.setFeatureValue() -->
    <bool name="imsServiceAllowTurnOff">true</bool>

    <!-- Flag specifying whether VoLTE is available on device -->
    <bool name="config_device_volte_available">false</bool>

    <!-- Flag specifying whether VoLTE should be available for carrier: independent of
         carrier provisioning. If false: hard disabled. If true: then depends on carrier
         provisioning, availability etc -->
    <bool name="config_carrier_volte_available">false</bool>

    <!-- Flag specifying whether VoLTE availability is based on provisioning -->
    <bool name="config_carrier_volte_provisioned">false</bool>

    <!-- Flag specifying whether VoLTE TTY is supported -->
    <bool name="config_carrier_volte_tty_supported">true</bool>

    <!-- Flag specifying whether VT is available on device -->
    <bool name="config_device_vt_available">false</bool>

    <!-- Flag specifying whether VT should be available for carrier: independent of
         carrier provisioning. If false: hard disabled. If true: then depends on carrier
         provisioning, availability etc -->
    <bool name="config_carrier_vt_available">false</bool>

    <!-- Flag specifying whether WFC over IMS is available on device -->
    <bool name="config_device_wfc_ims_available">false</bool>

    <!-- Flag specifying whether WFC over IMS should be available for carrier: independent of
         carrier provisioning. If false: hard disabled. If true: then depends on carrier
         provisioning, availability etc -->
    <bool name="config_carrier_wfc_ims_available">false</bool>

    <bool name="config_networkSamplingWakesDevice">true</bool>

    <string-array translatable="false" name="config_cdma_home_system" />

    <!--From SmsMessage-->
    <!--Support decoding the user data payload as pack GSM 8-bit (a GSM alphabet
        string that's stored in 8-bit unpacked format) characters.-->
    <bool translatable="false" name="config_sms_decode_gsm_8bit_data">false</bool>

    <!-- Package name providing default WebView implementation. -->
    <string name="config_webViewPackageName" translatable="false">com.android.webview</string>

    <!-- Package name providing alternate WebView implementation.
         Fall back to config_webViewPackageName if not available. -->
    <string name="config_alternateWebViewPackageName" translatable="false">com.google.android.webview</string>

    <!-- If EMS is not supported, framework breaks down EMS into single segment SMS
         and adds page info " x/y". This config is used to set which carrier doesn't
         support EMS and whether page info should be added at the beginning or the end.
         We use tag 'prefix' for position beginning and 'suffix' for position end.
         And use gid to distinguish different carriers which using same mcc and mnc.
         Examples: <item>simOperatorNumber;position;gid(optional)</item>>
    -->
    <string-array translatable="false" name="no_ems_support_sim_operators">
        <!-- VZW -->
        <item>20404;suffix;BAE0000000000000</item>
    </string-array>

    <bool name="config_auto_attach_data_on_creation">true</bool>

    <!-- Values for GPS configuration -->
    <string-array translatable="false" name="config_gpsParameters">
        <item>SUPL_HOST=supl.google.com</item>
        <item>SUPL_PORT=7275</item>
        <item>NTP_SERVER=north-america.pool.ntp.org</item>
        <item>SUPL_VER=0x20000</item>
        <item>SUPL_MODE=1</item>
    </string-array>

    <!-- If there is no preload VM number in the sim card, carriers such as
         Verizon require to load a default vm number from the configurantion.
         Define config_default_vm_number for this purpose. And there are two
         optional formats for this configuration as below:
         (1)<item>voicemail number</item>
         (2)<item>voicemail number;gid</item>
         The logic to pick up the correct voicemail number:
         (1) If the config_default_vm_number array has no gid special item, the last one will be
         picked
         (2) If the config_default_vm_number array has gid special item and  it matches the current
         sim's gid, it will be picked.
         (3) If the config_default_vm_number array has gid special item but it doesn't match the
         current sim's gid, the last one without gid will be picked -->
    <string-array translatable="false" name="config_default_vm_number" />

    <!-- Sprint need a 70 ms delay for 3way call -->
    <integer name="config_cdma_3waycall_flash_delay">0</integer>

    <!--SIM does not save, but the voice mail number to be changed. -->
    <bool name="editable_voicemailnumber">false</bool>

    <!-- service number convert map in roaming network. -->
    <!-- [dialstring],[replacement][,optional gid] -->
    <string-array translatable="false" name="dial_string_replace">
    </string-array>

    <!-- Flag indicating whether radio is to be restarted on the error of
         PDP_FAIL_REGULAR_DEACTIVATION/0x24 -->
    <bool name="config_restart_radio_on_pdp_fail_regular_deactivation">false</bool>

    <!-- networks that don't want data deactivate when shutdown the phone
         note this is dependent on the operator of the network we're on,
         not operator on the SIM -->
    <string-array translatable="false" name="networks_not_clear_data">
        <item>71203</item>
        <item>71606</item>
        <item>71610</item>
        <item>732101</item>
    </string-array>

    <!-- Config determines whether to update phone object when voice registration
         state changes. Voice radio tech change will always trigger an update of
         phone object irrespective of this config -->
    <bool name="config_switch_phone_on_voice_reg_state_change">true</bool>

    <bool name="config_sms_force_7bit_encoding">false</bool>

    <!-- Flag indicating whether strict threshold is used, or lenient threshold is used,
          when evaluating RSRP for LTE antenna bar display
           0. Strict threshold
           1. Lenient threshold
    -->
    <integer name="config_LTE_RSRP_threshold_type">1</integer>

    <!-- Enabled built-in zen mode condition providers -->
    <string-array translatable="false" name="config_system_condition_providers">
        <item>countdown</item>
        <item>schedule</item>
        <item>event</item>
    </string-array>

    <!-- Priority repeat caller threshold, in minutes -->
    <integer name="config_zen_repeat_callers_threshold">15</integer>

    <!-- Flags enabling default window features. See Window.java -->
    <bool name="config_defaultWindowFeatureOptionsPanel">true</bool>
    <bool name="config_defaultWindowFeatureContextMenu">true</bool>

    <!-- This config is used to check if the carrier requires converting destination
         number before sending out a SMS.
         Formats for this configuration as below:
         [true or false][;optional gid]
         The logic to pick up the configuration:
         (1) If the "config_sms_convert_destination_number_support" array has no gid
             special item, the last one will be picked
         (2) If the "config_sms_convert_destination_number_support" array has gid special
             item and it matches the current sim's gid, it will be picked.
         (3) If the "config_sms_convert_destination_number_support" array has gid special
             item but it doesn't match the current sim's gid, the last one without gid
             will be picked -->
    <string-array translatable="false" name="config_sms_convert_destination_number_support">
        <item>false</item>
    </string-array>

    <!-- The maximum bitmap size that can be written to a MediaMetadata object. This value
         is the max width/height allowed in dips.-->
    <dimen name="config_mediaMetadataBitmapMaxSize">320dp</dimen>

    <string translatable="false" name="prohibit_manual_network_selection_in_gobal_mode">false</string>

    <!-- An array of CDMA roaming indicators which means international roaming -->
    <integer-array translatable="false" name="config_cdma_international_roaming_indicators" />

    <!-- set the system language as value of EF LI/EF PL -->
    <bool name="config_use_sim_language_file">true</bool>

    <!-- Use ERI text for network name on CDMA LTE -->
    <bool name="config_LTE_eri_for_network_name">true</bool>

    <!-- Whether to start in touch mode -->
    <bool name="config_defaultInTouchMode">true</bool>

    <!-- Time adjustment, in milliseconds, applied to the default double tap threshold
         used for gesture detection by the screen magnifier. -->
    <integer name="config_screen_magnification_multi_tap_adjustment">-50</integer>

    <!-- Scale factor threshold used by the screen magnifier to determine when to switch from
         panning to scaling the magnification viewport. -->
    <item name="config_screen_magnification_scaling_threshold" format="float" type="dimen">0.3</item>

    <!-- If true, the display will be shifted around in ambient mode. -->
    <bool name="config_enableBurnInProtection">false</bool>

    <!-- Specifies the maximum burn-in offset displacement from the center. If -1, no maximum value
         will be used. -->
    <integer name="config_burnInProtectionMaxRadius">-1</integer>

    <!-- Specifies the minimum burn-in offset horizontally. -->
    <integer name="config_burnInProtectionMinHorizontalOffset">0</integer>

    <!-- Specifies the maximum burn-in offset horizontally. -->
    <integer name="config_burnInProtectionMaxHorizontalOffset">0</integer>

    <!-- Specifies the minimum burn-in offset vertically. -->
    <integer name="config_burnInProtectionMinVerticalOffset">0</integer>

    <!-- Specifies the maximum burn-in offset vertically. -->
    <integer name="config_burnInProtectionMaxVerticalOffset">0</integer>

    <!-- Keyguard component -->
    <string name="config_keyguardComponent" translatable="false">com.android.systemui/com.android.systemui.keyguard.KeyguardService</string>

    <!-- For performance and storage reasons, limit the number of fingerprints per user -->
    <integer name="config_fingerprintMaxTemplatesPerUser">5</integer>

    <!-- This config is used to force VoiceInteractionService to start on certain low ram devices.
         It declares the package name of VoiceInteractionService that should be started. -->
    <string translatable="false" name="config_forceVoiceInteractionServicePackage"></string>

    <!-- This config is ued to determine whether animations are allowed in low power mode. -->
    <bool name="config_allowAnimationsInLowPowerMode">false</bool>

    <!-- Whether device supports double tap to wake -->
    <bool name="config_supportDoubleTapWake">false</bool>

    <!-- The RadioAccessFamilies supported by the device.
         Empty is viewed as "all".  Only used on devices which
         don't support RIL_REQUEST_GET_RADIO_CAPABILITY
         format is UMTS|LTE|... -->
    <string translatable="false" name="config_radio_access_family"></string>

    <!-- Whether the main built-in display is round. This will affect
         Configuration.screenLayout's SCREENLAYOUT_ROUND_MASK flags for Configurations on the
         main built-in display. Change this in device-specific overlays.
         Defaults to the older, deprecated config_windowIsRound already used in
         some existing device-specific resource overlays. -->
    <bool name="config_mainBuiltInDisplayIsRound">@bool/config_windowIsRound</bool>

    <!-- Ultrasound support for Mic/speaker path -->
    <!-- Whether the default microphone audio source supports near-ultrasound frequencies
         (range of 18 - 21 kHz). -->
    <bool name="config_supportMicNearUltrasound">true</bool>
    <!-- Whether the default speaker audio output path supports near-ultrasound frequencies
         (range of 18 - 21 kHz). -->
    <bool name="config_supportSpeakerNearUltrasound">true</bool>

    <!-- Flag indicating device support for EAP SIM, AKA, AKA' -->
    <bool name="config_eap_sim_based_auth_supported">true</bool>
 
    <!-- How long history of previous vibrations should be kept for the dumpsys. -->
    <integer name="config_previousVibrationsDumpLimit">20</integer>

    <!-- Number of retries Cell Data should attempt for a given error code before
         restarting the modem.
         Error codes not listed will not lead to modem restarts.
         Array of "code#,retry#"  -->
    <string-array name="config_cell_retries_per_error_code">
    </string-array>

    <!-- Set initial MaxRetry value for operators -->
    <integer name="config_mdc_initial_max_retry">1</integer>

    <!-- The OEM specified sensor type for the gesture to launch the camear app. -->
    <integer name="config_cameraLaunchGestureSensorType">-1</integer>
    <!-- The OEM specified sensor string type for the gesture to launch camera app, this value
         must match the value of config_cameraLaunchGestureSensorType in OEM's HAL -->
    <string translatable="false" name="config_cameraLaunchGestureSensorStringType"></string>

    <!-- Allow the gesture to double tap the power button twice to start the camera while the device
         is non-interactive. -->
    <bool name="config_cameraDoubleTapPowerGestureEnabled">true</bool>

    <!-- The BT name of the keyboard packaged with the device. If this is defined, SystemUI will
         automatically try to pair with it when the device exits tablet mode. -->
    <string translatable="false" name="config_packagedKeyboardName"></string>

<<<<<<< HEAD
    <!-- The list of components which should be automatically disabled. -->                                                                                                                                      
    <string-array name="config_disabledComponents" translatable="false">                                                                                                                                         
    </string-array>                                                                                                                                                                                              
                                                                                                                                                   
    <!-- The list of components which should be forced to be enabled. -->                                                                                                                                        
    <string-array name="config_forceEnabledComponents" translatable="false">                                                                                                                                     
    </string-array>     
=======
    <!-- The list of components which should be automatically disabled. -->
    <string-array name="config_disabledComponents" translatable="false">
    </string-array>

    <!-- The list of components which should be forced to be enabled. -->
    <string-array name="config_forceEnabledComponents" translatable="false">
    </string-array>
>>>>>>> e86b161b
</resources><|MERGE_RESOLUTION|>--- conflicted
+++ resolved
@@ -2337,15 +2337,6 @@
          automatically try to pair with it when the device exits tablet mode. -->
     <string translatable="false" name="config_packagedKeyboardName"></string>
 
-<<<<<<< HEAD
-    <!-- The list of components which should be automatically disabled. -->                                                                                                                                      
-    <string-array name="config_disabledComponents" translatable="false">                                                                                                                                         
-    </string-array>                                                                                                                                                                                              
-                                                                                                                                                   
-    <!-- The list of components which should be forced to be enabled. -->                                                                                                                                        
-    <string-array name="config_forceEnabledComponents" translatable="false">                                                                                                                                     
-    </string-array>     
-=======
     <!-- The list of components which should be automatically disabled. -->
     <string-array name="config_disabledComponents" translatable="false">
     </string-array>
@@ -2353,5 +2344,4 @@
     <!-- The list of components which should be forced to be enabled. -->
     <string-array name="config_forceEnabledComponents" translatable="false">
     </string-array>
->>>>>>> e86b161b
 </resources>