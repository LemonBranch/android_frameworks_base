--- conflicted
+++ resolved
@@ -2320,16 +2320,6 @@
     <string-array name="config_cell_retries_per_error_code">
     </string-array>
 
-<<<<<<< HEAD
-    <!-- The list of components which should be automatically disabled. -->
-    <string-array name="config_disabledComponents" translatable="false">
-    </string-array>
-
-    <!-- The list of components which should be forced to be enabled. -->
-    <string-array name="config_forceEnabledComponents" translatable="false">
-    </string-array>
-
-=======
     <!-- Set initial MaxRetry value for operators -->
     <integer name="config_mdc_initial_max_retry">1</integer>
 
@@ -2342,5 +2332,12 @@
     <!-- Allow the gesture to double tap the power button twice to start the camera while the device
          is non-interactive. -->
     <bool name="config_cameraDoubleTapPowerGestureEnabled">true</bool>
->>>>>>> 25b5096f
+
+    <!-- The list of components which should be automatically disabled. -->                                                                                                                                      
+    <string-array name="config_disabledComponents" translatable="false">                                                                                                                                         
+    </string-array>                                                                                                                                                                                              
+                                                                                                                                                   
+    <!-- The list of components which should be forced to be enabled. -->                                                                                                                                        
+    <string-array name="config_forceEnabledComponents" translatable="false">                                                                                                                                     
+    </string-array>     
 </resources>