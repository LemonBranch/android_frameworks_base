--- conflicted
+++ resolved
@@ -725,17 +725,6 @@
     }
     optional ImplicitConstraints implicit_constraints = 25;
 
-    message ImplicitConstraints {
-        // The device isn't Dozing or this job will be in the foreground. This
-        // implicit constraint must be satisfied for the job to run.
-        optional bool is_not_dozing = 1;
-        // The job is not restricted from running in the background (due to
-        // Battery Saver). This implicit constraint must be satisfied for the
-        // job to run.
-        optional bool is_not_restricted_in_bg = 2;
-    }
-    optional ImplicitConstraints implicit_constraints = 25;
-
     enum TrackingController {
         TRACKING_BATTERY = 0;
         TRACKING_CONNECTIVITY = 1;
@@ -792,9 +781,5 @@
 
     optional int64 internal_flags = 24;
 
-<<<<<<< HEAD
-    // Next tag: 26
-=======
     // Next tag: 28
->>>>>>> de843449
 }