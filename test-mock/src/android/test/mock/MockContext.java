/*
 * Copyright (C) 2007 The Android Open Source Project
 *
 * Licensed under the Apache License, Version 2.0 (the "License");
 * you may not use this file except in compliance with the License.
 * You may obtain a copy of the License at
 *
 *      http://www.apache.org/licenses/LICENSE-2.0
 *
 * Unless required by applicable law or agreed to in writing, software
 * distributed under the License is distributed on an "AS IS" BASIS,
 * WITHOUT WARRANTIES OR CONDITIONS OF ANY KIND, either express or implied.
 * See the License for the specific language governing permissions and
 * limitations under the License.
 */

package android.test.mock;

import android.annotation.SystemApi;
import android.app.IApplicationThread;
import android.app.IServiceConnection;
import android.content.BroadcastReceiver;
import android.content.ComponentName;
import android.content.ContentResolver;
import android.content.Context;
import android.content.Intent;
import android.content.IntentFilter;
import android.content.IntentSender;
import android.content.ServiceConnection;
import android.content.SharedPreferences;
import android.content.pm.ApplicationInfo;
import android.content.pm.PackageManager;
import android.content.res.AssetManager;
import android.content.res.Configuration;
import android.content.res.Resources;
import android.database.DatabaseErrorHandler;
import android.database.sqlite.SQLiteDatabase;
import android.graphics.Bitmap;
import android.graphics.drawable.Drawable;
import android.net.Uri;
import android.os.Bundle;
import android.os.Handler;
import android.os.IBinder;
import android.os.Looper;
import android.os.UserHandle;
import android.view.Display;
import android.view.DisplayAdjustments;

import java.io.File;
import java.io.FileInputStream;
import java.io.FileNotFoundException;
import java.io.FileOutputStream;
import java.io.IOException;
import java.io.InputStream;
import java.util.concurrent.Executor;

/**
 * A mock {@link android.content.Context} class.  All methods are non-functional and throw
 * {@link java.lang.UnsupportedOperationException}.  You can use this to inject other dependencies,
 * mocks, or monitors into the classes you are testing.
 */
public class MockContext extends Context {

    @Override
    public AssetManager getAssets() {
        throw new UnsupportedOperationException();
    }

    @Override
    public Resources getResources() {
        throw new UnsupportedOperationException();
    }

    @Override
    public PackageManager getPackageManager() {
        throw new UnsupportedOperationException();
    }

    @Override
    public ContentResolver getContentResolver() {
        throw new UnsupportedOperationException();
    }

    @Override
    public Looper getMainLooper() {
        throw new UnsupportedOperationException();
    }

    @Override
    public Executor getMainExecutor() {
        throw new UnsupportedOperationException();
    }

    @Override
    public Context getApplicationContext() {
        throw new UnsupportedOperationException();
    }

    @Override
    public void setTheme(int resid) {
        throw new UnsupportedOperationException();
    }

    @Override
    public Resources.Theme getTheme() {
        throw new UnsupportedOperationException();
    }

    @Override
    public ClassLoader getClassLoader() {
        throw new UnsupportedOperationException();
    }

    @Override
    public String getPackageName() {
        throw new UnsupportedOperationException();
    }

    /** @hide */
    @Override
    public String getBasePackageName() {
        throw new UnsupportedOperationException();
    }

    /** @hide */
    @Override
    public String getOpPackageName() {
        throw new UnsupportedOperationException();
    }

    @Override
    public ApplicationInfo getApplicationInfo() {
        throw new UnsupportedOperationException();
    }

    @Override
    public String getPackageResourcePath() {
        throw new UnsupportedOperationException();
    }

    @Override
    public String getPackageCodePath() {
        throw new UnsupportedOperationException();
    }

    @Override
    public SharedPreferences getSharedPreferences(String name, int mode) {
        throw new UnsupportedOperationException();
    }

    /** @removed */
    @Override
    public SharedPreferences getSharedPreferences(File file, int mode) {
        throw new UnsupportedOperationException();
    }

    /** @hide */
    @Override
    public void reloadSharedPreferences() {
        throw new UnsupportedOperationException();
    }

    @Override
    public boolean moveSharedPreferencesFrom(Context sourceContext, String name) {
        throw new UnsupportedOperationException();
    }

    @Override
    public boolean deleteSharedPreferences(String name) {
        throw new UnsupportedOperationException();
    }

    @Override
    public FileInputStream openFileInput(String name) throws FileNotFoundException {
        throw new UnsupportedOperationException();
    }

    @Override
    public FileOutputStream openFileOutput(String name, int mode) throws FileNotFoundException {
        throw new UnsupportedOperationException();
    }

    @Override
    public boolean deleteFile(String name) {
        throw new UnsupportedOperationException();
    }

    @Override
    public File getFileStreamPath(String name) {
        throw new UnsupportedOperationException();
    }

    /** @removed */
    @Override
    public File getSharedPreferencesPath(String name) {
        throw new UnsupportedOperationException();
    }

    @Override
    public String[] fileList() {
        throw new UnsupportedOperationException();
    }

    @Override
    public File getDataDir() {
        throw new UnsupportedOperationException();
    }

    @Override
    public File getFilesDir() {
        throw new UnsupportedOperationException();
    }

    @Override
    public File getNoBackupFilesDir() {
        throw new UnsupportedOperationException();
    }

    @Override
    public File getExternalFilesDir(String type) {
        throw new UnsupportedOperationException();
    }

    @Override
    public File getObbDir() {
        throw new UnsupportedOperationException();
    }

    @Override
    public File getCacheDir() {
        throw new UnsupportedOperationException();
    }

    @Override
    public File getCodeCacheDir() {
        throw new UnsupportedOperationException();
    }

    @Override
    public File getExternalCacheDir() {
        throw new UnsupportedOperationException();
    }

    @Override
    public File getDir(String name, int mode) {
        throw new UnsupportedOperationException();
    }

    @Override
    public SQLiteDatabase openOrCreateDatabase(String file, int mode,
            SQLiteDatabase.CursorFactory factory) {
        throw new UnsupportedOperationException();
    }

    @Override
    public SQLiteDatabase openOrCreateDatabase(String file, int mode,
            SQLiteDatabase.CursorFactory factory, DatabaseErrorHandler errorHandler) {
        throw new UnsupportedOperationException();
    }

    @Override
    public File getDatabasePath(String name) {
        throw new UnsupportedOperationException();
    }

    @Override
    public String[] databaseList() {
        throw new UnsupportedOperationException();
    }

    @Override
    public boolean moveDatabaseFrom(Context sourceContext, String name) {
        throw new UnsupportedOperationException();
    }

    @Override
    public boolean deleteDatabase(String name) {
        throw new UnsupportedOperationException();
    }

    @Override
    public Drawable getWallpaper() {
        throw new UnsupportedOperationException();
    }

    @Override
    public Drawable peekWallpaper() {
        throw new UnsupportedOperationException();
    }

    @Override
    public int getWallpaperDesiredMinimumWidth() {
        throw new UnsupportedOperationException();
    }

    @Override
    public int getWallpaperDesiredMinimumHeight() {
        throw new UnsupportedOperationException();
    }

    @Override
    public void setWallpaper(Bitmap bitmap) throws IOException {
        throw new UnsupportedOperationException();
    }

    @Override
    public void setWallpaper(InputStream data) throws IOException {
        throw new UnsupportedOperationException();
    }

    @Override
    public void clearWallpaper() {
        throw new UnsupportedOperationException();
    }

    @Override
    public void startActivity(Intent intent) {
        throw new UnsupportedOperationException();
    }

    @Override
    public void startActivity(Intent intent, Bundle options) {
        startActivity(intent);
    }

    @Override
    public void startActivities(Intent[] intents) {
        throw new UnsupportedOperationException();
    }

    @Override
    public void startActivities(Intent[] intents, Bundle options) {
        startActivities(intents);
    }

    @Override
    public void startIntentSender(IntentSender intent,
            Intent fillInIntent, int flagsMask, int flagsValues, int extraFlags)
            throws IntentSender.SendIntentException {
        throw new UnsupportedOperationException();
    }

    @Override
    public void startIntentSender(IntentSender intent,
            Intent fillInIntent, int flagsMask, int flagsValues, int extraFlags,
            Bundle options) throws IntentSender.SendIntentException {
        startIntentSender(intent, fillInIntent, flagsMask, flagsValues, extraFlags);
    }

    @Override
    public void sendBroadcast(Intent intent) {
        throw new UnsupportedOperationException();
    }

    @Override
    public void sendBroadcast(Intent intent, String receiverPermission) {
        throw new UnsupportedOperationException();
    }

    /** @hide */
    @Override
    public void sendBroadcastMultiplePermissions(Intent intent, String[] receiverPermissions) {
        throw new UnsupportedOperationException();
    }

    /** @hide */
    @Override
    public void sendBroadcastAsUserMultiplePermissions(Intent intent, UserHandle user,
            String[] receiverPermissions) {
        throw new UnsupportedOperationException();
    }

    /** @hide */
    @SystemApi
    @Override
    public void sendBroadcast(Intent intent, String receiverPermission, Bundle options) {
        throw new UnsupportedOperationException();
    }

    /** @hide */
    @Override
    public void sendBroadcast(Intent intent, String receiverPermission, int appOp) {
        throw new UnsupportedOperationException();
    }

    @Override
    public void sendOrderedBroadcast(Intent intent,
            String receiverPermission) {
        throw new UnsupportedOperationException();
    }

    @Override
    public void sendOrderedBroadcast(Intent intent, String receiverPermission,
            BroadcastReceiver resultReceiver, Handler scheduler, int initialCode, String initialData,
           Bundle initialExtras) {
        throw new UnsupportedOperationException();
    }

    /** @hide */
    @SystemApi
    @Override
    public void sendOrderedBroadcast(Intent intent, String receiverPermission,
            Bundle options, BroadcastReceiver resultReceiver, Handler scheduler, int initialCode, String initialData,
            Bundle initialExtras) {
        throw new UnsupportedOperationException();
    }

    /** @hide */
    @Override
    public void sendOrderedBroadcast(Intent intent, String receiverPermission, int appOp,
            BroadcastReceiver resultReceiver, Handler scheduler, int initialCode, String initialData,
           Bundle initialExtras) {
        throw new UnsupportedOperationException();
    }

    @Override
    public void sendBroadcastAsUser(Intent intent, UserHandle user) {
        throw new UnsupportedOperationException();
    }

    @Override
    public void sendBroadcastAsUser(Intent intent, UserHandle user,
            String receiverPermission) {
        throw new UnsupportedOperationException();
    }

    /** @hide */
    @SystemApi
    @Override
    public void sendBroadcastAsUser(Intent intent, UserHandle user,
            String receiverPermission, Bundle options) {
        throw new UnsupportedOperationException();
    }

    /** @hide */
    @Override
    public void sendBroadcastAsUser(Intent intent, UserHandle user,
            String receiverPermission, int appOp) {
        throw new UnsupportedOperationException();
    }

    @Override
    public void sendOrderedBroadcastAsUser(Intent intent, UserHandle user,
            String receiverPermission, BroadcastReceiver resultReceiver, Handler scheduler,
            int initialCode, String initialData, Bundle initialExtras) {
        throw new UnsupportedOperationException();
    }

    /** @hide */
    @Override
    public void sendOrderedBroadcastAsUser(Intent intent, UserHandle user,
            String receiverPermission, int appOp, BroadcastReceiver resultReceiver,
            Handler scheduler, int initialCode, String initialData, Bundle initialExtras) {
        throw new UnsupportedOperationException();
    }

    /** @hide */
    @Override
    public void sendOrderedBroadcastAsUser(Intent intent, UserHandle user,
            String receiverPermission, int appOp, Bundle options, BroadcastReceiver resultReceiver,
            Handler scheduler, int initialCode, String initialData, Bundle initialExtras) {
        throw new UnsupportedOperationException();
    }

    @Override
    public void sendStickyBroadcast(Intent intent) {
        throw new UnsupportedOperationException();
    }

    @Override
    public void sendStickyOrderedBroadcast(Intent intent,
            BroadcastReceiver resultReceiver, Handler scheduler, int initialCode, String initialData,
           Bundle initialExtras) {
        throw new UnsupportedOperationException();
    }

    @Override
    public void removeStickyBroadcast(Intent intent) {
        throw new UnsupportedOperationException();
    }

    @Override
    public void sendStickyBroadcastAsUser(Intent intent, UserHandle user) {
        throw new UnsupportedOperationException();
    }

    /** @hide */
    @Override
    public void sendStickyBroadcastAsUser(Intent intent, UserHandle user, Bundle options) {
        throw new UnsupportedOperationException();
    }

    @Override
    public void sendStickyOrderedBroadcastAsUser(Intent intent,
            UserHandle user, BroadcastReceiver resultReceiver,
            Handler scheduler, int initialCode, String initialData,
            Bundle initialExtras) {
        throw new UnsupportedOperationException();
    }

    @Override
    public void removeStickyBroadcastAsUser(Intent intent, UserHandle user) {
        throw new UnsupportedOperationException();
    }

    @Override
    public Intent registerReceiver(BroadcastReceiver receiver, IntentFilter filter) {
        throw new UnsupportedOperationException();
    }

    @Override
    public Intent registerReceiver(BroadcastReceiver receiver, IntentFilter filter,
            int flags) {
        throw new UnsupportedOperationException();
    }

    @Override
    public Intent registerReceiver(BroadcastReceiver receiver, IntentFilter filter,
            String broadcastPermission, Handler scheduler) {
        throw new UnsupportedOperationException();
    }

    @Override
    public Intent registerReceiver(BroadcastReceiver receiver, IntentFilter filter,
            String broadcastPermission, Handler scheduler, int flags) {
        throw new UnsupportedOperationException();
    }

    /** @hide */
    @Override
    public Intent registerReceiverAsUser(BroadcastReceiver receiver, UserHandle user,
            IntentFilter filter, String broadcastPermission, Handler scheduler) {
        throw new UnsupportedOperationException();
    }

    @Override
    public void unregisterReceiver(BroadcastReceiver receiver) {
        throw new UnsupportedOperationException();
    }

    @Override
    public ComponentName startService(Intent service) {
        throw new UnsupportedOperationException();
    }

    @Override
    public ComponentName startForegroundService(Intent service) {
        throw new UnsupportedOperationException();
    }

    @Override
    public boolean stopService(Intent service) {
        throw new UnsupportedOperationException();
    }

    /** @hide */
    @Override
    public ComponentName startServiceAsUser(Intent service, UserHandle user) {
        throw new UnsupportedOperationException();
    }

    /** @hide */
    @Override
    public ComponentName startForegroundServiceAsUser(Intent service, UserHandle user) {
        throw new UnsupportedOperationException();
    }

    /** @hide */
    @Override
    public boolean stopServiceAsUser(Intent service, UserHandle user) {
        throw new UnsupportedOperationException();
    }

    @Override
    public boolean bindService(Intent service, ServiceConnection conn, int flags) {
        throw new UnsupportedOperationException();
    }

    @Override
<<<<<<< HEAD
    public boolean bindIsolatedService(Intent service,
            ServiceConnection conn, int flags,
            String instanceName) {
=======
    public boolean bindService(Intent service, int flags, Executor executor,
            ServiceConnection conn) {
        throw new UnsupportedOperationException();
    }

    @Override
    public boolean bindIsolatedService(Intent service, int flags, String instanceName,
            Executor executor, ServiceConnection conn) {
>>>>>>> 825827da
        throw new UnsupportedOperationException();
    }

    /** @hide */
    @Override
    public boolean bindServiceAsUser(Intent service, ServiceConnection conn, int flags,
            UserHandle user) {
        throw new UnsupportedOperationException();
    }

    @Override
    public void updateServiceGroup(ServiceConnection conn, int group, int importance) {
        throw new UnsupportedOperationException();
    }

    @Override
    public void unbindService(ServiceConnection conn) {
        throw new UnsupportedOperationException();
    }

    @Override
    public boolean startInstrumentation(ComponentName className,
            String profileFile, Bundle arguments) {
        throw new UnsupportedOperationException();
    }

    @Override
    public Object getSystemService(String name) {
        throw new UnsupportedOperationException();
    }

    @Override
    public String getSystemServiceName(Class<?> serviceClass) {
        throw new UnsupportedOperationException();
    }

    @Override
    public int checkPermission(String permission, int pid, int uid) {
        throw new UnsupportedOperationException();
    }

    /** @hide */
    @Override
    public int checkPermission(String permission, int pid, int uid, IBinder callerToken) {
        return checkPermission(permission, pid, uid);
    }

    @Override
    public int checkCallingPermission(String permission) {
        throw new UnsupportedOperationException();
    }

    @Override
    public int checkCallingOrSelfPermission(String permission) {
        throw new UnsupportedOperationException();
    }

    @Override
    public int checkSelfPermission(String permission) {
        throw new UnsupportedOperationException();
    }

    @Override
    public void enforcePermission(
            String permission, int pid, int uid, String message) {
        throw new UnsupportedOperationException();
    }

    @Override
    public void enforceCallingPermission(String permission, String message) {
        throw new UnsupportedOperationException();
    }

    @Override
    public void enforceCallingOrSelfPermission(String permission, String message) {
        throw new UnsupportedOperationException();
    }

    @Override
    public void grantUriPermission(String toPackage, Uri uri, int modeFlags) {
        throw new UnsupportedOperationException();
    }

    @Override
    public void revokeUriPermission(Uri uri, int modeFlags) {
        throw new UnsupportedOperationException();
    }

    @Override
    public void revokeUriPermission(String targetPackage, Uri uri, int modeFlags) {
        throw new UnsupportedOperationException();
    }

    @Override
    public int checkUriPermission(Uri uri, int pid, int uid, int modeFlags) {
        throw new UnsupportedOperationException();
    }

    /** @hide */
    @Override
    public int checkUriPermission(Uri uri, int pid, int uid, int modeFlags, IBinder callerToken) {
        return checkUriPermission(uri, pid, uid, modeFlags);
    }

    @Override
    public int checkCallingUriPermission(Uri uri, int modeFlags) {
        throw new UnsupportedOperationException();
    }

    @Override
    public int checkCallingOrSelfUriPermission(Uri uri, int modeFlags) {
        throw new UnsupportedOperationException();
    }

    @Override
    public int checkUriPermission(Uri uri, String readPermission,
            String writePermission, int pid, int uid, int modeFlags) {
        throw new UnsupportedOperationException();
    }

    @Override
    public void enforceUriPermission(
            Uri uri, int pid, int uid, int modeFlags, String message) {
        throw new UnsupportedOperationException();
    }

    @Override
    public void enforceCallingUriPermission(
            Uri uri, int modeFlags, String message) {
        throw new UnsupportedOperationException();
    }

    @Override
    public void enforceCallingOrSelfUriPermission(
            Uri uri, int modeFlags, String message) {
        throw new UnsupportedOperationException();
    }

    public void enforceUriPermission(
            Uri uri, String readPermission, String writePermission,
            int pid, int uid, int modeFlags, String message) {
        throw new UnsupportedOperationException();
    }

    @Override
    public Context createPackageContext(String packageName, int flags)
            throws PackageManager.NameNotFoundException {
        throw new UnsupportedOperationException();
    }

    /** {@hide} */
    @Override
    public Context createApplicationContext(ApplicationInfo application, int flags)
            throws PackageManager.NameNotFoundException {
        return null;
    }

    /** @hide */
    @Override
    public Context createContextForSplit(String splitName)
            throws PackageManager.NameNotFoundException {
        throw new UnsupportedOperationException();
    }

    /** {@hide} */
    @Override
    public Context createPackageContextAsUser(String packageName, int flags, UserHandle user)
            throws PackageManager.NameNotFoundException {
        throw new UnsupportedOperationException();
    }

    /** {@hide} */
    @Override
    public int getUserId() {
        throw new UnsupportedOperationException();
    }

    @Override
    public Context createConfigurationContext(Configuration overrideConfiguration) {
        throw new UnsupportedOperationException();
    }

    @Override
    public Context createDisplayContext(Display display) {
        throw new UnsupportedOperationException();
    }

    @Override
    public boolean isRestricted() {
        throw new UnsupportedOperationException();
    }

    /** @hide */
    @Override
    public DisplayAdjustments getDisplayAdjustments(int displayId) {
        throw new UnsupportedOperationException();
    }

    /** @hide */
    @Override
    public Display getDisplay() {
        throw new UnsupportedOperationException();
    }

    /** @hide */
    @Override
    public int getDisplayId() {
        throw new UnsupportedOperationException();
    }

    /** @hide */
    @Override
    public void updateDisplay(int displayId) {
        throw new UnsupportedOperationException();
    }

    @Override
    public File[] getExternalFilesDirs(String type) {
        throw new UnsupportedOperationException();
    }

    @Override
    public File[] getObbDirs() {
        throw new UnsupportedOperationException();
    }

    @Override
    public File[] getExternalCacheDirs() {
        throw new UnsupportedOperationException();
    }

    @Override
    public File[] getExternalMediaDirs() {
        throw new UnsupportedOperationException();
    }

    /** @hide **/
    @Override
    public File getPreloadsFileCache() { throw new UnsupportedOperationException(); }

    @Override
    public Context createDeviceProtectedStorageContext() {
        throw new UnsupportedOperationException();
    }

    /** {@hide} */
    @SystemApi
    @Override
    public Context createCredentialProtectedStorageContext() {
        throw new UnsupportedOperationException();
    }

    @Override
    public boolean isDeviceProtectedStorage() {
        throw new UnsupportedOperationException();
    }

    /** {@hide} */
    @SystemApi
    @Override
    public boolean isCredentialProtectedStorage() {
        throw new UnsupportedOperationException();
    }

    /** {@hide} */
    @Override
    public boolean canLoadUnsafeResources() {
        throw new UnsupportedOperationException();
    }

    /** {@hide} */
    @Override
    public IBinder getActivityToken() {
        throw new UnsupportedOperationException();
    }

    /** {@hide} */
    @Override
    public IServiceConnection getServiceDispatcher(ServiceConnection conn, Handler handler,
            int flags) {
        throw new UnsupportedOperationException();
    }

    /** {@hide} */
    @Override
    public IApplicationThread getIApplicationThread() {
        throw new UnsupportedOperationException();
    }

    /** {@hide} */
    @Override
    public Handler getMainThreadHandler() {
        throw new UnsupportedOperationException();
    }
}<|MERGE_RESOLUTION|>--- conflicted
+++ resolved
@@ -577,11 +577,6 @@
     }
 
     @Override
-<<<<<<< HEAD
-    public boolean bindIsolatedService(Intent service,
-            ServiceConnection conn, int flags,
-            String instanceName) {
-=======
     public boolean bindService(Intent service, int flags, Executor executor,
             ServiceConnection conn) {
         throw new UnsupportedOperationException();
@@ -590,7 +585,6 @@
     @Override
     public boolean bindIsolatedService(Intent service, int flags, String instanceName,
             Executor executor, ServiceConnection conn) {
->>>>>>> 825827da
         throw new UnsupportedOperationException();
     }
 
