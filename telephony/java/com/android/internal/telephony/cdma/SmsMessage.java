/*
 * Copyright (C) 2008 The Android Open Source Project
 *
 * Licensed under the Apache License, Version 2.0 (the "License");
 * you may not use this file except in compliance with the License.
 * You may obtain a copy of the License at
 *
 *      http://www.apache.org/licenses/LICENSE-2.0
 *
 * Unless required by applicable law or agreed to in writing, software
 * distributed under the License is distributed on an "AS IS" BASIS,
 * WITHOUT WARRANTIES OR CONDITIONS OF ANY KIND, either express or implied.
 * See the License for the specific language governing permissions and
 * limitations under the License.
 */

package com.android.internal.telephony.cdma;

import android.os.Parcel;
import android.os.SystemProperties;
import android.telephony.PhoneNumberUtils;
import android.telephony.SmsCbLocation;
import android.telephony.SmsCbMessage;
import android.telephony.cdma.CdmaSmsCbProgramData;
import android.telephony.Rlog;
import android.util.Log;
import android.text.TextUtils;
import android.content.res.Resources;

import com.android.internal.telephony.GsmAlphabet.TextEncodingDetails;
import com.android.internal.telephony.SmsAddress;
import com.android.internal.telephony.SmsConstants;
import com.android.internal.telephony.SmsHeader;
import com.android.internal.telephony.SmsMessageBase;
import com.android.internal.telephony.TelephonyProperties;
import com.android.internal.telephony.cdma.sms.BearerData;
import com.android.internal.telephony.cdma.sms.CdmaSmsAddress;
import com.android.internal.telephony.cdma.sms.CdmaSmsSubaddress;
import com.android.internal.telephony.cdma.sms.SmsEnvelope;
import com.android.internal.telephony.cdma.sms.UserData;
import com.android.internal.telephony.uicc.IccUtils;
import com.android.internal.util.BitwiseInputStream;
import com.android.internal.util.HexDump;
import com.android.internal.telephony.Sms7BitEncodingTranslator;

import java.io.BufferedOutputStream;
import java.io.ByteArrayInputStream;
import java.io.ByteArrayOutputStream;
import java.io.DataInputStream;
import java.io.DataOutputStream;
import java.io.IOException;
import java.util.ArrayList;

/**
 * TODO(cleanup): these constants are disturbing... are they not just
 * different interpretations on one number?  And if we did not have
 * terrible class name overlap, they would not need to be directly
 * imported like this.  The class in this file could just as well be
 * named CdmaSmsMessage, could it not?
 */

/**
 * TODO(cleanup): internally returning null in many places makes
 * debugging very hard (among many other reasons) and should be made
 * more meaningful (replaced with exceptions for example).  Null
 * returns should only occur at the very outside of the module/class
 * scope.
 */

/**
 * A Short Message Service message.
 *
 */
public class SmsMessage extends SmsMessageBase {
    static final String LOG_TAG = "SmsMessage";
    static private final String LOGGABLE_TAG = "CDMA:SMS";
    private static final boolean VDBG = false;

    private final static byte TELESERVICE_IDENTIFIER                    = 0x00;
    private final static byte SERVICE_CATEGORY                          = 0x01;
    private final static byte ORIGINATING_ADDRESS                       = 0x02;
    private final static byte ORIGINATING_SUB_ADDRESS                   = 0x03;
    private final static byte DESTINATION_ADDRESS                       = 0x04;
    private final static byte DESTINATION_SUB_ADDRESS                   = 0x05;
    private final static byte BEARER_REPLY_OPTION                       = 0x06;
    private final static byte CAUSE_CODES                               = 0x07;
    private final static byte BEARER_DATA                               = 0x08;

    /**
     *  Status of a previously submitted SMS.
     *  This field applies to SMS Delivery Acknowledge messages. 0 indicates success;
     *  Here, the error class is defined by the bits from 9-8, the status code by the bits from 7-0.
     *  See C.S0015-B, v2.0, 4.5.21 for a detailed description of possible values.
     */
    private int status;

    /** Specifies if a return of an acknowledgment is requested for send SMS */
    private static final int RETURN_NO_ACK  = 0;
    private static final int RETURN_ACK     = 1;

    /**
     * Supported priority modes for CDMA SMS messages
     * (See 3GPP2 C.S0015-B, v2.0, table 4.5.9-1)
     */
    private static final int PRIORITY_NORMAL        = 0x0;
    private static final int PRIORITY_INTERACTIVE   = 0x1;
    private static final int PRIORITY_URGENT        = 0x2;
    private static final int PRIORITY_EMERGENCY     = 0x3;

    private SmsEnvelope mEnvelope;
    private BearerData mBearerData;

    /** @hide */
    public SmsMessage(SmsAddress addr, SmsEnvelope env) {
        mOriginatingAddress = addr;
        mEnvelope = env;
        createPdu();
    }

    public SmsMessage() {}

    public static class SubmitPdu extends SubmitPduBase {
    }

    /**
     * Create an SmsMessage from a raw PDU.
     * Note: In CDMA the PDU is just a byte representation of the received Sms.
     */
    public static SmsMessage createFromPdu(byte[] pdu) {
        SmsMessage msg = new SmsMessage();

        try {
            msg.parsePdu(pdu);
            return msg;
        } catch (RuntimeException ex) {
            Rlog.e(LOG_TAG, "SMS PDU parsing failed: ", ex);
            return null;
        } catch (OutOfMemoryError e) {
            Log.e(LOG_TAG, "SMS PDU parsing failed with out of memory: ", e);
            return null;
        }
    }

    /**
     * Create an SmsMessage from an SMS EF record.
     *
     * @param index Index of SMS record. This should be index in ArrayList
     *              returned by RuimSmsInterfaceManager.getAllMessagesFromIcc + 1.
     * @param data Record data.
     * @return An SmsMessage representing the record.
     *
     * @hide
     */
    public static SmsMessage createFromEfRecord(int index, byte[] data) {
        try {
            SmsMessage msg = new SmsMessage();

            msg.mIndexOnIcc = index;

            // First byte is status: RECEIVED_READ, RECEIVED_UNREAD, STORED_SENT,
            // or STORED_UNSENT
            // See 3GPP2 C.S0023 3.4.27
            if ((data[0] & 1) == 0) {
                Rlog.w(LOG_TAG, "SMS parsing failed: Trying to parse a free record");
                return null;
            } else {
                msg.mStatusOnIcc = data[0] & 0x07;
            }

            // Second byte is the MSG_LEN, length of the message
            // See 3GPP2 C.S0023 3.4.27
            int size = data[1] & 0xFF;

            // Note: Data may include trailing FF's.  That's OK; message
            // should still parse correctly.
            byte[] pdu = new byte[size];
            System.arraycopy(data, 2, pdu, 0, size);
            // the message has to be parsed before it can be displayed
            // see gsm.SmsMessage
            msg.parsePduFromEfRecord(pdu);
            return msg;
        } catch (RuntimeException ex) {
            Rlog.e(LOG_TAG, "SMS PDU parsing failed: ", ex);
            return null;
        }

    }

    /**
     * Note: This function is a GSM specific functionality which is not supported in CDMA mode.
     */
    public static int getTPLayerLengthForPDU(String pdu) {
        Rlog.w(LOG_TAG, "getTPLayerLengthForPDU: is not supported in CDMA mode.");
        return 0;
    }

    /**
     * TODO(cleanup): why do getSubmitPdu methods take an scAddr input
     * and do nothing with it?  GSM allows us to specify a SC (eg,
     * when responding to an SMS that explicitly requests the response
     * is sent to a specific SC), or pass null to use the default
     * value.  Is there no similar notion in CDMA? Or do we just not
     * have it hooked up?
     */

    /**
     * Get an SMS-SUBMIT PDU for a destination address and a message
     *
     * @param scAddr                Service Centre address.  Null means use default.
     * @param destAddr              Address of the recipient.
     * @param message               String representation of the message payload.
     * @param statusReportRequested Indicates whether a report is requested for this message.
     * @param smsHeader             Array containing the data for the User Data Header, preceded
     *                              by the Element Identifiers.
     * @return a <code>SubmitPdu</code> containing the encoded SC
     *         address, if applicable, and the encoded message.
     *         Returns null on encode error.
     * @hide
     */
    public static SubmitPdu getSubmitPdu(String scAddr, String destAddr, String message,
            boolean statusReportRequested, SmsHeader smsHeader) {
        return getSubmitPdu(scAddr, destAddr, message, statusReportRequested, smsHeader, -1);
    }

    /**
     * Get an SMS-SUBMIT PDU for a destination address and a message
     *
     * @param scAddr                Service Centre address.  Null means use default.
     * @param destAddr              Address of the recipient.
     * @param message               String representation of the message payload.
     * @param statusReportRequested Indicates whether a report is requested for this message.
     * @param smsHeader             Array containing the data for the User Data Header, preceded
     *                              by the Element Identifiers.
     * @param priority              Priority level of the message
     * @return a <code>SubmitPdu</code> containing the encoded SC
     *         address, if applicable, and the encoded message.
     *         Returns null on encode error.
     * @hide
     */
    public static SubmitPdu getSubmitPdu(String scAddr, String destAddr, String message,
            boolean statusReportRequested, SmsHeader smsHeader, int priority) {

        /**
         * TODO(cleanup): Do we really want silent failure like this?
         * Would it not be much more reasonable to make sure we don't
         * call this function if we really want nothing done?
         */
        if (message == null || destAddr == null) {
            return null;
        }

        UserData uData = new UserData();
        uData.payloadStr = message;
        uData.userDataHeader = smsHeader;
        return privateGetSubmitPdu(destAddr, statusReportRequested, uData, priority);
    }

    /**
     * Get an SMS-SUBMIT PDU for a data message to a destination address and port.
     *
     * @param scAddr Service Centre address. null == use default
     * @param destAddr the address of the destination for the message
     * @param destPort the port to deliver the message to at the
     *        destination
     * @param data the data for the message
     * @return a <code>SubmitPdu</code> containing the encoded SC
     *         address, if applicable, and the encoded message.
     *         Returns null on encode error.
     */
    public static SubmitPdu getSubmitPdu(String scAddr, String destAddr, int destPort,
            byte[] data, boolean statusReportRequested) {

        /**
         * TODO(cleanup): this is not a general-purpose SMS creation
         * method, but rather something specialized to messages
         * containing OCTET encoded (meaning non-human-readable) user
         * data.  The name should reflect that, and not just overload.
         */

        SmsHeader.PortAddrs portAddrs = new SmsHeader.PortAddrs();
        portAddrs.destPort = destPort;
        portAddrs.origPort = 0;
        portAddrs.areEightBits = false;

        SmsHeader smsHeader = new SmsHeader();
        smsHeader.portAddrs = portAddrs;

        UserData uData = new UserData();
        uData.userDataHeader = smsHeader;
        uData.msgEncoding = UserData.ENCODING_OCTET;
        uData.msgEncodingSet = true;
        uData.payload = data;

        return privateGetSubmitPdu(destAddr, statusReportRequested, uData);
    }

    /**
     * Get an SMS-SUBMIT PDU for a data message to a destination address &amp; port
     *
     * @param destAddr the address of the destination for the message
     * @param userData the data for the message
     * @param statusReportRequested Indicates whether a report is requested for this message.
     * @return a <code>SubmitPdu</code> containing the encoded SC
     *         address, if applicable, and the encoded message.
     *         Returns null on encode error.
     */
    public static SubmitPdu getSubmitPdu(String destAddr, UserData userData,
            boolean statusReportRequested) {
        return privateGetSubmitPdu(destAddr, statusReportRequested, userData);
    }

    /**
     * Get an SMS-SUBMIT PDU for a data message to a destination address &amp; port
     *
     * @param destAddr the address of the destination for the message
     * @param userData the data for the message
     * @param statusReportRequested Indicates whether a report is requested for this message.
     * @param priority Priority level of the message
     * @return a <code>SubmitPdu</code> containing the encoded SC
     *         address, if applicable, and the encoded message.
     *         Returns null on encode error.
     */
    public static SubmitPdu getSubmitPdu(String destAddr, UserData userData,
            boolean statusReportRequested, int priority) {
        return privateGetSubmitPdu(destAddr, statusReportRequested, userData, priority);
    }

    /**
     * Note: This function is a GSM specific functionality which is not supported in CDMA mode.
     */
    @Override
    public int getProtocolIdentifier() {
        Rlog.w(LOG_TAG, "getProtocolIdentifier: is not supported in CDMA mode.");
        // (3GPP TS 23.040): "no interworking, but SME to SME protocol":
        return 0;
    }

    /**
     * Note: This function is a GSM specific functionality which is not supported in CDMA mode.
     */
    @Override
    public boolean isReplace() {
        Rlog.w(LOG_TAG, "isReplace: is not supported in CDMA mode.");
        return false;
    }

    /**
     * {@inheritDoc}
     * Note: This function is a GSM specific functionality which is not supported in CDMA mode.
     */
    @Override
    public boolean isCphsMwiMessage() {
        Rlog.w(LOG_TAG, "isCphsMwiMessage: is not supported in CDMA mode.");
        return false;
    }

    /**
     * {@inheritDoc}
     */
    @Override
    public boolean isMWIClearMessage() {
        return ((mBearerData != null) && (mBearerData.numberOfMessages == 0));
    }

    /**
     * {@inheritDoc}
     */
    @Override
    public boolean isMWISetMessage() {
        return ((mBearerData != null) && (mBearerData.numberOfMessages > 0));
    }

    /**
     * {@inheritDoc}
     */
    @Override
    public boolean isMwiDontStore() {
        return ((mBearerData != null) &&
                (mBearerData.numberOfMessages > 0) &&
                (mBearerData.userData == null));
    }

    /**
     * Returns the status for a previously submitted message.
     * For not interfering with status codes from GSM, this status code is
     * shifted to the bits 31-16.
     */
    @Override
    public int getStatus() {
        return (status << 16);
    }

    /** Return true iff the bearer data message type is DELIVERY_ACK. */
    @Override
    public boolean isStatusReportMessage() {
        return (mBearerData.messageType == BearerData.MESSAGE_TYPE_DELIVERY_ACK);
    }

    /**
     * Note: This function is a GSM specific functionality which is not supported in CDMA mode.
     */
    @Override
    public boolean isReplyPathPresent() {
        Rlog.w(LOG_TAG, "isReplyPathPresent: is not supported in CDMA mode.");
        return false;
    }

    /**
     * Calculate the number of septets needed to encode the message.
     *
     * @param messageBody the message to encode
     * @param use7bitOnly ignore (but still count) illegal characters if true
     * @param isEntireMsg indicates if this is entire msg or a segment in multipart msg
     * @return TextEncodingDetails
     */
    public static TextEncodingDetails calculateLength(CharSequence messageBody,
            boolean use7bitOnly, boolean isEntireMsg) {
        CharSequence newMsgBody = null;
        Resources r = Resources.getSystem();
        if (r.getBoolean(com.android.internal.R.bool.config_sms_force_7bit_encoding)) {
            newMsgBody  = Sms7BitEncodingTranslator.translate(messageBody);
        }
        if (TextUtils.isEmpty(newMsgBody)) {
            newMsgBody = messageBody;
        }
        return BearerData.calcTextEncodingDetails(newMsgBody, use7bitOnly, isEntireMsg);
    }

    /**
     * Returns the teleservice type of the message.
     * @return the teleservice:
     *  {@link com.android.internal.telephony.cdma.sms.SmsEnvelope#TELESERVICE_NOT_SET},
     *  {@link com.android.internal.telephony.cdma.sms.SmsEnvelope#TELESERVICE_WMT},
     *  {@link com.android.internal.telephony.cdma.sms.SmsEnvelope#TELESERVICE_WEMT},
     *  {@link com.android.internal.telephony.cdma.sms.SmsEnvelope#TELESERVICE_VMN},
     *  {@link com.android.internal.telephony.cdma.sms.SmsEnvelope#TELESERVICE_WAP}
    */
    public int getTeleService() {
        return mEnvelope.teleService;
    }

    /**
     * Returns the message type of the message.
     * @return the message type:
     *  {@link com.android.internal.telephony.cdma.sms.SmsEnvelope#MESSAGE_TYPE_POINT_TO_POINT},
     *  {@link com.android.internal.telephony.cdma.sms.SmsEnvelope#MESSAGE_TYPE_BROADCAST},
     *  {@link com.android.internal.telephony.cdma.sms.SmsEnvelope#MESSAGE_TYPE_ACKNOWLEDGE},
    */
    public int getMessageType() {
        // NOTE: mEnvelope.messageType is not set correctly for cell broadcasts with some RILs.
        // Use the service category parameter to detect CMAS and other cell broadcast messages.
        if (mEnvelope.serviceCategory != 0) {
            return SmsEnvelope.MESSAGE_TYPE_BROADCAST;
        } else {
            return SmsEnvelope.MESSAGE_TYPE_POINT_TO_POINT;
        }
    }

    /**
     * Decodes pdu to an empty SMS object.
     * In the CDMA case the pdu is just an internal byte stream representation
     * of the SMS Java-object.
     * @see #createPdu()
     */
    private void parsePdu(byte[] pdu) {
        ByteArrayInputStream bais = new ByteArrayInputStream(pdu);
        DataInputStream dis = new DataInputStream(bais);
        int length;
        int bearerDataLength;
        SmsEnvelope env = new SmsEnvelope();
        CdmaSmsAddress addr = new CdmaSmsAddress();
        // We currently do not parse subaddress in PDU, but it is required when determining
        // fingerprint (see getIncomingSmsFingerprint()).
        CdmaSmsSubaddress subaddr = new CdmaSmsSubaddress();

        try {
            env.messageType = dis.readInt();
            env.teleService = dis.readInt();
            env.serviceCategory = dis.readInt();

            addr.digitMode = dis.readByte();
            addr.numberMode = dis.readByte();
            addr.ton = dis.readByte();
            addr.numberPlan = dis.readByte();

            length = dis.readUnsignedByte();
            addr.numberOfDigits = length;

            // sanity check on the length
            if (length > pdu.length) {
                throw new RuntimeException(
                        "createFromPdu: Invalid pdu, addr.numberOfDigits " + length
                        + " > pdu len " + pdu.length);
            }
            addr.origBytes = new byte[length];
            dis.read(addr.origBytes, 0, length); // digits

            env.bearerReply = dis.readInt();
            // CauseCode values:
            env.replySeqNo = dis.readByte();
            env.errorClass = dis.readByte();
            env.causeCode = dis.readByte();

            //encoded BearerData:
            bearerDataLength = dis.readInt();
            // sanity check on the length
            if (bearerDataLength > pdu.length) {
                throw new RuntimeException(
                        "createFromPdu: Invalid pdu, bearerDataLength " + bearerDataLength
                        + " > pdu len " + pdu.length);
            }
            env.bearerData = new byte[bearerDataLength];
            dis.read(env.bearerData, 0, bearerDataLength);
            dis.close();
        } catch (IOException ex) {
            throw new RuntimeException(
                    "createFromPdu: conversion from byte array to object failed: " + ex, ex);
        } catch (Exception ex) {
            Rlog.e(LOG_TAG, "createFromPdu: conversion from byte array to object failed: " + ex);
        }

        // link the filled objects to this SMS
        mOriginatingAddress = addr;
        env.origAddress = addr;
        env.origSubaddress = subaddr;
        mEnvelope = env;
        mPdu = pdu;

        parseSms();
    }

    /**
     * Decodes 3GPP2 sms stored in CSIM/RUIM cards As per 3GPP2 C.S0015-0
     */
    private void parsePduFromEfRecord(byte[] pdu) {
        ByteArrayInputStream bais = new ByteArrayInputStream(pdu);
        DataInputStream dis = new DataInputStream(bais);
        SmsEnvelope env = new SmsEnvelope();
        CdmaSmsAddress addr = new CdmaSmsAddress();
        CdmaSmsSubaddress subAddr = new CdmaSmsSubaddress();

        try {
            env.messageType = dis.readByte();

            while (dis.available() > 0) {
                int parameterId = dis.readByte();
                int parameterLen = dis.readUnsignedByte();
                byte[] parameterData = new byte[parameterLen];

                switch (parameterId) {
                    case TELESERVICE_IDENTIFIER:
                        /*
                         * 16 bit parameter that identifies which upper layer
                         * service access point is sending or should receive
                         * this message
                         */
                        env.teleService = dis.readUnsignedShort();
                        Rlog.i(LOG_TAG, "teleservice = " + env.teleService);
                        break;
                    case SERVICE_CATEGORY:
                        /*
                         * 16 bit parameter that identifies type of service as
                         * in 3GPP2 C.S0015-0 Table 3.4.3.2-1
                         */
                        env.serviceCategory = dis.readUnsignedShort();
                        break;
                    case ORIGINATING_ADDRESS:
                    case DESTINATION_ADDRESS:
                        dis.read(parameterData, 0, parameterLen);
                        BitwiseInputStream addrBis = new BitwiseInputStream(parameterData);
                        addr.digitMode = addrBis.read(1);
                        addr.numberMode = addrBis.read(1);
                        int numberType = 0;
                        if (addr.digitMode == CdmaSmsAddress.DIGIT_MODE_8BIT_CHAR) {
                            numberType = addrBis.read(3);
                            addr.ton = numberType;

                            if (addr.numberMode == CdmaSmsAddress.NUMBER_MODE_NOT_DATA_NETWORK)
                                addr.numberPlan = addrBis.read(4);
                        }

                        addr.numberOfDigits = addrBis.read(8);

                        byte[] data = new byte[addr.numberOfDigits];
                        byte b = 0x00;

                        if (addr.digitMode == CdmaSmsAddress.DIGIT_MODE_4BIT_DTMF) {
                            /* As per 3GPP2 C.S0005-0 Table 2.7.1.3.2.4-4 */
                            for (int index = 0; index < addr.numberOfDigits; index++) {
                                b = (byte) (0xF & addrBis.read(4));
                                // convert the value if it is 4-bit DTMF to 8
                                // bit
                                data[index] = convertDtmfToAscii(b);
                            }
                        } else if (addr.digitMode == CdmaSmsAddress.DIGIT_MODE_8BIT_CHAR) {
                            if (addr.numberMode == CdmaSmsAddress.NUMBER_MODE_NOT_DATA_NETWORK) {
                                for (int index = 0; index < addr.numberOfDigits; index++) {
                                    b = (byte) (0xFF & addrBis.read(8));
                                    data[index] = b;
                                }

                            } else if (addr.numberMode == CdmaSmsAddress.NUMBER_MODE_DATA_NETWORK) {
                                if (numberType == 2)
                                    Rlog.e(LOG_TAG, "TODO: Addr is email id");
                                else
                                    Rlog.e(LOG_TAG,
                                          "TODO: Addr is data network address");
                            } else {
                                Rlog.e(LOG_TAG, "Addr is of incorrect type");
                            }
                        } else {
                            Rlog.e(LOG_TAG, "Incorrect Digit mode");
                        }
                        addr.origBytes = data;
<<<<<<< HEAD
                        Rlog.i(LOG_TAG, "Originating Addr=" + addr.toString());
                        if (parameterId == DESTINATION_ADDRESS) {
                            env.destAddress = addr;
=======
                        Rlog.pii(LOG_TAG, "Addr=" + addr.toString());
                        mOriginatingAddress = addr;
                        if (parameterId == DESTINATION_ADDRESS) {
                            // Original address awlays indicates one sender's address for 3GPP2
                            // Here add recipient address support along with 3GPP
>>>>>>> a0ce7fc7
                            mRecipientAddress = addr;
                        }
                        break;
                    case ORIGINATING_SUB_ADDRESS:
                    case DESTINATION_SUB_ADDRESS:
                        dis.read(parameterData, 0, parameterLen);
                        BitwiseInputStream subAddrBis = new BitwiseInputStream(parameterData);
                        subAddr.type = subAddrBis.read(3);
                        subAddr.odd = subAddrBis.readByteArray(1)[0];
                        int subAddrLen = subAddrBis.read(8);
                        byte[] subdata = new byte[subAddrLen];
                        for (int index = 0; index < subAddrLen; index++) {
                            b = (byte) (0xFF & subAddrBis.read(4));
                            // convert the value if it is 4-bit DTMF to 8 bit
                            subdata[index] = convertDtmfToAscii(b);
                        }
                        subAddr.origBytes = subdata;
                        break;
                    case BEARER_REPLY_OPTION:
                        dis.read(parameterData, 0, parameterLen);
                        BitwiseInputStream replyOptBis = new BitwiseInputStream(parameterData);
                        env.bearerReply = replyOptBis.read(6);
                        break;
                    case CAUSE_CODES:
                        dis.read(parameterData, 0, parameterLen);
                        BitwiseInputStream ccBis = new BitwiseInputStream(parameterData);
                        env.replySeqNo = ccBis.readByteArray(6)[0];
                        env.errorClass = ccBis.readByteArray(2)[0];
                        if (env.errorClass != 0x00)
                            env.causeCode = ccBis.readByteArray(8)[0];
                        break;
                    case BEARER_DATA:
                        dis.read(parameterData, 0, parameterLen);
                        env.bearerData = parameterData;
                        break;
                    default:
                        throw new Exception("unsupported parameterId (" + parameterId + ")");
                }
            }
            bais.close();
            dis.close();
        } catch (Exception ex) {
            Rlog.e(LOG_TAG, "parsePduFromEfRecord: conversion from pdu to SmsMessage failed" + ex);
        }

        // link the filled objects to this SMS
        mOriginatingAddress = addr;
        env.origAddress = addr;
        env.origSubaddress = subAddr;
        mEnvelope = env;
        mPdu = pdu;

        parseSms();
    }

    /**
     * Parses a SMS message from its BearerData stream.
     */
    public void parseSms() {
        // Message Waiting Info Record defined in 3GPP2 C.S-0005, 3.7.5.6
        // It contains only an 8-bit number with the number of messages waiting
        if (mEnvelope.teleService == SmsEnvelope.TELESERVICE_MWI) {
            mBearerData = new BearerData();
            if (mEnvelope.bearerData != null) {
                mBearerData.numberOfMessages = 0x000000FF & mEnvelope.bearerData[0];
            }
            if (VDBG) {
                Rlog.d(LOG_TAG, "parseSms: get MWI " +
                      Integer.toString(mBearerData.numberOfMessages));
            }
            return;
        }
        mBearerData = BearerData.decode(mEnvelope.bearerData);
        if (Rlog.isLoggable(LOGGABLE_TAG, Log.VERBOSE)) {
            Rlog.d(LOG_TAG, "MT raw BearerData = '" +
                      HexDump.toHexString(mEnvelope.bearerData) + "'");
            Rlog.d(LOG_TAG, "MT (decoded) BearerData = " + mBearerData);
        }
        mMessageRef = mBearerData.messageId;
        if (mBearerData.userData != null) {
            mUserData = mBearerData.userData.payload;
            mUserDataHeader = mBearerData.userData.userDataHeader;
            mMessageBody = mBearerData.userData.payloadStr;
        }

        if (mOriginatingAddress != null) {
            decodeSmsDisplayAddress(mOriginatingAddress);
            if (VDBG) Rlog.v(LOG_TAG, "SMS originating address: "
                    + mOriginatingAddress.address);
        }

        if (mRecipientAddress != null) {
            decodeSmsDisplayAddress(mRecipientAddress);
        }

        if (mBearerData.msgCenterTimeStamp != null) {
            mScTimeMillis = mBearerData.msgCenterTimeStamp.toMillis(true);
        }

        if (VDBG) Rlog.d(LOG_TAG, "SMS SC timestamp: " + mScTimeMillis);

        // Message Type (See 3GPP2 C.S0015-B, v2, 4.5.1)
        if (mBearerData.messageType == BearerData.MESSAGE_TYPE_DELIVERY_ACK) {
            // The BearerData MsgStatus subparameter should only be
            // included for DELIVERY_ACK messages.  If it occurred for
            // other messages, it would be unclear what the status
            // being reported refers to.  The MsgStatus subparameter
            // is primarily useful to indicate error conditions -- a
            // message without this subparameter is assumed to
            // indicate successful delivery (status == 0).
            if (! mBearerData.messageStatusSet) {
                Rlog.d(LOG_TAG, "DELIVERY_ACK message without msgStatus (" +
                        (mUserData == null ? "also missing" : "does have") +
                        " userData).");
                status = 0;
            } else {
                status = mBearerData.errorClass << 8;
                status |= mBearerData.messageStatus;
            }
        } else if (mBearerData.messageType != BearerData.MESSAGE_TYPE_DELIVER
                && mBearerData.messageType != BearerData.MESSAGE_TYPE_SUBMIT) {
            throw new RuntimeException("Unsupported message type: " + mBearerData.messageType);
        }

        if (mMessageBody != null) {
            if (VDBG) Rlog.v(LOG_TAG, "SMS message body: '" + mMessageBody + "'");
            parseMessageBody();
        } else if ((mUserData != null) && VDBG) {
            Rlog.v(LOG_TAG, "SMS payload: '" + IccUtils.bytesToHexString(mUserData) + "'");
        }
    }

    private void decodeSmsDisplayAddress(SmsAddress addr) {
        addr.address = new String(addr.origBytes);
        if (addr.ton == CdmaSmsAddress.TON_INTERNATIONAL_OR_IP) {
            if (addr.address.charAt(0) != '+') {
                addr.address = "+" + addr.address;
            }
        }
        Rlog.pii(LOG_TAG, " decodeSmsDisplayAddress = " + addr.address);
    }

    /**
     * Parses a broadcast SMS, possibly containing a CMAS alert.
     *
     * @param plmn the PLMN for a broadcast SMS
     */
    public SmsCbMessage parseBroadcastSms(String plmn) {
        BearerData bData = BearerData.decode(mEnvelope.bearerData, mEnvelope.serviceCategory);
        if (bData == null) {
            Rlog.w(LOG_TAG, "BearerData.decode() returned null");
            return null;
        }

        if (Rlog.isLoggable(LOGGABLE_TAG, Log.VERBOSE)) {
            Rlog.d(LOG_TAG, "MT raw BearerData = " + HexDump.toHexString(mEnvelope.bearerData));
        }

        SmsCbLocation location = new SmsCbLocation(plmn);

        return new SmsCbMessage(SmsCbMessage.MESSAGE_FORMAT_3GPP2,
                SmsCbMessage.GEOGRAPHICAL_SCOPE_PLMN_WIDE, bData.messageId, location,
                mEnvelope.serviceCategory, bData.getLanguage(), bData.userData.payloadStr,
                bData.priority, null, bData.cmasWarningInfo);
    }

    /**
     * {@inheritDoc}
     */
    @Override
    public SmsConstants.MessageClass getMessageClass() {
        if (BearerData.DISPLAY_MODE_IMMEDIATE == mBearerData.displayMode ) {
            return SmsConstants.MessageClass.CLASS_0;
        } else {
            return SmsConstants.MessageClass.UNKNOWN;
        }
    }

    /**
     * Calculate the next message id, starting at 1 and iteratively
     * incrementing within the range 1..65535 remembering the state
     * via a persistent system property.  (See C.S0015-B, v2.0,
     * 4.3.1.5) Since this routine is expected to be accessed via via
     * binder-call, and hence should be thread-safe, it has been
     * synchronized.
     */
    public synchronized static int getNextMessageId() {
        // Testing and dialog with partners has indicated that
        // msgId==0 is (sometimes?) treated specially by lower levels.
        // Specifically, the ID is not preserved for delivery ACKs.
        // Hence, avoid 0 -- constraining the range to 1..65535.
        int msgId = SystemProperties.getInt(TelephonyProperties.PROPERTY_CDMA_MSG_ID, 1);
        String nextMsgId = Integer.toString((msgId % 0xFFFF) + 1);
        try{
            SystemProperties.set(TelephonyProperties.PROPERTY_CDMA_MSG_ID, nextMsgId);
            if (Rlog.isLoggable(LOGGABLE_TAG, Log.VERBOSE)) {
                Rlog.d(LOG_TAG, "next " + TelephonyProperties.PROPERTY_CDMA_MSG_ID + " = " + nextMsgId);
                Rlog.d(LOG_TAG, "readback gets " +
                        SystemProperties.get(TelephonyProperties.PROPERTY_CDMA_MSG_ID));
            }
        } catch(RuntimeException ex) {
            Rlog.e(LOG_TAG, "set nextMessage ID failed: " + ex);
        }
        return msgId;
    }

    /**
     * Creates BearerData and Envelope from parameters for a Submit SMS.
     * @return byte stream for SubmitPdu.
     */
    private static SubmitPdu privateGetSubmitPdu(String destAddrStr, boolean statusReportRequested,
            UserData userData) {
        return privateGetSubmitPdu(destAddrStr, statusReportRequested, userData, -1);
    }

    /**
     * Creates BearerData and Envelope from parameters for a Submit SMS.
     * @return byte stream for SubmitPdu.
     */
    private static SubmitPdu privateGetSubmitPdu(String destAddrStr, boolean statusReportRequested,
            UserData userData, int priority) {

        /**
         * TODO(cleanup): give this function a more meaningful name.
         */

        /**
         * TODO(cleanup): Make returning null from the getSubmitPdu
         * variations meaningful -- clean up the error feedback
         * mechanism, and avoid null pointer exceptions.
         */

        /**
         * North America Plus Code :
         * Convert + code to 011 and dial out for international SMS
         */
        CdmaSmsAddress destAddr = CdmaSmsAddress.parse(
                PhoneNumberUtils.cdmaCheckAndProcessPlusCodeForSms(destAddrStr));
        if (destAddr == null) return null;

        BearerData bearerData = new BearerData();
        bearerData.messageType = BearerData.MESSAGE_TYPE_SUBMIT;

        bearerData.messageId = getNextMessageId();

        bearerData.deliveryAckReq = statusReportRequested;
        bearerData.userAckReq = false;
        bearerData.readAckReq = false;
        bearerData.reportReq = false;
        if (priority >= PRIORITY_NORMAL && priority <= PRIORITY_EMERGENCY) {
            bearerData.priorityIndicatorSet = true;
            bearerData.priority = priority;
        }

        bearerData.userData = userData;

        byte[] encodedBearerData = BearerData.encode(bearerData);
        if (encodedBearerData == null) return null;
        if (Rlog.isLoggable(LOGGABLE_TAG, Log.VERBOSE)) {
            Rlog.d(LOG_TAG, "MO (encoded) BearerData = " + bearerData);
            Rlog.d(LOG_TAG, "MO raw BearerData = '" + HexDump.toHexString(encodedBearerData) + "'");
        }

        int teleservice = (bearerData.hasUserDataHeader
                && userData.msgEncoding != UserData.ENCODING_7BIT_ASCII)
                ? SmsEnvelope.TELESERVICE_WEMT : SmsEnvelope.TELESERVICE_WMT;

        SmsEnvelope envelope = new SmsEnvelope();
        envelope.messageType = SmsEnvelope.MESSAGE_TYPE_POINT_TO_POINT;
        envelope.teleService = teleservice;
        envelope.destAddress = destAddr;
        envelope.bearerReply = RETURN_ACK;
        envelope.bearerData = encodedBearerData;

        /**
         * TODO(cleanup): envelope looks to be a pointless class, get
         * rid of it.  Also -- most of the envelope fields set here
         * are ignored, why?
         */

        try {
            /**
             * TODO(cleanup): reference a spec and get rid of the ugly comments
             */
            ByteArrayOutputStream baos = new ByteArrayOutputStream(100);
            DataOutputStream dos = new DataOutputStream(baos);
            dos.writeInt(envelope.teleService);
            dos.writeInt(0); //servicePresent
            dos.writeInt(0); //serviceCategory
            dos.write(destAddr.digitMode);
            dos.write(destAddr.numberMode);
            dos.write(destAddr.ton); // number_type
            dos.write(destAddr.numberPlan);
            dos.write(destAddr.numberOfDigits);
            dos.write(destAddr.origBytes, 0, destAddr.origBytes.length); // digits
            // Subaddress is not supported.
            dos.write(0); //subaddressType
            dos.write(0); //subaddr_odd
            dos.write(0); //subaddr_nbr_of_digits
            dos.write(encodedBearerData.length);
            dos.write(encodedBearerData, 0, encodedBearerData.length);
            dos.close();

            SubmitPdu pdu = new SubmitPdu();
            pdu.encodedMessage = baos.toByteArray();
            pdu.encodedScAddress = null;
            return pdu;
        } catch(IOException ex) {
            Rlog.e(LOG_TAG, "creating SubmitPdu failed: " + ex);
        }
        return null;
    }

    /**
     * Creates byte array (pseudo pdu) from SMS object.
     * Note: Do not call this method more than once per object!
     * @hide
     */
    public void createPdu() {
        SmsEnvelope env = mEnvelope;
        CdmaSmsAddress addr = env.origAddress;
        ByteArrayOutputStream baos = new ByteArrayOutputStream(100);
        DataOutputStream dos = new DataOutputStream(new BufferedOutputStream(baos));

        try {
            dos.writeInt(env.messageType);
            dos.writeInt(env.teleService);
            dos.writeInt(env.serviceCategory);

            dos.writeByte(addr.digitMode);
            dos.writeByte(addr.numberMode);
            dos.writeByte(addr.ton);
            dos.writeByte(addr.numberPlan);
            dos.writeByte(addr.numberOfDigits);
            dos.write(addr.origBytes, 0, addr.origBytes.length); // digits

            dos.writeInt(env.bearerReply);
            // CauseCode values:
            dos.writeByte(env.replySeqNo);
            dos.writeByte(env.errorClass);
            dos.writeByte(env.causeCode);
            //encoded BearerData:
            dos.writeInt(env.bearerData.length);
            dos.write(env.bearerData, 0, env.bearerData.length);
            dos.close();

            /**
             * TODO(cleanup) -- The mPdu field is managed in
             * a fragile manner, and it would be much nicer if
             * accessing the serialized representation used a less
             * fragile mechanism.  Maybe the getPdu method could
             * generate a representation if there was not yet one?
             */

            mPdu = baos.toByteArray();
        } catch (IOException ex) {
            Rlog.e(LOG_TAG, "createPdu: conversion from object to byte array failed: " + ex);
        }
    }

    /**
     * Converts a 4-Bit DTMF encoded symbol from the calling address number to ASCII character
     * @hide
     */
    public static byte convertDtmfToAscii(byte dtmfDigit) {
        byte asciiDigit;

        switch (dtmfDigit) {
        case  0: asciiDigit = 68; break; // 'D'
        case  1: asciiDigit = 49; break; // '1'
        case  2: asciiDigit = 50; break; // '2'
        case  3: asciiDigit = 51; break; // '3'
        case  4: asciiDigit = 52; break; // '4'
        case  5: asciiDigit = 53; break; // '5'
        case  6: asciiDigit = 54; break; // '6'
        case  7: asciiDigit = 55; break; // '7'
        case  8: asciiDigit = 56; break; // '8'
        case  9: asciiDigit = 57; break; // '9'
        case 10: asciiDigit = 48; break; // '0'
        case 11: asciiDigit = 42; break; // '*'
        case 12: asciiDigit = 35; break; // '#'
        case 13: asciiDigit = 65; break; // 'A'
        case 14: asciiDigit = 66; break; // 'B'
        case 15: asciiDigit = 67; break; // 'C'
        default:
            asciiDigit = 32; // Invalid DTMF code
            break;
        }

        return asciiDigit;
    }

    /** This function  shall be called to get the number of voicemails.
     * @hide
     */
    public int getNumOfVoicemails() {
        return mBearerData.numberOfMessages;
    }

    /**
     * Returns a byte array that can be use to uniquely identify a received SMS message.
     * C.S0015-B  4.3.1.6 Unique Message Identification.
     *
     * @return byte array uniquely identifying the message.
     * @hide
     */
    public byte[] getIncomingSmsFingerprint() {
        ByteArrayOutputStream output = new ByteArrayOutputStream();

        output.write(mEnvelope.serviceCategory);
        output.write(mEnvelope.teleService);
        output.write(mEnvelope.origAddress.origBytes, 0, mEnvelope.origAddress.origBytes.length);
        output.write(mEnvelope.bearerData, 0, mEnvelope.bearerData.length);
        // subaddress is not set when parsing some MT SMS.
        if (mEnvelope.origSubaddress != null && mEnvelope.origSubaddress.origBytes != null) {
            output.write(mEnvelope.origSubaddress.origBytes, 0,
                    mEnvelope.origSubaddress.origBytes.length);
        }

        return output.toByteArray();
    }

    /**
     * Returns the list of service category program data, if present.
     * @return a list of CdmaSmsCbProgramData objects, or null if not present
     * @hide
     */
    public ArrayList<CdmaSmsCbProgramData> getSmsCbProgramData() {
        return mBearerData.serviceCategoryProgramData;
    }

    /**
    * CT WDP header contains WDP Msg Identifier and WDP Userdata
    */
    protected boolean processCdmaCTWdpHeader(SmsMessage sms) {
        int subparamId = 0;
        int subParamLen = 0;
        int msgID = 0;
        boolean decodeSuccess = false;
        try {
            BitwiseInputStream inStream = new BitwiseInputStream(sms.getUserData());

            /* Decode WDP Messsage Identifier */
            subparamId = inStream.read(8);
            if (subparamId != 0) {
                Rlog.e(LOG_TAG, "Invalid WDP SubparameterId");
                return false;
            }
            subParamLen = inStream.read(8);
            if (subParamLen != 3) {
                Rlog.e(LOG_TAG, "Invalid WDP subparameter length");
                return false;
            }
            sms.mBearerData.messageType = inStream.read(4);
            msgID = inStream.read(8) << 8;
            msgID |= inStream.read(8);
            sms.mBearerData.hasUserDataHeader = (inStream.read(1) == 1);
            if (sms.mBearerData.hasUserDataHeader) {
                Rlog.e(LOG_TAG, "Invalid WDP UserData header value");
                return false;
            }
            inStream.skip(3);
            sms.mBearerData.messageId = msgID;
            sms.mMessageRef = msgID;

            /* Decode WDP User Data */
            subparamId = inStream.read(8);
            subParamLen = inStream.read(8) * 8;
            sms.mBearerData.userData.msgEncoding = inStream.read(5);
            int consumedBits = 5;
            if (sms.mBearerData.userData.msgEncoding != 0) {
                Rlog.e(LOG_TAG, "Invalid WDP encoding");
                return false;
            }
            sms.mBearerData.userData.numFields = inStream.read(8);
            consumedBits += 8;
            int remainingBits = subParamLen - consumedBits;
            int dataBits = sms.mBearerData.userData.numFields * 8;
            dataBits = dataBits < remainingBits ? dataBits : remainingBits;
            sms.mBearerData.userData.payload = inStream.readByteArray(dataBits);
            sms.mUserData = sms.mBearerData.userData.payload;
            decodeSuccess = true;
        } catch (BitwiseInputStream.AccessException ex) {
            Rlog.e(LOG_TAG, "CT WDP Header decode failed: " + ex);
        }
        return decodeSuccess;
    }
}<|MERGE_RESOLUTION|>--- conflicted
+++ resolved
@@ -612,17 +612,12 @@
                             Rlog.e(LOG_TAG, "Incorrect Digit mode");
                         }
                         addr.origBytes = data;
-<<<<<<< HEAD
-                        Rlog.i(LOG_TAG, "Originating Addr=" + addr.toString());
-                        if (parameterId == DESTINATION_ADDRESS) {
-                            env.destAddress = addr;
-=======
                         Rlog.pii(LOG_TAG, "Addr=" + addr.toString());
                         mOriginatingAddress = addr;
                         if (parameterId == DESTINATION_ADDRESS) {
                             // Original address awlays indicates one sender's address for 3GPP2
                             // Here add recipient address support along with 3GPP
->>>>>>> a0ce7fc7
+                            env.destAddress = addr;
                             mRecipientAddress = addr;
                         }
                         break;
