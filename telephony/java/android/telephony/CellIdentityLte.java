--- conflicted
+++ resolved
@@ -16,13 +16,9 @@
 
 package android.telephony;
 
-<<<<<<< HEAD
-import android.annotation.UnsupportedAppUsage;
-=======
 import android.annotation.Nullable;
 import android.annotation.UnsupportedAppUsage;
 import android.os.Build;
->>>>>>> de843449
 import android.os.Parcel;
 import android.telephony.gsm.GsmCellLocation;
 import android.text.TextUtils;
@@ -43,7 +39,6 @@
     // 16-bit tracking area code
     private final int mTac;
     // 18-bit Absolute RF Channel Number
-    @UnsupportedAppUsage
     private final int mEarfcn;
     // cell bandwidth, in kHz
     private final int mBandwidth;
@@ -71,11 +66,7 @@
      *
      * @hide
      */
-<<<<<<< HEAD
-    @UnsupportedAppUsage
-=======
     @UnsupportedAppUsage(maxTargetSdk = Build.VERSION_CODES.P, trackingBug = 115609023)
->>>>>>> de843449
     public CellIdentityLte(int mcc, int mnc, int ci, int pci, int tac) {
         this(ci, pci, tac, CellInfo.UNAVAILABLE, CellInfo.UNAVAILABLE, String.valueOf(mcc),
                 String.valueOf(mnc), null, null);
@@ -83,25 +74,6 @@
 
     /**
      *
-<<<<<<< HEAD
-     * @param mcc 3-digit Mobile Country Code, 0..999
-     * @param mnc 2 or 3-digit Mobile Network Code, 0..999
-     * @param ci 28-bit Cell Identity
-     * @param pci Physical Cell Id 0..503
-     * @param tac 16-bit Tracking Area Code
-     * @param earfcn 18-bit LTE Absolute RF Channel Number
-     *
-     * @hide
-     */
-    public CellIdentityLte(int mcc, int mnc, int ci, int pci, int tac, int earfcn) {
-        this(ci, pci, tac, earfcn, CellInfo.UNAVAILABLE, String.valueOf(mcc), String.valueOf(mnc),
-                null, null);
-    }
-
-    /**
-     *
-=======
->>>>>>> de843449
      * @param ci 28-bit Cell Identity
      * @param pci Physical Cell Id 0..503
      * @param tac 16-bit Tracking Area Code
