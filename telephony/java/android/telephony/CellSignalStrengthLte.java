--- conflicted
+++ resolved
@@ -19,10 +19,7 @@
 import android.annotation.UnsupportedAppUsage;
 import android.os.Parcel;
 import android.os.Parcelable;
-<<<<<<< HEAD
-=======
 import android.os.PersistableBundle;
->>>>>>> de843449
 
 import java.util.Arrays;
 import java.util.Objects;
@@ -54,19 +51,6 @@
      */
     private static final int SIGNAL_STRENGTH_LTE_RSSI_VALID_ASU_MIN_VALUE = 0;
 
-<<<<<<< HEAD
-    @UnsupportedAppUsage
-    private int mSignalStrength;
-    @UnsupportedAppUsage
-    private int mRsrp;
-    @UnsupportedAppUsage
-    private int mRsrq;
-    @UnsupportedAppUsage
-    private int mRssnr;
-    @UnsupportedAppUsage
-    private int mCqi;
-    @UnsupportedAppUsage
-=======
     private static final int MAX_LTE_RSRP = -44;
     private static final int MIN_LTE_RSRP = -140;
 
@@ -82,7 +66,6 @@
     @UnsupportedAppUsage(maxTargetSdk = android.os.Build.VERSION_CODES.O)
     private int mCqi;
     @UnsupportedAppUsage(maxTargetSdk = android.os.Build.VERSION_CODES.O)
->>>>>>> de843449
     private int mTimingAdvance;
     private int mLevel;
 
@@ -153,19 +136,13 @@
     @Override
     public void setDefaultValues() {
         mSignalStrength = CellInfo.UNAVAILABLE;
-<<<<<<< HEAD
-=======
         mRssi = CellInfo.UNAVAILABLE;
->>>>>>> de843449
         mRsrp = CellInfo.UNAVAILABLE;
         mRsrq = CellInfo.UNAVAILABLE;
         mRssnr = CellInfo.UNAVAILABLE;
         mCqi = CellInfo.UNAVAILABLE;
         mTimingAdvance = CellInfo.UNAVAILABLE;
-<<<<<<< HEAD
-=======
         mLevel = SIGNAL_STRENGTH_NONE_OR_UNKNOWN;
->>>>>>> de843449
     }
 
     /**
@@ -176,36 +153,6 @@
      */
     @Override
     public int getLevel() {
-<<<<<<< HEAD
-        int levelRsrp = 0;
-        int levelRssnr = 0;
-
-        if (mRsrp == CellInfo.UNAVAILABLE) levelRsrp = 0;
-        else if (mRsrp >= -95) levelRsrp = SIGNAL_STRENGTH_GREAT;
-        else if (mRsrp >= -105) levelRsrp = SIGNAL_STRENGTH_GOOD;
-        else if (mRsrp >= -115) levelRsrp = SIGNAL_STRENGTH_MODERATE;
-        else levelRsrp = SIGNAL_STRENGTH_POOR;
-
-        // See RIL_LTE_SignalStrength in ril.h
-        if (mRssnr == CellInfo.UNAVAILABLE) levelRssnr = 0;
-        else if (mRssnr >= 45) levelRssnr = SIGNAL_STRENGTH_GREAT;
-        else if (mRssnr >= 10) levelRssnr = SIGNAL_STRENGTH_GOOD;
-        else if (mRssnr >= -30) levelRssnr = SIGNAL_STRENGTH_MODERATE;
-        else levelRssnr = SIGNAL_STRENGTH_POOR;
-
-        int level;
-        if (mRsrp == CellInfo.UNAVAILABLE) {
-            level = levelRssnr;
-        } else if (mRssnr == CellInfo.UNAVAILABLE) {
-            level = levelRsrp;
-        } else {
-            level = (levelRssnr < levelRsrp) ? levelRssnr : levelRsrp;
-        }
-
-        if (DBG) log("Lte rsrp level: " + levelRsrp
-                + " snr level: " + levelRssnr + " level: " + level);
-        return level;
-=======
         return mLevel;
     }
 
@@ -306,7 +253,6 @@
         if (DBG) log("getLteLevel - rssi:" + mRssi + " rssiIconLevel:"
                 + rssiIconLevel);
         mLevel = rssiIconLevel;
->>>>>>> de843449
     }
 
     /**
@@ -329,11 +275,7 @@
      * @return the RSSI if available or {@link CellInfo#UNAVAILABLE} if unavailable.
      */
     public int getRssi() {
-<<<<<<< HEAD
-        return convertRssiAsuToDBm(mSignalStrength);
-=======
         return mRssi;
->>>>>>> de843449
     }
 
     /**
@@ -385,11 +327,7 @@
     @Override
     public int getAsuLevel() {
         int lteAsuLevel = 99;
-<<<<<<< HEAD
-        int lteDbm = getDbm();
-=======
         int lteDbm = mRsrp;
->>>>>>> de843449
         if (lteDbm == CellInfo.UNAVAILABLE) lteAsuLevel = 99;
         else if (lteDbm <= -140) lteAsuLevel = 0;
         else if (lteDbm >= -43) lteAsuLevel = 97;
@@ -462,13 +400,8 @@
         // Need to multiply rsrp and rsrq by -1
         // to ensure consistency when reading values written here
         // unless the values are invalid
-<<<<<<< HEAD
-        dest.writeInt(mRsrp * (mRsrp != CellInfo.UNAVAILABLE ? -1 : 1));
-        dest.writeInt(mRsrq * (mRsrq != CellInfo.UNAVAILABLE ? -1 : 1));
-=======
         dest.writeInt(mRsrp);
         dest.writeInt(mRsrq);
->>>>>>> de843449
         dest.writeInt(mRssnr);
         dest.writeInt(mCqi);
         dest.writeInt(mTimingAdvance);
@@ -483,13 +416,7 @@
         mRssi = in.readInt();
         mSignalStrength = mRssi;
         mRsrp = in.readInt();
-<<<<<<< HEAD
-        if (mRsrp != CellInfo.UNAVAILABLE) mRsrp *= -1;
         mRsrq = in.readInt();
-        if (mRsrq != CellInfo.UNAVAILABLE) mRsrq *= -1;
-=======
-        mRsrq = in.readInt();
->>>>>>> de843449
         mRssnr = in.readInt();
         mCqi = in.readInt();
         mTimingAdvance = in.readInt();
@@ -526,24 +453,14 @@
     }
 
     private static int convertRssiAsuToDBm(int rssiAsu) {
-<<<<<<< HEAD
-        if (rssiAsu != SIGNAL_STRENGTH_LTE_RSSI_ASU_UNKNOWN
-                && (rssiAsu < SIGNAL_STRENGTH_LTE_RSSI_VALID_ASU_MIN_VALUE
+        if (rssiAsu == SIGNAL_STRENGTH_LTE_RSSI_ASU_UNKNOWN) {
+            return CellInfo.UNAVAILABLE;
+        }
+        if ((rssiAsu < SIGNAL_STRENGTH_LTE_RSSI_VALID_ASU_MIN_VALUE
                 || rssiAsu > SIGNAL_STRENGTH_LTE_RSSI_VALID_ASU_MAX_VALUE)) {
             Rlog.e(LOG_TAG, "convertRssiAsuToDBm: invalid RSSI in ASU=" + rssiAsu);
             return CellInfo.UNAVAILABLE;
         }
-        if (rssiAsu == SIGNAL_STRENGTH_LTE_RSSI_ASU_UNKNOWN) {
-=======
-        if (rssiAsu == SIGNAL_STRENGTH_LTE_RSSI_ASU_UNKNOWN) {
-            return CellInfo.UNAVAILABLE;
-        }
-        if ((rssiAsu < SIGNAL_STRENGTH_LTE_RSSI_VALID_ASU_MIN_VALUE
-                || rssiAsu > SIGNAL_STRENGTH_LTE_RSSI_VALID_ASU_MAX_VALUE)) {
-            Rlog.e(LOG_TAG, "convertRssiAsuToDBm: invalid RSSI in ASU=" + rssiAsu);
->>>>>>> de843449
-            return CellInfo.UNAVAILABLE;
-        }
         return -113 + (2 * rssiAsu);
     }
 }