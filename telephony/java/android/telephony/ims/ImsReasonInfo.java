--- conflicted
+++ resolved
@@ -280,13 +280,9 @@
      * Received another unspecified error SIP response from the client.
      */
     public static final int CODE_SIP_CLIENT_ERROR = 342;
-<<<<<<< HEAD
-    // 481 Transaction Does Not Exist
-=======
     /**
      * SIP response 481: Transaction Does Not Exist
      */
->>>>>>> de843449
     public static final int CODE_SIP_TRANSACTION_DOES_NOT_EXIST = 343;
     // 5xx responses
     /**
@@ -336,8 +332,6 @@
     public static final int CODE_SIP_USER_MARKED_UNWANTED = 365;
 
     /**
-<<<<<<< HEAD
-=======
      * SIP Response : 405
      * Method not allowed for the address in the Request URI
      */
@@ -411,7 +405,6 @@
     public static final int CODE_SIP_UNDECIPHERABLE = 378;
 
     /**
->>>>>>> de843449
      * MEDIA (IMS -> Telephony)
      */
     /**
@@ -873,15 +866,10 @@
      */
     public static final int CODE_REJECT_ONGOING_CS_CALL = 1621;
 
-<<<<<<< HEAD
-    /* OEM specific error codes. To be used by OEMs when they don't want to
-   reveal error code which would be replaced by ERROR_UNSPECIFIED */
-=======
     /*
      * OEM specific error codes. To be used by OEMs when they don't want to reveal error code which
      * would be replaced by ERROR_UNSPECIFIED.
      */
->>>>>>> de843449
     public static final int CODE_OEM_CAUSE_1 = 0xf001;
     public static final int CODE_OEM_CAUSE_2 = 0xf002;
     public static final int CODE_OEM_CAUSE_3 = 0xf003;
