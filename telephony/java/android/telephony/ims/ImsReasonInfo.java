/*
 * Copyright (C) 2018 The Android Open Source Project
 *
 * Licensed under the Apache License, Version 2.0 (the "License");
 * you may not use this file except in compliance with the License.
 * You may obtain a copy of the License at
 *
 *      http://www.apache.org/licenses/LICENSE-2.0
 *
 * Unless required by applicable law or agreed to in writing, software
 * distributed under the License is distributed on an "AS IS" BASIS,
 * WITHOUT WARRANTIES OR CONDITIONS OF ANY KIND, either express or implied.
 * See the License for the specific language governing permissions and
 * limitations under the License
 */

package android.telephony.ims;

import android.annotation.SystemApi;
import android.os.Parcel;
import android.os.Parcelable;

/**
 * This class enables an application to get details on why a method call failed.
 *
 * @hide
 */
@SystemApi
public final class ImsReasonInfo implements Parcelable {

    /**
     * Specific code of each types
     */
    public static final int CODE_UNSPECIFIED = 0;

    /**
     * LOCAL
     */
    // IMS -> Telephony
    // The passed argument is an invalid
    public static final int CODE_LOCAL_ILLEGAL_ARGUMENT = 101;
    // The operation is invoked in invalid call state
    public static final int CODE_LOCAL_ILLEGAL_STATE = 102;
    // IMS service internal error
    public static final int CODE_LOCAL_INTERNAL_ERROR = 103;
    // IMS service goes down (service connection is lost)
    public static final int CODE_LOCAL_IMS_SERVICE_DOWN = 106;
    // No pending incoming call exists
    public static final int CODE_LOCAL_NO_PENDING_CALL = 107;
    // IMS Call ended during conference merge process
    public static final int CODE_LOCAL_ENDED_BY_CONFERENCE_MERGE = 108;

    // IMS -> Telephony
    // Service unavailable; by power off
    public static final int CODE_LOCAL_POWER_OFF = 111;
    // Service unavailable; by low battery
    public static final int CODE_LOCAL_LOW_BATTERY = 112;
    // Service unavailable; by out of service (data service state)
    public static final int CODE_LOCAL_NETWORK_NO_SERVICE = 121;
    // Service unavailable; by no LTE coverage
    // (VoLTE is not supported even though IMS is registered)
    public static final int CODE_LOCAL_NETWORK_NO_LTE_COVERAGE = 122;
    // Service unavailable; by located in roaming area
    public static final int CODE_LOCAL_NETWORK_ROAMING = 123;
    // Service unavailable; by IP changed
    public static final int CODE_LOCAL_NETWORK_IP_CHANGED = 124;
    // Service unavailable; other
    public static final int CODE_LOCAL_SERVICE_UNAVAILABLE = 131;
    // Service unavailable; IMS connection is lost (IMS is not registered)
    public static final int CODE_LOCAL_NOT_REGISTERED = 132;

    // IMS <-> Telephony
    // Max call exceeded
    public static final int CODE_LOCAL_CALL_EXCEEDED = 141;
    // IMS <- Telephony
    // Call busy
    public static final int CODE_LOCAL_CALL_BUSY = 142;
    // Call decline
    public static final int CODE_LOCAL_CALL_DECLINE = 143;
    // IMS -> Telephony
    // SRVCC is in progress
    public static final int CODE_LOCAL_CALL_VCC_ON_PROGRESSING = 144;
    // Resource reservation is failed (QoS precondition)
    public static final int CODE_LOCAL_CALL_RESOURCE_RESERVATION_FAILED = 145;
    // Retry CS call; VoLTE service can't be provided by the network or remote end
    // Resolve the extra code(EXTRA_CODE_CALL_RETRY_*) if the below code is set
    public static final int CODE_LOCAL_CALL_CS_RETRY_REQUIRED = 146;
    // Retry VoLTE call; VoLTE service can't be provided by the network temporarily
    public static final int CODE_LOCAL_CALL_VOLTE_RETRY_REQUIRED = 147;
    // IMS call is already terminated (in TERMINATED state)
    public static final int CODE_LOCAL_CALL_TERMINATED = 148;
    // Handover not feasible
    public static final int CODE_LOCAL_HO_NOT_FEASIBLE = 149;

    /**
     * TIMEOUT (IMS -> Telephony)
     */
    // 1xx waiting timer is expired after sending INVITE request (MO only)
    public static final int CODE_TIMEOUT_1XX_WAITING = 201;
    // User no answer during call setup operation (MO/MT)
    // MO : 200 OK to INVITE request is not received,
    // MT : No action from user after alerting the call
    public static final int CODE_TIMEOUT_NO_ANSWER = 202;
    // User no answer during call update operation (MO/MT)
    // MO : 200 OK to re-INVITE request is not received,
    // MT : No action from user after alerting the call
    public static final int CODE_TIMEOUT_NO_ANSWER_CALL_UPDATE = 203;

    //Call was blocked by call barring
    public static final int CODE_CALL_BARRED = 240;

    //Call failures for FDN
    public static final int CODE_FDN_BLOCKED = 241;

    // Network does not accept the emergency call request because IMEI was used as identification
    // and this capability is not supported by the network.
    public static final int CODE_IMEI_NOT_ACCEPTED = 243;

    //STK CC errors
    public static final int CODE_DIAL_MODIFIED_TO_USSD = 244;
    public static final int CODE_DIAL_MODIFIED_TO_SS = 245;
    public static final int CODE_DIAL_MODIFIED_TO_DIAL = 246;
    public static final int CODE_DIAL_MODIFIED_TO_DIAL_VIDEO = 247;
    public static final int CODE_DIAL_VIDEO_MODIFIED_TO_DIAL = 248;
    public static final int CODE_DIAL_VIDEO_MODIFIED_TO_DIAL_VIDEO = 249;
    public static final int CODE_DIAL_VIDEO_MODIFIED_TO_SS = 250;
    public static final int CODE_DIAL_VIDEO_MODIFIED_TO_USSD = 251;

    /**
     * STATUSCODE (SIP response code) (IMS -> Telephony)
     */
    // 3xx responses
    // SIP request is redirected
    public static final int CODE_SIP_REDIRECTED = 321;
    // 4xx responses
    // 400 : Bad Request
    public static final int CODE_SIP_BAD_REQUEST = 331;
    // 403 : Forbidden
    public static final int CODE_SIP_FORBIDDEN = 332;
    // 404 : Not Found
    public static final int CODE_SIP_NOT_FOUND = 333;
    // 415 : Unsupported Media Type
    // 416 : Unsupported URI Scheme
    // 420 : Bad Extension
    public static final int CODE_SIP_NOT_SUPPORTED = 334;
    // 408 : Request Timeout
    public static final int CODE_SIP_REQUEST_TIMEOUT = 335;
    // 480 : Temporarily Unavailable
    public static final int CODE_SIP_TEMPRARILY_UNAVAILABLE = 336;
    // 484 : Address Incomplete
    public static final int CODE_SIP_BAD_ADDRESS = 337;
    // 486 : Busy Here
    // 600 : Busy Everywhere
    public static final int CODE_SIP_BUSY = 338;
    // 487 : Request Terminated
    public static final int CODE_SIP_REQUEST_CANCELLED = 339;
    // 406 : Not Acceptable
    // 488 : Not Acceptable Here
    // 606 : Not Acceptable
    public static final int CODE_SIP_NOT_ACCEPTABLE = 340;
    // 410 : Gone
    // 604 : Does Not Exist Anywhere
    public static final int CODE_SIP_NOT_REACHABLE = 341;
    // Others
    public static final int CODE_SIP_CLIENT_ERROR = 342;
    // 5xx responses
    // 501 : Server Internal Error
    public static final int CODE_SIP_SERVER_INTERNAL_ERROR = 351;
    // 503 : Service Unavailable
    public static final int CODE_SIP_SERVICE_UNAVAILABLE = 352;
    // 504 : Server Time-out
    public static final int CODE_SIP_SERVER_TIMEOUT = 353;
    // Others
    public static final int CODE_SIP_SERVER_ERROR = 354;
    // 6xx responses
    // 603 : Decline
    public static final int CODE_SIP_USER_REJECTED = 361;
    // Others
    public static final int CODE_SIP_GLOBAL_ERROR = 362;
    // Emergency failure
    public static final int CODE_EMERGENCY_TEMP_FAILURE = 363;
    public static final int CODE_EMERGENCY_PERM_FAILURE = 364;

    /**
     * @hide
     * User marked the call as unwanted.
     */
    public static final int CODE_SIP_USER_MARKED_UNWANTED = 365;

    /**
     * MEDIA (IMS -> Telephony)
     */
    // Media resource initialization failed
    public static final int CODE_MEDIA_INIT_FAILED = 401;
    // RTP timeout (no audio / video traffic in the session)
    public static final int CODE_MEDIA_NO_DATA = 402;
    // Media is not supported; so dropped the call
    public static final int CODE_MEDIA_NOT_ACCEPTABLE = 403;
    // Unknown media related errors
    public static final int CODE_MEDIA_UNSPECIFIED = 404;

    /**
     * USER
     */
    // Telephony -> IMS
    // User triggers the call end
    public static final int CODE_USER_TERMINATED = 501;
    // No action while an incoming call is ringing
    public static final int CODE_USER_NOANSWER = 502;
    // User ignores an incoming call
    public static final int CODE_USER_IGNORE = 503;
    // User declines an incoming call
    public static final int CODE_USER_DECLINE = 504;
    // Device declines/ends a call due to low battery
    public static final int CODE_LOW_BATTERY = 505;
    // Device declines call due to blacklisted call ID
    public static final int CODE_BLACKLISTED_CALL_ID = 506;
    // IMS -> Telephony
    // The call is terminated by the network or remote user
    public static final int CODE_USER_TERMINATED_BY_REMOTE = 510;

    /**
     * Extra codes for the specific code value
     * This value can be referred when the code is CODE_LOCAL_CALL_CS_RETRY_REQUIRED.
     */
    // Try to connect CS call; normal
    public static final int EXTRA_CODE_CALL_RETRY_NORMAL = 1;
    // Try to connect CS call without the notification to user
    public static final int EXTRA_CODE_CALL_RETRY_SILENT_REDIAL = 2;
    // Try to connect CS call by the settings of the menu
    public static final int EXTRA_CODE_CALL_RETRY_BY_SETTINGS = 3;

    /**
     * UT
     */
    public static final int CODE_UT_NOT_SUPPORTED = 801;
    public static final int CODE_UT_SERVICE_UNAVAILABLE = 802;
    public static final int CODE_UT_OPERATION_NOT_ALLOWED = 803;
    public static final int CODE_UT_NETWORK_ERROR = 804;
    public static final int CODE_UT_CB_PASSWORD_MISMATCH = 821;
    //STK CC errors
    public static final int CODE_UT_SS_MODIFIED_TO_DIAL = 822;
    public static final int CODE_UT_SS_MODIFIED_TO_USSD = 823;
    public static final int CODE_UT_SS_MODIFIED_TO_SS = 824;
    public static final int CODE_UT_SS_MODIFIED_TO_DIAL_VIDEO = 825;

    /**
     * ECBM
     */
    public static final int CODE_ECBM_NOT_SUPPORTED = 901;

    /**
     * Fail code used to indicate that Multi-endpoint is not supported by the Ims framework.
     */
    public static final int CODE_MULTIENDPOINT_NOT_SUPPORTED = 902;

    /**
     * Ims Registration error code
     */
    public static final int CODE_REGISTRATION_ERROR = 1000;

    /**
     * CALL DROP error codes (Call could drop because of many reasons like Network not available,
     *  handover, failed, etc)
     */

    /**
     * CALL DROP error code for the case when a device is ePDG capable and when the user is on an
     * active wifi call and at the edge of coverage and there is no qualified LTE network available
     * to handover the call to. We get a handover NOT_TRIGERRED message from the modem. This error
     * code is received as part of the handover message.
     */
    public static final int CODE_CALL_DROP_IWLAN_TO_LTE_UNAVAILABLE = 1100;

    /**
     * MT call has ended due to a release from the network
     * because the call was answered elsewhere
     */
    public static final int CODE_ANSWERED_ELSEWHERE = 1014;

    /**
     * For MultiEndpoint - Call Pull request has failed
     */
    public static final int CODE_CALL_PULL_OUT_OF_SYNC = 1015;

    /**
     * For MultiEndpoint - Call has been pulled from primary to secondary
     */
    public static final int CODE_CALL_END_CAUSE_CALL_PULL = 1016;

    /**
     * Supplementary services (HOLD/RESUME) failure error codes.
     * Values for Supplemetary services failure - Failed, Cancelled and Re-Invite collision.
     */
    public static final int CODE_SUPP_SVC_FAILED = 1201;
    public static final int CODE_SUPP_SVC_CANCELLED = 1202;
    public static final int CODE_SUPP_SVC_REINVITE_COLLISION = 1203;

    /**
     * DPD Procedure received no response or send failed
     */
    public static final int CODE_IWLAN_DPD_FAILURE = 1300;

    /**
     * Establishment of the ePDG Tunnel Failed
     */
    public static final int CODE_EPDG_TUNNEL_ESTABLISH_FAILURE = 1400;

    /**
     * Re-keying of the ePDG Tunnel Failed; may not always result in teardown
     */
    public static final int CODE_EPDG_TUNNEL_REKEY_FAILURE = 1401;

    /**
     * Connection to the packet gateway is lost
     */
    public static final int CODE_EPDG_TUNNEL_LOST_CONNECTION = 1402;

    /**
     * The maximum number of calls allowed has been reached.  Used in a multi-endpoint scenario
     * where the number of calls across all connected devices has reached the maximum.
     */
    public static final int CODE_MAXIMUM_NUMBER_OF_CALLS_REACHED = 1403;

    /**
     * Similar to {@link #CODE_LOCAL_CALL_DECLINE}, except indicates that a remote device has
     * declined the call.  Used in a multi-endpoint scenario where a remote device declined an
     * incoming call.
     */
    public static final int CODE_REMOTE_CALL_DECLINE = 1404;

    /**
     * Indicates the call was disconnected due to the user reaching their data limit.
     */
    public static final int CODE_DATA_LIMIT_REACHED = 1405;

    /**
     * Indicates the call was disconnected due to the user disabling cellular data.
     */
    public static final int CODE_DATA_DISABLED = 1406;

    /**
     * Indicates a call was disconnected due to loss of wifi signal.
     */
    public static final int CODE_WIFI_LOST = 1407;

    /**
     * Indicates the registration attempt on IWLAN failed due to IKEv2 authetication failure
     * during tunnel establishment.
     */
    public static final int CODE_IKEV2_AUTH_FAILURE = 1408;

    /** The call cannot be established because RADIO is OFF */
    public static final int CODE_RADIO_OFF = 1500;

    /** The call cannot be established because of no valid SIM */
    public static final int CODE_NO_VALID_SIM = 1501;

    /** The failure is due internal error at modem */
    public static final int CODE_RADIO_INTERNAL_ERROR = 1502;

    /** The failure is due to UE timer expired while waiting for a response from network */
    public static final int CODE_NETWORK_RESP_TIMEOUT = 1503;

    /** The failure is due to explicit reject from network */
    public static final int CODE_NETWORK_REJECT = 1504;

    /** The failure is due to radio access failure. ex. RACH failure */
    public static final int CODE_RADIO_ACCESS_FAILURE = 1505;

    /** Call/IMS registration failed/dropped because of a RLF */
    public static final int CODE_RADIO_LINK_FAILURE = 1506;

    /** Call/IMS registration failed/dropped because of radio link lost */
    public static final int CODE_RADIO_LINK_LOST = 1507;

    /** The call Call/IMS registration failed because of a radio uplink issue */
    public static final int CODE_RADIO_UPLINK_FAILURE = 1508;

    /** Call failed because of a RRC connection setup failure */
    public static final int CODE_RADIO_SETUP_FAILURE = 1509;

    /** Call failed/dropped because of RRC connection release from NW */
    public static final int CODE_RADIO_RELEASE_NORMAL = 1510;

    /** Call failed/dropped because of RRC abnormally released by modem/network */
    public static final int CODE_RADIO_RELEASE_ABNORMAL = 1511;

    /** Call failed because of access class barring */
    public static final int CODE_ACCESS_CLASS_BLOCKED = 1512;

    /** Call/IMS registration is failed/dropped because of a network detach */
    public static final int CODE_NETWORK_DETACH = 1513;

    /**
     * Call failed due to SIP code 380 (Alternative Service response) while dialing an "undetected
     * emergency number".  This scenario is important in some regions where the carrier network will
     * identify other non-emergency help numbers (e.g. mountain rescue) when attempting to dial.
     */
    public static final int CODE_SIP_ALTERNATE_EMERGENCY_CALL = 1514;

    /**
     * Call failed because of unobtainable number
     * @hide
     */
    public static final int CODE_UNOBTAINABLE_NUMBER = 1515;

    /**
<<<<<<< HEAD
     * @hide
     * Call failed because WIFI to CS silent redial not allowed in CS Roaming.
     */
    public static final int CODE_NO_CSFB_IN_CS_ROAM = 1516;

    /**
     * The rejection cause is not known.
     * <p>
     * Used with implicit call rejection.
     * @hide
=======
     * The rejection cause is not known.
     * <p>
     * Used with implicit call rejection.
>>>>>>> decdaee0
     */
    public static final int CODE_REJECT_UNKNOWN = 1600;

    /**
     * Ongoing call, and call waiting is disabled.
     * <p>
     * Used with implicit call rejection.
<<<<<<< HEAD
     * @hide
=======
>>>>>>> decdaee0
     */
    public static final int CODE_REJECT_ONGOING_CALL_WAITING_DISABLED = 1601;

    /**
     * A call is ongoing on another sub.
     * <p>
     * Used with implicit call rejection.
<<<<<<< HEAD
     * @hide
=======
>>>>>>> decdaee0
     */
    public static final int CODE_REJECT_CALL_ON_OTHER_SUB = 1602;

    /**
     * CDMA call collision.
     * <p>
     * Used with implicit call rejection.
<<<<<<< HEAD
     * @hide
=======
>>>>>>> decdaee0
     */
    public static final int CODE_REJECT_1X_COLLISION = 1603;

    /**
     * IMS is not registered for service yet.
     * <p>
     * Used with implicit call rejection.
<<<<<<< HEAD
     * @hide
=======
>>>>>>> decdaee0
     */
    public static final int CODE_REJECT_SERVICE_NOT_REGISTERED = 1604;

    /**
     * The call type is not allowed on the current RAT.
     * <p>
     * Used with implicit call rejection.
<<<<<<< HEAD
     * @hide
=======
>>>>>>> decdaee0
     */
    public static final int CODE_REJECT_CALL_TYPE_NOT_ALLOWED = 1605;

    /**
     * And emergency call is ongoing.
     * <p>
     * Used with implicit call rejection.
<<<<<<< HEAD
     * @hide
=======
>>>>>>> decdaee0
     */
    public static final int CODE_REJECT_ONGOING_E911_CALL = 1606;

    /**
     * Another call is in the process of being establilshed.
     * <p>
     * Used with implicit call rejection.
<<<<<<< HEAD
     * @hide
=======
>>>>>>> decdaee0
     */
    public static final int CODE_REJECT_ONGOING_CALL_SETUP = 1607;

    /**
     * Maximum number of allowed calls are already in progress.
     * <p>
     * Used with implicit call rejection.
<<<<<<< HEAD
     * @hide
=======
>>>>>>> decdaee0
     */
    public static final int CODE_REJECT_MAX_CALL_LIMIT_REACHED = 1608;

    /**
     * Invalid/unsupported SIP headers received.
     * <p>
     * Used with implicit call rejection.
<<<<<<< HEAD
     * @hide
=======
>>>>>>> decdaee0
     */
    public static final int CODE_REJECT_UNSUPPORTED_SIP_HEADERS = 1609;

    /**
     * Invalid/unsupported SDP headers received.
     * <p>
     * Used with implicit call rejection.
<<<<<<< HEAD
     * @hide
=======
>>>>>>> decdaee0
     */
    public static final int CODE_REJECT_UNSUPPORTED_SDP_HEADERS = 1610;

    /**
     * A call transfer is in progress.
     * <p>
     * Used with implicit call rejection.
<<<<<<< HEAD
     * @hide
=======
>>>>>>> decdaee0
     */
    public static final int CODE_REJECT_ONGOING_CALL_TRANSFER = 1611;

    /**
     * An internal error occured while processing the call.
     * <p>
     * Used with implicit call rejection.
<<<<<<< HEAD
     * @hide
=======
>>>>>>> decdaee0
     */
    public static final int CODE_REJECT_INTERNAL_ERROR = 1612;

    /**
     * Call failure due to lack of dedicated bearer.
     * <p>
     * Used with implicit call rejection.
<<<<<<< HEAD
     * @hide
=======
>>>>>>> decdaee0
     */
    public static final int CODE_REJECT_QOS_FAILURE = 1613;

    /**
     * A call handover is in progress.
     * <p>
     * Used with implicit call rejection.
<<<<<<< HEAD
     * @hide
=======
>>>>>>> decdaee0
     */
    public static final int CODE_REJECT_ONGOING_HANDOVER = 1614;

    /**
     * Video calling not supported with TTY.
     * <p>
     * Used with implicit call rejection.
<<<<<<< HEAD
     * @hide
=======
>>>>>>> decdaee0
     */
    public static final int CODE_REJECT_VT_TTY_NOT_ALLOWED = 1615;

    /**
     * A call upgrade is in progress.
     * <p>
     * Used with implicit call rejection.
<<<<<<< HEAD
     * @hide
=======
>>>>>>> decdaee0
     */
    public static final int CODE_REJECT_ONGOING_CALL_UPGRADE = 1616;

    /**
     * Call from conference server, when TTY mode is ON.
     * <p>
     * Used with implicit call rejection.
<<<<<<< HEAD
     * @hide
=======
>>>>>>> decdaee0
     */
    public static final int CODE_REJECT_CONFERENCE_TTY_NOT_ALLOWED = 1617;

    /**
     * A conference call is ongoing.
     * <p>
     * Used with implicit call rejection.
<<<<<<< HEAD
     * @hide
=======
>>>>>>> decdaee0
     */
    public static final int CODE_REJECT_ONGOING_CONFERENCE_CALL = 1618;

    /**
     * A video call with AVPF is not supported.
     * <p>
     * Used with implicit call rejection.
<<<<<<< HEAD
     * @hide
=======
>>>>>>> decdaee0
     */
    public static final int CODE_REJECT_VT_AVPF_NOT_ALLOWED = 1619;

    /**
     * And encrypted call is ongoing; other calls not supported.
     * <p>
     * Used with implicit call rejection.
<<<<<<< HEAD
     * @hide
=======
>>>>>>> decdaee0
     */
    public static final int CODE_REJECT_ONGOING_ENCRYPTED_CALL = 1620;

    /**
     * A CS call is ongoing.
     * <p>
     * Used with implicit call rejection.
<<<<<<< HEAD
     * @hide
    */
=======
     */
>>>>>>> decdaee0
    public static final int CODE_REJECT_ONGOING_CS_CALL = 1621;

    /* OEM specific error codes. To be used by OEMs when they don't want to
   reveal error code which would be replaced by ERROR_UNSPECIFIED */
    public static final int CODE_OEM_CAUSE_1 = 0xf001;
    public static final int CODE_OEM_CAUSE_2 = 0xf002;
    public static final int CODE_OEM_CAUSE_3 = 0xf003;
    public static final int CODE_OEM_CAUSE_4 = 0xf004;
    public static final int CODE_OEM_CAUSE_5 = 0xf005;
    public static final int CODE_OEM_CAUSE_6 = 0xf006;
    public static final int CODE_OEM_CAUSE_7 = 0xf007;
    public static final int CODE_OEM_CAUSE_8 = 0xf008;
    public static final int CODE_OEM_CAUSE_9 = 0xf009;
    public static final int CODE_OEM_CAUSE_10 = 0xf00a;
    public static final int CODE_OEM_CAUSE_11 = 0xf00b;
    public static final int CODE_OEM_CAUSE_12 = 0xf00c;
    public static final int CODE_OEM_CAUSE_13 = 0xf00d;
    public static final int CODE_OEM_CAUSE_14 = 0xf00e;
    public static final int CODE_OEM_CAUSE_15 = 0xf00f;

    /**
     * Network string error messages.
     * mExtraMessage may have these values.
     */
    public static final String EXTRA_MSG_SERVICE_NOT_AUTHORIZED
            = "Forbidden. Not Authorized for Service";


    // For main reason code
    /** @hide */
    public int mCode;
    // For the extra code value; it depends on the code value.
    /** @hide */
    public int mExtraCode;
    // For the additional message of the reason info.
    /** @hide */
    public String mExtraMessage;

    /** @hide */
    public ImsReasonInfo() {
        mCode = CODE_UNSPECIFIED;
        mExtraCode = CODE_UNSPECIFIED;
        mExtraMessage = null;
    }

    private ImsReasonInfo(Parcel in) {
        mCode = in.readInt();
        mExtraCode = in.readInt();
        mExtraMessage = in.readString();
    }

    /** @hide */
    public ImsReasonInfo(int code, int extraCode) {
        mCode = code;
        mExtraCode = extraCode;
        mExtraMessage = null;
    }

    public ImsReasonInfo(int code, int extraCode, String extraMessage) {
        mCode = code;
        mExtraCode = extraCode;
        mExtraMessage = extraMessage;
    }

    /**
     *
     */
    public int getCode() {
        return mCode;
    }

    /**
     *
     */
    public int getExtraCode() {
        return mExtraCode;
    }

    /**
     *
     */
    public String getExtraMessage() {
        return mExtraMessage;
    }

    /**
     * Returns the string format of {@link ImsReasonInfo}
     *
     * @return the string format of {@link ImsReasonInfo}
     */
    public String toString() {
        return "ImsReasonInfo :: {" + mCode + ", " + mExtraCode + ", " + mExtraMessage + "}";
    }

    @Override
    public int describeContents() {
        return 0;
    }

    @Override
    public void writeToParcel(Parcel out, int flags) {
        out.writeInt(mCode);
        out.writeInt(mExtraCode);
        out.writeString(mExtraMessage);
    }

    public static final Creator<ImsReasonInfo> CREATOR = new Creator<ImsReasonInfo>() {
        @Override
        public ImsReasonInfo createFromParcel(Parcel in) {
            return new ImsReasonInfo(in);
        }

        @Override
        public ImsReasonInfo[] newArray(int size) {
            return new ImsReasonInfo[size];
        }
    };
}<|MERGE_RESOLUTION|>--- conflicted
+++ resolved
@@ -406,7 +406,6 @@
     public static final int CODE_UNOBTAINABLE_NUMBER = 1515;
 
     /**
-<<<<<<< HEAD
      * @hide
      * Call failed because WIFI to CS silent redial not allowed in CS Roaming.
      */
@@ -416,12 +415,6 @@
      * The rejection cause is not known.
      * <p>
      * Used with implicit call rejection.
-     * @hide
-=======
-     * The rejection cause is not known.
-     * <p>
-     * Used with implicit call rejection.
->>>>>>> decdaee0
      */
     public static final int CODE_REJECT_UNKNOWN = 1600;
 
@@ -429,10 +422,6 @@
      * Ongoing call, and call waiting is disabled.
      * <p>
      * Used with implicit call rejection.
-<<<<<<< HEAD
-     * @hide
-=======
->>>>>>> decdaee0
      */
     public static final int CODE_REJECT_ONGOING_CALL_WAITING_DISABLED = 1601;
 
@@ -440,10 +429,6 @@
      * A call is ongoing on another sub.
      * <p>
      * Used with implicit call rejection.
-<<<<<<< HEAD
-     * @hide
-=======
->>>>>>> decdaee0
      */
     public static final int CODE_REJECT_CALL_ON_OTHER_SUB = 1602;
 
@@ -451,10 +436,6 @@
      * CDMA call collision.
      * <p>
      * Used with implicit call rejection.
-<<<<<<< HEAD
-     * @hide
-=======
->>>>>>> decdaee0
      */
     public static final int CODE_REJECT_1X_COLLISION = 1603;
 
@@ -462,10 +443,6 @@
      * IMS is not registered for service yet.
      * <p>
      * Used with implicit call rejection.
-<<<<<<< HEAD
-     * @hide
-=======
->>>>>>> decdaee0
      */
     public static final int CODE_REJECT_SERVICE_NOT_REGISTERED = 1604;
 
@@ -473,10 +450,6 @@
      * The call type is not allowed on the current RAT.
      * <p>
      * Used with implicit call rejection.
-<<<<<<< HEAD
-     * @hide
-=======
->>>>>>> decdaee0
      */
     public static final int CODE_REJECT_CALL_TYPE_NOT_ALLOWED = 1605;
 
@@ -484,10 +457,6 @@
      * And emergency call is ongoing.
      * <p>
      * Used with implicit call rejection.
-<<<<<<< HEAD
-     * @hide
-=======
->>>>>>> decdaee0
      */
     public static final int CODE_REJECT_ONGOING_E911_CALL = 1606;
 
@@ -495,10 +464,6 @@
      * Another call is in the process of being establilshed.
      * <p>
      * Used with implicit call rejection.
-<<<<<<< HEAD
-     * @hide
-=======
->>>>>>> decdaee0
      */
     public static final int CODE_REJECT_ONGOING_CALL_SETUP = 1607;
 
@@ -506,10 +471,6 @@
      * Maximum number of allowed calls are already in progress.
      * <p>
      * Used with implicit call rejection.
-<<<<<<< HEAD
-     * @hide
-=======
->>>>>>> decdaee0
      */
     public static final int CODE_REJECT_MAX_CALL_LIMIT_REACHED = 1608;
 
@@ -517,10 +478,6 @@
      * Invalid/unsupported SIP headers received.
      * <p>
      * Used with implicit call rejection.
-<<<<<<< HEAD
-     * @hide
-=======
->>>>>>> decdaee0
      */
     public static final int CODE_REJECT_UNSUPPORTED_SIP_HEADERS = 1609;
 
@@ -528,10 +485,6 @@
      * Invalid/unsupported SDP headers received.
      * <p>
      * Used with implicit call rejection.
-<<<<<<< HEAD
-     * @hide
-=======
->>>>>>> decdaee0
      */
     public static final int CODE_REJECT_UNSUPPORTED_SDP_HEADERS = 1610;
 
@@ -539,10 +492,6 @@
      * A call transfer is in progress.
      * <p>
      * Used with implicit call rejection.
-<<<<<<< HEAD
-     * @hide
-=======
->>>>>>> decdaee0
      */
     public static final int CODE_REJECT_ONGOING_CALL_TRANSFER = 1611;
 
@@ -550,10 +499,6 @@
      * An internal error occured while processing the call.
      * <p>
      * Used with implicit call rejection.
-<<<<<<< HEAD
-     * @hide
-=======
->>>>>>> decdaee0
      */
     public static final int CODE_REJECT_INTERNAL_ERROR = 1612;
 
@@ -561,10 +506,6 @@
      * Call failure due to lack of dedicated bearer.
      * <p>
      * Used with implicit call rejection.
-<<<<<<< HEAD
-     * @hide
-=======
->>>>>>> decdaee0
      */
     public static final int CODE_REJECT_QOS_FAILURE = 1613;
 
@@ -572,10 +513,6 @@
      * A call handover is in progress.
      * <p>
      * Used with implicit call rejection.
-<<<<<<< HEAD
-     * @hide
-=======
->>>>>>> decdaee0
      */
     public static final int CODE_REJECT_ONGOING_HANDOVER = 1614;
 
@@ -583,10 +520,6 @@
      * Video calling not supported with TTY.
      * <p>
      * Used with implicit call rejection.
-<<<<<<< HEAD
-     * @hide
-=======
->>>>>>> decdaee0
      */
     public static final int CODE_REJECT_VT_TTY_NOT_ALLOWED = 1615;
 
@@ -594,10 +527,6 @@
      * A call upgrade is in progress.
      * <p>
      * Used with implicit call rejection.
-<<<<<<< HEAD
-     * @hide
-=======
->>>>>>> decdaee0
      */
     public static final int CODE_REJECT_ONGOING_CALL_UPGRADE = 1616;
 
@@ -605,10 +534,6 @@
      * Call from conference server, when TTY mode is ON.
      * <p>
      * Used with implicit call rejection.
-<<<<<<< HEAD
-     * @hide
-=======
->>>>>>> decdaee0
      */
     public static final int CODE_REJECT_CONFERENCE_TTY_NOT_ALLOWED = 1617;
 
@@ -616,10 +541,6 @@
      * A conference call is ongoing.
      * <p>
      * Used with implicit call rejection.
-<<<<<<< HEAD
-     * @hide
-=======
->>>>>>> decdaee0
      */
     public static final int CODE_REJECT_ONGOING_CONFERENCE_CALL = 1618;
 
@@ -627,10 +548,6 @@
      * A video call with AVPF is not supported.
      * <p>
      * Used with implicit call rejection.
-<<<<<<< HEAD
-     * @hide
-=======
->>>>>>> decdaee0
      */
     public static final int CODE_REJECT_VT_AVPF_NOT_ALLOWED = 1619;
 
@@ -638,10 +555,6 @@
      * And encrypted call is ongoing; other calls not supported.
      * <p>
      * Used with implicit call rejection.
-<<<<<<< HEAD
-     * @hide
-=======
->>>>>>> decdaee0
      */
     public static final int CODE_REJECT_ONGOING_ENCRYPTED_CALL = 1620;
 
@@ -649,12 +562,7 @@
      * A CS call is ongoing.
      * <p>
      * Used with implicit call rejection.
-<<<<<<< HEAD
-     * @hide
-    */
-=======
-     */
->>>>>>> decdaee0
+     */
     public static final int CODE_REJECT_ONGOING_CS_CALL = 1621;
 
     /* OEM specific error codes. To be used by OEMs when they don't want to
