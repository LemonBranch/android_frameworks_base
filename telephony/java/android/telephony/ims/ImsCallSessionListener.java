/*
 * Copyright (C) 2018 The Android Open Source Project
 *
 * Licensed under the Apache License, Version 2.0 (the "License");
 * you may not use this file except in compliance with the License.
 * You may obtain a copy of the License at
 *
 *      http://www.apache.org/licenses/LICENSE-2.0
 *
 * Unless required by applicable law or agreed to in writing, software
 * distributed under the License is distributed on an "AS IS" BASIS,
 * WITHOUT WARRANTIES OR CONDITIONS OF ANY KIND, either express or implied.
 * See the License for the specific language governing permissions and
 * limitations under the License
 */

package android.telephony.ims;

import android.annotation.SystemApi;
import android.os.RemoteException;
import android.telephony.CallQuality;
import android.telephony.ims.aidl.IImsCallSessionListener;
import android.telephony.ims.stub.ImsCallSessionImplBase;

import com.android.ims.internal.IImsCallSession;

/**
 * Listener interface for notifying the Framework's {@link ImsCallSession} for updates to an ongoing
 * IMS call.
 *
 * @hide
 */
// DO NOT remove or change the existing APIs, only add new ones to this implementation or you
// will break other implementations of ImsCallSessionListener maintained by other ImsServices.
// TODO: APIs in here do not conform to API guidelines yet. This can be changed if
// ImsCallSessionListenerConverter is also changed.
@SystemApi
public class ImsCallSessionListener {

    private final IImsCallSessionListener mListener;

    /** @hide */
    public ImsCallSessionListener(IImsCallSessionListener l) {
        mListener = l;
    }

    /**
     * A request has been sent out to initiate a new IMS call session and a 1xx response has been
     * received from the network.
     */
    public void callSessionProgressing(ImsStreamMediaProfile profile) {
        try {
            mListener.callSessionProgressing(profile);
        } catch (RemoteException e) {
            throw new RuntimeException(e);
        }
    }

    /**
     * The IMS call session has been initiated.
     *
     * @param profile the associated {@link ImsCallProfile}.
     */
    public void callSessionInitiated(ImsCallProfile profile) {
        try {
            mListener.callSessionInitiated(profile);
        } catch (RemoteException e) {
            throw new RuntimeException(e);
        }
    }

    /**
     * The IMS call session establishment has failed.
     *
     * @param reasonInfo {@link ImsReasonInfo} detailing the reason of the IMS call session
     * establishment failure.
     */
    public void callSessionInitiatedFailed(ImsReasonInfo reasonInfo) {
        try {
            mListener.callSessionInitiatedFailed(reasonInfo);
        } catch (RemoteException e) {
            throw new RuntimeException(e);
        }
    }

    /**
     * The IMS call session has been terminated.
     *
     * @param reasonInfo {@link ImsReasonInfo} detailing the reason of the session termination.
     */
    public void callSessionTerminated(ImsReasonInfo reasonInfo) {
        try {
            mListener.callSessionTerminated(reasonInfo);
        } catch (RemoteException e) {
            throw new RuntimeException(e);
        }
    }

    /**
     * The IMS call session has started the process of holding the call. If it fails,
     * {@link #callSessionHoldFailed(ImsReasonInfo)} should be called.
     *
     * If the IMS call session is resumed, call {@link #callSessionResumed(ImsCallProfile)}.
     *
     * @param profile The associated {@link ImsCallProfile} of the call session that has been put
     * on hold.
     */
    public void callSessionHeld(ImsCallProfile profile) {
        try {
            mListener.callSessionHeld(profile);
        } catch (RemoteException e) {
            throw new RuntimeException(e);
        }
    }

    /**
     * The IMS call session has failed to be held.
     *
     * @param reasonInfo {@link ImsReasonInfo} detailing the reason of the session hold failure.
     */
    public void callSessionHoldFailed(ImsReasonInfo reasonInfo) {
        try {
            mListener.callSessionHoldFailed(reasonInfo);
        } catch (RemoteException e) {
            throw new RuntimeException(e);
        }
    }

    /**
     * This IMS Call session has been put on hold by the remote party.
     *
     * @param profile The {@link ImsCallProfile} associated with this IMS call session.
     */
    public void callSessionHoldReceived(ImsCallProfile profile) {
        try {
            mListener.callSessionHoldReceived(profile);
        } catch (RemoteException e) {
            throw new RuntimeException(e);
        }
    }

    /**
     * The IMS call session has started the process of resuming the call. If the process of resuming
     * the call fails, call {@link #callSessionResumeFailed(ImsReasonInfo)}.
     *
     * @param profile The {@link ImsCallProfile} associated with this IMS call session.
     */
    public void callSessionResumed(ImsCallProfile profile) {
        try {
            mListener.callSessionResumed(profile);
        } catch (RemoteException e) {
            throw new RuntimeException(e);
        }
    }

    /**
     * The IMS call session resume has failed.
     *
     * @param reasonInfo {@link ImsReasonInfo} containing the detailed reason of the session resume
     * failure.
     */
    public void callSessionResumeFailed(ImsReasonInfo reasonInfo) {
        try {
            mListener.callSessionResumeFailed(reasonInfo);
        } catch (RemoteException e) {
            throw new RuntimeException(e);
        }
    }

    /**
     * The remote party has resumed this IMS call session.
     *
     * @param profile {@link ImsCallProfile} associated with the IMS call session.
     */
    public void callSessionResumeReceived(ImsCallProfile profile) {
        try {
            mListener.callSessionResumeReceived(profile);
        } catch (RemoteException e) {
            throw new RuntimeException(e);
        }
    }

    /**
     * The IMS call session merge has been started.  At this point, the {@code newSession}
     * represents the IMS call session which represents the new merged conference and has been
     * initiated to the IMS conference server.
     *
     * @param newSession the {@link ImsCallSessionImplBase} that represents the merged active & held
     * sessions.
     * @param profile The {@link ImsCallProfile} associated with this IMS call session.
     */
    public void callSessionMergeStarted(ImsCallSessionImplBase newSession, ImsCallProfile profile)
    {
        try {
            mListener.callSessionMergeStarted(newSession != null ?
                            newSession.getServiceImpl() : null, profile);
        } catch (RemoteException e) {
            throw new RuntimeException(e);
        }
    }

    /**
     * Compatibility method for older implementations.
     * See {@link #callSessionMergeStarted(ImsCallSessionImplBase, ImsCallProfile)}.
     *
     * @hide
     */
    public void callSessionMergeStarted(IImsCallSession newSession, ImsCallProfile profile)
    {
        try {
            mListener.callSessionMergeStarted(newSession, profile);
        } catch (RemoteException e) {
            throw new RuntimeException(e);
        }
    }

    /**
     * The session merge is successful and the merged {@link ImsCallSession} is active.
     *
     * @param newSession the new {@link ImsCallSessionImplBase}
     *                  that represents the conference IMS call
     * session.
     */
    public void callSessionMergeComplete(ImsCallSessionImplBase newSession) {
        try {
            mListener.callSessionMergeComplete(newSession != null ?
                    newSession.getServiceImpl() : null);
        } catch (RemoteException e) {
            throw new RuntimeException(e);
        }
    }

    /**
     * Compatibility method for older implementations of ImsService.
     *
     * See {@link #callSessionMergeComplete(ImsCallSessionImplBase)}}.
     *
     * @hide
     */
    public void callSessionMergeComplete(IImsCallSession newSession) {
        try {
            mListener.callSessionMergeComplete(newSession);
        } catch (RemoteException e) {
            throw new RuntimeException(e);
        }
    }

    /**
     * The IMS call session merge has failed.
     *
     * @param reasonInfo {@link ImsReasonInfo} contining the reason for the call merge failure.
     */
    public void callSessionMergeFailed(ImsReasonInfo reasonInfo) {
        try {
            mListener.callSessionMergeFailed(reasonInfo);
        } catch (RemoteException e) {
            throw new RuntimeException(e);
        }
    }

    /**
     * The IMS call session profile has been updated. Does not include holding or resuming a call.
     *
     * @param profile The {@link ImsCallProfile} associated with the updated IMS call session.
     */
    public void callSessionUpdated(ImsCallProfile profile) {
        try {
            mListener.callSessionUpdated(profile);
        } catch (RemoteException e) {
            throw new RuntimeException(e);
        }
    }

    /**
     * The IMS call session profile update has failed.
     *
     * @param reasonInfo {@link ImsReasonInfo} containing a reason for the session update failure.
     */
    public void callSessionUpdateFailed(ImsReasonInfo reasonInfo) {
        try {
            mListener.callSessionUpdateFailed(reasonInfo);
        } catch (RemoteException e) {
            throw new RuntimeException(e);
        }
    }

    /**
     * The IMS call session profile has received an update from the remote user.
     *
     * @param profile The new {@link ImsCallProfile} associated with the update.
     */
    public void callSessionUpdateReceived(ImsCallProfile profile) {
        try {
            mListener.callSessionUpdateReceived(profile);
        } catch (RemoteException e) {
            throw new RuntimeException(e);
        }
    }

    /**
     * Called when the session has been extended to a conference session.
     *
     * If the conference extension fails, call
     * {@link #callSessionConferenceExtendFailed(ImsReasonInfo)}.
     *
     * @param newSession the session object that is extended to the conference from the active
     * IMS Call session.
     * @param profile The {@link ImsCallProfile} associated with the IMS call session.
     */
    public void callSessionConferenceExtended(ImsCallSessionImplBase newSession,
            ImsCallProfile profile) {
        try {
            mListener.callSessionConferenceExtended(
                    newSession != null ? newSession.getServiceImpl() : null, profile);
        } catch (RemoteException e) {
            throw new RuntimeException(e);
        }
    }

    /**
     * Compatibility method to interface with older versions of ImsService.
     * See {@link #callSessionConferenceExtended(ImsCallSessionImplBase, ImsCallProfile)}.
     *
     * @hide
     */
    public void callSessionConferenceExtended(IImsCallSession newSession, ImsCallProfile profile) {
        try {
            mListener.callSessionConferenceExtended(newSession, profile);
        } catch (RemoteException e) {
            throw new RuntimeException(e);
        }
    }

    /**
     * The previous conference extension has failed.
     *
     * @param reasonInfo {@link ImsReasonInfo} containing the detailed reason of the conference
     * extension failure.
     */
    public void callSessionConferenceExtendFailed(ImsReasonInfo reasonInfo) {
        try {
            mListener.callSessionConferenceExtendFailed(reasonInfo);
        } catch (RemoteException e) {
            throw new RuntimeException(e);
        }
    }

    /**
     * A conference extension has been received received from the remote party.
     *
     * @param newSession An {@link ImsCallSessionImplBase}
     *                   representing the extended IMS call session.
     * @param profile The {@link ImsCallProfile} associated with the new IMS call session.
     */
    public void callSessionConferenceExtendReceived(ImsCallSessionImplBase newSession,
            ImsCallProfile profile) {
        try {
            mListener.callSessionConferenceExtendReceived(newSession != null
                    ? newSession.getServiceImpl() : null, profile);
        } catch (RemoteException e) {
            throw new RuntimeException(e);
        }
    }

    /**
     * Compatibility method to interface with older versions of ImsService.
     * See {@link #callSessionConferenceExtendReceived(ImsCallSessionImplBase, ImsCallProfile)}.
     *
     * @hide
     */
    public void callSessionConferenceExtendReceived(IImsCallSession newSession,
            ImsCallProfile profile) {
        try {
            mListener.callSessionConferenceExtendReceived(newSession, profile);
        } catch (RemoteException e) {
            throw new RuntimeException(e);
        }
    }

    /**
     * The request to invite participants to the conference has been delivered to the conference
     * server.
     */
    public void callSessionInviteParticipantsRequestDelivered() {
        try {
            mListener.callSessionInviteParticipantsRequestDelivered();
        } catch (RemoteException e) {
            throw new RuntimeException(e);
        }
    }

    /**
     * The previous request to invite participants to the conference (see
     * {@link #callSessionInviteParticipantsRequestDelivered()}) has failed.
     *
     * @param reasonInfo {@link ImsReasonInfo} detailing the reason forthe conference invitation
     * failure.
     */
    public void callSessionInviteParticipantsRequestFailed(ImsReasonInfo reasonInfo)
    {
        try {
            mListener.callSessionInviteParticipantsRequestFailed(reasonInfo);
        } catch (RemoteException e) {
            throw new RuntimeException(e);
        }
    }

    /**
     * The request to remove participants from the conference has been delivered to the conference
     * server.
     */
    public void callSessionRemoveParticipantsRequestDelivered() {
        try {
            mListener.callSessionRemoveParticipantsRequestDelivered();
        } catch (RemoteException e) {
            throw new RuntimeException(e);
        }
    }

    /**
     * The previous request to remove participants from the conference (see
     * {@link #callSessionRemoveParticipantsRequestDelivered()}) has failed.
     *
     * @param reasonInfo {@link ImsReasonInfo} detailing the reason for the conference removal
     * failure.
     */
    public void callSessionRemoveParticipantsRequestFailed(ImsReasonInfo reasonInfo)
    {
        try {
            mListener.callSessionInviteParticipantsRequestFailed(reasonInfo);
        } catch (RemoteException e) {
            throw new RuntimeException(e);
        }
    }

    /**
     * The IMS call session's conference state has changed.
     *
     * @param state The new {@link ImsConferenceState} associated with the conference.
     */
    public void callSessionConferenceStateUpdated(ImsConferenceState state) {
        try {
            mListener.callSessionConferenceStateUpdated(state);
        } catch (RemoteException e) {
            throw new RuntimeException(e);
        }
    }

    /**
     * The IMS call session has received a Ussd message.
     *
     * @param mode The mode of the USSD message, either
     * {@link ImsCallSessionImplBase#USSD_MODE_NOTIFY} or
     * {@link ImsCallSessionImplBase#USSD_MODE_REQUEST}.
     * @param ussdMessage The USSD message.
     */
    public void callSessionUssdMessageReceived(int mode, String ussdMessage)
    {
        try {
            mListener.callSessionUssdMessageReceived(mode, ussdMessage);
        } catch (RemoteException e) {
            throw new RuntimeException(e);
        }
    }

    /**
     * An {@link ImsCallSession} may potentially handover from one radio
     * technology to another.
     *
     * @param srcAccessTech The source radio access technology; one of the access technology
     * constants defined in {@link android.telephony.ServiceState}. For example
     * {@link android.telephony.ServiceState#RIL_RADIO_TECHNOLOGY_LTE}.
     * @param targetAccessTech The target radio access technology; one of the access technology
     * constants defined in {@link android.telephony.ServiceState}. For example
     * {@link android.telephony.ServiceState#RIL_RADIO_TECHNOLOGY_LTE}.
     */
    public void callSessionMayHandover(int srcAccessTech, int targetAccessTech)
    {
        try {
            mListener.callSessionMayHandover(srcAccessTech, targetAccessTech);
        } catch (RemoteException e) {
            throw new RuntimeException(e);
        }
    }

    /**
     * The IMS call session's access technology has changed.
     *
     * @param srcAccessTech original access technology, defined in
     * {@link android.telephony.ServiceState}.
     * @param targetAccessTech new access technology, defined in
     * {@link android.telephony.ServiceState}.
     * @param reasonInfo The {@link ImsReasonInfo} associated with this handover.
     */
    public void callSessionHandover(int srcAccessTech, int targetAccessTech,
            ImsReasonInfo reasonInfo) {
        try {
            mListener.callSessionHandover(srcAccessTech, targetAccessTech, reasonInfo);
        } catch (RemoteException e) {
            throw new RuntimeException(e);
        }
    }

    /**
     * The IMS call session's access technology change has failed..
     *
     * @param srcAccessTech original access technology
     * @param targetAccessTech new access technology
     * @param reasonInfo An {@link ImsReasonInfo} detailing the reason for the failure.
     */
    public void callSessionHandoverFailed(int srcAccessTech, int targetAccessTech,
            ImsReasonInfo reasonInfo) {
        try {
            mListener.callSessionHandoverFailed(srcAccessTech, targetAccessTech, reasonInfo);
        } catch (RemoteException e) {
            throw new RuntimeException(e);
        }
    }

    /**
     * The TTY mode has been changed by the remote party.
     *
     * @param mode one of the following: -
     *             {@link com.android.internal.telephony.Phone#TTY_MODE_OFF} -
     *             {@link com.android.internal.telephony.Phone#TTY_MODE_FULL} -
     *             {@link com.android.internal.telephony.Phone#TTY_MODE_HCO} -
     *             {@link com.android.internal.telephony.Phone#TTY_MODE_VCO}
     */
    public void callSessionTtyModeReceived(int mode) {
        try {
            mListener.callSessionTtyModeReceived(mode);
        } catch (RemoteException e) {
            throw new RuntimeException(e);
        }
    }

    /**
     * The multiparty state has been changed for this {@code ImsCallSession}.
     *
     * @param isMultiParty {@code true} if the session became multiparty, {@code false} otherwise.
     */
    public void callSessionMultipartyStateChanged(boolean isMultiParty) {
        try {
            mListener.callSessionMultipartyStateChanged(isMultiParty);
        } catch (RemoteException e) {
            throw new RuntimeException(e);
        }
    }

    /**
     * Supplementary service information has been received for the current IMS call session.
     *
     * @param suppSrvNotification The {@link ImsSuppServiceNotification} containing the change.
     */
    public void callSessionSuppServiceReceived(ImsSuppServiceNotification suppSrvNotification)
    {
        try {
            mListener.callSessionSuppServiceReceived(suppSrvNotification);
        } catch (RemoteException e) {
            throw new RuntimeException(e);
        }
    }

    /**
     * An RTT modify request has been received from the remote party.
     *
     * @param callProfile An {@link ImsCallProfile} with the updated attributes
     */
    public void callSessionRttModifyRequestReceived(ImsCallProfile callProfile)
    {
        try {
            mListener.callSessionRttModifyRequestReceived(callProfile);
        } catch (RemoteException e) {
            throw new RuntimeException(e);
        }
    }

    /**
     * An RTT modify response has been received.
     *
     * @param status the received response for RTT modify request.
     */
    public void callSessionRttModifyResponseReceived(int status) {
        try {
            mListener.callSessionRttModifyResponseReceived(status);
        } catch (RemoteException e) {
            throw new RuntimeException(e);
        }
    }

    /**
     * An RTT message has been received from the remote party.
     *
     * @param rttMessage The RTT message that has been received.
     */
    public void callSessionRttMessageReceived(String rttMessage) {
        try {
            mListener.callSessionRttMessageReceived(rttMessage);
        } catch (RemoteException e) {
            throw new RuntimeException(e);
        }
    }

    /**
<<<<<<< HEAD
     * While in call, there has been a change in the call session
     * property.
     * @param property - an integer containing masks for different properties
     * {e.g. @see Connection#PROPERTY_RTT_AUDIO_SPEECH}
     */
    public void callSessionPropertyChanged(int property) {
        try {
            mListener.callSessionPropertyChanged(property);
=======
     * While in call, there has been a change in RTT audio indicator.
     *
     * @param profile updated ImsStreamMediaProfile
     */
    public void callSessionRttAudioIndicatorChanged(ImsStreamMediaProfile profile) {
        try {
            mListener.callSessionRttAudioIndicatorChanged(profile);
        } catch (RemoteException e) {
            throw new RuntimeException(e);
        }
    }

    /**
     * The call quality has changed.
     *
     * @param callQuality The new call quality
     */
    public void callQualityChanged(CallQuality callQuality) {
        try {
            mListener.callQualityChanged(callQuality);
>>>>>>> 9b9ca46f
        } catch (RemoteException e) {
            throw new RuntimeException(e);
        }
    }
}
<|MERGE_RESOLUTION|>--- conflicted
+++ resolved
@@ -602,7 +602,6 @@
     }
 
     /**
-<<<<<<< HEAD
      * While in call, there has been a change in the call session
      * property.
      * @param property - an integer containing masks for different properties
@@ -611,7 +610,12 @@
     public void callSessionPropertyChanged(int property) {
         try {
             mListener.callSessionPropertyChanged(property);
-=======
+        } catch (RemoteException e) {
+            throw new RuntimeException(e);
+        }
+    }
+
+    /**
      * While in call, there has been a change in RTT audio indicator.
      *
      * @param profile updated ImsStreamMediaProfile
@@ -632,7 +636,6 @@
     public void callQualityChanged(CallQuality callQuality) {
         try {
             mListener.callQualityChanged(callQuality);
->>>>>>> 9b9ca46f
         } catch (RemoteException e) {
             throw new RuntimeException(e);
         }
