/*
 * Copyright (C) 2019 The Android Open Source Project
 *
 * Licensed under the Apache License, Version 2.0 (the "License");
 * you may not use this file except in compliance with the License.
 * You may obtain a copy of the License at
 *
 *      http://www.apache.org/licenses/LICENSE-2.0
 *
 * Unless required by applicable law or agreed to in writing, software
 * distributed under the License is distributed on an "AS IS" BASIS,
 * WITHOUT WARRANTIES OR CONDITIONS OF ANY KIND, either express or implied.
 * See the License for the specific language governing permissions and
 * limitations under the License.
 */
package android.telephony.ims;

import android.annotation.Nullable;
import android.annotation.WorkerThread;

/**
 * RcsParticipant is an RCS capable contact that can participate in {@link RcsThread}s.
 *
 * @hide
 */
public class RcsParticipant {
    private final RcsControllerCall mRcsControllerCall;
    // The row ID of this participant in the database
    private final int mId;

    /**
     * Constructor for {@link com.android.internal.telephony.ims.RcsMessageStoreController}
     * to create instances of participants. This is not meant to be part of the SDK.
     *
     * @hide
     */
    public RcsParticipant(RcsControllerCall rcsControllerCall, int id) {
        mRcsControllerCall = rcsControllerCall;
        mId = id;
    }

    /**
     * @return Returns the canonical address (i.e. normalized phone number) for this
     * {@link RcsParticipant}
     * @throws RcsMessageStoreException if the value could not be read from the storage
     */
    @Nullable
    @WorkerThread
    public String getCanonicalAddress() throws RcsMessageStoreException {
<<<<<<< HEAD
        return mRcsControllerCall.call(iRcs -> iRcs.getRcsParticipantCanonicalAddress(mId));
=======
        return mRcsControllerCall.call(
                (iRcs, callingPackage) -> iRcs.getRcsParticipantCanonicalAddress(mId,
                        callingPackage));
>>>>>>> 5df2e3e7
    }

    /**
     * @return Returns the alias for this {@link RcsParticipant}. Alias is usually the real name of
     * the person themselves. Please see US5-15 - GSMA RCC.71 (RCS Universal Profile Service
     * Definition Document)
     * @throws RcsMessageStoreException if the value could not be read from the storage
     */
    @Nullable
    @WorkerThread
    public String getAlias() throws RcsMessageStoreException {
<<<<<<< HEAD
        return mRcsControllerCall.call(iRcs -> iRcs.getRcsParticipantAlias(mId));
=======
        return mRcsControllerCall.call(
                (iRcs, callingPackage) -> iRcs.getRcsParticipantAlias(mId, callingPackage));
>>>>>>> 5df2e3e7
    }

    /**
     * Sets the alias for this {@link RcsParticipant} and persists it in storage. Alias is usually
     * the real name of the person themselves. Please see US5-15 - GSMA RCC.71 (RCS Universal
     * Profile Service Definition Document)
     *
     * @param alias The alias to set to.
     * @throws RcsMessageStoreException if the value could not be persisted into storage
     */
    @WorkerThread
    public void setAlias(String alias) throws RcsMessageStoreException {
<<<<<<< HEAD
        mRcsControllerCall.callWithNoReturn(iRcs -> iRcs.setRcsParticipantAlias(mId, alias));
=======
        mRcsControllerCall.callWithNoReturn(
                (iRcs, callingPackage) -> iRcs.setRcsParticipantAlias(mId, alias, callingPackage));
>>>>>>> 5df2e3e7
    }

    /**
     * @return Returns the contact ID for this {@link RcsParticipant}. Contact ID is a unique ID for
     * an {@link RcsParticipant} that is RCS provisioned. Please see 4.4.5 - GSMA RCC.53 (RCS Device
     * API 1.6 Specification)
     * @throws RcsMessageStoreException if the value could not be read from the storage
     */
    @Nullable
    @WorkerThread
    public String getContactId() throws RcsMessageStoreException {
<<<<<<< HEAD
        return mRcsControllerCall.call(iRcs -> iRcs.getRcsParticipantContactId(mId));
=======
        return mRcsControllerCall.call(
                (iRcs, callingPackage) -> iRcs.getRcsParticipantContactId(mId, callingPackage));
>>>>>>> 5df2e3e7
    }

    /**
     * Sets the contact ID for this {@link RcsParticipant}. Contact ID is a unique ID for
     * an {@link RcsParticipant} that is RCS provisioned. Please see 4.4.5 - GSMA RCC.53 (RCS Device
     * API 1.6 Specification)
     *
     * @param contactId The contact ID to set to.
     * @throws RcsMessageStoreException if the value could not be persisted into storage
     */
    @WorkerThread
    public void setContactId(String contactId) throws RcsMessageStoreException {
        mRcsControllerCall.callWithNoReturn(
<<<<<<< HEAD
                iRcs -> iRcs.setRcsParticipantContactId(mId, contactId));
=======
                (iRcs, callingPackage) -> iRcs.setRcsParticipantContactId(mId, contactId,
                        callingPackage));
>>>>>>> 5df2e3e7
    }

    @Override
    public boolean equals(Object obj) {
        if (this == obj) {
            return true;
        }
        if (!(obj instanceof RcsParticipant)) {
            return false;
        }
        RcsParticipant other = (RcsParticipant) obj;

        return mId == other.mId;
    }

    @Override
    public int hashCode() {
        return mId;
    }

    /**
     * Returns the row id of this participant. This is not meant to be part of the SDK
     *
     * @hide
     */
    public int getId() {
        return mId;
    }
}<|MERGE_RESOLUTION|>--- conflicted
+++ resolved
@@ -47,13 +47,9 @@
     @Nullable
     @WorkerThread
     public String getCanonicalAddress() throws RcsMessageStoreException {
-<<<<<<< HEAD
-        return mRcsControllerCall.call(iRcs -> iRcs.getRcsParticipantCanonicalAddress(mId));
-=======
         return mRcsControllerCall.call(
                 (iRcs, callingPackage) -> iRcs.getRcsParticipantCanonicalAddress(mId,
                         callingPackage));
->>>>>>> 5df2e3e7
     }
 
     /**
@@ -65,12 +61,8 @@
     @Nullable
     @WorkerThread
     public String getAlias() throws RcsMessageStoreException {
-<<<<<<< HEAD
-        return mRcsControllerCall.call(iRcs -> iRcs.getRcsParticipantAlias(mId));
-=======
         return mRcsControllerCall.call(
                 (iRcs, callingPackage) -> iRcs.getRcsParticipantAlias(mId, callingPackage));
->>>>>>> 5df2e3e7
     }
 
     /**
@@ -83,12 +75,8 @@
      */
     @WorkerThread
     public void setAlias(String alias) throws RcsMessageStoreException {
-<<<<<<< HEAD
-        mRcsControllerCall.callWithNoReturn(iRcs -> iRcs.setRcsParticipantAlias(mId, alias));
-=======
         mRcsControllerCall.callWithNoReturn(
                 (iRcs, callingPackage) -> iRcs.setRcsParticipantAlias(mId, alias, callingPackage));
->>>>>>> 5df2e3e7
     }
 
     /**
@@ -100,12 +88,8 @@
     @Nullable
     @WorkerThread
     public String getContactId() throws RcsMessageStoreException {
-<<<<<<< HEAD
-        return mRcsControllerCall.call(iRcs -> iRcs.getRcsParticipantContactId(mId));
-=======
         return mRcsControllerCall.call(
                 (iRcs, callingPackage) -> iRcs.getRcsParticipantContactId(mId, callingPackage));
->>>>>>> 5df2e3e7
     }
 
     /**
@@ -119,12 +103,8 @@
     @WorkerThread
     public void setContactId(String contactId) throws RcsMessageStoreException {
         mRcsControllerCall.callWithNoReturn(
-<<<<<<< HEAD
-                iRcs -> iRcs.setRcsParticipantContactId(mId, contactId));
-=======
                 (iRcs, callingPackage) -> iRcs.setRcsParticipantContactId(mId, contactId,
                         callingPackage));
->>>>>>> 5df2e3e7
     }
 
     @Override
