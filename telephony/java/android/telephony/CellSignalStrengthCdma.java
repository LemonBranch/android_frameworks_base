--- conflicted
+++ resolved
@@ -66,16 +66,6 @@
      */
     public CellSignalStrengthCdma(int cdmaDbm, int cdmaEcio, int evdoDbm, int evdoEcio,
             int evdoSnr) {
-<<<<<<< HEAD
-        // The values here were lifted from SignalStrength.validateInput()
-        // FIXME: Combine all checking and setting logic between this and SignalStrength.
-        mCdmaDbm = ((cdmaDbm > 0) && (cdmaDbm < 120))  ? -cdmaDbm : CellInfo.UNAVAILABLE;
-        mCdmaEcio = ((cdmaEcio > 0) && (cdmaEcio < 160)) ? -cdmaEcio : CellInfo.UNAVAILABLE;
-
-        mEvdoDbm = ((evdoDbm > 0) && (evdoDbm < 120)) ? -evdoDbm : CellInfo.UNAVAILABLE;
-        mEvdoEcio = ((evdoEcio > 0) && (evdoEcio < 160)) ? -evdoEcio : CellInfo.UNAVAILABLE;
-        mEvdoSnr = ((evdoSnr > 0) && (evdoSnr <= 8)) ? evdoSnr : CellInfo.UNAVAILABLE;
-=======
         mCdmaDbm = inRangeOrUnavailable(cdmaDbm, -120, 0);
         mCdmaEcio = inRangeOrUnavailable(cdmaEcio, -160, 0);
         mEvdoDbm = inRangeOrUnavailable(evdoDbm, -120, 0);
@@ -90,7 +80,6 @@
             android.hardware.radio.V1_0.EvdoSignalStrength evdo) {
         // Convert from HAL values as part of construction.
         this(-cdma.dbm, -cdma.ecio, -evdo.dbm, -evdo.ecio, evdo.signalNoiseRatio);
->>>>>>> de843449
     }
 
     /** @hide */
@@ -122,10 +111,7 @@
         mEvdoDbm = CellInfo.UNAVAILABLE;
         mEvdoEcio = CellInfo.UNAVAILABLE;
         mEvdoSnr = CellInfo.UNAVAILABLE;
-<<<<<<< HEAD
-=======
         mLevel = SIGNAL_STRENGTH_NONE_OR_UNKNOWN;
->>>>>>> de843449
     }
 
     /**
