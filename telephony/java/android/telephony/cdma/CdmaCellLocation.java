--- conflicted
+++ resolved
@@ -17,10 +17,7 @@
 package android.telephony.cdma;
 
 import android.annotation.UnsupportedAppUsage;
-<<<<<<< HEAD
-=======
 import android.os.Build;
->>>>>>> de843449
 import android.os.Bundle;
 import android.telephony.CellLocation;
 
@@ -28,11 +25,7 @@
  * Represents the cell location on a CDMA phone.
  */
 public class CdmaCellLocation extends CellLocation {
-<<<<<<< HEAD
-    @UnsupportedAppUsage
-=======
-    @UnsupportedAppUsage(maxTargetSdk = Build.VERSION_CODES.P, trackingBug = 115609023)
->>>>>>> de843449
+    @UnsupportedAppUsage(maxTargetSdk = Build.VERSION_CODES.P, trackingBug = 115609023)
     private int mBaseStationId = -1;
 
     /**
@@ -46,11 +39,7 @@
      * to 1296000, both values inclusive (corresponding to a range of -90
      * to +90 degrees). Integer.MAX_VALUE is considered invalid value.
      */
-<<<<<<< HEAD
-    @UnsupportedAppUsage
-=======
-    @UnsupportedAppUsage(maxTargetSdk = Build.VERSION_CODES.P, trackingBug = 115609023)
->>>>>>> de843449
+    @UnsupportedAppUsage(maxTargetSdk = Build.VERSION_CODES.P, trackingBug = 115609023)
     private int mBaseStationLatitude = INVALID_LAT_LONG;
 
     /**
@@ -59,21 +48,12 @@
      * to 2592000, both values inclusive (corresponding to a range of -180
      * to +180 degrees). Integer.MAX_VALUE is considered invalid value.
      */
-<<<<<<< HEAD
-    @UnsupportedAppUsage
+    @UnsupportedAppUsage(maxTargetSdk = Build.VERSION_CODES.P, trackingBug = 115609023)
     private int mBaseStationLongitude = INVALID_LAT_LONG;
 
-    @UnsupportedAppUsage
+    @UnsupportedAppUsage(maxTargetSdk = Build.VERSION_CODES.P, trackingBug = 115609023)
     private int mSystemId = -1;
-    @UnsupportedAppUsage
-=======
-    @UnsupportedAppUsage(maxTargetSdk = Build.VERSION_CODES.P, trackingBug = 115609023)
-    private int mBaseStationLongitude = INVALID_LAT_LONG;
-
-    @UnsupportedAppUsage(maxTargetSdk = Build.VERSION_CODES.P, trackingBug = 115609023)
-    private int mSystemId = -1;
-    @UnsupportedAppUsage(maxTargetSdk = Build.VERSION_CODES.P, trackingBug = 115609023)
->>>>>>> de843449
+    @UnsupportedAppUsage(maxTargetSdk = Build.VERSION_CODES.P, trackingBug = 115609023)
     private int mNetworkId = -1;
 
     /**
@@ -227,11 +207,7 @@
      * @param b second obj
      * @return true if two objects equal or both are null
      */
-<<<<<<< HEAD
-    @UnsupportedAppUsage
-=======
-    @UnsupportedAppUsage(maxTargetSdk = Build.VERSION_CODES.P, trackingBug = 115609023)
->>>>>>> de843449
+    @UnsupportedAppUsage(maxTargetSdk = Build.VERSION_CODES.P, trackingBug = 115609023)
     private static boolean equalsHandlesNulls(Object a, Object b) {
         return (a == null) ? (b == null) : a.equals (b);
     }
