/*
 * Copyright (C) 2012 The Android Open Source Project
 *
 * Licensed under the Apache License, Version 2.0 (the "License");
 * you may not use this file except in compliance with the License.
 * You may obtain a copy of the License at
 *
 *      http://www.apache.org/licenses/LICENSE-2.0
 *
 * Unless required by applicable law or agreed to in writing, software
 * distributed under the License is distributed on an "AS IS" BASIS,
 * WITHOUT WARRANTIES OR CONDITIONS OF ANY KIND, either express or implied.
 * See the License for the specific language governing permissions and
 * limitations under the License.
 */

package android.telephony;

import android.annotation.IntDef;
import android.annotation.NonNull;
import android.annotation.UnsupportedAppUsage;
import android.hardware.radio.V1_4.CellInfo.Info;
import android.os.Parcel;
import android.os.Parcelable;
<<<<<<< HEAD
import android.os.SystemClock;
=======
>>>>>>> 825827da

import com.android.internal.annotations.VisibleForTesting;

import java.lang.annotation.Retention;
import java.lang.annotation.RetentionPolicy;

/**
 * Immutable cell information from a point in time.
 */
public abstract class CellInfo implements Parcelable {

    /**
     * This value indicates that the integer field is unreported.
     */
    public static final int UNAVAILABLE = Integer.MAX_VALUE;

    /**
     * This value indicates that the long field is unreported.
     */
    public static final long UNAVAILABLE_LONG = Long.MAX_VALUE;

    /**
     * Cell identity type
     * @hide
     */
    @Retention(RetentionPolicy.SOURCE)
    @IntDef(prefix = "TYPE_",
            value = {TYPE_GSM, TYPE_CDMA, TYPE_LTE, TYPE_WCDMA, TYPE_TDSCDMA, TYPE_NR})
    public @interface Type {}

    /**
     * Unknown cell identity type
     * @hide
     */
    public static final int TYPE_UNKNOWN = 0;

    /**
     * GSM cell identity type
     * @hide
     */
    public static final int TYPE_GSM = 1;

    /**
     * CDMA cell identity type
     * @hide
     */
    public static final int TYPE_CDMA = 2;

    /**
     * LTE cell identity type
     * @hide
     */
    public static final int TYPE_LTE = 3;

    /**
     * WCDMA cell identity type
     * @hide
     */
    public static final int TYPE_WCDMA = 4;

    /**
     * TD-SCDMA cell identity type
     * @hide
     */
    public static final int TYPE_TDSCDMA = 5;

    /**
     * 5G cell identity type
     * @hide
     */
    public static final int TYPE_NR = 6;

    // Type to distinguish where time stamp gets recorded.

    /** @hide */
    @UnsupportedAppUsage
    public static final int TIMESTAMP_TYPE_UNKNOWN = 0;
    /** @hide */
    @UnsupportedAppUsage
    public static final int TIMESTAMP_TYPE_ANTENNA = 1;
    /** @hide */
    @UnsupportedAppUsage
    public static final int TIMESTAMP_TYPE_MODEM = 2;
    /** @hide */
    @UnsupportedAppUsage
    public static final int TIMESTAMP_TYPE_OEM_RIL = 3;
    /** @hide */
    @UnsupportedAppUsage
    public static final int TIMESTAMP_TYPE_JAVA_RIL = 4;

    /** @hide */
    @Retention(RetentionPolicy.SOURCE)
    @IntDef({
        CONNECTION_NONE,
        CONNECTION_PRIMARY_SERVING,
        CONNECTION_SECONDARY_SERVING,
        CONNECTION_UNKNOWN
    })
    public @interface CellConnectionStatus {}

    /**
     * Cell is not a serving cell.
     *
     * <p>The cell has been measured but is neither a camped nor serving cell (3GPP 36.304).
     */
    public static final int CONNECTION_NONE = 0;

    /** UE is connected to cell for signalling and possibly data (3GPP 36.331, 25.331). */
    public static final int CONNECTION_PRIMARY_SERVING = 1;

    /** UE is connected to cell for data (3GPP 36.331, 25.331). */
    public static final int CONNECTION_SECONDARY_SERVING = 2;

    /** Connection status is unknown. */
    public static final int CONNECTION_UNKNOWN = Integer.MAX_VALUE;

    /** A cell connection status */
    private int mCellConnectionStatus;

    // True if device is mRegistered to the mobile network
    private boolean mRegistered;

    // Observation time stamped as type in nanoseconds since boot
    private long mTimeStamp;

    /** @hide */
    protected CellInfo() {
        this.mRegistered = false;
        this.mTimeStamp = Long.MAX_VALUE;
        mCellConnectionStatus = CONNECTION_NONE;
    }

    /** @hide */
    protected CellInfo(CellInfo ci) {
        this.mRegistered = ci.mRegistered;
        this.mTimeStamp = ci.mTimeStamp;
        this.mCellConnectionStatus = ci.mCellConnectionStatus;
    }

    /**
     * True if the phone is registered to a mobile network that provides service on this cell
     * and this cell is being used or would be used for network signaling.
     */
    public boolean isRegistered() {
        return mRegistered;
    }

    /** @hide */
    public void setRegistered(boolean registered) {
        mRegistered = registered;
    }

    /**
     * Approximate time this cell information was received from the modem.
     *
     * @return a time stamp in nanos since boot.
     */
    public long getTimeStamp() {
        return mTimeStamp;
    }

    /** @hide */
    @VisibleForTesting
    public void setTimeStamp(long ts) {
        mTimeStamp = ts;
    }

    /** @hide */
    @NonNull
    public abstract CellIdentity getCellIdentity();

    /** @hide */
    @NonNull
    public abstract CellSignalStrength getCellSignalStrength();

    /**
     * Gets the connection status of this cell.
     *
     * @see #CONNECTION_NONE
     * @see #CONNECTION_PRIMARY_SERVING
     * @see #CONNECTION_SECONDARY_SERVING
     * @see #CONNECTION_UNKNOWN
     *
     * @return The connection status of the cell.
     */
    @CellConnectionStatus
    public int getCellConnectionStatus() {
        return mCellConnectionStatus;
    }
    /** @hide */
    public void setCellConnectionStatus(@CellConnectionStatus int cellConnectionStatus) {
        mCellConnectionStatus = cellConnectionStatus;
    }

    @Override
    public int hashCode() {
        int primeNum = 31;
        return ((mRegistered ? 0 : 1) * primeNum) + ((int)(mTimeStamp / 1000) * primeNum)
                + (mCellConnectionStatus * primeNum);
    }

    @Override
    public boolean equals(Object other) {
        if (other == null) {
            return false;
        }
        if (this == other) {
            return true;
        }
        try {
            CellInfo o = (CellInfo) other;
            return mRegistered == o.mRegistered
                    && mTimeStamp == o.mTimeStamp
                    && mCellConnectionStatus == o.mCellConnectionStatus;
        } catch (ClassCastException e) {
            return false;
        }
    }

    @Override
    public String toString() {
        StringBuffer sb = new StringBuffer();

        sb.append("mRegistered=").append(mRegistered ? "YES" : "NO");
        sb.append(" mTimeStamp=").append(mTimeStamp).append("ns");
        sb.append(" mCellConnectionStatus=").append(mCellConnectionStatus);

        return sb.toString();
    }

    /**
     * Implement the Parcelable interface
     */
    @Override
    public int describeContents() {
        return 0;
    }

    /** Implement the Parcelable interface */
    @Override
    public abstract void writeToParcel(Parcel dest, int flags);

    /**
     * Used by child classes for parceling.
     *
     * @hide
     */
    protected void writeToParcel(Parcel dest, int flags, int type) {
        dest.writeInt(type);
        dest.writeInt(mRegistered ? 1 : 0);
        dest.writeLong(mTimeStamp);
        dest.writeInt(mCellConnectionStatus);
    }

    /**
     * Used by child classes for parceling
     *
     * @hide
     */
    protected CellInfo(Parcel in) {
        mRegistered = (in.readInt() == 1) ? true : false;
        mTimeStamp = in.readLong();
        mCellConnectionStatus = in.readInt();
    }

    /** Implement the Parcelable interface */
    public static final @android.annotation.NonNull Creator<CellInfo> CREATOR = new Creator<CellInfo>() {
        @Override
        public CellInfo createFromParcel(Parcel in) {
                int type = in.readInt();
                switch (type) {
                    case TYPE_GSM: return CellInfoGsm.createFromParcelBody(in);
                    case TYPE_CDMA: return CellInfoCdma.createFromParcelBody(in);
                    case TYPE_LTE: return CellInfoLte.createFromParcelBody(in);
                    case TYPE_WCDMA: return CellInfoWcdma.createFromParcelBody(in);
                    case TYPE_TDSCDMA: return CellInfoTdscdma.createFromParcelBody(in);
                    case TYPE_NR: return CellInfoNr.createFromParcelBody(in);
                    default: throw new RuntimeException("Bad CellInfo Parcel");
                }
        }

        @Override
        public CellInfo[] newArray(int size) {
            return new CellInfo[size];
        }
    };

    /** @hide */
    protected CellInfo(android.hardware.radio.V1_0.CellInfo ci) {
        this.mRegistered = ci.registered;
        this.mTimeStamp = ci.timeStamp;
        this.mCellConnectionStatus = CONNECTION_UNKNOWN;
    }

    /** @hide */
    protected CellInfo(android.hardware.radio.V1_2.CellInfo ci) {
        this.mRegistered = ci.registered;
        this.mTimeStamp = ci.timeStamp;
        this.mCellConnectionStatus = ci.connectionStatus;
    }

    /** @hide */
<<<<<<< HEAD
    protected CellInfo(android.hardware.radio.V1_4.CellInfo ci) {
        this.mRegistered = ci.isRegistered;
        this.mTimeStamp = SystemClock.elapsedRealtimeNanos();
=======
    protected CellInfo(android.hardware.radio.V1_4.CellInfo ci, long timeStamp) {
        this.mRegistered = ci.isRegistered;
        this.mTimeStamp = timeStamp;
>>>>>>> 825827da
        this.mCellConnectionStatus = ci.connectionStatus;
    }

    /** @hide */
    public static CellInfo create(android.hardware.radio.V1_0.CellInfo ci) {
        if (ci == null) return null;
        switch(ci.cellInfoType) {
            case android.hardware.radio.V1_0.CellInfoType.GSM: return new CellInfoGsm(ci);
            case android.hardware.radio.V1_0.CellInfoType.CDMA: return new CellInfoCdma(ci);
            case android.hardware.radio.V1_0.CellInfoType.LTE: return new CellInfoLte(ci);
            case android.hardware.radio.V1_0.CellInfoType.WCDMA: return new CellInfoWcdma(ci);
            case android.hardware.radio.V1_0.CellInfoType.TD_SCDMA: return new CellInfoTdscdma(ci);
            default: return null;
        }
    }

    /** @hide */
    public static CellInfo create(android.hardware.radio.V1_2.CellInfo ci) {
        if (ci == null) return null;
        switch(ci.cellInfoType) {
            case android.hardware.radio.V1_0.CellInfoType.GSM: return new CellInfoGsm(ci);
            case android.hardware.radio.V1_0.CellInfoType.CDMA: return new CellInfoCdma(ci);
            case android.hardware.radio.V1_0.CellInfoType.LTE: return new CellInfoLte(ci);
            case android.hardware.radio.V1_0.CellInfoType.WCDMA: return new CellInfoWcdma(ci);
            case android.hardware.radio.V1_0.CellInfoType.TD_SCDMA: return new CellInfoTdscdma(ci);
            default: return null;
        }
    }

    /** @hide */
<<<<<<< HEAD
    public static CellInfo create(android.hardware.radio.V1_4.CellInfo ci) {
        if (ci == null) return null;
        switch (ci.info.getDiscriminator()) {
            case Info.hidl_discriminator.gsm: return new CellInfoGsm(ci);
            case Info.hidl_discriminator.cdma: return new CellInfoCdma(ci);
            case Info.hidl_discriminator.lte: return new CellInfoLte(ci);
            case Info.hidl_discriminator.wcdma: return new CellInfoWcdma(ci);
            case Info.hidl_discriminator.tdscdma: return new CellInfoTdscdma(ci);
=======
    public static CellInfo create(android.hardware.radio.V1_4.CellInfo ci, long timeStamp) {
        if (ci == null) return null;
        switch (ci.info.getDiscriminator()) {
            case Info.hidl_discriminator.gsm: return new CellInfoGsm(ci, timeStamp);
            case Info.hidl_discriminator.cdma: return new CellInfoCdma(ci, timeStamp);
            case Info.hidl_discriminator.lte: return new CellInfoLte(ci, timeStamp);
            case Info.hidl_discriminator.wcdma: return new CellInfoWcdma(ci, timeStamp);
            case Info.hidl_discriminator.tdscdma: return new CellInfoTdscdma(ci, timeStamp);
>>>>>>> 825827da
            default: return null;
        }
    }
}<|MERGE_RESOLUTION|>--- conflicted
+++ resolved
@@ -22,10 +22,6 @@
 import android.hardware.radio.V1_4.CellInfo.Info;
 import android.os.Parcel;
 import android.os.Parcelable;
-<<<<<<< HEAD
-import android.os.SystemClock;
-=======
->>>>>>> 825827da
 
 import com.android.internal.annotations.VisibleForTesting;
 
@@ -328,15 +324,9 @@
     }
 
     /** @hide */
-<<<<<<< HEAD
-    protected CellInfo(android.hardware.radio.V1_4.CellInfo ci) {
-        this.mRegistered = ci.isRegistered;
-        this.mTimeStamp = SystemClock.elapsedRealtimeNanos();
-=======
     protected CellInfo(android.hardware.radio.V1_4.CellInfo ci, long timeStamp) {
         this.mRegistered = ci.isRegistered;
         this.mTimeStamp = timeStamp;
->>>>>>> 825827da
         this.mCellConnectionStatus = ci.connectionStatus;
     }
 
@@ -367,16 +357,6 @@
     }
 
     /** @hide */
-<<<<<<< HEAD
-    public static CellInfo create(android.hardware.radio.V1_4.CellInfo ci) {
-        if (ci == null) return null;
-        switch (ci.info.getDiscriminator()) {
-            case Info.hidl_discriminator.gsm: return new CellInfoGsm(ci);
-            case Info.hidl_discriminator.cdma: return new CellInfoCdma(ci);
-            case Info.hidl_discriminator.lte: return new CellInfoLte(ci);
-            case Info.hidl_discriminator.wcdma: return new CellInfoWcdma(ci);
-            case Info.hidl_discriminator.tdscdma: return new CellInfoTdscdma(ci);
-=======
     public static CellInfo create(android.hardware.radio.V1_4.CellInfo ci, long timeStamp) {
         if (ci == null) return null;
         switch (ci.info.getDiscriminator()) {
@@ -385,7 +365,6 @@
             case Info.hidl_discriminator.lte: return new CellInfoLte(ci, timeStamp);
             case Info.hidl_discriminator.wcdma: return new CellInfoWcdma(ci, timeStamp);
             case Info.hidl_discriminator.tdscdma: return new CellInfoTdscdma(ci, timeStamp);
->>>>>>> 825827da
             default: return null;
         }
     }
