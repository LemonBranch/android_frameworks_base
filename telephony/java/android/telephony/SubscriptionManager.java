/*
* Copyright (C) 2011-2014 MediaTek Inc.
*
* Licensed under the Apache License, Version 2.0 (the "License");
* you may not use this file except in compliance with the License.
* You may obtain a copy of the License at
*
*      http://www.apache.org/licenses/LICENSE-2.0
*
* Unless required by applicable law or agreed to in writing, software
* distributed under the License is distributed on an "AS IS" BASIS,
* WITHOUT WARRANTIES OR CONDITIONS OF ANY KIND, either express or implied.
* See the License for the specific language governing permissions and
* limitations under the License.
*/

package android.telephony;

<<<<<<< HEAD
import static android.Manifest.permission.READ_PHONE_STATE;

import android.annotation.SdkConstant;
import android.annotation.SdkConstant.SdkConstantType;
import android.app.ActivityManagerNative;
import android.content.ContentResolver;
import android.content.ContentUris;
import android.content.ContentValues;
import android.content.Context;
=======
import android.annotation.SdkConstant;
import android.annotation.SdkConstant.SdkConstantType;
>>>>>>> 7f6fa2a1
import android.content.Intent;
import android.net.Uri;
import android.provider.BaseColumns;
import android.telephony.Rlog;
import android.os.ServiceManager;
import android.os.RemoteException;

import com.android.internal.telephony.ISub;
import com.android.internal.telephony.PhoneConstants;
import java.util.List;

/**
 *@hide
 */
public class SubscriptionManager implements BaseColumns {
    private static final String LOG_TAG = "SUB";
    private static final boolean DBG = true;
    private static final boolean VDBG = false;

    // An invalid phone identifier
    public static final int INVALID_PHONE_ID = -1000;

    // Indicates the caller wants the default phone id.
    public static final int DEFAULT_PHONE_ID = Integer.MAX_VALUE;

    // An invalid slot identifier
    public static final int INVALID_SLOT_ID = -1000;

    // Indicates the caller wants the default slot id.
    public static final int DEFAULT_SLOT_ID = Integer.MAX_VALUE;

    // An invalid subscription identifier
    public static final long INVALID_SUB_ID = -1000;

    // Indicates the user should be asked which sub to use.
    public static final long ASK_USER_SUB_ID = -1001;

    // Indicates the caller wants the default sub id.
    public static final long DEFAULT_SUB_ID = Long.MAX_VALUE;

    public static final Uri CONTENT_URI = Uri.parse("content://telephony/siminfo");

    public static final int DEFAULT_INT_VALUE = -100;

    public static final String DEFAULT_STRING_VALUE = "N/A";

    public static final int EXTRA_VALUE_NEW_SIM = 1;
    public static final int EXTRA_VALUE_REMOVE_SIM = 2;
    public static final int EXTRA_VALUE_REPOSITION_SIM = 3;
    public static final int EXTRA_VALUE_NOCHANGE = 4;

    public static final String INTENT_KEY_DETECT_STATUS = "simDetectStatus";
    public static final String INTENT_KEY_SIM_COUNT = "simCount";
    public static final String INTENT_KEY_NEW_SIM_SLOT = "newSIMSlot";
    public static final String INTENT_KEY_NEW_SIM_STATUS = "newSIMStatus";

    /**
     * The ICC ID of a SIM.
     * <P>Type: TEXT (String)</P>
     */
    public static final String ICC_ID = "icc_id";

    /**
     * <P>Type: INTEGER (int)</P>
     */
    public static final String SIM_ID = "sim_id";

    public static final int SIM_NOT_INSERTED = -1;

    /**
     * The display name of a SIM.
     * <P>Type: TEXT (String)</P>
     */
    public static final String DISPLAY_NAME = "display_name";

    public static final int DEFAULT_NAME_RES = com.android.internal.R.string.unknownName;

    /**
     * The display name source of a SIM.
     * <P>Type: INT (int)</P>
     */
    public static final String NAME_SOURCE = "name_source";

    public static final int NAME_SOURCE_UNDEFINDED = -1;

    public static final int NAME_SOURCE_DEFAULT_SOURCE = 0;

    public static final int NAME_SOURCE_SIM_SOURCE = 1;

    public static final int NAME_SOURCE_USER_INPUT = 2;

    /**
     * The color of a SIM.
     * <P>Type: INTEGER (int)</P>
     */
    public static final String COLOR = "color";

    public static final int COLOR_1 = 0;

    public static final int COLOR_2 = 1;

    public static final int COLOR_3 = 2;

    public static final int COLOR_4 = 3;

    public static final int COLOR_DEFAULT = COLOR_1;

    /**
     * The phone number of a SIM.
     * <P>Type: TEXT (String)</P>
     */
    public static final String NUMBER = "number";

    /**
     * The number display format of a SIM.
     * <P>Type: INTEGER (int)</P>
     */
    public static final String DISPLAY_NUMBER_FORMAT = "display_number_format";

    public static final int DISPLAY_NUMBER_NONE = 0;

    public static final int DISPLAY_NUMBER_FIRST = 1;

    public static final int DISPLAY_NUMBER_LAST = 2;

    public static final int DISLPAY_NUMBER_DEFAULT = DISPLAY_NUMBER_FIRST;

    /**
     * Permission for data roaming of a SIM.
     * <P>Type: INTEGER (int)</P>
     */
    public static final String DATA_ROAMING = "data_roaming";

    public static final int DATA_ROAMING_ENABLE = 1;

    public static final int DATA_ROAMING_DISABLE = 0;

    public static final int DATA_ROAMING_DEFAULT = DATA_ROAMING_DISABLE;

    private static final int RES_TYPE_BACKGROUND_DARK = 0;

    private static final int RES_TYPE_BACKGROUND_LIGHT = 1;

    private static final int[] sSimBackgroundDarkRes = setSimResource(RES_TYPE_BACKGROUND_DARK);

    /**
     * Broadcast Action: The user has changed one of the default subs related to
     * data, phone calls, or sms</p>
     *
     */
    @SdkConstant(SdkConstantType.BROADCAST_INTENT_ACTION)
    public static final String SUB_DEFAULT_CHANGED_ACTION =
        "android.intent.action.SUB_DEFAULT_CHANGED";

    /**
     * Broadcast Action: The user has changed one of the default subs related to
     * data, phone calls, or sms</p>
     *
     */
    @SdkConstant(SdkConstantType.BROADCAST_INTENT_ACTION)
    public static final String SUB_DEFAULT_CHANGED_ACTION =
        "android.intent.action.SUB_DEFAULT_CHANGED";

    public SubscriptionManager() {
        logd("SubscriptionManager created");
    }

    /**
     * Get the SubInfoRecord according to an index
     * @param subId The unique SubInfoRecord index in database
     * @return SubInfoRecord, maybe null
     */
<<<<<<< HEAD
    public static SubInfoRecord getSubInfoUsingSubId(Context context, long subId) {
=======
    public static SubInfoRecord getSubInfoUsingSubId(long subId) {
>>>>>>> 7f6fa2a1
        if (!isValidSubId(subId)) {
            logd("[getSubInfoUsingSubIdx]- invalid subId");
            return null;
        }

        SubInfoRecord subInfo = null;

        try {
            ISub iSub = ISub.Stub.asInterface(ServiceManager.getService("isub"));
            if (iSub != null) {
                subInfo = iSub.getSubInfoUsingSubId(subId);
            }
        } catch (RemoteException ex) {
            // ignore it
        }

        return subInfo;

    }

    /**
     * Get the SubInfoRecord according to an IccId
     * @param iccId the IccId of SIM card
     * @return SubInfoRecord, maybe null
     */
    public static List<SubInfoRecord> getSubInfoUsingIccId(String iccId) {
        if (VDBG) logd("[getSubInfoUsingIccId]+ iccId=" + iccId);
        if (iccId == null) {
            logd("[getSubInfoUsingIccId]- null iccid");
            return null;
        }

        List<SubInfoRecord> result = null;

        try {
            ISub iSub = ISub.Stub.asInterface(ServiceManager.getService("isub"));
            if (iSub != null) {
                result = iSub.getSubInfoUsingIccId(iccId);
            }
        } catch (RemoteException ex) {
            // ignore it
        }

        return result;
    }

    /**
     * Get the SubInfoRecord according to slotId
     * @param slotId the slot which the SIM is inserted
     * @return SubInfoRecord, maybe null
     */
<<<<<<< HEAD
    public static List<SubInfoRecord> getSubInfoUsingSlotId(Context context, int slotId) {
=======
    public static List<SubInfoRecord> getSubInfoUsingSlotId(int slotId) {
        // FIXME: Consider never returning null
>>>>>>> 7f6fa2a1
        if (!isValidSlotId(slotId)) {
            logd("[getSubInfoUsingSlotId]- invalid slotId");
            return null;
        }

        List<SubInfoRecord> result = null;

        try {
            ISub iSub = ISub.Stub.asInterface(ServiceManager.getService("isub"));
            if (iSub != null) {
                result = iSub.getSubInfoUsingSlotId(slotId);
            }
        } catch (RemoteException ex) {
            // ignore it
        }

        return result;
    }

    /**
     * Get all the SubInfoRecord(s) in subinfo database
     * @return Array list of all SubInfoRecords in database, include thsoe that were inserted before
     */
    public static List<SubInfoRecord> getAllSubInfoList() {
        if (VDBG) logd("[getAllSubInfoList]+");

        List<SubInfoRecord> result = null;

        try {
            ISub iSub = ISub.Stub.asInterface(ServiceManager.getService("isub"));
            if (iSub != null) {
                result = iSub.getAllSubInfoList();
            }
        } catch (RemoteException ex) {
            // ignore it
        }

        return result;
    }

    /**
     * Get the SubInfoRecord(s) of the currently inserted SIM(s)
     * @return Array list of currently inserted SubInfoRecord(s)
     */
<<<<<<< HEAD
    public static List<SubInfoRecord> getActivatedSubInfoList(Context context) {
        //. FLAG -- we should get rid of this function. The context param isn't used.
        logd("[getActivatedSubInfoList]+ (old one with context param)");
        return getActivatedSubInfoList();
    }

    /**
     * Get the SubInfoRecord(s) of the currently inserted SIM(s)
     * @return Array list of currently inserted SubInfoRecord(s)
     */
    public static List<SubInfoRecord> getActivatedSubInfoList() {
=======
    public static List<SubInfoRecord> getActiveSubInfoList() {
>>>>>>> 7f6fa2a1
        List<SubInfoRecord> result = null;

        try {
            ISub iSub = ISub.Stub.asInterface(ServiceManager.getService("isub"));
            if (iSub != null) {
                result = iSub.getActiveSubInfoList();
            }
        } catch (RemoteException ex) {
            // ignore it
        }

        return result;
    }

    /**
     * Get the SUB count of all SUB(s) in subinfo database
     * @return all SIM count in database, include what was inserted before
     */
    public static int getAllSubInfoCount() {
        if (VDBG) logd("[getAllSubInfoCount]+");

        int result = 0;

        try {
            ISub iSub = ISub.Stub.asInterface(ServiceManager.getService("isub"));
            if (iSub != null) {
                result = iSub.getAllSubInfoCount();
            }
        } catch (RemoteException ex) {
            // ignore it
        }

        return result;
    }

    /**
     * Get the count of activated SUB(s)
<<<<<<< HEAD
     * @param context Context provided by caller
     * @return activated SIM count
     */
    public static int getActivatedSubInfoCount(Context context) {
=======
     * @return activated SIM count
     */
    public static int getActivatedSubInfoCount() {
>>>>>>> 7f6fa2a1
        int result = 0;

        try {
            ISub iSub = ISub.Stub.asInterface(ServiceManager.getService("isub"));
            if (iSub != null) {
                result = iSub.getActivatedSubInfoCount();
            }
        } catch (RemoteException ex) {
            // ignore it
        }

        return result;
    }

    /**
     * Add a new SubInfoRecord to subinfo database if needed
     * @param iccId the IccId of the SIM card
     * @param slotId the slot which the SIM is inserted
     * @return the URL of the newly created row or the updated row
     */
    public static Uri addSubInfoRecord(String iccId, int slotId) {
        if (VDBG) logd("[addSubInfoRecord]+ iccId:" + iccId + " slotId:" + slotId);
        if (iccId == null) {
            logd("[addSubInfoRecord]- null iccId");
        }
        if (!isValidSlotId(slotId)) {
            logd("[addSubInfoRecord]- invalid slotId");
        }

        try {
            ISub iSub = ISub.Stub.asInterface(ServiceManager.getService("isub"));
            if (iSub != null) {
                // FIXME: This returns 1 on success, 0 on error should should we return it?
                iSub.addSubInfoRecord(iccId, slotId);
            }
        } catch (RemoteException ex) {
            // ignore it
        }

        // FIXME: Always returns null?
        return null;

    }

    /**
     * Set SIM color by simInfo index
     * @param color the color of the SIM
     * @param subId the unique SubInfoRecord index in database
     * @return the number of records updated
     */
    public static int setColor(int color, long subId) {
        if (VDBG) logd("[setColor]+ color:" + color + " subId:" + subId);
        int size = sSimBackgroundDarkRes.length;
        if (!isValidSubId(subId) || color < 0 || color >= size) {
            logd("[setColor]- fail");
            return -1;
        }

        int result = 0;

        try {
            ISub iSub = ISub.Stub.asInterface(ServiceManager.getService("isub"));
            if (iSub != null) {
                result = iSub.setColor(color, subId);
            }
        } catch (RemoteException ex) {
            // ignore it
        }

        return result;

    }

    /**
     * Set display name by simInfo index
     * @param displayName the display name of SIM card
     * @param subId the unique SubInfoRecord index in database
     * @return the number of records updated
     */
    public static int setDisplayName(String displayName, long subId) {
        return setDisplayName(displayName, subId, NAME_SOURCE_UNDEFINDED);
    }

    /**
     * Set display name by simInfo index with name source
     * @param displayName the display name of SIM card
     * @param subId the unique SubInfoRecord index in database
     * @param nameSource 0: NAME_SOURCE_DEFAULT_SOURCE, 1: NAME_SOURCE_SIM_SOURCE,
     *                   2: NAME_SOURCE_USER_INPUT, -1 NAME_SOURCE_UNDEFINED
     * @return the number of records updated or -1 if invalid subId
     */
<<<<<<< HEAD
    public static int setDisplayName(Context context, String displayName, long subId, long nameSource) {
        if (VDBG) logd("[setDisplayName]+  displayName:" + displayName + " subId:" + subId + " nameSource:" + nameSource);
=======
    public static int setDisplayName(String displayName, long subId, long nameSource) {
        if (VDBG) {
            logd("[setDisplayName]+  displayName:" + displayName + " subId:" + subId
                    + " nameSource:" + nameSource);
        }
>>>>>>> 7f6fa2a1
        if (!isValidSubId(subId)) {
            logd("[setDisplayName]- fail");
            return -1;
        }

        int result = 0;

        try {
            ISub iSub = ISub.Stub.asInterface(ServiceManager.getService("isub"));
            if (iSub != null) {
                result = iSub.setDisplayNameUsingSrc(displayName, subId, nameSource);
            }
        } catch (RemoteException ex) {
            // ignore it
        }

        return result;

    }

    /**
     * Set phone number by subId
     * @param number the phone number of the SIM
     * @param subId the unique SubInfoRecord index in database
     * @return the number of records updated
     */
<<<<<<< HEAD
    public static int setDisplayNumber(Context context, String number, long subId) {
=======
    public static int setDisplayNumber(String number, long subId) {
>>>>>>> 7f6fa2a1
        if (number == null || !isValidSubId(subId)) {
            logd("[setDisplayNumber]- fail");
            return -1;
        }

        int result = 0;

        try {
            ISub iSub = ISub.Stub.asInterface(ServiceManager.getService("isub"));
            if (iSub != null) {
                result = iSub.setDisplayNumber(number, subId);
            }
        } catch (RemoteException ex) {
            // ignore it
        }

        return result;

    }

    /**
     * Set number display format. 0: none, 1: the first four digits, 2: the last four digits
     * @param format the display format of phone number
     * @param subId the unique SubInfoRecord index in database
     * @return the number of records updated
     */
    public static int setDisplayNumberFormat(int format, long subId) {
        if (VDBG) logd("[setDisplayNumberFormat]+ format:" + format + " subId:" + subId);
        if (format < 0 || !isValidSubId(subId)) {
            logd("[setDisplayNumberFormat]- fail, return -1");
            return -1;
        }

        int result = 0;

        try {
            ISub iSub = ISub.Stub.asInterface(ServiceManager.getService("isub"));
            if (iSub != null) {
                result = iSub.setDisplayNumberFormat(format, subId);
            }
        } catch (RemoteException ex) {
            // ignore it
        }

        return result;

    }

    /**
     * Set data roaming by simInfo index
     * @param roaming 0:Don't allow data when roaming, 1:Allow data when roaming
     * @param subId the unique SubInfoRecord index in database
     * @return the number of records updated
     */
    public static int setDataRoaming(int roaming, long subId) {
        if (VDBG) logd("[setDataRoaming]+ roaming:" + roaming + " subId:" + subId);
        if (roaming < 0 || !isValidSubId(subId)) {
            logd("[setDataRoaming]- fail");
            return -1;
        }

        int result = 0;

        try {
            ISub iSub = ISub.Stub.asInterface(ServiceManager.getService("isub"));
            if (iSub != null) {
                result = iSub.setDataRoaming(roaming, subId);
            }
        } catch (RemoteException ex) {
            // ignore it
        }

        return result;
    }

    public static int getSlotId(long subId) {
        if (!isValidSubId(subId)) {
            logd("[getSlotId]- fail");
        }

        int result = INVALID_SLOT_ID;

        try {
            ISub iSub = ISub.Stub.asInterface(ServiceManager.getService("isub"));
            if (iSub != null) {
                result = iSub.getSlotId(subId);
            }
        } catch (RemoteException ex) {
            // ignore it
        }

        return result;

    }

    public static long[] getSubId(int slotId) {
        if (!isValidSlotId(slotId)) {
            logd("[getSubId]- fail");
            return null;
        }

        long[] subId = null;

        try {
            ISub iSub = ISub.Stub.asInterface(ServiceManager.getService("isub"));
            if (iSub != null) {
                subId = iSub.getSubId(slotId);
            }
        } catch (RemoteException ex) {
            // ignore it
        }

        return subId;
    }

    public static int getPhoneId(long subId) {
        if (!isValidSubId(subId)) {
            logd("[getPhoneId]- fail");
            return INVALID_PHONE_ID;
        }

        int result = INVALID_PHONE_ID;

        try {
            ISub iSub = ISub.Stub.asInterface(ServiceManager.getService("isub"));
            if (iSub != null) {
                result = iSub.getPhoneId(subId);
            }
        } catch (RemoteException ex) {
            // ignore it
        }

        if (VDBG) logd("[getPhoneId]- phoneId=" + result);
        return result;

    }

    private static int[] setSimResource(int type) {
        int[] simResource = null;

        switch (type) {
            case RES_TYPE_BACKGROUND_DARK:
                simResource = new int[] {
                    com.android.internal.R.drawable.sim_dark_blue,
                    com.android.internal.R.drawable.sim_dark_orange,
                    com.android.internal.R.drawable.sim_dark_green,
                    com.android.internal.R.drawable.sim_dark_purple
                };
                break;
            case RES_TYPE_BACKGROUND_LIGHT:
                simResource = new int[] {
                    com.android.internal.R.drawable.sim_light_blue,
                    com.android.internal.R.drawable.sim_light_orange,
                    com.android.internal.R.drawable.sim_light_green,
                    com.android.internal.R.drawable.sim_light_purple
                };
                break;
        }

        return simResource;
    }

    private static void logd(String msg) {
        Rlog.d(LOG_TAG, "[SubManager] " + msg);
    }

    /**
     * @return the "system" defaultSubId on a voice capable device this
     * will be getDefaultVoiceSubId() and on a data only device it will be
     * getDefaultDataSubId().
     */
    public static long getDefaultSubId() {
        long subId = INVALID_SUB_ID;

        try {
            ISub iSub = ISub.Stub.asInterface(ServiceManager.getService("isub"));
            if (iSub != null) {
                subId = iSub.getDefaultSubId();
            }
        } catch (RemoteException ex) {
            // ignore it
        }

        if (VDBG) logd("getDefaultSubId=" + subId);
        return subId;
    }

    public static long getDefaultVoiceSubId() {
        long subId = INVALID_SUB_ID;

        try {
            ISub iSub = ISub.Stub.asInterface(ServiceManager.getService("isub"));
            if (iSub != null) {
                subId = iSub.getDefaultVoiceSubId();
            }
        } catch (RemoteException ex) {
            // ignore it
        }

        if (VDBG) logd("getDefaultVoiceSubId, sub id = " + subId);
        return subId;
    }

    public static void setDefaultVoiceSubId(long subId) {
        if (VDBG) logd("setDefaultVoiceSubId sub id = " + subId);
        try {
            ISub iSub = ISub.Stub.asInterface(ServiceManager.getService("isub"));
            if (iSub != null) {
                iSub.setDefaultVoiceSubId(subId);
            }
        } catch (RemoteException ex) {
            // ignore it
        }
    }

<<<<<<< HEAD
    public static SubInfoRecord getDefaultVoiceSubInfo(Context context) {
        return getSubInfoUsingSubId(context, getDefaultVoiceSubId());
=======
    public static SubInfoRecord getDefaultVoiceSubInfo() {
        return getSubInfoUsingSubId(getDefaultVoiceSubId());
>>>>>>> 7f6fa2a1
    }

    public static int getDefaultVoicePhoneId() {
        return getPhoneId(getDefaultVoiceSubId());
    }

    public static long getDefaultSmsSubId() {
        long subId = INVALID_SUB_ID;

        try {
            ISub iSub = ISub.Stub.asInterface(ServiceManager.getService("isub"));
            if (iSub != null) {
                subId = iSub.getDefaultSmsSubId();
            }
        } catch (RemoteException ex) {
            // ignore it
        }

        if (VDBG) logd("getDefaultSmsSubId, sub id = " + subId);
        return subId;
    }

    public static void setDefaultSmsSubId(long subId) {
        if (VDBG) logd("setDefaultSmsSubId sub id = " + subId);
        try {
            ISub iSub = ISub.Stub.asInterface(ServiceManager.getService("isub"));
            if (iSub != null) {
                iSub.setDefaultSmsSubId(subId);
            }
        } catch (RemoteException ex) {
            // ignore it
        }
    }

<<<<<<< HEAD
    public static SubInfoRecord getDefaultSmsSubInfo(Context context) {
        return getSubInfoUsingSubId(context, getDefaultSmsSubId());
=======
    public static SubInfoRecord getDefaultSmsSubInfo() {
        return getSubInfoUsingSubId(getDefaultSmsSubId());
>>>>>>> 7f6fa2a1
    }

    public static int getDefaultSmsPhoneId() {
        return getPhoneId(getDefaultSmsSubId());
    }

    public static long getDefaultDataSubId() {
        long subId = INVALID_SUB_ID;

        try {
            ISub iSub = ISub.Stub.asInterface(ServiceManager.getService("isub"));
            if (iSub != null) {
                subId = iSub.getDefaultDataSubId();
            }
        } catch (RemoteException ex) {
            // ignore it
        }

        if (VDBG) logd("getDefaultDataSubId, sub id = " + subId);
        return subId;
    }

    public static void setDefaultDataSubId(long subId) {
        if (VDBG) logd("setDataSubscription sub id = " + subId);
        try {
            ISub iSub = ISub.Stub.asInterface(ServiceManager.getService("isub"));
            if (iSub != null) {
                iSub.setDefaultDataSubId(subId);
            }
        } catch (RemoteException ex) {
            // ignore it
        }
    }

<<<<<<< HEAD
    public static SubInfoRecord getDefaultDataSubInfo(Context context) {
        return getSubInfoUsingSubId(context, getDefaultDataSubId());
=======
    public static SubInfoRecord getDefaultDataSubInfo() {
        return getSubInfoUsingSubId(getDefaultDataSubId());
>>>>>>> 7f6fa2a1
    }

    public static int getDefaultDataPhoneId() {
        return getPhoneId(getDefaultDataSubId());
    }

    public static void clearSubInfo() {
        try {
            ISub iSub = ISub.Stub.asInterface(ServiceManager.getService("isub"));
            if (iSub != null) {
                iSub.clearSubInfo();
            }
        } catch (RemoteException ex) {
            // ignore it
        }

        return;
    }

    //FIXME this is vulnerable to race conditions
    public static boolean allDefaultsSelected() {
        if (getDefaultDataSubId() == INVALID_SUB_ID) {
            return false;
        }
        if (getDefaultSmsSubId() == INVALID_SUB_ID) {
            return false;
        }
        if (getDefaultVoiceSubId() == INVALID_SUB_ID) {
            return false;
        }
        return true;
    }

    /**
     * If a default is set to subscription which is not active, this will reset that default back to
     * INVALID_SUB_ID.
     */
    public static void clearDefaultsForInactiveSubIds() {
        if (VDBG) logd("clearDefaultsForInactiveSubIds");
        try {
            ISub iSub = ISub.Stub.asInterface(ServiceManager.getService("isub"));
            if (iSub != null) {
                iSub.clearDefaultsForInactiveSubIds();
            }
        } catch (RemoteException ex) {
            // ignore it
        }
    }

    public static boolean isValidSubId(long subId) {
        return subId > INVALID_SUB_ID ;
    }

    public static boolean isValidSlotId(int slotId) {
        return slotId > INVALID_SLOT_ID && slotId < TelephonyManager.getDefault().getSimCount();
    }

    public static boolean isValidPhoneId(int phoneId) {
<<<<<<< HEAD
        //FIXME also check it is < num phones
=======
>>>>>>> 7f6fa2a1
        return phoneId > INVALID_PHONE_ID
                && phoneId < TelephonyManager.getDefault().getPhoneCount();
    }

    public static void putPhoneIdAndSubIdExtra(Intent intent, int phoneId) {
<<<<<<< HEAD
        //FIXME this is using phoneId and slotId interchangeably
=======
>>>>>>> 7f6fa2a1
        long[] subIds = SubscriptionManager.getSubId(phoneId);
        if (subIds != null && subIds.length > 0) {
            putPhoneIdAndSubIdExtra(intent, phoneId, subIds[0]);
        } else {
            logd("putPhoneIdAndSubIdExtra: no valid subs");
        }
    }

    public static void putPhoneIdAndSubIdExtra(Intent intent, int phoneId, long subId) {
        if (VDBG) logd("putPhoneIdAndSubIdExtra: phoneId=" + phoneId + " subId=" + subId);
        intent.putExtra(PhoneConstants.SUBSCRIPTION_KEY, subId);
        intent.putExtra(PhoneConstants.PHONE_KEY, phoneId);
        //FIXME this is using phoneId and slotId interchangeably
        //Eventually, this should be removed as it is not the slot id
        intent.putExtra(PhoneConstants.SLOT_KEY, phoneId);
    }

    /**
     * @return the list of subId's that are activated,
     *         is never null but the length maybe 0.
     */
    public static long[] getActivatedSubIdList() {
        long[] subId = null;

        try {
            ISub iSub = ISub.Stub.asInterface(ServiceManager.getService("isub"));
            if (iSub != null) {
                subId = iSub.getActivatedSubIdList();
            }
        } catch (RemoteException ex) {
            // ignore it
        }

        if (subId == null) {
            subId = new long[0];
        }

        return subId;

    }
}
<|MERGE_RESOLUTION|>--- conflicted
+++ resolved
@@ -16,20 +16,8 @@
 
 package android.telephony;
 
-<<<<<<< HEAD
-import static android.Manifest.permission.READ_PHONE_STATE;
-
 import android.annotation.SdkConstant;
 import android.annotation.SdkConstant.SdkConstantType;
-import android.app.ActivityManagerNative;
-import android.content.ContentResolver;
-import android.content.ContentUris;
-import android.content.ContentValues;
-import android.content.Context;
-=======
-import android.annotation.SdkConstant;
-import android.annotation.SdkConstant.SdkConstantType;
->>>>>>> 7f6fa2a1
 import android.content.Intent;
 import android.net.Uri;
 import android.provider.BaseColumns;
@@ -178,21 +166,11 @@
     /**
      * Broadcast Action: The user has changed one of the default subs related to
      * data, phone calls, or sms</p>
-     *
      */
     @SdkConstant(SdkConstantType.BROADCAST_INTENT_ACTION)
     public static final String SUB_DEFAULT_CHANGED_ACTION =
         "android.intent.action.SUB_DEFAULT_CHANGED";
 
-    /**
-     * Broadcast Action: The user has changed one of the default subs related to
-     * data, phone calls, or sms</p>
-     *
-     */
-    @SdkConstant(SdkConstantType.BROADCAST_INTENT_ACTION)
-    public static final String SUB_DEFAULT_CHANGED_ACTION =
-        "android.intent.action.SUB_DEFAULT_CHANGED";
-
     public SubscriptionManager() {
         logd("SubscriptionManager created");
     }
@@ -202,11 +180,7 @@
      * @param subId The unique SubInfoRecord index in database
      * @return SubInfoRecord, maybe null
      */
-<<<<<<< HEAD
-    public static SubInfoRecord getSubInfoUsingSubId(Context context, long subId) {
-=======
     public static SubInfoRecord getSubInfoUsingSubId(long subId) {
->>>>>>> 7f6fa2a1
         if (!isValidSubId(subId)) {
             logd("[getSubInfoUsingSubIdx]- invalid subId");
             return null;
@@ -258,12 +232,8 @@
      * @param slotId the slot which the SIM is inserted
      * @return SubInfoRecord, maybe null
      */
-<<<<<<< HEAD
-    public static List<SubInfoRecord> getSubInfoUsingSlotId(Context context, int slotId) {
-=======
     public static List<SubInfoRecord> getSubInfoUsingSlotId(int slotId) {
         // FIXME: Consider never returning null
->>>>>>> 7f6fa2a1
         if (!isValidSlotId(slotId)) {
             logd("[getSubInfoUsingSlotId]- invalid slotId");
             return null;
@@ -308,21 +278,7 @@
      * Get the SubInfoRecord(s) of the currently inserted SIM(s)
      * @return Array list of currently inserted SubInfoRecord(s)
      */
-<<<<<<< HEAD
-    public static List<SubInfoRecord> getActivatedSubInfoList(Context context) {
-        //. FLAG -- we should get rid of this function. The context param isn't used.
-        logd("[getActivatedSubInfoList]+ (old one with context param)");
-        return getActivatedSubInfoList();
-    }
-
-    /**
-     * Get the SubInfoRecord(s) of the currently inserted SIM(s)
-     * @return Array list of currently inserted SubInfoRecord(s)
-     */
-    public static List<SubInfoRecord> getActivatedSubInfoList() {
-=======
     public static List<SubInfoRecord> getActiveSubInfoList() {
->>>>>>> 7f6fa2a1
         List<SubInfoRecord> result = null;
 
         try {
@@ -360,16 +316,9 @@
 
     /**
      * Get the count of activated SUB(s)
-<<<<<<< HEAD
-     * @param context Context provided by caller
      * @return activated SIM count
      */
-    public static int getActivatedSubInfoCount(Context context) {
-=======
-     * @return activated SIM count
-     */
     public static int getActivatedSubInfoCount() {
->>>>>>> 7f6fa2a1
         int result = 0;
 
         try {
@@ -461,16 +410,11 @@
      *                   2: NAME_SOURCE_USER_INPUT, -1 NAME_SOURCE_UNDEFINED
      * @return the number of records updated or -1 if invalid subId
      */
-<<<<<<< HEAD
-    public static int setDisplayName(Context context, String displayName, long subId, long nameSource) {
-        if (VDBG) logd("[setDisplayName]+  displayName:" + displayName + " subId:" + subId + " nameSource:" + nameSource);
-=======
     public static int setDisplayName(String displayName, long subId, long nameSource) {
         if (VDBG) {
             logd("[setDisplayName]+  displayName:" + displayName + " subId:" + subId
                     + " nameSource:" + nameSource);
         }
->>>>>>> 7f6fa2a1
         if (!isValidSubId(subId)) {
             logd("[setDisplayName]- fail");
             return -1;
@@ -497,11 +441,7 @@
      * @param subId the unique SubInfoRecord index in database
      * @return the number of records updated
      */
-<<<<<<< HEAD
-    public static int setDisplayNumber(Context context, String number, long subId) {
-=======
     public static int setDisplayNumber(String number, long subId) {
->>>>>>> 7f6fa2a1
         if (number == null || !isValidSubId(subId)) {
             logd("[setDisplayNumber]- fail");
             return -1;
@@ -717,13 +657,8 @@
         }
     }
 
-<<<<<<< HEAD
-    public static SubInfoRecord getDefaultVoiceSubInfo(Context context) {
-        return getSubInfoUsingSubId(context, getDefaultVoiceSubId());
-=======
     public static SubInfoRecord getDefaultVoiceSubInfo() {
         return getSubInfoUsingSubId(getDefaultVoiceSubId());
->>>>>>> 7f6fa2a1
     }
 
     public static int getDefaultVoicePhoneId() {
@@ -758,13 +693,8 @@
         }
     }
 
-<<<<<<< HEAD
-    public static SubInfoRecord getDefaultSmsSubInfo(Context context) {
-        return getSubInfoUsingSubId(context, getDefaultSmsSubId());
-=======
     public static SubInfoRecord getDefaultSmsSubInfo() {
         return getSubInfoUsingSubId(getDefaultSmsSubId());
->>>>>>> 7f6fa2a1
     }
 
     public static int getDefaultSmsPhoneId() {
@@ -799,13 +729,8 @@
         }
     }
 
-<<<<<<< HEAD
-    public static SubInfoRecord getDefaultDataSubInfo(Context context) {
-        return getSubInfoUsingSubId(context, getDefaultDataSubId());
-=======
     public static SubInfoRecord getDefaultDataSubInfo() {
         return getSubInfoUsingSubId(getDefaultDataSubId());
->>>>>>> 7f6fa2a1
     }
 
     public static int getDefaultDataPhoneId() {
@@ -864,19 +789,12 @@
     }
 
     public static boolean isValidPhoneId(int phoneId) {
-<<<<<<< HEAD
-        //FIXME also check it is < num phones
-=======
->>>>>>> 7f6fa2a1
         return phoneId > INVALID_PHONE_ID
                 && phoneId < TelephonyManager.getDefault().getPhoneCount();
     }
 
     public static void putPhoneIdAndSubIdExtra(Intent intent, int phoneId) {
-<<<<<<< HEAD
         //FIXME this is using phoneId and slotId interchangeably
-=======
->>>>>>> 7f6fa2a1
         long[] subIds = SubscriptionManager.getSubId(phoneId);
         if (subIds != null && subIds.length > 0) {
             putPhoneIdAndSubIdExtra(intent, phoneId, subIds[0]);
