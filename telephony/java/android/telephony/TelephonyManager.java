/*
 * Copyright (C) 2008 The Android Open Source Project
 *
 * Licensed under the Apache License, Version 2.0 (the "License");
 * you may not use this file except in compliance with the License.
 * You may obtain a copy of the License at
 *
 *      http://www.apache.org/licenses/LICENSE-2.0
 *
 * Unless required by applicable law or agreed to in writing, software
 * distributed under the License is distributed on an "AS IS" BASIS,
 * WITHOUT WARRANTIES OR CONDITIONS OF ANY KIND, either express or implied.
 * See the License for the specific language governing permissions and
 * limitations under the License.
 */

package android.telephony;

import static com.android.internal.util.Preconditions.checkNotNull;

import android.annotation.IntDef;
import android.annotation.Nullable;
import android.annotation.RequiresPermission;
import android.annotation.SdkConstant;
import android.annotation.SdkConstant.SdkConstantType;
import android.annotation.WorkerThread;
import android.annotation.SystemApi;
import android.app.ActivityThread;
import android.app.PendingIntent;
import android.content.ContentResolver;
import android.content.Context;
import android.content.Intent;
import android.net.ConnectivityManager;
import android.net.Uri;
import android.os.BatteryStats;
import android.os.Bundle;
import android.os.Handler;
import android.os.PersistableBundle;
import android.os.RemoteException;
import android.os.ResultReceiver;
import android.os.ServiceManager;
import android.os.SystemProperties;
import android.provider.Settings;
import android.provider.Settings.SettingNotFoundException;
import android.service.carrier.CarrierIdentifier;
import android.telecom.PhoneAccount;
import android.telecom.PhoneAccountHandle;
import android.telephony.ims.feature.ImsFeature;
import android.util.Log;

import com.android.ims.internal.IImsServiceController;
import com.android.ims.internal.IImsServiceFeatureListener;
import com.android.internal.telecom.ITelecomService;
import com.android.internal.telephony.CellNetworkScanResult;
import com.android.internal.telephony.IPhoneSubInfo;
import com.android.internal.telephony.ITelephony;
import com.android.internal.telephony.ITelephonyRegistry;
import com.android.internal.telephony.OperatorInfo;
import com.android.internal.telephony.PhoneConstants;
import com.android.internal.telephony.RILConstants;
import com.android.internal.telephony.TelephonyProperties;

import java.io.FileInputStream;
import java.io.IOException;
import java.lang.annotation.Retention;
import java.lang.annotation.RetentionPolicy;
import java.util.ArrayList;
import java.util.Collections;
import java.util.List;
import java.util.regex.Matcher;
import java.util.regex.Pattern;

/**
 * Provides access to information about the telephony services on
 * the device. Applications can use the methods in this class to
 * determine telephony services and states, as well as to access some
 * types of subscriber information. Applications can also register
 * a listener to receive notification of telephony state changes.
 * <p>
 * You do not instantiate this class directly; instead, you retrieve
 * a reference to an instance through
 * {@link android.content.Context#getSystemService
 * Context.getSystemService(Context.TELEPHONY_SERVICE)}.
 *
 * The returned TelephonyManager will use the default subscription for all calls.
 * To call an API for a specific subscription, use {@link #createForSubscriptionId(int)}. e.g.
 * <code>
 *   telephonyManager = defaultSubTelephonyManager.createForSubscriptionId(subId);
 * </code>
 * <p>
 * Note that access to some telephony information is
 * permission-protected. Your application cannot access the protected
 * information unless it has the appropriate permissions declared in
 * its manifest file. Where permissions apply, they are noted in the
 * the methods through which you access the protected information.
 */
public class TelephonyManager {
    private static final String TAG = "TelephonyManager";

    /**
     * The key to use when placing the result of {@link #requestModemActivityInfo(ResultReceiver)}
     * into the ResultReceiver Bundle.
     * @hide
     */
    public static final String MODEM_ACTIVITY_RESULT_KEY =
            BatteryStats.RESULT_RECEIVER_CONTROLLER_KEY;

    private static ITelephonyRegistry sRegistry;

    /**
     * The allowed states of Wi-Fi calling.
     *
     * @hide
     */
    public interface WifiCallingChoices {
        /** Always use Wi-Fi calling */
        static final int ALWAYS_USE = 0;
        /** Ask the user whether to use Wi-Fi on every call */
        static final int ASK_EVERY_TIME = 1;
        /** Never use Wi-Fi calling */
        static final int NEVER_USE = 2;
    }

    /** The otaspMode passed to PhoneStateListener#onOtaspChanged */
    /** @hide */
    static public final int OTASP_UNINITIALIZED = 0;
    /** @hide */
    static public final int OTASP_UNKNOWN = 1;
    /** @hide */
    static public final int OTASP_NEEDED = 2;
    /** @hide */
    static public final int OTASP_NOT_NEEDED = 3;
    /* OtaUtil has conflict enum 4: OtaUtils.OTASP_FAILURE_SPC_RETRIES */
    /** @hide */
    static public final int OTASP_SIM_UNPROVISIONED = 5;


    private final Context mContext;
    private final int mSubId;
    private SubscriptionManager mSubscriptionManager;

    private static String multiSimConfig =
            SystemProperties.get(TelephonyProperties.PROPERTY_MULTI_SIM_CONFIG);

    /** Enum indicating multisim variants
     *  DSDS - Dual SIM Dual Standby
     *  DSDA - Dual SIM Dual Active
     *  TSTS - Triple SIM Triple Standby
     **/
    /** @hide */
    public enum MultiSimVariants {
        DSDS,
        DSDA,
        TSTS,
        UNKNOWN
    };

    /** @hide */
    public TelephonyManager(Context context) {
      this(context, SubscriptionManager.DEFAULT_SUBSCRIPTION_ID);
    }

    /** @hide */
    public TelephonyManager(Context context, int subId) {
        mSubId = subId;
        Context appContext = context.getApplicationContext();
        if (appContext != null) {
            mContext = appContext;
        } else {
            mContext = context;
        }
        mSubscriptionManager = SubscriptionManager.from(mContext);

        if (sRegistry == null) {
            sRegistry = ITelephonyRegistry.Stub.asInterface(ServiceManager.getService(
                    "telephony.registry"));
        }
    }

    /** @hide */
    private TelephonyManager() {
        mContext = null;
        mSubId = SubscriptionManager.INVALID_SUBSCRIPTION_ID;
    }

    private static TelephonyManager sInstance = new TelephonyManager();

    /** @hide
    /* @deprecated - use getSystemService as described above */
    public static TelephonyManager getDefault() {
        return sInstance;
    }

    private String getOpPackageName() {
        // For legacy reasons the TelephonyManager has API for getting
        // a static instance with no context set preventing us from
        // getting the op package name. As a workaround we do a best
        // effort and get the context from the current activity thread.
        if (mContext != null) {
            return mContext.getOpPackageName();
        }
        return ActivityThread.currentOpPackageName();
    }

    /**
     * Returns the multi SIM variant
     * Returns DSDS for Dual SIM Dual Standby
     * Returns DSDA for Dual SIM Dual Active
     * Returns TSTS for Triple SIM Triple Standby
     * Returns UNKNOWN for others
     */
    /** {@hide} */
    public MultiSimVariants getMultiSimConfiguration() {
        String mSimConfig =
            SystemProperties.get(TelephonyProperties.PROPERTY_MULTI_SIM_CONFIG);
        if (mSimConfig.equals("dsds")) {
            return MultiSimVariants.DSDS;
        } else if (mSimConfig.equals("dsda")) {
            return MultiSimVariants.DSDA;
        } else if (mSimConfig.equals("tsts")) {
            return MultiSimVariants.TSTS;
        } else {
            return MultiSimVariants.UNKNOWN;
        }
    }


    /**
     * Returns the number of phones available.
     * Returns 0 if none of voice, sms, data is not supported
     * Returns 1 for Single standby mode (Single SIM functionality)
     * Returns 2 for Dual standby mode.(Dual SIM functionality)
     */
    public int getPhoneCount() {
        int phoneCount = 1;
        switch (getMultiSimConfiguration()) {
            case UNKNOWN:
                // if voice or sms or data is supported, return 1 otherwise 0
                if (isVoiceCapable() || isSmsCapable()) {
                    phoneCount = 1;
                } else {
                    // todo: try to clean this up further by getting rid of the nested conditions
                    if (mContext == null) {
                        phoneCount = 1;
                    } else {
                        // check for data support
                        ConnectivityManager cm = (ConnectivityManager)mContext.getSystemService(
                                Context.CONNECTIVITY_SERVICE);
                        if (cm == null) {
                            phoneCount = 1;
                        } else {
                            if (cm.isNetworkSupported(ConnectivityManager.TYPE_MOBILE)) {
                                phoneCount = 1;
                            } else {
                                phoneCount = 0;
                            }
                        }
                    }
                }
                break;
            case DSDS:
            case DSDA:
                phoneCount = PhoneConstants.MAX_PHONE_COUNT_DUAL_SIM;
                break;
            case TSTS:
                phoneCount = PhoneConstants.MAX_PHONE_COUNT_TRI_SIM;
                break;
        }
        return phoneCount;
    }

    /** {@hide} */
    public static TelephonyManager from(Context context) {
        return (TelephonyManager) context.getSystemService(Context.TELEPHONY_SERVICE);
    }

    /**
     * Create a new TelephonyManager object pinned to the given subscription ID.
     *
     * @return a TelephonyManager that uses the given subId for all calls.
     */
    public TelephonyManager createForSubscriptionId(int subId) {
      // Don't reuse any TelephonyManager objects.
      return new TelephonyManager(mContext, subId);
    }

    /**
     * Create a new TelephonyManager object pinned to the subscription ID associated with the given
     * phone account.
     *
     * @return a TelephonyManager that uses the given phone account for all calls, or {@code null}
     * if the phone account does not correspond to a valid subscription ID.
     */
    @Nullable
    public TelephonyManager createForPhoneAccountHandle(PhoneAccountHandle phoneAccountHandle) {
        int subId = getSubIdForPhoneAccountHandle(phoneAccountHandle);
        if (!SubscriptionManager.isValidSubscriptionId(subId)) {
            return null;
        }
        return new TelephonyManager(mContext, subId);
    }

    /** {@hide} */
    public boolean isMultiSimEnabled() {
        return (multiSimConfig.equals("dsds") || multiSimConfig.equals("dsda") ||
            multiSimConfig.equals("tsts"));
    }

    //
    // Broadcast Intent actions
    //

    /**
     * Broadcast intent action indicating that the call state
     * on the device has changed.
     *
     * <p>
     * The {@link #EXTRA_STATE} extra indicates the new call state.
     * If the new state is RINGING, a second extra
     * {@link #EXTRA_INCOMING_NUMBER} provides the incoming phone number as
     * a String.
     *
     * <p class="note">
     * Requires the READ_PHONE_STATE permission.
     *
     * <p class="note">
     * This was a {@link android.content.Context#sendStickyBroadcast sticky}
     * broadcast in version 1.0, but it is no longer sticky.
     * Instead, use {@link #getCallState} to synchronously query the current call state.
     *
     * @see #EXTRA_STATE
     * @see #EXTRA_INCOMING_NUMBER
     * @see #getCallState
     */
    @SdkConstant(SdkConstantType.BROADCAST_INTENT_ACTION)
    public static final String ACTION_PHONE_STATE_CHANGED =
            "android.intent.action.PHONE_STATE";

    /**
     * The Phone app sends this intent when a user opts to respond-via-message during an incoming
     * call. By default, the device's default SMS app consumes this message and sends a text message
     * to the caller. A third party app can also provide this functionality by consuming this Intent
     * with a {@link android.app.Service} and sending the message using its own messaging system.
     * <p>The intent contains a URI (available from {@link android.content.Intent#getData})
     * describing the recipient, using either the {@code sms:}, {@code smsto:}, {@code mms:},
     * or {@code mmsto:} URI schema. Each of these URI schema carry the recipient information the
     * same way: the path part of the URI contains the recipient's phone number or a comma-separated
     * set of phone numbers if there are multiple recipients. For example, {@code
     * smsto:2065551234}.</p>
     *
     * <p>The intent may also contain extras for the message text (in {@link
     * android.content.Intent#EXTRA_TEXT}) and a message subject
     * (in {@link android.content.Intent#EXTRA_SUBJECT}).</p>
     *
     * <p class="note"><strong>Note:</strong>
     * The intent-filter that consumes this Intent needs to be in a {@link android.app.Service}
     * that requires the
     * permission {@link android.Manifest.permission#SEND_RESPOND_VIA_MESSAGE}.</p>
     * <p>For example, the service that receives this intent can be declared in the manifest file
     * with an intent filter like this:</p>
     * <pre>
     * &lt;!-- Service that delivers SMS messages received from the phone "quick response" -->
     * &lt;service android:name=".HeadlessSmsSendService"
     *          android:permission="android.permission.SEND_RESPOND_VIA_MESSAGE"
     *          android:exported="true" >
     *   &lt;intent-filter>
     *     &lt;action android:name="android.intent.action.RESPOND_VIA_MESSAGE" />
     *     &lt;category android:name="android.intent.category.DEFAULT" />
     *     &lt;data android:scheme="sms" />
     *     &lt;data android:scheme="smsto" />
     *     &lt;data android:scheme="mms" />
     *     &lt;data android:scheme="mmsto" />
     *   &lt;/intent-filter>
     * &lt;/service></pre>
     * <p>
     * Output: nothing.
     */
    @SdkConstant(SdkConstantType.SERVICE_ACTION)
    public static final String ACTION_RESPOND_VIA_MESSAGE =
            "android.intent.action.RESPOND_VIA_MESSAGE";

    /**
     * The emergency dialer may choose to present activities with intent filters for this
     * action as emergency assistance buttons that launch the activity when clicked.
     *
     * @hide
     */
    @SdkConstant(SdkConstantType.ACTIVITY_INTENT_ACTION)
    public static final String ACTION_EMERGENCY_ASSISTANCE =
            "android.telephony.action.EMERGENCY_ASSISTANCE";

    /**
     * A boolean meta-data value indicating whether the voicemail settings should be hidden in the
     * call settings page launched by
     * {@link android.telecom.TelecomManager#ACTION_SHOW_CALL_SETTINGS}.
     * Dialer implementations (see {@link android.telecom.TelecomManager#getDefaultDialerPackage()})
     * which would also like to manage voicemail settings should set this meta-data to {@code true}
     * in the manifest registration of their application.
     *
     * @see android.telecom.TelecomManager#ACTION_SHOW_CALL_SETTINGS
     * @see #ACTION_CONFIGURE_VOICEMAIL
     * @see #EXTRA_HIDE_PUBLIC_SETTINGS
     */
    public static final String METADATA_HIDE_VOICEMAIL_SETTINGS_MENU =
            "android.telephony.HIDE_VOICEMAIL_SETTINGS_MENU";

    /**
     * Open the voicemail settings activity to make changes to voicemail configuration.
     *
     * <p>
     * The {@link #EXTRA_HIDE_PUBLIC_SETTINGS} hides settings the dialer will modify through public
     * API if set.
     *
     * @see #EXTRA_HIDE_PUBLIC_SETTINGS
     */
    @SdkConstant(SdkConstantType.ACTIVITY_INTENT_ACTION)
    public static final String ACTION_CONFIGURE_VOICEMAIL =
            "android.telephony.action.CONFIGURE_VOICEMAIL";

    /**
     * The boolean value indicating whether the voicemail settings activity launched by {@link
     * #ACTION_CONFIGURE_VOICEMAIL} should hide settings accessible through public API. This is
     * used by dialer implementations which provides their own voicemail settings UI, but still
     * needs to expose device specific voicemail settings to the user.
     *
     * @see #ACTION_CONFIGURE_VOICEMAIL
     * @see #METADATA_HIDE_VOICEMAIL_SETTINGS_MENU
     */
    public static final String EXTRA_HIDE_PUBLIC_SETTINGS =
            "android.telephony.extra.HIDE_PUBLIC_SETTINGS";

    /**
     * @hide
     */
    public static final boolean EMERGENCY_ASSISTANCE_ENABLED = true;

    /**
     * The lookup key used with the {@link #ACTION_PHONE_STATE_CHANGED} broadcast
     * for a String containing the new call state.
     *
     * <p class="note">
     * Retrieve with
     * {@link android.content.Intent#getStringExtra(String)}.
     *
     * @see #EXTRA_STATE_IDLE
     * @see #EXTRA_STATE_RINGING
     * @see #EXTRA_STATE_OFFHOOK
     */
    public static final String EXTRA_STATE = PhoneConstants.STATE_KEY;

    /**
     * Value used with {@link #EXTRA_STATE} corresponding to
     * {@link #CALL_STATE_IDLE}.
     */
    public static final String EXTRA_STATE_IDLE = PhoneConstants.State.IDLE.toString();

    /**
     * Value used with {@link #EXTRA_STATE} corresponding to
     * {@link #CALL_STATE_RINGING}.
     */
    public static final String EXTRA_STATE_RINGING = PhoneConstants.State.RINGING.toString();

    /**
     * Value used with {@link #EXTRA_STATE} corresponding to
     * {@link #CALL_STATE_OFFHOOK}.
     */
    public static final String EXTRA_STATE_OFFHOOK = PhoneConstants.State.OFFHOOK.toString();

    /**
     * The lookup key used with the {@link #ACTION_PHONE_STATE_CHANGED} broadcast
     * for a String containing the incoming phone number.
     * Only valid when the new call state is RINGING.
     *
     * <p class="note">
     * Retrieve with
     * {@link android.content.Intent#getStringExtra(String)}.
     */
    public static final String EXTRA_INCOMING_NUMBER = "incoming_number";

    /**
     * Broadcast intent action indicating that a precise call state
     * (cellular) on the device has changed.
     *
     * <p>
     * The {@link #EXTRA_RINGING_CALL_STATE} extra indicates the ringing call state.
     * The {@link #EXTRA_FOREGROUND_CALL_STATE} extra indicates the foreground call state.
     * The {@link #EXTRA_BACKGROUND_CALL_STATE} extra indicates the background call state.
     * The {@link #EXTRA_DISCONNECT_CAUSE} extra indicates the disconnect cause.
     * The {@link #EXTRA_PRECISE_DISCONNECT_CAUSE} extra indicates the precise disconnect cause.
     *
     * <p class="note">
     * Requires the READ_PRECISE_PHONE_STATE permission.
     *
     * @see #EXTRA_RINGING_CALL_STATE
     * @see #EXTRA_FOREGROUND_CALL_STATE
     * @see #EXTRA_BACKGROUND_CALL_STATE
     * @see #EXTRA_DISCONNECT_CAUSE
     * @see #EXTRA_PRECISE_DISCONNECT_CAUSE
     *
     * <p class="note">
     * Requires the READ_PRECISE_PHONE_STATE permission.
     *
     * @hide
     */
    @SdkConstant(SdkConstantType.BROADCAST_INTENT_ACTION)
    public static final String ACTION_PRECISE_CALL_STATE_CHANGED =
            "android.intent.action.PRECISE_CALL_STATE";

    /**
     * The lookup key used with the {@link #ACTION_PRECISE_CALL_STATE_CHANGED} broadcast
     * for an integer containing the state of the current ringing call.
     *
     * @see PreciseCallState#PRECISE_CALL_STATE_NOT_VALID
     * @see PreciseCallState#PRECISE_CALL_STATE_IDLE
     * @see PreciseCallState#PRECISE_CALL_STATE_ACTIVE
     * @see PreciseCallState#PRECISE_CALL_STATE_HOLDING
     * @see PreciseCallState#PRECISE_CALL_STATE_DIALING
     * @see PreciseCallState#PRECISE_CALL_STATE_ALERTING
     * @see PreciseCallState#PRECISE_CALL_STATE_INCOMING
     * @see PreciseCallState#PRECISE_CALL_STATE_WAITING
     * @see PreciseCallState#PRECISE_CALL_STATE_DISCONNECTED
     * @see PreciseCallState#PRECISE_CALL_STATE_DISCONNECTING
     *
     * <p class="note">
     * Retrieve with
     * {@link android.content.Intent#getIntExtra(String name, int defaultValue)}.
     *
     * @hide
     */
    public static final String EXTRA_RINGING_CALL_STATE = "ringing_state";

    /**
     * The lookup key used with the {@link #ACTION_PRECISE_CALL_STATE_CHANGED} broadcast
     * for an integer containing the state of the current foreground call.
     *
     * @see PreciseCallState#PRECISE_CALL_STATE_NOT_VALID
     * @see PreciseCallState#PRECISE_CALL_STATE_IDLE
     * @see PreciseCallState#PRECISE_CALL_STATE_ACTIVE
     * @see PreciseCallState#PRECISE_CALL_STATE_HOLDING
     * @see PreciseCallState#PRECISE_CALL_STATE_DIALING
     * @see PreciseCallState#PRECISE_CALL_STATE_ALERTING
     * @see PreciseCallState#PRECISE_CALL_STATE_INCOMING
     * @see PreciseCallState#PRECISE_CALL_STATE_WAITING
     * @see PreciseCallState#PRECISE_CALL_STATE_DISCONNECTED
     * @see PreciseCallState#PRECISE_CALL_STATE_DISCONNECTING
     *
     * <p class="note">
     * Retrieve with
     * {@link android.content.Intent#getIntExtra(String name, int defaultValue)}.
     *
     * @hide
     */
    public static final String EXTRA_FOREGROUND_CALL_STATE = "foreground_state";

    /**
     * The lookup key used with the {@link #ACTION_PRECISE_CALL_STATE_CHANGED} broadcast
     * for an integer containing the state of the current background call.
     *
     * @see PreciseCallState#PRECISE_CALL_STATE_NOT_VALID
     * @see PreciseCallState#PRECISE_CALL_STATE_IDLE
     * @see PreciseCallState#PRECISE_CALL_STATE_ACTIVE
     * @see PreciseCallState#PRECISE_CALL_STATE_HOLDING
     * @see PreciseCallState#PRECISE_CALL_STATE_DIALING
     * @see PreciseCallState#PRECISE_CALL_STATE_ALERTING
     * @see PreciseCallState#PRECISE_CALL_STATE_INCOMING
     * @see PreciseCallState#PRECISE_CALL_STATE_WAITING
     * @see PreciseCallState#PRECISE_CALL_STATE_DISCONNECTED
     * @see PreciseCallState#PRECISE_CALL_STATE_DISCONNECTING
     *
     * <p class="note">
     * Retrieve with
     * {@link android.content.Intent#getIntExtra(String name, int defaultValue)}.
     *
     * @hide
     */
    public static final String EXTRA_BACKGROUND_CALL_STATE = "background_state";

    /**
     * The lookup key used with the {@link #ACTION_PRECISE_CALL_STATE_CHANGED} broadcast
     * for an integer containing the disconnect cause.
     *
     * @see DisconnectCause
     *
     * <p class="note">
     * Retrieve with
     * {@link android.content.Intent#getIntExtra(String name, int defaultValue)}.
     *
     * @hide
     */
    public static final String EXTRA_DISCONNECT_CAUSE = "disconnect_cause";

    /**
     * The lookup key used with the {@link #ACTION_PRECISE_CALL_STATE_CHANGED} broadcast
     * for an integer containing the disconnect cause provided by the RIL.
     *
     * @see PreciseDisconnectCause
     *
     * <p class="note">
     * Retrieve with
     * {@link android.content.Intent#getIntExtra(String name, int defaultValue)}.
     *
     * @hide
     */
    public static final String EXTRA_PRECISE_DISCONNECT_CAUSE = "precise_disconnect_cause";

    /**
     * Broadcast intent action indicating a data connection has changed,
     * providing precise information about the connection.
     *
     * <p>
     * The {@link #EXTRA_DATA_STATE} extra indicates the connection state.
     * The {@link #EXTRA_DATA_NETWORK_TYPE} extra indicates the connection network type.
     * The {@link #EXTRA_DATA_APN_TYPE} extra indicates the APN type.
     * The {@link #EXTRA_DATA_APN} extra indicates the APN.
     * The {@link #EXTRA_DATA_CHANGE_REASON} extra indicates the connection change reason.
     * The {@link #EXTRA_DATA_IFACE_PROPERTIES} extra indicates the connection interface.
     * The {@link #EXTRA_DATA_FAILURE_CAUSE} extra indicates the connection fail cause.
     *
     * <p class="note">
     * Requires the READ_PRECISE_PHONE_STATE permission.
     *
     * @see #EXTRA_DATA_STATE
     * @see #EXTRA_DATA_NETWORK_TYPE
     * @see #EXTRA_DATA_APN_TYPE
     * @see #EXTRA_DATA_APN
     * @see #EXTRA_DATA_CHANGE_REASON
     * @see #EXTRA_DATA_IFACE
     * @see #EXTRA_DATA_FAILURE_CAUSE
     * @hide
     */
    @SdkConstant(SdkConstantType.BROADCAST_INTENT_ACTION)
    public static final String ACTION_PRECISE_DATA_CONNECTION_STATE_CHANGED =
            "android.intent.action.PRECISE_DATA_CONNECTION_STATE_CHANGED";

    /**
     * The lookup key used with the {@link #ACTION_PRECISE_DATA_CONNECTION_STATE_CHANGED} broadcast
     * for an integer containing the state of the current data connection.
     *
     * @see TelephonyManager#DATA_UNKNOWN
     * @see TelephonyManager#DATA_DISCONNECTED
     * @see TelephonyManager#DATA_CONNECTING
     * @see TelephonyManager#DATA_CONNECTED
     * @see TelephonyManager#DATA_SUSPENDED
     *
     * <p class="note">
     * Retrieve with
     * {@link android.content.Intent#getIntExtra(String name, int defaultValue)}.
     *
     * @hide
     */
    public static final String EXTRA_DATA_STATE = PhoneConstants.STATE_KEY;

    /**
     * The lookup key used with the {@link #ACTION_PRECISE_DATA_CONNECTION_STATE_CHANGED} broadcast
     * for an integer containing the network type.
     *
     * @see TelephonyManager#NETWORK_TYPE_UNKNOWN
     * @see TelephonyManager#NETWORK_TYPE_GPRS
     * @see TelephonyManager#NETWORK_TYPE_EDGE
     * @see TelephonyManager#NETWORK_TYPE_UMTS
     * @see TelephonyManager#NETWORK_TYPE_CDMA
     * @see TelephonyManager#NETWORK_TYPE_EVDO_0
     * @see TelephonyManager#NETWORK_TYPE_EVDO_A
     * @see TelephonyManager#NETWORK_TYPE_1xRTT
     * @see TelephonyManager#NETWORK_TYPE_HSDPA
     * @see TelephonyManager#NETWORK_TYPE_HSUPA
     * @see TelephonyManager#NETWORK_TYPE_HSPA
     * @see TelephonyManager#NETWORK_TYPE_IDEN
     * @see TelephonyManager#NETWORK_TYPE_EVDO_B
     * @see TelephonyManager#NETWORK_TYPE_LTE
     * @see TelephonyManager#NETWORK_TYPE_EHRPD
     * @see TelephonyManager#NETWORK_TYPE_HSPAP
     *
     * <p class="note">
     * Retrieve with
     * {@link android.content.Intent#getIntExtra(String name, int defaultValue)}.
     *
     * @hide
     */
    public static final String EXTRA_DATA_NETWORK_TYPE = PhoneConstants.DATA_NETWORK_TYPE_KEY;

    /**
     * The lookup key used with the {@link #ACTION_PRECISE_DATA_CONNECTION_STATE_CHANGED} broadcast
     * for an String containing the data APN type.
     *
     * <p class="note">
     * Retrieve with
     * {@link android.content.Intent#getStringExtra(String name)}.
     *
     * @hide
     */
    public static final String EXTRA_DATA_APN_TYPE = PhoneConstants.DATA_APN_TYPE_KEY;

    /**
     * The lookup key used with the {@link #ACTION_PRECISE_DATA_CONNECTION_STATE_CHANGED} broadcast
     * for an String containing the data APN.
     *
     * <p class="note">
     * Retrieve with
     * {@link android.content.Intent#getStringExtra(String name)}.
     *
     * @hide
     */
    public static final String EXTRA_DATA_APN = PhoneConstants.DATA_APN_KEY;

    /**
     * The lookup key used with the {@link #ACTION_PRECISE_DATA_CONNECTION_STATE_CHANGED} broadcast
     * for an String representation of the change reason.
     *
     * <p class="note">
     * Retrieve with
     * {@link android.content.Intent#getStringExtra(String name)}.
     *
     * @hide
     */
    public static final String EXTRA_DATA_CHANGE_REASON = PhoneConstants.STATE_CHANGE_REASON_KEY;

    /**
     * The lookup key used with the {@link #ACTION_PRECISE_DATA_CONNECTION_STATE_CHANGED} broadcast
     * for an String representation of the data interface.
     *
     * <p class="note">
     * Retrieve with
     * {@link android.content.Intent#getParcelableExtra(String name)}.
     *
     * @hide
     */
    public static final String EXTRA_DATA_LINK_PROPERTIES_KEY = PhoneConstants.DATA_LINK_PROPERTIES_KEY;

    /**
     * The lookup key used with the {@link #ACTION_PRECISE_DATA_CONNECTION_STATE_CHANGED} broadcast
     * for the data connection fail cause.
     *
     * <p class="note">
     * Retrieve with
     * {@link android.content.Intent#getStringExtra(String name)}.
     *
     * @hide
     */
    public static final String EXTRA_DATA_FAILURE_CAUSE = PhoneConstants.DATA_FAILURE_CAUSE_KEY;

    /**
     * Broadcast intent action for letting the default dialer to know to show voicemail
     * notification.
     *
     * <p>
     * The {@link #EXTRA_PHONE_ACCOUNT_HANDLE} extra indicates which {@link PhoneAccountHandle} the
     * voicemail is received on.
     * The {@link #EXTRA_NOTIFICATION_COUNT} extra indicates the total numbers of unheard
     * voicemails.
     * The {@link #EXTRA_VOICEMAIL_NUMBER} extra indicates the voicemail number if available.
     * The {@link #EXTRA_CALL_VOICEMAIL_INTENT} extra is a {@link android.app.PendingIntent} that
     * will call the voicemail number when sent. This extra will be empty if the voicemail number
     * is not set, and {@link #EXTRA_LAUNCH_VOICEMAIL_SETTINGS_INTENT} will be set instead.
     * The {@link #EXTRA_LAUNCH_VOICEMAIL_SETTINGS_INTENT} extra is a
     * {@link android.app.PendingIntent} that will launch the voicemail settings. This extra is only
     * available when the voicemail number is not set.
     *
     * @see #EXTRA_PHONE_ACCOUNT_HANDLE
     * @see #EXTRA_NOTIFICATION_COUNT
     * @see #EXTRA_VOICEMAIL_NUMBER
     * @see #EXTRA_CALL_VOICEMAIL_INTENT
     * @see #EXTRA_LAUNCH_VOICEMAIL_SETTINGS_INTENT
     */
    public static final String ACTION_SHOW_VOICEMAIL_NOTIFICATION =
            "android.telephony.action.SHOW_VOICEMAIL_NOTIFICATION";

    /**
     * The extra used with an {@link #ACTION_SHOW_VOICEMAIL_NOTIFICATION} {@code Intent} to specify
     * the {@link PhoneAccountHandle} the notification is for.
     * <p class="note">
     * Retrieve with {@link android.content.Intent#getParcelableExtra(String)}.
     */
    public static final String EXTRA_PHONE_ACCOUNT_HANDLE =
            "android.telephony.extra.PHONE_ACCOUNT_HANDLE";

    /**
     * The number of voice messages associated with the notification.
     */
    public static final String EXTRA_NOTIFICATION_COUNT =
            "android.telephony.extra.NOTIFICATION_COUNT";

    /**
     * The voicemail number.
     */
    public static final String EXTRA_VOICEMAIL_NUMBER =
            "android.telephony.extra.VOICEMAIL_NUMBER";

    /**
     * The intent to call voicemail.
     */
    public static final String EXTRA_CALL_VOICEMAIL_INTENT =
            "android.telephony.extra.CALL_VOICEMAIL_INTENT";

    /**
     * The intent to launch voicemail settings.
     */
    public static final String EXTRA_LAUNCH_VOICEMAIL_SETTINGS_INTENT =
            "android.telephony.extra.LAUNCH_VOICEMAIL_SETTINGS_INTENT";

    /**
     * {@link android.telecom.Connection} event used to indicate that an IMS call has be
     * successfully handed over from WIFI to LTE.
     * <p>
     * Sent via {@link android.telecom.Connection#sendConnectionEvent(String, Bundle)}.
     * The {@link Bundle} parameter is expected to be null when this connection event is used.
     * @hide
     */
    public static final String EVENT_HANDOVER_VIDEO_FROM_WIFI_TO_LTE =
            "android.telephony.event.EVENT_HANDOVER_VIDEO_FROM_WIFI_TO_LTE";

    /**
     * {@link android.telecom.Connection} event used to indicate that an IMS call failed to be
     * handed over from LTE to WIFI.
     * <p>
     * Sent via {@link android.telecom.Connection#sendConnectionEvent(String, Bundle)}.
     * The {@link Bundle} parameter is expected to be null when this connection event is used.
     * @hide
     */
    public static final String EVENT_HANDOVER_TO_WIFI_FAILED =
            "android.telephony.event.EVENT_HANDOVER_TO_WIFI_FAILED";

    /**
     * {@link android.telecom.Connection} event used to indicate that a video call was downgraded to
     * audio because the data limit was reached.
     * <p>
     * Sent via {@link android.telecom.Connection#sendConnectionEvent(String, Bundle)}.
     * The {@link Bundle} parameter is expected to be null when this connection event is used.
     * @hide
     */
    public static final String EVENT_DOWNGRADE_DATA_LIMIT_REACHED =
            "android.telephony.event.EVENT_DOWNGRADE_DATA_LIMIT_REACHED";

    /**
     * {@link android.telecom.Connection} event used to indicate that a video call was downgraded to
     * audio because the data was disabled.
     * <p>
     * Sent via {@link android.telecom.Connection#sendConnectionEvent(String, Bundle)}.
     * The {@link Bundle} parameter is expected to be null when this connection event is used.
     * @hide
     */
    public static final String EVENT_DOWNGRADE_DATA_DISABLED =
            "android.telephony.event.EVENT_DOWNGRADE_DATA_DISABLED";

    /**
     * {@link android.telecom.Connection} event used to indicate that the InCall UI should notify
     * the user when an international call is placed while on WFC only.
     * <p>
     * Used when the carrier config value
     * {@link CarrierConfigManager#KEY_NOTIFY_INTERNATIONAL_CALL_ON_WFC_BOOL} is true, the device
     * is on WFC (VoLTE not available) and an international number is dialed.
     * <p>
     * Sent via {@link android.telecom.Connection#sendConnectionEvent(String, Bundle)}.
     * The {@link Bundle} parameter is expected to be null when this connection event is used.
     * @hide
     */
    public static final String EVENT_NOTIFY_INTERNATIONAL_CALL_ON_WFC =
            "android.telephony.event.EVENT_NOTIFY_INTERNATIONAL_CALL_ON_WFC";

    /* Visual voicemail protocols */

    /**
     * The OMTP protocol.
     */
    public static final String VVM_TYPE_OMTP = "vvm_type_omtp";

    /**
     * A flavor of OMTP protocol with a different mobile originated (MO) format
     */
    public static final String VVM_TYPE_CVVM = "vvm_type_cvvm";

    /**
     * @hide
     */
    public static final String USSD_RESPONSE = "USSD_RESPONSE";

    /**
     * USSD return code success.
     * @hide
     */
    public static final int USSD_RETURN_SUCCESS = 100;

    /**
     * USSD return code for failure case.
     * @hide
     */
    public static final int USSD_RETURN_FAILURE = -1;

    /**
     * USSD return code for failure case.
     * @hide
     */
    public static final int USSD_ERROR_SERVICE_UNAVAIL = -2;

    //
    //
    // Device Info
    //
    //

    /**
     * Returns the software version number for the device, for example,
     * the IMEI/SV for GSM phones. Return null if the software version is
     * not available.
     *
     * <p>Requires Permission:
     *   {@link android.Manifest.permission#READ_PHONE_STATE READ_PHONE_STATE}
     */
    public String getDeviceSoftwareVersion() {
        return getDeviceSoftwareVersion(getDefaultSim());
    }

    /**
     * Returns the software version number for the device, for example,
     * the IMEI/SV for GSM phones. Return null if the software version is
     * not available.
     *
     * <p>Requires Permission:
     *   {@link android.Manifest.permission#READ_PHONE_STATE READ_PHONE_STATE}
     *
     * @param slotId of which deviceID is returned
     */
    /** {@hide} */
    public String getDeviceSoftwareVersion(int slotId) {
        ITelephony telephony = getITelephony();
        if (telephony == null) return null;

        try {
            return telephony.getDeviceSoftwareVersionForSlot(slotId, getOpPackageName());
        } catch (RemoteException ex) {
            return null;
        } catch (NullPointerException ex) {
            return null;
        }
    }

    /**
     * Returns the unique device ID, for example, the IMEI for GSM and the MEID
     * or ESN for CDMA phones. Return null if device ID is not available.
     *
     * <p>Requires Permission:
     *   {@link android.Manifest.permission#READ_PHONE_STATE READ_PHONE_STATE}
     */
    public String getDeviceId() {
        try {
            ITelephony telephony = getITelephony();
            if (telephony == null)
                return null;
            return telephony.getDeviceId(mContext.getOpPackageName());
        } catch (RemoteException ex) {
            return null;
        } catch (NullPointerException ex) {
            return null;
        }
    }

    /**
     * Returns the unique device ID of a subscription, for example, the IMEI for
     * GSM and the MEID for CDMA phones. Return null if device ID is not available.
     *
     * <p>Requires Permission:
     *   {@link android.Manifest.permission#READ_PHONE_STATE READ_PHONE_STATE}
     *
     * @param slotId of which deviceID is returned
     */
    public String getDeviceId(int slotId) {
        // FIXME this assumes phoneId == slotId
        try {
            IPhoneSubInfo info = getSubscriberInfo();
            if (info == null)
                return null;
            return info.getDeviceIdForPhone(slotId, mContext.getOpPackageName());
        } catch (RemoteException ex) {
            return null;
        } catch (NullPointerException ex) {
            return null;
        }
    }

    /**
     * Returns the IMEI. Return null if IMEI is not available.
     *
     * <p>Requires Permission:
     *   {@link android.Manifest.permission#READ_PHONE_STATE READ_PHONE_STATE}
     *
     * @hide
     */
    @SystemApi
    public String getImei() {
        return getImei(getDefaultSim());
    }

    /**
     * Returns the IMEI. Return null if IMEI is not available.
     *
     * <p>Requires Permission:
     *   {@link android.Manifest.permission#READ_PHONE_STATE READ_PHONE_STATE}
     *
     * @param slotId of which deviceID is returned
     *
     * @hide
     */
    @SystemApi
    public String getImei(int slotId) {
        ITelephony telephony = getITelephony();
        if (telephony == null) return null;

        try {
            return telephony.getImeiForSlot(slotId, getOpPackageName());
        } catch (RemoteException ex) {
            return null;
        } catch (NullPointerException ex) {
            return null;
        }
    }

    /**
     * Returns the NAI. Return null if NAI is not available.
     *
     */
    /** {@hide}*/
    public String getNai() {
        return getNai(getDefaultSim());
    }

    /**
     * Returns the NAI. Return null if NAI is not available.
     *
     *  @param slotId of which Nai is returned
     */
    /** {@hide}*/
    public String getNai(int slotId) {
        int[] subId = SubscriptionManager.getSubId(slotId);
        try {
            IPhoneSubInfo info = getSubscriberInfo();
            if (info == null)
                return null;
            String nai = info.getNaiForSubscriber(subId[0], mContext.getOpPackageName());
            if (Log.isLoggable(TAG, Log.VERBOSE)) {
                Rlog.v(TAG, "Nai = " + nai);
            }
            return nai;
        } catch (RemoteException ex) {
            return null;
        } catch (NullPointerException ex) {
            return null;
        }
    }

    /**
     * Returns the current location of the device.
     *<p>
     * If there is only one radio in the device and that radio has an LTE connection,
     * this method will return null. The implementation must not to try add LTE
     * identifiers into the existing cdma/gsm classes.
     *<p>
     * In the future this call will be deprecated.
     *<p>
     * @return Current location of the device or null if not available.
     *
     * <p>Requires Permission:
     * {@link android.Manifest.permission#ACCESS_COARSE_LOCATION ACCESS_COARSE_LOCATION} or
     * {@link android.Manifest.permission#ACCESS_COARSE_LOCATION ACCESS_FINE_LOCATION}.
     */
    public CellLocation getCellLocation() {
        try {
            ITelephony telephony = getITelephony();
            if (telephony == null) {
                Rlog.d(TAG, "getCellLocation returning null because telephony is null");
                return null;
            }
            Bundle bundle = telephony.getCellLocation(mContext.getOpPackageName());
            if (bundle.isEmpty()) {
                Rlog.d(TAG, "getCellLocation returning null because bundle is empty");
                return null;
            }
            CellLocation cl = CellLocation.newFromBundle(bundle);
            if (cl.isEmpty()) {
                Rlog.d(TAG, "getCellLocation returning null because CellLocation is empty");
                return null;
            }
            return cl;
        } catch (RemoteException ex) {
            Rlog.d(TAG, "getCellLocation returning null due to RemoteException " + ex);
            return null;
        } catch (NullPointerException ex) {
            Rlog.d(TAG, "getCellLocation returning null due to NullPointerException " + ex);
            return null;
        }
    }

    /**
     * Enables location update notifications.  {@link PhoneStateListener#onCellLocationChanged
     * PhoneStateListener.onCellLocationChanged} will be called on location updates.
     *
     * <p>Requires Permission: {@link android.Manifest.permission#CONTROL_LOCATION_UPDATES
     * CONTROL_LOCATION_UPDATES}
     *
     * @hide
     */
    public void enableLocationUpdates() {
        enableLocationUpdates(getSubId());
    }

    /**
     * Enables location update notifications for a subscription.
     * {@link PhoneStateListener#onCellLocationChanged
     * PhoneStateListener.onCellLocationChanged} will be called on location updates.
     *
     * <p>Requires Permission: {@link android.Manifest.permission#CONTROL_LOCATION_UPDATES
     * CONTROL_LOCATION_UPDATES}
     *
     * @param subId for which the location updates are enabled
     * @hide
     */
    public void enableLocationUpdates(int subId) {
        try {
            ITelephony telephony = getITelephony();
            if (telephony != null)
                telephony.enableLocationUpdatesForSubscriber(subId);
        } catch (RemoteException ex) {
        } catch (NullPointerException ex) {
        }
    }

    /**
     * Disables location update notifications.  {@link PhoneStateListener#onCellLocationChanged
     * PhoneStateListener.onCellLocationChanged} will be called on location updates.
     *
     * <p>Requires Permission: {@link android.Manifest.permission#CONTROL_LOCATION_UPDATES
     * CONTROL_LOCATION_UPDATES}
     *
     * @hide
     */
    public void disableLocationUpdates() {
        disableLocationUpdates(getSubId());
    }

    /** @hide */
    public void disableLocationUpdates(int subId) {
        try {
            ITelephony telephony = getITelephony();
            if (telephony != null)
                telephony.disableLocationUpdatesForSubscriber(subId);
        } catch (RemoteException ex) {
        } catch (NullPointerException ex) {
        }
    }

    /**
     * Returns the neighboring cell information of the device.
     *
     * <p>Requires Permission:
     * {@link android.Manifest.permission#ACCESS_COARSE_LOCATION}
     *
     * @return List of NeighboringCellInfo or null if info unavailable.
     *
     * @deprecated Use {@link #getAllCellInfo} which returns a superset of the information
     *             from NeighboringCellInfo.
     */
    @Deprecated
    public List<NeighboringCellInfo> getNeighboringCellInfo() {
        try {
            ITelephony telephony = getITelephony();
            if (telephony == null)
                return null;
            return telephony.getNeighboringCellInfo(mContext.getOpPackageName());
        } catch (RemoteException ex) {
            return null;
        } catch (NullPointerException ex) {
            return null;
        }
    }

    /** No phone radio. */
    public static final int PHONE_TYPE_NONE = PhoneConstants.PHONE_TYPE_NONE;
    /** Phone radio is GSM. */
    public static final int PHONE_TYPE_GSM = PhoneConstants.PHONE_TYPE_GSM;
    /** Phone radio is CDMA. */
    public static final int PHONE_TYPE_CDMA = PhoneConstants.PHONE_TYPE_CDMA;
    /** Phone is via SIP. */
    public static final int PHONE_TYPE_SIP = PhoneConstants.PHONE_TYPE_SIP;

    /**
     * Returns the current phone type.
     * TODO: This is a last minute change and hence hidden.
     *
     * @see #PHONE_TYPE_NONE
     * @see #PHONE_TYPE_GSM
     * @see #PHONE_TYPE_CDMA
     * @see #PHONE_TYPE_SIP
     *
     * {@hide}
     */
    @SystemApi
    public int getCurrentPhoneType() {
        return getCurrentPhoneType(getSubId());
    }

    /**
     * Returns a constant indicating the device phone type for a subscription.
     *
     * @see #PHONE_TYPE_NONE
     * @see #PHONE_TYPE_GSM
     * @see #PHONE_TYPE_CDMA
     *
     * @param subId for which phone type is returned
     * @hide
     */
    @SystemApi
    public int getCurrentPhoneType(int subId) {
        int phoneId;
        if (subId == SubscriptionManager.INVALID_SUBSCRIPTION_ID) {
            // if we don't have any sims, we don't have subscriptions, but we
            // still may want to know what type of phone we've got.
            phoneId = 0;
        } else {
            phoneId = SubscriptionManager.getPhoneId(subId);
        }

        return getCurrentPhoneTypeForSlot(phoneId);
    }

    /**
     * See getCurrentPhoneType.
     *
     * @hide
     */
    public int getCurrentPhoneTypeForSlot(int slotId) {
        try{
            ITelephony telephony = getITelephony();
            if (telephony != null) {
                return telephony.getActivePhoneTypeForSlot(slotId);
            } else {
                // This can happen when the ITelephony interface is not up yet.
                return getPhoneTypeFromProperty(slotId);
            }
        } catch (RemoteException ex) {
            // This shouldn't happen in the normal case, as a backup we
            // read from the system property.
            return getPhoneTypeFromProperty(slotId);
        } catch (NullPointerException ex) {
            // This shouldn't happen in the normal case, as a backup we
            // read from the system property.
            return getPhoneTypeFromProperty(slotId);
        }
    }

    /**
     * Returns a constant indicating the device phone type.  This
     * indicates the type of radio used to transmit voice calls.
     *
     * @see #PHONE_TYPE_NONE
     * @see #PHONE_TYPE_GSM
     * @see #PHONE_TYPE_CDMA
     * @see #PHONE_TYPE_SIP
     */
    public int getPhoneType() {
        if (!isVoiceCapable()) {
            return PHONE_TYPE_NONE;
        }
        return getCurrentPhoneType();
    }

    private int getPhoneTypeFromProperty() {
        return getPhoneTypeFromProperty(getDefaultPhone());
    }

    /** {@hide} */
    private int getPhoneTypeFromProperty(int phoneId) {
        String type = getTelephonyProperty(phoneId,
                TelephonyProperties.CURRENT_ACTIVE_PHONE, null);
        if (type == null || type.isEmpty()) {
            return getPhoneTypeFromNetworkType(phoneId);
        }
        return Integer.parseInt(type);
    }

    private int getPhoneTypeFromNetworkType() {
        return getPhoneTypeFromNetworkType(getDefaultPhone());
    }

    /** {@hide} */
    private int getPhoneTypeFromNetworkType(int phoneId) {
        // When the system property CURRENT_ACTIVE_PHONE, has not been set,
        // use the system property for default network type.
        // This is a fail safe, and can only happen at first boot.
        String mode = getTelephonyProperty(phoneId, "ro.telephony.default_network", null);
        if (mode != null && !mode.isEmpty()) {
            return TelephonyManager.getPhoneType(Integer.parseInt(mode));
        }
        return TelephonyManager.PHONE_TYPE_NONE;
    }

    /**
     * This function returns the type of the phone, depending
     * on the network mode.
     *
     * @param networkMode
     * @return Phone Type
     *
     * @hide
     */
    public static int getPhoneType(int networkMode) {
        switch(networkMode) {
        case RILConstants.NETWORK_MODE_CDMA:
        case RILConstants.NETWORK_MODE_CDMA_NO_EVDO:
        case RILConstants.NETWORK_MODE_EVDO_NO_CDMA:
            return PhoneConstants.PHONE_TYPE_CDMA;

        case RILConstants.NETWORK_MODE_WCDMA_PREF:
        case RILConstants.NETWORK_MODE_GSM_ONLY:
        case RILConstants.NETWORK_MODE_WCDMA_ONLY:
        case RILConstants.NETWORK_MODE_GSM_UMTS:
        case RILConstants.NETWORK_MODE_LTE_GSM_WCDMA:
        case RILConstants.NETWORK_MODE_LTE_WCDMA:
        case RILConstants.NETWORK_MODE_LTE_CDMA_EVDO_GSM_WCDMA:
        case RILConstants.NETWORK_MODE_TDSCDMA_ONLY:
        case RILConstants.NETWORK_MODE_TDSCDMA_WCDMA:
        case RILConstants.NETWORK_MODE_LTE_TDSCDMA:
        case RILConstants.NETWORK_MODE_TDSCDMA_GSM:
        case RILConstants.NETWORK_MODE_LTE_TDSCDMA_GSM:
        case RILConstants.NETWORK_MODE_TDSCDMA_GSM_WCDMA:
        case RILConstants.NETWORK_MODE_LTE_TDSCDMA_WCDMA:
        case RILConstants.NETWORK_MODE_LTE_TDSCDMA_GSM_WCDMA:
        case RILConstants.NETWORK_MODE_LTE_TDSCDMA_CDMA_EVDO_GSM_WCDMA:
            return PhoneConstants.PHONE_TYPE_GSM;

        // Use CDMA Phone for the global mode including CDMA
        case RILConstants.NETWORK_MODE_GLOBAL:
        case RILConstants.NETWORK_MODE_LTE_CDMA_EVDO:
        case RILConstants.NETWORK_MODE_TDSCDMA_CDMA_EVDO_GSM_WCDMA:
            return PhoneConstants.PHONE_TYPE_CDMA;

        case RILConstants.NETWORK_MODE_LTE_ONLY:
            if (getLteOnCdmaModeStatic() == PhoneConstants.LTE_ON_CDMA_TRUE) {
                return PhoneConstants.PHONE_TYPE_CDMA;
            } else {
                return PhoneConstants.PHONE_TYPE_GSM;
            }
        default:
            return PhoneConstants.PHONE_TYPE_GSM;
        }
    }

    /**
     * The contents of the /proc/cmdline file
     */
    private static String getProcCmdLine()
    {
        String cmdline = "";
        FileInputStream is = null;
        try {
            is = new FileInputStream("/proc/cmdline");
            byte [] buffer = new byte[2048];
            int count = is.read(buffer);
            if (count > 0) {
                cmdline = new String(buffer, 0, count);
            }
        } catch (IOException e) {
            Rlog.d(TAG, "No /proc/cmdline exception=" + e);
        } finally {
            if (is != null) {
                try {
                    is.close();
                } catch (IOException e) {
                }
            }
        }
        Rlog.d(TAG, "/proc/cmdline=" + cmdline);
        return cmdline;
    }

    /** Kernel command line */
    private static final String sKernelCmdLine = getProcCmdLine();

    /** Pattern for selecting the product type from the kernel command line */
    private static final Pattern sProductTypePattern =
        Pattern.compile("\\sproduct_type\\s*=\\s*(\\w+)");

    /** The ProductType used for LTE on CDMA devices */
    private static final String sLteOnCdmaProductType =
        SystemProperties.get(TelephonyProperties.PROPERTY_LTE_ON_CDMA_PRODUCT_TYPE, "");

    /**
     * Return if the current radio is LTE on CDMA. This
     * is a tri-state return value as for a period of time
     * the mode may be unknown.
     *
     * @return {@link PhoneConstants#LTE_ON_CDMA_UNKNOWN}, {@link PhoneConstants#LTE_ON_CDMA_FALSE}
     * or {@link PhoneConstants#LTE_ON_CDMA_TRUE}
     *
     * @hide
     */
    public static int getLteOnCdmaModeStatic() {
        int retVal;
        int curVal;
        String productType = "";

        curVal = SystemProperties.getInt(TelephonyProperties.PROPERTY_LTE_ON_CDMA_DEVICE,
                    PhoneConstants.LTE_ON_CDMA_UNKNOWN);
        retVal = curVal;
        if (retVal == PhoneConstants.LTE_ON_CDMA_UNKNOWN) {
            Matcher matcher = sProductTypePattern.matcher(sKernelCmdLine);
            if (matcher.find()) {
                productType = matcher.group(1);
                if (sLteOnCdmaProductType.equals(productType)) {
                    retVal = PhoneConstants.LTE_ON_CDMA_TRUE;
                } else {
                    retVal = PhoneConstants.LTE_ON_CDMA_FALSE;
                }
            } else {
                retVal = PhoneConstants.LTE_ON_CDMA_FALSE;
            }
        }

        Rlog.d(TAG, "getLteOnCdmaMode=" + retVal + " curVal=" + curVal +
                " product_type='" + productType +
                "' lteOnCdmaProductType='" + sLteOnCdmaProductType + "'");
        return retVal;
    }

    //
    //
    // Current Network
    //
    //

    /**
     * Returns the alphabetic name of current registered operator.
     * <p>
     * Availability: Only when user is registered to a network. Result may be
     * unreliable on CDMA networks (use {@link #getPhoneType()} to determine if
     * on a CDMA network).
     */
    public String getNetworkOperatorName() {
        return getNetworkOperatorName(getSubId());
    }

    /**
     * Returns the alphabetic name of current registered operator
     * for a particular subscription.
     * <p>
     * Availability: Only when user is registered to a network. Result may be
     * unreliable on CDMA networks (use {@link #getPhoneType()} to determine if
     * on a CDMA network).
     * @param subId
     * @hide
     */
    public String getNetworkOperatorName(int subId) {
        int phoneId = SubscriptionManager.getPhoneId(subId);
        return getTelephonyProperty(phoneId, TelephonyProperties.PROPERTY_OPERATOR_ALPHA, "");
    }

    /**
     * Returns the numeric name (MCC+MNC) of current registered operator.
     * <p>
     * Availability: Only when user is registered to a network. Result may be
     * unreliable on CDMA networks (use {@link #getPhoneType()} to determine if
     * on a CDMA network).
     */
    public String getNetworkOperator() {
        return getNetworkOperatorForPhone(getDefaultPhone());
    }

    /**
     * Returns the numeric name (MCC+MNC) of current registered operator
     * for a particular subscription.
     * <p>
     * Availability: Only when user is registered to a network. Result may be
     * unreliable on CDMA networks (use {@link #getPhoneType()} to determine if
     * on a CDMA network).
     *
     * @param subId
     * @hide
     */
    public String getNetworkOperator(int subId) {
        int phoneId = SubscriptionManager.getPhoneId(subId);
        return getNetworkOperatorForPhone(phoneId);
     }

    /**
     * Returns the numeric name (MCC+MNC) of current registered operator
     * for a particular subscription.
     * <p>
     * Availability: Only when user is registered to a network. Result may be
     * unreliable on CDMA networks (use {@link #getPhoneType()} to determine if
     * on a CDMA network).
     *
     * @param phoneId
     * @hide
     **/
    public String getNetworkOperatorForPhone(int phoneId) {
        return getTelephonyProperty(phoneId, TelephonyProperties.PROPERTY_OPERATOR_NUMERIC, "");
     }


    /**
     * Returns the network specifier of the subscription ID pinned to the TelephonyManager. The
     * network specifier is used by {@link
     * android.net.NetworkRequest.Builder#setNetworkSpecifier(String)} to create a {@link
     * android.net.NetworkRequest} that connects through the subscription.
     *
     * @see android.net.NetworkRequest.Builder#setNetworkSpecifier(String)
     * @see #createForSubscriptionId(int)
     * @see #createForPhoneAccountHandle(PhoneAccountHandle)
     */
    public String getNetworkSpecifier() {
        return String.valueOf(mSubId);
    }

    /**
     * Returns the carrier config of the subscription ID pinned to the TelephonyManager. If an
     * invalid subscription ID is pinned to the TelephonyManager, the returned config will contain
     * default values.
     *
     * <p>Requires Permission: {@link android.Manifest.permission#READ_PHONE_STATE
     * READ_PHONE_STATE}
     *
     * @see CarrierConfigManager#getConfigForSubId(int)
     * @see #createForSubscriptionId(int)
     * @see #createForPhoneAccountHandle(PhoneAccountHandle)
     */
    @WorkerThread
    public PersistableBundle getCarrierConfig() {
        CarrierConfigManager carrierConfigManager = mContext
                .getSystemService(CarrierConfigManager.class);
        return carrierConfigManager.getConfigForSubId(mSubId);
    }

    /**
     * Returns true if the device is considered roaming on the current
     * network, for GSM purposes.
     * <p>
     * Availability: Only when user registered to a network.
     */
    public boolean isNetworkRoaming() {
        return isNetworkRoaming(getSubId());
    }

    /**
     * Returns true if the device is considered roaming on the current
     * network for a subscription.
     * <p>
     * Availability: Only when user registered to a network.
     *
     * @param subId
     * @hide
     */
    public boolean isNetworkRoaming(int subId) {
        int phoneId = SubscriptionManager.getPhoneId(subId);
        return Boolean.parseBoolean(getTelephonyProperty(phoneId,
                TelephonyProperties.PROPERTY_OPERATOR_ISROAMING, null));
    }

    /**
     * Returns the ISO country code equivalent of the current registered
     * operator's MCC (Mobile Country Code).
     * <p>
     * Availability: Only when user is registered to a network. Result may be
     * unreliable on CDMA networks (use {@link #getPhoneType()} to determine if
     * on a CDMA network).
     */
    public String getNetworkCountryIso() {
        return getNetworkCountryIsoForPhone(getDefaultPhone());
    }

    /**
     * Returns the ISO country code equivalent of the current registered
     * operator's MCC (Mobile Country Code) of a subscription.
     * <p>
     * Availability: Only when user is registered to a network. Result may be
     * unreliable on CDMA networks (use {@link #getPhoneType()} to determine if
     * on a CDMA network).
     *
     * @param subId for which Network CountryIso is returned
     * @hide
     */
    public String getNetworkCountryIso(int subId) {
        int phoneId = SubscriptionManager.getPhoneId(subId);
        return getNetworkCountryIsoForPhone(phoneId);
    }

    /**
     * Returns the ISO country code equivalent of the current registered
     * operator's MCC (Mobile Country Code) of a subscription.
     * <p>
     * Availability: Only when user is registered to a network. Result may be
     * unreliable on CDMA networks (use {@link #getPhoneType()} to determine if
     * on a CDMA network).
     *
     * @param phoneId for which Network CountryIso is returned
     */
    /** {@hide} */
    public String getNetworkCountryIsoForPhone(int phoneId) {
        return getTelephonyProperty(phoneId, TelephonyProperties.PROPERTY_OPERATOR_ISO_COUNTRY, "");
    }

    /** Network type is unknown */
    public static final int NETWORK_TYPE_UNKNOWN = 0;
    /** Current network is GPRS */
    public static final int NETWORK_TYPE_GPRS = 1;
    /** Current network is EDGE */
    public static final int NETWORK_TYPE_EDGE = 2;
    /** Current network is UMTS */
    public static final int NETWORK_TYPE_UMTS = 3;
    /** Current network is CDMA: Either IS95A or IS95B*/
    public static final int NETWORK_TYPE_CDMA = 4;
    /** Current network is EVDO revision 0*/
    public static final int NETWORK_TYPE_EVDO_0 = 5;
    /** Current network is EVDO revision A*/
    public static final int NETWORK_TYPE_EVDO_A = 6;
    /** Current network is 1xRTT*/
    public static final int NETWORK_TYPE_1xRTT = 7;
    /** Current network is HSDPA */
    public static final int NETWORK_TYPE_HSDPA = 8;
    /** Current network is HSUPA */
    public static final int NETWORK_TYPE_HSUPA = 9;
    /** Current network is HSPA */
    public static final int NETWORK_TYPE_HSPA = 10;
    /** Current network is iDen */
    public static final int NETWORK_TYPE_IDEN = 11;
    /** Current network is EVDO revision B*/
    public static final int NETWORK_TYPE_EVDO_B = 12;
    /** Current network is LTE */
    public static final int NETWORK_TYPE_LTE = 13;
    /** Current network is eHRPD */
    public static final int NETWORK_TYPE_EHRPD = 14;
    /** Current network is HSPA+ */
    public static final int NETWORK_TYPE_HSPAP = 15;
    /** Current network is GSM */
    public static final int NETWORK_TYPE_GSM = 16;
    /** Current network is TD_SCDMA */
    public static final int NETWORK_TYPE_TD_SCDMA = 17;
    /** Current network is IWLAN */
    public static final int NETWORK_TYPE_IWLAN = 18;
    /** Current network is LTE_CA {@hide} */
    public static final int NETWORK_TYPE_LTE_CA = 19;
    /**
     * @return the NETWORK_TYPE_xxxx for current data connection.
     */
    public int getNetworkType() {
       try {
           ITelephony telephony = getITelephony();
           if (telephony != null) {
               return telephony.getNetworkType();
            } else {
                // This can happen when the ITelephony interface is not up yet.
                return NETWORK_TYPE_UNKNOWN;
            }
        } catch(RemoteException ex) {
            // This shouldn't happen in the normal case
            return NETWORK_TYPE_UNKNOWN;
        } catch (NullPointerException ex) {
            // This could happen before phone restarts due to crashing
            return NETWORK_TYPE_UNKNOWN;
        }
    }

    /**
     * Returns a constant indicating the radio technology (network type)
     * currently in use on the device for a subscription.
     * @return the network type
     *
     * @param subId for which network type is returned
     *
     * @see #NETWORK_TYPE_UNKNOWN
     * @see #NETWORK_TYPE_GPRS
     * @see #NETWORK_TYPE_EDGE
     * @see #NETWORK_TYPE_UMTS
     * @see #NETWORK_TYPE_HSDPA
     * @see #NETWORK_TYPE_HSUPA
     * @see #NETWORK_TYPE_HSPA
     * @see #NETWORK_TYPE_CDMA
     * @see #NETWORK_TYPE_EVDO_0
     * @see #NETWORK_TYPE_EVDO_A
     * @see #NETWORK_TYPE_EVDO_B
     * @see #NETWORK_TYPE_1xRTT
     * @see #NETWORK_TYPE_IDEN
     * @see #NETWORK_TYPE_LTE
     * @see #NETWORK_TYPE_EHRPD
     * @see #NETWORK_TYPE_HSPAP
     *
     * <p>
     * Requires Permission:
     *   {@link android.Manifest.permission#READ_PHONE_STATE READ_PHONE_STATE}
     * @hide
     */
   public int getNetworkType(int subId) {
       try {
           ITelephony telephony = getITelephony();
           if (telephony != null) {
               return telephony.getNetworkTypeForSubscriber(subId, getOpPackageName());
           } else {
               // This can happen when the ITelephony interface is not up yet.
               return NETWORK_TYPE_UNKNOWN;
           }
       } catch(RemoteException ex) {
           // This shouldn't happen in the normal case
           return NETWORK_TYPE_UNKNOWN;
       } catch (NullPointerException ex) {
           // This could happen before phone restarts due to crashing
           return NETWORK_TYPE_UNKNOWN;
       }
   }

    /**
     * Returns a constant indicating the radio technology (network type)
     * currently in use on the device for data transmission.
     *
     * <p>
     * Requires Permission:
     *   {@link android.Manifest.permission#READ_PHONE_STATE READ_PHONE_STATE}
     *
     * @return the network type
     *
     * @see #NETWORK_TYPE_UNKNOWN
     * @see #NETWORK_TYPE_GPRS
     * @see #NETWORK_TYPE_EDGE
     * @see #NETWORK_TYPE_UMTS
     * @see #NETWORK_TYPE_HSDPA
     * @see #NETWORK_TYPE_HSUPA
     * @see #NETWORK_TYPE_HSPA
     * @see #NETWORK_TYPE_CDMA
     * @see #NETWORK_TYPE_EVDO_0
     * @see #NETWORK_TYPE_EVDO_A
     * @see #NETWORK_TYPE_EVDO_B
     * @see #NETWORK_TYPE_1xRTT
     * @see #NETWORK_TYPE_IDEN
     * @see #NETWORK_TYPE_LTE
     * @see #NETWORK_TYPE_EHRPD
     * @see #NETWORK_TYPE_HSPAP
     */
    public int getDataNetworkType() {
        return getDataNetworkType(getDefaultDataSubscriptionId());
    }

    /**
     * Returns a constant indicating the radio technology (network type)
     * currently in use on the device for data transmission for a subscription
     * @return the network type
     *
     * @param subId for which network type is returned
     *
     * <p>
     * Requires Permission:
     *   {@link android.Manifest.permission#READ_PHONE_STATE READ_PHONE_STATE}
     * @hide
     */
    public int getDataNetworkType(int subId) {
        try{
            ITelephony telephony = getITelephony();
            if (telephony != null) {
                return telephony.getDataNetworkTypeForSubscriber(subId, getOpPackageName());
            } else {
                // This can happen when the ITelephony interface is not up yet.
                return NETWORK_TYPE_UNKNOWN;
            }
        } catch(RemoteException ex) {
            // This shouldn't happen in the normal case
            return NETWORK_TYPE_UNKNOWN;
        } catch (NullPointerException ex) {
            // This could happen before phone restarts due to crashing
            return NETWORK_TYPE_UNKNOWN;
        }
    }

    /**
     * Returns the NETWORK_TYPE_xxxx for voice
     *
     * <p>
     * Requires Permission:
     *   {@link android.Manifest.permission#READ_PHONE_STATE READ_PHONE_STATE}
     */
    public int getVoiceNetworkType() {
        return getVoiceNetworkType(getSubId());
    }

    /**
     * Returns the NETWORK_TYPE_xxxx for voice for a subId
     *
     * <p>
     * Requires Permission:
     *   {@link android.Manifest.permission#READ_PHONE_STATE READ_PHONE_STATE}
     * @hide
     */
    public int getVoiceNetworkType(int subId) {
        try{
            ITelephony telephony = getITelephony();
            if (telephony != null) {
                return telephony.getVoiceNetworkTypeForSubscriber(subId, getOpPackageName());
            } else {
                // This can happen when the ITelephony interface is not up yet.
                return NETWORK_TYPE_UNKNOWN;
            }
        } catch(RemoteException ex) {
            // This shouldn't happen in the normal case
            return NETWORK_TYPE_UNKNOWN;
        } catch (NullPointerException ex) {
            // This could happen before phone restarts due to crashing
            return NETWORK_TYPE_UNKNOWN;
        }
    }

    /**
     * Network Class Definitions.
     * Do not change this order, it is used for sorting during emergency calling in
     * {@link TelephonyConnectionService#getFirstPhoneForEmergencyCall()}. Any newer technologies
     * should be added after the current definitions.
     */
    /** Unknown network class. {@hide} */
    public static final int NETWORK_CLASS_UNKNOWN = 0;
    /** Class of broadly defined "2G" networks. {@hide} */
    public static final int NETWORK_CLASS_2_G = 1;
    /** Class of broadly defined "3G" networks. {@hide} */
    public static final int NETWORK_CLASS_3_G = 2;
    /** Class of broadly defined "4G" networks. {@hide} */
    public static final int NETWORK_CLASS_4_G = 3;

    /**
     * Return general class of network type, such as "3G" or "4G". In cases
     * where classification is contentious, this method is conservative.
     *
     * @hide
     */
    public static int getNetworkClass(int networkType) {
        switch (networkType) {
            case NETWORK_TYPE_GPRS:
            case NETWORK_TYPE_GSM:
            case NETWORK_TYPE_EDGE:
            case NETWORK_TYPE_CDMA:
            case NETWORK_TYPE_1xRTT:
            case NETWORK_TYPE_IDEN:
                return NETWORK_CLASS_2_G;
            case NETWORK_TYPE_UMTS:
            case NETWORK_TYPE_EVDO_0:
            case NETWORK_TYPE_EVDO_A:
            case NETWORK_TYPE_HSDPA:
            case NETWORK_TYPE_HSUPA:
            case NETWORK_TYPE_HSPA:
            case NETWORK_TYPE_EVDO_B:
            case NETWORK_TYPE_EHRPD:
            case NETWORK_TYPE_HSPAP:
            case NETWORK_TYPE_TD_SCDMA:
                return NETWORK_CLASS_3_G;
            case NETWORK_TYPE_LTE:
            case NETWORK_TYPE_IWLAN:
            case NETWORK_TYPE_LTE_CA:
                return NETWORK_CLASS_4_G;
            default:
                return NETWORK_CLASS_UNKNOWN;
        }
    }

    /**
     * Returns a string representation of the radio technology (network type)
     * currently in use on the device.
     * @return the name of the radio technology
     *
     * @hide pending API council review
     */
    public String getNetworkTypeName() {
        return getNetworkTypeName(getNetworkType());
    }

    /**
     * Returns a string representation of the radio technology (network type)
     * currently in use on the device.
     * @param subId for which network type is returned
     * @return the name of the radio technology
     *
     */
    /** {@hide} */
    public static String getNetworkTypeName(int type) {
        switch (type) {
            case NETWORK_TYPE_GPRS:
                return "GPRS";
            case NETWORK_TYPE_EDGE:
                return "EDGE";
            case NETWORK_TYPE_UMTS:
                return "UMTS";
            case NETWORK_TYPE_HSDPA:
                return "HSDPA";
            case NETWORK_TYPE_HSUPA:
                return "HSUPA";
            case NETWORK_TYPE_HSPA:
                return "HSPA";
            case NETWORK_TYPE_CDMA:
                return "CDMA";
            case NETWORK_TYPE_EVDO_0:
                return "CDMA - EvDo rev. 0";
            case NETWORK_TYPE_EVDO_A:
                return "CDMA - EvDo rev. A";
            case NETWORK_TYPE_EVDO_B:
                return "CDMA - EvDo rev. B";
            case NETWORK_TYPE_1xRTT:
                return "CDMA - 1xRTT";
            case NETWORK_TYPE_LTE:
                return "LTE";
            case NETWORK_TYPE_EHRPD:
                return "CDMA - eHRPD";
            case NETWORK_TYPE_IDEN:
                return "iDEN";
            case NETWORK_TYPE_HSPAP:
                return "HSPA+";
            case NETWORK_TYPE_GSM:
                return "GSM";
            case NETWORK_TYPE_TD_SCDMA:
                return "TD_SCDMA";
            case NETWORK_TYPE_IWLAN:
                return "IWLAN";
            case NETWORK_TYPE_LTE_CA:
                return "LTE_CA";
            default:
                return "UNKNOWN";
        }
    }

    //
    //
    // SIM Card
    //
    //

    /**
     * SIM card state: Unknown. Signifies that the SIM is in transition
     * between states. For example, when the user inputs the SIM pin
     * under PIN_REQUIRED state, a query for sim status returns
     * this state before turning to SIM_STATE_READY.
     *
     * These are the ordinal value of IccCardConstants.State.
     */
    public static final int SIM_STATE_UNKNOWN = 0;
    /** SIM card state: no SIM card is available in the device */
    public static final int SIM_STATE_ABSENT = 1;
    /** SIM card state: Locked: requires the user's SIM PIN to unlock */
    public static final int SIM_STATE_PIN_REQUIRED = 2;
    /** SIM card state: Locked: requires the user's SIM PUK to unlock */
    public static final int SIM_STATE_PUK_REQUIRED = 3;
    /** SIM card state: Locked: requires a network PIN to unlock */
    public static final int SIM_STATE_NETWORK_LOCKED = 4;
    /** SIM card state: Ready */
    public static final int SIM_STATE_READY = 5;
    /** SIM card state: SIM Card is NOT READY */
    public static final int SIM_STATE_NOT_READY = 6;
    /** SIM card state: SIM Card Error, permanently disabled */
    public static final int SIM_STATE_PERM_DISABLED = 7;
    /** SIM card state: SIM Card Error, present but faulty */
    public static final int SIM_STATE_CARD_IO_ERROR = 8;
    /** SIM card state: SIM Card restricted, present but not usable due to
     * carrier restrictions.
     */
    public static final int SIM_STATE_CARD_RESTRICTED = 9;

    /**
     * @return true if a ICC card is present
     */
    public boolean hasIccCard() {
        return hasIccCard(getDefaultSim());
    }

    /**
     * @return true if a ICC card is present for a subscription
     *
     * @param slotId for which icc card presence is checked
     */
    /** {@hide} */
    // FIXME Input argument slotId should be of type int
    public boolean hasIccCard(int slotId) {

        try {
            ITelephony telephony = getITelephony();
            if (telephony == null)
                return false;
            return telephony.hasIccCardUsingSlotId(slotId);
        } catch (RemoteException ex) {
            // Assume no ICC card if remote exception which shouldn't happen
            return false;
        } catch (NullPointerException ex) {
            // This could happen before phone restarts due to crashing
            return false;
        }
    }

    /**
     * Returns a constant indicating the state of the default SIM card.
     *
     * @see #SIM_STATE_UNKNOWN
     * @see #SIM_STATE_ABSENT
     * @see #SIM_STATE_PIN_REQUIRED
     * @see #SIM_STATE_PUK_REQUIRED
     * @see #SIM_STATE_NETWORK_LOCKED
     * @see #SIM_STATE_READY
     * @see #SIM_STATE_NOT_READY
     * @see #SIM_STATE_PERM_DISABLED
     * @see #SIM_STATE_CARD_IO_ERROR
     * @see #SIM_STATE_CARD_RESTRICTED
     */
    public int getSimState() {
        int slotIdx = getDefaultSim();
        // slotIdx may be invalid due to sim being absent. In that case query all slots to get
        // sim state
        if (slotIdx < 0) {
            // query for all slots and return absent if all sim states are absent, otherwise
            // return unknown
            for (int i = 0; i < getPhoneCount(); i++) {
                int simState = getSimState(i);
                if (simState != SIM_STATE_ABSENT) {
                    Rlog.d(TAG, "getSimState: default sim:" + slotIdx + ", sim state for " +
                            "slotIdx=" + i + " is " + simState + ", return state as unknown");
                    return SIM_STATE_UNKNOWN;
                }
            }
            Rlog.d(TAG, "getSimState: default sim:" + slotIdx + ", all SIMs absent, return " +
                    "state as absent");
            return SIM_STATE_ABSENT;
        }
        return getSimState(slotIdx);
    }

    /**
     * Returns a constant indicating the state of the device SIM card in a slot.
     *
     * @param slotIdx
     *
     * @see #SIM_STATE_UNKNOWN
     * @see #SIM_STATE_ABSENT
     * @see #SIM_STATE_PIN_REQUIRED
     * @see #SIM_STATE_PUK_REQUIRED
     * @see #SIM_STATE_NETWORK_LOCKED
     * @see #SIM_STATE_READY
     * @see #SIM_STATE_NOT_READY
     * @see #SIM_STATE_PERM_DISABLED
     * @see #SIM_STATE_CARD_IO_ERROR
     * @see #SIM_STATE_CARD_RESTRICTED
     */
    public int getSimState(int slotIdx) {
        int simState = SubscriptionManager.getSimStateForSlotIdx(slotIdx);
        return simState;
    }

    /**
     * Returns the MCC+MNC (mobile country code + mobile network code) of the
     * provider of the SIM. 5 or 6 decimal digits.
     * <p>
     * Availability: SIM state must be {@link #SIM_STATE_READY}
     *
     * @see #getSimState
     */
    public String getSimOperator() {
        return getSimOperatorNumeric();
    }

    /**
     * Returns the MCC+MNC (mobile country code + mobile network code) of the
     * provider of the SIM. 5 or 6 decimal digits.
     * <p>
     * Availability: SIM state must be {@link #SIM_STATE_READY}
     *
     * @see #getSimState
     *
     * @param subId for which SimOperator is returned
     * @hide
     */
    public String getSimOperator(int subId) {
        return getSimOperatorNumeric(subId);
    }

    /**
     * Returns the MCC+MNC (mobile country code + mobile network code) of the
     * provider of the SIM. 5 or 6 decimal digits.
     * <p>
     * Availability: SIM state must be {@link #SIM_STATE_READY}
     *
     * @see #getSimState
     * @hide
     */
    public String getSimOperatorNumeric() {
        int subId = SubscriptionManager.getDefaultDataSubscriptionId();
        if (!SubscriptionManager.isUsableSubIdValue(subId)) {
            subId = SubscriptionManager.getDefaultSmsSubscriptionId();
            if (!SubscriptionManager.isUsableSubIdValue(subId)) {
                subId = SubscriptionManager.getDefaultVoiceSubscriptionId();
                if (!SubscriptionManager.isUsableSubIdValue(subId)) {
                    subId = SubscriptionManager.getDefaultSubscriptionId();
                }
            }
        }
        return getSimOperatorNumeric(subId);
    }

    /**
     * Returns the MCC+MNC (mobile country code + mobile network code) of the
     * provider of the SIM for a particular subscription. 5 or 6 decimal digits.
     * <p>
     * Availability: SIM state must be {@link #SIM_STATE_READY}
     *
     * @see #getSimState
     *
     * @param subId for which SimOperator is returned
     * @hide
     */
    public String getSimOperatorNumeric(int subId) {
        int phoneId = SubscriptionManager.getPhoneId(subId);
        return getSimOperatorNumericForPhone(phoneId);
    }

    /**
     * Returns the MCC+MNC (mobile country code + mobile network code) of the
     * provider of the SIM for a particular subscription. 5 or 6 decimal digits.
     * <p>
     *
     * @param phoneId for which SimOperator is returned
     * @hide
     */
    public String getSimOperatorNumericForPhone(int phoneId) {
        return getTelephonyProperty(phoneId,
                TelephonyProperties.PROPERTY_ICC_OPERATOR_NUMERIC, "");
    }

    /**
     * Returns the Service Provider Name (SPN).
     * <p>
     * Availability: SIM state must be {@link #SIM_STATE_READY}
     *
     * @see #getSimState
     */
    public String getSimOperatorName() {
        return getSimOperatorNameForPhone(getDefaultPhone());
    }

    /**
     * Returns the Service Provider Name (SPN).
     * <p>
     * Availability: SIM state must be {@link #SIM_STATE_READY}
     *
     * @see #getSimState
     *
     * @param subId for which SimOperatorName is returned
     * @hide
     */
    public String getSimOperatorName(int subId) {
        int phoneId = SubscriptionManager.getPhoneId(subId);
        return getSimOperatorNameForPhone(phoneId);
    }

    /**
     * Returns the Service Provider Name (SPN).
     *
     * @hide
     */
    public String getSimOperatorNameForPhone(int phoneId) {
         return getTelephonyProperty(phoneId,
                TelephonyProperties.PROPERTY_ICC_OPERATOR_ALPHA, "");
    }

    /**
     * Returns the ISO country code equivalent for the SIM provider's country code.
     */
    public String getSimCountryIso() {
        return getSimCountryIsoForPhone(getDefaultPhone());
    }

    /**
     * Returns the ISO country code equivalent for the SIM provider's country code.
     *
     * @param subId for which SimCountryIso is returned
     * @hide
     */
    public String getSimCountryIso(int subId) {
        int phoneId = SubscriptionManager.getPhoneId(subId);
        return getSimCountryIsoForPhone(phoneId);
    }

    /**
     * Returns the ISO country code equivalent for the SIM provider's country code.
     *
     * @hide
     */
    public String getSimCountryIsoForPhone(int phoneId) {
        return getTelephonyProperty(phoneId,
                TelephonyProperties.PROPERTY_ICC_OPERATOR_ISO_COUNTRY, "");
    }

    /**
     * Returns the serial number of the SIM, if applicable. Return null if it is
     * unavailable.
     * <p>
     * Requires Permission:
     *   {@link android.Manifest.permission#READ_PHONE_STATE READ_PHONE_STATE}
     */
    public String getSimSerialNumber() {
         return getSimSerialNumber(getSubId());
    }

    /**
     * Returns the serial number for the given subscription, if applicable. Return null if it is
     * unavailable.
     * <p>
     * @param subId for which Sim Serial number is returned
     * Requires Permission:
     *   {@link android.Manifest.permission#READ_PHONE_STATE READ_PHONE_STATE}
     * @hide
     */
    public String getSimSerialNumber(int subId) {
        try {
            IPhoneSubInfo info = getSubscriberInfo();
            if (info == null)
                return null;
            return info.getIccSerialNumberForSubscriber(subId, mContext.getOpPackageName());
        } catch (RemoteException ex) {
            return null;
        } catch (NullPointerException ex) {
            // This could happen before phone restarts due to crashing
            return null;
        }
    }

    /**
     * Return if the current radio is LTE on CDMA. This
     * is a tri-state return value as for a period of time
     * the mode may be unknown.
     *
     * @return {@link PhoneConstants#LTE_ON_CDMA_UNKNOWN}, {@link PhoneConstants#LTE_ON_CDMA_FALSE}
     * or {@link PhoneConstants#LTE_ON_CDMA_TRUE}
     *
     * <p>
     * Requires Permission:
     *   {@link android.Manifest.permission#READ_PHONE_STATE READ_PHONE_STATE}
     *
     * @hide
     */
    public int getLteOnCdmaMode() {
        return getLteOnCdmaMode(getSubId());
    }

    /**
     * Return if the current radio is LTE on CDMA for Subscription. This
     * is a tri-state return value as for a period of time
     * the mode may be unknown.
     *
     * @param subId for which radio is LTE on CDMA is returned
     * @return {@link PhoneConstants#LTE_ON_CDMA_UNKNOWN}, {@link PhoneConstants#LTE_ON_CDMA_FALSE}
     * or {@link PhoneConstants#LTE_ON_CDMA_TRUE}
     *
     * <p>
     * Requires Permission:
     *   {@link android.Manifest.permission#READ_PHONE_STATE READ_PHONE_STATE}
     * @hide
     */
    public int getLteOnCdmaMode(int subId) {
        try {
            ITelephony telephony = getITelephony();
            if (telephony == null)
                return PhoneConstants.LTE_ON_CDMA_UNKNOWN;
            return telephony.getLteOnCdmaModeForSubscriber(subId, getOpPackageName());
        } catch (RemoteException ex) {
            // Assume no ICC card if remote exception which shouldn't happen
            return PhoneConstants.LTE_ON_CDMA_UNKNOWN;
        } catch (NullPointerException ex) {
            // This could happen before phone restarts due to crashing
            return PhoneConstants.LTE_ON_CDMA_UNKNOWN;
        }
    }

    //
    //
    // Subscriber Info
    //
    //

    /**
     * Returns the unique subscriber ID, for example, the IMSI for a GSM phone.
     * Return null if it is unavailable.
     * <p>
     * Requires Permission:
     *   {@link android.Manifest.permission#READ_PHONE_STATE READ_PHONE_STATE}
     */
    public String getSubscriberId() {
        return getSubscriberId(getSubId());
    }

    /**
     * Returns the unique subscriber ID, for example, the IMSI for a GSM phone
     * for a subscription.
     * Return null if it is unavailable.
     * <p>
     * Requires Permission:
     *   {@link android.Manifest.permission#READ_PHONE_STATE READ_PHONE_STATE}
     *
     * @param subId whose subscriber id is returned
     * @hide
     */
    public String getSubscriberId(int subId) {
        try {
            IPhoneSubInfo info = getSubscriberInfo();
            if (info == null)
                return null;
            return info.getSubscriberIdForSubscriber(subId, mContext.getOpPackageName());
        } catch (RemoteException ex) {
            return null;
        } catch (NullPointerException ex) {
            // This could happen before phone restarts due to crashing
            return null;
        }
    }

    /**
     * Returns the Group Identifier Level1 for a GSM phone.
     * Return null if it is unavailable.
     * <p>
     * Requires Permission:
     *   {@link android.Manifest.permission#READ_PHONE_STATE READ_PHONE_STATE}
     */
    public String getGroupIdLevel1() {
        try {
            IPhoneSubInfo info = getSubscriberInfo();
            if (info == null)
                return null;
            return info.getGroupIdLevel1(mContext.getOpPackageName());
        } catch (RemoteException ex) {
            return null;
        } catch (NullPointerException ex) {
            // This could happen before phone restarts due to crashing
            return null;
        }
    }

    /**
     * Returns the Group Identifier Level1 for a GSM phone for a particular subscription.
     * Return null if it is unavailable.
     * <p>
     * Requires Permission:
     *   {@link android.Manifest.permission#READ_PHONE_STATE READ_PHONE_STATE}
     *
     * @param subId whose subscriber id is returned
     * @hide
     */
    public String getGroupIdLevel1(int subId) {
        try {
            IPhoneSubInfo info = getSubscriberInfo();
            if (info == null)
                return null;
            return info.getGroupIdLevel1ForSubscriber(subId, mContext.getOpPackageName());
        } catch (RemoteException ex) {
            return null;
        } catch (NullPointerException ex) {
            // This could happen before phone restarts due to crashing
            return null;
        }
    }

    /**
     * Returns the phone number string for line 1, for example, the MSISDN
     * for a GSM phone. Return null if it is unavailable.
     * <p>
     * Requires Permission:
     *   {@link android.Manifest.permission#READ_PHONE_STATE READ_PHONE_STATE}
     *   OR
     *   {@link android.Manifest.permission#READ_SMS}
     *   OR
     *   {@link android.Manifest.permission#READ_PHONE_NUMBER}
     * <p>
     * The default SMS app can also use this.
     */
    public String getLine1Number() {
        return getLine1Number(getSubId());
    }

    /**
     * Returns the phone number string for line 1, for example, the MSISDN
     * for a GSM phone for a particular subscription. Return null if it is unavailable.
     * <p>
     * Requires Permission:
     *   {@link android.Manifest.permission#READ_PHONE_STATE READ_PHONE_STATE}
     *   OR
     *   {@link android.Manifest.permission#READ_SMS}
     *   OR
     *   {@link android.Manifest.permission#READ_PHONE_NUMBER}
     * <p>
     * The default SMS app can also use this.
     *
     * @param subId whose phone number for line 1 is returned
     * @hide
     */
    public String getLine1Number(int subId) {
        String number = null;
        try {
            ITelephony telephony = getITelephony();
            if (telephony != null)
                number = telephony.getLine1NumberForDisplay(subId, mContext.getOpPackageName());
        } catch (RemoteException ex) {
        } catch (NullPointerException ex) {
        }
        if (number != null) {
            return number;
        }
        try {
            IPhoneSubInfo info = getSubscriberInfo();
            if (info == null)
                return null;
            return info.getLine1NumberForSubscriber(subId, mContext.getOpPackageName());
        } catch (RemoteException ex) {
            return null;
        } catch (NullPointerException ex) {
            // This could happen before phone restarts due to crashing
            return null;
        }
    }

    /**
     * Set the line 1 phone number string and its alphatag for the current ICCID
     * for display purpose only, for example, displayed in Phone Status. It won't
     * change the actual MSISDN/MDN. To unset alphatag or number, pass in a null
     * value.
     *
     * <p>Requires that the calling app has carrier privileges.
     * @see #hasCarrierPrivileges
     *
     * @param alphaTag alpha-tagging of the dailing nubmer
     * @param number The dialing number
     * @return true if the operation was executed correctly.
     */
    public boolean setLine1NumberForDisplay(String alphaTag, String number) {
        return setLine1NumberForDisplay(getSubId(), alphaTag, number);
    }

    /**
     * Set the line 1 phone number string and its alphatag for the current ICCID
     * for display purpose only, for example, displayed in Phone Status. It won't
     * change the actual MSISDN/MDN. To unset alphatag or number, pass in a null
     * value.
     *
     * <p>Requires that the calling app has carrier privileges.
     * @see #hasCarrierPrivileges
     *
     * @param subId the subscriber that the alphatag and dialing number belongs to.
     * @param alphaTag alpha-tagging of the dailing nubmer
     * @param number The dialing number
     * @return true if the operation was executed correctly.
     * @hide
     */
    public boolean setLine1NumberForDisplay(int subId, String alphaTag, String number) {
        try {
            ITelephony telephony = getITelephony();
            if (telephony != null)
                return telephony.setLine1NumberForDisplayForSubscriber(subId, alphaTag, number);
        } catch (RemoteException ex) {
        } catch (NullPointerException ex) {
        }
        return false;
    }

    /**
     * Returns the alphabetic identifier associated with the line 1 number.
     * Return null if it is unavailable.
     * <p>
     * Requires Permission:
     *   {@link android.Manifest.permission#READ_PHONE_STATE READ_PHONE_STATE}
     * @hide
     * nobody seems to call this.
     */
    public String getLine1AlphaTag() {
        return getLine1AlphaTag(getSubId());
    }

    /**
     * Returns the alphabetic identifier associated with the line 1 number
     * for a subscription.
     * Return null if it is unavailable.
     * <p>
     * Requires Permission:
     *   {@link android.Manifest.permission#READ_PHONE_STATE READ_PHONE_STATE}
     * @param subId whose alphabetic identifier associated with line 1 is returned
     * nobody seems to call this.
     * @hide
     */
    public String getLine1AlphaTag(int subId) {
        String alphaTag = null;
        try {
            ITelephony telephony = getITelephony();
            if (telephony != null)
                alphaTag = telephony.getLine1AlphaTagForDisplay(subId,
                        getOpPackageName());
        } catch (RemoteException ex) {
        } catch (NullPointerException ex) {
        }
        if (alphaTag != null) {
            return alphaTag;
        }
        try {
            IPhoneSubInfo info = getSubscriberInfo();
            if (info == null)
                return null;
            return info.getLine1AlphaTagForSubscriber(subId, getOpPackageName());
        } catch (RemoteException ex) {
            return null;
        } catch (NullPointerException ex) {
            // This could happen before phone restarts due to crashing
            return null;
        }
    }

    /**
     * Return the set of subscriber IDs that should be considered as "merged
     * together" for data usage purposes. This is commonly {@code null} to
     * indicate no merging is required. Any returned subscribers are sorted in a
     * deterministic order.
     *
     * @hide
     */
    public @Nullable String[] getMergedSubscriberIds() {
        try {
            ITelephony telephony = getITelephony();
            if (telephony != null)
                return telephony.getMergedSubscriberIds(getOpPackageName());
        } catch (RemoteException ex) {
        } catch (NullPointerException ex) {
        }
        return null;
    }

    /**
     * Returns the MSISDN string.
     * for a GSM phone. Return null if it is unavailable.
     * <p>
     * Requires Permission:
     *   {@link android.Manifest.permission#READ_PHONE_STATE READ_PHONE_STATE}
     *
     * @hide
     */
    public String getMsisdn() {
        return getMsisdn(getSubId());
    }

    /**
     * Returns the MSISDN string.
     * for a GSM phone. Return null if it is unavailable.
     * <p>
     * Requires Permission:
     *   {@link android.Manifest.permission#READ_PHONE_STATE READ_PHONE_STATE}
     *
     * @param subId for which msisdn is returned
     * @hide
     */
    public String getMsisdn(int subId) {
        try {
            IPhoneSubInfo info = getSubscriberInfo();
            if (info == null)
                return null;
            return info.getMsisdnForSubscriber(subId, getOpPackageName());
        } catch (RemoteException ex) {
            return null;
        } catch (NullPointerException ex) {
            // This could happen before phone restarts due to crashing
            return null;
        }
    }

    /**
     * Returns the voice mail number. Return null if it is unavailable.
     * <p>
     * Requires Permission:
     *   {@link android.Manifest.permission#READ_PHONE_STATE READ_PHONE_STATE}
     */
    public String getVoiceMailNumber() {
        return getVoiceMailNumber(getSubId());
    }

    /**
     * Returns the voice mail number for a subscription.
     * Return null if it is unavailable.
     * <p>
     * Requires Permission:
     *   {@link android.Manifest.permission#READ_PHONE_STATE READ_PHONE_STATE}
     * @param subId whose voice mail number is returned
     * @hide
     */
    public String getVoiceMailNumber(int subId) {
        try {
            IPhoneSubInfo info = getSubscriberInfo();
            if (info == null)
                return null;
            return info.getVoiceMailNumberForSubscriber(subId, getOpPackageName());
        } catch (RemoteException ex) {
            return null;
        } catch (NullPointerException ex) {
            // This could happen before phone restarts due to crashing
            return null;
        }
    }

    /**
     * Returns the complete voice mail number. Return null if it is unavailable.
     * <p>
     * Requires Permission:
     *   {@link android.Manifest.permission#CALL_PRIVILEGED CALL_PRIVILEGED}
     *
     * @hide
     */
    public String getCompleteVoiceMailNumber() {
        return getCompleteVoiceMailNumber(getSubId());
    }

    /**
     * Returns the complete voice mail number. Return null if it is unavailable.
     * <p>
     * Requires Permission:
     *   {@link android.Manifest.permission#CALL_PRIVILEGED CALL_PRIVILEGED}
     *
     * @param subId
     * @hide
     */
    public String getCompleteVoiceMailNumber(int subId) {
        try {
            IPhoneSubInfo info = getSubscriberInfo();
            if (info == null)
                return null;
            return info.getCompleteVoiceMailNumberForSubscriber(subId);
        } catch (RemoteException ex) {
            return null;
        } catch (NullPointerException ex) {
            // This could happen before phone restarts due to crashing
            return null;
        }
    }

    /**
     * Sets the voice mail number.
     *
     * <p>Requires that the calling app has carrier privileges.
     * @see #hasCarrierPrivileges
     *
     * @param alphaTag The alpha tag to display.
     * @param number The voicemail number.
     */
    public boolean setVoiceMailNumber(String alphaTag, String number) {
        return setVoiceMailNumber(getSubId(), alphaTag, number);
    }

    /**
     * Sets the voicemail number for the given subscriber.
     *
     * <p>Requires that the calling app has carrier privileges.
     * @see #hasCarrierPrivileges
     *
     * @param subId The subscription id.
     * @param alphaTag The alpha tag to display.
     * @param number The voicemail number.
     * @hide
     */
    public boolean setVoiceMailNumber(int subId, String alphaTag, String number) {
        try {
            ITelephony telephony = getITelephony();
            if (telephony != null)
                return telephony.setVoiceMailNumber(subId, alphaTag, number);
        } catch (RemoteException ex) {
        } catch (NullPointerException ex) {
        }
        return false;
    }

    /**
     * Enables or disables the visual voicemail client for a phone account.
     *
     * <p>Requires that the calling app is the default dialer, or has carrier privileges, or
     * has permission {@link android.Manifest.permission#MODIFY_PHONE_STATE MODIFY_PHONE_STATE}.
     * @see #hasCarrierPrivileges
     *
     * @param phoneAccountHandle the phone account to change the client state
     * @param enabled the new state of the client
     * @hide
     */
    @SystemApi
    public void setVisualVoicemailEnabled(PhoneAccountHandle phoneAccountHandle, boolean enabled){
        try {
            ITelephony telephony = getITelephony();
            if (telephony != null) {
                telephony.setVisualVoicemailEnabled(mContext.getOpPackageName(), phoneAccountHandle,
                    enabled);
            }
        } catch (RemoteException ex) {
        } catch (NullPointerException ex) {
            // This could happen before phone restarts due to crashing
        }
    }

    /**
     * Returns whether the visual voicemail client is enabled.
     *
     * <p>Requires Permission:
     *   {@link android.Manifest.permission#READ_PHONE_STATE READ_PHONE_STATE}
     *
     * @param phoneAccountHandle the phone account to check for.
     * @return {@code true} when the visual voicemail client is enabled for this client
     * @hide
     */
    @SystemApi
    public boolean isVisualVoicemailEnabled(PhoneAccountHandle phoneAccountHandle){
        try {
            ITelephony telephony = getITelephony();
            if (telephony != null) {
                return telephony.isVisualVoicemailEnabled(
                    mContext.getOpPackageName(), phoneAccountHandle);
            }
        } catch (RemoteException ex) {
        } catch (NullPointerException ex) {
            // This could happen before phone restarts due to crashing
        }
        return false;
    }


    /**
     * Returns the package responsible of processing visual voicemail for the subscription ID pinned
     * to the TelephonyManager. Returns {@code null} when there is no package responsible for
     * processing visual voicemail for the subscription.
     *
     * <p>Requires Permission: {@link android.Manifest.permission#READ_PHONE_STATE
     * READ_PHONE_STATE}
     *
     * @see #createForSubscriptionId(int)
     * @see #createForPhoneAccountHandle(PhoneAccountHandle)
     * @see VisualVoicemailService
     */
    @Nullable
    public String getVisualVoicemailPackageName() {
        try {
            ITelephony telephony = getITelephony();
            if (telephony != null) {
                return telephony
                        .getVisualVoicemailPackageName(mContext.getOpPackageName(), mSubId);
            }
        } catch (RemoteException ex) {
        } catch (NullPointerException ex) {
        }
        return null;
    }

    /**
     * Enables the visual voicemail SMS filter for a phone account. When the filter is
     * enabled, Incoming SMS messages matching the OMTP VVM SMS interface will be redirected to the
     * visual voicemail client with
     * {@link android.provider.VoicemailContract.ACTION_VOICEMAIL_SMS_RECEIVED}.
     *
     * <p>This takes effect only when the caller is the default dialer. The enabled status and
     * settings persist through default dialer changes, but the filter will only honor the setting
     * set by the current default dialer.
     *
     *
     * @param subId The subscription id of the phone account.
     * @param settings The settings for the filter.
     */
    /** @hide */
    public void enableVisualVoicemailSmsFilter(int subId,
            VisualVoicemailSmsFilterSettings settings) {
        if(settings == null){
            throw new IllegalArgumentException("Settings cannot be null");
        }
        try {
            ITelephony telephony = getITelephony();
            if (telephony != null) {
                telephony.enableVisualVoicemailSmsFilter(mContext.getOpPackageName(), subId,
                        settings);
            }
        } catch (RemoteException ex) {
        } catch (NullPointerException ex) {
        }
    }

    /**
     * Disables the visual voicemail SMS filter for a phone account.
     *
     * <p>This takes effect only when the caller is the default dialer. The enabled status and
     * settings persist through default dialer changes, but the filter will only honor the setting
     * set by the current default dialer.
     */
    /** @hide */
    public void disableVisualVoicemailSmsFilter(int subId) {
        try {
            ITelephony telephony = getITelephony();
            if (telephony != null) {
                telephony.disableVisualVoicemailSmsFilter(mContext.getOpPackageName(), subId);
            }
        } catch (RemoteException ex) {
        } catch (NullPointerException ex) {
        }
    }

    /**
     * @returns the settings of the visual voicemail SMS filter for a phone account, or {@code null}
     * if the filter is disabled.
     *
     * <p>This takes effect only when the caller is the default dialer. The enabled status and
     * settings persist through default dialer changes, but the filter will only honor the setting
     * set by the current default dialer.
     */
    /** @hide */
    @Nullable
    public VisualVoicemailSmsFilterSettings getVisualVoicemailSmsFilterSettings(int subId) {
        try {
            ITelephony telephony = getITelephony();
            if (telephony != null) {
                return telephony
                        .getVisualVoicemailSmsFilterSettings(mContext.getOpPackageName(), subId);
            }
        } catch (RemoteException ex) {
        } catch (NullPointerException ex) {
        }

        return null;
    }

    /**
     * @returns the settings of the visual voicemail SMS filter for a phone account set by the
     * current active visual voicemail client, or {@code null} if the filter is disabled.
     *
     * <p>Requires the calling app to have READ_PRIVILEGED_PHONE_STATE permission.
     */
    /** @hide */
    @Nullable
    public VisualVoicemailSmsFilterSettings getActiveVisualVoicemailSmsFilterSettings(int subId) {
        try {
            ITelephony telephony = getITelephony();
            if (telephony != null) {
                return telephony.getActiveVisualVoicemailSmsFilterSettings(subId);
            }
        } catch (RemoteException ex) {
        } catch (NullPointerException ex) {
        }

        return null;
    }

    /**
     * Send a visual voicemail SMS. The IPC caller must be the current default dialer.
     *
     * <p>Requires Permission:
     *   {@link android.Manifest.permission#SEND_SMS SEND_SMS}
     *
     * @param phoneAccountHandle The account to send the SMS with.
     * @param number The destination number.
     * @param port The destination port for data SMS, or 0 for text SMS.
     * @param text The message content. For data sms, it will be encoded as a UTF-8 byte stream.
     * @param sentIntent The sent intent passed to the {@link SmsManager}
     *
     * @see SmsManager#sendDataMessage(String, String, short, byte[], PendingIntent, PendingIntent)
     * @see SmsManager#sendTextMessage(String, String, String, PendingIntent, PendingIntent)
     *
     * @hide
     */
    public void sendVisualVoicemailSmsForSubscriber(int subId, String number, int port,
            String text, PendingIntent sentIntent) {
        try {
            ITelephony telephony = getITelephony();
            if (telephony != null) {
                telephony.sendVisualVoicemailSmsForSubscriber(
                        mContext.getOpPackageName(), subId, number, port, text, sentIntent);
            }
        } catch (RemoteException ex) {
        }
    }

    /**
     * Initial SIM activation state, unknown. Not set by any carrier apps.
     * @hide
     */
    public static final int SIM_ACTIVATION_STATE_UNKNOWN = 0;

    /**
     * indicate SIM is under activation procedure now.
     * intermediate state followed by another state update with activation procedure result:
     * @see #SIM_ACTIVATION_STATE_ACTIVATED
     * @see #SIM_ACTIVATION_STATE_DEACTIVATED
     * @see #SIM_ACTIVATION_STATE_RESTRICTED
     * @hide
     */
    public static final int SIM_ACTIVATION_STATE_ACTIVATING = 1;

    /**
     * Indicate SIM has been successfully activated with full service
     * @hide
     */
    public static final int SIM_ACTIVATION_STATE_ACTIVATED = 2;

    /**
     * Indicate SIM has been deactivated by the carrier so that service is not available
     * and requires activation service to enable services.
     * Carrier apps could be signalled to set activation state to deactivated if detected
     * deactivated sim state and set it back to activated after successfully run activation service.
     * @hide
     */
    public static final int SIM_ACTIVATION_STATE_DEACTIVATED = 3;

    /**
     * Restricted state indicate SIM has been activated but service are restricted.
     * note this is currently available for data activation state. For example out of byte sim.
     * @hide
     */
    public static final int SIM_ACTIVATION_STATE_RESTRICTED = 4;

    /**
     * Sets the voice activation state for the given subscriber.
     *
     * <p>Requires Permission:
     *   {@link android.Manifest.permission#MODIFY_PHONE_STATE MODIFY_PHONE_STATE}
     * Or the calling app has carrier privileges. @see #hasCarrierPrivileges
     *
     * @param subId The subscription id.
     * @param activationState The voice activation state of the given subscriber.
     * @see #SIM_ACTIVATION_STATE_UNKNOWN
     * @see #SIM_ACTIVATION_STATE_ACTIVATING
     * @see #SIM_ACTIVATION_STATE_ACTIVATED
     * @see #SIM_ACTIVATION_STATE_DEACTIVATED
     * @hide
     */
    public void setVoiceActivationState(int subId, int activationState) {
        try {
            ITelephony telephony = getITelephony();
            if (telephony != null)
                telephony.setVoiceActivationState(subId, activationState);
        } catch (RemoteException ex) {
        } catch (NullPointerException ex) {
        }
    }

    /**
     * Sets the data activation state for the given subscriber.
     *
     * <p>Requires Permission:
     *   {@link android.Manifest.permission#MODIFY_PHONE_STATE}
     * Or the calling app has carrier privileges. @see #hasCarrierPrivileges
     *
     * @param subId The subscription id.
     * @param activationState The data activation state of the given subscriber.
     * @see #SIM_ACTIVATION_STATE_UNKNOWN
     * @see #SIM_ACTIVATION_STATE_ACTIVATING
     * @see #SIM_ACTIVATION_STATE_ACTIVATED
     * @see #SIM_ACTIVATION_STATE_DEACTIVATED
     * @see #SIM_ACTIVATION_STATE_RESTRICTED
     * @hide
     */
    public void setDataActivationState(int subId, int activationState) {
        try {
            ITelephony telephony = getITelephony();
            if (telephony != null)
                telephony.setDataActivationState(subId, activationState);
        } catch (RemoteException ex) {
        } catch (NullPointerException ex) {
        }
    }

    /**
     * Returns the voice activation state for the given subscriber.
     *
     * <p>Requires Permission:
     *   {@link android.Manifest.permission#READ_PHONE_STATE}
     *
     * @param subId The subscription id.
     *
     * @return voiceActivationState for the given subscriber
     * @see #SIM_ACTIVATION_STATE_UNKNOWN
     * @see #SIM_ACTIVATION_STATE_ACTIVATING
     * @see #SIM_ACTIVATION_STATE_ACTIVATED
     * @see #SIM_ACTIVATION_STATE_DEACTIVATED
     * @hide
     */
    public int getVoiceActivationState(int subId) {
        try {
            ITelephony telephony = getITelephony();
            if (telephony != null)
                return telephony.getVoiceActivationState(subId, getOpPackageName());
        } catch (RemoteException ex) {
        } catch (NullPointerException ex) {
        }
        return SIM_ACTIVATION_STATE_UNKNOWN;
    }

    /**
     * Returns the data activation state for the given subscriber.
     *
     * <p>Requires Permission:
     *   {@link android.Manifest.permission#READ_PHONE_STATE}
     *
     * @param subId The subscription id.
     *
     * @return dataActivationState for the given subscriber
     * @see #SIM_ACTIVATION_STATE_UNKNOWN
     * @see #SIM_ACTIVATION_STATE_ACTIVATING
     * @see #SIM_ACTIVATION_STATE_ACTIVATED
     * @see #SIM_ACTIVATION_STATE_DEACTIVATED
     * @see #SIM_ACTIVATION_STATE_RESTRICTED
     * @hide
     */
    public int getDataActivationState(int subId) {
        try {
            ITelephony telephony = getITelephony();
            if (telephony != null)
                return telephony.getDataActivationState(subId, getOpPackageName());
        } catch (RemoteException ex) {
        } catch (NullPointerException ex) {
        }
        return SIM_ACTIVATION_STATE_UNKNOWN;
    }

    /**
     * Returns the voice mail count. Return 0 if unavailable, -1 if there are unread voice messages
     * but the count is unknown.
     * <p>
     * Requires Permission:
     *   {@link android.Manifest.permission#READ_PHONE_STATE READ_PHONE_STATE}
     * @hide
     */
    public int getVoiceMessageCount() {
        return getVoiceMessageCount(getSubId());
    }

    /**
     * Returns the voice mail count for a subscription. Return 0 if unavailable.
     * <p>
     * Requires Permission:
     *   {@link android.Manifest.permission#READ_PHONE_STATE READ_PHONE_STATE}
     * @param subId whose voice message count is returned
     * @hide
     */
    public int getVoiceMessageCount(int subId) {
        try {
            ITelephony telephony = getITelephony();
            if (telephony == null)
                return 0;
            return telephony.getVoiceMessageCountForSubscriber(subId);
        } catch (RemoteException ex) {
            return 0;
        } catch (NullPointerException ex) {
            // This could happen before phone restarts due to crashing
            return 0;
        }
    }

    /**
     * Retrieves the alphabetic identifier associated with the voice
     * mail number.
     * <p>
     * Requires Permission:
     *   {@link android.Manifest.permission#READ_PHONE_STATE READ_PHONE_STATE}
     */
    public String getVoiceMailAlphaTag() {
        return getVoiceMailAlphaTag(getSubId());
    }

    /**
     * Retrieves the alphabetic identifier associated with the voice
     * mail number for a subscription.
     * <p>
     * Requires Permission:
     * {@link android.Manifest.permission#READ_PHONE_STATE READ_PHONE_STATE}
     * @param subId whose alphabetic identifier associated with the
     * voice mail number is returned
     * @hide
     */
    public String getVoiceMailAlphaTag(int subId) {
        try {
            IPhoneSubInfo info = getSubscriberInfo();
            if (info == null)
                return null;
            return info.getVoiceMailAlphaTagForSubscriber(subId, getOpPackageName());
        } catch (RemoteException ex) {
            return null;
        } catch (NullPointerException ex) {
            // This could happen before phone restarts due to crashing
            return null;
        }
    }

    /**
     * Send the special dialer code. The IPC caller must be the current default dialer.
     * <p>
     * Requires Permission:
     *   {@link android.Manifest.permission#MODIFY_PHONE_STATE MODIFY_PHONE_STATE}
     *
     * @param inputCode The special dialer code to send which follows the format of *#*#<code>#*#*
     * @return true if sent sucessfully, false otherwise
     *
     */
    public boolean sendDialerCode(String inputCode) {
        try {
            final ITelephony telephony = getITelephony();
            if (telephony == null) {
                Log.e(TAG, "Telephony service unavailable");
                return false;
            }
            return telephony.sendDialerCode(mContext.getOpPackageName(), inputCode);
        } catch (RemoteException | NullPointerException ex) {
            // This could happen before phone restarts due to crashing
            return false;
        }
    }

    /**
     * Returns the IMS private user identity (IMPI) that was loaded from the ISIM.
     * @return the IMPI, or null if not present or not loaded
     * @hide
     */
    public String getIsimImpi() {
        try {
            IPhoneSubInfo info = getSubscriberInfo();
            if (info == null)
                return null;
            return info.getIsimImpi();
        } catch (RemoteException ex) {
            return null;
        } catch (NullPointerException ex) {
            // This could happen before phone restarts due to crashing
            return null;
        }
    }

    /**
     * Returns the IMS home network domain name that was loaded from the ISIM.
     * @return the IMS domain name, or null if not present or not loaded
     * @hide
     */
    public String getIsimDomain() {
        try {
            IPhoneSubInfo info = getSubscriberInfo();
            if (info == null)
                return null;
            return info.getIsimDomain();
        } catch (RemoteException ex) {
            return null;
        } catch (NullPointerException ex) {
            // This could happen before phone restarts due to crashing
            return null;
        }
    }

    /**
     * Returns the IMS public user identities (IMPU) that were loaded from the ISIM.
     * @return an array of IMPU strings, with one IMPU per string, or null if
     *      not present or not loaded
     * @hide
     */
    public String[] getIsimImpu() {
        try {
            IPhoneSubInfo info = getSubscriberInfo();
            if (info == null)
                return null;
            return info.getIsimImpu();
        } catch (RemoteException ex) {
            return null;
        } catch (NullPointerException ex) {
            // This could happen before phone restarts due to crashing
            return null;
        }
    }

   /**
    * @hide
    */
    private IPhoneSubInfo getSubscriberInfo() {
        // get it each time because that process crashes a lot
        return IPhoneSubInfo.Stub.asInterface(ServiceManager.getService("iphonesubinfo"));
    }

    /** Device call state: No activity. */
    public static final int CALL_STATE_IDLE = 0;
    /** Device call state: Ringing. A new call arrived and is
     *  ringing or waiting. In the latter case, another call is
     *  already active. */
    public static final int CALL_STATE_RINGING = 1;
    /** Device call state: Off-hook. At least one call exists
      * that is dialing, active, or on hold, and no calls are ringing
      * or waiting. */
    public static final int CALL_STATE_OFFHOOK = 2;

    /**
     * Returns one of the following constants that represents the current state of all
     * phone calls.
     *
     * {@link TelephonyManager#CALL_STATE_RINGING}
     * {@link TelephonyManager#CALL_STATE_OFFHOOK}
     * {@link TelephonyManager#CALL_STATE_IDLE}
     */
    public int getCallState() {
        try {
            ITelecomService telecom = getTelecomService();
            if (telecom != null) {
                return telecom.getCallState();
            }
        } catch (RemoteException e) {
            Log.e(TAG, "Error calling ITelecomService#getCallState", e);
        }
        return CALL_STATE_IDLE;
    }

    /**
     * Returns a constant indicating the call state (cellular) on the device
     * for a subscription.
     *
     * @param subId whose call state is returned
     * @hide
     */
    public int getCallState(int subId) {
        int phoneId = SubscriptionManager.getPhoneId(subId);
        return getCallStateForSlot(phoneId);
    }

    /**
     * See getCallState.
     *
     * @hide
     */
    public int getCallStateForSlot(int slotId) {
        try {
            ITelephony telephony = getITelephony();
            if (telephony == null)
                return CALL_STATE_IDLE;
            return telephony.getCallStateForSlot(slotId);
        } catch (RemoteException ex) {
            // the phone process is restarting.
            return CALL_STATE_IDLE;
        } catch (NullPointerException ex) {
          // the phone process is restarting.
          return CALL_STATE_IDLE;
        }
    }


    /** Data connection activity: No traffic. */
    public static final int DATA_ACTIVITY_NONE = 0x00000000;
    /** Data connection activity: Currently receiving IP PPP traffic. */
    public static final int DATA_ACTIVITY_IN = 0x00000001;
    /** Data connection activity: Currently sending IP PPP traffic. */
    public static final int DATA_ACTIVITY_OUT = 0x00000002;
    /** Data connection activity: Currently both sending and receiving
     *  IP PPP traffic. */
    public static final int DATA_ACTIVITY_INOUT = DATA_ACTIVITY_IN | DATA_ACTIVITY_OUT;
    /**
     * Data connection is active, but physical link is down
     */
    public static final int DATA_ACTIVITY_DORMANT = 0x00000004;

    /**
     * Returns a constant indicating the type of activity on a data connection
     * (cellular).
     *
     * @see #DATA_ACTIVITY_NONE
     * @see #DATA_ACTIVITY_IN
     * @see #DATA_ACTIVITY_OUT
     * @see #DATA_ACTIVITY_INOUT
     * @see #DATA_ACTIVITY_DORMANT
     */
    public int getDataActivity() {
        try {
            ITelephony telephony = getITelephony();
            if (telephony == null)
                return DATA_ACTIVITY_NONE;
            return telephony.getDataActivity();
        } catch (RemoteException ex) {
            // the phone process is restarting.
            return DATA_ACTIVITY_NONE;
        } catch (NullPointerException ex) {
          // the phone process is restarting.
          return DATA_ACTIVITY_NONE;
      }
    }

    /** Data connection state: Unknown.  Used before we know the state.
     * @hide
     */
    public static final int DATA_UNKNOWN        = -1;
    /** Data connection state: Disconnected. IP traffic not available. */
    public static final int DATA_DISCONNECTED   = 0;
    /** Data connection state: Currently setting up a data connection. */
    public static final int DATA_CONNECTING     = 1;
    /** Data connection state: Connected. IP traffic should be available. */
    public static final int DATA_CONNECTED      = 2;
    /** Data connection state: Suspended. The connection is up, but IP
     * traffic is temporarily unavailable. For example, in a 2G network,
     * data activity may be suspended when a voice call arrives. */
    public static final int DATA_SUSPENDED      = 3;

    /**
     * Returns a constant indicating the current data connection state
     * (cellular).
     *
     * @see #DATA_DISCONNECTED
     * @see #DATA_CONNECTING
     * @see #DATA_CONNECTED
     * @see #DATA_SUSPENDED
     */
    public int getDataState() {
        try {
            ITelephony telephony = getITelephony();
            if (telephony == null)
                return DATA_DISCONNECTED;
            return telephony.getDataState();
        } catch (RemoteException ex) {
            // the phone process is restarting.
            return DATA_DISCONNECTED;
        } catch (NullPointerException ex) {
            return DATA_DISCONNECTED;
        }
    }

   /**
    * @hide
    */
    private ITelephony getITelephony() {
        return ITelephony.Stub.asInterface(ServiceManager.getService(Context.TELEPHONY_SERVICE));
    }

    /**
    * @hide
    */
    private ITelecomService getTelecomService() {
        return ITelecomService.Stub.asInterface(ServiceManager.getService(Context.TELECOM_SERVICE));
    }

    //
    //
    // PhoneStateListener
    //
    //

    /**
     * Registers a listener object to receive notification of changes
     * in specified telephony states.
     * <p>
     * To register a listener, pass a {@link PhoneStateListener}
     * and specify at least one telephony state of interest in
     * the events argument.
     *
     * At registration, and when a specified telephony state
     * changes, the telephony manager invokes the appropriate
     * callback method on the listener object and passes the
     * current (updated) values.
     * <p>
     * To unregister a listener, pass the listener object and set the
     * events argument to
     * {@link PhoneStateListener#LISTEN_NONE LISTEN_NONE} (0).
     *
     * @param listener The {@link PhoneStateListener} object to register
     *                 (or unregister)
     * @param events The telephony state(s) of interest to the listener,
     *               as a bitwise-OR combination of {@link PhoneStateListener}
     *               LISTEN_ flags.
     */
    public void listen(PhoneStateListener listener, int events) {
        if (mContext == null) return;
        try {
            Boolean notifyNow = (getITelephony() != null);
            // If the listener has not explicitly set the subId (for example, created with the
            // default constructor), replace the subId so it will listen to the account the
            // telephony manager is created with.
            if (listener.mSubId == null) {
                listener.mSubId = mSubId;
            }
            sRegistry.listenForSubscriber(listener.mSubId, getOpPackageName(),
                    listener.callback, events, notifyNow);
        } catch (RemoteException ex) {
            // system process dead
        } catch (NullPointerException ex) {
            // system process dead
        }
    }

    /**
     * Returns the CDMA ERI icon index to display
     *
     * <p>
     * Requires Permission:
     *   {@link android.Manifest.permission#READ_PHONE_STATE READ_PHONE_STATE}
     * @hide
     */
    public int getCdmaEriIconIndex() {
        return getCdmaEriIconIndex(getSubId());
    }

    /**
     * Returns the CDMA ERI icon index to display for a subscription
     * <p>
     * Requires Permission:
     *   {@link android.Manifest.permission#READ_PHONE_STATE READ_PHONE_STATE}
     * @hide
     */
    public int getCdmaEriIconIndex(int subId) {
        try {
            ITelephony telephony = getITelephony();
            if (telephony == null)
                return -1;
            return telephony.getCdmaEriIconIndexForSubscriber(subId, getOpPackageName());
        } catch (RemoteException ex) {
            // the phone process is restarting.
            return -1;
        } catch (NullPointerException ex) {
            return -1;
        }
    }

    /**
     * Returns the CDMA ERI icon mode,
     * 0 - ON
     * 1 - FLASHING
     *
     * <p>
     * Requires Permission:
     *   {@link android.Manifest.permission#READ_PHONE_STATE READ_PHONE_STATE}
     * @hide
     */
    public int getCdmaEriIconMode() {
        return getCdmaEriIconMode(getSubId());
    }

    /**
     * Returns the CDMA ERI icon mode for a subscription.
     * 0 - ON
     * 1 - FLASHING
     *
     * <p>
     * Requires Permission:
     *   {@link android.Manifest.permission#READ_PHONE_STATE READ_PHONE_STATE}
     * @hide
     */
    public int getCdmaEriIconMode(int subId) {
        try {
            ITelephony telephony = getITelephony();
            if (telephony == null)
                return -1;
            return telephony.getCdmaEriIconModeForSubscriber(subId, getOpPackageName());
        } catch (RemoteException ex) {
            // the phone process is restarting.
            return -1;
        } catch (NullPointerException ex) {
            return -1;
        }
    }

    /**
     * Returns the CDMA ERI text,
     *
     * <p>
     * Requires Permission:
     *   {@link android.Manifest.permission#READ_PHONE_STATE READ_PHONE_STATE}
     * @hide
     */
    public String getCdmaEriText() {
        return getCdmaEriText(getSubId());
    }

    /**
     * Returns the CDMA ERI text, of a subscription
     *
     * <p>
     * Requires Permission:
     *   {@link android.Manifest.permission#READ_PHONE_STATE READ_PHONE_STATE}
     * @hide
     */
    public String getCdmaEriText(int subId) {
        try {
            ITelephony telephony = getITelephony();
            if (telephony == null)
                return null;
            return telephony.getCdmaEriTextForSubscriber(subId, getOpPackageName());
        } catch (RemoteException ex) {
            // the phone process is restarting.
            return null;
        } catch (NullPointerException ex) {
            return null;
        }
    }

    /**
     * @return true if the current device is "voice capable".
     * <p>
     * "Voice capable" means that this device supports circuit-switched
     * (i.e. voice) phone calls over the telephony network, and is allowed
     * to display the in-call UI while a cellular voice call is active.
     * This will be false on "data only" devices which can't make voice
     * calls and don't support any in-call UI.
     * <p>
     * Note: the meaning of this flag is subtly different from the
     * PackageManager.FEATURE_TELEPHONY system feature, which is available
     * on any device with a telephony radio, even if the device is
     * data-only.
     */
    public boolean isVoiceCapable() {
        if (mContext == null) return true;
        return mContext.getResources().getBoolean(
                com.android.internal.R.bool.config_voice_capable);
    }

    /**
     * @return true if the current device supports sms service.
     * <p>
     * If true, this means that the device supports both sending and
     * receiving sms via the telephony network.
     * <p>
     * Note: Voicemail waiting sms, cell broadcasting sms, and MMS are
     *       disabled when device doesn't support sms.
     */
    public boolean isSmsCapable() {
        if (mContext == null) return true;
        return mContext.getResources().getBoolean(
                com.android.internal.R.bool.config_sms_capable);
    }

    /**
     * Returns all observed cell information from all radios on the
     * device including the primary and neighboring cells. Calling this method does
     * not trigger a call to {@link android.telephony.PhoneStateListener#onCellInfoChanged
     * onCellInfoChanged()}, or change the rate at which
     * {@link android.telephony.PhoneStateListener#onCellInfoChanged
     * onCellInfoChanged()} is called.
     *
     *<p>
     * The list can include one or more {@link android.telephony.CellInfoGsm CellInfoGsm},
     * {@link android.telephony.CellInfoCdma CellInfoCdma},
     * {@link android.telephony.CellInfoLte CellInfoLte}, and
     * {@link android.telephony.CellInfoWcdma CellInfoWcdma} objects, in any combination.
     * On devices with multiple radios it is typical to see instances of
     * one or more of any these in the list. In addition, zero, one, or more
     * of the returned objects may be considered registered; that is, their
     * {@link android.telephony.CellInfo#isRegistered CellInfo.isRegistered()}
     * methods may return true.
     *
     * <p>This method returns valid data for registered cells on devices with
     * {@link android.content.pm.PackageManager#FEATURE_TELEPHONY}. In cases where only
     * partial information is available for a particular CellInfo entry, unavailable fields
     * will be reported as Integer.MAX_VALUE. All reported cells will include at least a
     * valid set of technology-specific identification info and a power level measurement.
     *
     *<p>
     * This method is preferred over using {@link
     * android.telephony.TelephonyManager#getCellLocation getCellLocation()}.
     * However, for older devices, <code>getAllCellInfo()</code> may return
     * null. In these cases, you should call {@link
     * android.telephony.TelephonyManager#getCellLocation getCellLocation()}
     * instead.
     *
     * <p>Requires permission:
     * {@link android.Manifest.permission#ACCESS_COARSE_LOCATION}
     *
     * @return List of {@link android.telephony.CellInfo}; null if cell
     * information is unavailable.
     *
     */
    public List<CellInfo> getAllCellInfo() {
        try {
            ITelephony telephony = getITelephony();
            if (telephony == null)
                return null;
            return telephony.getAllCellInfo(getOpPackageName());
        } catch (RemoteException ex) {
            return null;
        } catch (NullPointerException ex) {
            return null;
        }
    }

    /**
     * Sets the minimum time in milli-seconds between {@link PhoneStateListener#onCellInfoChanged
     * PhoneStateListener.onCellInfoChanged} will be invoked.
     *<p>
     * The default, 0, means invoke onCellInfoChanged when any of the reported
     * information changes. Setting the value to INT_MAX(0x7fffffff) means never issue
     * A onCellInfoChanged.
     *<p>
     * @param rateInMillis the rate
     *
     * @hide
     */
    public void setCellInfoListRate(int rateInMillis) {
        try {
            ITelephony telephony = getITelephony();
            if (telephony != null)
                telephony.setCellInfoListRate(rateInMillis);
        } catch (RemoteException ex) {
        } catch (NullPointerException ex) {
        }
    }

    /**
     * Returns the MMS user agent.
     */
    public String getMmsUserAgent() {
        if (mContext == null) return null;
        return mContext.getResources().getString(
                com.android.internal.R.string.config_mms_user_agent);
    }

    /**
     * Returns the MMS user agent profile URL.
     */
    public String getMmsUAProfUrl() {
        if (mContext == null) return null;
        return mContext.getResources().getString(
                com.android.internal.R.string.config_mms_user_agent_profile_url);
    }

    /**
     * Opens a logical channel to the ICC card.
     *
     * Input parameters equivalent to TS 27.007 AT+CCHO command.
     *
     * <p>Requires Permission:
     *   {@link android.Manifest.permission#MODIFY_PHONE_STATE MODIFY_PHONE_STATE}
     * Or the calling app has carrier privileges. @see #hasCarrierPrivileges
     *
     * @param AID Application id. See ETSI 102.221 and 101.220.
     * @return an IccOpenLogicalChannelResponse object.
     */
    public IccOpenLogicalChannelResponse iccOpenLogicalChannel(String AID) {
        return iccOpenLogicalChannel(getSubId(), AID);
    }

    /**
     * Opens a logical channel to the ICC card.
     *
     * Input parameters equivalent to TS 27.007 AT+CCHO command.
     *
     * <p>Requires Permission:
     *   {@link android.Manifest.permission#MODIFY_PHONE_STATE MODIFY_PHONE_STATE}
     * Or the calling app has carrier privileges. @see #hasCarrierPrivileges
     *
     * @param subId The subscription to use.
     * @param AID Application id. See ETSI 102.221 and 101.220.
     * @return an IccOpenLogicalChannelResponse object.
     * @hide
     */
    public IccOpenLogicalChannelResponse iccOpenLogicalChannel(int subId, String AID) {
        try {
            ITelephony telephony = getITelephony();
            if (telephony != null)
                return telephony.iccOpenLogicalChannel(subId, AID);
        } catch (RemoteException ex) {
        } catch (NullPointerException ex) {
        }
        return null;
    }

    /**
     * Closes a previously opened logical channel to the ICC card.
     *
     * Input parameters equivalent to TS 27.007 AT+CCHC command.
     *
     * <p>Requires Permission:
     *   {@link android.Manifest.permission#MODIFY_PHONE_STATE MODIFY_PHONE_STATE}
     * Or the calling app has carrier privileges. @see #hasCarrierPrivileges
     *
     * @param channel is the channel id to be closed as retruned by a successful
     *            iccOpenLogicalChannel.
     * @return true if the channel was closed successfully.
     */
    public boolean iccCloseLogicalChannel(int channel) {
        return iccCloseLogicalChannel(getSubId(), channel);
    }

    /**
     * Closes a previously opened logical channel to the ICC card.
     *
     * Input parameters equivalent to TS 27.007 AT+CCHC command.
     *
     * <p>Requires Permission:
     *   {@link android.Manifest.permission#MODIFY_PHONE_STATE MODIFY_PHONE_STATE}
     * Or the calling app has carrier privileges. @see #hasCarrierPrivileges
     *
     * @param subId The subscription to use.
     * @param channel is the channel id to be closed as retruned by a successful
     *            iccOpenLogicalChannel.
     * @return true if the channel was closed successfully.
     * @hide
     */
    public boolean iccCloseLogicalChannel(int subId, int channel) {
        try {
            ITelephony telephony = getITelephony();
            if (telephony != null)
                return telephony.iccCloseLogicalChannel(subId, channel);
        } catch (RemoteException ex) {
        } catch (NullPointerException ex) {
        }
        return false;
    }

    /**
     * Transmit an APDU to the ICC card over a logical channel.
     *
     * Input parameters equivalent to TS 27.007 AT+CGLA command.
     *
     * <p>Requires Permission:
     *   {@link android.Manifest.permission#MODIFY_PHONE_STATE MODIFY_PHONE_STATE}
     * Or the calling app has carrier privileges. @see #hasCarrierPrivileges
     *
     * @param channel is the channel id to be closed as returned by a successful
     *            iccOpenLogicalChannel.
     * @param cla Class of the APDU command.
     * @param instruction Instruction of the APDU command.
     * @param p1 P1 value of the APDU command.
     * @param p2 P2 value of the APDU command.
     * @param p3 P3 value of the APDU command. If p3 is negative a 4 byte APDU
     *            is sent to the SIM.
     * @param data Data to be sent with the APDU.
     * @return The APDU response from the ICC card with the status appended at
     *            the end.
     */
    public String iccTransmitApduLogicalChannel(int channel, int cla,
            int instruction, int p1, int p2, int p3, String data) {
        return iccTransmitApduLogicalChannel(getSubId(), channel, cla,
                    instruction, p1, p2, p3, data);
    }

    /**
     * Transmit an APDU to the ICC card over a logical channel.
     *
     * Input parameters equivalent to TS 27.007 AT+CGLA command.
     *
     * <p>Requires Permission:
     *   {@link android.Manifest.permission#MODIFY_PHONE_STATE MODIFY_PHONE_STATE}
     * Or the calling app has carrier privileges. @see #hasCarrierPrivileges
     *
     * @param subId The subscription to use.
     * @param channel is the channel id to be closed as returned by a successful
     *            iccOpenLogicalChannel.
     * @param cla Class of the APDU command.
     * @param instruction Instruction of the APDU command.
     * @param p1 P1 value of the APDU command.
     * @param p2 P2 value of the APDU command.
     * @param p3 P3 value of the APDU command. If p3 is negative a 4 byte APDU
     *            is sent to the SIM.
     * @param data Data to be sent with the APDU.
     * @return The APDU response from the ICC card with the status appended at
     *            the end.
     * @hide
     */
    public String iccTransmitApduLogicalChannel(int subId, int channel, int cla,
            int instruction, int p1, int p2, int p3, String data) {
        try {
            ITelephony telephony = getITelephony();
            if (telephony != null)
                return telephony.iccTransmitApduLogicalChannel(subId, channel, cla,
                    instruction, p1, p2, p3, data);
        } catch (RemoteException ex) {
        } catch (NullPointerException ex) {
        }
        return "";
    }

    /**
     * Transmit an APDU to the ICC card over the basic channel.
     *
     * Input parameters equivalent to TS 27.007 AT+CSIM command.
     *
     * <p>Requires Permission:
     *   {@link android.Manifest.permission#MODIFY_PHONE_STATE MODIFY_PHONE_STATE}
     * Or the calling app has carrier privileges. @see #hasCarrierPrivileges
     *
     * @param cla Class of the APDU command.
     * @param instruction Instruction of the APDU command.
     * @param p1 P1 value of the APDU command.
     * @param p2 P2 value of the APDU command.
     * @param p3 P3 value of the APDU command. If p3 is negative a 4 byte APDU
     *            is sent to the SIM.
     * @param data Data to be sent with the APDU.
     * @return The APDU response from the ICC card with the status appended at
     *            the end.
     */
    public String iccTransmitApduBasicChannel(int cla,
            int instruction, int p1, int p2, int p3, String data) {
        return iccTransmitApduBasicChannel(getSubId(), cla,
                    instruction, p1, p2, p3, data);
    }

    /**
     * Transmit an APDU to the ICC card over the basic channel.
     *
     * Input parameters equivalent to TS 27.007 AT+CSIM command.
     *
     * <p>Requires Permission:
     *   {@link android.Manifest.permission#MODIFY_PHONE_STATE MODIFY_PHONE_STATE}
     * Or the calling app has carrier privileges. @see #hasCarrierPrivileges
     *
     * @param subId The subscription to use.
     * @param cla Class of the APDU command.
     * @param instruction Instruction of the APDU command.
     * @param p1 P1 value of the APDU command.
     * @param p2 P2 value of the APDU command.
     * @param p3 P3 value of the APDU command. If p3 is negative a 4 byte APDU
     *            is sent to the SIM.
     * @param data Data to be sent with the APDU.
     * @return The APDU response from the ICC card with the status appended at
     *            the end.
     * @hide
     */
    public String iccTransmitApduBasicChannel(int subId, int cla,
            int instruction, int p1, int p2, int p3, String data) {
        try {
            ITelephony telephony = getITelephony();
            if (telephony != null)
                return telephony.iccTransmitApduBasicChannel(subId, cla,
                    instruction, p1, p2, p3, data);
        } catch (RemoteException ex) {
        } catch (NullPointerException ex) {
        }
        return "";
    }

    /**
     * Returns the response APDU for a command APDU sent through SIM_IO.
     *
     * <p>Requires Permission:
     *   {@link android.Manifest.permission#MODIFY_PHONE_STATE MODIFY_PHONE_STATE}
     * Or the calling app has carrier privileges. @see #hasCarrierPrivileges
     *
     * @param fileID
     * @param command
     * @param p1 P1 value of the APDU command.
     * @param p2 P2 value of the APDU command.
     * @param p3 P3 value of the APDU command.
     * @param filePath
     * @return The APDU response.
     */
    public byte[] iccExchangeSimIO(int fileID, int command, int p1, int p2, int p3,
            String filePath) {
        return iccExchangeSimIO(getSubId(), fileID, command, p1, p2, p3, filePath);
    }

    /**
     * Returns the response APDU for a command APDU sent through SIM_IO.
     *
     * <p>Requires Permission:
     *   {@link android.Manifest.permission#MODIFY_PHONE_STATE MODIFY_PHONE_STATE}
     * Or the calling app has carrier privileges. @see #hasCarrierPrivileges
     *
     * @param subId The subscription to use.
     * @param fileID
     * @param command
     * @param p1 P1 value of the APDU command.
     * @param p2 P2 value of the APDU command.
     * @param p3 P3 value of the APDU command.
     * @param filePath
     * @return The APDU response.
     * @hide
     */
    public byte[] iccExchangeSimIO(int subId, int fileID, int command, int p1, int p2,
            int p3, String filePath) {
        try {
            ITelephony telephony = getITelephony();
            if (telephony != null)
                return telephony.iccExchangeSimIO(subId, fileID, command, p1, p2, p3, filePath);
        } catch (RemoteException ex) {
        } catch (NullPointerException ex) {
        }
        return null;
    }

    /**
     * Send ENVELOPE to the SIM and return the response.
     *
     * <p>Requires Permission:
     *   {@link android.Manifest.permission#MODIFY_PHONE_STATE MODIFY_PHONE_STATE}
     * Or the calling app has carrier privileges. @see #hasCarrierPrivileges
     *
     * @param content String containing SAT/USAT response in hexadecimal
     *                format starting with command tag. See TS 102 223 for
     *                details.
     * @return The APDU response from the ICC card in hexadecimal format
     *         with the last 4 bytes being the status word. If the command fails,
     *         returns an empty string.
     */
    public String sendEnvelopeWithStatus(String content) {
        return sendEnvelopeWithStatus(getSubId(), content);
    }

    /**
     * Send ENVELOPE to the SIM and return the response.
     *
     * <p>Requires Permission:
     *   {@link android.Manifest.permission#MODIFY_PHONE_STATE MODIFY_PHONE_STATE}
     * Or the calling app has carrier privileges. @see #hasCarrierPrivileges
     *
     * @param subId The subscription to use.
     * @param content String containing SAT/USAT response in hexadecimal
     *                format starting with command tag. See TS 102 223 for
     *                details.
     * @return The APDU response from the ICC card in hexadecimal format
     *         with the last 4 bytes being the status word. If the command fails,
     *         returns an empty string.
     * @hide
     */
    public String sendEnvelopeWithStatus(int subId, String content) {
        try {
            ITelephony telephony = getITelephony();
            if (telephony != null)
                return telephony.sendEnvelopeWithStatus(subId, content);
        } catch (RemoteException ex) {
        } catch (NullPointerException ex) {
        }
        return "";
    }

    /**
     * Read one of the NV items defined in com.android.internal.telephony.RadioNVItems.
     * Used for device configuration by some CDMA operators.
     * <p>
     * Requires Permission:
     *   {@link android.Manifest.permission#MODIFY_PHONE_STATE MODIFY_PHONE_STATE}
     * Or the calling app has carrier privileges. @see #hasCarrierPrivileges
     *
     * @param itemID the ID of the item to read.
     * @return the NV item as a String, or null on any failure.
     *
     * @hide
     */
    public String nvReadItem(int itemID) {
        try {
            ITelephony telephony = getITelephony();
            if (telephony != null)
                return telephony.nvReadItem(itemID);
        } catch (RemoteException ex) {
            Rlog.e(TAG, "nvReadItem RemoteException", ex);
        } catch (NullPointerException ex) {
            Rlog.e(TAG, "nvReadItem NPE", ex);
        }
        return "";
    }

    /**
     * Write one of the NV items defined in com.android.internal.telephony.RadioNVItems.
     * Used for device configuration by some CDMA operators.
     * <p>
     * Requires Permission:
     *   {@link android.Manifest.permission#MODIFY_PHONE_STATE MODIFY_PHONE_STATE}
     * Or the calling app has carrier privileges. @see #hasCarrierPrivileges
     *
     * @param itemID the ID of the item to read.
     * @param itemValue the value to write, as a String.
     * @return true on success; false on any failure.
     *
     * @hide
     */
    public boolean nvWriteItem(int itemID, String itemValue) {
        try {
            ITelephony telephony = getITelephony();
            if (telephony != null)
                return telephony.nvWriteItem(itemID, itemValue);
        } catch (RemoteException ex) {
            Rlog.e(TAG, "nvWriteItem RemoteException", ex);
        } catch (NullPointerException ex) {
            Rlog.e(TAG, "nvWriteItem NPE", ex);
        }
        return false;
    }

    /**
     * Update the CDMA Preferred Roaming List (PRL) in the radio NV storage.
     * Used for device configuration by some CDMA operators.
     * <p>
     * Requires Permission:
     *   {@link android.Manifest.permission#MODIFY_PHONE_STATE MODIFY_PHONE_STATE}
     * Or the calling app has carrier privileges. @see #hasCarrierPrivileges
     *
     * @param preferredRoamingList byte array containing the new PRL.
     * @return true on success; false on any failure.
     *
     * @hide
     */
    public boolean nvWriteCdmaPrl(byte[] preferredRoamingList) {
        try {
            ITelephony telephony = getITelephony();
            if (telephony != null)
                return telephony.nvWriteCdmaPrl(preferredRoamingList);
        } catch (RemoteException ex) {
            Rlog.e(TAG, "nvWriteCdmaPrl RemoteException", ex);
        } catch (NullPointerException ex) {
            Rlog.e(TAG, "nvWriteCdmaPrl NPE", ex);
        }
        return false;
    }

    /**
     * Perform the specified type of NV config reset. The radio will be taken offline
     * and the device must be rebooted after the operation. Used for device
     * configuration by some CDMA operators.
     * <p>
     * Requires Permission:
     *   {@link android.Manifest.permission#MODIFY_PHONE_STATE MODIFY_PHONE_STATE}
     * Or the calling app has carrier privileges. @see #hasCarrierPrivileges
     *
     * @param resetType reset type: 1: reload NV reset, 2: erase NV reset, 3: factory NV reset
     * @return true on success; false on any failure.
     *
     * @hide
     */
    public boolean nvResetConfig(int resetType) {
        try {
            ITelephony telephony = getITelephony();
            if (telephony != null)
                return telephony.nvResetConfig(resetType);
        } catch (RemoteException ex) {
            Rlog.e(TAG, "nvResetConfig RemoteException", ex);
        } catch (NullPointerException ex) {
            Rlog.e(TAG, "nvResetConfig NPE", ex);
        }
        return false;
    }

    /**
     * Return an appropriate subscription ID for any situation.
     *
     * If this object has been created with {@link #createForSubscriptionId}, then the provided
     * subId is returned. Otherwise, the default subId will be returned.
     */
    private int getSubId() {
      if (mSubId == SubscriptionManager.DEFAULT_SUBSCRIPTION_ID) {
        return getDefaultSubscription();
      }
      return mSubId;
    }

    /**
     * Returns Default subscription.
     */
    private static int getDefaultSubscription() {
        return SubscriptionManager.getDefaultSubscriptionId();
    }

    /**
     * Returns Default Data subscription.
     */
    private static int getDefaultDataSubscriptionId() {
        return SubscriptionManager.getDefaultDataSubscriptionId();
    }

    /**
     * Returns Default phone.
     */
    private static int getDefaultPhone() {
        return SubscriptionManager.getPhoneId(SubscriptionManager.getDefaultSubscriptionId());
    }

    /** {@hide} */
    public int getDefaultSim() {
        return SubscriptionManager.getSlotId(SubscriptionManager.getDefaultSubscriptionId());
    }

    /**
     * Sets the telephony property with the value specified.
     *
     * @hide
     */
    public static void setTelephonyProperty(int phoneId, String property, String value) {
        String propVal = "";
        String p[] = null;
        String prop = SystemProperties.get(property);

        if (value == null) {
            value = "";
        }

        if (prop != null) {
            p = prop.split(",");
        }

        if (!SubscriptionManager.isValidPhoneId(phoneId)) {
            Rlog.d(TAG, "setTelephonyProperty: invalid phoneId=" + phoneId +
                    " property=" + property + " value: " + value + " prop=" + prop);
            return;
        }

        for (int i = 0; i < phoneId; i++) {
            String str = "";
            if ((p != null) && (i < p.length)) {
                str = p[i];
            }
            propVal = propVal + str + ",";
        }

        propVal = propVal + value;
        if (p != null) {
            for (int i = phoneId + 1; i < p.length; i++) {
                propVal = propVal + "," + p[i];
            }
        }

        if (propVal.length() > SystemProperties.PROP_VALUE_MAX) {
            Rlog.d(TAG, "setTelephonyProperty: property too long phoneId=" + phoneId +
                    " property=" + property + " value: " + value + " propVal=" + propVal);
            return;
        }

        Rlog.d(TAG, "setTelephonyProperty: success phoneId=" + phoneId +
                " property=" + property + " value: " + value + " propVal=" + propVal);
        SystemProperties.set(property, propVal);
    }

    /**
     * Convenience function for retrieving a value from the secure settings
     * value list as an integer.  Note that internally setting values are
     * always stored as strings; this function converts the string to an
     * integer for you.
     * <p>
     * This version does not take a default value.  If the setting has not
     * been set, or the string value is not a number,
     * it throws {@link SettingNotFoundException}.
     *
     * @param cr The ContentResolver to access.
     * @param name The name of the setting to retrieve.
     * @param index The index of the list
     *
     * @throws SettingNotFoundException Thrown if a setting by the given
     * name can't be found or the setting value is not an integer.
     *
     * @return The value at the given index of settings.
     * @hide
     */
    public static int getIntAtIndex(android.content.ContentResolver cr,
            String name, int index)
            throws android.provider.Settings.SettingNotFoundException {
        String v = android.provider.Settings.Global.getString(cr, name);
        if (v != null) {
            String valArray[] = v.split(",");
            if ((index >= 0) && (index < valArray.length) && (valArray[index] != null)) {
                try {
                    return Integer.parseInt(valArray[index]);
                } catch (NumberFormatException e) {
                    //Log.e(TAG, "Exception while parsing Integer: ", e);
                }
            }
        }
        throw new android.provider.Settings.SettingNotFoundException(name);
    }

    /**
     * Convenience function for updating settings value as coma separated
     * integer values. This will either create a new entry in the table if the
     * given name does not exist, or modify the value of the existing row
     * with that name.  Note that internally setting values are always
     * stored as strings, so this function converts the given value to a
     * string before storing it.
     *
     * @param cr The ContentResolver to access.
     * @param name The name of the setting to modify.
     * @param index The index of the list
     * @param value The new value for the setting to be added to the list.
     * @return true if the value was set, false on database errors
     * @hide
     */
    public static boolean putIntAtIndex(android.content.ContentResolver cr,
            String name, int index, int value) {
        String data = "";
        String valArray[] = null;
        String v = android.provider.Settings.Global.getString(cr, name);

        if (index == Integer.MAX_VALUE) {
            throw new RuntimeException("putIntAtIndex index == MAX_VALUE index=" + index);
        }
        if (index < 0) {
            throw new RuntimeException("putIntAtIndex index < 0 index=" + index);
        }
        if (v != null) {
            valArray = v.split(",");
        }

        // Copy the elements from valArray till index
        for (int i = 0; i < index; i++) {
            String str = "";
            if ((valArray != null) && (i < valArray.length)) {
                str = valArray[i];
            }
            data = data + str + ",";
        }

        data = data + value;

        // Copy the remaining elements from valArray if any.
        if (valArray != null) {
            for (int i = index+1; i < valArray.length; i++) {
                data = data + "," + valArray[i];
            }
        }
        return android.provider.Settings.Global.putString(cr, name, data);
    }

    /**
     * Gets the telephony property.
     *
     * @hide
     */
    public static String getTelephonyProperty(int phoneId, String property, String defaultVal) {
        String propVal = null;
        String prop = SystemProperties.get(property);
        if ((prop != null) && (prop.length() > 0)) {
            String values[] = prop.split(",");
            if ((phoneId >= 0) && (phoneId < values.length) && (values[phoneId] != null)) {
                propVal = values[phoneId];
            }
        }
        return propVal == null ? defaultVal : propVal;
    }

    /** @hide */
    public int getSimCount() {
        // FIXME Need to get it from Telephony Dev Controller when that gets implemented!
        // and then this method shouldn't be used at all!
        if(isMultiSimEnabled()) {
            return 2;
        } else {
            return 1;
        }
    }

    /**
     * Returns the IMS Service Table (IST) that was loaded from the ISIM.
     * @return IMS Service Table or null if not present or not loaded
     * @hide
     */
    public String getIsimIst() {
        try {
            IPhoneSubInfo info = getSubscriberInfo();
            if (info == null)
                return null;
            return info.getIsimIst();
        } catch (RemoteException ex) {
            return null;
        } catch (NullPointerException ex) {
            // This could happen before phone restarts due to crashing
            return null;
        }
    }

    /**
     * Returns the IMS Proxy Call Session Control Function(PCSCF) that were loaded from the ISIM.
     * @return an array of PCSCF strings with one PCSCF per string, or null if
     *         not present or not loaded
     * @hide
     */
    public String[] getIsimPcscf() {
        try {
            IPhoneSubInfo info = getSubscriberInfo();
            if (info == null)
                return null;
            return info.getIsimPcscf();
        } catch (RemoteException ex) {
            return null;
        } catch (NullPointerException ex) {
            // This could happen before phone restarts due to crashing
            return null;
        }
    }

    /**
     * Returns the response of ISIM Authetification through RIL.
     * Returns null if the Authentification hasn't been successed or isn't present iphonesubinfo.
     * @return the response of ISIM Authetification, or null if not available
     * @hide
     * @deprecated
     * @see getIccAuthentication with appType=PhoneConstants.APPTYPE_ISIM
     */
    public String getIsimChallengeResponse(String nonce){
        try {
            IPhoneSubInfo info = getSubscriberInfo();
            if (info == null)
                return null;
            return info.getIsimChallengeResponse(nonce);
        } catch (RemoteException ex) {
            return null;
        } catch (NullPointerException ex) {
            // This could happen before phone restarts due to crashing
            return null;
        }
    }

    // ICC SIM Application Types
    /** UICC application type is SIM */
    public static final int APPTYPE_SIM = PhoneConstants.APPTYPE_SIM;
    /** UICC application type is USIM */
    public static final int APPTYPE_USIM = PhoneConstants.APPTYPE_USIM;
    /** UICC application type is RUIM */
    public static final int APPTYPE_RUIM = PhoneConstants.APPTYPE_RUIM;
    /** UICC application type is CSIM */
    public static final int APPTYPE_CSIM = PhoneConstants.APPTYPE_CSIM;
    /** UICC application type is ISIM */
    public static final int APPTYPE_ISIM = PhoneConstants.APPTYPE_ISIM;
    // authContext (parameter P2) when doing UICC challenge,
    // per 3GPP TS 31.102 (Section 7.1.2)
    /** Authentication type for UICC challenge is EAP SIM. See RFC 4186 for details. */
    public static final int AUTHTYPE_EAP_SIM = PhoneConstants.AUTH_CONTEXT_EAP_SIM;
    /** Authentication type for UICC challenge is EAP AKA. See RFC 4187 for details. */
    public static final int AUTHTYPE_EAP_AKA = PhoneConstants.AUTH_CONTEXT_EAP_AKA;

    /**
     * Returns the response of authentication for the default subscription.
     * Returns null if the authentication hasn't been successful
     *
     * <p>Requires that the calling app has carrier privileges or READ_PRIVILEGED_PHONE_STATE
     * permission.
     *
     * @param appType the icc application type, like {@link #APPTYPE_USIM}
     * @param authType the authentication type, {@link #AUTHTYPE_EAP_AKA} or
     * {@link #AUTHTYPE_EAP_SIM}
     * @param data authentication challenge data, base64 encoded.
     * See 3GPP TS 31.102 7.1.2 for more details.
     * @return the response of authentication, or null if not available
     *
     * @see #hasCarrierPrivileges
     */
    public String getIccAuthentication(int appType, int authType, String data) {
        return getIccAuthentication(getSubId(), appType, authType, data);
    }

    /**
     * Returns the response of USIM Authentication for specified subId.
     * Returns null if the authentication hasn't been successful
     *
     * <p>Requires that the calling app has carrier privileges.
     *
     * @param subId subscription ID used for authentication
     * @param appType the icc application type, like {@link #APPTYPE_USIM}
     * @param authType the authentication type, {@link #AUTHTYPE_EAP_AKA} or
     * {@link #AUTHTYPE_EAP_SIM}
     * @param data authentication challenge data, base64 encoded.
     * See 3GPP TS 31.102 7.1.2 for more details.
     * @return the response of authentication, or null if not available
     *
     * @see #hasCarrierPrivileges
     * @hide
     */
    public String getIccAuthentication(int subId, int appType, int authType, String data) {
        try {
            IPhoneSubInfo info = getSubscriberInfo();
            if (info == null)
                return null;
            return info.getIccSimChallengeResponse(subId, appType, authType, data);
        } catch (RemoteException ex) {
            return null;
        } catch (NullPointerException ex) {
            // This could happen before phone starts
            return null;
        }
    }

    /**
     * Returns an array of Forbidden PLMNs from the USIM App
     * Returns null if the query fails.
     *
     *
     * <p>Requires that the caller has READ_PRIVILEGED_PHONE_STATE
     *
     * @return an array of forbidden PLMNs or null if not available
     */
    public String[] getForbiddenPlmns() {
      return getForbiddenPlmns(getSubId(), APPTYPE_USIM);
    }

    /**
     * Returns an array of Forbidden PLMNs from the specified SIM App
     * Returns null if the query fails.
     *
     *
     * <p>Requires that the calling app has READ_PRIVILEGED_PHONE_STATE
     *
     * @param subId subscription ID used for authentication
     * @param appType the icc application type, like {@link #APPTYPE_USIM}
     * @return fplmns an array of forbidden PLMNs
     * @hide
     */
    public String[] getForbiddenPlmns(int subId, int appType) {
        try {
            ITelephony telephony = getITelephony();
            if (telephony == null)
                return null;
            return telephony.getForbiddenPlmns(subId, appType);
        } catch (RemoteException ex) {
            return null;
        } catch (NullPointerException ex) {
            // This could happen before phone starts
            return null;
        }
    }

    /**
     * Get P-CSCF address from PCO after data connection is established or modified.
     * @param apnType the apnType, "ims" for IMS APN, "emergency" for EMERGENCY APN
     * @return array of P-CSCF address
     * @hide
     */
    public String[] getPcscfAddress(String apnType) {
        try {
            ITelephony telephony = getITelephony();
            if (telephony == null)
                return new String[0];
            return telephony.getPcscfAddress(apnType, getOpPackageName());
        } catch (RemoteException e) {
            return new String[0];
        }
    }

    /** @hide */
    @IntDef({ImsFeature.EMERGENCY_MMTEL, ImsFeature.MMTEL, ImsFeature.RCS})
    @Retention(RetentionPolicy.SOURCE)
    public @interface Feature {}

    /**
     * Returns the {@link IImsServiceController} that corresponds to the given slot Id and IMS
     * feature or {@link null} if the service is not available. If an ImsServiceController is
     * available, the {@link IImsServiceFeatureListener} callback is registered as a listener for
     * feature updates.
     * @param slotId The SIM slot that we are requesting the {@link IImsServiceController} for.
     * @param feature The IMS Feature we are requesting, corresponding to {@link ImsFeature}.
     * @param callback Listener that will send updates to ImsManager when there are updates to
     * ImsServiceController.
     * @return {@link IImsServiceController} interface for the feature specified or {@link null} if
     * it is unavailable.
     * @hide
     */
    public IImsServiceController getImsServiceControllerAndListen(int slotId, @Feature int feature,
            IImsServiceFeatureListener callback) {
        try {
            ITelephony telephony = getITelephony();
            if (telephony != null) {
                return telephony.getImsServiceControllerAndListen(slotId, feature, callback);
            }
        } catch (RemoteException e) {
            Rlog.e(TAG, "getImsServiceControllerAndListen, RemoteException: " + e.getMessage());
        }
        return null;
    }

    /**
     * Set IMS registration state
     *
     * @param Registration state
     * @hide
     */
    public void setImsRegistrationState(boolean registered) {
        try {
            ITelephony telephony = getITelephony();
            if (telephony != null)
                telephony.setImsRegistrationState(registered);
        } catch (RemoteException e) {
        }
    }

    /**
     * Get the preferred network type.
     * Used for device configuration by some CDMA operators.
     * <p>
     * Requires Permission:
     *   {@link android.Manifest.permission#MODIFY_PHONE_STATE MODIFY_PHONE_STATE}
     * Or the calling app has carrier privileges. @see #hasCarrierPrivileges
     *
     * @return the preferred network type, defined in RILConstants.java.
     * @hide
     */
    public int getPreferredNetworkType(int subId) {
        try {
            ITelephony telephony = getITelephony();
            if (telephony != null)
                return telephony.getPreferredNetworkType(subId);
        } catch (RemoteException ex) {
            Rlog.e(TAG, "getPreferredNetworkType RemoteException", ex);
        } catch (NullPointerException ex) {
            Rlog.e(TAG, "getPreferredNetworkType NPE", ex);
        }
        return -1;
    }

    /**
     * Sets the network selection mode to automatic.
     * <p>
     * Requires Permission:
     *   {@link android.Manifest.permission#MODIFY_PHONE_STATE MODIFY_PHONE_STATE}
     * Or the calling app has carrier privileges. @see #hasCarrierPrivileges
     *
     * @hide
     * TODO: Add an overload that takes no args.
     */
    public void setNetworkSelectionModeAutomatic(int subId) {
        try {
            ITelephony telephony = getITelephony();
            if (telephony != null)
                telephony.setNetworkSelectionModeAutomatic(subId);
        } catch (RemoteException ex) {
            Rlog.e(TAG, "setNetworkSelectionModeAutomatic RemoteException", ex);
        } catch (NullPointerException ex) {
            Rlog.e(TAG, "setNetworkSelectionModeAutomatic NPE", ex);
        }
    }

    /**
     * Perform a radio scan and return the list of avialble networks.
     *
     * The return value is a list of the OperatorInfo of the networks found. Note that this
     * scan can take a long time (sometimes minutes) to happen.
     *
     * <p>
     * Requires Permission:
     *   {@link android.Manifest.permission#MODIFY_PHONE_STATE MODIFY_PHONE_STATE}
     * Or the calling app has carrier privileges. @see #hasCarrierPrivileges
     *
     * @hide
     * TODO: Add an overload that takes no args.
     */
    public CellNetworkScanResult getCellNetworkScanResults(int subId) {
        try {
            ITelephony telephony = getITelephony();
            if (telephony != null)
                return telephony.getCellNetworkScanResults(subId);
        } catch (RemoteException ex) {
            Rlog.e(TAG, "getCellNetworkScanResults RemoteException", ex);
        } catch (NullPointerException ex) {
            Rlog.e(TAG, "getCellNetworkScanResults NPE", ex);
        }
        return null;
    }

    /**
     * Ask the radio to connect to the input network and change selection mode to manual.
     *
     * <p>
     * Requires Permission:
     *   {@link android.Manifest.permission#MODIFY_PHONE_STATE MODIFY_PHONE_STATE}
     * Or the calling app has carrier privileges. @see #hasCarrierPrivileges
     *
     * @hide
     * TODO: Add an overload that takes no args.
     */
    public boolean setNetworkSelectionModeManual(int subId, OperatorInfo operator,
            boolean persistSelection) {
        try {
            ITelephony telephony = getITelephony();
            if (telephony != null)
                return telephony.setNetworkSelectionModeManual(subId, operator, persistSelection);
        } catch (RemoteException ex) {
            Rlog.e(TAG, "setNetworkSelectionModeManual RemoteException", ex);
        } catch (NullPointerException ex) {
            Rlog.e(TAG, "setNetworkSelectionModeManual NPE", ex);
        }
        return false;
    }

    /**
     * Set the preferred network type.
     * Used for device configuration by some CDMA operators.
     * <p>
     * Requires Permission:
     *   {@link android.Manifest.permission#MODIFY_PHONE_STATE MODIFY_PHONE_STATE}
     * Or the calling app has carrier privileges. @see #hasCarrierPrivileges
     *
     * @param subId the id of the subscription to set the preferred network type for.
     * @param networkType the preferred network type, defined in RILConstants.java.
     * @return true on success; false on any failure.
     * @hide
     */
    public boolean setPreferredNetworkType(int subId, int networkType) {
        try {
            ITelephony telephony = getITelephony();
            if (telephony != null)
                return telephony.setPreferredNetworkType(subId, networkType);
        } catch (RemoteException ex) {
            Rlog.e(TAG, "setPreferredNetworkType RemoteException", ex);
        } catch (NullPointerException ex) {
            Rlog.e(TAG, "setPreferredNetworkType NPE", ex);
        }
        return false;
    }

    /**
     * Set the preferred network type to global mode which includes LTE, CDMA, EvDo and GSM/WCDMA.
     *
     * <p>
     * Requires that the calling app has carrier privileges.
     * @see #hasCarrierPrivileges
     *
     * @return true on success; false on any failure.
     */
    public boolean setPreferredNetworkTypeToGlobal() {
        return setPreferredNetworkTypeToGlobal(getSubId());
    }

    /**
     * Set the preferred network type to global mode which includes LTE, CDMA, EvDo and GSM/WCDMA.
     *
     * <p>
     * Requires that the calling app has carrier privileges.
     * @see #hasCarrierPrivileges
     *
     * @return true on success; false on any failure.
     * @hide
     */
    public boolean setPreferredNetworkTypeToGlobal(int subId) {
        return setPreferredNetworkType(subId, RILConstants.NETWORK_MODE_LTE_CDMA_EVDO_GSM_WCDMA);
    }

    /**
     * Check TETHER_DUN_REQUIRED and TETHER_DUN_APN settings, net.tethering.noprovisioning
     * SystemProperty, and config_tether_apndata to decide whether DUN APN is required for
     * tethering.
     *
     * @return 0: Not required. 1: required. 2: Not set.
     * @hide
     */
    public int getTetherApnRequired() {
        try {
            ITelephony telephony = getITelephony();
            if (telephony != null)
                return telephony.getTetherApnRequired();
        } catch (RemoteException ex) {
            Rlog.e(TAG, "hasMatchedTetherApnSetting RemoteException", ex);
        } catch (NullPointerException ex) {
            Rlog.e(TAG, "hasMatchedTetherApnSetting NPE", ex);
        }
        return 2;
    }


    /**
     * Values used to return status for hasCarrierPrivileges call.
     */
    /** @hide */ @SystemApi
    public static final int CARRIER_PRIVILEGE_STATUS_HAS_ACCESS = 1;
    /** @hide */ @SystemApi
    public static final int CARRIER_PRIVILEGE_STATUS_NO_ACCESS = 0;
    /** @hide */ @SystemApi
    public static final int CARRIER_PRIVILEGE_STATUS_RULES_NOT_LOADED = -1;
    /** @hide */ @SystemApi
    public static final int CARRIER_PRIVILEGE_STATUS_ERROR_LOADING_RULES = -2;

    /**
     * Has the calling application been granted carrier privileges by the carrier.
     *
     * If any of the packages in the calling UID has carrier privileges, the
     * call will return true. This access is granted by the owner of the UICC
     * card and does not depend on the registered carrier.
     *
     * @return true if the app has carrier privileges.
     */
    public boolean hasCarrierPrivileges() {
        return hasCarrierPrivileges(getSubId());
    }

    /**
     * Has the calling application been granted carrier privileges by the carrier.
     *
     * If any of the packages in the calling UID has carrier privileges, the
     * call will return true. This access is granted by the owner of the UICC
     * card and does not depend on the registered carrier.
     *
     * @param subId The subscription to use.
     * @return true if the app has carrier privileges.
     * @hide
     */
    public boolean hasCarrierPrivileges(int subId) {
        try {
            ITelephony telephony = getITelephony();
            if (telephony != null) {
                return telephony.getCarrierPrivilegeStatus(mSubId) ==
                    CARRIER_PRIVILEGE_STATUS_HAS_ACCESS;
            }
        } catch (RemoteException ex) {
            Rlog.e(TAG, "hasCarrierPrivileges RemoteException", ex);
        } catch (NullPointerException ex) {
            Rlog.e(TAG, "hasCarrierPrivileges NPE", ex);
        }
        return false;
    }

    /**
     * Override the branding for the current ICCID.
     *
     * Once set, whenever the SIM is present in the device, the service
     * provider name (SPN) and the operator name will both be replaced by the
     * brand value input. To unset the value, the same function should be
     * called with a null brand value.
     *
     * <p>Requires that the calling app has carrier privileges.
     * @see #hasCarrierPrivileges
     *
     * @param brand The brand name to display/set.
     * @return true if the operation was executed correctly.
     */
    public boolean setOperatorBrandOverride(String brand) {
        return setOperatorBrandOverride(getSubId(), brand);
    }

    /**
     * Override the branding for the current ICCID.
     *
     * Once set, whenever the SIM is present in the device, the service
     * provider name (SPN) and the operator name will both be replaced by the
     * brand value input. To unset the value, the same function should be
     * called with a null brand value.
     *
     * <p>Requires that the calling app has carrier privileges.
     * @see #hasCarrierPrivileges
     *
     * @param subId The subscription to use.
     * @param brand The brand name to display/set.
     * @return true if the operation was executed correctly.
     * @hide
     */
    public boolean setOperatorBrandOverride(int subId, String brand) {
        try {
            ITelephony telephony = getITelephony();
            if (telephony != null)
                return telephony.setOperatorBrandOverride(subId, brand);
        } catch (RemoteException ex) {
            Rlog.e(TAG, "setOperatorBrandOverride RemoteException", ex);
        } catch (NullPointerException ex) {
            Rlog.e(TAG, "setOperatorBrandOverride NPE", ex);
        }
        return false;
    }

    /**
     * Override the roaming preference for the current ICCID.
     *
     * Using this call, the carrier app (see #hasCarrierPrivileges) can override
     * the platform's notion of a network operator being considered roaming or not.
     * The change only affects the ICCID that was active when this call was made.
     *
     * If null is passed as any of the input, the corresponding value is deleted.
     *
     * <p>Requires that the caller have carrier privilege. See #hasCarrierPrivileges.
     *
     * @param gsmRoamingList - List of MCCMNCs to be considered roaming for 3GPP RATs.
     * @param gsmNonRoamingList - List of MCCMNCs to be considered not roaming for 3GPP RATs.
     * @param cdmaRoamingList - List of SIDs to be considered roaming for 3GPP2 RATs.
     * @param cdmaNonRoamingList - List of SIDs to be considered not roaming for 3GPP2 RATs.
     * @return true if the operation was executed correctly.
     *
     * @hide
     */
    public boolean setRoamingOverride(List<String> gsmRoamingList,
            List<String> gsmNonRoamingList, List<String> cdmaRoamingList,
            List<String> cdmaNonRoamingList) {
        return setRoamingOverride(getSubId(), gsmRoamingList, gsmNonRoamingList,
                cdmaRoamingList, cdmaNonRoamingList);
    }

    /**
     * Override the roaming preference for the current ICCID.
     *
     * Using this call, the carrier app (see #hasCarrierPrivileges) can override
     * the platform's notion of a network operator being considered roaming or not.
     * The change only affects the ICCID that was active when this call was made.
     *
     * If null is passed as any of the input, the corresponding value is deleted.
     *
     * <p>Requires that the caller have carrier privilege. See #hasCarrierPrivileges.
     *
     * @param subId for which the roaming overrides apply.
     * @param gsmRoamingList - List of MCCMNCs to be considered roaming for 3GPP RATs.
     * @param gsmNonRoamingList - List of MCCMNCs to be considered not roaming for 3GPP RATs.
     * @param cdmaRoamingList - List of SIDs to be considered roaming for 3GPP2 RATs.
     * @param cdmaNonRoamingList - List of SIDs to be considered not roaming for 3GPP2 RATs.
     * @return true if the operation was executed correctly.
     *
     * @hide
     */
    public boolean setRoamingOverride(int subId, List<String> gsmRoamingList,
            List<String> gsmNonRoamingList, List<String> cdmaRoamingList,
            List<String> cdmaNonRoamingList) {
        try {
            ITelephony telephony = getITelephony();
            if (telephony != null)
                return telephony.setRoamingOverride(subId, gsmRoamingList, gsmNonRoamingList,
                        cdmaRoamingList, cdmaNonRoamingList);
        } catch (RemoteException ex) {
            Rlog.e(TAG, "setRoamingOverride RemoteException", ex);
        } catch (NullPointerException ex) {
            Rlog.e(TAG, "setRoamingOverride NPE", ex);
        }
        return false;
    }

    /**
     * Expose the rest of ITelephony to @SystemApi
     */

    /** @hide */
    @SystemApi
    public String getCdmaMdn() {
        return getCdmaMdn(getSubId());
    }

    /** @hide */
    @SystemApi
    public String getCdmaMdn(int subId) {
        try {
            ITelephony telephony = getITelephony();
            if (telephony == null)
                return null;
            return telephony.getCdmaMdn(subId);
        } catch (RemoteException ex) {
            return null;
        } catch (NullPointerException ex) {
            return null;
        }
    }

    /** @hide */
    @SystemApi
    public String getCdmaMin() {
        return getCdmaMin(getSubId());
    }

    /** @hide */
    @SystemApi
    public String getCdmaMin(int subId) {
        try {
            ITelephony telephony = getITelephony();
            if (telephony == null)
                return null;
            return telephony.getCdmaMin(subId);
        } catch (RemoteException ex) {
            return null;
        } catch (NullPointerException ex) {
            return null;
        }
    }

    /** @hide */
    @SystemApi
    public int checkCarrierPrivilegesForPackage(String pkgName) {
        try {
            ITelephony telephony = getITelephony();
            if (telephony != null)
                return telephony.checkCarrierPrivilegesForPackage(pkgName);
        } catch (RemoteException ex) {
            Rlog.e(TAG, "checkCarrierPrivilegesForPackage RemoteException", ex);
        } catch (NullPointerException ex) {
            Rlog.e(TAG, "checkCarrierPrivilegesForPackage NPE", ex);
        }
        return CARRIER_PRIVILEGE_STATUS_NO_ACCESS;
    }

    /** @hide */
    @SystemApi
    public int checkCarrierPrivilegesForPackageAnyPhone(String pkgName) {
        try {
            ITelephony telephony = getITelephony();
            if (telephony != null)
                return telephony.checkCarrierPrivilegesForPackageAnyPhone(pkgName);
        } catch (RemoteException ex) {
            Rlog.e(TAG, "checkCarrierPrivilegesForPackageAnyPhone RemoteException", ex);
        } catch (NullPointerException ex) {
            Rlog.e(TAG, "checkCarrierPrivilegesForPackageAnyPhone NPE", ex);
        }
        return CARRIER_PRIVILEGE_STATUS_NO_ACCESS;
    }

    /** @hide */
    @SystemApi
    public List<String> getCarrierPackageNamesForIntent(Intent intent) {
        return getCarrierPackageNamesForIntentAndPhone(intent, getDefaultPhone());
    }

    /** @hide */
    @SystemApi
    public List<String> getCarrierPackageNamesForIntentAndPhone(Intent intent, int phoneId) {
        try {
            ITelephony telephony = getITelephony();
            if (telephony != null)
                return telephony.getCarrierPackageNamesForIntentAndPhone(intent, phoneId);
        } catch (RemoteException ex) {
            Rlog.e(TAG, "getCarrierPackageNamesForIntentAndPhone RemoteException", ex);
        } catch (NullPointerException ex) {
            Rlog.e(TAG, "getCarrierPackageNamesForIntentAndPhone NPE", ex);
        }
        return null;
    }

    /** @hide */
    public List<String> getPackagesWithCarrierPrivileges() {
        try {
            ITelephony telephony = getITelephony();
            if (telephony != null) {
                return telephony.getPackagesWithCarrierPrivileges();
            }
        } catch (RemoteException ex) {
            Rlog.e(TAG, "getPackagesWithCarrierPrivileges RemoteException", ex);
        } catch (NullPointerException ex) {
            Rlog.e(TAG, "getPackagesWithCarrierPrivileges NPE", ex);
        }
        return Collections.EMPTY_LIST;
    }

    /** @hide */
    @SystemApi
    public void dial(String number) {
        try {
            ITelephony telephony = getITelephony();
            if (telephony != null)
                telephony.dial(number);
        } catch (RemoteException e) {
            Log.e(TAG, "Error calling ITelephony#dial", e);
        }
    }

    /** @hide */
    @SystemApi
    public void call(String callingPackage, String number) {
        try {
            ITelephony telephony = getITelephony();
            if (telephony != null)
                telephony.call(callingPackage, number);
        } catch (RemoteException e) {
            Log.e(TAG, "Error calling ITelephony#call", e);
        }
    }

    /** @hide */
    @SystemApi
    public boolean endCall() {
        try {
            ITelephony telephony = getITelephony();
            if (telephony != null)
                return telephony.endCall();
        } catch (RemoteException e) {
            Log.e(TAG, "Error calling ITelephony#endCall", e);
        }
        return false;
    }

    /** @hide */
    @SystemApi
    public void answerRingingCall() {
        try {
            ITelephony telephony = getITelephony();
            if (telephony != null)
                telephony.answerRingingCall();
        } catch (RemoteException e) {
            Log.e(TAG, "Error calling ITelephony#answerRingingCall", e);
        }
    }

    /** @hide */
    @SystemApi
    public void silenceRinger() {
        try {
            getTelecomService().silenceRinger(getOpPackageName());
        } catch (RemoteException e) {
            Log.e(TAG, "Error calling ITelecomService#silenceRinger", e);
        }
    }

    /** @hide */
    @SystemApi
    public boolean isOffhook() {
        try {
            ITelephony telephony = getITelephony();
            if (telephony != null)
                return telephony.isOffhook(getOpPackageName());
        } catch (RemoteException e) {
            Log.e(TAG, "Error calling ITelephony#isOffhook", e);
        }
        return false;
    }

    /** @hide */
    @SystemApi
    public boolean isRinging() {
        try {
            ITelephony telephony = getITelephony();
            if (telephony != null)
                return telephony.isRinging(getOpPackageName());
        } catch (RemoteException e) {
            Log.e(TAG, "Error calling ITelephony#isRinging", e);
        }
        return false;
    }

    /** @hide */
    @SystemApi
    public boolean isIdle() {
        try {
            ITelephony telephony = getITelephony();
            if (telephony != null)
                return telephony.isIdle(getOpPackageName());
        } catch (RemoteException e) {
            Log.e(TAG, "Error calling ITelephony#isIdle", e);
        }
        return true;
    }

    /** @hide */
    @SystemApi
    public boolean isRadioOn() {
        try {
            ITelephony telephony = getITelephony();
            if (telephony != null)
                return telephony.isRadioOn(getOpPackageName());
        } catch (RemoteException e) {
            Log.e(TAG, "Error calling ITelephony#isRadioOn", e);
        }
        return false;
    }

    /** @hide */
    @SystemApi
    public boolean supplyPin(String pin) {
        try {
            ITelephony telephony = getITelephony();
            if (telephony != null)
                return telephony.supplyPin(pin);
        } catch (RemoteException e) {
            Log.e(TAG, "Error calling ITelephony#supplyPin", e);
        }
        return false;
    }

    /** @hide */
    @SystemApi
    public boolean supplyPuk(String puk, String pin) {
        try {
            ITelephony telephony = getITelephony();
            if (telephony != null)
                return telephony.supplyPuk(puk, pin);
        } catch (RemoteException e) {
            Log.e(TAG, "Error calling ITelephony#supplyPuk", e);
        }
        return false;
    }

    /** @hide */
    @SystemApi
    public int[] supplyPinReportResult(String pin) {
        try {
            ITelephony telephony = getITelephony();
            if (telephony != null)
                return telephony.supplyPinReportResult(pin);
        } catch (RemoteException e) {
            Log.e(TAG, "Error calling ITelephony#supplyPinReportResult", e);
        }
        return new int[0];
    }

    /** @hide */
    @SystemApi
    public int[] supplyPukReportResult(String puk, String pin) {
        try {
            ITelephony telephony = getITelephony();
            if (telephony != null)
                return telephony.supplyPukReportResult(puk, pin);
        } catch (RemoteException e) {
            Log.e(TAG, "Error calling ITelephony#]", e);
        }
        return new int[0];
    }

    public static abstract class OnReceiveUssdResponseCallback {
       /**
        ** Called when USSD has succeeded.
        **/
       public void onReceiveUssdResponse(String request, CharSequence response) {};

       /**
        ** Called when USSD has failed.
        **/
       public void onReceiveUssdResponseFailed(String request, int failureCode) {};
    }

    /* <p>Requires permission:
     * @link android.Manifest.permission#CALL_PHONE}
     * @param ussdRequest the USSD command to be executed.
     * @param wrappedCallback receives a callback result.
     */
    @RequiresPermission(android.Manifest.permission.CALL_PHONE)
    public void sendUssdRequest(String ussdRequest,
                                final OnReceiveUssdResponseCallback callback, Handler handler) {
        sendUssdRequest(ussdRequest, getSubId(), callback, handler);
    }

   /* <p>Requires permission:
    * @link android.Manifest.permission#CALL_PHONE}
    * @param subId The subscription to use.
    * @param ussdRequest the USSD command to be executed.
    * @param wrappedCallback receives a callback result.
    */
    @RequiresPermission(android.Manifest.permission.CALL_PHONE)
    public void sendUssdRequest(String ussdRequest, int subId,
                                final OnReceiveUssdResponseCallback callback, Handler handler) {
        checkNotNull(callback, "OnReceiveUssdResponseCallback cannot be null.");

        ResultReceiver wrappedCallback = new ResultReceiver(handler) {
            @Override
            protected void onReceiveResult(int resultCode, Bundle ussdResponse) {
                Rlog.d(TAG, "USSD:" + resultCode);
                checkNotNull(ussdResponse, "ussdResponse cannot be null.");
                UssdResponse response = ussdResponse.getParcelable(USSD_RESPONSE);

                if (resultCode == USSD_RETURN_SUCCESS) {
                    callback.onReceiveUssdResponse(response.getUssdRequest(),
                            response.getReturnMessage());
                } else {
                    callback.onReceiveUssdResponseFailed(response.getUssdRequest(), resultCode);
                }
            }
        };

        try {
            ITelephony telephony = getITelephony();
            if (telephony != null) {
                telephony.handleUssdRequest(subId, ussdRequest, wrappedCallback);
            }
        } catch (RemoteException e) {
            Log.e(TAG, "Error calling ITelephony#sendUSSDCode", e);
            UssdResponse response = new UssdResponse(ussdRequest, "");
            Bundle returnData = new Bundle();
            returnData.putParcelable(USSD_RESPONSE, response);
            wrappedCallback.send(USSD_ERROR_SERVICE_UNAVAIL, returnData);
        }
    }

   /*
    * @return true, if the device is currently on a technology (e.g. UMTS or LTE) which can support
    * voice and data simultaneously. This can change based on location or network condition.
    */
    public boolean isConcurrentVoiceAndDataAllowed() {
        try {
            ITelephony telephony = getITelephony();
            return (telephony == null ? false : telephony.isConcurrentVoiceAndDataAllowed(mSubId));
        } catch (RemoteException e) {
            Log.e(TAG, "Error calling ITelephony#isConcurrentVoiceAndDataAllowed", e);
        }
        return false;
    }

    /** @hide */
    @SystemApi
    public boolean handlePinMmi(String dialString) {
        try {
            ITelephony telephony = getITelephony();
            if (telephony != null)
                return telephony.handlePinMmi(dialString);
        } catch (RemoteException e) {
            Log.e(TAG, "Error calling ITelephony#handlePinMmi", e);
        }
        return false;
    }

    /** @hide */
    @SystemApi
    public boolean handlePinMmiForSubscriber(int subId, String dialString) {
        try {
            ITelephony telephony = getITelephony();
            if (telephony != null)
                return telephony.handlePinMmiForSubscriber(subId, dialString);
        } catch (RemoteException e) {
            Log.e(TAG, "Error calling ITelephony#handlePinMmi", e);
        }
        return false;
    }

    /** @hide */
    @SystemApi
    public void toggleRadioOnOff() {
        try {
            ITelephony telephony = getITelephony();
            if (telephony != null)
                telephony.toggleRadioOnOff();
        } catch (RemoteException e) {
            Log.e(TAG, "Error calling ITelephony#toggleRadioOnOff", e);
        }
    }

    /** @hide */
    @SystemApi
    public boolean setRadio(boolean turnOn) {
        try {
            ITelephony telephony = getITelephony();
            if (telephony != null)
                return telephony.setRadio(turnOn);
        } catch (RemoteException e) {
            Log.e(TAG, "Error calling ITelephony#setRadio", e);
        }
        return false;
    }

    /** @hide */
    @SystemApi
    public boolean setRadioPower(boolean turnOn) {
        try {
            ITelephony telephony = getITelephony();
            if (telephony != null)
                return telephony.setRadioPower(turnOn);
        } catch (RemoteException e) {
            Log.e(TAG, "Error calling ITelephony#setRadioPower", e);
        }
        return false;
    }

    /** @hide */
    @SystemApi
    public void updateServiceLocation() {
        try {
            ITelephony telephony = getITelephony();
            if (telephony != null)
                telephony.updateServiceLocation();
        } catch (RemoteException e) {
            Log.e(TAG, "Error calling ITelephony#updateServiceLocation", e);
        }
    }

    /** @hide */
    @SystemApi
    public boolean enableDataConnectivity() {
        try {
            ITelephony telephony = getITelephony();
            if (telephony != null)
                return telephony.enableDataConnectivity();
        } catch (RemoteException e) {
            Log.e(TAG, "Error calling ITelephony#enableDataConnectivity", e);
        }
        return false;
    }

    /** @hide */
    @SystemApi
    public boolean disableDataConnectivity() {
        try {
            ITelephony telephony = getITelephony();
            if (telephony != null)
                return telephony.disableDataConnectivity();
        } catch (RemoteException e) {
            Log.e(TAG, "Error calling ITelephony#disableDataConnectivity", e);
        }
        return false;
    }

    /** @hide */
    @SystemApi
    public boolean isDataConnectivityPossible() {
        try {
            ITelephony telephony = getITelephony();
            if (telephony != null)
                return telephony.isDataConnectivityPossible();
        } catch (RemoteException e) {
            Log.e(TAG, "Error calling ITelephony#isDataConnectivityPossible", e);
        }
        return false;
    }

    /** @hide */
    @SystemApi
    public boolean needsOtaServiceProvisioning() {
        try {
            ITelephony telephony = getITelephony();
            if (telephony != null)
                return telephony.needsOtaServiceProvisioning();
        } catch (RemoteException e) {
            Log.e(TAG, "Error calling ITelephony#needsOtaServiceProvisioning", e);
        }
        return false;
    }

    /**
     * Turns mobile data on or off.
     *
     * <p>Requires Permission:
     *     {@link android.Manifest.permission#MODIFY_PHONE_STATE MODIFY_PHONE_STATE} or that the
     *     calling app has carrier privileges.
     *
     * @param enable Whether to enable mobile data.
     *
     * @see #hasCarrierPrivileges
     */
    public void setDataEnabled(boolean enable) {
        setDataEnabled(getDefaultDataSubscriptionId(), enable);
    }

    /** @hide */
    @SystemApi
    public void setDataEnabled(int subId, boolean enable) {
        try {
            Log.d(TAG, "setDataEnabled: enabled=" + enable);
            ITelephony telephony = getITelephony();
            if (telephony != null)
                telephony.setDataEnabled(subId, enable);
        } catch (RemoteException e) {
            Log.e(TAG, "Error calling ITelephony#setDataEnabled", e);
        }
    }


    /**
     * @deprecated use {@link #isDataEnabled()} instead.
     * @hide
     */
    @SystemApi
    @Deprecated
    public boolean getDataEnabled() {
        return isDataEnabled();
    }

    /**
     * Returns whether mobile data is enabled or not.
     *
     * <p>Requires one of the following permissions:
     * {@link android.Manifest.permission#ACCESS_NETWORK_STATE ACCESS_NETWORK_STATE},
     * {@link android.Manifest.permission#MODIFY_PHONE_STATE MODIFY_PHONE_STATE}, or that the
     * calling app has carrier privileges.
     *
     * <p>Note that this does not take into account any data restrictions that may be present on the
     * calling app. Such restrictions may be inspected with
     * {@link ConnectivityManager#getRestrictBackgroundStatus}.
     *
     * @return true if mobile data is enabled.
     *
     * @see #hasCarrierPrivileges
     */
<<<<<<< HEAD
    public boolean getDataEnabled() {
        return getDataEnabled(getDefaultDataSubscriptionId());
=======
    @SuppressWarnings("deprecation")
    public boolean isDataEnabled() {
        return getDataEnabled(getSubId());
>>>>>>> d6ef0973
    }

    /**
     * @deprecated use {@link #isDataEnabled(int)} instead.
     * @hide
     */
    @SystemApi
    public boolean getDataEnabled(int subId) {
        boolean retVal = false;
        try {
            ITelephony telephony = getITelephony();
            if (telephony != null)
                retVal = telephony.getDataEnabled(subId);
        } catch (RemoteException e) {
            Log.e(TAG, "Error calling ITelephony#getDataEnabled", e);
        } catch (NullPointerException e) {
        }
        return retVal;
    }

    /**
     * Returns the result and response from RIL for oem request
     *
     * @param oemReq the data is sent to ril.
     * @param oemResp the respose data from RIL.
     * @return negative value request was not handled or get error
     *         0 request was handled succesfully, but no response data
     *         positive value success, data length of response
     * @hide
     * @deprecated OEM needs a vendor-extension hal and their apps should use that instead
     */
    @Deprecated
    public int invokeOemRilRequestRaw(byte[] oemReq, byte[] oemResp) {
        try {
            ITelephony telephony = getITelephony();
            if (telephony != null)
                return telephony.invokeOemRilRequestRaw(oemReq, oemResp);
        } catch (RemoteException ex) {
        } catch (NullPointerException ex) {
        }
        return -1;
    }

    /** @hide */
    @SystemApi
    public void enableVideoCalling(boolean enable) {
        try {
            ITelephony telephony = getITelephony();
            if (telephony != null)
                telephony.enableVideoCalling(enable);
        } catch (RemoteException e) {
            Log.e(TAG, "Error calling ITelephony#enableVideoCalling", e);
        }
    }

    /** @hide */
    @SystemApi
    public boolean isVideoCallingEnabled() {
        try {
            ITelephony telephony = getITelephony();
            if (telephony != null)
                return telephony.isVideoCallingEnabled(getOpPackageName());
        } catch (RemoteException e) {
            Log.e(TAG, "Error calling ITelephony#isVideoCallingEnabled", e);
        }
        return false;
    }

    /**
     * Whether the device supports configuring the DTMF tone length.
     *
     * @return {@code true} if the DTMF tone length can be changed, and {@code false} otherwise.
     */
    public boolean canChangeDtmfToneLength() {
        try {
            ITelephony telephony = getITelephony();
            if (telephony != null) {
                return telephony.canChangeDtmfToneLength();
            }
        } catch (RemoteException e) {
            Log.e(TAG, "Error calling ITelephony#canChangeDtmfToneLength", e);
        } catch (SecurityException e) {
            Log.e(TAG, "Permission error calling ITelephony#canChangeDtmfToneLength", e);
        }
        return false;
    }

    /**
     * Whether the device is a world phone.
     *
     * @return {@code true} if the device is a world phone, and {@code false} otherwise.
     */
    public boolean isWorldPhone() {
        try {
            ITelephony telephony = getITelephony();
            if (telephony != null) {
                return telephony.isWorldPhone();
            }
        } catch (RemoteException e) {
            Log.e(TAG, "Error calling ITelephony#isWorldPhone", e);
        } catch (SecurityException e) {
            Log.e(TAG, "Permission error calling ITelephony#isWorldPhone", e);
        }
        return false;
    }

    /**
     * Whether the phone supports TTY mode.
     *
     * @return {@code true} if the device supports TTY mode, and {@code false} otherwise.
     */
    public boolean isTtyModeSupported() {
        try {
            ITelephony telephony = getITelephony();
            if (telephony != null) {
                return telephony.isTtyModeSupported();
            }
        } catch (RemoteException e) {
            Log.e(TAG, "Error calling ITelephony#isTtyModeSupported", e);
        } catch (SecurityException e) {
            Log.e(TAG, "Permission error calling ITelephony#isTtyModeSupported", e);
        }
        return false;
    }

    /**
     * Whether the phone supports hearing aid compatibility.
     *
     * @return {@code true} if the device supports hearing aid compatibility, and {@code false}
     * otherwise.
     */
    public boolean isHearingAidCompatibilitySupported() {
        try {
            ITelephony telephony = getITelephony();
            if (telephony != null) {
                return telephony.isHearingAidCompatibilitySupported();
            }
        } catch (RemoteException e) {
            Log.e(TAG, "Error calling ITelephony#isHearingAidCompatibilitySupported", e);
        } catch (SecurityException e) {
            Log.e(TAG, "Permission error calling ITelephony#isHearingAidCompatibilitySupported", e);
        }
        return false;
    }

    /**
     * This function retrieves value for setting "name+subId", and if that is not found
     * retrieves value for setting "name", and if that is not found throws
     * SettingNotFoundException
     *
     * @hide
     */
    public static int getIntWithSubId(ContentResolver cr, String name, int subId)
            throws SettingNotFoundException {
        try {
            return Settings.Global.getInt(cr, name + subId);
        } catch (SettingNotFoundException e) {
            try {
                int val = Settings.Global.getInt(cr, name);
                Settings.Global.putInt(cr, name + subId, val);

                /* We are now moving from 'setting' to 'setting+subId', and using the value stored
                 * for 'setting' as default. Reset the default (since it may have a user set
                 * value). */
                int default_val = val;
                if (name.equals(Settings.Global.MOBILE_DATA)) {
                    default_val = "true".equalsIgnoreCase(
                            SystemProperties.get("ro.com.android.mobiledata", "true")) ? 1 : 0;
                } else if (name.equals(Settings.Global.DATA_ROAMING)) {
                    default_val = "true".equalsIgnoreCase(
                            SystemProperties.get("ro.com.android.dataroaming", "false")) ? 1 : 0;
                }

                if (default_val != val) {
                    Settings.Global.putInt(cr, name, default_val);
                }

                return val;
            } catch (SettingNotFoundException exc) {
                throw new SettingNotFoundException(name);
            }
        }
    }

   /**
    * Returns the IMS Registration Status
    * @hide
    */
   public boolean isImsRegistered() {
       try {
           ITelephony telephony = getITelephony();
           if (telephony == null)
               return false;
           return telephony.isImsRegistered();
       } catch (RemoteException ex) {
           return false;
       } catch (NullPointerException ex) {
           return false;
       }
   }

    /**
     * Returns the Status of Volte
     * @hide
     */
    public boolean isVolteAvailable() {
       try {
           return getITelephony().isVolteAvailable();
       } catch (RemoteException ex) {
           return false;
       } catch (NullPointerException ex) {
           return false;
       }
   }

    /**
     * Returns the Status of video telephony (VT)
     * @hide
     */
    public boolean isVideoTelephonyAvailable() {
        try {
            return getITelephony().isVideoTelephonyAvailable();
        } catch (RemoteException ex) {
            return false;
        } catch (NullPointerException ex) {
            return false;
        }
    }

    /**
     * Returns the Status of Wi-Fi Calling
     * @hide
     */
    public boolean isWifiCallingAvailable() {
       try {
           return getITelephony().isWifiCallingAvailable();
       } catch (RemoteException ex) {
           return false;
       } catch (NullPointerException ex) {
           return false;
       }
   }

   /**
    * Set TelephonyProperties.PROPERTY_ICC_OPERATOR_NUMERIC for the default phone.
    *
    * @hide
    */
    public void setSimOperatorNumeric(String numeric) {
        int phoneId = getDefaultPhone();
        setSimOperatorNumericForPhone(phoneId, numeric);
    }

   /**
    * Set TelephonyProperties.PROPERTY_ICC_OPERATOR_NUMERIC for the given phone.
    *
    * @hide
    */
    public void setSimOperatorNumericForPhone(int phoneId, String numeric) {
        setTelephonyProperty(phoneId,
                TelephonyProperties.PROPERTY_ICC_OPERATOR_NUMERIC, numeric);
    }

    /**
     * Set TelephonyProperties.PROPERTY_ICC_OPERATOR_NUMERIC for the default phone.
     *
     * @hide
     */
    public void setSimOperatorName(String name) {
        int phoneId = getDefaultPhone();
        setSimOperatorNameForPhone(phoneId, name);
    }

    /**
     * Set TelephonyProperties.PROPERTY_ICC_OPERATOR_NUMERIC for the given phone.
     *
     * @hide
     */
    public void setSimOperatorNameForPhone(int phoneId, String name) {
        setTelephonyProperty(phoneId,
                TelephonyProperties.PROPERTY_ICC_OPERATOR_ALPHA, name);
    }

   /**
    * Set TelephonyProperties.PROPERTY_ICC_OPERATOR_ISO_COUNTRY for the default phone.
    *
    * @hide
    */
    public void setSimCountryIso(String iso) {
        int phoneId = getDefaultPhone();
        setSimCountryIsoForPhone(phoneId, iso);
    }

   /**
    * Set TelephonyProperties.PROPERTY_ICC_OPERATOR_ISO_COUNTRY for the given phone.
    *
    * @hide
    */
    public void setSimCountryIsoForPhone(int phoneId, String iso) {
        setTelephonyProperty(phoneId,
                TelephonyProperties.PROPERTY_ICC_OPERATOR_ISO_COUNTRY, iso);
    }

    /**
     * Set TelephonyProperties.PROPERTY_SIM_STATE for the default phone.
     *
     * @hide
     */
    public void setSimState(String state) {
        int phoneId = getDefaultPhone();
        setSimStateForPhone(phoneId, state);
    }

    /**
     * Set TelephonyProperties.PROPERTY_SIM_STATE for the given phone.
     *
     * @hide
     */
    public void setSimStateForPhone(int phoneId, String state) {
        setTelephonyProperty(phoneId,
                TelephonyProperties.PROPERTY_SIM_STATE, state);
    }

    /**
     * Set SIM card power state. Request is equivalent to inserting or removing the card.
     *
     * @param powerUp True if powering up the SIM, otherwise powering down
     *
     * <p>Requires Permission:
     *   {@link android.Manifest.permission#MODIFY_PHONE_STATE MODIFY_PHONE_STATE}
     *
     * @hide
     **/
    public void setSimPowerState(boolean powerUp) {
        setSimPowerStateForSlot(getDefaultSim(), powerUp);
    }

    /**
     * Set SIM card power state. Request is equivalent to inserting or removing the card.
     *
     * @param slotId SIM slot id
     * @param powerUp True if powering up the SIM, otherwise powering down
     *
     * <p>Requires Permission:
     *   {@link android.Manifest.permission#MODIFY_PHONE_STATE MODIFY_PHONE_STATE}
     *
     * @hide
     **/
    public void setSimPowerStateForSlot(int slotId, boolean powerUp) {
        try {
            ITelephony telephony = getITelephony();
            if (telephony != null) {
                telephony.setSimPowerStateForSlot(slotId, powerUp);
            }
        } catch (RemoteException e) {
            Log.e(TAG, "Error calling ITelephony#setSimPowerStateForSlot", e);
        } catch (SecurityException e) {
            Log.e(TAG, "Permission error calling ITelephony#setSimPowerStateForSlot", e);
        }
    }

    /**
     * Set baseband version for the default phone.
     *
     * @param version baseband version
     * @hide
     */
    public void setBasebandVersion(String version) {
        int phoneId = getDefaultPhone();
        setBasebandVersionForPhone(phoneId, version);
    }

    /**
     * Set baseband version by phone id.
     *
     * @param phoneId for which baseband version is set
     * @param version baseband version
     * @hide
     */
    public void setBasebandVersionForPhone(int phoneId, String version) {
        if (SubscriptionManager.isValidPhoneId(phoneId)) {
            String prop = TelephonyProperties.PROPERTY_BASEBAND_VERSION +
                    ((phoneId == 0) ? "" : Integer.toString(phoneId));
            SystemProperties.set(prop, version);
        }
    }

    /**
     * Set phone type for the default phone.
     *
     * @param type phone type
     *
     * @hide
     */
    public void setPhoneType(int type) {
        int phoneId = getDefaultPhone();
        setPhoneType(phoneId, type);
    }

    /**
     * Set phone type by phone id.
     *
     * @param phoneId for which phone type is set
     * @param type phone type
     *
     * @hide
     */
    public void setPhoneType(int phoneId, int type) {
        if (SubscriptionManager.isValidPhoneId(phoneId)) {
            TelephonyManager.setTelephonyProperty(phoneId,
                    TelephonyProperties.CURRENT_ACTIVE_PHONE, String.valueOf(type));
        }
    }

    /**
     * Get OTASP number schema for the default phone.
     *
     * @param defaultValue default value
     * @return OTA SP number schema
     *
     * @hide
     */
    public String getOtaSpNumberSchema(String defaultValue) {
        int phoneId = getDefaultPhone();
        return getOtaSpNumberSchemaForPhone(phoneId, defaultValue);
    }

    /**
     * Get OTASP number schema by phone id.
     *
     * @param phoneId for which OTA SP number schema is get
     * @param defaultValue default value
     * @return OTA SP number schema
     *
     * @hide
     */
    public String getOtaSpNumberSchemaForPhone(int phoneId, String defaultValue) {
        if (SubscriptionManager.isValidPhoneId(phoneId)) {
            return TelephonyManager.getTelephonyProperty(phoneId,
                    TelephonyProperties.PROPERTY_OTASP_NUM_SCHEMA, defaultValue);
        }

        return defaultValue;
    }

    /**
     * Get SMS receive capable from system property for the default phone.
     *
     * @param defaultValue default value
     * @return SMS receive capable
     *
     * @hide
     */
    public boolean getSmsReceiveCapable(boolean defaultValue) {
        int phoneId = getDefaultPhone();
        return getSmsReceiveCapableForPhone(phoneId, defaultValue);
    }

    /**
     * Get SMS receive capable from system property by phone id.
     *
     * @param phoneId for which SMS receive capable is get
     * @param defaultValue default value
     * @return SMS receive capable
     *
     * @hide
     */
    public boolean getSmsReceiveCapableForPhone(int phoneId, boolean defaultValue) {
        if (SubscriptionManager.isValidPhoneId(phoneId)) {
            return Boolean.parseBoolean(TelephonyManager.getTelephonyProperty(phoneId,
                    TelephonyProperties.PROPERTY_SMS_RECEIVE, String.valueOf(defaultValue)));
        }

        return defaultValue;
    }

    /**
     * Get SMS send capable from system property for the default phone.
     *
     * @param defaultValue default value
     * @return SMS send capable
     *
     * @hide
     */
    public boolean getSmsSendCapable(boolean defaultValue) {
        int phoneId = getDefaultPhone();
        return getSmsSendCapableForPhone(phoneId, defaultValue);
    }

    /**
     * Get SMS send capable from system property by phone id.
     *
     * @param phoneId for which SMS send capable is get
     * @param defaultValue default value
     * @return SMS send capable
     *
     * @hide
     */
    public boolean getSmsSendCapableForPhone(int phoneId, boolean defaultValue) {
        if (SubscriptionManager.isValidPhoneId(phoneId)) {
            return Boolean.parseBoolean(TelephonyManager.getTelephonyProperty(phoneId,
                    TelephonyProperties.PROPERTY_SMS_SEND, String.valueOf(defaultValue)));
        }

        return defaultValue;
    }

    /**
     * Set the alphabetic name of current registered operator.
     * @param name the alphabetic name of current registered operator.
     * @hide
     */
    public void setNetworkOperatorName(String name) {
        int phoneId = getDefaultPhone();
        setNetworkOperatorNameForPhone(phoneId, name);
    }

    /**
     * Set the alphabetic name of current registered operator.
     * @param phoneId which phone you want to set
     * @param name the alphabetic name of current registered operator.
     * @hide
     */
    public void setNetworkOperatorNameForPhone(int phoneId, String name) {
        if (SubscriptionManager.isValidPhoneId(phoneId)) {
            setTelephonyProperty(phoneId, TelephonyProperties.PROPERTY_OPERATOR_ALPHA, name);
        }
    }

    /**
     * Set the numeric name (MCC+MNC) of current registered operator.
     * @param operator the numeric name (MCC+MNC) of current registered operator
     * @hide
     */
    public void setNetworkOperatorNumeric(String numeric) {
        int phoneId = getDefaultPhone();
        setNetworkOperatorNumericForPhone(phoneId, numeric);
    }

    /**
     * Set the numeric name (MCC+MNC) of current registered operator.
     * @param phoneId for which phone type is set
     * @param operator the numeric name (MCC+MNC) of current registered operator
     * @hide
     */
    public void setNetworkOperatorNumericForPhone(int phoneId, String numeric) {
        setTelephonyProperty(phoneId, TelephonyProperties.PROPERTY_OPERATOR_NUMERIC, numeric);
    }

    /**
     * Set roaming state of the current network, for GSM purposes.
     * @param isRoaming is network in romaing state or not
     * @hide
     */
    public void setNetworkRoaming(boolean isRoaming) {
        int phoneId = getDefaultPhone();
        setNetworkRoamingForPhone(phoneId, isRoaming);
    }

    /**
     * Set roaming state of the current network, for GSM purposes.
     * @param phoneId which phone you want to set
     * @param isRoaming is network in romaing state or not
     * @hide
     */
    public void setNetworkRoamingForPhone(int phoneId, boolean isRoaming) {
        if (SubscriptionManager.isValidPhoneId(phoneId)) {
            setTelephonyProperty(phoneId, TelephonyProperties.PROPERTY_OPERATOR_ISROAMING,
                    isRoaming ? "true" : "false");
        }
    }

    /**
     * Set the ISO country code equivalent of the current registered
     * operator's MCC (Mobile Country Code).
     * @param iso the ISO country code equivalent of the current registered
     * @hide
     */
    public void setNetworkCountryIso(String iso) {
        int phoneId = getDefaultPhone();
        setNetworkCountryIsoForPhone(phoneId, iso);
    }

    /**
     * Set the ISO country code equivalent of the current registered
     * operator's MCC (Mobile Country Code).
     * @param phoneId which phone you want to set
     * @param iso the ISO country code equivalent of the current registered
     * @hide
     */
    public void setNetworkCountryIsoForPhone(int phoneId, String iso) {
        if (SubscriptionManager.isValidPhoneId(phoneId)) {
            setTelephonyProperty(phoneId,
                    TelephonyProperties.PROPERTY_OPERATOR_ISO_COUNTRY, iso);
        }
    }

    /**
     * Set the network type currently in use on the device for data transmission.
     * @param type the network type currently in use on the device for data transmission
     * @hide
     */
    public void setDataNetworkType(int type) {
        int phoneId = getDefaultPhone();
        setDataNetworkTypeForPhone(phoneId, type);
    }

    /**
     * Set the network type currently in use on the device for data transmission.
     * @param phoneId which phone you want to set
     * @param type the network type currently in use on the device for data transmission
     * @hide
     */
    public void setDataNetworkTypeForPhone(int phoneId, int type) {
        if (SubscriptionManager.isValidPhoneId(phoneId)) {
            setTelephonyProperty(phoneId,
                    TelephonyProperties.PROPERTY_DATA_NETWORK_TYPE,
                    ServiceState.rilRadioTechnologyToString(type));
        }
    }

    /**
     * Returns the subscription ID for the given phone account.
     * @hide
     */
    public int getSubIdForPhoneAccount(PhoneAccount phoneAccount) {
        int retval = SubscriptionManager.INVALID_SUBSCRIPTION_ID;
        try {
            ITelephony service = getITelephony();
            if (service != null) {
                retval = service.getSubIdForPhoneAccount(phoneAccount);
            }
        } catch (RemoteException e) {
        }

        return retval;
    }

    private int getSubIdForPhoneAccountHandle(PhoneAccountHandle phoneAccountHandle) {
        int retval = SubscriptionManager.INVALID_SUBSCRIPTION_ID;
        try {
            ITelecomService service = getTelecomService();
            if (service != null) {
                retval = getSubIdForPhoneAccount(service.getPhoneAccount(phoneAccountHandle));
            }
        } catch (RemoteException e) {
        }

        return retval;
    }

    /**
     * Resets telephony manager settings back to factory defaults.
     *
     * @hide
     */
    public void factoryReset(int subId) {
        try {
            Log.d(TAG, "factoryReset: subId=" + subId);
            ITelephony telephony = getITelephony();
            if (telephony != null)
                telephony.factoryReset(subId);
        } catch (RemoteException e) {
        }
    }


    /** @hide */
    public String getLocaleFromDefaultSim() {
        try {
            final ITelephony telephony = getITelephony();
            if (telephony != null) {
                return telephony.getLocaleFromDefaultSim();
            }
        } catch (RemoteException ex) {
        }
        return null;
    }

    /**
     * Requests the modem activity info. The recipient will place the result
     * in `result`.
     * @param result The object on which the recipient will send the resulting
     * {@link android.telephony.ModemActivityInfo} object.
     * @hide
     */
    public void requestModemActivityInfo(ResultReceiver result) {
        try {
            ITelephony service = getITelephony();
            if (service != null) {
                service.requestModemActivityInfo(result);
                return;
            }
        } catch (RemoteException e) {
            Log.e(TAG, "Error calling ITelephony#getModemActivityInfo", e);
        }
        result.send(0, null);
    }

    /**
     * Returns the current {@link ServiceState} information.
     *
     * <p>Requires Permission:
     *   {@link android.Manifest.permission#READ_PHONE_STATE READ_PHONE_STATE}
     */
    public ServiceState getServiceState() {
        return getServiceStateForSubscriber(getSubId());
    }

    /**
     * Returns the service state information on specified subscription. Callers require
     * either READ_PRIVILEGED_PHONE_STATE or READ_PHONE_STATE to retrieve the information.
     * @hide
     */
    public ServiceState getServiceStateForSubscriber(int subId) {
        try {
            ITelephony service = getITelephony();
            if (service != null) {
                return service.getServiceStateForSubscriber(subId, getOpPackageName());
            }
        } catch (RemoteException e) {
            Log.e(TAG, "Error calling ITelephony#getServiceStateForSubscriber", e);
        }
        return null;
    }

    /**
     * Returns the URI for the per-account voicemail ringtone set in Phone settings.
     *
     * @param accountHandle The handle for the {@link PhoneAccount} for which to retrieve the
     * voicemail ringtone.
     * @return The URI for the ringtone to play when receiving a voicemail from a specific
     * PhoneAccount.
     */
    public Uri getVoicemailRingtoneUri(PhoneAccountHandle accountHandle) {
        try {
            ITelephony service = getITelephony();
            if (service != null) {
                return service.getVoicemailRingtoneUri(accountHandle);
            }
        } catch (RemoteException e) {
            Log.e(TAG, "Error calling ITelephony#getVoicemailRingtoneUri", e);
        }
        return null;
    }

    /**
     * Sets the per-account voicemail ringtone.
     *
     * <p>Requires that the calling app is the default dialer, or has carrier privileges, or has
     * permission {@link android.Manifest.permission#MODIFY_PHONE_STATE MODIFY_PHONE_STATE}.
     *
     * @param phoneAccountHandle The handle for the {@link PhoneAccount} for which to set the
     * voicemail ringtone.
     * @param uri The URI for the ringtone to play when receiving a voicemail from a specific
     * PhoneAccount.
     * @see #hasCarrierPrivileges
     */
    public void setVoicemailRingtoneUri(PhoneAccountHandle phoneAccountHandle, Uri uri) {
        try {
            ITelephony service = getITelephony();
            if (service != null) {
                service.setVoicemailRingtoneUri(getOpPackageName(), phoneAccountHandle, uri);
            }
        } catch (RemoteException e) {
            Log.e(TAG, "Error calling ITelephony#setVoicemailRingtoneUri", e);
        }
    }

    /**
     * Returns whether vibration is set for voicemail notification in Phone settings.
     *
     * @param accountHandle The handle for the {@link PhoneAccount} for which to retrieve the
     * voicemail vibration setting.
     * @return {@code true} if the vibration is set for this PhoneAccount, {@code false} otherwise.
     */
    public boolean isVoicemailVibrationEnabled(PhoneAccountHandle accountHandle) {
        try {
            ITelephony service = getITelephony();
            if (service != null) {
                return service.isVoicemailVibrationEnabled(accountHandle);
            }
        } catch (RemoteException e) {
            Log.e(TAG, "Error calling ITelephony#isVoicemailVibrationEnabled", e);
        }
        return false;
    }

    /**
     * Sets the per-account preference whether vibration is enabled for voicemail notifications.
     *
     * <p>Requires that the calling app is the default dialer, or has carrier privileges, or has
     * permission {@link android.Manifest.permission#MODIFY_PHONE_STATE MODIFY_PHONE_STATE}.
     *
     * @param phoneAccountHandle The handle for the {@link PhoneAccount} for which to set the
     * voicemail vibration setting.
     * @param enabled Whether to enable or disable vibration for voicemail notifications from a
     * specific PhoneAccount.
     * @see #hasCarrierPrivileges
     */
    public void setVoicemailVibrationEnabled(PhoneAccountHandle phoneAccountHandle,
            boolean enabled) {
        try {
            ITelephony service = getITelephony();
            if (service != null) {
                service.setVoicemailVibrationEnabled(getOpPackageName(), phoneAccountHandle,
                        enabled);
            }
        } catch (RemoteException e) {
            Log.e(TAG, "Error calling ITelephony#isVoicemailVibrationEnabled", e);
        }
    }

    /**
     * Return the application ID for the app type like {@link APPTYPE_CSIM}.
     *
     * Requires that the calling app has READ_PRIVILEGED_PHONE_STATE permission
     *
     * @param appType the uicc app type like {@link APPTYPE_CSIM}
     * @return Application ID for specificied app type or null if no uicc or error.
     * @hide
     */
    public String getAidForAppType(int appType) {
        return getAidForAppType(getDefaultSubscription(), appType);
    }

    /**
     * Return the application ID for the app type like {@link APPTYPE_CSIM}.
     *
     * Requires that the calling app has READ_PRIVILEGED_PHONE_STATE permission
     *
     * @param subId the subscription ID that this request applies to.
     * @param appType the uicc app type, like {@link APPTYPE_CSIM}
     * @return Application ID for specificied app type or null if no uicc or error.
     * @hide
     */
    public String getAidForAppType(int subId, int appType) {
        try {
            ITelephony service = getITelephony();
            if (service != null) {
                return service.getAidForAppType(subId, appType);
            }
        } catch (RemoteException e) {
            Log.e(TAG, "Error calling ITelephony#getAidForAppType", e);
        }
        return null;
    }

    /**
     * Return the Electronic Serial Number.
     *
     * Requires that the calling app has READ_PRIVILEGED_PHONE_STATE permission
     *
     * @return ESN or null if error.
     * @hide
     */
    public String getEsn() {
        return getEsn(getDefaultSubscription());
    }

    /**
     * Return the Electronic Serial Number.
     *
     * Requires that the calling app has READ_PRIVILEGED_PHONE_STATE permission
     *
     * @param subId the subscription ID that this request applies to.
     * @return ESN or null if error.
     * @hide
     */
    public String getEsn(int subId) {
        try {
            ITelephony service = getITelephony();
            if (service != null) {
                return service.getEsn(subId);
            }
        } catch (RemoteException e) {
            Log.e(TAG, "Error calling ITelephony#getEsn", e);
        }
        return null;
    }

    /**
     * Return the Preferred Roaming List Version
     *
     * Requires that the calling app has READ_PRIVILEGED_PHONE_STATE permission
     *
     * @return PRLVersion or null if error.
     * @hide
     */
    public String getCdmaPrlVersion() {
        return getCdmaPrlVersion(getDefaultSubscription());
    }

    /**
     * Return the Preferred Roaming List Version
     *
     * Requires that the calling app has READ_PRIVILEGED_PHONE_STATE permission
     *
     * @param subId the subscription ID that this request applies to.
     * @return PRLVersion or null if error.
     * @hide
     */
    public String getCdmaPrlVersion(int subId) {
        try {
            ITelephony service = getITelephony();
            if (service != null) {
                return service.getCdmaPrlVersion(subId);
            }
        } catch (RemoteException e) {
            Log.e(TAG, "Error calling ITelephony#getCdmaPrlVersion", e);
        }
        return null;
    }

    /**
     * Get snapshot of Telephony histograms
     * @return List of Telephony histograms
     * Requires Permission:
     *   {@link android.Manifest.permission#MODIFY_PHONE_STATE MODIFY_PHONE_STATE}
     * Or the calling app has carrier privileges.
     * @hide
     */
    @SystemApi
    public List<TelephonyHistogram> getTelephonyHistograms() {
        try {
            ITelephony service = getITelephony();
            if (service != null) {
                return service.getTelephonyHistograms();
            }
        } catch (RemoteException e) {
            Log.e(TAG, "Error calling ITelephony#getTelephonyHistograms", e);
        }
        return null;
    }

    /**
     * Set the allowed carrier list for slotId
     * Require system privileges. In the future we may add this to carrier APIs.
     *
     * <p>Requires Permission:
     *   {@link android.Manifest.permission#MODIFY_PHONE_STATE}
     *
     * <p>This method works only on devices with {@link
     * android.content.pm.PackageManager#FEATURE_TELEPHONY_CARRIERLOCK} enabled.
     *
     * @return The number of carriers set successfully. Should be length of
     * carrierList on success; -1 if carrierList null or on error.
     * @hide
     */
    @SystemApi
    public int setAllowedCarriers(int slotId, List<CarrierIdentifier> carriers) {
        try {
            ITelephony service = getITelephony();
            if (service != null) {
                return service.setAllowedCarriers(slotId, carriers);
            }
        } catch (RemoteException e) {
            Log.e(TAG, "Error calling ITelephony#setAllowedCarriers", e);
        } catch (NullPointerException e) {
            Log.e(TAG, "Error calling ITelephony#setAllowedCarriers", e);
        }
        return -1;
    }

    /**
     * Get the allowed carrier list for slotId.
     * Require system privileges. In the future we may add this to carrier APIs.
     *
     * <p>Requires Permission:
     *   {@link android.Manifest.permission#READ_PRIVILEGED_PHONE_STATE}
     *
     * <p>This method returns valid data on devices with {@link
     * android.content.pm.PackageManager#FEATURE_TELEPHONY_CARRIERLOCK} enabled.
     *
     * @return List of {@link android.telephony.CarrierIdentifier}; empty list
     * means all carriers are allowed.
     * @hide
     */
    @SystemApi
    public List<CarrierIdentifier> getAllowedCarriers(int slotId) {
        try {
            ITelephony service = getITelephony();
            if (service != null) {
                return service.getAllowedCarriers(slotId);
            }
        } catch (RemoteException e) {
            Log.e(TAG, "Error calling ITelephony#getAllowedCarriers", e);
        } catch (NullPointerException e) {
            Log.e(TAG, "Error calling ITelephony#setAllowedCarriers", e);
        }
        return new ArrayList<CarrierIdentifier>(0);
    }

    /**
     * Action set from carrier signalling broadcast receivers to enable/disable metered apns
     * Permissions android.Manifest.permission.MODIFY_PHONE_STATE is required
     * @param subId the subscription ID that this action applies to.
     * @param enabled control enable or disable metered apns.
     * @hide
     */
    public void carrierActionSetMeteredApnsEnabled(int subId, boolean enabled) {
        try {
            ITelephony service = getITelephony();
            if (service != null) {
                service.carrierActionSetMeteredApnsEnabled(subId, enabled);
            }
        } catch (RemoteException e) {
            Log.e(TAG, "Error calling ITelephony#carrierActionSetMeteredApnsEnabled", e);
        }
    }

    /**
     * Action set from carrier signalling broadcast receivers to enable/disable radio
     * Permissions android.Manifest.permission.MODIFY_PHONE_STATE is required
     * @param subId the subscription ID that this action applies to.
     * @param enabled control enable or disable radio.
     * @hide
     */
    public void carrierActionSetRadioEnabled(int subId, boolean enabled) {
        try {
            ITelephony service = getITelephony();
            if (service != null) {
                service.carrierActionSetRadioEnabled(subId, enabled);
            }
        } catch (RemoteException e) {
            Log.e(TAG, "Error calling ITelephony#carrierActionSetRadioEnabled", e);
        }
    }

    /**
     * Get aggregated video call data usage since boot.
     * Permissions android.Manifest.permission.READ_NETWORK_USAGE_HISTORY is required.
     * @return total data usage in bytes
     * @hide
     */
    public long getVtDataUsage() {

        try {
            ITelephony service = getITelephony();
            if (service != null) {
                return service.getVtDataUsage();
            }
        } catch (RemoteException e) {
            Log.e(TAG, "Error calling getVtDataUsage", e);
        }
        return 0;
    }

    /**
     * Policy control of data connection. Usually used when data limit is passed.
     * @param enabled True if enabling the data, otherwise disabling.
     * @param subId sub id
     * @hide
     */
    public void setPolicyDataEnabled(boolean enabled, int subId) {
        try {
            ITelephony service = getITelephony();
            if (service != null) {
                service.setPolicyDataEnabled(enabled, subId);
            }
        } catch (RemoteException e) {
            Log.e(TAG, "Error calling ITelephony#setPolicyDataEnabled", e);
        }
    }

    /**
     * Get Client request stats which will contain statistical information
     * on each request made by client.
     * Callers require either READ_PRIVILEGED_PHONE_STATE or
     * READ_PHONE_STATE to retrieve the information.
     * @param subId sub id
     * @return List of Client Request Stats
     * @hide
     */
    public List<ClientRequestStats> getClientRequestStats(int subId) {
        try {
            ITelephony service = getITelephony();
            if (service != null) {
                return service.getClientRequestStats(getOpPackageName(), subId);
            }
        } catch (RemoteException e) {
            Log.e(TAG, "Error calling ITelephony#getClientRequestStats", e);
        }

        return null;
    }
}
<|MERGE_RESOLUTION|>--- conflicted
+++ resolved
@@ -5310,14 +5310,9 @@
      *
      * @see #hasCarrierPrivileges
      */
-<<<<<<< HEAD
-    public boolean getDataEnabled() {
-        return getDataEnabled(getDefaultDataSubscriptionId());
-=======
     @SuppressWarnings("deprecation")
     public boolean isDataEnabled() {
-        return getDataEnabled(getSubId());
->>>>>>> d6ef0973
+        return getDataEnabled(getDefaultDataSubscriptionId());
     }
 
     /**
