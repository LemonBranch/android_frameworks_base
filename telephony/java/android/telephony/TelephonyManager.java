/*
 * Copyright (C) 2008 The Android Open Source Project
 *
 * Licensed under the Apache License, Version 2.0 (the "License");
 * you may not use this file except in compliance with the License.
 * You may obtain a copy of the License at
 *
 *      http://www.apache.org/licenses/LICENSE-2.0
 *
 * Unless required by applicable law or agreed to in writing, software
 * distributed under the License is distributed on an "AS IS" BASIS,
 * WITHOUT WARRANTIES OR CONDITIONS OF ANY KIND, either express or implied.
 * See the License for the specific language governing permissions and
 * limitations under the License.
 */

package android.telephony;

import android.annotation.SystemApi;
import android.annotation.SdkConstant;
import android.annotation.SdkConstant.SdkConstantType;
import android.content.Context;
import android.content.Intent;
import android.os.Bundle;
import android.os.RemoteException;
import android.os.ServiceManager;
import android.os.SystemProperties;
import android.util.Log;

import com.android.internal.telecom.ITelecomService;
import com.android.internal.telephony.IPhoneSubInfo;
import com.android.internal.telephony.ITelephony;
import com.android.internal.telephony.ITelephonyRegistry;
import com.android.internal.telephony.PhoneConstants;
import com.android.internal.telephony.RILConstants;
import com.android.internal.telephony.TelephonyProperties;

import java.io.FileInputStream;
import java.io.IOException;
import java.util.List;
import java.util.regex.Matcher;
import java.util.regex.Pattern;

/**
 * Provides access to information about the telephony services on
 * the device. Applications can use the methods in this class to
 * determine telephony services and states, as well as to access some
 * types of subscriber information. Applications can also register
 * a listener to receive notification of telephony state changes.
 * <p>
 * You do not instantiate this class directly; instead, you retrieve
 * a reference to an instance through
 * {@link android.content.Context#getSystemService
 * Context.getSystemService(Context.TELEPHONY_SERVICE)}.
 * <p>
 * Note that access to some telephony information is
 * permission-protected. Your application cannot access the protected
 * information unless it has the appropriate permissions declared in
 * its manifest file. Where permissions apply, they are noted in the
 * the methods through which you access the protected information.
 */
public class TelephonyManager {
    private static final String TAG = "TelephonyManager";

    private static ITelephonyRegistry sRegistry;

    /**
     * The allowed states of Wi-Fi calling.
     *
     * @hide
     */
    public interface WifiCallingChoices {
        /** Always use Wi-Fi calling */
        static final int ALWAYS_USE = 0;
        /** Ask the user whether to use Wi-Fi on every call */
        static final int ASK_EVERY_TIME = 1;
        /** Never use Wi-Fi calling */
        static final int NEVER_USE = 2;
    }

    private final Context mContext;

    private static String multiSimConfig =
            SystemProperties.get(TelephonyProperties.PROPERTY_MULTI_SIM_CONFIG);

    /** Enum indicating multisim variants
     *  DSDS - Dual SIM Dual Standby
     *  DSDA - Dual SIM Dual Active
     *  TSTS - Triple SIM Triple Standby
     **/
    /** @hide */
    public enum MultiSimVariants {
        DSDS,
        DSDA,
        TSTS,
        UNKNOWN
    };

    /** @hide */
    public TelephonyManager(Context context) {
        Context appContext = context.getApplicationContext();
        if (appContext != null) {
            mContext = appContext;
        } else {
            mContext = context;
        }

        if (sRegistry == null) {
            sRegistry = ITelephonyRegistry.Stub.asInterface(ServiceManager.getService(
                    "telephony.registry"));
        }
    }

    /** @hide */
    private TelephonyManager() {
        mContext = null;
    }

    private static TelephonyManager sInstance = new TelephonyManager();

    /** @hide
    /* @deprecated - use getSystemService as described above */
    public static TelephonyManager getDefault() {
        return sInstance;
    }


    /**
     * Returns the multi SIM variant
     * Returns DSDS for Dual SIM Dual Standby
     * Returns DSDA for Dual SIM Dual Active
     * Returns TSTS for Triple SIM Triple Standby
     * Returns UNKNOWN for others
     */
    /** {@hide} */
    public MultiSimVariants getMultiSimConfiguration() {
        String mSimConfig =
            SystemProperties.get(TelephonyProperties.PROPERTY_MULTI_SIM_CONFIG);
        if (mSimConfig.equals("dsds")) {
            return MultiSimVariants.DSDS;
        } else if (mSimConfig.equals("dsda")) {
            return MultiSimVariants.DSDA;
        } else if (mSimConfig.equals("tsts")) {
            return MultiSimVariants.TSTS;
        } else {
            return MultiSimVariants.UNKNOWN;
        }
    }


    /**
     * Returns the number of phones available.
     * Returns 1 for Single standby mode (Single SIM functionality)
     * Returns 2 for Dual standby mode.(Dual SIM functionality)
     */
    /** {@hide} */
    public int getPhoneCount() {
        int phoneCount = 1;
        switch (getMultiSimConfiguration()) {
            case DSDS:
            case DSDA:
                phoneCount = PhoneConstants.MAX_PHONE_COUNT_DUAL_SIM;
                break;
            case TSTS:
                phoneCount = PhoneConstants.MAX_PHONE_COUNT_TRI_SIM;
                break;
        }
        return phoneCount;
    }

    /** {@hide} */
    public static TelephonyManager from(Context context) {
        return (TelephonyManager) context.getSystemService(Context.TELEPHONY_SERVICE);
    }

    /** {@hide} */
    public boolean isMultiSimEnabled() {
        return (multiSimConfig.equals("dsds") || multiSimConfig.equals("dsda") ||
            multiSimConfig.equals("tsts"));
    }

    //
    // Broadcast Intent actions
    //

    /**
     * Broadcast intent action indicating that the call state (cellular)
     * on the device has changed.
     *
     * <p>
     * The {@link #EXTRA_STATE} extra indicates the new call state.
     * If the new state is RINGING, a second extra
     * {@link #EXTRA_INCOMING_NUMBER} provides the incoming phone number as
     * a String.
     *
     * <p class="note">
     * Requires the READ_PHONE_STATE permission.
     *
     * <p class="note">
     * This was a {@link android.content.Context#sendStickyBroadcast sticky}
     * broadcast in version 1.0, but it is no longer sticky.
     * Instead, use {@link #getCallState} to synchronously query the current call state.
     *
     * @see #EXTRA_STATE
     * @see #EXTRA_INCOMING_NUMBER
     * @see #getCallState
     */
    @SdkConstant(SdkConstantType.BROADCAST_INTENT_ACTION)
    public static final String ACTION_PHONE_STATE_CHANGED =
            "android.intent.action.PHONE_STATE";

    /**
     * The Phone app sends this intent when a user opts to respond-via-message during an incoming
     * call. By default, the device's default SMS app consumes this message and sends a text message
     * to the caller. A third party app can also provide this functionality by consuming this Intent
     * with a {@link android.app.Service} and sending the message using its own messaging system.
     * <p>The intent contains a URI (available from {@link android.content.Intent#getData})
     * describing the recipient, using either the {@code sms:}, {@code smsto:}, {@code mms:},
     * or {@code mmsto:} URI schema. Each of these URI schema carry the recipient information the
     * same way: the path part of the URI contains the recipient's phone number or a comma-separated
     * set of phone numbers if there are multiple recipients. For example, {@code
     * smsto:2065551234}.</p>
     *
     * <p>The intent may also contain extras for the message text (in {@link
     * android.content.Intent#EXTRA_TEXT}) and a message subject
     * (in {@link android.content.Intent#EXTRA_SUBJECT}).</p>
     *
     * <p class="note"><strong>Note:</strong>
     * The intent-filter that consumes this Intent needs to be in a {@link android.app.Service}
     * that requires the
     * permission {@link android.Manifest.permission#SEND_RESPOND_VIA_MESSAGE}.</p>
     * <p>For example, the service that receives this intent can be declared in the manifest file
     * with an intent filter like this:</p>
     * <pre>
     * &lt;!-- Service that delivers SMS messages received from the phone "quick response" -->
     * &lt;service android:name=".HeadlessSmsSendService"
     *          android:permission="android.permission.SEND_RESPOND_VIA_MESSAGE"
     *          android:exported="true" >
     *   &lt;intent-filter>
     *     &lt;action android:name="android.intent.action.RESPOND_VIA_MESSAGE" />
     *     &lt;category android:name="android.intent.category.DEFAULT" />
     *     &lt;data android:scheme="sms" />
     *     &lt;data android:scheme="smsto" />
     *     &lt;data android:scheme="mms" />
     *     &lt;data android:scheme="mmsto" />
     *   &lt;/intent-filter>
     * &lt;/service></pre>
     * <p>
     * Output: nothing.
     */
    @SdkConstant(SdkConstantType.ACTIVITY_INTENT_ACTION)
    public static final String ACTION_RESPOND_VIA_MESSAGE =
            "android.intent.action.RESPOND_VIA_MESSAGE";

    /**
     * The lookup key used with the {@link #ACTION_PHONE_STATE_CHANGED} broadcast
     * for a String containing the new call state.
     *
     * @see #EXTRA_STATE_IDLE
     * @see #EXTRA_STATE_RINGING
     * @see #EXTRA_STATE_OFFHOOK
     *
     * <p class="note">
     * Retrieve with
     * {@link android.content.Intent#getStringExtra(String)}.
     */
    public static final String EXTRA_STATE = PhoneConstants.STATE_KEY;

    /**
     * Value used with {@link #EXTRA_STATE} corresponding to
     * {@link #CALL_STATE_IDLE}.
     */
    public static final String EXTRA_STATE_IDLE = PhoneConstants.State.IDLE.toString();

    /**
     * Value used with {@link #EXTRA_STATE} corresponding to
     * {@link #CALL_STATE_RINGING}.
     */
    public static final String EXTRA_STATE_RINGING = PhoneConstants.State.RINGING.toString();

    /**
     * Value used with {@link #EXTRA_STATE} corresponding to
     * {@link #CALL_STATE_OFFHOOK}.
     */
    public static final String EXTRA_STATE_OFFHOOK = PhoneConstants.State.OFFHOOK.toString();

    /**
     * The lookup key used with the {@link #ACTION_PHONE_STATE_CHANGED} broadcast
     * for a String containing the incoming phone number.
     * Only valid when the new call state is RINGING.
     *
     * <p class="note">
     * Retrieve with
     * {@link android.content.Intent#getStringExtra(String)}.
     */
    public static final String EXTRA_INCOMING_NUMBER = "incoming_number";

    /**
     * Broadcast intent action indicating that a precise call state
     * (cellular) on the device has changed.
     *
     * <p>
     * The {@link #EXTRA_RINGING_CALL_STATE} extra indicates the ringing call state.
     * The {@link #EXTRA_FOREGROUND_CALL_STATE} extra indicates the foreground call state.
     * The {@link #EXTRA_BACKGROUND_CALL_STATE} extra indicates the background call state.
     * The {@link #EXTRA_DISCONNECT_CAUSE} extra indicates the disconnect cause.
     * The {@link #EXTRA_PRECISE_DISCONNECT_CAUSE} extra indicates the precise disconnect cause.
     *
     * <p class="note">
     * Requires the READ_PRECISE_PHONE_STATE permission.
     *
     * @see #EXTRA_RINGING_CALL_STATE
     * @see #EXTRA_FOREGROUND_CALL_STATE
     * @see #EXTRA_BACKGROUND_CALL_STATE
     * @see #EXTRA_DISCONNECT_CAUSE
     * @see #EXTRA_PRECISE_DISCONNECT_CAUSE
     *
     * <p class="note">
     * Requires the READ_PRECISE_PHONE_STATE permission.
     *
     * @hide
     */
    @SdkConstant(SdkConstantType.BROADCAST_INTENT_ACTION)
    public static final String ACTION_PRECISE_CALL_STATE_CHANGED =
            "android.intent.action.PRECISE_CALL_STATE";

    /**
     * The lookup key used with the {@link #ACTION_PRECISE_CALL_STATE_CHANGED} broadcast
     * for an integer containing the state of the current ringing call.
     *
     * @see PreciseCallState#PRECISE_CALL_STATE_NOT_VALID
     * @see PreciseCallState#PRECISE_CALL_STATE_IDLE
     * @see PreciseCallState#PRECISE_CALL_STATE_ACTIVE
     * @see PreciseCallState#PRECISE_CALL_STATE_HOLDING
     * @see PreciseCallState#PRECISE_CALL_STATE_DIALING
     * @see PreciseCallState#PRECISE_CALL_STATE_ALERTING
     * @see PreciseCallState#PRECISE_CALL_STATE_INCOMING
     * @see PreciseCallState#PRECISE_CALL_STATE_WAITING
     * @see PreciseCallState#PRECISE_CALL_STATE_DISCONNECTED
     * @see PreciseCallState#PRECISE_CALL_STATE_DISCONNECTING
     *
     * <p class="note">
     * Retrieve with
     * {@link android.content.Intent#getIntExtra(String name, int defaultValue)}.
     *
     * @hide
     */
    public static final String EXTRA_RINGING_CALL_STATE = "ringing_state";

    /**
     * The lookup key used with the {@link #ACTION_PRECISE_CALL_STATE_CHANGED} broadcast
     * for an integer containing the state of the current foreground call.
     *
     * @see PreciseCallState#PRECISE_CALL_STATE_NOT_VALID
     * @see PreciseCallState#PRECISE_CALL_STATE_IDLE
     * @see PreciseCallState#PRECISE_CALL_STATE_ACTIVE
     * @see PreciseCallState#PRECISE_CALL_STATE_HOLDING
     * @see PreciseCallState#PRECISE_CALL_STATE_DIALING
     * @see PreciseCallState#PRECISE_CALL_STATE_ALERTING
     * @see PreciseCallState#PRECISE_CALL_STATE_INCOMING
     * @see PreciseCallState#PRECISE_CALL_STATE_WAITING
     * @see PreciseCallState#PRECISE_CALL_STATE_DISCONNECTED
     * @see PreciseCallState#PRECISE_CALL_STATE_DISCONNECTING
     *
     * <p class="note">
     * Retrieve with
     * {@link android.content.Intent#getIntExtra(String name, int defaultValue)}.
     *
     * @hide
     */
    public static final String EXTRA_FOREGROUND_CALL_STATE = "foreground_state";

    /**
     * The lookup key used with the {@link #ACTION_PRECISE_CALL_STATE_CHANGED} broadcast
     * for an integer containing the state of the current background call.
     *
     * @see PreciseCallState#PRECISE_CALL_STATE_NOT_VALID
     * @see PreciseCallState#PRECISE_CALL_STATE_IDLE
     * @see PreciseCallState#PRECISE_CALL_STATE_ACTIVE
     * @see PreciseCallState#PRECISE_CALL_STATE_HOLDING
     * @see PreciseCallState#PRECISE_CALL_STATE_DIALING
     * @see PreciseCallState#PRECISE_CALL_STATE_ALERTING
     * @see PreciseCallState#PRECISE_CALL_STATE_INCOMING
     * @see PreciseCallState#PRECISE_CALL_STATE_WAITING
     * @see PreciseCallState#PRECISE_CALL_STATE_DISCONNECTED
     * @see PreciseCallState#PRECISE_CALL_STATE_DISCONNECTING
     *
     * <p class="note">
     * Retrieve with
     * {@link android.content.Intent#getIntExtra(String name, int defaultValue)}.
     *
     * @hide
     */
    public static final String EXTRA_BACKGROUND_CALL_STATE = "background_state";

    /**
     * The lookup key used with the {@link #ACTION_PRECISE_CALL_STATE_CHANGED} broadcast
     * for an integer containing the disconnect cause.
     *
     * @see DisconnectCause
     *
     * <p class="note">
     * Retrieve with
     * {@link android.content.Intent#getIntExtra(String name, int defaultValue)}.
     *
     * @hide
     */
    public static final String EXTRA_DISCONNECT_CAUSE = "disconnect_cause";

    /**
     * The lookup key used with the {@link #ACTION_PRECISE_CALL_STATE_CHANGED} broadcast
     * for an integer containing the disconnect cause provided by the RIL.
     *
     * @see PreciseDisconnectCause
     *
     * <p class="note">
     * Retrieve with
     * {@link android.content.Intent#getIntExtra(String name, int defaultValue)}.
     *
     * @hide
     */
    public static final String EXTRA_PRECISE_DISCONNECT_CAUSE = "precise_disconnect_cause";

    /**
     * Broadcast intent action indicating a data connection has changed,
     * providing precise information about the connection.
     *
     * <p>
     * The {@link #EXTRA_DATA_STATE} extra indicates the connection state.
     * The {@link #EXTRA_DATA_NETWORK_TYPE} extra indicates the connection network type.
     * The {@link #EXTRA_DATA_APN_TYPE} extra indicates the APN type.
     * The {@link #EXTRA_DATA_APN} extra indicates the APN.
     * The {@link #EXTRA_DATA_CHANGE_REASON} extra indicates the connection change reason.
     * The {@link #EXTRA_DATA_IFACE_PROPERTIES} extra indicates the connection interface.
     * The {@link #EXTRA_DATA_FAILURE_CAUSE} extra indicates the connection fail cause.
     *
     * <p class="note">
     * Requires the READ_PRECISE_PHONE_STATE permission.
     *
     * @see #EXTRA_DATA_STATE
     * @see #EXTRA_DATA_NETWORK_TYPE
     * @see #EXTRA_DATA_APN_TYPE
     * @see #EXTRA_DATA_APN
     * @see #EXTRA_DATA_CHANGE_REASON
     * @see #EXTRA_DATA_IFACE
     * @see #EXTRA_DATA_FAILURE_CAUSE
     * @hide
     */
    @SdkConstant(SdkConstantType.BROADCAST_INTENT_ACTION)
    public static final String ACTION_PRECISE_DATA_CONNECTION_STATE_CHANGED =
            "android.intent.action.PRECISE_DATA_CONNECTION_STATE_CHANGED";

    /**
     * The lookup key used with the {@link #ACTION_PRECISE_DATA_CONNECTION_STATE_CHANGED} broadcast
     * for an integer containing the state of the current data connection.
     *
     * @see TelephonyManager#DATA_UNKNOWN
     * @see TelephonyManager#DATA_DISCONNECTED
     * @see TelephonyManager#DATA_CONNECTING
     * @see TelephonyManager#DATA_CONNECTED
     * @see TelephonyManager#DATA_SUSPENDED
     *
     * <p class="note">
     * Retrieve with
     * {@link android.content.Intent#getIntExtra(String name, int defaultValue)}.
     *
     * @hide
     */
    public static final String EXTRA_DATA_STATE = PhoneConstants.STATE_KEY;

    /**
     * The lookup key used with the {@link #ACTION_PRECISE_DATA_CONNECTION_STATE_CHANGED} broadcast
     * for an integer containing the network type.
     *
     * @see TelephonyManager#NETWORK_TYPE_UNKNOWN
     * @see TelephonyManager#NETWORK_TYPE_GPRS
     * @see TelephonyManager#NETWORK_TYPE_EDGE
     * @see TelephonyManager#NETWORK_TYPE_UMTS
     * @see TelephonyManager#NETWORK_TYPE_CDMA
     * @see TelephonyManager#NETWORK_TYPE_EVDO_0
     * @see TelephonyManager#NETWORK_TYPE_EVDO_A
     * @see TelephonyManager#NETWORK_TYPE_1xRTT
     * @see TelephonyManager#NETWORK_TYPE_HSDPA
     * @see TelephonyManager#NETWORK_TYPE_HSUPA
     * @see TelephonyManager#NETWORK_TYPE_HSPA
     * @see TelephonyManager#NETWORK_TYPE_IDEN
     * @see TelephonyManager#NETWORK_TYPE_EVDO_B
     * @see TelephonyManager#NETWORK_TYPE_LTE
     * @see TelephonyManager#NETWORK_TYPE_EHRPD
     * @see TelephonyManager#NETWORK_TYPE_HSPAP
     *
     * <p class="note">
     * Retrieve with
     * {@link android.content.Intent#getIntExtra(String name, int defaultValue)}.
     *
     * @hide
     */
    public static final String EXTRA_DATA_NETWORK_TYPE = PhoneConstants.DATA_NETWORK_TYPE_KEY;

    /**
     * The lookup key used with the {@link #ACTION_PRECISE_DATA_CONNECTION_STATE_CHANGED} broadcast
     * for an String containing the data APN type.
     *
     * <p class="note">
     * Retrieve with
     * {@link android.content.Intent#getStringExtra(String name)}.
     *
     * @hide
     */
    public static final String EXTRA_DATA_APN_TYPE = PhoneConstants.DATA_APN_TYPE_KEY;

    /**
     * The lookup key used with the {@link #ACTION_PRECISE_DATA_CONNECTION_STATE_CHANGED} broadcast
     * for an String containing the data APN.
     *
     * <p class="note">
     * Retrieve with
     * {@link android.content.Intent#getStringExtra(String name)}.
     *
     * @hide
     */
    public static final String EXTRA_DATA_APN = PhoneConstants.DATA_APN_KEY;

    /**
     * The lookup key used with the {@link #ACTION_PRECISE_DATA_CONNECTION_STATE_CHANGED} broadcast
     * for an String representation of the change reason.
     *
     * <p class="note">
     * Retrieve with
     * {@link android.content.Intent#getStringExtra(String name)}.
     *
     * @hide
     */
    public static final String EXTRA_DATA_CHANGE_REASON = PhoneConstants.STATE_CHANGE_REASON_KEY;

    /**
     * The lookup key used with the {@link #ACTION_PRECISE_DATA_CONNECTION_STATE_CHANGED} broadcast
     * for an String representation of the data interface.
     *
     * <p class="note">
     * Retrieve with
     * {@link android.content.Intent#getParcelableExtra(String name)}.
     *
     * @hide
     */
    public static final String EXTRA_DATA_LINK_PROPERTIES_KEY = PhoneConstants.DATA_LINK_PROPERTIES_KEY;

    /**
     * The lookup key used with the {@link #ACTION_PRECISE_DATA_CONNECTION_STATE_CHANGED} broadcast
     * for the data connection fail cause.
     *
     * <p class="note">
     * Retrieve with
     * {@link android.content.Intent#getStringExtra(String name)}.
     *
     * @hide
     */
    public static final String EXTRA_DATA_FAILURE_CAUSE = PhoneConstants.DATA_FAILURE_CAUSE_KEY;

    //
    //
    // Device Info
    //
    //

    /**
     * Returns the software version number for the device, for example,
     * the IMEI/SV for GSM phones. Return null if the software version is
     * not available.
     *
     * <p>Requires Permission:
     *   {@link android.Manifest.permission#READ_PHONE_STATE READ_PHONE_STATE}
     */
    public String getDeviceSoftwareVersion() {
        try {
            return getSubscriberInfo().getDeviceSvn();
        } catch (RemoteException ex) {
            return null;
        } catch (NullPointerException ex) {
            return null;
        }
    }

    /**
     * Returns the unique device ID, for example, the IMEI for GSM and the MEID
     * or ESN for CDMA phones. Return null if device ID is not available.
     *
     * <p>Requires Permission:
     *   {@link android.Manifest.permission#READ_PHONE_STATE READ_PHONE_STATE}
     */
    public String getDeviceId() {
        return getDeviceId(getDefaultSim());
    }

    /**
     * Returns the unique device ID of a subscription, for example, the IMEI for
     * GSM and the MEID for CDMA phones. Return null if device ID is not available.
     *
     * <p>Requires Permission:
     *   {@link android.Manifest.permission#READ_PHONE_STATE READ_PHONE_STATE}
     *
     * @param slotId of which deviceID is returned
     */
    /** {@hide} */
    public String getDeviceId(int slotId) {
        long[] subId = SubscriptionManager.getSubId(slotId);
        try {
            return getSubscriberInfo().getDeviceIdForSubscriber(subId[0]);
        } catch (RemoteException ex) {
            return null;
        } catch (NullPointerException ex) {
            return null;
        }
    }

    /**
     * Returns the IMEI. Return null if IMEI is not available.
     *
     * <p>Requires Permission:
     *   {@link android.Manifest.permission#READ_PHONE_STATE READ_PHONE_STATE}
     */
    /** {@hide} */
    public String getImei() {
        return getImei(getDefaultSim());
    }

    /**
     * Returns the IMEI. Return null if IMEI is not available.
     *
     * <p>Requires Permission:
     *   {@link android.Manifest.permission#READ_PHONE_STATE READ_PHONE_STATE}
     *
     * @param slotId of which deviceID is returned
     */
    /** {@hide} */
    public String getImei(int slotId) {
        long[] subId = SubscriptionManager.getSubId(slotId);
        try {
            return getSubscriberInfo().getImeiForSubscriber(subId[0]);
        } catch (RemoteException ex) {
            return null;
        } catch (NullPointerException ex) {
            return null;
        }
    }

    /**
     * Returns the current location of the device.
     *<p>
     * If there is only one radio in the device and that radio has an LTE connection,
     * this method will return null. The implementation must not to try add LTE
     * identifiers into the existing cdma/gsm classes.
     *<p>
     * In the future this call will be deprecated.
     *<p>
     * @return Current location of the device or null if not available.
     *
     * <p>Requires Permission:
     * {@link android.Manifest.permission#ACCESS_COARSE_LOCATION ACCESS_COARSE_LOCATION} or
     * {@link android.Manifest.permission#ACCESS_COARSE_LOCATION ACCESS_FINE_LOCATION}.
     */
    public CellLocation getCellLocation() {
        try {
            Bundle bundle = getITelephony().getCellLocation();
            if (bundle.isEmpty()) return null;
            CellLocation cl = CellLocation.newFromBundle(bundle);
            if (cl.isEmpty())
                return null;
            return cl;
        } catch (RemoteException ex) {
            return null;
        } catch (NullPointerException ex) {
            return null;
        }
    }

    /**
     * Enables location update notifications.  {@link PhoneStateListener#onCellLocationChanged
     * PhoneStateListener.onCellLocationChanged} will be called on location updates.
     *
     * <p>Requires Permission: {@link android.Manifest.permission#CONTROL_LOCATION_UPDATES
     * CONTROL_LOCATION_UPDATES}
     *
     * @hide
     */
    public void enableLocationUpdates() {
            enableLocationUpdates(getDefaultSubscription());
    }

    /**
     * Enables location update notifications for a subscription.
     * {@link PhoneStateListener#onCellLocationChanged
     * PhoneStateListener.onCellLocationChanged} will be called on location updates.
     *
     * <p>Requires Permission: {@link android.Manifest.permission#CONTROL_LOCATION_UPDATES
     * CONTROL_LOCATION_UPDATES}
     *
     * @param subId for which the location updates are enabled
     */
    /** @hide */
    public void enableLocationUpdates(long subId) {
        try {
            getITelephony().enableLocationUpdatesForSubscriber(subId);
        } catch (RemoteException ex) {
        } catch (NullPointerException ex) {
        }
    }

    /**
     * Disables location update notifications.  {@link PhoneStateListener#onCellLocationChanged
     * PhoneStateListener.onCellLocationChanged} will be called on location updates.
     *
     * <p>Requires Permission: {@link android.Manifest.permission#CONTROL_LOCATION_UPDATES
     * CONTROL_LOCATION_UPDATES}
     *
     * @hide
     */
    public void disableLocationUpdates() {
            disableLocationUpdates(getDefaultSubscription());
    }

    /** @hide */
    public void disableLocationUpdates(long subId) {
        try {
            getITelephony().disableLocationUpdatesForSubscriber(subId);
        } catch (RemoteException ex) {
        } catch (NullPointerException ex) {
        }
    }

    /**
     * Returns the neighboring cell information of the device. The getAllCellInfo is preferred
     * and use this only if getAllCellInfo return nulls or an empty list.
     *<p>
     * In the future this call will be deprecated.
     *<p>
     * @return List of NeighboringCellInfo or null if info unavailable.
     *
     * <p>Requires Permission:
     * (@link android.Manifest.permission#ACCESS_COARSE_UPDATES}
     */
    public List<NeighboringCellInfo> getNeighboringCellInfo() {
        try {
            return getITelephony().getNeighboringCellInfo(mContext.getOpPackageName());
        } catch (RemoteException ex) {
            return null;
        } catch (NullPointerException ex) {
            return null;
        }
    }

    /** No phone radio. */
    public static final int PHONE_TYPE_NONE = PhoneConstants.PHONE_TYPE_NONE;
    /** Phone radio is GSM. */
    public static final int PHONE_TYPE_GSM = PhoneConstants.PHONE_TYPE_GSM;
    /** Phone radio is CDMA. */
    public static final int PHONE_TYPE_CDMA = PhoneConstants.PHONE_TYPE_CDMA;
    /** Phone is via SIP. */
    public static final int PHONE_TYPE_SIP = PhoneConstants.PHONE_TYPE_SIP;

    /**
     * Returns the current phone type.
     * TODO: This is a last minute change and hence hidden.
     *
     * @see #PHONE_TYPE_NONE
     * @see #PHONE_TYPE_GSM
     * @see #PHONE_TYPE_CDMA
     * @see #PHONE_TYPE_SIP
     *
     * {@hide}
     */
    @SystemApi
    public int getCurrentPhoneType() {
        return getCurrentPhoneType(getDefaultSubscription());
    }

    /**
     * Returns a constant indicating the device phone type for a subscription.
     *
     * @see #PHONE_TYPE_NONE
     * @see #PHONE_TYPE_GSM
     * @see #PHONE_TYPE_CDMA
     *
     * @param subId for which phone type is returned
     */
    /** {@hide} */
    @SystemApi
    public int getCurrentPhoneType(long subId) {

        try{
            ITelephony telephony = getITelephony();
            if (telephony != null) {
                return telephony.getActivePhoneTypeForSubscriber(subId);
            } else {
                // This can happen when the ITelephony interface is not up yet.
                return getPhoneTypeFromProperty(subId);
            }
        } catch (RemoteException ex) {
            // This shouldn't happen in the normal case, as a backup we
            // read from the system property.
            return getPhoneTypeFromProperty(subId);
        } catch (NullPointerException ex) {
            // This shouldn't happen in the normal case, as a backup we
            // read from the system property.
            return getPhoneTypeFromProperty(subId);
        }
    }

    /**
     * Returns a constant indicating the device phone type.  This
     * indicates the type of radio used to transmit voice calls.
     *
     * @see #PHONE_TYPE_NONE
     * @see #PHONE_TYPE_GSM
     * @see #PHONE_TYPE_CDMA
     * @see #PHONE_TYPE_SIP
     */
    public int getPhoneType() {
        if (!isVoiceCapable()) {
            return PHONE_TYPE_NONE;
        }
        return getCurrentPhoneType();
    }

    private int getPhoneTypeFromProperty() {
        return getPhoneTypeFromProperty(getDefaultSubscription());
    }

    /** {@hide} */
    private int getPhoneTypeFromProperty(long subId) {
        String type =
            getTelephonyProperty
                (TelephonyProperties.CURRENT_ACTIVE_PHONE, subId, null);
        if (type != null) {
            return (Integer.parseInt(type));
        } else {
            return getPhoneTypeFromNetworkType(subId);
        }
    }

    private int getPhoneTypeFromNetworkType() {
        return getPhoneTypeFromNetworkType(getDefaultSubscription());
    }

    /** {@hide} */
    private int getPhoneTypeFromNetworkType(long subId) {
        // When the system property CURRENT_ACTIVE_PHONE, has not been set,
        // use the system property for default network type.
        // This is a fail safe, and can only happen at first boot.
        String mode = getTelephonyProperty("ro.telephony.default_network", subId, null);
        if (mode != null) {
            return TelephonyManager.getPhoneType(Integer.parseInt(mode));
        }
        return TelephonyManager.PHONE_TYPE_NONE;
    }

    /**
     * This function returns the type of the phone, depending
     * on the network mode.
     *
     * @param networkMode
     * @return Phone Type
     *
     * @hide
     */
    public static int getPhoneType(int networkMode) {
        switch(networkMode) {
        case RILConstants.NETWORK_MODE_CDMA:
        case RILConstants.NETWORK_MODE_CDMA_NO_EVDO:
        case RILConstants.NETWORK_MODE_EVDO_NO_CDMA:
            return PhoneConstants.PHONE_TYPE_CDMA;

        case RILConstants.NETWORK_MODE_WCDMA_PREF:
        case RILConstants.NETWORK_MODE_GSM_ONLY:
        case RILConstants.NETWORK_MODE_WCDMA_ONLY:
        case RILConstants.NETWORK_MODE_GSM_UMTS:
        case RILConstants.NETWORK_MODE_LTE_GSM_WCDMA:
        case RILConstants.NETWORK_MODE_LTE_WCDMA:
        case RILConstants.NETWORK_MODE_LTE_CDMA_EVDO_GSM_WCDMA:
            return PhoneConstants.PHONE_TYPE_GSM;

        // Use CDMA Phone for the global mode including CDMA
        case RILConstants.NETWORK_MODE_GLOBAL:
        case RILConstants.NETWORK_MODE_LTE_CDMA_EVDO:
            return PhoneConstants.PHONE_TYPE_CDMA;

        case RILConstants.NETWORK_MODE_LTE_ONLY:
            if (getLteOnCdmaModeStatic() == PhoneConstants.LTE_ON_CDMA_TRUE) {
                return PhoneConstants.PHONE_TYPE_CDMA;
            } else {
                return PhoneConstants.PHONE_TYPE_GSM;
            }
        default:
            return PhoneConstants.PHONE_TYPE_GSM;
        }
    }

    /**
     * The contents of the /proc/cmdline file
     */
    private static String getProcCmdLine()
    {
        String cmdline = "";
        FileInputStream is = null;
        try {
            is = new FileInputStream("/proc/cmdline");
            byte [] buffer = new byte[2048];
            int count = is.read(buffer);
            if (count > 0) {
                cmdline = new String(buffer, 0, count);
            }
        } catch (IOException e) {
            Rlog.d(TAG, "No /proc/cmdline exception=" + e);
        } finally {
            if (is != null) {
                try {
                    is.close();
                } catch (IOException e) {
                }
            }
        }
        Rlog.d(TAG, "/proc/cmdline=" + cmdline);
        return cmdline;
    }

    /** Kernel command line */
    private static final String sKernelCmdLine = getProcCmdLine();

    /** Pattern for selecting the product type from the kernel command line */
    private static final Pattern sProductTypePattern =
        Pattern.compile("\\sproduct_type\\s*=\\s*(\\w+)");

    /** The ProductType used for LTE on CDMA devices */
    private static final String sLteOnCdmaProductType =
        SystemProperties.get(TelephonyProperties.PROPERTY_LTE_ON_CDMA_PRODUCT_TYPE, "");

    /**
     * Return if the current radio is LTE on CDMA. This
     * is a tri-state return value as for a period of time
     * the mode may be unknown.
     *
     * @return {@link PhoneConstants#LTE_ON_CDMA_UNKNOWN}, {@link PhoneConstants#LTE_ON_CDMA_FALSE}
     * or {@link PhoneConstants#LTE_ON_CDMA_TRUE}
     *
     * @hide
     */
    public static int getLteOnCdmaModeStatic() {
        int retVal;
        int curVal;
        String productType = "";

        curVal = SystemProperties.getInt(TelephonyProperties.PROPERTY_LTE_ON_CDMA_DEVICE,
                    PhoneConstants.LTE_ON_CDMA_UNKNOWN);
        retVal = curVal;
        if (retVal == PhoneConstants.LTE_ON_CDMA_UNKNOWN) {
            Matcher matcher = sProductTypePattern.matcher(sKernelCmdLine);
            if (matcher.find()) {
                productType = matcher.group(1);
                if (sLteOnCdmaProductType.equals(productType)) {
                    retVal = PhoneConstants.LTE_ON_CDMA_TRUE;
                } else {
                    retVal = PhoneConstants.LTE_ON_CDMA_FALSE;
                }
            } else {
                retVal = PhoneConstants.LTE_ON_CDMA_FALSE;
            }
        }

        Rlog.d(TAG, "getLteOnCdmaMode=" + retVal + " curVal=" + curVal +
                " product_type='" + productType +
                "' lteOnCdmaProductType='" + sLteOnCdmaProductType + "'");
        return retVal;
    }

    //
    //
    // Current Network
    //
    //

    /**
     * Returns the alphabetic name of current registered operator.
     * <p>
     * Availability: Only when user is registered to a network. Result may be
     * unreliable on CDMA networks (use {@link #getPhoneType()} to determine if
     * on a CDMA network).
     */
    public String getNetworkOperatorName() {
        return getNetworkOperatorName(getDefaultSubscription());
    }

    /**
     * Returns the alphabetic name of current registered operator
     * for a particular subscription.
     * <p>
     * Availability: Only when user is registered to a network. Result may be
     * unreliable on CDMA networks (use {@link #getPhoneType()} to determine if
     * on a CDMA network).
     * @param subId
     */
    /** {@hide} */
    public String getNetworkOperatorName(long subId) {

        return getTelephonyProperty(TelephonyProperties.PROPERTY_OPERATOR_ALPHA,
                subId, "");
    }

    /**
     * Returns the numeric name (MCC+MNC) of current registered operator.
     * <p>
     * Availability: Only when user is registered to a network. Result may be
     * unreliable on CDMA networks (use {@link #getPhoneType()} to determine if
     * on a CDMA network).
     */
    public String getNetworkOperator() {
        return getNetworkOperator(getDefaultSubscription());
    }

    /**
     * Returns the numeric name (MCC+MNC) of current registered operator
     * for a particular subscription.
     * <p>
     * Availability: Only when user is registered to a network. Result may be
     * unreliable on CDMA networks (use {@link #getPhoneType()} to determine if
     * on a CDMA network).
     *
     * @param subId
     */
    /** {@hide} */
   public String getNetworkOperator(long subId) {

        return getTelephonyProperty(TelephonyProperties.PROPERTY_OPERATOR_NUMERIC,
                subId, "");
     }

    /**
     * Returns true if the device is considered roaming on the current
     * network, for GSM purposes.
     * <p>
     * Availability: Only when user registered to a network.
     */
    public boolean isNetworkRoaming() {
        return isNetworkRoaming(getDefaultSubscription());
    }

    /**
     * Returns true if the device is considered roaming on the current
     * network for a subscription.
     * <p>
     * Availability: Only when user registered to a network.
     *
     * @param subId
     */
    /** {@hide} */
    public boolean isNetworkRoaming(long subId) {
        return "true".equals(getTelephonyProperty(TelephonyProperties.PROPERTY_OPERATOR_ISROAMING,
                subId, null));
    }

    /**
     * Returns the ISO country code equivalent of the current registered
     * operator's MCC (Mobile Country Code).
     * <p>
     * Availability: Only when user is registered to a network. Result may be
     * unreliable on CDMA networks (use {@link #getPhoneType()} to determine if
     * on a CDMA network).
     */
    public String getNetworkCountryIso() {
        return getNetworkCountryIso(getDefaultSubscription());
    }

    /**
     * Returns the ISO country code equivalent of the current registered
     * operator's MCC (Mobile Country Code) of a subscription.
     * <p>
     * Availability: Only when user is registered to a network. Result may be
     * unreliable on CDMA networks (use {@link #getPhoneType()} to determine if
     * on a CDMA network).
     *
     * @param subId for which Network CountryIso is returned
     */
    /** {@hide} */
    public String getNetworkCountryIso(long subId) {
        return getTelephonyProperty(TelephonyProperties.PROPERTY_OPERATOR_ISO_COUNTRY,
                subId, "");
    }

    /** Network type is unknown */
    public static final int NETWORK_TYPE_UNKNOWN = 0;
    /** Current network is GPRS */
    public static final int NETWORK_TYPE_GPRS = 1;
    /** Current network is EDGE */
    public static final int NETWORK_TYPE_EDGE = 2;
    /** Current network is UMTS */
    public static final int NETWORK_TYPE_UMTS = 3;
    /** Current network is CDMA: Either IS95A or IS95B*/
    public static final int NETWORK_TYPE_CDMA = 4;
    /** Current network is EVDO revision 0*/
    public static final int NETWORK_TYPE_EVDO_0 = 5;
    /** Current network is EVDO revision A*/
    public static final int NETWORK_TYPE_EVDO_A = 6;
    /** Current network is 1xRTT*/
    public static final int NETWORK_TYPE_1xRTT = 7;
    /** Current network is HSDPA */
    public static final int NETWORK_TYPE_HSDPA = 8;
    /** Current network is HSUPA */
    public static final int NETWORK_TYPE_HSUPA = 9;
    /** Current network is HSPA */
    public static final int NETWORK_TYPE_HSPA = 10;
    /** Current network is iDen */
    public static final int NETWORK_TYPE_IDEN = 11;
    /** Current network is EVDO revision B*/
    public static final int NETWORK_TYPE_EVDO_B = 12;
    /** Current network is LTE */
    public static final int NETWORK_TYPE_LTE = 13;
    /** Current network is eHRPD */
    public static final int NETWORK_TYPE_EHRPD = 14;
    /** Current network is HSPA+ */
    public static final int NETWORK_TYPE_HSPAP = 15;
    /** Current network is GSM {@hide} */
    public static final int NETWORK_TYPE_GSM = 16;

    /**
     * @return the NETWORK_TYPE_xxxx for current data connection.
     */
    public int getNetworkType() {
        return getDataNetworkType();
    }

    /**
     * Returns a constant indicating the radio technology (network type)
     * currently in use on the device for a subscription.
     * @return the network type
     *
     * @param subId for which network type is returned
     *
     * @see #NETWORK_TYPE_UNKNOWN
     * @see #NETWORK_TYPE_GPRS
     * @see #NETWORK_TYPE_EDGE
     * @see #NETWORK_TYPE_UMTS
     * @see #NETWORK_TYPE_HSDPA
     * @see #NETWORK_TYPE_HSUPA
     * @see #NETWORK_TYPE_HSPA
     * @see #NETWORK_TYPE_CDMA
     * @see #NETWORK_TYPE_EVDO_0
     * @see #NETWORK_TYPE_EVDO_A
     * @see #NETWORK_TYPE_EVDO_B
     * @see #NETWORK_TYPE_1xRTT
     * @see #NETWORK_TYPE_IDEN
     * @see #NETWORK_TYPE_LTE
     * @see #NETWORK_TYPE_EHRPD
     * @see #NETWORK_TYPE_HSPAP
     */
    /** {@hide} */
   public int getNetworkType(long subId) {
       try {
           ITelephony telephony = getITelephony();
           if (telephony != null) {
               return telephony.getNetworkTypeForSubscriber(subId);
           } else {
               // This can happen when the ITelephony interface is not up yet.
               return NETWORK_TYPE_UNKNOWN;
           }
       } catch(RemoteException ex) {
           // This shouldn't happen in the normal case
           return NETWORK_TYPE_UNKNOWN;
       } catch (NullPointerException ex) {
           // This could happen before phone restarts due to crashing
           return NETWORK_TYPE_UNKNOWN;
       }
   }

    /**
     * Returns a constant indicating the radio technology (network type)
     * currently in use on the device for data transmission.
     * @return the network type
     *
     * @see #NETWORK_TYPE_UNKNOWN
     * @see #NETWORK_TYPE_GPRS
     * @see #NETWORK_TYPE_EDGE
     * @see #NETWORK_TYPE_UMTS
     * @see #NETWORK_TYPE_HSDPA
     * @see #NETWORK_TYPE_HSUPA
     * @see #NETWORK_TYPE_HSPA
     * @see #NETWORK_TYPE_CDMA
     * @see #NETWORK_TYPE_EVDO_0
     * @see #NETWORK_TYPE_EVDO_A
     * @see #NETWORK_TYPE_EVDO_B
     * @see #NETWORK_TYPE_1xRTT
     * @see #NETWORK_TYPE_IDEN
     * @see #NETWORK_TYPE_LTE
     * @see #NETWORK_TYPE_EHRPD
     * @see #NETWORK_TYPE_HSPAP
     *
     * @hide
     */
    public int getDataNetworkType() {
        return getDataNetworkType(getDefaultSubscription());
    }

    /**
     * Returns a constant indicating the radio technology (network type)
     * currently in use on the device for data transmission for a subscription
     * @return the network type
     *
     * @param subId for which network type is returned
     */
    /** {@hide} */
    public int getDataNetworkType(long subId) {
        try{
            ITelephony telephony = getITelephony();
            if (telephony != null) {
                return telephony.getDataNetworkTypeForSubscriber(subId);
            } else {
                // This can happen when the ITelephony interface is not up yet.
                return NETWORK_TYPE_UNKNOWN;
            }
        } catch(RemoteException ex) {
            // This shouldn't happen in the normal case
            return NETWORK_TYPE_UNKNOWN;
        } catch (NullPointerException ex) {
            // This could happen before phone restarts due to crashing
            return NETWORK_TYPE_UNKNOWN;
        }
    }

    /**
     * Returns the NETWORK_TYPE_xxxx for voice
     *
     * @hide
     */
    public int getVoiceNetworkType() {
        return getVoiceNetworkType(getDefaultSubscription());
    }

    /**
     * Returns the NETWORK_TYPE_xxxx for voice for a subId
     *
     */
    /** {@hide} */
    public int getVoiceNetworkType(long subId) {
        try{
            ITelephony telephony = getITelephony();
            if (telephony != null) {
                return telephony.getVoiceNetworkTypeForSubscriber(subId);
            } else {
                // This can happen when the ITelephony interface is not up yet.
                return NETWORK_TYPE_UNKNOWN;
            }
        } catch(RemoteException ex) {
            // This shouldn't happen in the normal case
            return NETWORK_TYPE_UNKNOWN;
        } catch (NullPointerException ex) {
            // This could happen before phone restarts due to crashing
            return NETWORK_TYPE_UNKNOWN;
        }
    }

    /** Unknown network class. {@hide} */
    public static final int NETWORK_CLASS_UNKNOWN = 0;
    /** Class of broadly defined "2G" networks. {@hide} */
    public static final int NETWORK_CLASS_2_G = 1;
    /** Class of broadly defined "3G" networks. {@hide} */
    public static final int NETWORK_CLASS_3_G = 2;
    /** Class of broadly defined "4G" networks. {@hide} */
    public static final int NETWORK_CLASS_4_G = 3;

    /**
     * Return general class of network type, such as "3G" or "4G". In cases
     * where classification is contentious, this method is conservative.
     *
     * @hide
     */
    public static int getNetworkClass(int networkType) {
        switch (networkType) {
            case NETWORK_TYPE_GPRS:
            case NETWORK_TYPE_GSM:
            case NETWORK_TYPE_EDGE:
            case NETWORK_TYPE_CDMA:
            case NETWORK_TYPE_1xRTT:
            case NETWORK_TYPE_IDEN:
                return NETWORK_CLASS_2_G;
            case NETWORK_TYPE_UMTS:
            case NETWORK_TYPE_EVDO_0:
            case NETWORK_TYPE_EVDO_A:
            case NETWORK_TYPE_HSDPA:
            case NETWORK_TYPE_HSUPA:
            case NETWORK_TYPE_HSPA:
            case NETWORK_TYPE_EVDO_B:
            case NETWORK_TYPE_EHRPD:
            case NETWORK_TYPE_HSPAP:
                return NETWORK_CLASS_3_G;
            case NETWORK_TYPE_LTE:
                return NETWORK_CLASS_4_G;
            default:
                return NETWORK_CLASS_UNKNOWN;
        }
    }

    /**
     * Returns a string representation of the radio technology (network type)
     * currently in use on the device.
     * @return the name of the radio technology
     *
     * @hide pending API council review
     */
    public String getNetworkTypeName() {
        return getNetworkTypeName(getNetworkType());
    }

    /**
     * Returns a string representation of the radio technology (network type)
     * currently in use on the device.
     * @param subId for which network type is returned
     * @return the name of the radio technology
     *
     */
    /** {@hide} */
    public static String getNetworkTypeName(int type) {
        switch (type) {
            case NETWORK_TYPE_GPRS:
                return "GPRS";
            case NETWORK_TYPE_EDGE:
                return "EDGE";
            case NETWORK_TYPE_UMTS:
                return "UMTS";
            case NETWORK_TYPE_HSDPA:
                return "HSDPA";
            case NETWORK_TYPE_HSUPA:
                return "HSUPA";
            case NETWORK_TYPE_HSPA:
                return "HSPA";
            case NETWORK_TYPE_CDMA:
                return "CDMA";
            case NETWORK_TYPE_EVDO_0:
                return "CDMA - EvDo rev. 0";
            case NETWORK_TYPE_EVDO_A:
                return "CDMA - EvDo rev. A";
            case NETWORK_TYPE_EVDO_B:
                return "CDMA - EvDo rev. B";
            case NETWORK_TYPE_1xRTT:
                return "CDMA - 1xRTT";
            case NETWORK_TYPE_LTE:
                return "LTE";
            case NETWORK_TYPE_EHRPD:
                return "CDMA - eHRPD";
            case NETWORK_TYPE_IDEN:
                return "iDEN";
            case NETWORK_TYPE_HSPAP:
                return "HSPA+";
            case NETWORK_TYPE_GSM:
                return "GSM";
            default:
                return "UNKNOWN";
        }
    }

    //
    //
    // SIM Card
    //
    //

    /** SIM card state: Unknown. Signifies that the SIM is in transition
     *  between states. For example, when the user inputs the SIM pin
     *  under PIN_REQUIRED state, a query for sim status returns
     *  this state before turning to SIM_STATE_READY. */
    public static final int SIM_STATE_UNKNOWN = 0;
    /** SIM card state: no SIM card is available in the device */
    public static final int SIM_STATE_ABSENT = 1;
    /** SIM card state: Locked: requires the user's SIM PIN to unlock */
    public static final int SIM_STATE_PIN_REQUIRED = 2;
    /** SIM card state: Locked: requires the user's SIM PUK to unlock */
    public static final int SIM_STATE_PUK_REQUIRED = 3;
    /** SIM card state: Locked: requries a network PIN to unlock */
    public static final int SIM_STATE_NETWORK_LOCKED = 4;
    /** SIM card state: Ready */
    public static final int SIM_STATE_READY = 5;
    /** SIM card state: SIM Card Error, Sim Card is present but faulty
     *@hide
     */
    public static final int SIM_STATE_CARD_IO_ERROR = 6;

    /**
     * @return true if a ICC card is present
     */
    public boolean hasIccCard() {
        return hasIccCard(getDefaultSim());
    }

    /**
     * @return true if a ICC card is present for a subscription
     *
     * @param slotId for which icc card presence is checked
     */
    /** {@hide} */
    // FIXME Input argument slotId should be of type int
    public boolean hasIccCard(long slotId) {

        try {
            return getITelephony().hasIccCardUsingSlotId(slotId);
        } catch (RemoteException ex) {
            // Assume no ICC card if remote exception which shouldn't happen
            return false;
        } catch (NullPointerException ex) {
            // This could happen before phone restarts due to crashing
            return false;
        }
    }

    /**
     * Returns a constant indicating the state of the
     * device SIM card.
     *
     * @see #SIM_STATE_UNKNOWN
     * @see #SIM_STATE_ABSENT
     * @see #SIM_STATE_PIN_REQUIRED
     * @see #SIM_STATE_PUK_REQUIRED
     * @see #SIM_STATE_NETWORK_LOCKED
     * @see #SIM_STATE_READY
     * @see #SIM_STATE_CARD_IO_ERROR
     */
    public int getSimState() {
        return getSimState(getDefaultSim());
    }

    /**
     * Returns a constant indicating the state of the
     * device SIM card in a slot.
     *
     * @param slotId
     *
     * @see #SIM_STATE_UNKNOWN
     * @see #SIM_STATE_ABSENT
     * @see #SIM_STATE_PIN_REQUIRED
     * @see #SIM_STATE_PUK_REQUIRED
     * @see #SIM_STATE_NETWORK_LOCKED
     * @see #SIM_STATE_READY
     */
    /** {@hide} */
    // FIXME the argument to pass is subId ??
    public int getSimState(int slotId) {
        long[] subId = SubscriptionManager.getSubId(slotId);
        if (subId == null) {
            return SIM_STATE_ABSENT;
        }
        // FIXME Do not use a property to determine SIM_STATE, call
        // appropriate method on some object.
        String prop =
            getTelephonyProperty(TelephonyProperties.PROPERTY_SIM_STATE, subId[0], "");
        if ("ABSENT".equals(prop)) {
            return SIM_STATE_ABSENT;
        }
        else if ("PIN_REQUIRED".equals(prop)) {
            return SIM_STATE_PIN_REQUIRED;
        }
        else if ("PUK_REQUIRED".equals(prop)) {
            return SIM_STATE_PUK_REQUIRED;
        }
        else if ("NETWORK_LOCKED".equals(prop)) {
            return SIM_STATE_NETWORK_LOCKED;
        }
        else if ("READY".equals(prop)) {
            return SIM_STATE_READY;
        }
        else if ("CARD_IO_ERROR".equals(prop)) {
            return SIM_STATE_CARD_IO_ERROR;
        }
        else {
            return SIM_STATE_UNKNOWN;
        }
    }

    /**
     * Returns the MCC+MNC (mobile country code + mobile network code) of the
     * provider of the SIM. 5 or 6 decimal digits.
     * <p>
     * Availability: SIM state must be {@link #SIM_STATE_READY}
     *
     * @see #getSimState
     */
    public String getSimOperator() {
        long subId = getDefaultSubscription();
        Rlog.d(TAG, "getSimOperator(): default subId=" + subId);
        return getSimOperator(subId);
    }

    /**
     * Returns the MCC+MNC (mobile country code + mobile network code) of the
     * provider of the SIM for a particular subscription. 5 or 6 decimal digits.
     * <p>
     * Availability: SIM state must be {@link #SIM_STATE_READY}
     *
     * @see #getSimState
     *
     * @param subId for which SimOperator is returned
     */
    /** {@hide} */
    public String getSimOperator(long subId) {
        String operator = getTelephonyProperty(TelephonyProperties.PROPERTY_ICC_OPERATOR_NUMERIC,
                subId, "");
        Rlog.d(TAG, "getSimOperator: subId=" + subId + " operator=" + operator);
        return operator;
    }

    /**
     * Returns the Service Provider Name (SPN).
     * <p>
     * Availability: SIM state must be {@link #SIM_STATE_READY}
     *
     * @see #getSimState
     */
    public String getSimOperatorName() {
        return getSimOperatorName(getDefaultSubscription());
    }

    /**
     * Returns the Service Provider Name (SPN).
     * <p>
     * Availability: SIM state must be {@link #SIM_STATE_READY}
     *
     * @see #getSimState
     *
     * @param subId for which SimOperatorName is returned
     */
    /** {@hide} */
    public String getSimOperatorName(long subId) {
        return getTelephonyProperty(TelephonyProperties.PROPERTY_ICC_OPERATOR_ALPHA,
                subId, "");
    }

    /**
     * Returns the ISO country code equivalent for the SIM provider's country code.
     */
    public String getSimCountryIso() {
        return getSimCountryIso(getDefaultSubscription());
    }

    /**
     * Returns the ISO country code equivalent for the SIM provider's country code.
     *
     * @param subId for which SimCountryIso is returned
     */
    /** {@hide} */
    public String getSimCountryIso(long subId) {
        return getTelephonyProperty(TelephonyProperties.PROPERTY_ICC_OPERATOR_ISO_COUNTRY,
                subId, "");
    }

    /**
     * Returns the serial number of the SIM, if applicable. Return null if it is
     * unavailable.
     * <p>
     * Requires Permission:
     *   {@link android.Manifest.permission#READ_PHONE_STATE READ_PHONE_STATE}
     */
    public String getSimSerialNumber() {
         return getSimSerialNumber(getDefaultSubscription());
    }

    /**
     * Returns the serial number for the given subscription, if applicable. Return null if it is
     * unavailable.
     * <p>
     * @param subId for which Sim Serial number is returned
     * Requires Permission:
     *   {@link android.Manifest.permission#READ_PHONE_STATE READ_PHONE_STATE}
     */
    /** {@hide} */
    public String getSimSerialNumber(long subId) {
        try {
            return getSubscriberInfo().getIccSerialNumberForSubscriber(subId);
        } catch (RemoteException ex) {
            return null;
        } catch (NullPointerException ex) {
            // This could happen before phone restarts due to crashing
            return null;
        }
    }

    /**
     * Return if the current radio is LTE on CDMA. This
     * is a tri-state return value as for a period of time
     * the mode may be unknown.
     *
     * @return {@link PhoneConstants#LTE_ON_CDMA_UNKNOWN}, {@link PhoneConstants#LTE_ON_CDMA_FALSE}
     * or {@link PhoneConstants#LTE_ON_CDMA_TRUE}
     *
     * @hide
     */
    public int getLteOnCdmaMode() {
        return getLteOnCdmaMode(getDefaultSubscription());
    }

    /**
     * Return if the current radio is LTE on CDMA for Subscription. This
     * is a tri-state return value as for a period of time
     * the mode may be unknown.
     *
     * @param subId for which radio is LTE on CDMA is returned
     * @return {@link PhoneConstants#LTE_ON_CDMA_UNKNOWN}, {@link PhoneConstants#LTE_ON_CDMA_FALSE}
     * or {@link PhoneConstants#LTE_ON_CDMA_TRUE}
     *
     */
    /** {@hide} */
    public int getLteOnCdmaMode(long subId) {
        try {
            return getITelephony().getLteOnCdmaModeForSubscriber(subId);
        } catch (RemoteException ex) {
            // Assume no ICC card if remote exception which shouldn't happen
            return PhoneConstants.LTE_ON_CDMA_UNKNOWN;
        } catch (NullPointerException ex) {
            // This could happen before phone restarts due to crashing
            return PhoneConstants.LTE_ON_CDMA_UNKNOWN;
        }
    }

    //
    //
    // Subscriber Info
    //
    //

    /**
     * Returns the unique subscriber ID, for example, the IMSI for a GSM phone.
     * Return null if it is unavailable.
     * <p>
     * Requires Permission:
     *   {@link android.Manifest.permission#READ_PHONE_STATE READ_PHONE_STATE}
     */
    public String getSubscriberId() {
        return getSubscriberId(getDefaultSubscription());
    }

    /**
     * Returns the unique subscriber ID, for example, the IMSI for a GSM phone
     * for a subscription.
     * Return null if it is unavailable.
     * <p>
     * Requires Permission:
     *   {@link android.Manifest.permission#READ_PHONE_STATE READ_PHONE_STATE}
     *
     * @param subId whose subscriber id is returned
     */
    /** {@hide} */
    public String getSubscriberId(long subId) {
        try {
            return getSubscriberInfo().getSubscriberIdForSubscriber(subId);
        } catch (RemoteException ex) {
            return null;
        } catch (NullPointerException ex) {
            // This could happen before phone restarts due to crashing
            return null;
        }
    }

    /**
     * Returns the Group Identifier Level1 for a GSM phone.
     * Return null if it is unavailable.
     * <p>
     * Requires Permission:
     *   {@link android.Manifest.permission#READ_PHONE_STATE READ_PHONE_STATE}
     */
    public String getGroupIdLevel1() {
        try {
            return getSubscriberInfo().getGroupIdLevel1();
        } catch (RemoteException ex) {
            return null;
        } catch (NullPointerException ex) {
            // This could happen before phone restarts due to crashing
            return null;
        }
    }

    /**
     * Returns the Group Identifier Level1 for a GSM phone for a particular subscription.
     * Return null if it is unavailable.
     * <p>
     * Requires Permission:
     *   {@link android.Manifest.permission#READ_PHONE_STATE READ_PHONE_STATE}
     *
     * @param subscription whose subscriber id is returned
     */
    /** {@hide} */
    public String getGroupIdLevel1(long subId) {
        try {
            return getSubscriberInfo().getGroupIdLevel1ForSubscriber(subId);
        } catch (RemoteException ex) {
            return null;
        } catch (NullPointerException ex) {
            // This could happen before phone restarts due to crashing
            return null;
        }
    }

    /**
     * Returns the phone number string for line 1, for example, the MSISDN
     * for a GSM phone. Return null if it is unavailable.
     * <p>
     * Requires Permission:
     *   {@link android.Manifest.permission#READ_PHONE_STATE READ_PHONE_STATE}
     */
    public String getLine1Number() {
        return getLine1NumberForSubscriber(getDefaultSubscription());
    }

    /**
     * Returns the phone number string for line 1, for example, the MSISDN
     * for a GSM phone for a particular subscription. Return null if it is unavailable.
     * <p>
     * Requires Permission:
     *   {@link android.Manifest.permission#READ_PHONE_STATE READ_PHONE_STATE}
     *
     * @param subId whose phone number for line 1 is returned
     */
    /** {@hide} */
    public String getLine1NumberForSubscriber(long subId) {
        String number = null;
        try {
            number = getITelephony().getLine1NumberForDisplay(subId);
        } catch (RemoteException ex) {
        } catch (NullPointerException ex) {
        }
        if (number != null) {
            return number;
        }
        try {
            return getSubscriberInfo().getLine1NumberForSubscriber(subId);
        } catch (RemoteException ex) {
            return null;
        } catch (NullPointerException ex) {
            // This could happen before phone restarts due to crashing
            return null;
        }
    }

    /**
     * Set the line 1 phone number string and its alphatag for the current ICCID
     * for display purpose only, for example, displayed in Phone Status. It won't
     * change the actual MSISDN/MDN. To unset alphatag or number, pass in a null
     * value.
     * <p>
     * Requires Permission:
     *   {@link android.Manifest.permission#MODIFY_PHONE_STATE MODIFY_PHONE_STATE}
     * Or the calling app has carrier privileges. @see #hasCarrierPrivileges
     *
     * @param alphaTag alpha-tagging of the dailing nubmer
     * @param number The dialing number
     */
    public void setLine1NumberForDisplay(String alphaTag, String number) {
        setLine1NumberForDisplayForSubscriber(getDefaultSubscription(), alphaTag, number);
    }

    /**
     * Set the line 1 phone number string and its alphatag for the current ICCID
     * for display purpose only, for example, displayed in Phone Status. It won't
     * change the actual MSISDN/MDN. To unset alphatag or number, pass in a null
     * value.
     * <p>
     * Requires Permission:
     *   {@link android.Manifest.permission#MODIFY_PHONE_STATE MODIFY_PHONE_STATE}
     * Or the calling app has carrier privileges. @see #hasCarrierPrivileges
     *
     * @param subId the subscriber that the alphatag and dialing number belongs to.
     * @param alphaTag alpha-tagging of the dailing nubmer
     * @param number The dialing number
     * @hide
     */
    public void setLine1NumberForDisplayForSubscriber(long subId, String alphaTag, String number) {
        try {
            getITelephony().setLine1NumberForDisplayForSubscriber(subId, alphaTag, number);
        } catch (RemoteException ex) {
        } catch (NullPointerException ex) {
        }
    }

    /**
     * Returns the alphabetic identifier associated with the line 1 number.
     * Return null if it is unavailable.
     * <p>
     * Requires Permission:
     *   {@link android.Manifest.permission#READ_PHONE_STATE READ_PHONE_STATE}
     * @hide
     * nobody seems to call this.
     */
    public String getLine1AlphaTag() {
        return getLine1AlphaTagForSubscriber(getDefaultSubscription());
    }

    /**
     * Returns the alphabetic identifier associated with the line 1 number
     * for a subscription.
     * Return null if it is unavailable.
     * <p>
     * Requires Permission:
     *   {@link android.Manifest.permission#READ_PHONE_STATE READ_PHONE_STATE}
     * @param subId whose alphabetic identifier associated with line 1 is returned
     * nobody seems to call this.
     */
    /** {@hide} */
    public String getLine1AlphaTagForSubscriber(long subId) {
        String alphaTag = null;
        try {
            alphaTag = getITelephony().getLine1AlphaTagForDisplay(subId);
        } catch (RemoteException ex) {
        } catch (NullPointerException ex) {
        }
        if (alphaTag != null) {
            return alphaTag;
        }
        try {
            return getSubscriberInfo().getLine1AlphaTagForSubscriber(subId);
        } catch (RemoteException ex) {
            return null;
        } catch (NullPointerException ex) {
            // This could happen before phone restarts due to crashing
            return null;
        }
    }

    /**
     * Returns the MSISDN string.
     * for a GSM phone. Return null if it is unavailable.
     * <p>
     * Requires Permission:
     *   {@link android.Manifest.permission#READ_PHONE_STATE READ_PHONE_STATE}
     *
     * @hide
     */
    public String getMsisdn() {
        return getMsisdn(getDefaultSubscription());
    }

    /**
     * Returns the MSISDN string.
     * for a GSM phone. Return null if it is unavailable.
     * <p>
     * Requires Permission:
     *   {@link android.Manifest.permission#READ_PHONE_STATE READ_PHONE_STATE}
     *
     * @param subId for which msisdn is returned
     */
    /** {@hide} */
    public String getMsisdn(long subId) {
        try {
            return getSubscriberInfo().getMsisdnForSubscriber(subId);
        } catch (RemoteException ex) {
            return null;
        } catch (NullPointerException ex) {
            // This could happen before phone restarts due to crashing
            return null;
        }
    }

    /**
     * Returns the voice mail number. Return null if it is unavailable.
     * <p>
     * Requires Permission:
     *   {@link android.Manifest.permission#READ_PHONE_STATE READ_PHONE_STATE}
     */
    public String getVoiceMailNumber() {
        return getVoiceMailNumber(getDefaultSubscription());
    }

    /**
     * Returns the voice mail number for a subscription.
     * Return null if it is unavailable.
     * <p>
     * Requires Permission:
     *   {@link android.Manifest.permission#READ_PHONE_STATE READ_PHONE_STATE}
     * @param subId whose voice mail number is returned
     */
    /** {@hide} */
    public String getVoiceMailNumber(long subId) {
        try {
            return getSubscriberInfo().getVoiceMailNumberForSubscriber(subId);
        } catch (RemoteException ex) {
            return null;
        } catch (NullPointerException ex) {
            // This could happen before phone restarts due to crashing
            return null;
        }
    }

    /**
     * Returns the complete voice mail number. Return null if it is unavailable.
     * <p>
     * Requires Permission:
     *   {@link android.Manifest.permission#CALL_PRIVILEGED CALL_PRIVILEGED}
     *
     * @hide
     */
    public String getCompleteVoiceMailNumber() {
        return getCompleteVoiceMailNumber(getDefaultSubscription());
    }

    /**
     * Returns the complete voice mail number. Return null if it is unavailable.
     * <p>
     * Requires Permission:
     *   {@link android.Manifest.permission#CALL_PRIVILEGED CALL_PRIVILEGED}
     *
     * @param subId
     */
    /** {@hide} */
    public String getCompleteVoiceMailNumber(long subId) {
        try {
            return getSubscriberInfo().getCompleteVoiceMailNumberForSubscriber(subId);
        } catch (RemoteException ex) {
            return null;
        } catch (NullPointerException ex) {
            // This could happen before phone restarts due to crashing
            return null;
        }
    }

    /**
     * Returns the voice mail count. Return 0 if unavailable.
     * <p>
     * Requires Permission:
     *   {@link android.Manifest.permission#READ_PHONE_STATE READ_PHONE_STATE}
     * @hide
     */
    public int getVoiceMessageCount() {
        return getVoiceMessageCount(getDefaultSubscription());
    }

    /**
     * Returns the voice mail count for a subscription. Return 0 if unavailable.
     * <p>
     * Requires Permission:
     *   {@link android.Manifest.permission#READ_PHONE_STATE READ_PHONE_STATE}
     * @param subId whose voice message count is returned
     */
    /** {@hide} */
    public int getVoiceMessageCount(long subId) {
        try {
            return getITelephony().getVoiceMessageCountForSubscriber(subId);
        } catch (RemoteException ex) {
            return 0;
        } catch (NullPointerException ex) {
            // This could happen before phone restarts due to crashing
            return 0;
        }
    }

    /**
     * Retrieves the alphabetic identifier associated with the voice
     * mail number.
     * <p>
     * Requires Permission:
     *   {@link android.Manifest.permission#READ_PHONE_STATE READ_PHONE_STATE}
     */
    public String getVoiceMailAlphaTag() {
        return getVoiceMailAlphaTag(getDefaultSubscription());
    }

    /**
     * Retrieves the alphabetic identifier associated with the voice
     * mail number for a subscription.
     * <p>
     * Requires Permission:
     * {@link android.Manifest.permission#READ_PHONE_STATE READ_PHONE_STATE}
     * @param subId whose alphabetic identifier associated with the
     * voice mail number is returned
     */
    /** {@hide} */
    public String getVoiceMailAlphaTag(long subId) {
        try {
            return getSubscriberInfo().getVoiceMailAlphaTagForSubscriber(subId);
        } catch (RemoteException ex) {
            return null;
        } catch (NullPointerException ex) {
            // This could happen before phone restarts due to crashing
            return null;
        }
    }

    /**
     * Returns the IMS private user identity (IMPI) that was loaded from the ISIM.
     * @return the IMPI, or null if not present or not loaded
     * @hide
     */
    public String getIsimImpi() {
        try {
            return getSubscriberInfo().getIsimImpi();
        } catch (RemoteException ex) {
            return null;
        } catch (NullPointerException ex) {
            // This could happen before phone restarts due to crashing
            return null;
        }
    }

    /**
     * Returns the IMS home network domain name that was loaded from the ISIM.
     * @return the IMS domain name, or null if not present or not loaded
     * @hide
     */
    public String getIsimDomain() {
        try {
            return getSubscriberInfo().getIsimDomain();
        } catch (RemoteException ex) {
            return null;
        } catch (NullPointerException ex) {
            // This could happen before phone restarts due to crashing
            return null;
        }
    }

    /**
     * Returns the IMS public user identities (IMPU) that were loaded from the ISIM.
     * @return an array of IMPU strings, with one IMPU per string, or null if
     *      not present or not loaded
     * @hide
     */
    public String[] getIsimImpu() {
        try {
            return getSubscriberInfo().getIsimImpu();
        } catch (RemoteException ex) {
            return null;
        } catch (NullPointerException ex) {
            // This could happen before phone restarts due to crashing
            return null;
        }
    }

    private IPhoneSubInfo getSubscriberInfo() {
        // get it each time because that process crashes a lot
        return IPhoneSubInfo.Stub.asInterface(ServiceManager.getService("iphonesubinfo"));
    }

    /** Device call state: No activity. */
    public static final int CALL_STATE_IDLE = 0;
    /** Device call state: Ringing. A new call arrived and is
     *  ringing or waiting. In the latter case, another call is
     *  already active. */
    public static final int CALL_STATE_RINGING = 1;
    /** Device call state: Off-hook. At least one call exists
      * that is dialing, active, or on hold, and no calls are ringing
      * or waiting. */
    public static final int CALL_STATE_OFFHOOK = 2;

    /**
     * Returns a constant indicating the call state (cellular) on the device.
     */
    public int getCallState() {
        try {
            return getTelecomService().getCallState();
        } catch (RemoteException | NullPointerException e) {
            return CALL_STATE_IDLE;
        }
    }

    /**
     * Returns a constant indicating the call state (cellular) on the device
     * for a subscription.
     *
     * @param subId whose call state is returned
     */
    /** {@hide} */
    public int getCallState(long subId) {
        try {
            return getITelephony().getCallStateForSubscriber(subId);
        } catch (RemoteException ex) {
            // the phone process is restarting.
            return CALL_STATE_IDLE;
        } catch (NullPointerException ex) {
          // the phone process is restarting.
          return CALL_STATE_IDLE;
      }
    }

    /** Data connection activity: No traffic. */
    public static final int DATA_ACTIVITY_NONE = 0x00000000;
    /** Data connection activity: Currently receiving IP PPP traffic. */
    public static final int DATA_ACTIVITY_IN = 0x00000001;
    /** Data connection activity: Currently sending IP PPP traffic. */
    public static final int DATA_ACTIVITY_OUT = 0x00000002;
    /** Data connection activity: Currently both sending and receiving
     *  IP PPP traffic. */
    public static final int DATA_ACTIVITY_INOUT = DATA_ACTIVITY_IN | DATA_ACTIVITY_OUT;
    /**
     * Data connection is active, but physical link is down
     */
    public static final int DATA_ACTIVITY_DORMANT = 0x00000004;

    /**
     * Returns a constant indicating the type of activity on a data connection
     * (cellular).
     *
     * @see #DATA_ACTIVITY_NONE
     * @see #DATA_ACTIVITY_IN
     * @see #DATA_ACTIVITY_OUT
     * @see #DATA_ACTIVITY_INOUT
     * @see #DATA_ACTIVITY_DORMANT
     */
    public int getDataActivity() {
        try {
            return getITelephony().getDataActivity();
        } catch (RemoteException ex) {
            // the phone process is restarting.
            return DATA_ACTIVITY_NONE;
        } catch (NullPointerException ex) {
          // the phone process is restarting.
          return DATA_ACTIVITY_NONE;
      }
    }

    /** Data connection state: Unknown.  Used before we know the state.
     * @hide
     */
    public static final int DATA_UNKNOWN        = -1;
    /** Data connection state: Disconnected. IP traffic not available. */
    public static final int DATA_DISCONNECTED   = 0;
    /** Data connection state: Currently setting up a data connection. */
    public static final int DATA_CONNECTING     = 1;
    /** Data connection state: Connected. IP traffic should be available. */
    public static final int DATA_CONNECTED      = 2;
    /** Data connection state: Suspended. The connection is up, but IP
     * traffic is temporarily unavailable. For example, in a 2G network,
     * data activity may be suspended when a voice call arrives. */
    public static final int DATA_SUSPENDED      = 3;

    /**
     * Returns a constant indicating the current data connection state
     * (cellular).
     *
     * @see #DATA_DISCONNECTED
     * @see #DATA_CONNECTING
     * @see #DATA_CONNECTED
     * @see #DATA_SUSPENDED
     */
    public int getDataState() {
        try {
            return getITelephony().getDataState();
        } catch (RemoteException ex) {
            // the phone process is restarting.
            return DATA_DISCONNECTED;
        } catch (NullPointerException ex) {
            return DATA_DISCONNECTED;
        }
    }

    private ITelephony getITelephony() {
        return ITelephony.Stub.asInterface(ServiceManager.getService(Context.TELEPHONY_SERVICE));
    }

<<<<<<< HEAD
=======
    /**
    * @hide
    */
>>>>>>> 730205e8
    private ITelecomService getTelecomService() {
        return ITelecomService.Stub.asInterface(ServiceManager.getService(Context.TELECOM_SERVICE));
    }

    //
    //
    // PhoneStateListener
    //
    //

    /**
     * Registers a listener object to receive notification of changes
     * in specified telephony states.
     * <p>
     * To register a listener, pass a {@link PhoneStateListener}
     * and specify at least one telephony state of interest in
     * the events argument.
     *
     * At registration, and when a specified telephony state
     * changes, the telephony manager invokes the appropriate
     * callback method on the listener object and passes the
     * current (updated) values.
     * <p>
     * To unregister a listener, pass the listener object and set the
     * events argument to
     * {@link PhoneStateListener#LISTEN_NONE LISTEN_NONE} (0).
     *
     * @param listener The {@link PhoneStateListener} object to register
     *                 (or unregister)
     * @param events The telephony state(s) of interest to the listener,
     *               as a bitwise-OR combination of {@link PhoneStateListener}
     *               LISTEN_ flags.
     */
    public void listen(PhoneStateListener listener, int events) {
        String pkgForDebug = mContext != null ? mContext.getPackageName() : "<unknown>";
        try {
            Boolean notifyNow = (getITelephony() != null);
            sRegistry.listenForSubscriber(listener.mSubId, pkgForDebug, listener.callback, events, notifyNow);
        } catch (RemoteException ex) {
            // system process dead
        } catch (NullPointerException ex) {
            // system process dead
        }
    }

    /**
     * Returns the CDMA ERI icon index to display
     *
     * @hide
     */
    public int getCdmaEriIconIndex() {
        return getCdmaEriIconIndex(getDefaultSubscription());
    }

    /**
     * Returns the CDMA ERI icon index to display for a subscription
     */
    /** {@hide} */
    public int getCdmaEriIconIndex(long subId) {
        try {
            return getITelephony().getCdmaEriIconIndexForSubscriber(subId);
        } catch (RemoteException ex) {
            // the phone process is restarting.
            return -1;
        } catch (NullPointerException ex) {
            return -1;
        }
    }

    /**
     * Returns the CDMA ERI icon mode,
     * 0 - ON
     * 1 - FLASHING
     *
     * @hide
     */
    public int getCdmaEriIconMode() {
        return getCdmaEriIconMode(getDefaultSubscription());
    }

    /**
     * Returns the CDMA ERI icon mode for a subscription.
     * 0 - ON
     * 1 - FLASHING
     */
    /** {@hide} */
    public int getCdmaEriIconMode(long subId) {
        try {
            return getITelephony().getCdmaEriIconModeForSubscriber(subId);
        } catch (RemoteException ex) {
            // the phone process is restarting.
            return -1;
        } catch (NullPointerException ex) {
            return -1;
        }
    }

    /**
     * Returns the CDMA ERI text,
     *
     * @hide
     */
    public String getCdmaEriText() {
        return getCdmaEriText(getDefaultSubscription());
    }

    /**
     * Returns the CDMA ERI text, of a subscription
     *
     */
    /** {@hide} */
    public String getCdmaEriText(long subId) {
        try {
            return getITelephony().getCdmaEriTextForSubscriber(subId);
        } catch (RemoteException ex) {
            // the phone process is restarting.
            return null;
        } catch (NullPointerException ex) {
            return null;
        }
    }

    /**
     * @return true if the current device is "voice capable".
     * <p>
     * "Voice capable" means that this device supports circuit-switched
     * (i.e. voice) phone calls over the telephony network, and is allowed
     * to display the in-call UI while a cellular voice call is active.
     * This will be false on "data only" devices which can't make voice
     * calls and don't support any in-call UI.
     * <p>
     * Note: the meaning of this flag is subtly different from the
     * PackageManager.FEATURE_TELEPHONY system feature, which is available
     * on any device with a telephony radio, even if the device is
     * data-only.
     *
     * @hide pending API review
     */
    public boolean isVoiceCapable() {
        if (mContext == null) return true;
        return mContext.getResources().getBoolean(
                com.android.internal.R.bool.config_voice_capable);
    }

    /**
     * @return true if the current device supports sms service.
     * <p>
     * If true, this means that the device supports both sending and
     * receiving sms via the telephony network.
     * <p>
     * Note: Voicemail waiting sms, cell broadcasting sms, and MMS are
     *       disabled when device doesn't support sms.
     */
    public boolean isSmsCapable() {
        if (mContext == null) return true;
        return mContext.getResources().getBoolean(
                com.android.internal.R.bool.config_sms_capable);
    }

    /**
     * Returns all observed cell information from all radios on the
     * device including the primary and neighboring cells. This does
     * not cause or change the rate of PhoneStateListner#onCellInfoChanged.
     *<p>
     * The list can include one or more of {@link android.telephony.CellInfoGsm CellInfoGsm},
     * {@link android.telephony.CellInfoCdma CellInfoCdma},
     * {@link android.telephony.CellInfoLte CellInfoLte} and
     * {@link android.telephony.CellInfoWcdma CellInfoCdma} in any combination.
     * Specifically on devices with multiple radios it is typical to see instances of
     * one or more of any these in the list. In addition 0, 1 or more CellInfo
     * objects may return isRegistered() true.
     *<p>
     * This is preferred over using getCellLocation although for older
     * devices this may return null in which case getCellLocation should
     * be called.
     *<p>
     * @return List of CellInfo or null if info unavailable.
     *
     * <p>Requires Permission: {@link android.Manifest.permission#ACCESS_COARSE_LOCATION}
     */
    public List<CellInfo> getAllCellInfo() {
        try {
            return getITelephony().getAllCellInfo();
        } catch (RemoteException ex) {
            return null;
        } catch (NullPointerException ex) {
            return null;
        }
    }

    /**
     * Sets the minimum time in milli-seconds between {@link PhoneStateListener#onCellInfoChanged
     * PhoneStateListener.onCellInfoChanged} will be invoked.
     *<p>
     * The default, 0, means invoke onCellInfoChanged when any of the reported
     * information changes. Setting the value to INT_MAX(0x7fffffff) means never issue
     * A onCellInfoChanged.
     *<p>
     * @param rateInMillis the rate
     *
     * @hide
     */
    public void setCellInfoListRate(int rateInMillis) {
        try {
            getITelephony().setCellInfoListRate(rateInMillis);
        } catch (RemoteException ex) {
        } catch (NullPointerException ex) {
        }
    }

    /**
     * Returns the MMS user agent.
     */
    public String getMmsUserAgent() {
        if (mContext == null) return null;
        return mContext.getResources().getString(
                com.android.internal.R.string.config_mms_user_agent);
    }

    /**
     * Returns the MMS user agent profile URL.
     */
    public String getMmsUAProfUrl() {
        if (mContext == null) return null;
        return mContext.getResources().getString(
                com.android.internal.R.string.config_mms_user_agent_profile_url);
    }

    /**
     * Opens a logical channel to the ICC card.
     *
     * Input parameters equivalent to TS 27.007 AT+CCHO command.
     *
     * <p>Requires Permission:
     *   {@link android.Manifest.permission#MODIFY_PHONE_STATE MODIFY_PHONE_STATE}
     * Or the calling app has carrier privileges. @see #hasCarrierPrivileges
     *
     * @param AID Application id. See ETSI 102.221 and 101.220.
     * @return an IccOpenLogicalChannelResponse object.
     */
    public IccOpenLogicalChannelResponse iccOpenLogicalChannel(String AID) {
        try {
            return getITelephony().iccOpenLogicalChannel(AID);
        } catch (RemoteException ex) {
        } catch (NullPointerException ex) {
        }
        return null;
    }

    /**
     * Closes a previously opened logical channel to the ICC card.
     *
     * Input parameters equivalent to TS 27.007 AT+CCHC command.
     *
     * <p>Requires Permission:
     *   {@link android.Manifest.permission#MODIFY_PHONE_STATE MODIFY_PHONE_STATE}
     * Or the calling app has carrier privileges. @see #hasCarrierPrivileges
     *
     * @param channel is the channel id to be closed as retruned by a successful
     *            iccOpenLogicalChannel.
     * @return true if the channel was closed successfully.
     */
    public boolean iccCloseLogicalChannel(int channel) {
        try {
            return getITelephony().iccCloseLogicalChannel(channel);
        } catch (RemoteException ex) {
        } catch (NullPointerException ex) {
        }
        return false;
    }

    /**
     * Transmit an APDU to the ICC card over a logical channel.
     *
     * Input parameters equivalent to TS 27.007 AT+CGLA command.
     *
     * <p>Requires Permission:
     *   {@link android.Manifest.permission#MODIFY_PHONE_STATE MODIFY_PHONE_STATE}
     * Or the calling app has carrier privileges. @see #hasCarrierPrivileges
     *
     * @param channel is the channel id to be closed as returned by a successful
     *            iccOpenLogicalChannel.
     * @param cla Class of the APDU command.
     * @param instruction Instruction of the APDU command.
     * @param p1 P1 value of the APDU command.
     * @param p2 P2 value of the APDU command.
     * @param p3 P3 value of the APDU command. If p3 is negative a 4 byte APDU
     *            is sent to the SIM.
     * @param data Data to be sent with the APDU.
     * @return The APDU response from the ICC card with the status appended at
     *            the end.
     */
    public String iccTransmitApduLogicalChannel(int channel, int cla,
            int instruction, int p1, int p2, int p3, String data) {
        try {
            return getITelephony().iccTransmitApduLogicalChannel(channel, cla,
                    instruction, p1, p2, p3, data);
        } catch (RemoteException ex) {
        } catch (NullPointerException ex) {
        }
        return "";
    }

    /**
     * Transmit an APDU to the ICC card over the basic channel.
     *
     * Input parameters equivalent to TS 27.007 AT+CSIM command.
     *
     * <p>Requires Permission:
     *   {@link android.Manifest.permission#MODIFY_PHONE_STATE MODIFY_PHONE_STATE}
     * Or the calling app has carrier privileges. @see #hasCarrierPrivileges
     *
     * @param cla Class of the APDU command.
     * @param instruction Instruction of the APDU command.
     * @param p1 P1 value of the APDU command.
     * @param p2 P2 value of the APDU command.
     * @param p3 P3 value of the APDU command. If p3 is negative a 4 byte APDU
     *            is sent to the SIM.
     * @param data Data to be sent with the APDU.
     * @return The APDU response from the ICC card with the status appended at
     *            the end.
     */
    public String iccTransmitApduBasicChannel(int cla,
            int instruction, int p1, int p2, int p3, String data) {
        try {
            return getITelephony().iccTransmitApduBasicChannel(cla,
                    instruction, p1, p2, p3, data);
        } catch (RemoteException ex) {
        } catch (NullPointerException ex) {
        }
        return "";
    }

    /**
     * Returns the response APDU for a command APDU sent through SIM_IO.
     *
     * <p>Requires Permission:
     *   {@link android.Manifest.permission#MODIFY_PHONE_STATE MODIFY_PHONE_STATE}
     * Or the calling app has carrier privileges. @see #hasCarrierPrivileges
     *
     * @param fileID
     * @param command
     * @param p1 P1 value of the APDU command.
     * @param p2 P2 value of the APDU command.
     * @param p3 P3 value of the APDU command.
     * @param filePath
     * @return The APDU response.
     */
    public byte[] iccExchangeSimIO(int fileID, int command, int p1, int p2, int p3,
            String filePath) {
        try {
            return getITelephony().iccExchangeSimIO(fileID, command, p1, p2,
                p3, filePath);
        } catch (RemoteException ex) {
        } catch (NullPointerException ex) {
        }
        return null;
    }

    /**
     * Send ENVELOPE to the SIM and return the response.
     *
     * <p>Requires Permission:
     *   {@link android.Manifest.permission#MODIFY_PHONE_STATE MODIFY_PHONE_STATE}
     * Or the calling app has carrier privileges. @see #hasCarrierPrivileges
     *
     * @param content String containing SAT/USAT response in hexadecimal
     *                format starting with command tag. See TS 102 223 for
     *                details.
     * @return The APDU response from the ICC card in hexadecimal format
     *         with the last 4 bytes being the status word. If the command fails,
     *         returns an empty string.
     */
    public String sendEnvelopeWithStatus(String content) {
        try {
            return getITelephony().sendEnvelopeWithStatus(content);
        } catch (RemoteException ex) {
        } catch (NullPointerException ex) {
        }
        return "";
    }

    /**
     * Read one of the NV items defined in com.android.internal.telephony.RadioNVItems.
     * Used for device configuration by some CDMA operators.
     * <p>
     * Requires Permission:
     *   {@link android.Manifest.permission#MODIFY_PHONE_STATE MODIFY_PHONE_STATE}
     * Or the calling app has carrier privileges. @see #hasCarrierPrivileges
     *
     * @param itemID the ID of the item to read.
     * @return the NV item as a String, or null on any failure.
     *
     * @hide
     */
    public String nvReadItem(int itemID) {
        try {
            return getITelephony().nvReadItem(itemID);
        } catch (RemoteException ex) {
            Rlog.e(TAG, "nvReadItem RemoteException", ex);
        } catch (NullPointerException ex) {
            Rlog.e(TAG, "nvReadItem NPE", ex);
        }
        return "";
    }

    /**
     * Write one of the NV items defined in com.android.internal.telephony.RadioNVItems.
     * Used for device configuration by some CDMA operators.
     * <p>
     * Requires Permission:
     *   {@link android.Manifest.permission#MODIFY_PHONE_STATE MODIFY_PHONE_STATE}
     * Or the calling app has carrier privileges. @see #hasCarrierPrivileges
     *
     * @param itemID the ID of the item to read.
     * @param itemValue the value to write, as a String.
     * @return true on success; false on any failure.
     *
     * @hide
     */
    public boolean nvWriteItem(int itemID, String itemValue) {
        try {
            return getITelephony().nvWriteItem(itemID, itemValue);
        } catch (RemoteException ex) {
            Rlog.e(TAG, "nvWriteItem RemoteException", ex);
        } catch (NullPointerException ex) {
            Rlog.e(TAG, "nvWriteItem NPE", ex);
        }
        return false;
    }

    /**
     * Update the CDMA Preferred Roaming List (PRL) in the radio NV storage.
     * Used for device configuration by some CDMA operators.
     * <p>
     * Requires Permission:
     *   {@link android.Manifest.permission#MODIFY_PHONE_STATE MODIFY_PHONE_STATE}
     * Or the calling app has carrier privileges. @see #hasCarrierPrivileges
     *
     * @param preferredRoamingList byte array containing the new PRL.
     * @return true on success; false on any failure.
     *
     * @hide
     */
    public boolean nvWriteCdmaPrl(byte[] preferredRoamingList) {
        try {
            return getITelephony().nvWriteCdmaPrl(preferredRoamingList);
        } catch (RemoteException ex) {
            Rlog.e(TAG, "nvWriteCdmaPrl RemoteException", ex);
        } catch (NullPointerException ex) {
            Rlog.e(TAG, "nvWriteCdmaPrl NPE", ex);
        }
        return false;
    }

    /**
     * Perform the specified type of NV config reset. The radio will be taken offline
     * and the device must be rebooted after the operation. Used for device
     * configuration by some CDMA operators.
     * <p>
     * Requires Permission:
     *   {@link android.Manifest.permission#MODIFY_PHONE_STATE MODIFY_PHONE_STATE}
     * Or the calling app has carrier privileges. @see #hasCarrierPrivileges
     *
     * @param resetType reset type: 1: reload NV reset, 2: erase NV reset, 3: factory NV reset
     * @return true on success; false on any failure.
     *
     * @hide
     */
    public boolean nvResetConfig(int resetType) {
        try {
            return getITelephony().nvResetConfig(resetType);
        } catch (RemoteException ex) {
            Rlog.e(TAG, "nvResetConfig RemoteException", ex);
        } catch (NullPointerException ex) {
            Rlog.e(TAG, "nvResetConfig NPE", ex);
        }
        return false;
    }

    /**
     * Returns Default subscription.
     */
    private static long getDefaultSubscription() {
        return SubscriptionManager.getDefaultSubId();
    }

    /** {@hide} */
    public int getDefaultSim() {
        //TODO Need to get it from Telephony Devcontroller
        return 0;
    }

    /**
     * Sets the telephony property with the value specified.
     *
     * @hide
     */
    public static void setTelephonyProperty(String property, long subId, String value) {
        String propVal = "";
        String p[] = null;
        String prop = SystemProperties.get(property);
        int phoneId = SubscriptionManager.getPhoneId(subId);

        if (value == null) {
            value = "";
        }

        if (prop != null) {
            p = prop.split(",");
        }

        if (phoneId < 0) return;

        for (int i = 0; i < phoneId; i++) {
            String str = "";
            if ((p != null) && (i < p.length)) {
                str = p[i];
            }
            propVal = propVal + str + ",";
        }

        propVal = propVal + value;
        if (p != null) {
            for (int i = phoneId + 1; i < p.length; i++) {
                propVal = propVal + "," + p[i];
            }
        }

        // TODO: workaround for QC
        if (property.length() > SystemProperties.PROP_NAME_MAX || propVal.length() > SystemProperties.PROP_VALUE_MAX) {
            Rlog.d(TAG, "setTelephonyProperty length too long:" + property + ", " + propVal);
            return;
        }

        Rlog.d(TAG, "setTelephonyProperty property=" + property + " propVal=" + propVal);
        SystemProperties.set(property, propVal);
    }

    /**
     * Convenience function for retrieving a value from the secure settings
     * value list as an integer.  Note that internally setting values are
     * always stored as strings; this function converts the string to an
     * integer for you.
     * <p>
     * This version does not take a default value.  If the setting has not
     * been set, or the string value is not a number,
     * it throws {@link SettingNotFoundException}.
     *
     * @param cr The ContentResolver to access.
     * @param name The name of the setting to retrieve.
     * @param index The index of the list
     *
     * @throws SettingNotFoundException Thrown if a setting by the given
     * name can't be found or the setting value is not an integer.
     *
     * @return The value at the given index of settings.
     * @hide
     */
    public static int getIntAtIndex(android.content.ContentResolver cr,
            String name, int index)
            throws android.provider.Settings.SettingNotFoundException {
        String v = android.provider.Settings.Global.getString(cr, name);
        if (v != null) {
            String valArray[] = v.split(",");
            if ((index >= 0) && (index < valArray.length) && (valArray[index] != null)) {
                try {
                    return Integer.parseInt(valArray[index]);
                } catch (NumberFormatException e) {
                    //Log.e(TAG, "Exception while parsing Integer: ", e);
                }
            }
        }
        throw new android.provider.Settings.SettingNotFoundException(name);
    }

    /**
     * Convenience function for updating settings value as coma separated
     * integer values. This will either create a new entry in the table if the
     * given name does not exist, or modify the value of the existing row
     * with that name.  Note that internally setting values are always
     * stored as strings, so this function converts the given value to a
     * string before storing it.
     *
     * @param cr The ContentResolver to access.
     * @param name The name of the setting to modify.
     * @param index The index of the list
     * @param value The new value for the setting to be added to the list.
     * @return true if the value was set, false on database errors
     * @hide
     */
    public static boolean putIntAtIndex(android.content.ContentResolver cr,
            String name, int index, int value) {
        String data = "";
        String valArray[] = null;
        String v = android.provider.Settings.Global.getString(cr, name);

        if (v != null) {
            valArray = v.split(",");
        }

        // Copy the elements from valArray till index
        for (int i = 0; i < index; i++) {
            String str = "";
            if ((valArray != null) && (i < valArray.length)) {
                str = valArray[i];
            }
            data = data + str + ",";
        }

        data = data + value;

        // Copy the remaining elements from valArray if any.
        if (valArray != null) {
            for (int i = index+1; i < valArray.length; i++) {
                data = data + "," + valArray[i];
            }
        }
        return android.provider.Settings.Global.putString(cr, name, data);
    }

    /**
     * Gets the telephony property.
     *
     * @hide
     */
    public static String getTelephonyProperty(String property, long subId, String defaultVal) {
        String propVal = null;
        int phoneId = SubscriptionManager.getPhoneId(subId);
        String prop = SystemProperties.get(property);
        if ((prop != null) && (prop.length() > 0)) {
            String values[] = prop.split(",");
            if ((phoneId >= 0) && (phoneId < values.length) && (values[phoneId] != null)) {
                propVal = values[phoneId];
            }
        }
        return propVal == null ? defaultVal : propVal;
    }

    /** @hide */
    public int getSimCount() {
        if(isMultiSimEnabled()) {
        //TODO Need to get it from Telephony Devcontroller
            return 2;
        } else {
           return 1;
        }
    }

    /**
     * Returns the IMS Service Table (IST) that was loaded from the ISIM.
     * @return IMS Service Table or null if not present or not loaded
     * @hide
     */
    public String getIsimIst() {
        try {
            return getSubscriberInfo().getIsimIst();
        } catch (RemoteException ex) {
            return null;
        } catch (NullPointerException ex) {
            // This could happen before phone restarts due to crashing
            return null;
        }
    }

    /**
     * Returns the IMS Proxy Call Session Control Function(PCSCF) that were loaded from the ISIM.
     * @return an array of PCSCF strings with one PCSCF per string, or null if
     *         not present or not loaded
     * @hide
     */
    public String[] getIsimPcscf() {
        try {
            return getSubscriberInfo().getIsimPcscf();
        } catch (RemoteException ex) {
            return null;
        } catch (NullPointerException ex) {
            // This could happen before phone restarts due to crashing
            return null;
        }
    }

    /**
     * Returns the response of ISIM Authetification through RIL.
     * Returns null if the Authentification hasn't been successed or isn't present iphonesubinfo.
     * @return the response of ISIM Authetification, or null if not available
     * @hide
     * @deprecated
     * @see getIccSimChallengeResponse with appType=PhoneConstants.APPTYPE_ISIM
     */
    public String getIsimChallengeResponse(String nonce){
        try {
            return getSubscriberInfo().getIsimChallengeResponse(nonce);
        } catch (RemoteException ex) {
            return null;
        } catch (NullPointerException ex) {
            // This could happen before phone restarts due to crashing
            return null;
        }
    }

    /**
     * Returns the response of SIM Authentication through RIL.
     * Returns null if the Authentication hasn't been successful
     * @param subId subscription ID to be queried
     * @param appType ICC application type (@see com.android.internal.telephony.PhoneConstants#APPTYPE_xxx)
     * @param data authentication challenge data
     * @return the response of SIM Authentication, or null if not available
     * @hide
     */
    public String getIccSimChallengeResponse(long subId, int appType, String data) {
        try {
            return getSubscriberInfo().getIccSimChallengeResponse(subId, appType, data);
        } catch (RemoteException ex) {
            return null;
        } catch (NullPointerException ex) {
            // This could happen before phone starts
            return null;
        }
    }

    /**
     * Returns the response of SIM Authentication through RIL for the default subscription.
     * Returns null if the Authentication hasn't been successful
     * @param appType ICC application type (@see com.android.internal.telephony.PhoneConstants#APPTYPE_xxx)
     * @param data authentication challenge data
     * @return the response of SIM Authentication, or null if not available
     * @hide
     */
    public String getIccSimChallengeResponse(int appType, String data) {
        return getIccSimChallengeResponse(getDefaultSubscription(), appType, data);
    }

    /**
     * Get P-CSCF address from PCO after data connection is established or modified.
     * @param apnType the apnType, "ims" for IMS APN, "emergency" for EMERGENCY APN
     * @return array of P-CSCF address
     * @hide
     */
    public String[] getPcscfAddress(String apnType) {
        try {
            return getITelephony().getPcscfAddress(apnType);
        } catch (RemoteException e) {
            return new String[0];
        }
    }

    /**
     * Set IMS registration state
     *
     * @param Registration state
     * @hide
     */
    public void setImsRegistrationState(boolean registered) {
        try {
            getITelephony().setImsRegistrationState(registered);
        } catch (RemoteException e) {
        }
    }

    /**
     * Get the preferred network type.
     * Used for device configuration by some CDMA operators.
     * <p>
     * Requires Permission:
     *   {@link android.Manifest.permission#MODIFY_PHONE_STATE MODIFY_PHONE_STATE}
     * Or the calling app has carrier privileges. @see #hasCarrierPrivileges
     *
     * @return the preferred network type, defined in RILConstants.java.
     * @hide
     */
    public int getPreferredNetworkType() {
        try {
            return getITelephony().getPreferredNetworkType();
        } catch (RemoteException ex) {
            Rlog.e(TAG, "getPreferredNetworkType RemoteException", ex);
        } catch (NullPointerException ex) {
            Rlog.e(TAG, "getPreferredNetworkType NPE", ex);
        }
        return -1;
    }

    /**
     * Set the preferred network type.
     * Used for device configuration by some CDMA operators.
     * <p>
     * Requires Permission:
     *   {@link android.Manifest.permission#MODIFY_PHONE_STATE MODIFY_PHONE_STATE}
     * Or the calling app has carrier privileges. @see #hasCarrierPrivileges
     *
     * @param networkType the preferred network type, defined in RILConstants.java.
     * @return true on success; false on any failure.
     * @hide
     */
    public boolean setPreferredNetworkType(int networkType) {
        try {
            return getITelephony().setPreferredNetworkType(networkType);
        } catch (RemoteException ex) {
            Rlog.e(TAG, "setPreferredNetworkType RemoteException", ex);
        } catch (NullPointerException ex) {
            Rlog.e(TAG, "setPreferredNetworkType NPE", ex);
        }
        return false;
    }

    /**
     * Set the preferred network type to global mode which includes LTE, CDMA, EvDo and GSM/WCDMA.
     *
     * <p>
     * Requires Permission:
     *   {@link android.Manifest.permission#MODIFY_PHONE_STATE MODIFY_PHONE_STATE}
     * Or the calling app has carrier privileges. @see #hasCarrierPrivileges
     *
     * @return true on success; false on any failure.
     */
    public boolean setGlobalPreferredNetworkType() {
        return setPreferredNetworkType(RILConstants.NETWORK_MODE_LTE_CDMA_EVDO_GSM_WCDMA);
    }

    /**
     * Values used to return status for hasCarrierPrivileges call.
     */
    public static final int CARRIER_PRIVILEGE_STATUS_HAS_ACCESS = 1;
    public static final int CARRIER_PRIVILEGE_STATUS_NO_ACCESS = 0;
    public static final int CARRIER_PRIVILEGE_STATUS_RULES_NOT_LOADED = -1;
    public static final int CARRIER_PRIVILEGE_STATUS_ERROR_LOADING_RULES = -2;

    /**
     * Has the calling application been granted carrier privileges by the carrier.
     *
     * If any of the packages in the calling UID has carrier privileges, the
     * call will return true. This access is granted by the owner of the UICC
     * card and does not depend on the registered carrier.
     *
     * TODO: Add a link to documentation.
     *
     * @return CARRIER_PRIVILEGE_STATUS_HAS_ACCESS if the app has carrier privileges.
     *         CARRIER_PRIVILEGE_STATUS_NO_ACCESS if the app does not have carrier privileges.
     *         CARRIER_PRIVILEGE_STATUS_RULES_NOT_LOADED if the carrier rules are not loaded.
     *         CARRIER_PRIVILEGE_STATUS_ERROR_LOADING_RULES if there was an error loading carrier
     *             rules (or if there are no rules).
     */
    public int hasCarrierPrivileges() {
        try {
            return getITelephony().hasCarrierPrivileges();
        } catch (RemoteException ex) {
            Rlog.e(TAG, "hasCarrierPrivileges RemoteException", ex);
        } catch (NullPointerException ex) {
            Rlog.e(TAG, "hasCarrierPrivileges NPE", ex);
        }
        return CARRIER_PRIVILEGE_STATUS_NO_ACCESS;
    }

    /**
     * Override the branding for the current ICCID.
     *
     * Once set, whenever the SIM is present in the device, the service
     * provider name (SPN) and the operator name will both be replaced by the
     * brand value input. To unset the value, the same function should be
     * called with a null brand value.
     *
     * <p>Requires Permission:
     *   {@link android.Manifest.permission#MODIFY_PHONE_STATE MODIFY_PHONE_STATE}
     *  or has to be carrier app - see #hasCarrierPrivileges.
     *
     * @param brand The brand name to display/set.
     * @return true if the operation was executed correctly.
     */
    public boolean setOperatorBrandOverride(String brand) {
        try {
            return getITelephony().setOperatorBrandOverride(brand);
        } catch (RemoteException ex) {
            Rlog.e(TAG, "setOperatorBrandOverride RemoteException", ex);
        } catch (NullPointerException ex) {
            Rlog.e(TAG, "setOperatorBrandOverride NPE", ex);
        }
        return false;
    }

    /**
     * Expose the rest of ITelephony to @SystemApi
     */

    /** @hide */
    @SystemApi
    public String getCdmaMdn() {
        return getCdmaMdn(getDefaultSubscription());
    }

    /** @hide */
    @SystemApi
    public String getCdmaMdn(long subId) {
        try {
            return getITelephony().getCdmaMdn(subId);
        } catch (RemoteException ex) {
            return null;
        } catch (NullPointerException ex) {
            return null;
        }
    }

    /** @hide */
    @SystemApi
    public String getCdmaMin() {
        return getCdmaMin(getDefaultSubscription());
    }

    /** @hide */
    @SystemApi
    public String getCdmaMin(long subId) {
        try {
            return getITelephony().getCdmaMin(subId);
        } catch (RemoteException ex) {
            return null;
        } catch (NullPointerException ex) {
            return null;
        }
    }

    /** @hide */
    @SystemApi
    public int checkCarrierPrivilegesForPackage(String pkgname) {
        try {
            return getITelephony().checkCarrierPrivilegesForPackage(pkgname);
        } catch (RemoteException ex) {
            Rlog.e(TAG, "hasCarrierPrivileges RemoteException", ex);
        } catch (NullPointerException ex) {
            Rlog.e(TAG, "hasCarrierPrivileges NPE", ex);
        }
        return CARRIER_PRIVILEGE_STATUS_NO_ACCESS;
    }

    /** @hide */
    @SystemApi
    public List<String> getCarrierPackageNamesForIntent(Intent intent) {
        try {
            return getITelephony().getCarrierPackageNamesForIntent(intent);
        } catch (RemoteException ex) {
            Rlog.e(TAG, "getCarrierPackageNamesForIntent RemoteException", ex);
        } catch (NullPointerException ex) {
            Rlog.e(TAG, "getCarrierPackageNamesForIntent NPE", ex);
        }
        return null;
    }

    /** @hide */
    @SystemApi
    public void dial(String number) {
        try {
            getITelephony().dial(number);
        } catch (RemoteException e) {
            Log.e(TAG, "Error calling ITelephony#dial", e);
        }
    }

    /** @hide */
    @SystemApi
    public void call(String callingPackage, String number) {
        try {
            getITelephony().call(callingPackage, number);
        } catch (RemoteException e) {
            Log.e(TAG, "Error calling ITelephony#call", e);
        }
    }

    /** @hide */
    @SystemApi
    public boolean endCall() {
        try {
            return getITelephony().endCall();
        } catch (RemoteException e) {
            Log.e(TAG, "Error calling ITelephony#endCall", e);
        }
        return false;
    }

    /** @hide */
    @SystemApi
    public void answerRingingCall() {
        try {
            getITelephony().answerRingingCall();
        } catch (RemoteException e) {
            Log.e(TAG, "Error calling ITelephony#answerRingingCall", e);
        }
    }

    /** @hide */
    @SystemApi
    public void silenceRinger() {
        try {
            getTelecomService().silenceRinger();
        } catch (RemoteException e) {
            Log.e(TAG, "Error calling ITelecomService#silenceRinger", e);
        }
    }

    /** @hide */
    @SystemApi
    public boolean isOffhook() {
        try {
            return getITelephony().isOffhook();
        } catch (RemoteException e) {
            Log.e(TAG, "Error calling ITelephony#isOffhook", e);
        }
        return false;
    }

    /** @hide */
    @SystemApi
    public boolean isRinging() {
        try {
            return getITelephony().isRinging();
        } catch (RemoteException e) {
            Log.e(TAG, "Error calling ITelephony#isRinging", e);
        }
        return false;
    }

    /** @hide */
    @SystemApi
    public boolean isIdle() {
        try {
            return getITelephony().isIdle();
        } catch (RemoteException e) {
            Log.e(TAG, "Error calling ITelephony#isIdle", e);
        }
        return true;
    }

    /** @hide */
    @SystemApi
    public boolean isRadioOn() {
        try {
            return getITelephony().isRadioOn();
        } catch (RemoteException e) {
            Log.e(TAG, "Error calling ITelephony#isRadioOn", e);
        }
        return false;
    }

    /** @hide */
    @SystemApi
    public boolean isSimPinEnabled() {
        try {
            return getITelephony().isSimPinEnabled();
        } catch (RemoteException e) {
            Log.e(TAG, "Error calling ITelephony#isSimPinEnabled", e);
        }
        return false;
    }

    /** @hide */
    @SystemApi
    public boolean supplyPin(String pin) {
        try {
            return getITelephony().supplyPin(pin);
        } catch (RemoteException e) {
            Log.e(TAG, "Error calling ITelephony#supplyPin", e);
        }
        return false;
    }

    /** @hide */
    @SystemApi
    public boolean supplyPuk(String puk, String pin) {
        try {
            return getITelephony().supplyPuk(puk, pin);
        } catch (RemoteException e) {
            Log.e(TAG, "Error calling ITelephony#supplyPuk", e);
        }
        return false;
    }

    /** @hide */
    @SystemApi
    public int[] supplyPinReportResult(String pin) {
        try {
            return getITelephony().supplyPinReportResult(pin);
        } catch (RemoteException e) {
            Log.e(TAG, "Error calling ITelephony#supplyPinReportResult", e);
        }
        return new int[0];
    }

    /** @hide */
    @SystemApi
    public int[] supplyPukReportResult(String puk, String pin) {
        try {
            return getITelephony().supplyPukReportResult(puk, pin);
        } catch (RemoteException e) {
            Log.e(TAG, "Error calling ITelephony#]", e);
        }
        return new int[0];
    }

    /** @hide */
    @SystemApi
    public boolean handlePinMmi(String dialString) {
        try {
            return getITelephony().handlePinMmi(dialString);
        } catch (RemoteException e) {
            Log.e(TAG, "Error calling ITelephony#handlePinMmi", e);
        }
        return false;
    }

    /** @hide */
    @SystemApi
    public void toggleRadioOnOff() {
        try {
            getITelephony().toggleRadioOnOff();
        } catch (RemoteException e) {
            Log.e(TAG, "Error calling ITelephony#toggleRadioOnOff", e);
        }
    }

    /** @hide */
    @SystemApi
    public boolean setRadio(boolean turnOn) {
        try {
            return getITelephony().setRadio(turnOn);
        } catch (RemoteException e) {
            Log.e(TAG, "Error calling ITelephony#setRadio", e);
        }
        return false;
    }

    /** @hide */
    @SystemApi
    public boolean setRadioPower(boolean turnOn) {
        try {
            return getITelephony().setRadioPower(turnOn);
        } catch (RemoteException e) {
            Log.e(TAG, "Error calling ITelephony#setRadioPower", e);
        }
        return false;
    }

    /** @hide */
    @SystemApi
    public void updateServiceLocation() {
        try {
            getITelephony().updateServiceLocation();
        } catch (RemoteException e) {
            Log.e(TAG, "Error calling ITelephony#updateServiceLocation", e);
        }
    }

    /** @hide */
    @SystemApi
    public boolean enableDataConnectivity() {
        try {
            return getITelephony().enableDataConnectivity();
        } catch (RemoteException e) {
            Log.e(TAG, "Error calling ITelephony#enableDataConnectivity", e);
        }
        return false;
    }

    /** @hide */
    @SystemApi
    public boolean disableDataConnectivity() {
        try {
            return getITelephony().disableDataConnectivity();
        } catch (RemoteException e) {
            Log.e(TAG, "Error calling ITelephony#disableDataConnectivity", e);
        }
        return false;
    }

    /** @hide */
    @SystemApi
    public boolean isDataConnectivityPossible() {
        try {
            return getITelephony().isDataConnectivityPossible();
        } catch (RemoteException e) {
            Log.e(TAG, "Error calling ITelephony#isDataConnectivityPossible", e);
        }
        return false;
    }

    /** @hide */
    @SystemApi
    public boolean needsOtaServiceProvisioning() {
        try {
            return getITelephony().needsOtaServiceProvisioning();
        } catch (RemoteException e) {
            Log.e(TAG, "Error calling ITelephony#needsOtaServiceProvisioning", e);
        }
        return false;
    }

    /** @hide */
    @SystemApi
    public void setDataEnabled(boolean enable) {
        try {
            getITelephony().setDataEnabled(enable);
        } catch (RemoteException e) {
            Log.e(TAG, "Error calling ITelephony#setDataEnabled", e);
        }
    }

    /** @hide */
    @SystemApi
    public boolean getDataEnabled() {
        try {
            return getITelephony().getDataEnabled();
        } catch (RemoteException e) {
            Log.e(TAG, "Error calling ITelephony#getDataEnabled", e);
        }
        return false;
    }

    /**
     * Set whether Android should display a simplified Mobile Network Settings UI
     * for the current ICCID.
     * <p>
     * Requires Permission:
     *   {@link android.Manifest.permission#MODIFY_PHONE_STATE MODIFY_PHONE_STATE}
     * Or the calling app has carrier privileges. @see #hasCarrierPrivileges
     *
     * @param enable true means enabling the simplified UI.
     * @hide
     */
    public void enableSimplifiedNetworkSettings(boolean enable) {
        enableSimplifiedNetworkSettingsForSubscriber(getDefaultSubscription(), enable);
    }

    /**
     * Set whether Android should display a simplified Mobile Network Settings UI
     * for the current ICCID.
     * <p>
     * Requires Permission:
     *   {@link android.Manifest.permission#MODIFY_PHONE_STATE MODIFY_PHONE_STATE}
     * Or the calling app has carrier privileges. @see #hasCarrierPrivileges
     *
     * @param subId for which the simplified UI should be enabled or disabled.
     * @param enable true means enabling the simplified UI.
     * @hide
     */
    public void enableSimplifiedNetworkSettingsForSubscriber(long subId, boolean enable) {
        try {
            getITelephony().enableSimplifiedNetworkSettingsForSubscriber(subId, enable);
        } catch (RemoteException ex) {
        } catch (NullPointerException ex) {
        }
    }

    /**
     * Get whether a simplified Mobile Network Settings UI is enabled for the
     * current ICCID.
     * <p>
     * Requires Permission:
     *   {@link android.Manifest.permission#READ_PHONE_STATE READ_PHONE_STATE}
     *
     * @return true if the simplified UI is enabled.
     * @hide
     */
    public boolean getSimplifiedNetworkSettingsEnabled() {
        return getSimplifiedNetworkSettingsEnabledForSubscriber(getDefaultSubscription());
    }

    /**
     * Get whether a simplified Mobile Network Settings UI is enabled for the
     * current ICCID.
     * <p>
     * Requires Permission:
     *   {@link android.Manifest.permission#READ_PHONE_STATE READ_PHONE_STATE}
     *
     * @param subId for which the simplified UI should be enabled or disabled.
     * @return true if the simplified UI is enabled.
     * @hide
     */
    public boolean getSimplifiedNetworkSettingsEnabledForSubscriber(long subId) {
        try {
            return getITelephony().getSimplifiedNetworkSettingsEnabledForSubscriber(subId);
        } catch (RemoteException ex) {
        } catch (NullPointerException ex) {
        }
        return false;
    }

    /**
     * Returns the result and response from RIL for oem request
     *
     * @param oemReq the data is sent to ril.
     * @param oemResp the respose data from RIL.
     * @return negative value request was not handled or get error
     *         0 request was handled succesfully, but no response data
     *         positive value success, data length of response
     * @hide
     */
    public int invokeOemRilRequestRaw(byte[] oemReq, byte[] oemResp) {
        try {
            return getITelephony().invokeOemRilRequestRaw(oemReq, oemResp);
        } catch (RemoteException ex) {
        } catch (NullPointerException ex) {
        }
        return -1;
    }
}<|MERGE_RESOLUTION|>--- conflicted
+++ resolved
@@ -572,8 +572,28 @@
      *   {@link android.Manifest.permission#READ_PHONE_STATE READ_PHONE_STATE}
      */
     public String getDeviceSoftwareVersion() {
-        try {
-            return getSubscriberInfo().getDeviceSvn();
+        return getDeviceSoftwareVersion(getDefaultSim());
+    }
+
+    /**
+     * Returns the software version number for the device, for example,
+     * the IMEI/SV for GSM phones. Return null if the software version is
+     * not available.
+     *
+     * <p>Requires Permission:
+     *   {@link android.Manifest.permission#READ_PHONE_STATE READ_PHONE_STATE}
+     *
+     * @param slotId of which deviceID is returned
+     */
+    /** {@hide} */
+    public String getDeviceSoftwareVersion(int slotId) {
+        // FIXME methods taking slot id should not use subscription, instead us Uicc directly
+        long[] subId = SubscriptionManager.getSubId(slotId);
+        if (subId == null || subId.length == 0) {
+            return null;
+        }
+        try {
+            return getSubscriberInfo().getDeviceSvnUsingSubId(subId[0]);
         } catch (RemoteException ex) {
             return null;
         } catch (NullPointerException ex) {
@@ -603,7 +623,11 @@
      */
     /** {@hide} */
     public String getDeviceId(int slotId) {
+        // FIXME methods taking slot id should not use subscription, instead us Uicc directly
         long[] subId = SubscriptionManager.getSubId(slotId);
+        if (subId == null || subId.length == 0) {
+            return null;
+        }
         try {
             return getSubscriberInfo().getDeviceIdForSubscriber(subId[0]);
         } catch (RemoteException ex) {
@@ -786,23 +810,23 @@
     /** {@hide} */
     @SystemApi
     public int getCurrentPhoneType(long subId) {
-
+        int phoneId = SubscriptionManager.getPhoneId(subId);
         try{
             ITelephony telephony = getITelephony();
             if (telephony != null) {
                 return telephony.getActivePhoneTypeForSubscriber(subId);
             } else {
                 // This can happen when the ITelephony interface is not up yet.
-                return getPhoneTypeFromProperty(subId);
+                return getPhoneTypeFromProperty(phoneId);
             }
         } catch (RemoteException ex) {
             // This shouldn't happen in the normal case, as a backup we
             // read from the system property.
-            return getPhoneTypeFromProperty(subId);
+            return getPhoneTypeFromProperty(phoneId);
         } catch (NullPointerException ex) {
             // This shouldn't happen in the normal case, as a backup we
             // read from the system property.
-            return getPhoneTypeFromProperty(subId);
+            return getPhoneTypeFromProperty(phoneId);
         }
     }
 
@@ -823,31 +847,29 @@
     }
 
     private int getPhoneTypeFromProperty() {
-        return getPhoneTypeFromProperty(getDefaultSubscription());
-    }
-
-    /** {@hide} */
-    private int getPhoneTypeFromProperty(long subId) {
-        String type =
-            getTelephonyProperty
-                (TelephonyProperties.CURRENT_ACTIVE_PHONE, subId, null);
-        if (type != null) {
-            return (Integer.parseInt(type));
-        } else {
-            return getPhoneTypeFromNetworkType(subId);
-        }
+        return getPhoneTypeFromProperty(getDefaultPhone());
+    }
+
+    /** {@hide} */
+    private int getPhoneTypeFromProperty(int phoneId) {
+        String type = getTelephonyProperty(phoneId,
+                TelephonyProperties.CURRENT_ACTIVE_PHONE, null);
+        if (type == null || type.equals("")) {
+            return getPhoneTypeFromNetworkType(phoneId);
+        }
+        return Integer.parseInt(type);
     }
 
     private int getPhoneTypeFromNetworkType() {
-        return getPhoneTypeFromNetworkType(getDefaultSubscription());
-    }
-
-    /** {@hide} */
-    private int getPhoneTypeFromNetworkType(long subId) {
+        return getPhoneTypeFromNetworkType(getDefaultPhone());
+    }
+
+    /** {@hide} */
+    private int getPhoneTypeFromNetworkType(int phoneId) {
         // When the system property CURRENT_ACTIVE_PHONE, has not been set,
         // use the system property for default network type.
         // This is a fail safe, and can only happen at first boot.
-        String mode = getTelephonyProperty("ro.telephony.default_network", subId, null);
+        String mode = getTelephonyProperty(phoneId, "ro.telephony.default_network", null);
         if (mode != null) {
             return TelephonyManager.getPhoneType(Integer.parseInt(mode));
         }
@@ -1000,9 +1022,8 @@
      */
     /** {@hide} */
     public String getNetworkOperatorName(long subId) {
-
-        return getTelephonyProperty(TelephonyProperties.PROPERTY_OPERATOR_ALPHA,
-                subId, "");
+        int phoneId = SubscriptionManager.getPhoneId(subId);
+        return getTelephonyProperty(phoneId, TelephonyProperties.PROPERTY_OPERATOR_ALPHA, "");
     }
 
     /**
@@ -1028,9 +1049,8 @@
      */
     /** {@hide} */
    public String getNetworkOperator(long subId) {
-
-        return getTelephonyProperty(TelephonyProperties.PROPERTY_OPERATOR_NUMERIC,
-                subId, "");
+        int phoneId = SubscriptionManager.getPhoneId(subId);
+        return getTelephonyProperty(phoneId, TelephonyProperties.PROPERTY_OPERATOR_NUMERIC, "");
      }
 
     /**
@@ -1053,8 +1073,9 @@
      */
     /** {@hide} */
     public boolean isNetworkRoaming(long subId) {
-        return "true".equals(getTelephonyProperty(TelephonyProperties.PROPERTY_OPERATOR_ISROAMING,
-                subId, null));
+        int phoneId = SubscriptionManager.getPhoneId(subId);
+        return Boolean.parseBoolean(getTelephonyProperty(phoneId,
+                TelephonyProperties.PROPERTY_OPERATOR_ISROAMING, null));
     }
 
     /**
@@ -1081,8 +1102,8 @@
      */
     /** {@hide} */
     public String getNetworkCountryIso(long subId) {
-        return getTelephonyProperty(TelephonyProperties.PROPERTY_OPERATOR_ISO_COUNTRY,
-                subId, "");
+        int phoneId = SubscriptionManager.getPhoneId(subId);
+        return getTelephonyProperty(phoneId, TelephonyProperties.PROPERTY_OPERATOR_ISO_COUNTRY, "");
     }
 
     /** Network type is unknown */
@@ -1441,13 +1462,13 @@
     // FIXME the argument to pass is subId ??
     public int getSimState(int slotId) {
         long[] subId = SubscriptionManager.getSubId(slotId);
-        if (subId == null) {
+        if (subId == null || subId.length == 0) {
             return SIM_STATE_ABSENT;
         }
         // FIXME Do not use a property to determine SIM_STATE, call
         // appropriate method on some object.
-        String prop =
-            getTelephonyProperty(TelephonyProperties.PROPERTY_SIM_STATE, subId[0], "");
+        int phoneId = SubscriptionManager.getPhoneId(subId[0]);
+        String prop = getTelephonyProperty(phoneId, TelephonyProperties.PROPERTY_SIM_STATE, "");
         if ("ABSENT".equals(prop)) {
             return SIM_STATE_ABSENT;
         }
@@ -1497,8 +1518,9 @@
      */
     /** {@hide} */
     public String getSimOperator(long subId) {
-        String operator = getTelephonyProperty(TelephonyProperties.PROPERTY_ICC_OPERATOR_NUMERIC,
-                subId, "");
+        int phoneId = SubscriptionManager.getPhoneId(subId);
+        String operator = getTelephonyProperty(phoneId,
+                TelephonyProperties.PROPERTY_ICC_OPERATOR_NUMERIC, "");
         Rlog.d(TAG, "getSimOperator: subId=" + subId + " operator=" + operator);
         return operator;
     }
@@ -1525,8 +1547,8 @@
      */
     /** {@hide} */
     public String getSimOperatorName(long subId) {
-        return getTelephonyProperty(TelephonyProperties.PROPERTY_ICC_OPERATOR_ALPHA,
-                subId, "");
+        int phoneId = SubscriptionManager.getPhoneId(subId);
+        return getTelephonyProperty(phoneId, TelephonyProperties.PROPERTY_ICC_OPERATOR_ALPHA, "");
     }
 
     /**
@@ -1543,8 +1565,9 @@
      */
     /** {@hide} */
     public String getSimCountryIso(long subId) {
-        return getTelephonyProperty(TelephonyProperties.PROPERTY_ICC_OPERATOR_ISO_COUNTRY,
-                subId, "");
+        int phoneId = SubscriptionManager.getPhoneId(subId);
+        return getTelephonyProperty(phoneId, TelephonyProperties.PROPERTY_ICC_OPERATOR_ISO_COUNTRY,
+                "");
     }
 
     /**
@@ -2025,6 +2048,9 @@
         }
     }
 
+   /**
+    * @hide
+    */
     private IPhoneSubInfo getSubscriberInfo() {
         // get it each time because that process crashes a lot
         return IPhoneSubInfo.Stub.asInterface(ServiceManager.getService("iphonesubinfo"));
@@ -2045,11 +2071,7 @@
      * Returns a constant indicating the call state (cellular) on the device.
      */
     public int getCallState() {
-        try {
-            return getTelecomService().getCallState();
-        } catch (RemoteException | NullPointerException e) {
-            return CALL_STATE_IDLE;
-        }
+        return getCallState(getDefaultSubscription());
     }
 
     /**
@@ -2142,16 +2164,16 @@
         }
     }
 
+   /**
+    * @hide
+    */
     private ITelephony getITelephony() {
         return ITelephony.Stub.asInterface(ServiceManager.getService(Context.TELEPHONY_SERVICE));
     }
 
-<<<<<<< HEAD
-=======
     /**
     * @hide
     */
->>>>>>> 730205e8
     private ITelecomService getTelecomService() {
         return ITelecomService.Stub.asInterface(ServiceManager.getService(Context.TELECOM_SERVICE));
     }
@@ -2639,10 +2661,16 @@
         return SubscriptionManager.getDefaultSubId();
     }
 
+    /**
+     * Returns Default phone.
+     */
+    private static int getDefaultPhone() {
+        return SubscriptionManager.getPhoneId(SubscriptionManager.getDefaultSubId());
+    }
+
     /** {@hide} */
     public int getDefaultSim() {
-        //TODO Need to get it from Telephony Devcontroller
-        return 0;
+        return SubscriptionManager.getSlotId(SubscriptionManager.getDefaultSubId());
     }
 
     /**
@@ -2650,11 +2678,12 @@
      *
      * @hide
      */
-    public static void setTelephonyProperty(String property, long subId, String value) {
+    public static void setTelephonyProperty(int phoneId, String property, String value) {
+        Rlog.d(TAG, "setTelephonyProperty property: " + property + " phoneId: " + phoneId +
+                " value: " + value);
         String propVal = "";
         String p[] = null;
         String prop = SystemProperties.get(property);
-        int phoneId = SubscriptionManager.getPhoneId(subId);
 
         if (value == null) {
             value = "";
@@ -2664,7 +2693,10 @@
             p = prop.split(",");
         }
 
-        if (phoneId < 0) return;
+        if (!SubscriptionManager.isValidPhoneId(phoneId)) {
+            Rlog.d(TAG, "setTelephonyProperty invalid phone id");
+            return;
+        }
 
         for (int i = 0; i < phoneId; i++) {
             String str = "";
@@ -2749,6 +2781,12 @@
         String valArray[] = null;
         String v = android.provider.Settings.Global.getString(cr, name);
 
+        if (index == Integer.MAX_VALUE) {
+            throw new RuntimeException("putIntAtIndex index == MAX_VALUE index=" + index);
+        }
+        if (index < 0) {
+            throw new RuntimeException("putIntAtIndex index < 0 index=" + index);
+        }
         if (v != null) {
             valArray = v.split(",");
         }
@@ -2778,9 +2816,8 @@
      *
      * @hide
      */
-    public static String getTelephonyProperty(String property, long subId, String defaultVal) {
+    public static String getTelephonyProperty(int phoneId, String property, String defaultVal) {
         String propVal = null;
-        int phoneId = SubscriptionManager.getPhoneId(subId);
         String prop = SystemProperties.get(property);
         if ((prop != null) && (prop.length() > 0)) {
             String values[] = prop.split(",");
@@ -2794,10 +2831,10 @@
     /** @hide */
     public int getSimCount() {
         if(isMultiSimEnabled()) {
-        //TODO Need to get it from Telephony Devcontroller
+            //FIXME Need to get it from Telephony Devcontroller
             return 2;
         } else {
-           return 1;
+            return 1;
         }
     }
 
