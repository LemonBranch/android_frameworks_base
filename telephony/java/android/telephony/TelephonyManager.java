--- conflicted
+++ resolved
@@ -1784,11 +1784,7 @@
      * @see #NETWORK_TYPE_HSPAP
      */
     public int getDataNetworkType() {
-<<<<<<< HEAD
         return getDataNetworkType(getDefaultDataSubscriptionId());
-=======
-        return getDataNetworkType(getSubId(SubscriptionManager.getDefaultDataSubscriptionId()));
->>>>>>> ad6b103e
     }
 
     /**
@@ -4156,7 +4152,6 @@
     }
 
     /**
-<<<<<<< HEAD
      * Returns Default Data subscription.
      */
     private static int getDefaultDataSubscriptionId() {
@@ -4165,7 +4160,6 @@
 
     /**
      * Returns Default phone.
-=======
      * Return an appropriate phone ID for any situation.
      *
      * If this object has been created with {@link #createForSubscriptionId}, then the phoneId
@@ -4174,7 +4168,6 @@
      * {@see SubscriptionManager#getDefaultDataSubscriptionId()}
      * {@see SubscriptionManager#getDefaultVoiceSubscriptionId()}
      * {@see SubscriptionManager#getDefaultSmsSubscriptionId()}
->>>>>>> ad6b103e
      */
     private int getPhoneId(int preferredSubId) {
         return SubscriptionManager.getPhoneId(getSubId(preferredSubId));
@@ -5453,11 +5446,7 @@
      * @see #hasCarrierPrivileges
      */
     public void setDataEnabled(boolean enable) {
-<<<<<<< HEAD
         setDataEnabled(getDefaultDataSubscriptionId(), enable);
-=======
-        setDataEnabled(getSubId(SubscriptionManager.getDefaultDataSubscriptionId()), enable);
->>>>>>> ad6b103e
     }
 
     /** @hide */
@@ -5505,11 +5494,7 @@
      */
     @SuppressWarnings("deprecation")
     public boolean isDataEnabled() {
-<<<<<<< HEAD
         return getDataEnabled(getDefaultDataSubscriptionId());
-=======
-        return getDataEnabled(getSubId(SubscriptionManager.getDefaultDataSubscriptionId()));
->>>>>>> ad6b103e
     }
 
     /**
