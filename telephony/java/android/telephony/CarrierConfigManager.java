--- conflicted
+++ resolved
@@ -842,6 +842,13 @@
      */
     public static final String KEY_CARRIER_METERED_ROAMING_APN_TYPES_STRINGS =
             "carrier_metered_roaming_apn_types_strings";
+
+    /**
+    * Default APN types that are metered on IWLAN by the carrier
+    * @hide
+    */
+    public static final String KEY_CARRIER_METERED_IWLAN_APN_TYPES_STRINGS =
+            "carrier_metered_iwlan_apn_types_strings";
 
     /**
      * CDMA carrier ERI (Enhanced Roaming Indicator) file name
@@ -3128,19 +3135,7 @@
                 new String[]{"default", "mms", "dun", "supl"});
         sDefaults.putStringArray(KEY_CARRIER_METERED_ROAMING_APN_TYPES_STRINGS,
                 new String[]{"default", "mms", "dun", "supl"});
-<<<<<<< HEAD
-        // By default all APNs should be unmetered if the device is on IWLAN. However, we add
-        // default APN as metered here as a workaround for P because in some cases, a data
-        // connection was brought up on cellular, but later on the device camped on IWLAN. That
-        // data connection was incorrectly treated as unmetered due to the current RAT IWLAN.
-        // Marking it as metered for now can workaround the issue.
-        // Todo: This will be fixed in Q when IWLAN full refactoring is completed.
-        sDefaults.putStringArray(KEY_CARRIER_METERED_IWLAN_APN_TYPES_STRINGS,
-                new String[]{"default"});
         sDefaults.putBoolean(KEY_CDMA_CW_CF_ENABLED_BOOL, false);
-
-=======
->>>>>>> 073a6d2d
         sDefaults.putIntArray(KEY_ONLY_SINGLE_DC_ALLOWED_INT_ARRAY,
                 new int[]{
                     4, /* IS95A */
