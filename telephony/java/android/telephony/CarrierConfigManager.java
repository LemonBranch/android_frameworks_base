--- conflicted
+++ resolved
@@ -2105,14 +2105,10 @@
         sDefaults.putBoolean(KEY_HIDE_SIM_LOCK_SETTINGS_BOOL, false);
 
         sDefaults.putBoolean(KEY_CARRIER_VOLTE_PROVISIONED_BOOL, false);
-<<<<<<< HEAD
         sDefaults.putBoolean(KEY_CALL_BARRING_VISIBILITY_BOOL, true);
-=======
-        sDefaults.putBoolean(KEY_CALL_BARRING_VISIBILITY_BOOL, false);
         sDefaults.putBoolean(KEY_CALL_FORWARDING_VISIBILITY_BOOL, true);
         sDefaults.putBoolean(KEY_ADDITIONAL_SETTINGS_CALLER_ID_VISIBILITY_BOOL, true);
         sDefaults.putBoolean(KEY_ADDITIONAL_SETTINGS_CALL_WAITING_VISIBILITY_BOOL, true);
->>>>>>> 7409b862
         sDefaults.putBoolean(KEY_IGNORE_SIM_NETWORK_LOCKED_EVENTS_BOOL, false);
         sDefaults.putBoolean(KEY_MDN_IS_ADDITIONAL_VOICEMAIL_NUMBER_BOOL, false);
         sDefaults.putBoolean(KEY_OPERATOR_SELECTION_EXPAND_BOOL, true);
