/*
 * Copyright (C) 2015 The Android Open Source Project
 *
 * Licensed under the Apache License, Version 2.0 (the "License");
 * you may not use this file except in compliance with the License.
 * You may obtain a copy of the License at
 *
 *      http://www.apache.org/licenses/LICENSE-2.0
 *
 * Unless required by applicable law or agreed to in writing, software
 * distributed under the License is distributed on an "AS IS" BASIS,
 * WITHOUT WARRANTIES OR CONDITIONS OF ANY KIND, either express or implied.
 * See the License for the specific language governing permissions and
 * limitations under the License.
 */

package android.telephony;

import android.annotation.NonNull;
import android.annotation.Nullable;
import android.annotation.SystemApi;
import android.content.Context;
import android.os.PersistableBundle;
import android.os.RemoteException;
import android.os.ServiceManager;

import com.android.ims.ImsReasonInfo;
import com.android.internal.telephony.ICarrierConfigLoader;

/**
 * Provides access to telephony configuration values that are carrier-specific.
 * <p>
 * Users should obtain an instance of this class by calling
 * {@code mContext.getSystemService(Context.CARRIER_CONFIG_SERVICE);}
 * </p>
 *
 * @see Context#getSystemService
 * @see Context#CARRIER_CONFIG_SERVICE
 */
public class CarrierConfigManager {
    private final static String TAG = "CarrierConfigManager";

    /**
     * @hide
     */
    public CarrierConfigManager() {
    }

    /**
     * This intent is broadcast by the system when carrier config changes.
     */
    public static final String
            ACTION_CARRIER_CONFIG_CHANGED = "android.telephony.action.CARRIER_CONFIG_CHANGED";

    // Below are the keys used in carrier config bundles. To add a new variable, define the key and
    // give it a default value in sDefaults. If you need to ship a per-network override in the
    // system image, that can be added in packages/apps/CarrierConfig.

    /**
     * This flag specifies whether VoLTE availability is based on provisioning. By default this is
     * false.
     */
    public static final String
            KEY_CARRIER_VOLTE_PROVISIONED_BOOL = "carrier_volte_provisioned_bool";

    /**
     * Flag indicating whether the Phone app should ignore EVENT_SIM_NETWORK_LOCKED
     * events from the Sim.
     * If true, this will prevent the IccNetworkDepersonalizationPanel from being shown, and
     * effectively disable the "Sim network lock" feature.
     */
    public static final String
            KEY_IGNORE_SIM_NETWORK_LOCKED_EVENTS_BOOL = "ignore_sim_network_locked_events_bool";

    /**
     * When checking if a given number is the voicemail number, if this flag is true
     * then in addition to comparing the given number to the voicemail number, we also compare it
     * to the mdn. If this flag is false, the given number is only compared to the voicemail number.
     * By default this value is false.
     */
    public static final String KEY_MDN_IS_ADDITIONAL_VOICEMAIL_NUMBER_BOOL =
            "mdn_is_additional_voicemail_number_bool";

    /**
     * Flag indicating whether the Phone app should provide a "Dismiss" button on the SIM network
     * unlock screen. The default value is true. If set to false, there will be *no way* to dismiss
     * the SIM network unlock screen if you don't enter the correct unlock code. (One important
     * consequence: there will be no way to make an Emergency Call if your SIM is network-locked and
     * you don't know the PIN.)
     */
    public static final String
            KEY_SIM_NETWORK_UNLOCK_ALLOW_DISMISS_BOOL = "sim_network_unlock_allow_dismiss_bool";

    /** Flag indicating if the phone is a world phone */
    public static final String KEY_WORLD_PHONE_BOOL = "world_phone_bool";

    /**
     * Flag to require or skip entitlement checks.
     * If true, entitlement checks will be executed if device has been configured for it,
     * If false, entitlement checks will be skipped.
     */
    public static final String
            KEY_REQUIRE_ENTITLEMENT_CHECKS_BOOL = "require_entitlement_checks_bool";

    /**
     * Flag indicating whether radio is to be restarted on error PDP_FAIL_REGULAR_DEACTIVATION
     * This is false by default.
     */
    public static final String
            KEY_RESTART_RADIO_ON_PDP_FAIL_REGULAR_DEACTIVATION_BOOL =
                    "restart_radio_on_pdp_fail_regular_deactivation_bool";

    /**
     * If true, enable vibration (haptic feedback) for key presses in the EmergencyDialer activity.
     * The pattern is set on a per-platform basis using config_virtualKeyVibePattern. To be
     * consistent with the regular Dialer, this value should agree with the corresponding values
     * from config.xml under apps/Contacts.
     */
    public static final String
            KEY_ENABLE_DIALER_KEY_VIBRATION_BOOL = "enable_dialer_key_vibration_bool";

    /** Flag indicating if dtmf tone type is enabled */
    public static final String KEY_DTMF_TYPE_ENABLED_BOOL = "dtmf_type_enabled_bool";

    /** Flag indicating if auto retry is enabled */
    public static final String KEY_AUTO_RETRY_ENABLED_BOOL = "auto_retry_enabled_bool";

    /**
     * Determine whether we want to play local DTMF tones in a call, or just let the radio/BP handle
     * playing of the tones.
     */
    public static final String KEY_ALLOW_LOCAL_DTMF_TONES_BOOL = "allow_local_dtmf_tones_bool";

    /**
     * Determines if the carrier requires converting the destination number before sending out an
     * SMS. Certain networks and numbering plans require different formats.
     */
    public static final String KEY_SMS_REQUIRES_DESTINATION_NUMBER_CONVERSION_BOOL=
            "sms_requires_destination_number_conversion_bool";

    /**
     * If true, show an onscreen "Dial" button in the dialer. In practice this is used on all
     * platforms, even the ones with hard SEND/END keys, but for maximum flexibility it's controlled
     * by a flag here (which can be overridden on a per-product basis.)
     */
    public static final String KEY_SHOW_ONSCREEN_DIAL_BUTTON_BOOL = "show_onscreen_dial_button_bool";

    /** Determines if device implements a noise suppression device for in call audio. */
    public static final String
            KEY_HAS_IN_CALL_NOISE_SUPPRESSION_BOOL = "has_in_call_noise_suppression_bool";

    /**
     * Determines if the current device should allow emergency numbers to be logged in the Call Log.
     * (Some carriers require that emergency calls *not* be logged, presumably to avoid the risk of
     * accidental redialing from the call log UI. This is a good idea, so the default here is
     * false.)
     */
    public static final String
            KEY_ALLOW_EMERGENCY_NUMBERS_IN_CALL_LOG_BOOL = "allow_emergency_numbers_in_call_log_bool";

    /** If true, removes the Voice Privacy option from Call Settings */
    public static final String KEY_VOICE_PRIVACY_DISABLE_UI_BOOL = "voice_privacy_disable_ui_bool";

    /** Control whether users can reach the carrier portions of Cellular Network Settings. */
    public static final String
            KEY_HIDE_CARRIER_NETWORK_SETTINGS_BOOL = "hide_carrier_network_settings_bool";

    /**
     * Control whether users receive a simplified network settings UI and improved network
     * selection.
     * @hide
     */
    public static final String
            KEY_SIMPLIFIED_NETWORK_SETTINGS_BOOL = "simplified_network_settings_bool";

    /** Control whether users can reach the SIM lock settings. */
    public static final String
            KEY_HIDE_SIM_LOCK_SETTINGS_BOOL = "hide_sim_lock_settings_bool";

    /** Control whether users can edit APNs in Settings. */
    public static final String KEY_APN_EXPAND_BOOL = "apn_expand_bool";

    /** Control whether users can choose a network operator. */
    public static final String KEY_OPERATOR_SELECTION_EXPAND_BOOL = "operator_selection_expand_bool";

    /** Used in Cellular Network Settings for preferred network type. */
    public static final String KEY_PREFER_2G_BOOL = "prefer_2g_bool";

    /** Show cdma network mode choices 1x, 3G, global etc. */
    public static final String KEY_SHOW_CDMA_CHOICES_BOOL = "show_cdma_choices_bool";

    /** CDMA activation goes through HFA */
    public static final String KEY_USE_HFA_FOR_PROVISIONING_BOOL = "use_hfa_for_provisioning_bool";

    /**
     * CDMA activation goes through OTASP.
     * <p>
     * TODO: This should be combined with config_use_hfa_for_provisioning and implemented as an enum
     * (NONE, HFA, OTASP).
     */
    public static final String KEY_USE_OTASP_FOR_PROVISIONING_BOOL = "use_otasp_for_provisioning_bool";

    /** Display carrier settings menu if true */
    public static final String KEY_CARRIER_SETTINGS_ENABLE_BOOL = "carrier_settings_enable_bool";

    /** Does not display additional call seting for IMS phone based on GSM Phone */
    public static final String KEY_ADDITIONAL_CALL_SETTING_BOOL = "additional_call_setting_bool";

    /** Show APN Settings for some CDMA carriers */
    public static final String KEY_SHOW_APN_SETTING_CDMA_BOOL = "show_apn_setting_cdma_bool";

    /** After a CDMA conference call is merged, the swap button should be displayed. */
    public static final String KEY_SUPPORT_SWAP_AFTER_MERGE_BOOL = "support_swap_after_merge_bool";

    /**
     * Since the default voicemail number is empty, if a SIM card does not have a voicemail number
     * available the user cannot use voicemail. This flag allows the user to edit the voicemail
     * number in such cases, and is false by default.
     */
    public static final String KEY_EDITABLE_VOICEMAIL_NUMBER_BOOL= "editable_voicemail_number_bool";

    /**
     * Determine whether the voicemail notification is persistent in the notification bar. If true,
     * the voicemail notifications cannot be dismissed from the notification bar.
     */
    public static final String
            KEY_VOICEMAIL_NOTIFICATION_PERSISTENT_BOOL = "voicemail_notification_persistent_bool";

    /** For IMS video over LTE calls, determines whether video pause signalling is supported. */
    public static final String
            KEY_SUPPORT_PAUSE_IMS_VIDEO_CALLS_BOOL = "support_pause_ims_video_calls_bool";

    /**
     * Disables dialing "*228" (OTASP provisioning) on CDMA carriers where it is not supported or is
     * potentially harmful by locking the SIM to 3G.
     */
    public static final String
            KEY_DISABLE_CDMA_ACTIVATION_CODE_BOOL = "disable_cdma_activation_code_bool";

    /**
     * List of RIL radio technologies (See {@link ServiceState} {@code RIL_RADIO_TECHNOLOGY_*}
     * constants) which support only a single data connection at a time. Some carriers do not
     * support multiple pdp on UMTS.
     */
    public static final String
            KEY_ONLY_SINGLE_DC_ALLOWED_INT_ARRAY = "only_single_dc_allowed_int_array";

    /**
     * Override the platform's notion of a network operator being considered roaming.
     * Value is string array of MCCMNCs to be considered roaming for 3GPP RATs.
     */
    public static final String
            KEY_GSM_ROAMING_NETWORKS_STRING_ARRAY = "gsm_roaming_networks_string_array";

    /**
     * Override the platform's notion of a network operator being considered not roaming.
     * Value is string array of MCCMNCs to be considered not roaming for 3GPP RATs.
     */
    public static final String
            KEY_GSM_NONROAMING_NETWORKS_STRING_ARRAY = "gsm_nonroaming_networks_string_array";

    /**
     * Override the platform's notion of a network operator being considered roaming.
     * Value is string array of SIDs to be considered roaming for 3GPP2 RATs.
     */
    public static final String
            KEY_CDMA_ROAMING_NETWORKS_STRING_ARRAY = "cdma_roaming_networks_string_array";

    /**
     * Override the platform's notion of a network operator being considered non roaming.
     * Value is string array of SIDs to be considered not roaming for 3GPP2 RATs.
     */
    public static final String
            KEY_CDMA_NONROAMING_NETWORKS_STRING_ARRAY = "cdma_nonroaming_networks_string_array";

    /**
     * Override the platform's notion of a network operator being considered non roaming.
     * If true all networks are considered as home network a.k.a non-roaming.  When false,
     * the 2 pairs of CMDA and GSM roaming/non-roaming arrays are consulted.
     *
     * @see KEY_GSM_ROAMING_NETWORKS_STRING_ARRAY
     * @see KEY_GSM_NONROAMING_NETWORKS_STRING_ARRAY
     * @see KEY_CDMA_ROAMING_NETWORKS_STRING_ARRAY
     * @see KEY_CDMA_NONROAMING_NETWORKS_STRING_ARRAY
     */
    public static final String
            KEY_FORCE_HOME_NETWORK_BOOL = "force_home_network_bool";

    /**
     * Flag specifying whether VoLTE should be available for carrier, independent of carrier
     * provisioning. If false: hard disabled. If true: then depends on carrier provisioning,
     * availability, etc.
     */
    public static final String KEY_CARRIER_VOLTE_AVAILABLE_BOOL = "carrier_volte_available_bool";

    /**
     * Flag specifying whether video telephony is available for carrier. If false: hard disabled.
     * If true: then depends on carrier provisioning, availability, etc.
     */
    public static final String KEY_CARRIER_VT_AVAILABLE_BOOL = "carrier_vt_available_bool";

    /**
     * Flag specifying whether the carrier wants to notify the user when a VT call has been handed
     * over from WIFI to LTE.
     * <p>
     * The handover notification is sent as a
     * {@link TelephonyManager#EVENT_HANDOVER_VIDEO_FROM_WIFI_TO_LTE}
     * {@link android.telecom.Connection} event, which an {@link android.telecom.InCallService}
     * should use to trigger the display of a user-facing message.
     * <p>
     * The Connection event is sent to the InCallService only once, the first time it occurs.
     * @hide
     */
    public static final String KEY_NOTIFY_HANDOVER_VIDEO_FROM_WIFI_TO_LTE_BOOL =
            "notify_handover_video_from_wifi_to_lte_bool";

    /**
     * Flag specifying whether the carrier supports downgrading a video call (tx, rx or tx/rx)
     * directly to an audio call.
     * @hide
     */
    public static final String KEY_SUPPORT_DOWNGRADE_VT_TO_AUDIO_BOOL =
            "support_downgrade_vt_to_audio_bool";

    /**
     * Where there is no preloaded voicemail number on a SIM card, specifies the carrier's default
     * voicemail number.
     * When empty string, no default voicemail number is specified.
     */
    public static final String KEY_DEFAULT_VM_NUMBER_STRING = "default_vm_number_string";

    /**
     * Flag indicating whether we should downgrade/terminate VT calls and disable VT when
     * data enabled changed (e.g. reach data limit or turn off data).
     * @hide
     */
    public static final String KEY_IGNORE_DATA_ENABLED_CHANGED_FOR_VIDEO_CALLS =
            "ignore_data_enabled_changed_for_video_calls";

    /**
     * Flag specifying whether WFC over IMS should be available for carrier: independent of
     * carrier provisioning. If false: hard disabled. If true: then depends on carrier
     * provisioning, availability etc.
     */
    public static final String KEY_CARRIER_WFC_IMS_AVAILABLE_BOOL = "carrier_wfc_ims_available_bool";

    /**
     * Specifies a map from dialstrings to replacements for roaming network service numbers which
     * cannot be replaced on the carrier side.
     * <p>
     * Individual entries have the format:
     * [dialstring to replace]:[replacement]
     */
    public static final String KEY_DIAL_STRING_REPLACE_STRING_ARRAY =
            "dial_string_replace_string_array";

    /**
     * Flag specifying whether WFC over IMS supports the "wifi only" option.  If false, the wifi
     * calling settings will not include an option for "wifi only".  If true, the wifi calling
     * settings will include an option for "wifi only"
     * <p>
     * By default, it is assumed that WFC supports "wifi only".
     */
    public static final String KEY_CARRIER_WFC_SUPPORTS_WIFI_ONLY_BOOL =
            "carrier_wfc_supports_wifi_only_bool";

    /**
     * Default WFC_IMS_MODE for home network   0: WIFI_ONLY
     *                                         1: CELLULAR_PREFERRED
     *                                         2: WIFI_PREFERRED
     * @hide
     */
    public static final String KEY_CARRIER_DEFAULT_WFC_IMS_MODE_INT =
            "carrier_default_wfc_ims_mode_int";

    /**
     * Default WFC_IMS_MODE for roaming
     * See {@link KEY_CARRIER_DEFAULT_WFC_IMS_MODE_INT} for valid values.
     *
     * @hide
     */
    public static final String KEY_CARRIER_DEFAULT_WFC_IMS_ROAMING_MODE_INT =
            "carrier_default_wfc_ims_roaming_mode_int";

    /**
     * Default WFC_IMS_enabled: true VoWiFi by default is on
     *                          false VoWiFi by default is off
     * @hide
     */
    public static final String KEY_CARRIER_DEFAULT_WFC_IMS_ENABLED_BOOL =
            "carrier_default_wfc_ims_enabled_bool";

    /**
     * Default WFC_IMS_roaming_enabled: true VoWiFi roaming by default is on
     *                                  false VoWiFi roaming by default is off
     * @hide
     */
    public static final String KEY_CARRIER_DEFAULT_WFC_IMS_ROAMING_ENABLED_BOOL =
            "carrier_default_wfc_ims_roaming_enabled_bool";

    /**
     * Flag indicating whether failed calls due to no service should prompt the user to enable
     * WIFI calling.  When {@code true}, if the user attempts to establish a call when there is no
     * service available, they are connected to WIFI, and WIFI calling is disabled, a different
     * call failure message will be used to encourage the user to enable WIFI calling.
     * @hide
     */
    public static final String KEY_CARRIER_PROMOTE_WFC_ON_CALL_FAIL_BOOL =
            "carrier_promote_wfc_on_call_fail_bool";

    /** Flag specifying whether provisioning is required for VOLTE. */
    public static final String KEY_CARRIER_VOLTE_PROVISIONING_REQUIRED_BOOL
            = "carrier_volte_provisioning_required_bool";

    /** Flag specifying whether VoLTE TTY is supported. */
    public static final String KEY_CARRIER_VOLTE_TTY_SUPPORTED_BOOL
            = "carrier_volte_tty_supported_bool";

    /**
     * Flag specifying whether IMS service can be turned off. If false then the service will not be
     * turned-off completely, but individual features can be disabled.
     */
    public static final String KEY_CARRIER_ALLOW_TURNOFF_IMS_BOOL
            = "carrier_allow_turnoff_ims_bool";

    /**
     * Flag specifying whether Generic Bootstrapping Architecture capable SIM is required for IMS.
     */
    public static final String KEY_CARRIER_IMS_GBA_REQUIRED_BOOL
            = "carrier_ims_gba_required_bool";

    /**
     * Flag specifying whether IMS instant lettering is available for the carrier.  {@code True} if
     * instant lettering is available for the carrier, {@code false} otherwise.
     */
    public static final String KEY_CARRIER_INSTANT_LETTERING_AVAILABLE_BOOL =
            "carrier_instant_lettering_available_bool";

    /*
     * Flag specifying whether IMS should be the first phone attempted for E911 even if the
     * phone is not in service.
     */
    public static final String KEY_CARRIER_USE_IMS_FIRST_FOR_EMERGENCY_BOOL
            = "carrier_use_ims_first_for_emergency_bool";

    /**
     * When IMS instant lettering is available for a carrier (see
     * {@link #KEY_CARRIER_INSTANT_LETTERING_AVAILABLE_BOOL}), determines the list of characters
     * which may not be contained in messages.  Should be specified as a regular expression suitable
     * for use with {@link String#matches(String)}.
     */
    public static final String KEY_CARRIER_INSTANT_LETTERING_INVALID_CHARS_STRING =
            "carrier_instant_lettering_invalid_chars_string";

    /**
     * When IMS instant lettering is available for a carrier (see
     * {@link #KEY_CARRIER_INSTANT_LETTERING_AVAILABLE_BOOL}), determines a list of characters which
     * must be escaped with a backslash '\' character.  Should be specified as a string containing
     * the characters to be escaped.  For example to escape quote and backslash the string would be
     * a quote and a backslash.
     */
    public static final String KEY_CARRIER_INSTANT_LETTERING_ESCAPED_CHARS_STRING =
            "carrier_instant_lettering_escaped_chars_string";

    /**
     * When IMS instant lettering is available for a carrier (see
     * {@link #KEY_CARRIER_INSTANT_LETTERING_AVAILABLE_BOOL}), determines the character encoding
     * which will be used when determining the length of messages.  Used in the InCall UI to limit
     * the number of characters the user may type.  If empty-string, the instant lettering
     * message size limit will be enforced on a 1:1 basis.  That is, each character will count
     * towards the messages size limit as a single bye.  If a character encoding is specified, the
     * message size limit will be based on the number of bytes in the message per the specified
     * encoding.
     */
    public static final String KEY_CARRIER_INSTANT_LETTERING_ENCODING_STRING =
            "carrier_instant_lettering_encoding_string";

    /**
     * When IMS instant lettering is available for a carrier (see
     * {@link #KEY_CARRIER_INSTANT_LETTERING_AVAILABLE_BOOL}), the length limit for messages.  Used
     * in the InCall UI to ensure the user cannot enter more characters than allowed by the carrier.
     * See also {@link #KEY_CARRIER_INSTANT_LETTERING_ENCODING_STRING} for more information on how
     * the length of the message is calculated.
     */
    public static final String KEY_CARRIER_INSTANT_LETTERING_LENGTH_LIMIT_INT =
            "carrier_instant_lettering_length_limit_int";

    /**
     * If Voice Radio Technology is RIL_RADIO_TECHNOLOGY_LTE:14 or RIL_RADIO_TECHNOLOGY_UNKNOWN:0
     * this is the value that should be used instead. A configuration value of
     * RIL_RADIO_TECHNOLOGY_UNKNOWN:0 means there is no replacement value and that the default
     * assumption for phone type (GSM) should be used.
     */
    public static final String KEY_VOLTE_REPLACEMENT_RAT_INT = "volte_replacement_rat_int";

    /**
     * The default sim call manager to use when the default dialer doesn't implement one. A sim call
     * manager can control and route outgoing and incoming phone calls, even if they're placed
     * using another connection service (PSTN, for example).
     */
    public static final String KEY_DEFAULT_SIM_CALL_MANAGER_STRING = "default_sim_call_manager_string";

    /**
     * The default flag specifying whether ETWS/CMAS test setting is forcibly disabled in
     * Settings->More->Emergency broadcasts menu even though developer options is turned on.
     */
    public static final String KEY_CARRIER_FORCE_DISABLE_ETWS_CMAS_TEST_BOOL =
            "carrier_force_disable_etws_cmas_test_bool";

    /**
     * The default flag specifying whether "Turn on Notifications" option will be always shown in
     * Settings->More->Emergency broadcasts menu regardless developer options is turned on or not.
     */
    public static final String KEY_ALWAYS_SHOW_EMERGENCY_ALERT_ONOFF_BOOL =
            "always_show_emergency_alert_onoff_bool";

    /**
     * The flag to disable cell broadcast severe alert when extreme alert is disabled.
     * @hide
     */
    public static final String KEY_DISABLE_SEVERE_WHEN_EXTREME_DISABLED_BOOL =
            "disable_severe_when_extreme_disabled_bool";

    /**
     * The message expiration time in milliseconds for duplicate detection purposes.
     * @hide
     */
    public static final String KEY_MESSAGE_EXPIRATION_TIME_LONG =
            "message_expiration_time_long";

    /**
     * The data call retry configuration for different types of APN.
     * @hide
     */
    public static final String KEY_CARRIER_DATA_CALL_RETRY_CONFIG_STRINGS =
            "carrier_data_call_retry_config_strings";

    /**
     * Delay between trying APN from the pool
     * @hide
     */
    public static final String KEY_CARRIER_DATA_CALL_APN_DELAY_DEFAULT_LONG =
            "carrier_data_call_apn_delay_default_long";

    /**
     * Faster delay between trying APN from the pool
     * @hide
     */
    public static final String KEY_CARRIER_DATA_CALL_APN_DELAY_FASTER_LONG =
            "carrier_data_call_apn_delay_faster_long";

    /**
     * Data call setup permanent failure causes by the carrier
     */
    public static final String KEY_CARRIER_DATA_CALL_PERMANENT_FAILURE_STRINGS =
            "carrier_data_call_permanent_failure_strings";

    /**
     * Default APN types that are metered by the carrier
     * @hide
     */
    public static final String KEY_CARRIER_METERED_APN_TYPES_STRINGS =
            "carrier_metered_apn_types_strings";
    /**
     * Default APN types that are roamig-metered by the carrier
     * @hide
     */
    public static final String KEY_CARRIER_METERED_ROAMING_APN_TYPES_STRINGS =
            "carrier_metered_roaming_apn_types_strings";
    /**
     * CDMA carrier ERI (Enhanced Roaming Indicator) file name
     * @hide
     */
    public static final String KEY_CARRIER_ERI_FILE_NAME_STRING =
            "carrier_eri_file_name_string";

    /* The following 3 fields are related to carrier visual voicemail. */

    /**
     * The carrier number mobile outgoing (MO) sms messages are sent to.
     */
    public static final String KEY_VVM_DESTINATION_NUMBER_STRING = "vvm_destination_number_string";

    /**
     * The port through which the mobile outgoing (MO) sms messages are sent through.
     */
    public static final String KEY_VVM_PORT_NUMBER_INT = "vvm_port_number_int";

    /**
     * The type of visual voicemail protocol the carrier adheres to. See {@link TelephonyManager}
     * for possible values. For example {@link TelephonyManager#VVM_TYPE_OMTP}.
     */
    public static final String KEY_VVM_TYPE_STRING = "vvm_type_string";

    /**
     * Whether cellular data is required to access visual voicemail.
     */
    public static final String KEY_VVM_CELLULAR_DATA_REQUIRED_BOOL =
        "vvm_cellular_data_required_bool";

    /**
     * Whether to prefetch audio data on new voicemail arrival, defaulted to true.
     */
    public static final String KEY_VVM_PREFETCH_BOOL = "vvm_prefetch_bool";

    /**
     * The package name of the carrier's visual voicemail app to ensure that dialer visual voicemail
     * and carrier visual voicemail are not active at the same time.
     */
    public static final String KEY_CARRIER_VVM_PACKAGE_NAME_STRING = "carrier_vvm_package_name_string";

    /**
     * Flag specifying whether ICCID is showed in SIM Status screen, default to false.
     */
    public static final String KEY_SHOW_ICCID_IN_SIM_STATUS_BOOL = "show_iccid_in_sim_status_bool";

    /**
     * Flag specifying whether an additional (client initiated) intent needs to be sent on System
     * update
     */
    public static final String KEY_CI_ACTION_ON_SYS_UPDATE_BOOL = "ci_action_on_sys_update_bool";

    /**
     * Intent to be sent for the additional action on System update
     */
    public static final String KEY_CI_ACTION_ON_SYS_UPDATE_INTENT_STRING =
            "ci_action_on_sys_update_intent_string";

    /**
     * Extra to be included in the intent sent for additional action on System update
     */
    public static final String KEY_CI_ACTION_ON_SYS_UPDATE_EXTRA_STRING =
            "ci_action_on_sys_update_extra_string";

    /**
     * Value of extra included in intent sent for additional action on System update
     */
    public static final String KEY_CI_ACTION_ON_SYS_UPDATE_EXTRA_VAL_STRING =
            "ci_action_on_sys_update_extra_val_string";

    /**
     * Specifies the amount of gap to be added in millis between postdial DTMF tones. When a
     * non-zero value is specified, the UE shall wait for the specified amount of time before it
     * sends out successive DTMF tones on the network.
     */
    public static final String KEY_GSM_DTMF_TONE_DELAY_INT = "gsm_dtmf_tone_delay_int";

    /**
     * Specifies the amount of gap to be added in millis between DTMF tones. When a non-zero value
     * is specified, the UE shall wait for the specified amount of time before it sends out
     * successive DTMF tones on the network.
     */
    public static final String KEY_IMS_DTMF_TONE_DELAY_INT = "ims_dtmf_tone_delay_int";

    /**
     * Specifies the amount of gap to be added in millis between postdial DTMF tones. When a
     * non-zero value is specified, the UE shall wait for the specified amount of time before it
     * sends out successive DTMF tones on the network.
     */
    public static final String KEY_CDMA_DTMF_TONE_DELAY_INT = "cdma_dtmf_tone_delay_int";

    /**
     * Determines whether conference calls are supported by a carrier.  When {@code true},
     * conference calling is supported, {@code false otherwise}.
     */
    public static final String KEY_SUPPORT_CONFERENCE_CALL_BOOL = "support_conference_call_bool";

    /**
     * Determines whether a maximum size limit for IMS conference calls is enforced on the device.
     * When {@code true}, IMS conference calls will be limited to at most
     * {@link #KEY_IMS_CONFERENCE_SIZE_LIMIT_INT} participants.  When {@code false}, no attempt is made
     * to limit the number of participants in a conference (the carrier will raise an error when an
     * attempt is made to merge too many participants into a conference).
     */
    public static final String KEY_IS_IMS_CONFERENCE_SIZE_ENFORCED_BOOL =
            "is_ims_conference_size_enforced_bool";

    /**
     * Determines the maximum number of participants the carrier supports for a conference call.
     * This number is exclusive of the current device.  A conference between 3 devices, for example,
     * would have a size limit of 2 participants.
     * Enforced when {@link #KEY_IS_IMS_CONFERENCE_SIZE_ENFORCED_BOOL} is {@code true}.
     */
    public static final String KEY_IMS_CONFERENCE_SIZE_LIMIT_INT = "ims_conference_size_limit_int";

    /**
     * Determines whether High Definition audio property is displayed in the dialer UI.
     * If {@code false}, remove the HD audio property from the connection so that HD audio related
     * UI is not displayed. If {@code true}, keep HD audio property as it is configured.
     * @hide
     */
    public static final String KEY_DISPLAY_HD_AUDIO_PROPERTY_BOOL =
            "display_hd_audio_property_bool";

    /**
     * Determines whether video conference calls are supported by a carrier.  When {@code true},
     * video calls can be merged into conference calls, {@code false} otherwiwse.
     * <p>
     * Note: even if video conference calls are not supported, audio calls may be merged into a
     * conference if {@link #KEY_SUPPORT_CONFERENCE_CALL_BOOL} is {@code true}.
     * @hide
     */
    public static final String KEY_SUPPORT_VIDEO_CONFERENCE_CALL_BOOL =
            "support_video_conference_call_bool";

    /**
     * Determine whether user can toggle Enhanced 4G LTE Mode in Settings.
     */
    public static final String KEY_EDITABLE_ENHANCED_4G_LTE_BOOL = "editable_enhanced_4g_lte_bool";

    /**
     * Determine whether IMS apn can be shown.
     */
    public static final String KEY_HIDE_IMS_APN_BOOL = "hide_ims_apn_bool";

    /**
     * Determine whether preferred network type can be shown.
     */
    public static final String KEY_HIDE_PREFERRED_NETWORK_TYPE_BOOL = "hide_preferred_network_type_bool";

    /**
     * Determine whether user can switch Wi-Fi preferred or Cellular preferred in calling preference.
     * Some operators support Wi-Fi Calling only, not VoLTE.
     * They don't need "Cellular preferred" option.
     * In this case, set uneditalbe attribute for preferred preference.
     * @hide
     */
    public static final String KEY_EDITABLE_WFC_MODE_BOOL = "editable_wfc_mode_bool";

     /**
      * Flag to indicate if Wi-Fi needs to be disabled in ECBM
      * @hide
      **/
     public static final String
              KEY_CONFIG_WIFI_DISABLE_IN_ECBM = "config_wifi_disable_in_ecbm";

    /**
     * List operator-specific error codes and indices of corresponding error strings in
     * wfcOperatorErrorAlertMessages and wfcOperatorErrorNotificationMessages.
     *
     * Example: "REG09|0" specifies error code "REG09" and index "0". This index will be
     * used to find alert and notification messages in wfcOperatorErrorAlertMessages and
     * wfcOperatorErrorNotificationMessages.
     *
     * @hide
     */
    public static final String KEY_WFC_OPERATOR_ERROR_CODES_STRING_ARRAY =
            "wfc_operator_error_codes_string_array";

    /**
     * Indexes of SPN format strings in wfcSpnFormats and wfcDataSpnFormats.
     * @hide
     */
    public static final String KEY_WFC_SPN_FORMAT_IDX_INT = "wfc_spn_format_idx_int";
    /** @hide */
    public static final String KEY_WFC_DATA_SPN_FORMAT_IDX_INT = "wfc_data_spn_format_idx_int";

    /**
     * The Component Name of the activity that can setup the emergency addrees for WiFi Calling
     * as per carrier requirement.
     * @hide
     */
     public static final String KEY_WFC_EMERGENCY_ADDRESS_CARRIER_APP_STRING =
            "wfc_emergency_address_carrier_app_string";

    /**
     * Boolean to decide whether to use #KEY_CARRIER_NAME_STRING from CarrierConfig app.
     * @hide
     */
    public static final String KEY_CARRIER_NAME_OVERRIDE_BOOL = "carrier_name_override_bool";

    /**
     * String to identify carrier name in CarrierConfig app. This string is used only if
     * #KEY_CARRIER_NAME_OVERRIDE_BOOL is true
     * @hide
     */
    public static final String KEY_CARRIER_NAME_STRING = "carrier_name_string";

    /**
     * If this is true, the SIM card (through Customer Service Profile EF file) will be able to
     * prevent manual operator selection. If false, this SIM setting will be ignored and manual
     * operator selection will always be available. See CPHS4_2.WW6, CPHS B.4.7.1 for more
     * information
     */
    public static final String KEY_CSP_ENABLED_BOOL = "csp_enabled_bool";

    /**
     * Allow user to add APNs
     */
    public static final String KEY_ALLOW_ADDING_APNS_BOOL = "allow_adding_apns_bool";

    /**
     * APN types that user is not allowed to modify
     * @hide
     */
    public static final String KEY_READ_ONLY_APN_TYPES_STRING_ARRAY =
            "read_only_apn_types_string_array";

    /**
     * APN fields that user is not allowed to modify
     * @hide
     */
    public static final String KEY_READ_ONLY_APN_FIELDS_STRING_ARRAY =
            "read_only_apn_fields_string_array";

    /**
     * Boolean indicating if intent for emergency call state changes should be broadcast
     * @hide
     */
    public static final String KEY_BROADCAST_EMERGENCY_CALL_STATE_CHANGES_BOOL =
            "broadcast_emergency_call_state_changes_bool";

    /**
     * Cell broadcast additional channels enbled by the carrier
     * @hide
     */
    public static final String KEY_CARRIER_ADDITIONAL_CBS_CHANNELS_STRINGS =
            "carrier_additional_cbs_channels_strings";

    /**
      * Indicates whether STK LAUNCH_BROWSER command is disabled.
      * If {@code true}, then the browser will not be launched
      * on UI for the LAUNCH_BROWSER STK command.
      * @hide
      */
    public static final String KEY_STK_DISABLE_LAUNCH_BROWSER_BOOL =
            "stk_disable_launch_browser_bool";


    // These variables are used by the MMS service and exposed through another API, {@link
    // SmsManager}. The variable names and string values are copied from there.
    public static final String KEY_MMS_ALIAS_ENABLED_BOOL = "aliasEnabled";
    public static final String KEY_MMS_ALLOW_ATTACH_AUDIO_BOOL = "allowAttachAudio";
    public static final String KEY_MMS_APPEND_TRANSACTION_ID_BOOL = "enabledTransID";
    public static final String KEY_MMS_GROUP_MMS_ENABLED_BOOL = "enableGroupMms";
    public static final String KEY_MMS_MMS_DELIVERY_REPORT_ENABLED_BOOL = "enableMMSDeliveryReports";
    public static final String KEY_MMS_MMS_ENABLED_BOOL = "enabledMMS";
    public static final String KEY_MMS_MMS_READ_REPORT_ENABLED_BOOL = "enableMMSReadReports";
    public static final String KEY_MMS_MULTIPART_SMS_ENABLED_BOOL = "enableMultipartSMS";
    public static final String KEY_MMS_NOTIFY_WAP_MMSC_ENABLED_BOOL = "enabledNotifyWapMMSC";
    public static final String KEY_MMS_SEND_MULTIPART_SMS_AS_SEPARATE_MESSAGES_BOOL = "sendMultipartSmsAsSeparateMessages";
    public static final String KEY_MMS_SHOW_CELL_BROADCAST_APP_LINKS_BOOL = "config_cellBroadcastAppLinks";
    public static final String KEY_MMS_SMS_DELIVERY_REPORT_ENABLED_BOOL = "enableSMSDeliveryReports";
    public static final String KEY_MMS_SUPPORT_HTTP_CHARSET_HEADER_BOOL = "supportHttpCharsetHeader";
    public static final String KEY_MMS_SUPPORT_MMS_CONTENT_DISPOSITION_BOOL = "supportMmsContentDisposition";
    public static final String KEY_MMS_ALIAS_MAX_CHARS_INT = "aliasMaxChars";
    public static final String KEY_MMS_ALIAS_MIN_CHARS_INT = "aliasMinChars";
    public static final String KEY_MMS_HTTP_SOCKET_TIMEOUT_INT = "httpSocketTimeout";
    public static final String KEY_MMS_MAX_IMAGE_HEIGHT_INT = "maxImageHeight";
    public static final String KEY_MMS_MAX_IMAGE_WIDTH_INT = "maxImageWidth";
    public static final String KEY_MMS_MAX_MESSAGE_SIZE_INT = "maxMessageSize";
    public static final String KEY_MMS_MESSAGE_TEXT_MAX_SIZE_INT = "maxMessageTextSize";
    public static final String KEY_MMS_RECIPIENT_LIMIT_INT = "recipientLimit";
    public static final String KEY_MMS_SMS_TO_MMS_TEXT_LENGTH_THRESHOLD_INT = "smsToMmsTextLengthThreshold";
    public static final String KEY_MMS_SMS_TO_MMS_TEXT_THRESHOLD_INT = "smsToMmsTextThreshold";
    public static final String KEY_MMS_SUBJECT_MAX_LENGTH_INT = "maxSubjectLength";
    public static final String KEY_MMS_EMAIL_GATEWAY_NUMBER_STRING = "emailGatewayNumber";
    public static final String KEY_MMS_HTTP_PARAMS_STRING = "httpParams";
    public static final String KEY_MMS_NAI_SUFFIX_STRING = "naiSuffix";
    public static final String KEY_MMS_UA_PROF_TAG_NAME_STRING = "uaProfTagName";
    public static final String KEY_MMS_UA_PROF_URL_STRING = "uaProfUrl";
    public static final String KEY_MMS_USER_AGENT_STRING = "userAgent";
    /** @hide */
    public static final String KEY_MMS_CLOSE_CONNECTION_BOOL = "mmsCloseConnection";

    /**
     * If carriers require differentiate un-provisioned status: cold sim or out of credit sim
     * a package name and activity name can be provided to launch a supported carrier application
     * that check the sim provisioning status
     * The first element is the package name and the second element is the activity name
     * of the provisioning app
     * example:
     * <item>com.google.android.carrierPackageName</item>
     * <item>com.google.android.carrierPackageName.CarrierActivityName</item>
     * The ComponentName of the carrier activity that can setup the device and activate with the
     * network as part of the Setup Wizard flow.
     * @hide
     */
     public static final String KEY_CARRIER_SETUP_APP_STRING = "carrier_setup_app_string";

    /**
     * A list of component name of carrier signalling receivers which are interested in intent
     * android.intent.action.CARRIER_SIGNAL_REDIRECTED.
     * Example:
     * <item>com.google.android.carrierPackageName/.CarrierSignalReceiverNameA</item>
     * <item>com.google.android.carrierPackageName/.CarrierSignalReceiverNameB</item>
     * @hide
     */
    public static final String KEY_SIGNAL_REDIRECTION_RECEIVER_STRING_ARRAY =
            "signal_redirection_receiver_string_array";

    /**
     * A list of component name of carrier signalling receivers which are interested in intent
     * android.intent.action.CARRIER_SIGNAL_REQUEST_NETWORK_FAILED.
     * Example:
     * <item>com.google.android.carrierPackageName/.CarrierSignalReceiverNameA</item>
     * <item>com.google.android.carrierPackageName/.CarrierSignalReceiverNameB</item>
     * @hide
     */
    public static final String KEY_SIGNAL_DCFAILURE_RECEIVER_STRING_ARRAY =
            "signal_dcfailure_receiver_string_array";

    /**
     * A list of component name of carrier signalling receivers which are interested in intent
     * android.intent.action.CARRIER_SIGNAL_PCO_VALUE.
     * Example:
     * <item>com.google.android.carrierPackageName/.CarrierSignalReceiverNameA</item>
     * <item>com.google.android.carrierPackageName/.CarrierSignalReceiverNameB</item>
     * @hide
     */
    public static final String KEY_SIGNAL_PCO_RECEIVER_STRING_ARRAY =
            "signal_pco_receiver_string_array";

    /**
     * Determines whether the carrier supports making non-emergency phone calls while the phone is
     * in emergency callback mode.  Default value is {@code true}, meaning that non-emergency calls
     * are allowed in emergency callback mode.
     */
    public static final String KEY_ALLOW_NON_EMERGENCY_CALLS_IN_ECM_BOOL =
            "allow_non_emergency_calls_in_ecm_bool";

    /**
     * Flag indicating whether to allow carrier video calls to emergency numbers.
     * When {@code true}, video calls to emergency numbers will be allowed.  When {@code false},
     * video calls to emergency numbers will be initiated as audio-only calls instead.
     */
    public static final String KEY_ALLOW_EMERGENCY_VIDEO_CALLS_BOOL =
            "allow_emergency_video_calls_bool";

    /**
     * Flag indicating whether the carrier supports RCS presence indication for video calls.  When
     * {@code true}, the carrier supports RCS presence indication for video calls.  When presence
     * is supported, the device should use the
     * {@link android.provider.ContactsContract.Data#CARRIER_PRESENCE} bit mask and set the
     * {@link android.provider.ContactsContract.Data#CARRIER_PRESENCE_VT_CAPABLE} bit to indicate
     * whether each contact supports video calling.  The UI is made aware that presence is enabled
     * via {@link android.telecom.PhoneAccount#CAPABILITY_VIDEO_CALLING_RELIES_ON_PRESENCE}
     * and can choose to hide or show the video calling icon based on whether a contact supports
     * video.
     */
    public static final String KEY_USE_RCS_PRESENCE_BOOL = "use_rcs_presence_bool";

    /**
     * The duration in seconds that platform call and message blocking is disabled after the user
     * contacts emergency services. Platform considers values in the range 0 to 604800 (one week) as
     * valid. See {@link android.provider.BlockedNumberContract#isBlocked(Context, String)}).
     */
    public static final String KEY_DURATION_BLOCKING_DISABLED_AFTER_EMERGENCY_INT =
            "duration_blocking_disabled_after_emergency_int";

    /**
     * For carriers which require an empty flash to be sent before sending the normal 3-way calling
     * flash, the duration in milliseconds of the empty flash to send.  When {@code 0}, no empty
     * flash is sent.
     */
    public static final String KEY_CDMA_3WAYCALL_FLASH_DELAY_INT = "cdma_3waycall_flash_delay_int";


    /**
     * @hide
     * The default value for preferred CDMA roaming mode (aka CDMA system select.)
     *          CDMA_ROAMING_MODE_RADIO_DEFAULT = the default roaming mode from the radio
     *          CDMA_ROAMING_MODE_HOME = Home Networks
     *          CDMA_ROAMING_MODE_AFFILIATED = Roaming on Affiliated networks
     *          CDMA_ROAMING_MODE_ANY = Roaming on any networks
     */
    public static final String KEY_CDMA_ROAMING_MODE_INT = "cdma_roaming_mode_int";
    /** @hide */
    public static final int CDMA_ROAMING_MODE_RADIO_DEFAULT = -1;
    /** @hide */
    public static final int CDMA_ROAMING_MODE_HOME = 0;
    /** @hide */
    public static final int CDMA_ROAMING_MODE_AFFILIATED = 1;
    /** @hide */
    public static final int CDMA_ROAMING_MODE_ANY = 2;

    /**
     * Report IMEI as device id even if it's a CDMA/LTE phone.
     *
     * @hide
     */
    public static final String KEY_FORCE_IMEI_BOOL = "force_imei_bool";

    /**
     * The families of Radio Access Technologies that will get clustered and ratcheted,
     * ie, we will report transitions up within the family, but not down until we change
     * cells.  This prevents flapping between base technologies and higher techs that are
     * granted on demand within the cell.
     * @hide
     */
    public static final String KEY_RATCHET_RAT_FAMILIES =
            "ratchet_rat_families";

    /**
     * Flag indicating whether some telephony logic will treat a call which was formerly a video
     * call as if it is still a video call.  When {@code true}:
     * <p>
     * Logic which will automatically drop a video call which takes place over WIFI when a
     * voice call is answered (see {@link #KEY_DROP_VIDEO_CALL_WHEN_ANSWERING_AUDIO_CALL_BOOL}.
     * <p>
     * Logic which determines whether the user can use TTY calling.
     */
    public static final String KEY_TREAT_DOWNGRADED_VIDEO_CALLS_AS_VIDEO_CALLS_BOOL =
            "treat_downgraded_video_calls_as_video_calls_bool";

    /**
     * When {@code true}, if the user is in an ongoing video call over WIFI and answers an incoming
     * audio call, the video call will be disconnected before the audio call is answered.  This is
     * in contrast to the usual expected behavior where a foreground video call would be put into
     * the background and held when an incoming audio call is answered.
     */
    public static final String KEY_DROP_VIDEO_CALL_WHEN_ANSWERING_AUDIO_CALL_BOOL =
            "drop_video_call_when_answering_audio_call_bool";

    /**
     * Flag indicating whether the carrier supports merging wifi calls when VoWIFI is disabled.
     * This can happen in the case of a carrier which allows offloading video calls to WIFI
     * separately of whether voice over wifi is enabled.  In such a scenario when two video calls
     * are downgraded to voice, they remain over wifi.  However, if VoWIFI is disabled, these calls
     * cannot be merged.
     */
    public static final String KEY_ALLOW_MERGE_WIFI_CALLS_WHEN_VOWIFI_OFF_BOOL =
            "allow_merge_wifi_calls_when_vowifi_off_bool";

    /**
     * Flag indicating whether the carrier supports the Hold command while in an IMS call.
     * <p>
     * The device configuration value {@code config_device_respects_hold_carrier_config} ultimately
     * controls whether this carrier configuration option is used.  Where
     * {@code config_device_respects_hold_carrier_config} is false, the value of the
     * {@link #KEY_ALLOW_HOLD_IN_IMS_CALL_BOOL} carrier configuration option is ignored.
     * @hide
     */
    public static final String KEY_ALLOW_HOLD_IN_IMS_CALL_BOOL = "allow_hold_in_ims_call";

    /**
     * When true, indicates that adding a call is disabled when there is an ongoing video call
     * or when there is an ongoing call on wifi which was downgraded from video and VoWifi is
     * turned off.
     */
    public static final String KEY_ALLOW_ADD_CALL_DURING_VIDEO_CALL_BOOL =
            "allow_add_call_during_video_call";

    /**
     * When true, indicates that the HD audio icon in the in-call screen should not be shown for
     * VoWifi calls.
     * @hide
     */
    public static final String KEY_WIFI_CALLS_CAN_BE_HD_AUDIO = "wifi_calls_can_be_hd_audio";

    /**
     * When true, indicates that the HD audio icon in the in-call screen should not be shown for
     * video calls.
     * @hide
     */
    public static final String KEY_VIDEO_CALLS_CAN_BE_HD_AUDIO = "video_calls_can_be_hd_audio";

    /**
     * Defines operator-specific {@link com.android.ims.ImsReasonInfo} mappings.
     *
     * Format: "ORIGINAL_CODE|MESSAGE|NEW_CODE"
     * Where {@code ORIGINAL_CODE} corresponds to a {@link ImsReasonInfo#getCode()} code,
     * {@code MESSAGE} corresponds to an expected {@link ImsReasonInfo#getExtraMessage()} string,
     * and {@code NEW_CODE} is the new {@code ImsReasonInfo#CODE_*} which this combination of
     * original code and message shall be remapped to.
     *
     * Example: "501|call completion elsewhere|1014"
     * When the {@link ImsReasonInfo#getCode()} is {@link ImsReasonInfo#CODE_USER_TERMINATED} and
     * the {@link ImsReasonInfo#getExtraMessage()} is {@code "call completion elsewhere"},
     * {@link ImsReasonInfo#CODE_ANSWERED_ELSEWHERE} shall be used as the {@link ImsReasonInfo}
     * code instead.
     * @hide
     */
    public static final String KEY_IMS_REASONINFO_MAPPING_STRING_ARRAY =
            "ims_reasoninfo_mapping_string_array";

    /**
     * When {@code false}, use default title for Enhanced 4G LTE Mode settings.
     * When {@code true}, use the variant.
     * @hide
     */
    public static final String KEY_ENHANCED_4G_LTE_TITLE_VARIANT_BOOL =
            "enhanced_4g_lte_title_variant_bool";

    /**
     * Indicates whether the carrier wants to notify the user when handover of an LTE video call to
     * WIFI fails.
     * <p>
     * When {@code true}, if a video call starts on LTE and the modem reports a failure to handover
     * the call to WIFI or if no handover success is reported within 60 seconds of call initiation,
     * the {@link android.telephony.TelephonyManager#EVENT_HANDOVER_TO_WIFI_FAILED} event is raised
     * on the connection.
     * @hide
     */
    public static final String KEY_NOTIFY_VT_HANDOVER_TO_WIFI_FAILURE_BOOL =
            "notify_vt_handover_to_wifi_failure_bool";

    /**
     * A upper case list of CNAP names that are unhelpful to the user for distinguising calls and
     * should be filtered out of the CNAP information. This includes CNAP names such as "WIRELESS
     * CALLER" or "UNKNOWN NAME". By default, if there are no filtered names for this carrier, null
     * is returned.
     * @hide
     */
    public static final String KEY_FILTERED_CNAP_NAMES_STRING_ARRAY = "filtered_cnap_names_string_array";

    /**
     * The RCS configuration server URL. This URL is used to initiate RCS provisioning.
     */
    public static final String KEY_RCS_CONFIG_SERVER_URL_STRING = "rcs_config_server_url_string";

    /**
     * Determine whether user can change Wi-Fi Calling preference in roaming.
     * {@code false} - roaming preference {@link KEY_CARRIER_DEFAULT_WFC_IMS_ROAMING_MODE_INT} is
     *                 the same as home preference {@link KEY_CARRIER_DEFAULT_WFC_IMS_MODE_INT}
     *                 and cannot be changed.
     * {@code true}  - roaming preference can be changed by user independently.
     *
     * @hide
     */
    public static final String KEY_EDITABLE_WFC_ROAMING_MODE_BOOL =
            "editable_wfc_roaming_mode_bool";

   /**
     * Determine whether current lpp_mode used for E-911 needs to be kept persistently.
     * {@code false} - not keeping the lpp_mode means using default configuration of gps.conf
     *                 when sim is not presented.
     * {@code true}  - current lpp_profile of carrier will be kepted persistently
     *                 even after sim is removed.
     *
     * @hide
     */
    public static final String KEY_PERSIST_LPP_MODE_BOOL = "persist_lpp_mode_bool";

    /**
     * Carrier specified WiFi networks.
     * @hide
     */
    public static final String KEY_CARRIER_WIFI_STRING_ARRAY = "carrier_wifi_string_array";

    /**
     * Time delay (in ms) after which we show the notification to switch the preferred
     * network.
     * @hide
     */
    public static final String KEY_PREF_NETWORK_NOTIFICATION_DELAY_INT =
            "network_notification_delay_int";

    /**
<<<<<<< HEAD
     * Indicates whether the carrier supports 3gpp call forwarding MMI codes while roaming. If
     * false, the user will be notified that call forwarding is not available when the MMI code
     * fails.
     */
    public static final String KEY_SUPPORT_3GPP_CALL_FORWARDING_WHILE_ROAMING_BOOL =
        "support_3gpp_call_forwarding_while_roaming_bool";
=======
     * Determine whether user edited tether APN (type dun) has effect
     * {@code false} - Default. APN with dun type in telephony database has no effect.
     *
     * {@code true}  - DUN APN added/edited in ApnEditor will be used for tethering data call.
     *
     * @hide
     */
    public static final String KEY_EDITABLE_TETHER_APN_BOOL =
            "editable_tether_apn_bool";
>>>>>>> 0c62aa5f

    /** The default value for every variable. */
    private final static PersistableBundle sDefaults;

    static {
        sDefaults = new PersistableBundle();
        sDefaults.putBoolean(KEY_ALLOW_HOLD_IN_IMS_CALL_BOOL, true);
        sDefaults.putBoolean(KEY_ADDITIONAL_CALL_SETTING_BOOL, true);
        sDefaults.putBoolean(KEY_ALLOW_EMERGENCY_NUMBERS_IN_CALL_LOG_BOOL, false);
        sDefaults.putBoolean(KEY_ALLOW_LOCAL_DTMF_TONES_BOOL, true);
        sDefaults.putBoolean(KEY_APN_EXPAND_BOOL, true);
        sDefaults.putBoolean(KEY_AUTO_RETRY_ENABLED_BOOL, false);
        sDefaults.putBoolean(KEY_CARRIER_SETTINGS_ENABLE_BOOL, false);
        sDefaults.putBoolean(KEY_CARRIER_VOLTE_AVAILABLE_BOOL, false);
        sDefaults.putBoolean(KEY_CARRIER_VT_AVAILABLE_BOOL, false);
        sDefaults.putBoolean(KEY_NOTIFY_HANDOVER_VIDEO_FROM_WIFI_TO_LTE_BOOL, false);
        sDefaults.putBoolean(KEY_SUPPORT_DOWNGRADE_VT_TO_AUDIO_BOOL, true);
        sDefaults.putString(KEY_DEFAULT_VM_NUMBER_STRING, "");
        sDefaults.putBoolean(KEY_IGNORE_DATA_ENABLED_CHANGED_FOR_VIDEO_CALLS, false);
        sDefaults.putBoolean(KEY_CARRIER_WFC_IMS_AVAILABLE_BOOL, false);
        sDefaults.putBoolean(KEY_CARRIER_WFC_SUPPORTS_WIFI_ONLY_BOOL, false);
        sDefaults.putBoolean(KEY_CARRIER_DEFAULT_WFC_IMS_ENABLED_BOOL, false);
        sDefaults.putBoolean(KEY_CARRIER_DEFAULT_WFC_IMS_ROAMING_ENABLED_BOOL, false);
        sDefaults.putBoolean(KEY_CARRIER_PROMOTE_WFC_ON_CALL_FAIL_BOOL, false);
        sDefaults.putInt(KEY_CARRIER_DEFAULT_WFC_IMS_MODE_INT, 2);
        sDefaults.putInt(KEY_CARRIER_DEFAULT_WFC_IMS_ROAMING_MODE_INT, 2);
        sDefaults.putBoolean(KEY_CARRIER_FORCE_DISABLE_ETWS_CMAS_TEST_BOOL, false);
        sDefaults.putBoolean(KEY_CARRIER_VOLTE_PROVISIONING_REQUIRED_BOOL, false);
        sDefaults.putBoolean(KEY_CARRIER_VOLTE_TTY_SUPPORTED_BOOL, true);
        sDefaults.putBoolean(KEY_CARRIER_ALLOW_TURNOFF_IMS_BOOL, true);
        sDefaults.putBoolean(KEY_CARRIER_IMS_GBA_REQUIRED_BOOL, false);
        sDefaults.putBoolean(KEY_CARRIER_INSTANT_LETTERING_AVAILABLE_BOOL, false);
        sDefaults.putBoolean(KEY_CARRIER_USE_IMS_FIRST_FOR_EMERGENCY_BOOL, true);
        sDefaults.putString(KEY_CARRIER_INSTANT_LETTERING_INVALID_CHARS_STRING, "");
        sDefaults.putString(KEY_CARRIER_INSTANT_LETTERING_ESCAPED_CHARS_STRING, "");
        sDefaults.putString(KEY_CARRIER_INSTANT_LETTERING_ENCODING_STRING, "");
        sDefaults.putInt(KEY_CARRIER_INSTANT_LETTERING_LENGTH_LIMIT_INT, 64);
        sDefaults.putBoolean(KEY_DISABLE_CDMA_ACTIVATION_CODE_BOOL, false);
        sDefaults.putBoolean(KEY_DTMF_TYPE_ENABLED_BOOL, false);
        sDefaults.putBoolean(KEY_ENABLE_DIALER_KEY_VIBRATION_BOOL, true);
        sDefaults.putBoolean(KEY_HAS_IN_CALL_NOISE_SUPPRESSION_BOOL, false);
        sDefaults.putBoolean(KEY_HIDE_CARRIER_NETWORK_SETTINGS_BOOL, false);
        sDefaults.putBoolean(KEY_SIMPLIFIED_NETWORK_SETTINGS_BOOL, false);
        sDefaults.putBoolean(KEY_HIDE_SIM_LOCK_SETTINGS_BOOL, false);

        sDefaults.putBoolean(KEY_CARRIER_VOLTE_PROVISIONED_BOOL, false);
        sDefaults.putBoolean(KEY_IGNORE_SIM_NETWORK_LOCKED_EVENTS_BOOL, false);
        sDefaults.putBoolean(KEY_MDN_IS_ADDITIONAL_VOICEMAIL_NUMBER_BOOL, false);
        sDefaults.putBoolean(KEY_OPERATOR_SELECTION_EXPAND_BOOL, true);
        sDefaults.putBoolean(KEY_PREFER_2G_BOOL, true);
        sDefaults.putBoolean(KEY_SHOW_APN_SETTING_CDMA_BOOL, false);
        sDefaults.putBoolean(KEY_SHOW_CDMA_CHOICES_BOOL, false);
        sDefaults.putBoolean(KEY_SMS_REQUIRES_DESTINATION_NUMBER_CONVERSION_BOOL, false);
        sDefaults.putBoolean(KEY_SHOW_ONSCREEN_DIAL_BUTTON_BOOL, true);
        sDefaults.putBoolean(KEY_SIM_NETWORK_UNLOCK_ALLOW_DISMISS_BOOL, true);
        sDefaults.putBoolean(KEY_SUPPORT_PAUSE_IMS_VIDEO_CALLS_BOOL, false);
        sDefaults.putBoolean(KEY_SUPPORT_SWAP_AFTER_MERGE_BOOL, true);
        sDefaults.putBoolean(KEY_USE_HFA_FOR_PROVISIONING_BOOL, false);
        sDefaults.putBoolean(KEY_EDITABLE_VOICEMAIL_NUMBER_BOOL, false);
        sDefaults.putBoolean(KEY_USE_OTASP_FOR_PROVISIONING_BOOL, false);
        sDefaults.putBoolean(KEY_VOICEMAIL_NOTIFICATION_PERSISTENT_BOOL, false);
        sDefaults.putBoolean(KEY_VOICE_PRIVACY_DISABLE_UI_BOOL, false);
        sDefaults.putBoolean(KEY_WORLD_PHONE_BOOL, false);
        sDefaults.putBoolean(KEY_REQUIRE_ENTITLEMENT_CHECKS_BOOL, true);
        sDefaults.putBoolean(KEY_RESTART_RADIO_ON_PDP_FAIL_REGULAR_DEACTIVATION_BOOL, false);
        sDefaults.putInt(KEY_VOLTE_REPLACEMENT_RAT_INT, 0);
        sDefaults.putString(KEY_DEFAULT_SIM_CALL_MANAGER_STRING, "");
        sDefaults.putString(KEY_VVM_DESTINATION_NUMBER_STRING, "");
        sDefaults.putInt(KEY_VVM_PORT_NUMBER_INT, 0);
        sDefaults.putString(KEY_VVM_TYPE_STRING, "");
        sDefaults.putBoolean(KEY_VVM_CELLULAR_DATA_REQUIRED_BOOL, false);
        sDefaults.putBoolean(KEY_VVM_PREFETCH_BOOL, true);
        sDefaults.putString(KEY_CARRIER_VVM_PACKAGE_NAME_STRING, "");
        sDefaults.putBoolean(KEY_SHOW_ICCID_IN_SIM_STATUS_BOOL, false);
        sDefaults.putBoolean(KEY_CI_ACTION_ON_SYS_UPDATE_BOOL, false);
        sDefaults.putString(KEY_CI_ACTION_ON_SYS_UPDATE_INTENT_STRING, "");
        sDefaults.putString(KEY_CI_ACTION_ON_SYS_UPDATE_EXTRA_STRING, "");
        sDefaults.putString(KEY_CI_ACTION_ON_SYS_UPDATE_EXTRA_VAL_STRING, "");
        sDefaults.putBoolean(KEY_CSP_ENABLED_BOOL, false);
        sDefaults.putBoolean(KEY_ALLOW_ADDING_APNS_BOOL, true);
        sDefaults.putStringArray(KEY_READ_ONLY_APN_TYPES_STRING_ARRAY, null);
        sDefaults.putStringArray(KEY_READ_ONLY_APN_FIELDS_STRING_ARRAY, null);
        sDefaults.putBoolean(KEY_BROADCAST_EMERGENCY_CALL_STATE_CHANGES_BOOL, false);
        sDefaults.putBoolean(KEY_ALWAYS_SHOW_EMERGENCY_ALERT_ONOFF_BOOL, false);
        sDefaults.putBoolean(KEY_DISABLE_SEVERE_WHEN_EXTREME_DISABLED_BOOL, true);
        sDefaults.putLong(KEY_MESSAGE_EXPIRATION_TIME_LONG, 86400000L);
        sDefaults.putStringArray(KEY_CARRIER_DATA_CALL_RETRY_CONFIG_STRINGS, new String[]{
                "default:default_randomization=2000,5000,10000,20000,40000,80000:5000,160000:5000,"
                        + "320000:5000,640000:5000,1280000:5000,1800000:5000",
                "mms:default_randomization=2000,5000,10000,20000,40000,80000:5000,160000:5000,"
                        + "320000:5000,640000:5000,1280000:5000,1800000:5000",
                "others:max_retries=3, 5000, 5000, 5000"});
        sDefaults.putLong(KEY_CARRIER_DATA_CALL_APN_DELAY_DEFAULT_LONG, 20000);
        sDefaults.putLong(KEY_CARRIER_DATA_CALL_APN_DELAY_FASTER_LONG, 3000);
        sDefaults.putString(KEY_CARRIER_ERI_FILE_NAME_STRING, "eri.xml");
        sDefaults.putInt(KEY_DURATION_BLOCKING_DISABLED_AFTER_EMERGENCY_INT, 7200);
        sDefaults.putStringArray(KEY_CARRIER_METERED_APN_TYPES_STRINGS,
                new String[]{"default", "mms", "dun", "supl"});
        sDefaults.putStringArray(KEY_CARRIER_METERED_ROAMING_APN_TYPES_STRINGS,
                new String[]{"default", "mms", "dun", "supl"});

        sDefaults.putIntArray(KEY_ONLY_SINGLE_DC_ALLOWED_INT_ARRAY,
                new int[]{
                    4, /* IS95A */
                    5, /* IS95B */
                    6, /* 1xRTT */
                    7, /* EVDO_0 */
                    8, /* EVDO_A */
                    12 /* EVDO_B */
                });
        sDefaults.putStringArray(KEY_GSM_ROAMING_NETWORKS_STRING_ARRAY, null);
        sDefaults.putStringArray(KEY_GSM_NONROAMING_NETWORKS_STRING_ARRAY, null);
        sDefaults.putStringArray(KEY_CDMA_ROAMING_NETWORKS_STRING_ARRAY, null);
        sDefaults.putStringArray(KEY_CDMA_NONROAMING_NETWORKS_STRING_ARRAY, null);
        sDefaults.putStringArray(KEY_DIAL_STRING_REPLACE_STRING_ARRAY, null);
        sDefaults.putBoolean(KEY_FORCE_HOME_NETWORK_BOOL, false);
        sDefaults.putInt(KEY_GSM_DTMF_TONE_DELAY_INT, 0);
        sDefaults.putInt(KEY_IMS_DTMF_TONE_DELAY_INT, 0);
        sDefaults.putInt(KEY_CDMA_DTMF_TONE_DELAY_INT, 100);
        sDefaults.putInt(KEY_CDMA_3WAYCALL_FLASH_DELAY_INT , 0);
        sDefaults.putBoolean(KEY_SUPPORT_CONFERENCE_CALL_BOOL, true);
        sDefaults.putBoolean(KEY_SUPPORT_VIDEO_CONFERENCE_CALL_BOOL, false);
        sDefaults.putBoolean(KEY_IS_IMS_CONFERENCE_SIZE_ENFORCED_BOOL, false);
        sDefaults.putInt(KEY_IMS_CONFERENCE_SIZE_LIMIT_INT, 5);
        sDefaults.putBoolean(KEY_DISPLAY_HD_AUDIO_PROPERTY_BOOL, true);
        sDefaults.putBoolean(KEY_EDITABLE_ENHANCED_4G_LTE_BOOL, true);
        sDefaults.putBoolean(KEY_HIDE_IMS_APN_BOOL, false);
        sDefaults.putBoolean(KEY_HIDE_PREFERRED_NETWORK_TYPE_BOOL, false);
        sDefaults.putBoolean(KEY_ALLOW_EMERGENCY_VIDEO_CALLS_BOOL, false);
        sDefaults.putBoolean(KEY_EDITABLE_WFC_MODE_BOOL, true);
        sDefaults.putStringArray(KEY_WFC_OPERATOR_ERROR_CODES_STRING_ARRAY, null);
        sDefaults.putInt(KEY_WFC_SPN_FORMAT_IDX_INT, 0);
        sDefaults.putInt(KEY_WFC_DATA_SPN_FORMAT_IDX_INT, 0);
        sDefaults.putString(KEY_WFC_EMERGENCY_ADDRESS_CARRIER_APP_STRING, "");
        sDefaults.putBoolean(KEY_CONFIG_WIFI_DISABLE_IN_ECBM, false);
        sDefaults.putBoolean(KEY_CARRIER_NAME_OVERRIDE_BOOL, false);
        sDefaults.putString(KEY_CARRIER_NAME_STRING, "");

        // MMS defaults
        sDefaults.putBoolean(KEY_MMS_ALIAS_ENABLED_BOOL, false);
        sDefaults.putBoolean(KEY_MMS_ALLOW_ATTACH_AUDIO_BOOL, true);
        sDefaults.putBoolean(KEY_MMS_APPEND_TRANSACTION_ID_BOOL, false);
        sDefaults.putBoolean(KEY_MMS_GROUP_MMS_ENABLED_BOOL, true);
        sDefaults.putBoolean(KEY_MMS_MMS_DELIVERY_REPORT_ENABLED_BOOL, false);
        sDefaults.putBoolean(KEY_MMS_MMS_ENABLED_BOOL, true);
        sDefaults.putBoolean(KEY_MMS_MMS_READ_REPORT_ENABLED_BOOL, false);
        sDefaults.putBoolean(KEY_MMS_MULTIPART_SMS_ENABLED_BOOL, true);
        sDefaults.putBoolean(KEY_MMS_NOTIFY_WAP_MMSC_ENABLED_BOOL, false);
        sDefaults.putBoolean(KEY_MMS_SEND_MULTIPART_SMS_AS_SEPARATE_MESSAGES_BOOL, false);
        sDefaults.putBoolean(KEY_MMS_SHOW_CELL_BROADCAST_APP_LINKS_BOOL, true);
        sDefaults.putBoolean(KEY_MMS_SMS_DELIVERY_REPORT_ENABLED_BOOL, true);
        sDefaults.putBoolean(KEY_MMS_SUPPORT_HTTP_CHARSET_HEADER_BOOL, false);
        sDefaults.putBoolean(KEY_MMS_SUPPORT_MMS_CONTENT_DISPOSITION_BOOL, true);
        sDefaults.putBoolean(KEY_MMS_CLOSE_CONNECTION_BOOL, false);
        sDefaults.putInt(KEY_MMS_ALIAS_MAX_CHARS_INT, 48);
        sDefaults.putInt(KEY_MMS_ALIAS_MIN_CHARS_INT, 2);
        sDefaults.putInt(KEY_MMS_HTTP_SOCKET_TIMEOUT_INT, 60 * 1000);
        sDefaults.putInt(KEY_MMS_MAX_IMAGE_HEIGHT_INT, 480);
        sDefaults.putInt(KEY_MMS_MAX_IMAGE_WIDTH_INT, 640);
        sDefaults.putInt(KEY_MMS_MAX_MESSAGE_SIZE_INT, 300 * 1024);
        sDefaults.putInt(KEY_MMS_MESSAGE_TEXT_MAX_SIZE_INT, -1);
        sDefaults.putInt(KEY_MMS_RECIPIENT_LIMIT_INT, Integer.MAX_VALUE);
        sDefaults.putInt(KEY_MMS_SMS_TO_MMS_TEXT_LENGTH_THRESHOLD_INT, -1);
        sDefaults.putInt(KEY_MMS_SMS_TO_MMS_TEXT_THRESHOLD_INT, -1);
        sDefaults.putInt(KEY_MMS_SUBJECT_MAX_LENGTH_INT, 40);
        sDefaults.putString(KEY_MMS_EMAIL_GATEWAY_NUMBER_STRING, "");
        sDefaults.putString(KEY_MMS_HTTP_PARAMS_STRING, "");
        sDefaults.putString(KEY_MMS_NAI_SUFFIX_STRING, "");
        sDefaults.putString(KEY_MMS_UA_PROF_TAG_NAME_STRING, "x-wap-profile");
        sDefaults.putString(KEY_MMS_UA_PROF_URL_STRING, "");
        sDefaults.putString(KEY_MMS_USER_AGENT_STRING, "");
        sDefaults.putBoolean(KEY_ALLOW_NON_EMERGENCY_CALLS_IN_ECM_BOOL, true);
        sDefaults.putBoolean(KEY_USE_RCS_PRESENCE_BOOL, false);
        sDefaults.putBoolean(KEY_FORCE_IMEI_BOOL, false);
        sDefaults.putInt(KEY_CDMA_ROAMING_MODE_INT, CDMA_ROAMING_MODE_RADIO_DEFAULT);
        sDefaults.putString(KEY_RCS_CONFIG_SERVER_URL_STRING, "");

        // Carrier Signalling Receivers
        sDefaults.putStringArray(KEY_SIGNAL_REDIRECTION_RECEIVER_STRING_ARRAY, null);
        sDefaults.putStringArray(KEY_SIGNAL_DCFAILURE_RECEIVER_STRING_ARRAY, null);
        sDefaults.putStringArray(KEY_SIGNAL_PCO_RECEIVER_STRING_ARRAY, null);
        sDefaults.putString(KEY_CARRIER_SETUP_APP_STRING, "");

        // Rat families: {GPRS, EDGE}, {EVDO, EVDO_A, EVDO_B}, {UMTS, HSPA, HSDPA, HSUPA, HSPAP},
        // {LTE, LTE_CA}
        // Order is important - lowest precidence first
        sDefaults.putStringArray(KEY_RATCHET_RAT_FAMILIES,
                new String[]{"1,2","7,8,12","3,11,9,10,15","14,19"});
        sDefaults.putBoolean(KEY_TREAT_DOWNGRADED_VIDEO_CALLS_AS_VIDEO_CALLS_BOOL, false);
        sDefaults.putBoolean(KEY_DROP_VIDEO_CALL_WHEN_ANSWERING_AUDIO_CALL_BOOL, false);
        sDefaults.putBoolean(KEY_ALLOW_MERGE_WIFI_CALLS_WHEN_VOWIFI_OFF_BOOL, true);
        sDefaults.putBoolean(KEY_ALLOW_ADD_CALL_DURING_VIDEO_CALL_BOOL, true);
        sDefaults.putBoolean(KEY_WIFI_CALLS_CAN_BE_HD_AUDIO, true);
        sDefaults.putBoolean(KEY_VIDEO_CALLS_CAN_BE_HD_AUDIO, true);

        sDefaults.putStringArray(KEY_IMS_REASONINFO_MAPPING_STRING_ARRAY, null);
        sDefaults.putBoolean(KEY_ENHANCED_4G_LTE_TITLE_VARIANT_BOOL, false);
        sDefaults.putBoolean(KEY_NOTIFY_VT_HANDOVER_TO_WIFI_FAILURE_BOOL, false);
        sDefaults.putStringArray(KEY_FILTERED_CNAP_NAMES_STRING_ARRAY, null);
        sDefaults.putBoolean(KEY_EDITABLE_WFC_ROAMING_MODE_BOOL, false);
        sDefaults.putBoolean(KEY_STK_DISABLE_LAUNCH_BROWSER_BOOL, false);
        sDefaults.putBoolean(KEY_PERSIST_LPP_MODE_BOOL, false);
        sDefaults.putStringArray(KEY_CARRIER_WIFI_STRING_ARRAY, null);
        sDefaults.putInt(KEY_PREF_NETWORK_NOTIFICATION_DELAY_INT, -1);
<<<<<<< HEAD
        sDefaults.putBoolean(KEY_SUPPORT_3GPP_CALL_FORWARDING_WHILE_ROAMING_BOOL, true);
=======
        sDefaults.putBoolean(KEY_EDITABLE_TETHER_APN_BOOL, false);
>>>>>>> 0c62aa5f
    }

    /**
     * Gets the configuration values for a particular subscription, which is associated with a
     * specific SIM card. If an invalid subId is used, the returned config will contain default
     * values.
     *
     * <p>Requires Permission:
     * {@link android.Manifest.permission#READ_PHONE_STATE READ_PHONE_STATE}
     *
     * @param subId the subscription ID, normally obtained from {@link SubscriptionManager}.
     * @return A {@link PersistableBundle} containing the config for the given subId, or default
     *         values for an invalid subId.
     */
    @Nullable
    public PersistableBundle getConfigForSubId(int subId) {
        try {
            ICarrierConfigLoader loader = getICarrierConfigLoader();
            if (loader == null) {
                Rlog.w(TAG, "Error getting config for subId " + subId
                        + " ICarrierConfigLoader is null");
                return null;
            }
            return loader.getConfigForSubId(subId);
        } catch (RemoteException ex) {
            Rlog.e(TAG, "Error getting config for subId " + subId + ": "
                    + ex.toString());
        }
        return null;
    }

    /**
     * Gets the configuration values for the default subscription.
     *
     * <p>Requires Permission:
     * {@link android.Manifest.permission#READ_PHONE_STATE READ_PHONE_STATE}
     *
     * @see #getConfigForSubId
     */
    @Nullable
    public PersistableBundle getConfig() {
        return getConfigForSubId(SubscriptionManager.getDefaultSubscriptionId());
    }

    /**
     * Calling this method triggers telephony services to fetch the current carrier configuration.
     * <p>
     * Normally this does not need to be called because the platform reloads config on its own.
     * This should be called by a carrier service app if it wants to update config at an arbitrary
     * moment.
     * </p>
     * <p>Requires that the calling app has carrier privileges.
     * @see #hasCarrierPrivileges
     * <p>
     * This method returns before the reload has completed, and
     * {@link android.service.carrier.CarrierService#onLoadConfig} will be called from an
     * arbitrary thread.
     * </p>
     */
    public void notifyConfigChangedForSubId(int subId) {
        try {
            ICarrierConfigLoader loader = getICarrierConfigLoader();
            if (loader == null) {
                Rlog.w(TAG, "Error reloading config for subId=" + subId
                        + " ICarrierConfigLoader is null");
                return;
            }
            loader.notifyConfigChangedForSubId(subId);
        } catch (RemoteException ex) {
            Rlog.e(TAG, "Error reloading config for subId=" + subId + ": " + ex.toString());
        }
    }

    /**
     * Request the carrier config loader to update the cofig for phoneId.
     * <p>
     * Depending on simState, the config may be cleared or loaded from config app. This is only used
     * by SubscriptionInfoUpdater.
     * </p>
     *
     * @hide
     */
    @SystemApi
    public void updateConfigForPhoneId(int phoneId, String simState) {
        try {
            ICarrierConfigLoader loader = getICarrierConfigLoader();
            if (loader == null) {
                Rlog.w(TAG, "Error updating config for phoneId=" + phoneId
                        + " ICarrierConfigLoader is null");
                return;
            }
            loader.updateConfigForPhoneId(phoneId, simState);
        } catch (RemoteException ex) {
            Rlog.e(TAG, "Error updating config for phoneId=" + phoneId + ": " + ex.toString());
        }
    }

    /**
     * Returns a new bundle with the default value for every supported configuration variable.
     *
     * @hide
     */
    @NonNull
    @SystemApi
    public static PersistableBundle getDefaultConfig() {
        return new PersistableBundle(sDefaults);
    }

    /** @hide */
    @Nullable
    private ICarrierConfigLoader getICarrierConfigLoader() {
        return ICarrierConfigLoader.Stub
                .asInterface(ServiceManager.getService(Context.CARRIER_CONFIG_SERVICE));
    }
}<|MERGE_RESOLUTION|>--- conflicted
+++ resolved
@@ -1147,14 +1147,14 @@
             "network_notification_delay_int";
 
     /**
-<<<<<<< HEAD
      * Indicates whether the carrier supports 3gpp call forwarding MMI codes while roaming. If
      * false, the user will be notified that call forwarding is not available when the MMI code
      * fails.
      */
     public static final String KEY_SUPPORT_3GPP_CALL_FORWARDING_WHILE_ROAMING_BOOL =
         "support_3gpp_call_forwarding_while_roaming_bool";
-=======
+
+    /**
      * Determine whether user edited tether APN (type dun) has effect
      * {@code false} - Default. APN with dun type in telephony database has no effect.
      *
@@ -1164,7 +1164,6 @@
      */
     public static final String KEY_EDITABLE_TETHER_APN_BOOL =
             "editable_tether_apn_bool";
->>>>>>> 0c62aa5f
 
     /** The default value for every variable. */
     private final static PersistableBundle sDefaults;
@@ -1369,11 +1368,8 @@
         sDefaults.putBoolean(KEY_PERSIST_LPP_MODE_BOOL, false);
         sDefaults.putStringArray(KEY_CARRIER_WIFI_STRING_ARRAY, null);
         sDefaults.putInt(KEY_PREF_NETWORK_NOTIFICATION_DELAY_INT, -1);
-<<<<<<< HEAD
         sDefaults.putBoolean(KEY_SUPPORT_3GPP_CALL_FORWARDING_WHILE_ROAMING_BOOL, true);
-=======
         sDefaults.putBoolean(KEY_EDITABLE_TETHER_APN_BOOL, false);
->>>>>>> 0c62aa5f
     }
 
     /**
