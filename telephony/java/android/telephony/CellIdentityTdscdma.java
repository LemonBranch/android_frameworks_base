--- conflicted
+++ resolved
@@ -16,6 +16,7 @@
 
 package android.telephony;
 
+import android.annotation.Nullable;
 import android.os.Parcel;
 import android.telephony.gsm.GsmCellLocation;
 
@@ -47,25 +48,6 @@
         mCid = CellInfo.UNAVAILABLE;
         mCpid = CellInfo.UNAVAILABLE;
         mUarfcn = CellInfo.UNAVAILABLE;
-<<<<<<< HEAD
-    }
-
-    /**
-     * @param mcc 3-digit Mobile Country Code, 0..999
-     * @param mnc 2 or 3-digit Mobile Network Code, 0..999
-     * @param lac 16-bit Location Area Code, 0..65535, CellInfo.UNAVAILABLE if unknown
-     * @param cid 28-bit UMTS Cell Identity described in TS 25.331, 0..268435455, CellInfo.
-     *        UNAVAILABLE if unknown
-     * @param cpid 8-bit Cell Parameters ID described in TS 25.331, 0..127, CellInfo.UNAVAILABLE
-     *        if unknown
-     * @param uarfcn 16-bit UMTS Absolute RF Channel Number described in TS 25.101 sec. 5.4.3
-     *
-     * @hide
-     */
-    public CellIdentityTdscdma(int mcc, int mnc, int lac, int cid, int cpid, int uarfcn) {
-        this(String.valueOf(mcc), String.valueOf(mnc), lac, cid, cpid, uarfcn, null, null);
-=======
->>>>>>> de843449
     }
 
     /**
@@ -94,8 +76,6 @@
     private CellIdentityTdscdma(CellIdentityTdscdma cid) {
         this(cid.mMccStr, cid.mMncStr, cid.mLac, cid.mCid,
                 cid.mCpid, cid.mUarfcn, cid.mAlphaLong, cid.mAlphaShort);
-<<<<<<< HEAD
-=======
     }
 
     /** @hide */
@@ -107,7 +87,6 @@
     public CellIdentityTdscdma(android.hardware.radio.V1_2.CellIdentityTdscdma cid) {
         this(cid.base.mcc, cid.base.mnc, cid.base.lac, cid.base.cid, cid.base.cpid,
                 cid.uarfcn, cid.operatorNames.alphaLong, cid.operatorNames.alphaShort);
->>>>>>> de843449
     }
 
     CellIdentityTdscdma copy() {
@@ -133,10 +112,7 @@
     /**
      * @return a 5 or 6 character string (MCC+MNC), null if any field is unknown
      */
-<<<<<<< HEAD
-=======
     @Nullable
->>>>>>> de843449
     public String getMobileNetworkOperator() {
         return (mMccStr == null || mMncStr == null) ? null : mMccStr + mMncStr;
     }
