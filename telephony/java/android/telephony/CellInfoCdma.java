--- conflicted
+++ resolved
@@ -17,10 +17,7 @@
 package android.telephony;
 
 import android.annotation.UnsupportedAppUsage;
-<<<<<<< HEAD
-=======
 import android.os.Build;
->>>>>>> de843449
 import android.os.Parcel;
 import android.os.Parcelable;
 import android.telephony.Rlog;
@@ -45,19 +42,13 @@
     }
 
     /** @hide */
-<<<<<<< HEAD
-    @UnsupportedAppUsage
-=======
     @UnsupportedAppUsage(maxTargetSdk = Build.VERSION_CODES.P, trackingBug = 115609023)
->>>>>>> de843449
     public CellInfoCdma(CellInfoCdma ci) {
         super(ci);
         this.mCellIdentityCdma = ci.mCellIdentityCdma.copy();
         this.mCellSignalStrengthCdma = ci.mCellSignalStrengthCdma.copy();
     }
 
-<<<<<<< HEAD
-=======
     /** @hide */
     public CellInfoCdma(android.hardware.radio.V1_0.CellInfo ci) {
         super(ci);
@@ -76,7 +67,6 @@
             new CellSignalStrengthCdma(cic.signalStrengthCdma, cic.signalStrengthEvdo);
     }
 
->>>>>>> de843449
     @Override
     public CellIdentityCdma getCellIdentity() {
         return mCellIdentityCdma;
