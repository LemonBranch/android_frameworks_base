--- conflicted
+++ resolved
@@ -1683,10 +1683,7 @@
          *
          * @param proxy the proxy address to set for the APN
          */
-<<<<<<< HEAD
-=======
         @NonNull
->>>>>>> 825827da
         public Builder setProxyAddress(String proxy) {
             this.mProxyAddress = proxy;
             return this;
@@ -1740,10 +1737,7 @@
          *
          * @param mmsProxy the MMS proxy address to set for the APN
          */
-<<<<<<< HEAD
-=======
         @NonNull
->>>>>>> 825827da
         public Builder setMmsProxyAddress(String mmsProxy) {
             this.mMmsProxyAddress = mmsProxy;
             return this;
@@ -1891,10 +1885,7 @@
          *
          * @param carrierId the carrier id to set for this APN
          */
-<<<<<<< HEAD
-=======
         @NonNull
->>>>>>> 825827da
         public Builder setCarrierId(int carrierId) {
             this.mCarrierId = carrierId;
             return this;
