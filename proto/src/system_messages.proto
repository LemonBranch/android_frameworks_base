// Copyright (C) 2017 The Android Open Source Project
//
// Licensed under the Apache License, Version 2.0 (the "License");
// you may not use this file except in compliance with the License.
// You may obtain a copy of the License at
//
//      http://www.apache.org/licenses/LICENSE-2.0
//
// Unless required by applicable law or agreed to in writing, software
// distributed under the License is distributed on an "AS IS" BASIS,
// WITHOUT WARRANTIES OR CONDITIONS OF ANY KIND, either express or implied.
// See the License for the specific language governing permissions and
// limitations under the License.

syntax = "proto2";

option java_package = "com.android.internal.messages";
option java_outer_classname = "SystemMessageProto";

package com_android_notifications;

// Descriptors for system messages: notifications, dialogs, toasts, etc.
message SystemMessage {

  // System message IDs
  // These are non-consecutive in order to preserve some existing, ad hoc IDs.
  // It is OK to use skipped IDs.
  // Prefer to add new IDs consecutively from zero, search for ADD_NEW_IDS_ABOVE_THIS_LINE.
  // Most of these IDs only became meaningful with the O release.
  enum ID {
    // Unknown
    NOTE_UNKNOWN = 0;

    // Notify the user that a screenshot was captured.
    // Package: com.android.systemui
    NOTE_GLOBAL_SCREENSHOT = 1;

    // Warn the user about an invalid charger.
    // Package: com.android.systemui
    NOTE_BAD_CHARGER = 2;

    // Warn the user about low battery.
    // Package: com.android.systemui
    NOTE_POWER_LOW = 3;

    // Warn the user that the device has gotten warm.
    // Package: com.android.systemui
    NOTE_HIGH_TEMP = 4;

    // Warn the user that some notifications are hidden.
    // Package: com.android.systemui
    NOTE_HIDDEN_NOTIFICATIONS = 5;

    // Notify the user of a problem with a plugin (dev devices only).
    // Package: com.android.systemui
    NOTE_PLUGIN = 6;

    // Notify the user that instant app is running.
    // Package: com.android.systemui
    NOTE_INSTANT_APPS = 7;

    // Notify the user that they should select an input method
    // Package: android
    NOTE_SELECT_INPUT_METHOD = 8;

    // Notify the user about limited functionality before decryption
    // Package: android
    NOTE_FBE_ENCRYPTED_NOTIFICATION = 9;

    // Give the user a way out of car mode
    // Package: android
    NOTE_CAR_MODE_DISABLE = 10;

    // Notification to tell the user that a heavy-weight application is running.
    // Package: android
    NOTE_HEAVY_WEIGHT_NOTIFICATION = 11;

    // Notification to tell the user that a process has exceeded its memory limit.
    // Package: android
    NOTE_DUMP_HEAP_NOTIFICATION = 12;

    // Notification that is shown when finishing a system upgrade
    // Package: android
    NOTE_SYSTEM_UPGRADING = 13;

    // Notify the user that tethering is active.
    // Package: android
    NOTE_TETHER_GENERAL = 14;
    NOTE_TETHER_USB = 15;
    NOTE_TETHER_BLUETOOTH = 16;

    // Notify the user that always-on VPN has disconnected.
    // Package: android
    NOTE_VPN_DISCONNECTED = 17;

    // Notify the user about a sync error.
    // Package: android
    NOTE_SYNC_ERROR = 18;

    // Ask the user to select a keyboard language and layout
    // Package: android
    NOTE_SELECT_KEYBOARD_LAYOUT = 19;

    // Update the user about the status of the VPN
    // Package: android
    NOTE_VPN_STATUS = 20;

    // Package manager either installed or deleted a package
    // Package: android
    NOTE_PACKAGE_STATE = 21;

    // Tell the user that storage space is low
    // Package: android
    NOTE_LOW_STORAGE = 23;

    // Confirm that the user wants to reset out of retail demo mode
    // Package: android
    NOTE_RETAIL_RESET = 24;

    // Entice the use to tap to share files
    // Package: android
    NOTE_USB_MTP_TAP = 25;

    // Display the Android Debug Protocol status
    // Package: android
    NOTE_ADB_ACTIVE = 26;

    // Inform that USB is configured for Media Transfer Protocol
    // Package: android
    NOTE_USB_MTP = 27;

    // Inform that USB is configured for Picture Transfer Protocol
    // Package: android
    NOTE_USB_PTP = 28;

    // Inform that USB is configured as a Musical Instrument Digital Interface
    // Package: android
    NOTE_USB_MIDI = 29;

    // Inform that USB is configured in host mode
    // Package: android
    NOTE_USB_ACCESSORY = 30;

    // Inform the user that the device is supplying power to another device.
    // Package: android
    NOTE_USB_SUPPLYING = 31;

    // Inform the user that the device is consuming power from another device.
    // Package: android
    NOTE_USB_CHARGING = 32;

    // Inform the user that a certificate authority is managing SSL
    // Package: android
    NOTE_SSL_CERT_INFO = 33;

    // Warn the user they are approaching their data limit.
    // Package: android
    NOTE_NET_WARNING = 34;

    // Warn the user they have reached their data limit.
    // Package: android
    NOTE_NET_LIMIT = 35;

    // Warn the user they have exceeded their data limit.
    // Package: android
    NOTE_NET_LIMIT_SNOOZED = 36;

    // Inform the user they need to sign in to an account
    // Package: android, and others
    NOTE_ACCOUNT_REQUIRE_SIGNIN = 37;

    // Inform the user that there has been a permission request for an account
    // Package: android
    NOTE_ACCOUNT_CREDENTIAL_PERMISSION = 38;

    // Inform the user their phone recently shut down due to high temperature
    NOTE_THERMAL_SHUTDOWN = 39;

    // Tell the user about currently running foreground services
    // Package: android
    NOTE_FOREGROUND_SERVICES = 40;

    // Inform the user that the connected audio accessory is not supported
    NOTE_USB_AUDIO_ACCESSORY_NOT_SUPPORTED = 41;

    // Inform the user that a wrong password was detected while attempting to connect
    // to a wifi network
    NOTE_WIFI_WRONG_PASSWORD = 42;

    // Inform the user that Wifi Wake will re-enable wifi when possible
    NOTE_WIFI_WAKE_ONBOARD = 43;

    // Inform the user that Wifi Wake has automatically re-enabled wifi
    NOTE_WIFI_WAKE_TURNED_BACK_ON = 44;

    // Inform the user that unexpectedly rapid network usage is happening
    NOTE_NET_RAPID = 45;

    // Notify the user that carrier wifi networks are available.
    // Package: android
    NOTE_CARRIER_NETWORK_AVAILABLE = 46;

    // Inform that USB is configured for Tethering
    // Package: android
    NOTE_USB_TETHER = 47;

    // Inform that DND settings have changed on OS upgrade
    // Package: android
    NOTE_ZEN_UPGRADE = 48;

    // Notification to suggest automatic battery saver.
    // Package: android
    NOTE_AUTO_SAVER_SUGGESTION = 49;

    // Notify the user that their softap config preference has changed.
    // Package: android
    NOTE_SOFTAP_CONFIG_CHANGED = 50;

    // Notify the user that an app suggested network is available for connection.
    // Package: android
    NOTE_NETWORK_SUGGESTION_AVAILABLE = 51;

    // Inform the user that the contaminant is detected on the USB port
    NOTE_USB_CONTAMINANT_DETECTED = 52;

    // Inform that user that the USB port is free of contaminants.
    NOTE_USB_CONTAMINANT_NOT_DETECTED = 53;

<<<<<<< HEAD
=======
    // Inform the user that Test Harness Mode is active.
    // Package: android
    NOTE_TEST_HARNESS_MODE_ENABLED = 54;

>>>>>>> 825827da
    // ADD_NEW_IDS_ABOVE_THIS_LINE
    // Legacy IDs with arbitrary values appear below
    // Legacy IDs existed as stable non-conflicting constants prior to the O release

    // Network status notes, previously decleared in metrics_constants with these values
    // Package: android
    //
    // A captive portal was detected during network validation
    NOTE_NETWORK_SIGN_IN = 740;
    // An unvalidated network without Internet was selected by the user
    NOTE_NETWORK_NO_INTERNET = 741;
    // A validated network failed revalidation and lost Internet access
    NOTE_NETWORK_LOST_INTERNET = 742;
    // The system default network switched to a different network
    NOTE_NETWORK_SWITCH = 743;
    // Device logged-in captive portal network successfully
    NOTE_NETWORK_LOGGED_IN = 744;
<<<<<<< HEAD
=======
    // A partial connectivity network was detected during network validation
    NOTE_NETWORK_PARTIAL_CONNECTIVITY = 745;
>>>>>>> 825827da

    // Notify the user that their work profile has been deleted
    // Package: android
    NOTE_PROFILE_WIPED = 1001;

    // Warn the user that their org can monitor the network
    // Package: android
    NOTE_NETWORK_LOGGING = 1002;

    // Confirm that the user wants to remove the guest account.
    // Package: com.android.systemui
    NOTE_REMOVE_GUEST = 1010;

    // Confirm that the user wants to log out of the device.
    // Package: com.android.systemui
    NOTE_LOGOUT_USER = 1011;

    // Notify the user that a TV PIP is running.
    // Package: com.android.systemui
    NOTE_TV_PIP = 1100;

    // Extreme battery saver notification.
    NOTE_BATTERY_SAVER_WARNING = 1200;

    // Notify the user that open wifi networks are available.
    // Package: android
    NOTE_NETWORK_AVAILABLE = 17303299;

    // Communicate to the user about remote bugreports.
    // Package: android
    NOTE_REMOTE_BUGREPORT = 678432343;

    // Notify the user about public volume state changes..
    // Package: com.android.systemui
    NOTE_STORAGE_PUBLIC = 0x53505542;  // 1397773634

    // Notify the user about private volume state changes.
    // Package: com.android.systemui
    NOTE_STORAGE_PRIVATE = 0x53505256;

    // Notify the user about an unsupported storage device..
    // Package: com.android.systemui
    NOTE_STORAGE_DISK = 0x5344534b;

    // Notify the user that data or apps are being moved to external storage.
    // Package: com.android.systemui
    NOTE_STORAGE_MOVE = 0x534d4f56;
  }
}<|MERGE_RESOLUTION|>--- conflicted
+++ resolved
@@ -226,13 +226,10 @@
     // Inform that user that the USB port is free of contaminants.
     NOTE_USB_CONTAMINANT_NOT_DETECTED = 53;
 
-<<<<<<< HEAD
-=======
     // Inform the user that Test Harness Mode is active.
     // Package: android
     NOTE_TEST_HARNESS_MODE_ENABLED = 54;
 
->>>>>>> 825827da
     // ADD_NEW_IDS_ABOVE_THIS_LINE
     // Legacy IDs with arbitrary values appear below
     // Legacy IDs existed as stable non-conflicting constants prior to the O release
@@ -250,11 +247,8 @@
     NOTE_NETWORK_SWITCH = 743;
     // Device logged-in captive portal network successfully
     NOTE_NETWORK_LOGGED_IN = 744;
-<<<<<<< HEAD
-=======
     // A partial connectivity network was detected during network validation
     NOTE_NETWORK_PARTIAL_CONNECTIVITY = 745;
->>>>>>> 825827da
 
     // Notify the user that their work profile has been deleted
     // Package: android
