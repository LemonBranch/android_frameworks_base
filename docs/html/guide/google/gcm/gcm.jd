--- conflicted
+++ resolved
@@ -653,13 +653,9 @@
     <td><code>data</code></td>
     <td>A JSON object whose fields represents the key-value pairs of the message's payload data. If present, the payload data it will be
 included in the Intent as application data, with the key being the extra's name. For instance, <code>"data":{"score":"3x1"}</code> would result in an intent extra named <code>score</code> whose value is the string <code>3x1</code>. 
-<<<<<<< HEAD
+
 There is no limit on the number of key/value pairs, though there is a limit on the total size of the message (4kb). Note that the values <em>must be enclosed by strings</em>. If you want to include objects or other non-string data types (such as integers or booleans), you have to do the conversion to string yourself. Also note that the key cannot be a reserved word ("from" or any word starting with "google."). Optional.</td>
-=======
-
-There is no limit on the number of key/value pairs, though there is a limit on the total size of the message (4kb). Note that the values <em>must be enclosed by strings</em>. If you want to include objects or other non-string data types (such as integers or booleans), you have to do the conversion to string yourself. Also note that the key cannot be a reserved word ("from" or any word starting with "google."). Optional.</td>
-
->>>>>>> eaf84a3f
+
   </tr>
   <tr>
     <td><code>delay_while_idle</code></td>
@@ -887,19 +883,12 @@
 
 </ul>
 Check that the token you're sending inside the <code>Authorization</code> header is the correct API key associated with your project. You can check the validity of your API key by running the following command:<br/>
-<<<<<<< HEAD
 
 <pre># api_key=YOUR_API_KEY
 
 # curl --header "Authorization: key=$api_key" --header Content-Type:"application/json" https://android.googleapis.com/gcm/send  -d "{\"registration_ids\":[\"ABC\"]}"</pre>
 
-=======
-
-<pre># api_key=YOUR_API_KEY
-
-# curl --header "Authorization: key=$api_key" --header Content-Type:"application/json" https://android.googleapis.com/gcm/send  -d "{\"registration_ids\":[\"ABC\"]}"</pre>
-
->>>>>>> eaf84a3f
+
 
 If you receive a 401 HTTP status code, your API key is not valid. Otherwise you should see something like this:<br/>
 
