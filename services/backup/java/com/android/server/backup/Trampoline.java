--- conflicted
+++ resolved
@@ -19,10 +19,7 @@
 import static com.android.server.backup.BackupManagerService.TAG;
 
 import android.annotation.Nullable;
-<<<<<<< HEAD
-=======
 import android.annotation.UserIdInt;
->>>>>>> de843449
 import android.app.admin.DevicePolicyManager;
 import android.app.backup.BackupManager;
 import android.app.backup.IBackupManager;
@@ -82,11 +79,6 @@
 public class Trampoline extends IBackupManager.Stub {
     // When this file is present, the backup service is inactive.
     private static final String BACKUP_SUPPRESS_FILENAME = "backup-suppress";
-<<<<<<< HEAD
-
-    // Product-level suppression of backup/restore.
-    private static final String BACKUP_DISABLE_PROPERTY = "ro.backup.disable";
-=======
 
     // Product-level suppression of backup/restore.
     private static final String BACKUP_DISABLE_PROPERTY = "ro.backup.disable";
@@ -96,7 +88,6 @@
     /** Values for setting {@link Settings.Global#BACKUP_MULTI_USER_ENABLED} */
     private static final int MULTI_USER_DISABLED = 0;
     private static final int MULTI_USER_ENABLED = 1;
->>>>>>> de843449
 
     private final Context mContext;
 
@@ -148,35 +139,6 @@
 
     protected Context getContext() {
         return mContext;
-<<<<<<< HEAD
-    }
-
-    protected BackupManagerService createBackupManagerService() {
-        return BackupManagerService.create(mContext, this, mHandlerThread);
-    }
-
-    /**
-     * Initialize {@link BackupManagerService} if the backup service is not disabled. Only the
-     * system user can initialize the service.
-     */
-    /* package */ void initializeService(int userId) {
-        if (mGlobalDisable) {
-            Slog.i(TAG, "Backup service not supported");
-            return;
-        }
-
-        if (userId != UserHandle.USER_SYSTEM) {
-            Slog.i(TAG, "Cannot initialize backup service for non-system user: " + userId);
-            return;
-        }
-
-        synchronized (mStateLock) {
-            if (!mSuppressFile.exists()) {
-                mService = createBackupManagerService();
-            } else {
-                Slog.i(TAG, "Backup service inactive");
-            }
-=======
     }
 
     protected BackupManagerService createBackupManagerService() {
@@ -222,35 +184,11 @@
         if (userId != UserHandle.USER_SYSTEM && !isMultiUserEnabled()) {
             Slog.i(TAG, "Multi-user disabled, cannot start service for user: " + userId);
             return;
->>>>>>> de843449
         }
 
         postToHandler(() -> startServiceForUser(userId));
     }
 
-<<<<<<< HEAD
-    /**
-     * Called from {@link BackupManagerService.Lifecycle} when the system user is unlocked. Attempts
-     * to initialize {@link BackupManagerService} and set backup state for the system user.
-     *
-     * @see BackupManagerService#unlockSystemUser()
-     */
-    void unlockSystemUser() {
-        mHandlerThread = new HandlerThread("backup", Process.THREAD_PRIORITY_BACKGROUND);
-        mHandlerThread.start();
-
-        Handler h = new Handler(mHandlerThread.getLooper());
-        h.post(
-                () -> {
-                    Trace.traceBegin(Trace.TRACE_TAG_ACTIVITY_MANAGER, "backup init");
-                    initializeService(UserHandle.USER_SYSTEM);
-                    Trace.traceEnd(Trace.TRACE_TAG_ACTIVITY_MANAGER);
-
-                    BackupManagerService service = mService;
-                    if (service != null) {
-                        Slog.i(TAG, "Unlocking system user");
-                        service.unlockSystemUser();
-=======
     private void startServiceForUser(int userId) {
         BackupManagerService service = mService;
         if (service != null) {
@@ -275,7 +213,6 @@
                     if (service != null) {
                         Slog.i(TAG, "Stopping service for user: " + userId);
                         service.stopServiceForUser(userId);
->>>>>>> de843449
                     }
                 });
     }
@@ -311,10 +248,7 @@
             if (makeActive) {
                 mService = createBackupManagerService();
                 mSuppressFile.delete();
-<<<<<<< HEAD
-=======
                 startServiceForUser(userId);
->>>>>>> de843449
             } else {
                 mService = null;
                 try {
@@ -356,15 +290,12 @@
 
     @Override
     public void dataChanged(String packageName) throws RemoteException {
-<<<<<<< HEAD
-=======
         dataChangedForUser(binderGetCallingUserId(), packageName);
     }
 
     @Override
     public void initializeTransportsForUser(
             int userId, String[] transportNames, IBackupObserver observer) throws RemoteException {
->>>>>>> de843449
         BackupManagerService svc = mService;
         if (svc != null) {
             svc.initializeTransports(userId, transportNames, observer);
@@ -383,15 +314,12 @@
     @Override
     public void clearBackupData(String transportName, String packageName)
             throws RemoteException {
-<<<<<<< HEAD
-=======
         clearBackupDataForUser(binderGetCallingUserId(), transportName, packageName);
     }
 
     @Override
     public void agentConnectedForUser(int userId, String packageName, IBinder agent)
             throws RemoteException {
->>>>>>> de843449
         BackupManagerService svc = mService;
         if (svc != null) {
             svc.agentConnected(userId, packageName, agent);
@@ -400,14 +328,11 @@
 
     @Override
     public void agentConnected(String packageName, IBinder agent) throws RemoteException {
-<<<<<<< HEAD
-=======
         agentConnectedForUser(binderGetCallingUserId(), packageName, agent);
     }
 
     @Override
     public void agentDisconnectedForUser(int userId, String packageName) throws RemoteException {
->>>>>>> de843449
         BackupManagerService svc = mService;
         if (svc != null) {
             svc.agentDisconnected(userId, packageName);
@@ -416,15 +341,12 @@
 
     @Override
     public void agentDisconnected(String packageName) throws RemoteException {
-<<<<<<< HEAD
-=======
         agentDisconnectedForUser(binderGetCallingUserId(), packageName);
     }
 
     @Override
     public void restoreAtInstallForUser(int userId, String packageName, int token)
             throws RemoteException {
->>>>>>> de843449
         BackupManagerService svc = mService;
         if (svc != null) {
             svc.restoreAtInstall(userId, packageName, token);
@@ -433,15 +355,12 @@
 
     @Override
     public void restoreAtInstall(String packageName, int token) throws RemoteException {
-<<<<<<< HEAD
-=======
         restoreAtInstallForUser(binderGetCallingUserId(), packageName, token);
     }
 
     @Override
     public void setBackupEnabledForUser(@UserIdInt int userId, boolean isEnabled)
             throws RemoteException {
->>>>>>> de843449
         BackupManagerService svc = mService;
         if (svc != null) {
             svc.setBackupEnabled(userId, isEnabled);
@@ -450,14 +369,11 @@
 
     @Override
     public void setBackupEnabled(boolean isEnabled) throws RemoteException {
-<<<<<<< HEAD
-=======
         setBackupEnabledForUser(binderGetCallingUserId(), isEnabled);
     }
 
     @Override
     public void setAutoRestoreForUser(int userId, boolean doAutoRestore) throws RemoteException {
->>>>>>> de843449
         BackupManagerService svc = mService;
         if (svc != null) {
             svc.setAutoRestore(userId, doAutoRestore);
@@ -466,20 +382,6 @@
 
     @Override
     public void setAutoRestore(boolean doAutoRestore) throws RemoteException {
-<<<<<<< HEAD
-        BackupManagerService svc = mService;
-        if (svc != null) {
-            svc.setAutoRestore(doAutoRestore);
-        }
-    }
-
-    @Override
-    public void setBackupProvisioned(boolean isProvisioned) throws RemoteException {
-        BackupManagerService svc = mService;
-        if (svc != null) {
-            svc.setBackupProvisioned(isProvisioned);
-        }
-=======
         setAutoRestoreForUser(binderGetCallingUserId(), doAutoRestore);
     }
 
@@ -487,17 +389,11 @@
     public boolean isBackupEnabledForUser(@UserIdInt int userId) throws RemoteException {
         BackupManagerService svc = mService;
         return (svc != null) ? svc.isBackupEnabled(userId) : false;
->>>>>>> de843449
     }
 
     @Override
     public boolean isBackupEnabled() throws RemoteException {
-<<<<<<< HEAD
-        BackupManagerService svc = mService;
-        return (svc != null) ? svc.isBackupEnabled() : false;
-=======
         return isBackupEnabledForUser(binderGetCallingUserId());
->>>>>>> de843449
     }
 
     @Override
@@ -513,11 +409,7 @@
     }
 
     @Override
-<<<<<<< HEAD
-    public void backupNow() throws RemoteException {
-=======
     public void backupNowForUser(@UserIdInt int userId) throws RemoteException {
->>>>>>> de843449
         BackupManagerService svc = mService;
         if (svc != null) {
             svc.backupNow(userId);
@@ -525,12 +417,6 @@
     }
 
     @Override
-<<<<<<< HEAD
-    public void adbBackup(ParcelFileDescriptor fd, boolean includeApks, boolean includeObbs,
-            boolean includeShared, boolean doWidgets, boolean allApps,
-            boolean allIncludesSystem, boolean doCompress, boolean doKeyValue, String[] packageNames)
-                    throws RemoteException {
-=======
     public void backupNow() throws RemoteException {
         backupNowForUser(binderGetCallingUserId());
     }
@@ -539,7 +425,6 @@
             boolean includeApks, boolean includeObbs, boolean includeShared, boolean doWidgets,
             boolean allApps, boolean allIncludesSystem, boolean doCompress, boolean doKeyValue,
             String[] packageNames) throws RemoteException {
->>>>>>> de843449
         BackupManagerService svc = mService;
         if (svc != null) {
             svc.adbBackup(userId, fd, includeApks, includeObbs, includeShared, doWidgets,
@@ -548,12 +433,8 @@
     }
 
     @Override
-<<<<<<< HEAD
-    public void fullTransportBackup(String[] packageNames) throws RemoteException {
-=======
     public void fullTransportBackupForUser(int userId, String[] packageNames)
             throws RemoteException {
->>>>>>> de843449
         BackupManagerService svc = mService;
         if (svc != null) {
             svc.fullTransportBackup(userId, packageNames);
@@ -561,11 +442,7 @@
     }
 
     @Override
-<<<<<<< HEAD
-    public void adbRestore(ParcelFileDescriptor fd) throws RemoteException {
-=======
     public void adbRestore(@UserIdInt int userId, ParcelFileDescriptor fd) throws RemoteException {
->>>>>>> de843449
         BackupManagerService svc = mService;
         if (svc != null) {
             svc.adbRestore(userId, fd);
@@ -573,11 +450,6 @@
     }
 
     @Override
-<<<<<<< HEAD
-    public void acknowledgeFullBackupOrRestore(int token, boolean allow, String curPassword,
-            String encryptionPassword, IFullBackupRestoreObserver observer)
-                    throws RemoteException {
-=======
     public void acknowledgeFullBackupOrRestoreForUser(
             int userId,
             int token,
@@ -586,7 +458,6 @@
             String encryptionPassword,
             IFullBackupRestoreObserver observer)
             throws RemoteException {
->>>>>>> de843449
         BackupManagerService svc = mService;
         if (svc != null) {
             svc.acknowledgeAdbBackupOrRestore(userId, token, allow,
@@ -612,10 +483,6 @@
 
     @Override
     public String getCurrentTransport() throws RemoteException {
-<<<<<<< HEAD
-        BackupManagerService svc = mService;
-        return (svc != null) ? svc.getCurrentTransport() : null;
-=======
         return getCurrentTransportForUser(binderGetCallingUserId());
     }
 
@@ -634,32 +501,10 @@
     public String[] listAllTransportsForUser(int userId) throws RemoteException {
         BackupManagerService svc = mService;
         return (svc != null) ? svc.listAllTransports(userId) : null;
->>>>>>> de843449
-    }
-
-    /**
-     * Returns the {@link ComponentName} of the host service of the selected transport or
-     * {@code null} if no transport selected or if the transport selected is not registered.
-     */
-    @Override
-    @Nullable
-    public ComponentName getCurrentTransportComponent() {
-        BackupManagerService svc = mService;
-        return (svc != null) ? svc.getCurrentTransportComponent() : null;
     }
 
     @Override
     public String[] listAllTransports() throws RemoteException {
-<<<<<<< HEAD
-        BackupManagerService svc = mService;
-        return (svc != null) ? svc.listAllTransports() : null;
-    }
-
-    @Override
-    public ComponentName[] listAllTransportComponents() throws RemoteException {
-        BackupManagerService svc = mService;
-        return (svc != null) ? svc.listAllTransportComponents() : null;
-=======
         return listAllTransportsForUser(binderGetCallingUserId());
     }
 
@@ -667,7 +512,6 @@
     public ComponentName[] listAllTransportComponentsForUser(int userId) throws RemoteException {
         BackupManagerService svc = mService;
         return (svc != null) ? svc.listAllTransportComponents(userId) : null;
->>>>>>> de843449
     }
 
     @Override
@@ -707,12 +551,7 @@
 
     @Override
     public String selectBackupTransport(String transport) throws RemoteException {
-<<<<<<< HEAD
-        BackupManagerService svc = mService;
-        return (svc != null) ? svc.selectBackupTransport(transport) : null;
-=======
         return selectBackupTransportForUser(binderGetCallingUserId(), transport);
->>>>>>> de843449
     }
 
     @Override
@@ -733,11 +572,6 @@
     }
 
     @Override
-<<<<<<< HEAD
-    public Intent getConfigurationIntent(String transport) throws RemoteException {
-        BackupManagerService svc = mService;
-        return (svc != null) ? svc.getConfigurationIntent(transport) : null;
-=======
     public Intent getConfigurationIntentForUser(int userId, String transport)
             throws RemoteException {
         BackupManagerService svc = mService;
@@ -754,27 +588,10 @@
     public String getDestinationStringForUser(int userId, String transport) throws RemoteException {
         BackupManagerService svc = mService;
         return (svc != null) ? svc.getDestinationString(userId, transport) : null;
->>>>>>> de843449
     }
 
     @Override
     public String getDestinationString(String transport) throws RemoteException {
-<<<<<<< HEAD
-        BackupManagerService svc = mService;
-        return (svc != null) ? svc.getDestinationString(transport) : null;
-    }
-
-    @Override
-    public Intent getDataManagementIntent(String transport) throws RemoteException {
-        BackupManagerService svc = mService;
-        return (svc != null) ? svc.getDataManagementIntent(transport) : null;
-    }
-
-    @Override
-    public String getDataManagementLabel(String transport) throws RemoteException {
-        BackupManagerService svc = mService;
-        return (svc != null) ? svc.getDataManagementLabel(transport) : null;
-=======
         return getDestinationStringForUser(binderGetCallingUserId(), transport);
     }
 
@@ -796,16 +613,11 @@
             throws RemoteException {
         BackupManagerService svc = mService;
         return (svc != null) ? svc.getDataManagementLabel(userId, transport) : null;
->>>>>>> de843449
     }
 
     @Override
     public String getDataManagementLabel(String transport)
             throws RemoteException {
-<<<<<<< HEAD
-        BackupManagerService svc = mService;
-        return (svc != null) ? svc.beginRestoreSession(packageName, transportID) : null;
-=======
         return getDataManagementLabelForUser(binderGetCallingUserId(), transport);
     }
 
@@ -814,7 +626,6 @@
             int userId, String packageName, String transportID) throws RemoteException {
         BackupManagerService svc = mService;
         return (svc != null) ? svc.beginRestoreSession(userId, packageName, transportID) : null;
->>>>>>> de843449
     }
 
     @Override
@@ -826,28 +637,6 @@
     }
 
     @Override
-<<<<<<< HEAD
-    public long getAvailableRestoreToken(String packageName) {
-        BackupManagerService svc = mService;
-        return (svc != null) ? svc.getAvailableRestoreToken(packageName) : 0;
-    }
-
-    @Override
-    public boolean isAppEligibleForBackup(String packageName) {
-        BackupManagerService svc = mService;
-        return (svc != null) ? svc.isAppEligibleForBackup(packageName) : false;
-    }
-
-    @Override
-    public String[] filterAppsEligibleForBackup(String[] packages) {
-        BackupManagerService svc = mService;
-        return (svc != null) ? svc.filterAppsEligibleForBackup(packages) : null;
-    }
-
-    @Override
-    public int requestBackup(String[] packages, IBackupObserver observer,
-            IBackupManagerMonitor monitor, int flags) throws RemoteException {
-=======
     public long getAvailableRestoreTokenForUser(int userId, String packageName) {
         BackupManagerService svc = mService;
         return (svc != null) ? svc.getAvailableRestoreToken(userId, packageName) : 0;
@@ -868,7 +657,6 @@
     @Override
     public int requestBackupForUser(@UserIdInt int userId, String[] packages, IBackupObserver
             observer, IBackupManagerMonitor monitor, int flags) throws RemoteException {
->>>>>>> de843449
         BackupManagerService svc = mService;
         if (svc == null) {
             return BackupManager.ERROR_BACKUP_NOT_ALLOWED;
@@ -877,9 +665,6 @@
     }
 
     @Override
-<<<<<<< HEAD
-    public void cancelBackups() throws RemoteException {
-=======
     public int requestBackup(String[] packages, IBackupObserver observer,
             IBackupManagerMonitor monitor, int flags) throws RemoteException {
         return requestBackupForUser(binderGetCallingUserId(), packages,
@@ -888,7 +673,6 @@
 
     @Override
     public void cancelBackupsForUser(@UserIdInt int userId) throws RemoteException {
->>>>>>> de843449
         BackupManagerService svc = mService;
         if (svc != null) {
             svc.cancelBackups(userId);
