--- conflicted
+++ resolved
@@ -1271,19 +1271,14 @@
      */
     public static ByteBuffer buildDiscoverPacket(int encap, int transactionId,
         short secs, byte[] clientMac, boolean broadcast, byte[] expectedParams) {
-<<<<<<< HEAD
         return buildDiscoverPacket(encap, transactionId, secs, clientMac,
-                                   broadcast, expectedParams, false);
+                                   broadcase, expectedParams, false);
     }
     public static ByteBuffer buildDiscoverPacket(int encap, int transactionId,
         short secs, byte[] clientMac, boolean broadcast, byte[] expectedParams,
-        boolean rapidCommit) {
-        DhcpPacket pkt = new DhcpDiscoverPacket(
-            transactionId, secs, clientMac, broadcast, rapidCommit);
-=======
+        booleanrapidCommit) {
         DhcpPacket pkt = new DhcpDiscoverPacket(transactionId, secs, INADDR_ANY /* relayIp */,
-                clientMac, broadcast, INADDR_ANY /* srcIp */);
->>>>>>> cbdf1ce3
+                clientMac, broadcast, INADDR_ANY /* srcIp */, rapidCommit);
         pkt.mRequestedParams = expectedParams;
         return pkt.buildPacket(encap, DHCP_SERVER, DHCP_CLIENT);
     }
