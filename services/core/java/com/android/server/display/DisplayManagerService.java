/*
 * Copyright (C) 2012 The Android Open Source Project
 *
 * Licensed under the Apache License, Version 2.0 (the "License");
 * you may not use this file except in compliance with the License.
 * You may obtain a copy of the License at
 *
 *      http://www.apache.org/licenses/LICENSE-2.0
 *
 * Unless required by applicable law or agreed to in writing, software
 * distributed under the License is distributed on an "AS IS" BASIS,
 * WITHOUT WARRANTIES OR CONDITIONS OF ANY KIND, either express or implied.
 * See the License for the specific language governing permissions and
 * limitations under the License.
 */

package com.android.server.display;

import static android.hardware.display.DisplayManager.VIRTUAL_DISPLAY_FLAG_AUTO_MIRROR;
import static android.hardware.display.DisplayManager
        .VIRTUAL_DISPLAY_FLAG_CAN_SHOW_WITH_INSECURE_KEYGUARD;
import static android.hardware.display.DisplayManager.VIRTUAL_DISPLAY_FLAG_OWN_CONTENT_ONLY;
import static android.hardware.display.DisplayManager.VIRTUAL_DISPLAY_FLAG_PUBLIC;
import static android.hardware.display.DisplayManager.VIRTUAL_DISPLAY_FLAG_SECURE;
import static android.hardware.display.DisplayViewport.VIEWPORT_EXTERNAL;
import static android.hardware.display.DisplayViewport.VIEWPORT_INTERNAL;
import static android.hardware.display.DisplayViewport.VIEWPORT_VIRTUAL;

import android.Manifest;
import android.annotation.NonNull;
import android.annotation.Nullable;
import android.annotation.UserIdInt;
import android.app.AppOpsManager;
import android.content.Context;
import android.content.pm.PackageManager;
import android.content.pm.ParceledListSlice;
import android.content.res.Resources;
import android.content.res.TypedArray;
import android.graphics.Point;
import android.hardware.SensorManager;
import android.hardware.display.AmbientBrightnessDayStats;
import android.hardware.display.BrightnessChangeEvent;
import android.hardware.display.BrightnessConfiguration;
import android.hardware.display.Curve;
import android.hardware.display.DisplayManagerGlobal;
import android.hardware.display.DisplayManagerInternal;
import android.hardware.display.DisplayManagerInternal.DisplayTransactionListener;
import android.hardware.display.DisplayViewport;
<<<<<<< HEAD
=======
import android.hardware.display.DisplayedContentSample;
import android.hardware.display.DisplayedContentSamplingAttributes;
>>>>>>> de843449
import android.hardware.display.IDisplayManager;
import android.hardware.display.IDisplayManagerCallback;
import android.hardware.display.IVirtualDisplayCallback;
import android.hardware.display.WifiDisplayStatus;
import android.hardware.input.InputManagerInternal;
import android.media.projection.IMediaProjection;
import android.media.projection.IMediaProjectionManager;
import android.os.Binder;
import android.os.Handler;
import android.os.IBinder;
import android.os.IBinder.DeathRecipient;
import android.os.Looper;
import android.os.Message;
import android.os.PowerManager;
import android.os.Process;
import android.os.RemoteException;
import android.os.ResultReceiver;
import android.os.ServiceManager;
import android.os.ShellCallback;
import android.os.SystemClock;
import android.os.SystemProperties;
import android.os.Trace;
import android.os.UserHandle;
import android.os.UserManager;
import android.provider.Settings;
import android.text.TextUtils;
import android.util.IntArray;
import android.util.Pair;
import android.util.Slog;
import android.util.SparseArray;
import android.util.Spline;
import android.view.Display;
import android.view.DisplayInfo;
import android.view.Surface;
import android.view.SurfaceControl;

import com.android.internal.annotations.GuardedBy;
import com.android.internal.annotations.VisibleForTesting;
import com.android.internal.util.DumpUtils;
import com.android.internal.util.IndentingPrintWriter;
import com.android.server.AnimationThread;
import com.android.server.DisplayThread;
import com.android.server.LocalServices;
import com.android.server.SystemService;
import com.android.server.UiThread;
import com.android.server.wm.SurfaceAnimationThread;
import com.android.server.wm.WindowManagerInternal;

import java.io.FileDescriptor;
import java.io.PrintWriter;
import java.util.ArrayList;
import java.util.Arrays;
import java.util.List;
import java.util.concurrent.CopyOnWriteArrayList;

/**
 * Manages attached displays.
 * <p>
 * The {@link DisplayManagerService} manages the global lifecycle of displays,
 * decides how to configure logical displays based on the physical display devices currently
 * attached, sends notifications to the system and to applications when the state
 * changes, and so on.
 * </p><p>
 * The display manager service relies on a collection of {@link DisplayAdapter} components,
 * for discovering and configuring physical display devices attached to the system.
 * There are separate display adapters for each manner that devices are attached:
 * one display adapter for built-in local displays, one for simulated non-functional
 * displays when the system is headless, one for simulated overlay displays used for
 * development, one for wifi displays, etc.
 * </p><p>
 * Display adapters are only weakly coupled to the display manager service.
 * Display adapters communicate changes in display device state to the display manager
 * service asynchronously via a {@link DisplayAdapter.Listener} registered
 * by the display manager service.  This separation of concerns is important for
 * two main reasons.  First, it neatly encapsulates the responsibilities of these
 * two classes: display adapters handle individual display devices whereas
 * the display manager service handles the global state.  Second, it eliminates
 * the potential for deadlocks resulting from asynchronous display device discovery.
 * </p>
 *
 * <h3>Synchronization</h3>
 * <p>
 * Because the display manager may be accessed by multiple threads, the synchronization
 * story gets a little complicated.  In particular, the window manager may call into
 * the display manager while holding a surface transaction with the expectation that
 * it can apply changes immediately.  Unfortunately, that means we can't just do
 * everything asynchronously (*grump*).
 * </p><p>
 * To make this work, all of the objects that belong to the display manager must
 * use the same lock.  We call this lock the synchronization root and it has a unique
 * type {@link DisplayManagerService.SyncRoot}.  Methods that require this lock are
 * named with the "Locked" suffix.
 * </p><p>
 * Where things get tricky is that the display manager is not allowed to make
 * any potentially reentrant calls, especially into the window manager.  We generally
 * avoid this by making all potentially reentrant out-calls asynchronous.
 * </p>
 */
public final class DisplayManagerService extends SystemService {
    private static final String TAG = "DisplayManagerService";
    private static final boolean DEBUG = false;

    // When this system property is set to 0, WFD is forcibly disabled on boot.
    // When this system property is set to 1, WFD is forcibly enabled on boot.
    // Otherwise WFD is enabled according to the value of config_enableWifiDisplay.
    private static final String FORCE_WIFI_DISPLAY_ENABLE = "persist.debug.wfd.enable";

    private static final String PROP_DEFAULT_DISPLAY_TOP_INSET = "persist.sys.displayinset.top";

    private static final long WAIT_FOR_DEFAULT_DISPLAY_TIMEOUT = 10000;

    private static final int MSG_REGISTER_DEFAULT_DISPLAY_ADAPTERS = 1;
    private static final int MSG_REGISTER_ADDITIONAL_DISPLAY_ADAPTERS = 2;
    private static final int MSG_DELIVER_DISPLAY_EVENT = 3;
    private static final int MSG_REQUEST_TRAVERSAL = 4;
    private static final int MSG_UPDATE_VIEWPORT = 5;
    private static final int MSG_REGISTER_BRIGHTNESS_TRACKER = 6;
    private static final int MSG_LOAD_BRIGHTNESS_CONFIGURATION = 7;

    private final Context mContext;
    private final DisplayManagerHandler mHandler;
    private final Handler mUiHandler;
    private final DisplayAdapterListener mDisplayAdapterListener;
    private WindowManagerInternal mWindowManagerInternal;
    private InputManagerInternal mInputManagerInternal;
    private IMediaProjectionManager mProjectionService;

    // The synchronization root for the display manager.
    // This lock guards most of the display manager's state.
    // NOTE: This is synchronized on while holding WindowManagerService.mWindowMap so never call
    // into WindowManagerService methods that require mWindowMap while holding this unless you are
    // very very sure that no deadlock can occur.
    private final SyncRoot mSyncRoot = new SyncRoot();

    // True if in safe mode.
    // This option may disable certain display adapters.
    public boolean mSafeMode;

    // True if we are in a special boot mode where only core applications and
    // services should be started.  This option may disable certain display adapters.
    public boolean mOnlyCore;

    // True if the display manager service should pretend there is only one display
    // and only tell applications about the existence of the default logical display.
    // The display manager can still mirror content to secondary displays but applications
    // cannot present unique content on those displays.
    // Used for demonstration purposes only.
    private final boolean mSingleDisplayDemoMode;

    // All callback records indexed by calling process id.
    public final SparseArray<CallbackRecord> mCallbacks =
            new SparseArray<CallbackRecord>();

    // List of all currently registered display adapters.
    private final ArrayList<DisplayAdapter> mDisplayAdapters = new ArrayList<DisplayAdapter>();

    // List of all currently connected display devices.
    private final ArrayList<DisplayDevice> mDisplayDevices = new ArrayList<DisplayDevice>();

    // List of all logical displays indexed by logical display id.
    private final SparseArray<LogicalDisplay> mLogicalDisplays =
            new SparseArray<LogicalDisplay>();
    private int mNextNonDefaultDisplayId = Display.DEFAULT_DISPLAY + 1;
    private int mNextBuiltInDisplayId = 4096;

    // List of all display transaction listeners.
    private final CopyOnWriteArrayList<DisplayTransactionListener> mDisplayTransactionListeners =
            new CopyOnWriteArrayList<DisplayTransactionListener>();

    // Display power controller.
    private DisplayPowerController mDisplayPowerController;

    // The overall display state, independent of changes that might influence one
    // display or another in particular.
    private int mGlobalDisplayState = Display.STATE_ON;

    // The overall display brightness.
    // For now, this only applies to the built-in display but we may split it up eventually.
    private int mGlobalDisplayBrightness = PowerManager.BRIGHTNESS_DEFAULT;

    // Set to true when there are pending display changes that have yet to be applied
    // to the surface flinger state.
    private boolean mPendingTraversal;

    // The Wifi display adapter, or null if not registered.
    private WifiDisplayAdapter mWifiDisplayAdapter;

    // The number of active wifi display scan requests.
    private int mWifiDisplayScanRequestCount;

    // The virtual display adapter, or null if not registered.
    private VirtualDisplayAdapter mVirtualDisplayAdapter;

    // The User ID of the current user
    private @UserIdInt int mCurrentUserId;

    // The stable device screen height and width. These are not tied to a specific display, even
    // the default display, because they need to be stable over the course of the device's entire
    // life, even if the default display changes (e.g. a new monitor is plugged into a PC-like
    // device).
    private Point mStableDisplaySize = new Point();

    // The top inset of the default display.
    // This gets persisted so that the boot animation knows how to transition from the display's
    // full size to the size configured by the user. Right now we only persist and animate the top
    // inset, but theoretically we could do it for all of them.
    private int mDefaultDisplayTopInset;

    // Viewports of the default display and the display that should receive touch
    // input from an external source.  Used by the input system.
    @GuardedBy("mSyncRoot")
    private final ArrayList<DisplayViewport> mViewports = new ArrayList<>();

    // Persistent data store for all internal settings maintained by the display manager service.
    private final PersistentDataStore mPersistentDataStore = new PersistentDataStore();

    // Temporary callback list, used when sending display events to applications.
    // May be used outside of the lock but only on the handler thread.
    private final ArrayList<CallbackRecord> mTempCallbacks = new ArrayList<CallbackRecord>();

    // Temporary display info, used for comparing display configurations.
    private final DisplayInfo mTempDisplayInfo = new DisplayInfo();

    // Temporary viewports, used when sending new viewport information to the
    // input system.  May be used outside of the lock but only on the handler thread.
    private final ArrayList<DisplayViewport> mTempViewports = new ArrayList<>();

    // The default color mode for default displays. Overrides the usual
    // Display.Display.COLOR_MODE_DEFAULT for displays with the
    // DisplayDeviceInfo.FLAG_DEFAULT_DISPLAY flag set.
    private final int mDefaultDisplayDefaultColorMode;

    // Temporary list of deferred work to perform when setting the display state.
    // Only used by requestDisplayState.  The field is self-synchronized and only
    // intended for use inside of the requestGlobalDisplayStateInternal function.
    private final ArrayList<Runnable> mTempDisplayStateWorkQueue = new ArrayList<Runnable>();

    // Lists of UIDs that are present on the displays. Maps displayId -> array of UIDs.
    private final SparseArray<IntArray> mDisplayAccessUIDs = new SparseArray<>();

    private final Injector mInjector;

    // The minimum brightness curve, which guarantess that any brightness curve that dips below it
    // is rejected by the system.
    private final Curve mMinimumBrightnessCurve;
    private final Spline mMinimumBrightnessSpline;

    public DisplayManagerService(Context context) {
        this(context, new Injector());
    }

    @VisibleForTesting
    DisplayManagerService(Context context, Injector injector) {
        super(context);
        mInjector = injector;
        mContext = context;
        mHandler = new DisplayManagerHandler(DisplayThread.get().getLooper());
        mUiHandler = UiThread.getHandler();
        mDisplayAdapterListener = new DisplayAdapterListener();
        mSingleDisplayDemoMode = SystemProperties.getBoolean("persist.demo.singledisplay", false);
        Resources resources = mContext.getResources();
        mDefaultDisplayDefaultColorMode = mContext.getResources().getInteger(
                com.android.internal.R.integer.config_defaultDisplayDefaultColorMode);
        mDefaultDisplayTopInset = SystemProperties.getInt(PROP_DEFAULT_DISPLAY_TOP_INSET, -1);
        float[] lux = getFloatArray(resources.obtainTypedArray(
                com.android.internal.R.array.config_minimumBrightnessCurveLux));
        float[] nits = getFloatArray(resources.obtainTypedArray(
                com.android.internal.R.array.config_minimumBrightnessCurveNits));
        mMinimumBrightnessCurve = new Curve(lux, nits);
        mMinimumBrightnessSpline = Spline.createSpline(lux, nits);

        PowerManager pm = (PowerManager) mContext.getSystemService(Context.POWER_SERVICE);
        mGlobalDisplayBrightness = pm.getDefaultScreenBrightnessSetting();
        mCurrentUserId = UserHandle.USER_SYSTEM;
    }

    public void setupSchedulerPolicies() {
        // android.display and android.anim is critical to user experience and we should make sure
        // it is not in the default foregroup groups, add it to top-app to make sure it uses all
        // the cores and scheduling settings for top-app when it runs.
        Process.setThreadGroupAndCpuset(DisplayThread.get().getThreadId(),
                Process.THREAD_GROUP_TOP_APP);
        Process.setThreadGroupAndCpuset(AnimationThread.get().getThreadId(),
                Process.THREAD_GROUP_TOP_APP);
        Process.setThreadGroupAndCpuset(SurfaceAnimationThread.get().getThreadId(),
                Process.THREAD_GROUP_TOP_APP);
    }

    @Override
    public void onStart() {
        // We need to pre-load the persistent data store so it's ready before the default display
        // adapter is up so that we have it's configuration. We could load it lazily, but since
        // we're going to have to read it in eventually we may as well do it here rather than after
        // we've waited for the display to register itself with us.
		synchronized(mSyncRoot) {
			mPersistentDataStore.loadIfNeeded();
			loadStableDisplayValuesLocked();
        }
        mHandler.sendEmptyMessage(MSG_REGISTER_DEFAULT_DISPLAY_ADAPTERS);

        publishBinderService(Context.DISPLAY_SERVICE, new BinderService(),
                true /*allowIsolated*/);
        publishLocalService(DisplayManagerInternal.class, new LocalService());
        publishLocalService(DisplayTransformManager.class, new DisplayTransformManager());
    }

    @Override
    public void onBootPhase(int phase) {
        if (phase == PHASE_WAIT_FOR_DEFAULT_DISPLAY) {
            synchronized (mSyncRoot) {
                long timeout = SystemClock.uptimeMillis()
                        + mInjector.getDefaultDisplayDelayTimeout();
                while (mLogicalDisplays.get(Display.DEFAULT_DISPLAY) == null ||
                        mVirtualDisplayAdapter == null) {
                    long delay = timeout - SystemClock.uptimeMillis();
                    if (delay <= 0) {
                        throw new RuntimeException("Timeout waiting for default display "
                                + "to be initialized. DefaultDisplay="
                                + mLogicalDisplays.get(Display.DEFAULT_DISPLAY)
                                + ", mVirtualDisplayAdapter=" + mVirtualDisplayAdapter);
                    }
                    if (DEBUG) {
                        Slog.d(TAG, "waitForDefaultDisplay: waiting, timeout=" + delay);
                    }
                    try {
                        mSyncRoot.wait(delay);
                    } catch (InterruptedException ex) {
                    }
                }
            }
        }
    }

    @Override
    public void onSwitchUser(@UserIdInt int newUserId) {
        final int userSerial = getUserManager().getUserSerialNumber(newUserId);
        synchronized (mSyncRoot) {
            if (mCurrentUserId != newUserId) {
                mCurrentUserId = newUserId;
                BrightnessConfiguration config =
                        mPersistentDataStore.getBrightnessConfiguration(userSerial);
                mDisplayPowerController.setBrightnessConfiguration(config);
            }
            mDisplayPowerController.onSwitchUser(newUserId);
        }
    }

    // TODO: Use dependencies or a boot phase
    public void windowManagerAndInputReady() {
        synchronized (mSyncRoot) {
            mWindowManagerInternal = LocalServices.getService(WindowManagerInternal.class);
            mInputManagerInternal = LocalServices.getService(InputManagerInternal.class);
            scheduleTraversalLocked(false);
        }
    }

    /**
     * Called when the system is ready to go.
     */
    public void systemReady(boolean safeMode, boolean onlyCore) {
        synchronized (mSyncRoot) {
            mSafeMode = safeMode;
            mOnlyCore = onlyCore;
        }

        mHandler.sendEmptyMessage(MSG_REGISTER_ADDITIONAL_DISPLAY_ADAPTERS);
        mHandler.sendEmptyMessage(MSG_REGISTER_BRIGHTNESS_TRACKER);
    }

    @VisibleForTesting
    Handler getDisplayHandler() {
        return mHandler;
    }

    private void loadStableDisplayValuesLocked() {
        final Point size = mPersistentDataStore.getStableDisplaySize();
        if (size.x > 0 && size.y > 0) {
            // Just set these values directly so we don't write the display persistent data again
            // unnecessarily
            mStableDisplaySize.set(size.x, size.y);
        } else {
            final Resources res = mContext.getResources();
            final int width = res.getInteger(
                    com.android.internal.R.integer.config_stableDeviceDisplayWidth);
            final int height = res.getInteger(
                    com.android.internal.R.integer.config_stableDeviceDisplayHeight);
            if (width > 0 && height > 0) {
                setStableDisplaySizeLocked(width, height);
            }
        }
    }

    private Point getStableDisplaySizeInternal() {
        Point r = new Point();
        synchronized (mSyncRoot) {
            if (mStableDisplaySize.x > 0 && mStableDisplaySize.y > 0) {
                r.set(mStableDisplaySize.x, mStableDisplaySize.y);
            }
        }
        return r;
    }

    private void registerDisplayTransactionListenerInternal(
            DisplayTransactionListener listener) {
        // List is self-synchronized copy-on-write.
        mDisplayTransactionListeners.add(listener);
    }

    private void unregisterDisplayTransactionListenerInternal(
            DisplayTransactionListener listener) {
        // List is self-synchronized copy-on-write.
        mDisplayTransactionListeners.remove(listener);
    }

    private void setDisplayInfoOverrideFromWindowManagerInternal(
            int displayId, DisplayInfo info) {
        synchronized (mSyncRoot) {
            LogicalDisplay display = mLogicalDisplays.get(displayId);
            if (display != null) {
                if (display.setDisplayInfoOverrideFromWindowManagerLocked(info)) {
                    handleLogicalDisplayChanged(displayId, display);
                    scheduleTraversalLocked(false);
                }
            }
        }
    }

    /**
     * @see DisplayManagerInternal#getNonOverrideDisplayInfo(int, DisplayInfo)
     */
    private void getNonOverrideDisplayInfoInternal(int displayId, DisplayInfo outInfo) {
        synchronized (mSyncRoot) {
            final LogicalDisplay display = mLogicalDisplays.get(displayId);
            if (display != null) {
                display.getNonOverrideDisplayInfoLocked(outInfo);
            }
        }
    }

    @VisibleForTesting
    void performTraversalInternal(SurfaceControl.Transaction t) {
        synchronized (mSyncRoot) {
            if (!mPendingTraversal) {
                return;
            }
            mPendingTraversal = false;

            performTraversalLocked(t);
        }

        // List is self-synchronized copy-on-write.
        for (DisplayTransactionListener listener : mDisplayTransactionListeners) {
            listener.onDisplayTransaction(t);
        }
    }

    private void requestGlobalDisplayStateInternal(int state, int brightness) {
        if (state == Display.STATE_UNKNOWN) {
            state = Display.STATE_ON;
        }
        if (state == Display.STATE_OFF) {
            brightness = PowerManager.BRIGHTNESS_OFF;
        } else if (brightness < 0) {
            brightness = PowerManager.BRIGHTNESS_DEFAULT;
        } else if (brightness > PowerManager.BRIGHTNESS_ON) {
            brightness = PowerManager.BRIGHTNESS_ON;
        }

        synchronized (mTempDisplayStateWorkQueue) {
            try {
                // Update the display state within the lock.
                // Note that we do not need to schedule traversals here although it
                // may happen as a side-effect of displays changing state.
                synchronized (mSyncRoot) {
                    if (mGlobalDisplayState == state
                            && mGlobalDisplayBrightness == brightness) {
                        return; // no change
                    }

                    Trace.traceBegin(Trace.TRACE_TAG_POWER, "requestGlobalDisplayState("
                            + Display.stateToString(state)
                            + ", brightness=" + brightness + ")");
                    mGlobalDisplayState = state;
                    mGlobalDisplayBrightness = brightness;
                    applyGlobalDisplayStateLocked(mTempDisplayStateWorkQueue);
                }

                // Setting the display power state can take hundreds of milliseconds
                // to complete so we defer the most expensive part of the work until
                // after we have exited the critical section to avoid blocking other
                // threads for a long time.
                for (int i = 0; i < mTempDisplayStateWorkQueue.size(); i++) {
                    mTempDisplayStateWorkQueue.get(i).run();
                }
                Trace.traceEnd(Trace.TRACE_TAG_POWER);
            } finally {
                mTempDisplayStateWorkQueue.clear();
            }
        }
    }

    private DisplayInfo getDisplayInfoInternal(int displayId, int callingUid) {
        synchronized (mSyncRoot) {
            LogicalDisplay display = mLogicalDisplays.get(displayId);
            if (display != null) {
                DisplayInfo info = display.getDisplayInfoLocked();
                if (info.hasAccess(callingUid)
                        || isUidPresentOnDisplayInternal(callingUid, displayId)) {
                    return info;
                }
            }
            return null;
        }
    }

    private int[] getDisplayIdsInternal(int callingUid) {
        synchronized (mSyncRoot) {
            final int count = mLogicalDisplays.size();
            int[] displayIds = new int[count];
            int n = 0;
            for (int i = 0; i < count; i++) {
                LogicalDisplay display = mLogicalDisplays.valueAt(i);
                DisplayInfo info = display.getDisplayInfoLocked();
                if (info.hasAccess(callingUid)) {
                    displayIds[n++] = mLogicalDisplays.keyAt(i);
                }
            }
            if (n != count) {
                displayIds = Arrays.copyOfRange(displayIds, 0, n);
            }
            return displayIds;
        }
    }

    private void registerCallbackInternal(IDisplayManagerCallback callback, int callingPid) {
        synchronized (mSyncRoot) {
            if (mCallbacks.get(callingPid) != null) {
                throw new SecurityException("The calling process has already "
                        + "registered an IDisplayManagerCallback.");
            }

            CallbackRecord record = new CallbackRecord(callingPid, callback);
            try {
                IBinder binder = callback.asBinder();
                binder.linkToDeath(record, 0);
            } catch (RemoteException ex) {
                // give up
                throw new RuntimeException(ex);
            }

            mCallbacks.put(callingPid, record);
        }
    }

    private void onCallbackDied(CallbackRecord record) {
        synchronized (mSyncRoot) {
            mCallbacks.remove(record.mPid);
            stopWifiDisplayScanLocked(record);
        }
    }

    private void startWifiDisplayScanInternal(int callingPid) {
        synchronized (mSyncRoot) {
            CallbackRecord record = mCallbacks.get(callingPid);
            if (record == null) {
                throw new IllegalStateException("The calling process has not "
                        + "registered an IDisplayManagerCallback.");
            }
            startWifiDisplayScanLocked(record);
        }
    }

    private void startWifiDisplayScanLocked(CallbackRecord record) {
        if (!record.mWifiDisplayScanRequested) {
            record.mWifiDisplayScanRequested = true;
            if (mWifiDisplayScanRequestCount++ == 0) {
                if (mWifiDisplayAdapter != null) {
                    mWifiDisplayAdapter.requestStartScanLocked();
                }
            }
        }
    }

    private void stopWifiDisplayScanInternal(int callingPid) {
        synchronized (mSyncRoot) {
            CallbackRecord record = mCallbacks.get(callingPid);
            if (record == null) {
                throw new IllegalStateException("The calling process has not "
                        + "registered an IDisplayManagerCallback.");
            }
            stopWifiDisplayScanLocked(record);
        }
    }

    private void stopWifiDisplayScanLocked(CallbackRecord record) {
        if (record.mWifiDisplayScanRequested) {
            record.mWifiDisplayScanRequested = false;
            if (--mWifiDisplayScanRequestCount == 0) {
                if (mWifiDisplayAdapter != null) {
                    mWifiDisplayAdapter.requestStopScanLocked();
                }
            } else if (mWifiDisplayScanRequestCount < 0) {
                Slog.wtf(TAG, "mWifiDisplayScanRequestCount became negative: "
                        + mWifiDisplayScanRequestCount);
                mWifiDisplayScanRequestCount = 0;
            }
        }
    }

    private void connectWifiDisplayInternal(String address) {
        synchronized (mSyncRoot) {
            if (mWifiDisplayAdapter != null) {
                mWifiDisplayAdapter.requestConnectLocked(address);
            }
        }
    }

    private void pauseWifiDisplayInternal() {
        synchronized (mSyncRoot) {
            if (mWifiDisplayAdapter != null) {
                mWifiDisplayAdapter.requestPauseLocked();
            }
        }
    }

    private void resumeWifiDisplayInternal() {
        synchronized (mSyncRoot) {
            if (mWifiDisplayAdapter != null) {
                mWifiDisplayAdapter.requestResumeLocked();
            }
        }
    }

    private void disconnectWifiDisplayInternal() {
        synchronized (mSyncRoot) {
            if (mWifiDisplayAdapter != null) {
                mWifiDisplayAdapter.requestDisconnectLocked();
            }
        }
    }

    private void renameWifiDisplayInternal(String address, String alias) {
        synchronized (mSyncRoot) {
            if (mWifiDisplayAdapter != null) {
                mWifiDisplayAdapter.requestRenameLocked(address, alias);
            }
        }
    }

    private void forgetWifiDisplayInternal(String address) {
        synchronized (mSyncRoot) {
            if (mWifiDisplayAdapter != null) {
                mWifiDisplayAdapter.requestForgetLocked(address);
            }
        }
    }

    private WifiDisplayStatus getWifiDisplayStatusInternal() {
        synchronized (mSyncRoot) {
            if (mWifiDisplayAdapter != null) {
                return mWifiDisplayAdapter.getWifiDisplayStatusLocked();
            }
            return new WifiDisplayStatus();
        }
    }

    private void requestColorModeInternal(int displayId, int colorMode) {
        synchronized (mSyncRoot) {
            LogicalDisplay display = mLogicalDisplays.get(displayId);
            if (display != null &&
                    display.getRequestedColorModeLocked() != colorMode) {
                display.setRequestedColorModeLocked(colorMode);
                scheduleTraversalLocked(false);
            }
        }
    }

    private void setSaturationLevelInternal(float level) {
        if (level < 0 || level > 1) {
            throw new IllegalArgumentException("Saturation level must be between 0 and 1");
        }
        float[] matrix = (level == 1.0f ? null : computeSaturationMatrix(level));
        DisplayTransformManager dtm = LocalServices.getService(DisplayTransformManager.class);
        dtm.setColorMatrix(DisplayTransformManager.LEVEL_COLOR_MATRIX_SATURATION, matrix);
    }

    private static float[] computeSaturationMatrix(float saturation) {
        float desaturation = 1.0f - saturation;
        float[] luminance = {0.231f * desaturation, 0.715f * desaturation, 0.072f * desaturation};
        float[] matrix = {
            luminance[0] + saturation, luminance[0], luminance[0], 0,
            luminance[1], luminance[1] + saturation, luminance[1], 0,
            luminance[2], luminance[2], luminance[2] + saturation, 0,
            0, 0, 0, 1
        };
        return matrix;
    }

    private int createVirtualDisplayInternal(IVirtualDisplayCallback callback,
            IMediaProjection projection, int callingUid, String packageName, String name, int width,
            int height, int densityDpi, Surface surface, int flags, String uniqueId) {
        synchronized (mSyncRoot) {
            if (mVirtualDisplayAdapter == null) {
                Slog.w(TAG, "Rejecting request to create private virtual display "
                        + "because the virtual display adapter is not available.");
                return -1;
            }

            DisplayDevice device = mVirtualDisplayAdapter.createVirtualDisplayLocked(
                    callback, projection, callingUid, packageName, name, width, height, densityDpi,
                    surface, flags, uniqueId);
            if (device == null) {
                return -1;
            }

            handleDisplayDeviceAddedLocked(device);
            LogicalDisplay display = findLogicalDisplayForDeviceLocked(device);
            if (display != null) {
                return display.getDisplayIdLocked();
            }

            // Something weird happened and the logical display was not created.
            Slog.w(TAG, "Rejecting request to create virtual display "
                    + "because the logical display was not created.");
            mVirtualDisplayAdapter.releaseVirtualDisplayLocked(callback.asBinder());
            handleDisplayDeviceRemovedLocked(device);
        }
        return -1;
    }

    private void resizeVirtualDisplayInternal(IBinder appToken,
            int width, int height, int densityDpi) {
        synchronized (mSyncRoot) {
            if (mVirtualDisplayAdapter == null) {
                return;
            }

            mVirtualDisplayAdapter.resizeVirtualDisplayLocked(appToken, width, height, densityDpi);
        }
    }

    private void setVirtualDisplaySurfaceInternal(IBinder appToken, Surface surface) {
        synchronized (mSyncRoot) {
            if (mVirtualDisplayAdapter == null) {
                return;
            }

            mVirtualDisplayAdapter.setVirtualDisplaySurfaceLocked(appToken, surface);
        }
    }

    private void releaseVirtualDisplayInternal(IBinder appToken) {
        synchronized (mSyncRoot) {
            if (mVirtualDisplayAdapter == null) {
                return;
            }

            DisplayDevice device =
                    mVirtualDisplayAdapter.releaseVirtualDisplayLocked(appToken);
            if (device != null) {
                handleDisplayDeviceRemovedLocked(device);
            }
        }
    }

    private void registerDefaultDisplayAdapters() {
        // Register default display adapters.
        synchronized (mSyncRoot) {
            // main display adapter
            registerDisplayAdapterLocked(new LocalDisplayAdapter(
                    mSyncRoot, mContext, mHandler, mDisplayAdapterListener));

            // Standalone VR devices rely on a virtual display as their primary display for
            // 2D UI. We register virtual display adapter along side the main display adapter
            // here so that it is ready by the time the system sends the home Intent for
            // early apps like SetupWizard/Launcher. In particular, SUW is displayed using
            // the virtual display inside VR before any VR-specific apps even run.
            mVirtualDisplayAdapter = mInjector.getVirtualDisplayAdapter(mSyncRoot, mContext,
                    mHandler, mDisplayAdapterListener);
            if (mVirtualDisplayAdapter != null) {
                registerDisplayAdapterLocked(mVirtualDisplayAdapter);
            }
        }
    }

    private void registerAdditionalDisplayAdapters() {
        synchronized (mSyncRoot) {
            if (shouldRegisterNonEssentialDisplayAdaptersLocked()) {
                registerOverlayDisplayAdapterLocked();
                registerWifiDisplayAdapterLocked();
            }
        }
    }

    private void registerOverlayDisplayAdapterLocked() {
        registerDisplayAdapterLocked(new OverlayDisplayAdapter(
                mSyncRoot, mContext, mHandler, mDisplayAdapterListener, mUiHandler));
    }

    private void registerWifiDisplayAdapterLocked() {
        if (mContext.getResources().getBoolean(
                com.android.internal.R.bool.config_enableWifiDisplay)
                || SystemProperties.getInt(FORCE_WIFI_DISPLAY_ENABLE, -1) == 1) {
            mWifiDisplayAdapter = new WifiDisplayAdapter(
                    mSyncRoot, mContext, mHandler, mDisplayAdapterListener,
                    mPersistentDataStore);
            registerDisplayAdapterLocked(mWifiDisplayAdapter);
        }
    }

    private boolean shouldRegisterNonEssentialDisplayAdaptersLocked() {
        // In safe mode, we disable non-essential display adapters to give the user
        // an opportunity to fix broken settings or other problems that might affect
        // system stability.
        // In only-core mode, we disable non-essential display adapters to minimize
        // the number of dependencies that are started while in this mode and to
        // prevent problems that might occur due to the device being encrypted.
        return !mSafeMode && !mOnlyCore;
    }

    private void registerDisplayAdapterLocked(DisplayAdapter adapter) {
        mDisplayAdapters.add(adapter);
        adapter.registerLocked();
    }

    private void handleDisplayDeviceAdded(DisplayDevice device) {
        synchronized (mSyncRoot) {
            handleDisplayDeviceAddedLocked(device);
        }
    }

    private void handleDisplayDeviceAddedLocked(DisplayDevice device) {
        DisplayDeviceInfo info = device.getDisplayDeviceInfoLocked();
        if (mDisplayDevices.contains(device)) {
            Slog.w(TAG, "Attempted to add already added display device: " + info);
            return;
        }

        Slog.i(TAG, "Display device added: " + info);
        device.mDebugLastLoggedDeviceInfo = info;

        mDisplayDevices.add(device);
        LogicalDisplay display = addLogicalDisplayLocked(device);
        Runnable work = updateDisplayStateLocked(device);
        if (work != null) {
            work.run();
        }
        scheduleTraversalLocked(false);
    }

    private void handleDisplayDeviceChanged(DisplayDevice device) {
        synchronized (mSyncRoot) {
            DisplayDeviceInfo info = device.getDisplayDeviceInfoLocked();
            if (!mDisplayDevices.contains(device)) {
                Slog.w(TAG, "Attempted to change non-existent display device: " + info);
                return;
            }

            int diff = device.mDebugLastLoggedDeviceInfo.diff(info);
            if (diff == DisplayDeviceInfo.DIFF_STATE) {
                Slog.i(TAG, "Display device changed state: \"" + info.name
                        + "\", " + Display.stateToString(info.state));
            } else if (diff != 0) {
                Slog.i(TAG, "Display device changed: " + info);
            }
            if ((diff & DisplayDeviceInfo.DIFF_COLOR_MODE) != 0) {
                try {
                    mPersistentDataStore.setColorMode(device, info.colorMode);
                } finally {
                    mPersistentDataStore.saveIfNeeded();
                }
            }
            device.mDebugLastLoggedDeviceInfo = info;

            device.applyPendingDisplayDeviceInfoChangesLocked();
            if (updateLogicalDisplaysLocked()) {
                scheduleTraversalLocked(false);
            }
        }
    }

    private void handleDisplayDeviceRemoved(DisplayDevice device) {
        synchronized (mSyncRoot) {
            handleDisplayDeviceRemovedLocked(device);
        }
    }

    private void handleDisplayDeviceRemovedLocked(DisplayDevice device) {
        DisplayDeviceInfo info = device.getDisplayDeviceInfoLocked();
        if (!mDisplayDevices.remove(device)) {
            Slog.w(TAG, "Attempted to remove non-existent display device: " + info);
            return;
        }

        Slog.i(TAG, "Display device removed: " + info);
        device.mDebugLastLoggedDeviceInfo = info;

        updateLogicalDisplaysLocked();
        scheduleTraversalLocked(false);
    }

    private void handleLogicalDisplayChanged(int displayId, @NonNull LogicalDisplay display) {
        if (displayId == Display.DEFAULT_DISPLAY) {
            recordTopInsetLocked(display);
        }
        sendDisplayEventLocked(displayId, DisplayManagerGlobal.EVENT_DISPLAY_CHANGED);
    }

    private void applyGlobalDisplayStateLocked(List<Runnable> workQueue) {
        final int count = mDisplayDevices.size();
        for (int i = 0; i < count; i++) {
            DisplayDevice device = mDisplayDevices.get(i);
            Runnable runnable = updateDisplayStateLocked(device);
            if (runnable != null) {
                workQueue.add(runnable);
            }
        }
    }

    private Runnable updateDisplayStateLocked(DisplayDevice device) {
        // Blank or unblank the display immediately to match the state requested
        // by the display power controller (if known).
        DisplayDeviceInfo info = device.getDisplayDeviceInfoLocked();
        if ((info.flags & DisplayDeviceInfo.FLAG_NEVER_BLANK) == 0) {
            return device.requestDisplayStateLocked(mGlobalDisplayState, mGlobalDisplayBrightness);
        }
        return null;
    }

    // Adds a new logical display based on the given display device.
    // Sends notifications if needed.
    private LogicalDisplay addLogicalDisplayLocked(DisplayDevice device) {
        DisplayDeviceInfo deviceInfo = device.getDisplayDeviceInfoLocked();
        boolean isDefault = (deviceInfo.flags
                & DisplayDeviceInfo.FLAG_DEFAULT_DISPLAY) != 0;
        if (isDefault && mLogicalDisplays.get(Display.DEFAULT_DISPLAY) != null) {
            Slog.w(TAG, "Ignoring attempt to add a second default display: " + deviceInfo);
            isDefault = false;
        }

        if (!isDefault && mSingleDisplayDemoMode) {
            Slog.i(TAG, "Not creating a logical display for a secondary display "
                    + " because single display demo mode is enabled: " + deviceInfo);
            return null;
        }

        final int displayId = assignDisplayIdLocked(isDefault, device.getPhysicalId());
        final int layerStack = assignLayerStackLocked(displayId);

        LogicalDisplay display = new LogicalDisplay(displayId, layerStack, device);
        display.updateLocked(mDisplayDevices);
        if (!display.isValidLocked()) {
            // This should never happen currently.
            Slog.w(TAG, "Ignoring display device because the logical display "
                    + "created from it was not considered valid: " + deviceInfo);
            return null;
        }

        configureColorModeLocked(display, device);
        if (isDefault) {
            recordStableDisplayStatsIfNeededLocked(display);
            recordTopInsetLocked(display);
        }

        mLogicalDisplays.put(displayId, display);

        // Wake up waitForDefaultDisplay.
        if (isDefault) {
            mSyncRoot.notifyAll();
        }

        sendDisplayEventLocked(displayId, DisplayManagerGlobal.EVENT_DISPLAY_ADDED);
        return display;
    }

    private int assignDisplayIdLocked(boolean isDefault) {
        return isDefault ? Display.DEFAULT_DISPLAY : mNextNonDefaultDisplayId++;
    }

    private int assignDisplayIdLocked(boolean isDefault, int physicalId) {
        if (physicalId >= SurfaceControl.BUILT_IN_DISPLAY_ID_EXT_MIN &&
            physicalId <= SurfaceControl.BUILT_IN_DISPLAY_ID_EXT_MAX) {
            return mNextBuiltInDisplayId++;
        }

        return assignDisplayIdLocked(isDefault);
    }

    private int assignLayerStackLocked(int displayId) {
        // Currently layer stacks and display ids are the same.
        // This need not be the case.
        return displayId;
    }

    private void configureColorModeLocked(LogicalDisplay display, DisplayDevice device) {
        if (display.getPrimaryDisplayDeviceLocked() == device) {
            int colorMode = mPersistentDataStore.getColorMode(device);
            if (colorMode == Display.COLOR_MODE_INVALID) {
                if ((device.getDisplayDeviceInfoLocked().flags
                     & DisplayDeviceInfo.FLAG_DEFAULT_DISPLAY) != 0) {
                    colorMode = mDefaultDisplayDefaultColorMode;
                } else {
                    colorMode = Display.COLOR_MODE_DEFAULT;
                }
            }
            display.setRequestedColorModeLocked(colorMode);
        }
    }

    // If we've never recorded stable device stats for this device before and they aren't
    // explicitly configured, go ahead and record the stable device stats now based on the status
    // of the default display at first boot.
    private void recordStableDisplayStatsIfNeededLocked(LogicalDisplay d) {
        if (mStableDisplaySize.x <= 0 && mStableDisplaySize.y <= 0) {
            DisplayInfo info = d.getDisplayInfoLocked();
            setStableDisplaySizeLocked(info.getNaturalWidth(), info.getNaturalHeight());
        }
    }

    private void recordTopInsetLocked(@Nullable LogicalDisplay d) {
        if (d == null) {
            return;
        }
        int topInset = d.getInsets().top;
        if (topInset == mDefaultDisplayTopInset) {
            return;
        }
        mDefaultDisplayTopInset = topInset;
        SystemProperties.set(PROP_DEFAULT_DISPLAY_TOP_INSET, Integer.toString(topInset));
    }

    private void setStableDisplaySizeLocked(int width, int height) {
        mStableDisplaySize = new Point(width, height);
        try {
            mPersistentDataStore.setStableDisplaySize(mStableDisplaySize);
        } finally {
            mPersistentDataStore.saveIfNeeded();
        }
    }

    @VisibleForTesting
    Curve getMinimumBrightnessCurveInternal() {
        return mMinimumBrightnessCurve;
    }

    private void setBrightnessConfigurationForUserInternal(
            @Nullable BrightnessConfiguration c, @UserIdInt int userId,
            @Nullable String packageName) {
        validateBrightnessConfiguration(c);
        final int userSerial = getUserManager().getUserSerialNumber(userId);
        synchronized (mSyncRoot) {
            try {
                mPersistentDataStore.setBrightnessConfigurationForUser(c, userSerial,
                        packageName);
            } finally {
                mPersistentDataStore.saveIfNeeded();
            }
            if (userId == mCurrentUserId) {
                mDisplayPowerController.setBrightnessConfiguration(c);
            }
        }
    }

    @VisibleForTesting
    void validateBrightnessConfiguration(BrightnessConfiguration config) {
        if (config == null) {
            return;
        }
        if (isBrightnessConfigurationTooDark(config)) {
            throw new IllegalArgumentException("brightness curve is too dark");
        }
    }

    private boolean isBrightnessConfigurationTooDark(BrightnessConfiguration config) {
        Pair<float[], float[]> curve = config.getCurve();
        float[] lux = curve.first;
        float[] nits = curve.second;
        for (int i = 0; i < lux.length; i++) {
            if (nits[i] < mMinimumBrightnessSpline.interpolate(lux[i])) {
                return true;
            }
        }
        return false;
    }

    private void loadBrightnessConfiguration() {
        synchronized (mSyncRoot) {
            final int userSerial = getUserManager().getUserSerialNumber(mCurrentUserId);
            BrightnessConfiguration config =
                    mPersistentDataStore.getBrightnessConfiguration(userSerial);
            mDisplayPowerController.setBrightnessConfiguration(config);
        }
    }

    // Updates all existing logical displays given the current set of display devices.
    // Removes invalid logical displays.
    // Sends notifications if needed.
    private boolean updateLogicalDisplaysLocked() {
        boolean changed = false;
        for (int i = mLogicalDisplays.size(); i-- > 0; ) {
            final int displayId = mLogicalDisplays.keyAt(i);
            LogicalDisplay display = mLogicalDisplays.valueAt(i);

            mTempDisplayInfo.copyFrom(display.getDisplayInfoLocked());
            display.updateLocked(mDisplayDevices);
            if (!display.isValidLocked()) {
                mLogicalDisplays.removeAt(i);
                sendDisplayEventLocked(displayId, DisplayManagerGlobal.EVENT_DISPLAY_REMOVED);
                changed = true;
            } else if (!mTempDisplayInfo.equals(display.getDisplayInfoLocked())) {
                handleLogicalDisplayChanged(displayId, display);
                changed = true;
            }
        }
        return changed;
    }

    private void performTraversalLocked(SurfaceControl.Transaction t) {
        // Clear all viewports before configuring displays so that we can keep
        // track of which ones we have configured.
        clearViewportsLocked();

        // Configure each display device.
        final int count = mDisplayDevices.size();
        for (int i = 0; i < count; i++) {
            DisplayDevice device = mDisplayDevices.get(i);
            configureDisplayLocked(t, device);
            device.performTraversalLocked(t);
        }

        // Tell the input system about these new viewports.
        if (mInputManagerInternal != null) {
            mHandler.sendEmptyMessage(MSG_UPDATE_VIEWPORT);
        }
    }

    private void setDisplayPropertiesInternal(int displayId, boolean hasContent,
            float requestedRefreshRate, int requestedModeId, boolean inTraversal) {
        synchronized (mSyncRoot) {
            LogicalDisplay display = mLogicalDisplays.get(displayId);
            if (display == null) {
                return;
            }
            if (display.hasContentLocked() != hasContent) {
                if (DEBUG) {
                    Slog.d(TAG, "Display " + displayId + " hasContent flag changed: "
                            + "hasContent=" + hasContent + ", inTraversal=" + inTraversal);
                }

                display.setHasContentLocked(hasContent);
                scheduleTraversalLocked(inTraversal);
            }
            if (requestedModeId == 0 && requestedRefreshRate != 0) {
                // Scan supported modes returned by display.getInfo() to find a mode with the same
                // size as the default display mode but with the specified refresh rate instead.
                requestedModeId = display.getDisplayInfoLocked().findDefaultModeByRefreshRate(
                        requestedRefreshRate);
            }
            if (display.getRequestedModeIdLocked() != requestedModeId) {
                if (DEBUG) {
                    Slog.d(TAG, "Display " + displayId + " switching to mode " + requestedModeId);
                }
                display.setRequestedModeIdLocked(requestedModeId);
                scheduleTraversalLocked(inTraversal);
            }
        }
    }

    private void setDisplayOffsetsInternal(int displayId, int x, int y) {
        synchronized (mSyncRoot) {
            LogicalDisplay display = mLogicalDisplays.get(displayId);
            if (display == null) {
                return;
            }
            if (display.getDisplayOffsetXLocked() != x
                    || display.getDisplayOffsetYLocked() != y) {
                if (DEBUG) {
                    Slog.d(TAG, "Display " + displayId + " burn-in offset set to ("
                            + x + ", " + y + ")");
                }
                display.setDisplayOffsetsLocked(x, y);
                scheduleTraversalLocked(false);
            }
        }
    }

    // Updates the lists of UIDs that are present on displays.
    private void setDisplayAccessUIDsInternal(SparseArray<IntArray> newDisplayAccessUIDs) {
        synchronized (mSyncRoot) {
            mDisplayAccessUIDs.clear();
            for (int i = newDisplayAccessUIDs.size() - 1; i >= 0; i--) {
                mDisplayAccessUIDs.append(newDisplayAccessUIDs.keyAt(i),
                        newDisplayAccessUIDs.valueAt(i));
            }
        }
    }

    // Checks if provided UID's content is present on the display and UID has access to it.
    private boolean isUidPresentOnDisplayInternal(int uid, int displayId) {
        synchronized (mSyncRoot) {
            final IntArray displayUIDs = mDisplayAccessUIDs.get(displayId);
            return displayUIDs != null && displayUIDs.indexOf(uid) != -1;
        }
    }

    @VisibleForTesting
    DisplayedContentSamplingAttributes getDisplayedContentSamplingAttributesInternal(
            int displayId) {
        IBinder displayToken = SurfaceControl.getBuiltInDisplay(displayId);
        return SurfaceControl.getDisplayedContentSamplingAttributes(displayToken);
    }

    @VisibleForTesting
    boolean setDisplayedContentSamplingEnabledInternal(
            int displayId, boolean enable, int componentMask, int maxFrames) {
        IBinder displayToken = SurfaceControl.getBuiltInDisplay(displayId);
        return SurfaceControl.setDisplayedContentSamplingEnabled(
                displayToken, enable, componentMask, maxFrames);
    }

    @VisibleForTesting
    DisplayedContentSample getDisplayedContentSampleInternal(int displayId,
            long maxFrames, long timestamp) {
        IBinder displayToken = SurfaceControl.getBuiltInDisplay(displayId);
        return SurfaceControl.getDisplayedContentSample(
            displayToken, maxFrames, timestamp);
    }

    private void clearViewportsLocked() {
        mViewports.clear();
    }

    private void configureDisplayLocked(SurfaceControl.Transaction t, DisplayDevice device) {
        final DisplayDeviceInfo info = device.getDisplayDeviceInfoLocked();
        final boolean ownContent = (info.flags & DisplayDeviceInfo.FLAG_OWN_CONTENT_ONLY) != 0;

        // Find the logical display that the display device is showing.
        // Certain displays only ever show their own content.
        LogicalDisplay display = findLogicalDisplayForDeviceLocked(device);
        if (!ownContent) {
            if (display != null && !display.hasContentLocked()) {
                // If the display does not have any content of its own, then
                // automatically mirror the default logical display contents.
                display = null;
            }
            if (display == null) {
                display = mLogicalDisplays.get(Display.DEFAULT_DISPLAY);
            }
        }

        // Apply the logical display configuration to the display device.
        if (display == null) {
            // TODO: no logical display for the device, blank it
            Slog.w(TAG, "Missing logical display to use for physical display device: "
                    + device.getDisplayDeviceInfoLocked());
            return;
        }
        display.configureDisplayLocked(t, device, info.state == Display.STATE_OFF);
<<<<<<< HEAD

        // Update the corresponding viewport.
        DisplayViewport internalViewport = getInternalViewportLocked();
        if ((info.flags & DisplayDeviceInfo.FLAG_DEFAULT_DISPLAY) != 0) {
            populateViewportLocked(internalViewport, display, device);
        }
        DisplayViewport externalViewport = getExternalViewportLocked();
        if (info.touch == DisplayDeviceInfo.TOUCH_EXTERNAL) {
            populateViewportLocked(externalViewport, display, device);
        } else if (!externalViewport.valid) {
            // TODO (b/116850516) move this logic into InputReader
            externalViewport.copyFrom(internalViewport);
            externalViewport.type = DisplayViewport.VIEWPORT_EXTERNAL;
        }

        if (info.touch == DisplayDeviceInfo.TOUCH_VIRTUAL && !TextUtils.isEmpty(info.uniqueId)) {
            final DisplayViewport viewport = getVirtualViewportLocked(info.uniqueId);
            populateViewportLocked(viewport, display, device);
=======
        final int viewportType;
        // Update the corresponding viewport.
        if ((info.flags & DisplayDeviceInfo.FLAG_DEFAULT_DISPLAY) != 0) {
            viewportType = VIEWPORT_INTERNAL;
        } else if (info.touch == DisplayDeviceInfo.TOUCH_EXTERNAL) {
            viewportType = VIEWPORT_EXTERNAL;
        } else if (info.touch == DisplayDeviceInfo.TOUCH_VIRTUAL
                && !TextUtils.isEmpty(info.uniqueId)) {
            viewportType = VIEWPORT_VIRTUAL;
        } else {
            Slog.wtf(TAG, "Unable to populate viewport for display device: " + info);
            return;
        }

        populateViewportLocked(viewportType, display.getDisplayIdLocked(), device, info.uniqueId);
    }

    /**
     * Get internal or external viewport. Create it if does not currently exist.
     * @param viewportType - either INTERNAL or EXTERNAL
     * @return the viewport with the requested type
     */
    private DisplayViewport getViewportLocked(int viewportType, String uniqueId) {
        if (viewportType != VIEWPORT_INTERNAL && viewportType != VIEWPORT_EXTERNAL
                && viewportType != VIEWPORT_VIRTUAL) {
            Slog.wtf(TAG, "Cannot call getViewportByTypeLocked for type "
                    + DisplayViewport.typeToString(viewportType));
            return null;
        }

        // Only allow a single INTERNAL or EXTERNAL viewport by forcing their uniqueIds
        // to be identical (in particular, empty).
        // TODO (b/116824030) allow multiple EXTERNAL viewports and remove this function.
        if (viewportType != VIEWPORT_VIRTUAL) {
            uniqueId = "";
>>>>>>> de843449
        }

<<<<<<< HEAD
    /** Get the virtual device viewport that has the specified uniqueId.
     * If such viewport does not exist, create it. */
    private DisplayViewport getVirtualViewportLocked(@NonNull String uniqueId) {
=======
>>>>>>> de843449
        DisplayViewport viewport;
        final int count = mViewports.size();
        for (int i = 0; i < count; i++) {
            viewport = mViewports.get(i);
<<<<<<< HEAD
            if (uniqueId.equals(viewport.uniqueId)) {
                if (viewport.type != VIEWPORT_VIRTUAL) {
                    Slog.wtf(TAG, "Found a viewport with uniqueId '"  + uniqueId
                            + "' but it has type " + DisplayViewport.typeToString(viewport.type)
                            + " (expected VIRTUAL)");
                    continue;
                }
=======
            if (viewport.type == viewportType && uniqueId.equals(viewport.uniqueId)) {
>>>>>>> de843449
                return viewport;
            }
        }

        // Creates the viewport if none exists.
        viewport = new DisplayViewport();
        viewport.type = viewportType;
        viewport.uniqueId = uniqueId;
<<<<<<< HEAD
        viewport.type = VIEWPORT_VIRTUAL;
=======
>>>>>>> de843449
        mViewports.add(viewport);
        return viewport;
    }

<<<<<<< HEAD
    private DisplayViewport getInternalViewportLocked() {
        return getViewportByTypeLocked(VIEWPORT_INTERNAL);
    }

    private DisplayViewport getExternalViewportLocked() {
        return getViewportByTypeLocked(VIEWPORT_EXTERNAL);
    }

    /**
     * Get internal or external viewport. Create it if does not currently exist.
     * @param viewportType - either INTERNAL or EXTERNAL
     * @return the viewport with the requested type
     */
    private DisplayViewport getViewportByTypeLocked(int viewportType) {
        // Only allow a single INTERNAL or EXTERNAL viewport, which makes this function possible.
        // TODO (b/116824030) allow multiple EXTERNAL viewports and remove this function.
        // Creates the viewport if none exists.
        if (viewportType != VIEWPORT_INTERNAL && viewportType != VIEWPORT_EXTERNAL) {
            Slog.wtf(TAG, "Cannot call getViewportByTypeLocked for type "
                    + DisplayViewport.typeToString(viewportType));
            return null;
        }
        DisplayViewport viewport;
        final int count = mViewports.size();
        for (int i = 0; i < count; i++) {
            viewport = mViewports.get(i);
            if (viewport.type == viewportType) {
                return viewport;
            }
        }

        viewport = new DisplayViewport();
        viewport.type = viewportType;
        mViewports.add(viewport);
        return viewport;
    }

    private static void populateViewportLocked(DisplayViewport viewport,
            LogicalDisplay display, DisplayDevice device) {
        viewport.valid = true;
        viewport.displayId = display.getDisplayIdLocked();
=======
    private void populateViewportLocked(int viewportType,
            int displayId, DisplayDevice device, String uniqueId) {
        final DisplayViewport viewport = getViewportLocked(viewportType, uniqueId);
>>>>>>> de843449
        device.populateViewportLocked(viewport);
        viewport.valid = true;
        viewport.displayId = displayId;
    }

    private LogicalDisplay findLogicalDisplayForDeviceLocked(DisplayDevice device) {
        final int count = mLogicalDisplays.size();
        for (int i = 0; i < count; i++) {
            LogicalDisplay display = mLogicalDisplays.valueAt(i);
            if (display.getPrimaryDisplayDeviceLocked() == device) {
                return display;
            }
        }
        return null;
    }

    private void sendDisplayEventLocked(int displayId, int event) {
        Message msg = mHandler.obtainMessage(MSG_DELIVER_DISPLAY_EVENT, displayId, event);
        mHandler.sendMessage(msg);
    }

    // Requests that performTraversals be called at a
    // later time to apply changes to surfaces and displays.
    private void scheduleTraversalLocked(boolean inTraversal) {
        if (!mPendingTraversal && mWindowManagerInternal != null) {
            mPendingTraversal = true;
            if (!inTraversal) {
                mHandler.sendEmptyMessage(MSG_REQUEST_TRAVERSAL);
            }
        }
    }

    // Runs on Handler thread.
    // Delivers display event notifications to callbacks.
    private void deliverDisplayEvent(int displayId, int event) {
        if (DEBUG) {
            Slog.d(TAG, "Delivering display event: displayId="
                    + displayId + ", event=" + event);
        }

        // Grab the lock and copy the callbacks.
        final int count;
        synchronized (mSyncRoot) {
            count = mCallbacks.size();
            mTempCallbacks.clear();
            for (int i = 0; i < count; i++) {
                mTempCallbacks.add(mCallbacks.valueAt(i));
            }
        }

        // After releasing the lock, send the notifications out.
        for (int i = 0; i < count; i++) {
            mTempCallbacks.get(i).notifyDisplayEventAsync(displayId, event);
        }
        mTempCallbacks.clear();
    }

    private IMediaProjectionManager getProjectionService() {
        if (mProjectionService == null) {
            IBinder b = ServiceManager.getService(Context.MEDIA_PROJECTION_SERVICE);
            mProjectionService = IMediaProjectionManager.Stub.asInterface(b);
        }
        return mProjectionService;
    }

    private UserManager getUserManager() {
        return mContext.getSystemService(UserManager.class);
    }

    private void dumpInternal(PrintWriter pw) {
        pw.println("DISPLAY MANAGER (dumpsys display)");

        synchronized (mSyncRoot) {
            pw.println("  mOnlyCode=" + mOnlyCore);
            pw.println("  mSafeMode=" + mSafeMode);
            pw.println("  mPendingTraversal=" + mPendingTraversal);
            pw.println("  mGlobalDisplayState=" + Display.stateToString(mGlobalDisplayState));
            pw.println("  mNextNonDefaultDisplayId=" + mNextNonDefaultDisplayId);
            pw.println("  mViewports=" + mViewports);
            pw.println("  mDefaultDisplayDefaultColorMode=" + mDefaultDisplayDefaultColorMode);
            pw.println("  mSingleDisplayDemoMode=" + mSingleDisplayDemoMode);
            pw.println("  mWifiDisplayScanRequestCount=" + mWifiDisplayScanRequestCount);
            pw.println("  mStableDisplaySize=" + mStableDisplaySize);


            IndentingPrintWriter ipw = new IndentingPrintWriter(pw, "    ");
            ipw.increaseIndent();

            pw.println();
            pw.println("Display Adapters: size=" + mDisplayAdapters.size());
            for (DisplayAdapter adapter : mDisplayAdapters) {
                pw.println("  " + adapter.getName());
                adapter.dumpLocked(ipw);
            }

            pw.println();
            pw.println("Display Devices: size=" + mDisplayDevices.size());
            for (DisplayDevice device : mDisplayDevices) {
                pw.println("  " + device.getDisplayDeviceInfoLocked());
                device.dumpLocked(ipw);
            }

            final int logicalDisplayCount = mLogicalDisplays.size();
            pw.println();
            pw.println("Logical Displays: size=" + logicalDisplayCount);
            for (int i = 0; i < logicalDisplayCount; i++) {
                int displayId = mLogicalDisplays.keyAt(i);
                LogicalDisplay display = mLogicalDisplays.valueAt(i);
                pw.println("  Display " + displayId + ":");
                display.dumpLocked(ipw);
            }

            final int callbackCount = mCallbacks.size();
            pw.println();
            pw.println("Callbacks: size=" + callbackCount);
            for (int i = 0; i < callbackCount; i++) {
                CallbackRecord callback = mCallbacks.valueAt(i);
                pw.println("  " + i + ": mPid=" + callback.mPid
                        + ", mWifiDisplayScanRequested=" + callback.mWifiDisplayScanRequested);
            }

            if (mDisplayPowerController != null) {
                mDisplayPowerController.dump(pw);
            }

            pw.println();
            mPersistentDataStore.dump(pw);
        }
    }

    private static float[] getFloatArray(TypedArray array) {
        int length = array.length();
        float[] floatArray = new float[length];
        for (int i = 0; i < length; i++) {
            floatArray[i] = array.getFloat(i, Float.NaN);
        }
        array.recycle();
        return floatArray;
    }

    /**
     * This is the object that everything in the display manager locks on.
     * We make it an inner class within the {@link DisplayManagerService} to so that it is
     * clear that the object belongs to the display manager service and that it is
     * a unique object with a special purpose.
     */
    public static final class SyncRoot {
    }

    @VisibleForTesting
    static class Injector {
        VirtualDisplayAdapter getVirtualDisplayAdapter(SyncRoot syncRoot, Context context,
                Handler handler, DisplayAdapter.Listener displayAdapterListener) {
            return new VirtualDisplayAdapter(syncRoot, context, handler, displayAdapterListener);
        }

        long getDefaultDisplayDelayTimeout() {
            return WAIT_FOR_DEFAULT_DISPLAY_TIMEOUT;
        }
    }

    @VisibleForTesting
    DisplayDeviceInfo getDisplayDeviceInfoInternal(int displayId) {
        synchronized (mSyncRoot) {
            LogicalDisplay display = mLogicalDisplays.get(displayId);
            if (display != null) {
                DisplayDevice displayDevice = display.getPrimaryDisplayDeviceLocked();
                return displayDevice.getDisplayDeviceInfoLocked();
            }
            return null;
        }
    }

    private final class DisplayManagerHandler extends Handler {
        public DisplayManagerHandler(Looper looper) {
            super(looper, null, true /*async*/);
        }

        @Override
        public void handleMessage(Message msg) {
            switch (msg.what) {
                case MSG_REGISTER_DEFAULT_DISPLAY_ADAPTERS:
                    registerDefaultDisplayAdapters();
                    break;

                case MSG_REGISTER_ADDITIONAL_DISPLAY_ADAPTERS:
                    registerAdditionalDisplayAdapters();
                    break;

                case MSG_DELIVER_DISPLAY_EVENT:
                    deliverDisplayEvent(msg.arg1, msg.arg2);
                    break;

                case MSG_REQUEST_TRAVERSAL:
                    mWindowManagerInternal.requestTraversalFromDisplayManager();
                    break;

                case MSG_UPDATE_VIEWPORT: {
                    final boolean changed;
                    synchronized (mSyncRoot) {
                        changed = !mTempViewports.equals(mViewports);
                        if (changed) {
                            mTempViewports.clear();
                            for (DisplayViewport d : mViewports) {
                                mTempViewports.add(d.makeCopy());
                            }
                        }
                    }
                    if (changed) {
                        mInputManagerInternal.setDisplayViewports(mTempViewports);
                    }
                    break;
                }

                case MSG_LOAD_BRIGHTNESS_CONFIGURATION:
                    loadBrightnessConfiguration();
                    break;
            }
        }
    }

    private final class DisplayAdapterListener implements DisplayAdapter.Listener {
        @Override
        public void onDisplayDeviceEvent(DisplayDevice device, int event) {
            switch (event) {
                case DisplayAdapter.DISPLAY_DEVICE_EVENT_ADDED:
                    handleDisplayDeviceAdded(device);
                    break;

                case DisplayAdapter.DISPLAY_DEVICE_EVENT_CHANGED:
                    handleDisplayDeviceChanged(device);
                    break;

                case DisplayAdapter.DISPLAY_DEVICE_EVENT_REMOVED:
                    handleDisplayDeviceRemoved(device);
                    break;
            }
        }

        @Override
        public void onTraversalRequested() {
            synchronized (mSyncRoot) {
                scheduleTraversalLocked(false);
            }
        }
    }

    private final class CallbackRecord implements DeathRecipient {
        public final int mPid;
        private final IDisplayManagerCallback mCallback;

        public boolean mWifiDisplayScanRequested;

        public CallbackRecord(int pid, IDisplayManagerCallback callback) {
            mPid = pid;
            mCallback = callback;
        }

        @Override
        public void binderDied() {
            if (DEBUG) {
                Slog.d(TAG, "Display listener for pid " + mPid + " died.");
            }
            onCallbackDied(this);
        }

        public void notifyDisplayEventAsync(int displayId, int event) {
            try {
                mCallback.onDisplayEvent(displayId, event);
            } catch (RemoteException ex) {
                Slog.w(TAG, "Failed to notify process "
                        + mPid + " that displays changed, assuming it died.", ex);
                binderDied();
            }
        }
    }

    @VisibleForTesting
    final class BinderService extends IDisplayManager.Stub {
        /**
         * Returns information about the specified logical display.
         *
         * @param displayId The logical display id.
         * @return The logical display info, or null if the display does not exist.  The
         * returned object must be treated as immutable.
         */
        @Override // Binder call
        public DisplayInfo getDisplayInfo(int displayId) {
            final int callingUid = Binder.getCallingUid();
            final long token = Binder.clearCallingIdentity();
            try {
                return getDisplayInfoInternal(displayId, callingUid);
            } finally {
                Binder.restoreCallingIdentity(token);
            }
        }

        /**
         * Returns the list of all display ids.
         */
        @Override // Binder call
        public int[] getDisplayIds() {
            final int callingUid = Binder.getCallingUid();
            final long token = Binder.clearCallingIdentity();
            try {
                return getDisplayIdsInternal(callingUid);
            } finally {
                Binder.restoreCallingIdentity(token);
            }
        }

        /**
         * Returns the stable device display size, in pixels.
         */
        @Override // Binder call
        public Point getStableDisplaySize() {
            final long token = Binder.clearCallingIdentity();
            try {
                return getStableDisplaySizeInternal();
            } finally {
                Binder.restoreCallingIdentity(token);
            }
        }

        @Override // Binder call
        public void registerCallback(IDisplayManagerCallback callback) {
            if (callback == null) {
                throw new IllegalArgumentException("listener must not be null");
            }

            final int callingPid = Binder.getCallingPid();
            final long token = Binder.clearCallingIdentity();
            try {
                registerCallbackInternal(callback, callingPid);
            } finally {
                Binder.restoreCallingIdentity(token);
            }
        }

        @Override // Binder call
        public void startWifiDisplayScan() {
            mContext.enforceCallingOrSelfPermission(Manifest.permission.CONFIGURE_WIFI_DISPLAY,
                    "Permission required to start wifi display scans");

            final int callingPid = Binder.getCallingPid();
            final long token = Binder.clearCallingIdentity();
            try {
                startWifiDisplayScanInternal(callingPid);
            } finally {
                Binder.restoreCallingIdentity(token);
            }
        }

        @Override // Binder call
        public void stopWifiDisplayScan() {
            mContext.enforceCallingOrSelfPermission(Manifest.permission.CONFIGURE_WIFI_DISPLAY,
                    "Permission required to stop wifi display scans");

            final int callingPid = Binder.getCallingPid();
            final long token = Binder.clearCallingIdentity();
            try {
                stopWifiDisplayScanInternal(callingPid);
            } finally {
                Binder.restoreCallingIdentity(token);
            }
        }

        @Override // Binder call
        public void connectWifiDisplay(String address) {
            if (address == null) {
                throw new IllegalArgumentException("address must not be null");
            }
            mContext.enforceCallingOrSelfPermission(Manifest.permission.CONFIGURE_WIFI_DISPLAY,
                    "Permission required to connect to a wifi display");

            final long token = Binder.clearCallingIdentity();
            try {
                connectWifiDisplayInternal(address);
            } finally {
                Binder.restoreCallingIdentity(token);
            }
        }

        @Override // Binder call
        public void disconnectWifiDisplay() {
            // This request does not require special permissions.
            // Any app can request disconnection from the currently active wifi display.
            // This exception should no longer be needed once wifi display control moves
            // to the media router service.

            final long token = Binder.clearCallingIdentity();
            try {
                disconnectWifiDisplayInternal();
            } finally {
                Binder.restoreCallingIdentity(token);
            }
        }

        @Override // Binder call
        public void renameWifiDisplay(String address, String alias) {
            if (address == null) {
                throw new IllegalArgumentException("address must not be null");
            }
            mContext.enforceCallingOrSelfPermission(Manifest.permission.CONFIGURE_WIFI_DISPLAY,
                    "Permission required to rename to a wifi display");

            final long token = Binder.clearCallingIdentity();
            try {
                renameWifiDisplayInternal(address, alias);
            } finally {
                Binder.restoreCallingIdentity(token);
            }
        }

        @Override // Binder call
        public void forgetWifiDisplay(String address) {
            if (address == null) {
                throw new IllegalArgumentException("address must not be null");
            }
            mContext.enforceCallingOrSelfPermission(Manifest.permission.CONFIGURE_WIFI_DISPLAY,
                    "Permission required to forget to a wifi display");

            final long token = Binder.clearCallingIdentity();
            try {
                forgetWifiDisplayInternal(address);
            } finally {
                Binder.restoreCallingIdentity(token);
            }
        }

        @Override // Binder call
        public void pauseWifiDisplay() {
            mContext.enforceCallingOrSelfPermission(Manifest.permission.CONFIGURE_WIFI_DISPLAY,
                    "Permission required to pause a wifi display session");

            final long token = Binder.clearCallingIdentity();
            try {
                pauseWifiDisplayInternal();
            } finally {
                Binder.restoreCallingIdentity(token);
            }
        }

        @Override // Binder call
        public void resumeWifiDisplay() {
            mContext.enforceCallingOrSelfPermission(Manifest.permission.CONFIGURE_WIFI_DISPLAY,
                    "Permission required to resume a wifi display session");

            final long token = Binder.clearCallingIdentity();
            try {
                resumeWifiDisplayInternal();
            } finally {
                Binder.restoreCallingIdentity(token);
            }
        }

        @Override // Binder call
        public WifiDisplayStatus getWifiDisplayStatus() {
            // This request does not require special permissions.
            // Any app can get information about available wifi displays.

            final long token = Binder.clearCallingIdentity();
            try {
                return getWifiDisplayStatusInternal();
            } finally {
                Binder.restoreCallingIdentity(token);
            }
        }

        @Override // Binder call
        public void requestColorMode(int displayId, int colorMode) {
            mContext.enforceCallingOrSelfPermission(
                    Manifest.permission.CONFIGURE_DISPLAY_COLOR_MODE,
                    "Permission required to change the display color mode");
            final long token = Binder.clearCallingIdentity();
            try {
                requestColorModeInternal(displayId, colorMode);
            } finally {
                Binder.restoreCallingIdentity(token);
            }
        }

        @Override // Binder call
        public void setSaturationLevel(float level) {
            mContext.enforceCallingOrSelfPermission(
                   Manifest.permission.CONTROL_DISPLAY_SATURATION,
                   "Permission required to set display saturation level");
            final long token = Binder.clearCallingIdentity();
            try {
                setSaturationLevelInternal(level);
            } finally {
                Binder.restoreCallingIdentity(token);
            }
        }

        @Override // Binder call
        public int createVirtualDisplay(IVirtualDisplayCallback callback,
                IMediaProjection projection, String packageName, String name,
                int width, int height, int densityDpi, Surface surface, int flags,
                String uniqueId) {
            final int callingUid = Binder.getCallingUid();
            if (!validatePackageName(callingUid, packageName)) {
                throw new SecurityException("packageName must match the calling uid");
            }
            if (callback == null) {
                throw new IllegalArgumentException("appToken must not be null");
            }
            if (TextUtils.isEmpty(name)) {
                throw new IllegalArgumentException("name must be non-null and non-empty");
            }
            if (width <= 0 || height <= 0 || densityDpi <= 0) {
                throw new IllegalArgumentException("width, height, and densityDpi must be "
                        + "greater than 0");
            }
            if (surface != null && surface.isSingleBuffered()) {
                throw new IllegalArgumentException("Surface can't be single-buffered");
            }

            if ((flags & VIRTUAL_DISPLAY_FLAG_PUBLIC) != 0) {
                flags |= VIRTUAL_DISPLAY_FLAG_AUTO_MIRROR;

                // Public displays can't be allowed to show content when locked.
                if ((flags & VIRTUAL_DISPLAY_FLAG_CAN_SHOW_WITH_INSECURE_KEYGUARD) != 0) {
                    throw new IllegalArgumentException(
                            "Public display must not be marked as SHOW_WHEN_LOCKED_INSECURE");
                }
            }
            if ((flags & VIRTUAL_DISPLAY_FLAG_OWN_CONTENT_ONLY) != 0) {
                flags &= ~VIRTUAL_DISPLAY_FLAG_AUTO_MIRROR;
            }

            if (projection != null) {
                try {
                    if (!getProjectionService().isValidMediaProjection(projection)) {
                        throw new SecurityException("Invalid media projection");
                    }
                    flags = projection.applyVirtualDisplayFlags(flags);
                } catch (RemoteException e) {
                    throw new SecurityException("unable to validate media projection or flags");
                }
            }

            if (callingUid != Process.SYSTEM_UID &&
                    (flags & VIRTUAL_DISPLAY_FLAG_AUTO_MIRROR) != 0) {
                if (!canProjectVideo(projection)) {
                    throw new SecurityException("Requires CAPTURE_VIDEO_OUTPUT or "
                            + "CAPTURE_SECURE_VIDEO_OUTPUT permission, or an appropriate "
                            + "MediaProjection token in order to create a screen sharing virtual "
                            + "display.");
                }
            }
            if (callingUid != Process.SYSTEM_UID && (flags & VIRTUAL_DISPLAY_FLAG_SECURE) != 0) {
                if (!canProjectSecureVideo(projection)) {
                    throw new SecurityException("Requires CAPTURE_SECURE_VIDEO_OUTPUT "
                            + "or an appropriate MediaProjection token to create a "
                            + "secure virtual display.");
                }
            }

            final long token = Binder.clearCallingIdentity();
            try {
                return createVirtualDisplayInternal(callback, projection, callingUid, packageName,
                        name, width, height, densityDpi, surface, flags, uniqueId);
            } finally {
                Binder.restoreCallingIdentity(token);
            }
        }

        @Override // Binder call
        public void resizeVirtualDisplay(IVirtualDisplayCallback callback,
                int width, int height, int densityDpi) {
            final long token = Binder.clearCallingIdentity();
            try {
                resizeVirtualDisplayInternal(callback.asBinder(), width, height, densityDpi);
            } finally {
                Binder.restoreCallingIdentity(token);
            }
        }

        @Override // Binder call
        public void setVirtualDisplaySurface(IVirtualDisplayCallback callback, Surface surface) {
            if (surface != null && surface.isSingleBuffered()) {
                throw new IllegalArgumentException("Surface can't be single-buffered");
            }
            final long token = Binder.clearCallingIdentity();
            try {
                setVirtualDisplaySurfaceInternal(callback.asBinder(), surface);
            } finally {
                Binder.restoreCallingIdentity(token);
            }
        }

        @Override // Binder call
        public void releaseVirtualDisplay(IVirtualDisplayCallback callback) {
            final long token = Binder.clearCallingIdentity();
            try {
                releaseVirtualDisplayInternal(callback.asBinder());
            } finally {
                Binder.restoreCallingIdentity(token);
            }
        }

        @Override // Binder call
        public void dump(FileDescriptor fd, final PrintWriter pw, String[] args) {
            if (!DumpUtils.checkDumpPermission(mContext, TAG, pw)) return;

            final long token = Binder.clearCallingIdentity();
            try {
                dumpInternal(pw);
            } finally {
                Binder.restoreCallingIdentity(token);
            }
        }

        @Override // Binder call
        public ParceledListSlice<BrightnessChangeEvent> getBrightnessEvents(String callingPackage) {
            mContext.enforceCallingOrSelfPermission(
                    Manifest.permission.BRIGHTNESS_SLIDER_USAGE,
                    "Permission to read brightness events.");

            final int callingUid = Binder.getCallingUid();
            AppOpsManager appOpsManager = mContext.getSystemService(AppOpsManager.class);
            final int mode = appOpsManager.noteOp(AppOpsManager.OP_GET_USAGE_STATS,
                    callingUid, callingPackage);
            final boolean hasUsageStats;
            if (mode == AppOpsManager.MODE_DEFAULT) {
                // The default behavior here is to check if PackageManager has given the app
                // permission.
                hasUsageStats = mContext.checkCallingPermission(
                        Manifest.permission.PACKAGE_USAGE_STATS)
                        == PackageManager.PERMISSION_GRANTED;
            } else {
                hasUsageStats = mode == AppOpsManager.MODE_ALLOWED;
            }

            final int userId = UserHandle.getUserId(callingUid);
            final long token = Binder.clearCallingIdentity();
            try {
                synchronized (mSyncRoot) {
                    return mDisplayPowerController.getBrightnessEvents(userId, hasUsageStats);
                }
            } finally {
                Binder.restoreCallingIdentity(token);
            }
        }

        @Override // Binder call
        public ParceledListSlice<AmbientBrightnessDayStats> getAmbientBrightnessStats() {
            mContext.enforceCallingOrSelfPermission(
                    Manifest.permission.ACCESS_AMBIENT_LIGHT_STATS,
                    "Permission required to to access ambient light stats.");
            final int callingUid = Binder.getCallingUid();
            final int userId = UserHandle.getUserId(callingUid);
            final long token = Binder.clearCallingIdentity();
            try {
                synchronized (mSyncRoot) {
                    return mDisplayPowerController.getAmbientBrightnessStats(userId);
                }
            } finally {
                Binder.restoreCallingIdentity(token);
            }
        }

        @Override // Binder call
        public void setBrightnessConfigurationForUser(
                BrightnessConfiguration c, @UserIdInt int userId, String packageName) {
            mContext.enforceCallingOrSelfPermission(
                    Manifest.permission.CONFIGURE_DISPLAY_BRIGHTNESS,
                    "Permission required to change the display's brightness configuration");
            if (userId != UserHandle.getCallingUserId()) {
                mContext.enforceCallingOrSelfPermission(
                        Manifest.permission.INTERACT_ACROSS_USERS,
                        "Permission required to change the display brightness"
                        + " configuration of another user");
            }
            if (packageName != null && !validatePackageName(getCallingUid(), packageName)) {
                packageName = null;
            }
            final long token = Binder.clearCallingIdentity();
            try {
                setBrightnessConfigurationForUserInternal(c, userId, packageName);
            } finally {
                Binder.restoreCallingIdentity(token);
            }
        }

        @Override // Binder call
        public BrightnessConfiguration getBrightnessConfigurationForUser(int userId) {
            mContext.enforceCallingOrSelfPermission(
                    Manifest.permission.CONFIGURE_DISPLAY_BRIGHTNESS,
                    "Permission required to read the display's brightness configuration");
            if (userId != UserHandle.getCallingUserId()) {
                mContext.enforceCallingOrSelfPermission(
                        Manifest.permission.INTERACT_ACROSS_USERS,
                        "Permission required to read the display brightness"
                                + " configuration of another user");
            }
            final long token = Binder.clearCallingIdentity();
            try {
                final int userSerial = getUserManager().getUserSerialNumber(userId);
                synchronized (mSyncRoot) {
                    BrightnessConfiguration config =
                            mPersistentDataStore.getBrightnessConfiguration(userSerial);
                    if (config == null) {
                        config = mDisplayPowerController.getDefaultBrightnessConfiguration();
                    }
                    return config;
                }
            } finally {
                Binder.restoreCallingIdentity(token);
            }
        }

        @Override // Binder call
        public BrightnessConfiguration getDefaultBrightnessConfiguration() {
            mContext.enforceCallingOrSelfPermission(
                    Manifest.permission.CONFIGURE_DISPLAY_BRIGHTNESS,
                    "Permission required to read the display's default brightness configuration");
            final long token = Binder.clearCallingIdentity();
            try {
                synchronized (mSyncRoot) {
                    return mDisplayPowerController.getDefaultBrightnessConfiguration();
                }
            } finally {
                Binder.restoreCallingIdentity(token);
            }
        }

        @Override // Binder call
        public void setTemporaryBrightness(int brightness) {
            mContext.enforceCallingOrSelfPermission(
                    Manifest.permission.CONTROL_DISPLAY_BRIGHTNESS,
                    "Permission required to set the display's brightness");
            final long token = Binder.clearCallingIdentity();
            try {
                synchronized (mSyncRoot) {
                    mDisplayPowerController.setTemporaryBrightness(brightness);
                }
            } finally {
                Binder.restoreCallingIdentity(token);
            }
        }

        @Override // Binder call
        public void setTemporaryAutoBrightnessAdjustment(float adjustment) {
            mContext.enforceCallingOrSelfPermission(
                    Manifest.permission.CONTROL_DISPLAY_BRIGHTNESS,
                    "Permission required to set the display's auto brightness adjustment");
            final long token = Binder.clearCallingIdentity();
            try {
                synchronized (mSyncRoot) {
                    mDisplayPowerController.setTemporaryAutoBrightnessAdjustment(adjustment);
                }
            } finally {
                Binder.restoreCallingIdentity(token);
            }
        }

        @Override // Binder call
        public void onShellCommand(FileDescriptor in, FileDescriptor out,
                FileDescriptor err, String[] args, ShellCallback callback,
                ResultReceiver resultReceiver) {
            final long token = Binder.clearCallingIdentity();
            try {
                DisplayManagerShellCommand command = new DisplayManagerShellCommand(this);
                command.exec(this, in, out, err, args, callback, resultReceiver);
            } finally {
                Binder.restoreCallingIdentity(token);
            }
        }

        @Override // Binder call
        public Curve getMinimumBrightnessCurve() {
            final long token = Binder.clearCallingIdentity();
            try {
                return getMinimumBrightnessCurveInternal();
            } finally {
                Binder.restoreCallingIdentity(token);
            }
        }

        void setBrightness(int brightness) {
            Settings.System.putIntForUser(mContext.getContentResolver(),
                    Settings.System.SCREEN_BRIGHTNESS, brightness, UserHandle.USER_CURRENT);
        }

        void resetBrightnessConfiguration() {
            setBrightnessConfigurationForUserInternal(null, mContext.getUserId(),
                    mContext.getPackageName());
        }

        private boolean validatePackageName(int uid, String packageName) {
            if (packageName != null) {
                String[] packageNames = mContext.getPackageManager().getPackagesForUid(uid);
                if (packageNames != null) {
                    for (String n : packageNames) {
                        if (n.equals(packageName)) {
                            return true;
                        }
                    }
                }
            }
            return false;
        }

        private boolean canProjectVideo(IMediaProjection projection) {
            if (projection != null) {
                try {
                    if (projection.canProjectVideo()) {
                        return true;
                    }
                } catch (RemoteException e) {
                    Slog.e(TAG, "Unable to query projection service for permissions", e);
                }
            }
            if (mContext.checkCallingPermission(
                    android.Manifest.permission.CAPTURE_VIDEO_OUTPUT)
                    == PackageManager.PERMISSION_GRANTED) {
                return true;
            }
            return canProjectSecureVideo(projection);
        }

        private boolean canProjectSecureVideo(IMediaProjection projection) {
            if (projection != null) {
                try {
                    if (projection.canProjectSecureVideo()){
                        return true;
                    }
                } catch (RemoteException e) {
                    Slog.e(TAG, "Unable to query projection service for permissions", e);
                }
            }
            return mContext.checkCallingPermission(
                    android.Manifest.permission.CAPTURE_SECURE_VIDEO_OUTPUT)
                    == PackageManager.PERMISSION_GRANTED;
        }
    }

    private final class LocalService extends DisplayManagerInternal {
        @Override
        public void initPowerManagement(final DisplayPowerCallbacks callbacks, Handler handler,
                SensorManager sensorManager) {
            synchronized (mSyncRoot) {
                DisplayBlanker blanker = new DisplayBlanker() {
                    @Override
                    public void requestDisplayState(int state, int brightness) {
                        // The order of operations is important for legacy reasons.
                        if (state == Display.STATE_OFF) {
                            requestGlobalDisplayStateInternal(state, brightness);
                        }

                        callbacks.onDisplayStateChange(state);

                        if (state != Display.STATE_OFF) {
                            requestGlobalDisplayStateInternal(state, brightness);
                        }
                    }
                };
                mDisplayPowerController = new DisplayPowerController(
                        mContext, callbacks, handler, sensorManager, blanker);
            }

            mHandler.sendEmptyMessage(MSG_LOAD_BRIGHTNESS_CONFIGURATION);
        }

        @Override
        public boolean requestPowerState(DisplayPowerRequest request,
                boolean waitForNegativeProximity) {
            synchronized (mSyncRoot) {
                return mDisplayPowerController.requestPowerState(request,
                        waitForNegativeProximity);
            }
        }

        @Override
        public boolean isProximitySensorAvailable() {
            synchronized (mSyncRoot) {
                return mDisplayPowerController.isProximitySensorAvailable();
            }
        }

        @Override
        public boolean screenshot(int displayId, Surface outSurface) {
            synchronized (mSyncRoot) {
                final LogicalDisplay display = mLogicalDisplays.get(displayId);
                if (display != null) {
                    final DisplayDevice device = display.getPrimaryDisplayDeviceLocked();
                    if (device != null) {
                        final IBinder token = device.getDisplayTokenLocked();
                        if (token != null) {
                            SurfaceControl.screenshot(token, outSurface);
                            return true;
                        }
                    }
                }
            }
            return false;
        }

        @Override
        public DisplayInfo getDisplayInfo(int displayId) {
            return getDisplayInfoInternal(displayId, Process.myUid());
        }

        @Override
        public void registerDisplayTransactionListener(DisplayTransactionListener listener) {
            if (listener == null) {
                throw new IllegalArgumentException("listener must not be null");
            }

            registerDisplayTransactionListenerInternal(listener);
        }

        @Override
        public void unregisterDisplayTransactionListener(DisplayTransactionListener listener) {
            if (listener == null) {
                throw new IllegalArgumentException("listener must not be null");
            }

            unregisterDisplayTransactionListenerInternal(listener);
        }

        @Override
        public void setDisplayInfoOverrideFromWindowManager(int displayId, DisplayInfo info) {
            setDisplayInfoOverrideFromWindowManagerInternal(displayId, info);
        }

        @Override
        public void getNonOverrideDisplayInfo(int displayId, DisplayInfo outInfo) {
            getNonOverrideDisplayInfoInternal(displayId, outInfo);
        }

        @Override
        public void performTraversal(SurfaceControl.Transaction t) {
            performTraversalInternal(t);
        }

        @Override
        public void setDisplayProperties(int displayId, boolean hasContent,
                float requestedRefreshRate, int requestedMode, boolean inTraversal) {
            setDisplayPropertiesInternal(displayId, hasContent, requestedRefreshRate,
                    requestedMode, inTraversal);
        }

        @Override
        public void setDisplayOffsets(int displayId, int x, int y) {
            setDisplayOffsetsInternal(displayId, x, y);
        }

        @Override
        public void setDisplayAccessUIDs(SparseArray<IntArray> newDisplayAccessUIDs) {
            setDisplayAccessUIDsInternal(newDisplayAccessUIDs);
        }

        @Override
        public boolean isUidPresentOnDisplay(int uid, int displayId) {
            return isUidPresentOnDisplayInternal(uid, displayId);
        }

        @Override
        public void persistBrightnessTrackerState() {
            synchronized (mSyncRoot) {
                mDisplayPowerController.persistBrightnessTrackerState();
            }
        }

        @Override
        public void onOverlayChanged() {
            synchronized (mSyncRoot) {
                for (int i = 0; i < mDisplayDevices.size(); i++) {
                    mDisplayDevices.get(i).onOverlayChangedLocked();
                }
            }
        }

        @Override
        public DisplayedContentSamplingAttributes getDisplayedContentSamplingAttributes(
                int displayId) {
            return getDisplayedContentSamplingAttributesInternal(displayId);
        }

        @Override
        public boolean setDisplayedContentSamplingEnabled(
                int displayId, boolean enable, int componentMask, int maxFrames) {
            return setDisplayedContentSamplingEnabledInternal(
                    displayId, enable, componentMask, maxFrames);
        }

        @Override
        public DisplayedContentSample getDisplayedContentSample(int displayId,
                long maxFrames, long timestamp) {
            return getDisplayedContentSampleInternal(displayId, maxFrames, timestamp);
        }

    }
}<|MERGE_RESOLUTION|>--- conflicted
+++ resolved
@@ -46,11 +46,8 @@
 import android.hardware.display.DisplayManagerInternal;
 import android.hardware.display.DisplayManagerInternal.DisplayTransactionListener;
 import android.hardware.display.DisplayViewport;
-<<<<<<< HEAD
-=======
 import android.hardware.display.DisplayedContentSample;
 import android.hardware.display.DisplayedContentSamplingAttributes;
->>>>>>> de843449
 import android.hardware.display.IDisplayManager;
 import android.hardware.display.IDisplayManagerCallback;
 import android.hardware.display.IVirtualDisplayCallback;
@@ -1309,26 +1306,6 @@
             return;
         }
         display.configureDisplayLocked(t, device, info.state == Display.STATE_OFF);
-<<<<<<< HEAD
-
-        // Update the corresponding viewport.
-        DisplayViewport internalViewport = getInternalViewportLocked();
-        if ((info.flags & DisplayDeviceInfo.FLAG_DEFAULT_DISPLAY) != 0) {
-            populateViewportLocked(internalViewport, display, device);
-        }
-        DisplayViewport externalViewport = getExternalViewportLocked();
-        if (info.touch == DisplayDeviceInfo.TOUCH_EXTERNAL) {
-            populateViewportLocked(externalViewport, display, device);
-        } else if (!externalViewport.valid) {
-            // TODO (b/116850516) move this logic into InputReader
-            externalViewport.copyFrom(internalViewport);
-            externalViewport.type = DisplayViewport.VIEWPORT_EXTERNAL;
-        }
-
-        if (info.touch == DisplayDeviceInfo.TOUCH_VIRTUAL && !TextUtils.isEmpty(info.uniqueId)) {
-            final DisplayViewport viewport = getVirtualViewportLocked(info.uniqueId);
-            populateViewportLocked(viewport, display, device);
-=======
         final int viewportType;
         // Update the corresponding viewport.
         if ((info.flags & DisplayDeviceInfo.FLAG_DEFAULT_DISPLAY) != 0) {
@@ -1364,30 +1341,13 @@
         // TODO (b/116824030) allow multiple EXTERNAL viewports and remove this function.
         if (viewportType != VIEWPORT_VIRTUAL) {
             uniqueId = "";
->>>>>>> de843449
-        }
-
-<<<<<<< HEAD
-    /** Get the virtual device viewport that has the specified uniqueId.
-     * If such viewport does not exist, create it. */
-    private DisplayViewport getVirtualViewportLocked(@NonNull String uniqueId) {
-=======
->>>>>>> de843449
+        }
+
         DisplayViewport viewport;
         final int count = mViewports.size();
         for (int i = 0; i < count; i++) {
             viewport = mViewports.get(i);
-<<<<<<< HEAD
-            if (uniqueId.equals(viewport.uniqueId)) {
-                if (viewport.type != VIEWPORT_VIRTUAL) {
-                    Slog.wtf(TAG, "Found a viewport with uniqueId '"  + uniqueId
-                            + "' but it has type " + DisplayViewport.typeToString(viewport.type)
-                            + " (expected VIRTUAL)");
-                    continue;
-                }
-=======
             if (viewport.type == viewportType && uniqueId.equals(viewport.uniqueId)) {
->>>>>>> de843449
                 return viewport;
             }
         }
@@ -1396,61 +1356,13 @@
         viewport = new DisplayViewport();
         viewport.type = viewportType;
         viewport.uniqueId = uniqueId;
-<<<<<<< HEAD
-        viewport.type = VIEWPORT_VIRTUAL;
-=======
->>>>>>> de843449
         mViewports.add(viewport);
         return viewport;
     }
 
-<<<<<<< HEAD
-    private DisplayViewport getInternalViewportLocked() {
-        return getViewportByTypeLocked(VIEWPORT_INTERNAL);
-    }
-
-    private DisplayViewport getExternalViewportLocked() {
-        return getViewportByTypeLocked(VIEWPORT_EXTERNAL);
-    }
-
-    /**
-     * Get internal or external viewport. Create it if does not currently exist.
-     * @param viewportType - either INTERNAL or EXTERNAL
-     * @return the viewport with the requested type
-     */
-    private DisplayViewport getViewportByTypeLocked(int viewportType) {
-        // Only allow a single INTERNAL or EXTERNAL viewport, which makes this function possible.
-        // TODO (b/116824030) allow multiple EXTERNAL viewports and remove this function.
-        // Creates the viewport if none exists.
-        if (viewportType != VIEWPORT_INTERNAL && viewportType != VIEWPORT_EXTERNAL) {
-            Slog.wtf(TAG, "Cannot call getViewportByTypeLocked for type "
-                    + DisplayViewport.typeToString(viewportType));
-            return null;
-        }
-        DisplayViewport viewport;
-        final int count = mViewports.size();
-        for (int i = 0; i < count; i++) {
-            viewport = mViewports.get(i);
-            if (viewport.type == viewportType) {
-                return viewport;
-            }
-        }
-
-        viewport = new DisplayViewport();
-        viewport.type = viewportType;
-        mViewports.add(viewport);
-        return viewport;
-    }
-
-    private static void populateViewportLocked(DisplayViewport viewport,
-            LogicalDisplay display, DisplayDevice device) {
-        viewport.valid = true;
-        viewport.displayId = display.getDisplayIdLocked();
-=======
     private void populateViewportLocked(int viewportType,
             int displayId, DisplayDevice device, String uniqueId) {
         final DisplayViewport viewport = getViewportLocked(viewportType, uniqueId);
->>>>>>> de843449
         device.populateViewportLocked(viewport);
         viewport.valid = true;
         viewport.displayId = displayId;
