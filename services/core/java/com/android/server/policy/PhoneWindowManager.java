--- conflicted
+++ resolved
@@ -586,13 +586,11 @@
     int mOverscanRight = 0;
     int mOverscanBottom = 0;
 
-<<<<<<< HEAD
     /** Custom system-wide flags deciding what features get enabled. */
     private int mSystemDesignFlags = 0;
-=======
+
     // Panel Orientation default portrait
     private int mPanelOrientation = Surface.ROTATION_0;
->>>>>>> 182408b5
 
     // What we do when the user long presses on home
     private int mLongPressOnHomeBehavior;
