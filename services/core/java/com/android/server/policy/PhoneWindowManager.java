--- conflicted
+++ resolved
@@ -743,13 +743,11 @@
             resolver.registerContentObserver(Settings.Global.getUriFor(
                     Settings.Global.POLICY_CONTROL), false, this,
                     UserHandle.USER_ALL);
-<<<<<<< HEAD
             resolver.registerContentObserver(Settings.System.getUriFor(
                     Settings.System.SYSTEM_DESIGN_FLAGS), false, this,
-=======
+                    UserHandle.USER_ALL);
             resolver.registerContentObserver(Settings.Secure.getUriFor(
                     Settings.System.USE_EDGE_SERVICE_FOR_GESTURES), false, this,
->>>>>>> 8b33482f
                     UserHandle.USER_ALL);
             updateSettings();
         }
