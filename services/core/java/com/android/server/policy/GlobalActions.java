/*
 * Copyright (C) 2008 The Android Open Source Project
 *
 * Licensed under the Apache License, Version 2.0 (the "License");
 * you may not use this file except in compliance with the License.
 * You may obtain a copy of the License at
 *
 *      http://www.apache.org/licenses/LICENSE-2.0
 *
 * Unless required by applicable law or agreed to in writing, software
 * distributed under the License is distributed on an "AS IS" BASIS,
 * WITHOUT WARRANTIES OR CONDITIONS OF ANY KIND, either express or implied.
 * See the License for the specific language governing permissions and
 * limitations under the License.
 */

package com.android.server.policy;

import android.content.*;
import android.content.res.TypedArray;
import android.os.*;
import com.android.internal.app.AlertController;
import com.android.internal.app.AlertController.AlertParams;
import com.android.internal.telephony.TelephonyIntents;
import com.android.internal.telephony.TelephonyProperties;
import com.android.internal.R;
import com.android.internal.widget.LockPatternUtils;

import android.app.ActivityManager;
import android.app.ActivityManagerNative;
import android.app.AlertDialog;
import android.app.Dialog;
import android.content.BroadcastReceiver;
import android.content.Context;
import android.content.DialogInterface;
import android.content.Intent;
import android.content.IntentFilter;
import android.content.pm.ThemeUtils;
import android.content.pm.UserInfo;
import android.database.ContentObserver;
import android.graphics.drawable.Drawable;
import android.graphics.PorterDuff.Mode;
import android.media.AudioManager;
import android.net.ConnectivityManager;
import android.provider.Settings;
import android.service.dreams.DreamService;
import android.service.dreams.IDreamManager;
import android.telephony.PhoneStateListener;
import android.telephony.ServiceState;
import android.telephony.TelephonyManager;
import android.text.TextUtils;
import android.util.ArraySet;
import android.util.Log;
import android.util.TypedValue;
import android.view.InputDevice;
import android.view.KeyEvent;
import android.view.LayoutInflater;
import android.view.MotionEvent;
import android.view.View;
import android.view.ViewConfiguration;
import android.view.ViewGroup;
import android.view.WindowManager;
import android.view.WindowManagerGlobal;
import android.view.WindowManagerPolicy.WindowManagerFuncs;
import android.view.accessibility.AccessibilityEvent;
import android.widget.AdapterView;
import android.widget.BaseAdapter;
import android.widget.ImageView;
import android.widget.ImageView.ScaleType;
import android.widget.ListView;
import android.widget.TextView;

import com.android.internal.telephony.PhoneStateIntentReceiver;

import java.util.ArrayList;
import java.util.List;

/**
 * Helper to show the global actions dialog.  Each item is an {@link Action} that
 * may show depending on whether the keyguard is showing, and whether the device
 * is provisioned.
 */
class GlobalActions implements DialogInterface.OnDismissListener, DialogInterface.OnClickListener  {

    private static final String TAG = "GlobalActions";

    private static final boolean SHOW_SILENT_TOGGLE = true;

    /* Valid settings for global actions keys.
     * see config.xml config_globalActionList */
    private static final String GLOBAL_ACTION_KEY_POWER = "power";
    private static final String GLOBAL_ACTION_KEY_REBOOT = "reboot";
    private static final String GLOBAL_ACTION_KEY_AIRPLANE = "airplane";
    private static final String GLOBAL_ACTION_KEY_BUGREPORT = "bugreport";
    private static final String GLOBAL_ACTION_KEY_SILENT = "silent";
    private static final String GLOBAL_ACTION_KEY_USERS = "users";
    private static final String GLOBAL_ACTION_KEY_SETTINGS = "settings";
    private static final String GLOBAL_ACTION_KEY_LOCKDOWN = "lockdown";
    private static final String GLOBAL_ACTION_KEY_VOICEASSIST = "voiceassist";
    private static final String GLOBAL_ACTION_KEY_ASSIST = "assist";
    private static final String GLOBAL_ACTION_KEY_SCREENSHOT = "screenshot";

    private final Context mContext;
    private final WindowManagerFuncs mWindowManagerFuncs;
    private Context mUiContext;
    private final AudioManager mAudioManager;
    private final IDreamManager mDreamManager;

    private ArrayList<Action> mItems;
    private GlobalActionsDialog mDialog;

    private Action mSilentModeAction;
    private AirplaneModeAction mAirplaneModeAction;

    private AirplaneModeEnabler mAirplaneModeEnabler;

    private MyAdapter mAdapter;

    private boolean mKeyguardShowing = false;
    private boolean mKeyguardSecure = false;
    private boolean mDeviceProvisioned = false;
    private ToggleAction.State mAirplaneState = ToggleAction.State.Off;
    private boolean mIsWaitingForEcmExit = false;
    private boolean mHasTelephony;
    private boolean mHasVibrator;
    private final boolean mShowSilentToggle;
    private boolean mShowRebootMenu;

    /**
     * @param context everything needs a context :(
     */
    public GlobalActions(Context context, WindowManagerFuncs windowManagerFuncs) {
        mContext = context;
        mWindowManagerFuncs = windowManagerFuncs;
        mAudioManager = (AudioManager) mContext.getSystemService(Context.AUDIO_SERVICE);
        mDreamManager = IDreamManager.Stub.asInterface(
                ServiceManager.getService(DreamService.DREAM_SERVICE));

        // receive broadcasts
        IntentFilter filter = new IntentFilter();
        filter.addAction(Intent.ACTION_CLOSE_SYSTEM_DIALOGS);
        filter.addAction(Intent.ACTION_SCREEN_OFF);
        filter.addAction(TelephonyIntents.ACTION_EMERGENCY_CALLBACK_MODE_CHANGED);
        context.registerReceiver(mBroadcastReceiver, filter);

        ThemeUtils.registerThemeChangeReceiver(context, mThemeChangeReceiver);

        ConnectivityManager cm = (ConnectivityManager)
                context.getSystemService(Context.CONNECTIVITY_SERVICE);
        mHasTelephony = cm.isNetworkSupported(ConnectivityManager.TYPE_MOBILE);

        Vibrator vibrator = (Vibrator) mContext.getSystemService(Context.VIBRATOR_SERVICE);
        mHasVibrator = vibrator != null && vibrator.hasVibrator();

        mShowSilentToggle = SHOW_SILENT_TOGGLE && !mContext.getResources().getBoolean(
                com.android.internal.R.bool.config_useFixedVolume);

        mAirplaneModeEnabler = new AirplaneModeEnabler(mContext);
    }

    /**
     * Show the global actions dialog (creating if necessary)
     * @param keyguardShowing True if keyguard is showing
     */
    public void showDialog(boolean keyguardShowing, boolean isKeyguardSecure, boolean isDeviceProvisioned) {
        showDialog(keyguardShowing, isKeyguardSecure, isDeviceProvisioned, false);
    }
    public void showDialog(boolean keyguardShowing, boolean isKeyguardSecure,
                           boolean isDeviceProvisioned, boolean isRebootSubMenu) {
        mKeyguardShowing = keyguardShowing;
        mKeyguardSecure = isKeyguardSecure;
        mDeviceProvisioned = isDeviceProvisioned;
        mShowRebootMenu = isRebootSubMenu;
        if (mDialog != null) {
            if (mUiContext != null) {
                mUiContext = null;
            }
            mDialog.dismiss();
            mDialog = null;
<<<<<<< HEAD
            mDialog = createDialog(); // re-create dialog
            // Show delayed, so that the dismiss of the previous dialog completes
            mHandler.sendEmptyMessage(MESSAGE_SHOW);
        } else {
            mDialog = createDialog(); // create dialog
=======
            mDialog = createDialog();
            // Show delayed, so that the dismiss of the previous dialog completes
            mHandler.sendEmptyMessage(MESSAGE_SHOW);
        } else {
            mDialog = createDialog();
>>>>>>> ee71271a
            handleShow();
        }
    }

    private void awakenIfNecessary() {
        if (mDreamManager != null) {
            try {
                if (mDreamManager.isDreaming()) {
                    mDreamManager.awaken();
                }
            } catch (RemoteException e) {
                // we tried
            }
        }
    }

    private void handleShow() {
        awakenIfNecessary();
        prepareDialog();

        // If we only have 1 item and it's a simple press action, just do this action.
        if (mAdapter.getCount() == 1
                && mAdapter.getItem(0) instanceof SinglePressAction
                && !(mAdapter.getItem(0) instanceof LongPressAction)) {
            ((SinglePressAction) mAdapter.getItem(0)).onPress();
        } else {
            WindowManager.LayoutParams attrs = mDialog.getWindow().getAttributes();
            attrs.setTitle("GlobalActions");
            mDialog.getWindow().setAttributes(attrs);
            mDialog.show();
            // int dialogWidth = mContext.getResources().getDimensionPixelSize(R.dimen.global_actions_dialog_width);
            // int dialogHeight = mContext.getResources().getDimensionPixelSize(R.dimen.global_actions_dialog_height);
            // mDialog.getWindow().setLayout(dialogWidth /*width*/, dialogHeight /*height*/);
            mDialog.getWindow().getDecorView().setSystemUiVisibility(View.STATUS_BAR_DISABLE_EXPAND);
        }
    }

    private Context getUiContext() {
        if (mUiContext == null) {
            mUiContext = ThemeUtils.createUiContext(mContext);
            mUiContext.setTheme(android.R.style.Theme_DeviceDefault_Light_DarkActionBar);
        }
        return mUiContext != null ? mUiContext : mContext;
    }

    /**
     * Create the global actions dialog.
     * @return A new dialog.
     */
    private GlobalActionsDialog createDialog() {
        if (mShowRebootMenu) {
            createRebootMenuItems();
        } else {
            // Simple toggle style if there's no vibrator, otherwise use a tri-state
            if (!mHasVibrator) {
                mSilentModeAction = new SilentModeToggleAction();
            } else {
                mSilentModeAction = new SilentModeTriStateAction(mContext, mAudioManager, mHandler);
            }

            mAirplaneModeAction = new AirplaneModeAction();

            mItems = new ArrayList<Action>();
            String[] defaultActions = mContext.getResources().getStringArray(
                    com.android.internal.R.array.config_globalActionsList);

            ArraySet<String> addedKeys = new ArraySet<String>();
            for (int i = 0; i < defaultActions.length; i++) {
                String actionKey = defaultActions[i];
                if (addedKeys.contains(actionKey)) {
                    // If we already have added this, don't add it again.
                    continue;
                }
                if (GLOBAL_ACTION_KEY_POWER.equals(actionKey)) {
                    mItems.add(new PowerAction());
                } else if (GLOBAL_ACTION_KEY_REBOOT.equals(actionKey)) {
                    mItems.add(new RebootAction());
                } else if (GLOBAL_ACTION_KEY_SCREENSHOT.equals(actionKey)) {
                    mItems.add(new ScreenShotAction());
                } else if (GLOBAL_ACTION_KEY_AIRPLANE.equals(actionKey)) {
                    mItems.add(mAirplaneModeAction);
                } else if (GLOBAL_ACTION_KEY_BUGREPORT.equals(actionKey)) {
                    if (Settings.Global.getInt(mContext.getContentResolver(),
                            Settings.Global.BUGREPORT_IN_POWER_MENU, 0) != 0 && isCurrentUserOwner()) {
                        mItems.add(getBugReportAction());
                    }
                } else if (GLOBAL_ACTION_KEY_USERS.equals(actionKey)) {
                    if (SystemProperties.getBoolean("fw.power_user_switcher", false)) {
                        addUsersToMenu(mItems);
                    }
                } else if (GLOBAL_ACTION_KEY_SETTINGS.equals(actionKey)) {
                    mItems.add(getSettingsAction());
                } else if (GLOBAL_ACTION_KEY_LOCKDOWN.equals(actionKey)) {
                    mItems.add(getLockdownAction());
                } else if (GLOBAL_ACTION_KEY_VOICEASSIST.equals(actionKey)) {
                    mItems.add(getVoiceAssistAction());
                } else if (GLOBAL_ACTION_KEY_ASSIST.equals(actionKey)) {
                    mItems.add(getAssistAction());
                } else if (GLOBAL_ACTION_KEY_SILENT.equals(actionKey)) {
                    if (mShowSilentToggle) {
                        mItems.add(mSilentModeAction);
                    }
                } else {
                    Log.e(TAG, "Invalid global action key " + actionKey);
                }
                // Add here so we don't add more than one.
                addedKeys.add(actionKey);
            }
        }
        mAdapter = new MyAdapter();

        AlertParams params = new AlertParams(getUiContext());
        params.mAdapter = mAdapter;
        params.mOnClickListener = this;
        params.mForceInverseBackground = true;
        // params.mViewSpacingLeft = 0;
        // params.mViewSpacingTop = 0;
        // params.mViewSpacingRight = 0;
        // params.mViewSpacingBottom = 0;

        GlobalActionsDialog dialog = new GlobalActionsDialog(getUiContext(), params);
        dialog.setCanceledOnTouchOutside(false); // Handled by the custom class.

        dialog.getListView().setItemsCanFocus(true);
        dialog.getListView().setLongClickable(true);
        dialog.getListView().setOnItemLongClickListener(
                new AdapterView.OnItemLongClickListener() {
                    @Override
                    public boolean onItemLongClick(AdapterView<?> parent, View view, int position,
                            long id) {
                        final Action action = mAdapter.getItem(position);
                        if (action instanceof LongPressAction) {
                            return ((LongPressAction) action).onLongPress();
                        }
                        return false;
                    }
        });
        dialog.getWindow().setType(WindowManager.LayoutParams.TYPE_KEYGUARD_DIALOG);

        dialog.setOnDismissListener(this);

        return dialog;
    }

    private final class PowerAction extends SinglePressAction implements LongPressAction {
        private PowerAction() {
            super(R.drawable.ic_lock_power_off,
                R.string.global_action_power_off);
        }

        @Override
        public boolean onLongPress() {
            UserManager um = (UserManager) mContext.getSystemService(Context.USER_SERVICE);
            if (!um.hasUserRestriction(UserManager.DISALLOW_SAFE_BOOT)) {
                mWindowManagerFuncs.rebootSafeMode(true);
                return true;
            }
            return false;
        }

        @Override
        public boolean showDuringKeyguard() {
            return true;
        }

        @Override
        public boolean showBeforeProvisioning() {
            return true;
        }

        @Override
        public void onPress() {
            // shutdown by making sure radio and power are handled accordingly.
            mWindowManagerFuncs.shutdown(true /* confirm */);
        }
    }

    private final class RebootAction extends SinglePressAction {
        private RebootAction() {
            super(R.drawable.ic_lock_power_reboot,
                R.string.global_action_reboot);
        }

        @Override
        public boolean showDuringKeyguard() {
            return true;
        }

        @Override
        public boolean showBeforeProvisioning() {
            return true;
        }

        @Override
        public void onPress() {
            if ((mKeyguardShowing && mKeyguardSecure) || !isAdvancedRebootEnabled()) {
                try {
                    IPowerManager pm = IPowerManager.Stub.asInterface(ServiceManager
                            .getService(Context.POWER_SERVICE));
                    pm.reboot(true /*confirm*/, null, false);
                } catch (RemoteException e) {
                    Log.e(TAG, "PowerManager service died!", e);
                    return;
                }
            } else {
                showDialog(mKeyguardShowing, mKeyguardSecure, mDeviceProvisioned, true);
            }
        }
    }

    private final class ScreenShotAction extends SinglePressAction {
        private ScreenShotAction(){
            super(R.drawable.ic_lock_screenshot,
                R.string.global_action_screenshot);
        }

        public void onPress() {
            takeScreenshot();
        }

        public boolean showDuringKeyguard() {
            return true;
        }

        public boolean showBeforeProvisioning() {
            return true;
        }
    }

    final Object mScreenshotLock = new Object();
    ServiceConnection mScreenshotConnection = null;

    final Runnable mScreenshotTimeout = new Runnable() {
        @Override public void run() {
            synchronized (mScreenshotLock) {
                if (mScreenshotConnection != null) {
                    mContext.unbindService(mScreenshotConnection);
                    mScreenshotConnection = null;
                }
            }
        }
    };

    private void takeScreenshot() {
        synchronized (mScreenshotLock) {
            if (mScreenshotConnection != null) {
                return;
            }
            ComponentName cn = new ComponentName("com.android.systemui",
                    "com.android.systemui.screenshot.TakeScreenshotService");
            Intent intent = new Intent();
            intent.setComponent(cn);
            ServiceConnection conn = new ServiceConnection() {
                @Override
                public void onServiceConnected(ComponentName name, IBinder service) {
                    synchronized (mScreenshotLock) {
                        if (mScreenshotConnection != this) {
                            return;
                        }
                        Messenger messenger = new Messenger(service);
                        Message msg = Message.obtain(null, 1);
                        final ServiceConnection myConn = this;
                        Handler h = new Handler(mHandler.getLooper()) {
                            @Override
                            public void handleMessage(Message msg) {
                                synchronized (mScreenshotLock) {
                                    if (mScreenshotConnection == myConn) {
                                        mContext.unbindService(mScreenshotConnection);
                                        mScreenshotConnection = null;
                                        mHandler.removeCallbacks(mScreenshotTimeout);
                                    }
                                }
                            }
                        };
                        msg.replyTo = new Messenger(h);
                        msg.arg1 = msg.arg2 = 0;

                        /* wait for the dialog box to close */
                        try {
                            Thread.sleep(1000);
                        } catch (InterruptedException ie) {
                        }

                        /* take the screenshot */
                        try {
                            messenger.send(msg);
                        } catch (RemoteException e) {
                        }
                    }
                }
                @Override
                public void onServiceDisconnected(ComponentName name) {}
            };
            if (mContext.bindService(intent, conn, Context.BIND_AUTO_CREATE)) {
                mScreenshotConnection = conn;
                mHandler.postDelayed(mScreenshotTimeout, 10000);
            }
        }
    }


    private Action getBugReportAction() {
        return new SinglePressAction(com.android.internal.R.drawable.ic_lock_bugreport,
                R.string.bugreport_title) {

            public void onPress() {
                AlertDialog.Builder builder = new AlertDialog.Builder(getUiContext());
                builder.setTitle(com.android.internal.R.string.bugreport_title);
                builder.setMessage(com.android.internal.R.string.bugreport_message);
                builder.setNegativeButton(com.android.internal.R.string.cancel, null);
                builder.setPositiveButton(com.android.internal.R.string.report,
                        new DialogInterface.OnClickListener() {
                            @Override
                            public void onClick(DialogInterface dialog, int which) {
                                // don't actually trigger the bugreport if we are running stability
                                // tests via monkey
                                if (ActivityManager.isUserAMonkey()) {
                                    return;
                                }
                                // Add a little delay before executing, to give the
                                // dialog a chance to go away before it takes a
                                // screenshot.
                                mHandler.postDelayed(new Runnable() {
                                    @Override public void run() {
                                        try {
                                            ActivityManagerNative.getDefault()
                                                    .requestBugReport();
                                        } catch (RemoteException e) {
                                        }
                                    }
                                }, 500);
                            }
                        });
                AlertDialog dialog = builder.create();
                dialog.getWindow().setType(WindowManager.LayoutParams.TYPE_KEYGUARD_DIALOG);
                dialog.show();
            }

            public boolean showDuringKeyguard() {
                return true;
            }

            public boolean showBeforeProvisioning() {
                return false;
            }

            @Override
            public String getStatus() {
                return mContext.getString(
                        com.android.internal.R.string.bugreport_status,
                        Build.VERSION.RELEASE,
                        Build.ID);
            }
        };
    }

    private Action getSettingsAction() {
        return new SinglePressAction(com.android.internal.R.drawable.ic_settings,
                R.string.global_action_settings) {

            @Override
            public void onPress() {
                Intent intent = new Intent(Settings.ACTION_SETTINGS);
                intent.addFlags(Intent.FLAG_ACTIVITY_NEW_TASK | Intent.FLAG_ACTIVITY_CLEAR_TOP);
                mContext.startActivity(intent);
            }

            @Override
            public boolean showDuringKeyguard() {
                return true;
            }

            @Override
            public boolean showBeforeProvisioning() {
                return true;
            }
        };
    }

    private Action getAssistAction() {
        return new SinglePressAction(com.android.internal.R.drawable.ic_action_assist_focused,
                R.string.global_action_assist) {
            @Override
            public void onPress() {
                Intent intent = new Intent(Intent.ACTION_ASSIST);
                intent.addFlags(Intent.FLAG_ACTIVITY_NEW_TASK | Intent.FLAG_ACTIVITY_CLEAR_TOP);
                mContext.startActivity(intent);
            }

            @Override
            public boolean showDuringKeyguard() {
                return true;
            }

            @Override
            public boolean showBeforeProvisioning() {
                return true;
            }
        };
    }

    private Action getVoiceAssistAction() {
        return new SinglePressAction(com.android.internal.R.drawable.ic_voice_search,
                R.string.global_action_voice_assist) {
            @Override
            public void onPress() {
                Intent intent = new Intent(Intent.ACTION_VOICE_ASSIST);
                intent.addFlags(Intent.FLAG_ACTIVITY_NEW_TASK | Intent.FLAG_ACTIVITY_CLEAR_TOP);
                mContext.startActivity(intent);
            }

            @Override
            public boolean showDuringKeyguard() {
                return true;
            }

            @Override
            public boolean showBeforeProvisioning() {
                return true;
            }
        };
    }

    private Action getLockdownAction() {
        return new SinglePressAction(com.android.internal.R.drawable.ic_lock_lock,
                R.string.global_action_lockdown) {

            @Override
            public void onPress() {
                new LockPatternUtils(mContext).requireCredentialEntry(UserHandle.USER_ALL);
                try {
                    WindowManagerGlobal.getWindowManagerService().lockNow(null);
                } catch (RemoteException e) {
                    Log.e(TAG, "Error while trying to lock device.", e);
                }
            }

            @Override
            public boolean showDuringKeyguard() {
                return true;
            }

            @Override
            public boolean showBeforeProvisioning() {
                return false;
            }
        };
    }

    private UserInfo getCurrentUser() {
        try {
            return ActivityManagerNative.getDefault().getCurrentUser();
        } catch (RemoteException re) {
            return null;
        }
    }

    private boolean isCurrentUserOwner() {
        UserInfo currentUser = getCurrentUser();
        return currentUser == null || currentUser.isPrimary();
    }

    private void addUsersToMenu(ArrayList<Action> items) {
        UserManager um = (UserManager) mContext.getSystemService(Context.USER_SERVICE);
        if (um.isUserSwitcherEnabled()) {
            List<UserInfo> users = um.getUsers();
            UserInfo currentUser = getCurrentUser();
            for (final UserInfo user : users) {
                if (user.supportsSwitchTo()) {
                    boolean isCurrentUser = currentUser == null
                            ? user.id == 0 : (currentUser.id == user.id);
                    Drawable icon = user.iconPath != null ? Drawable.createFromPath(user.iconPath)
                            : null;
                    SinglePressAction switchToUser = new SinglePressAction(
                            com.android.internal.R.drawable.ic_menu_cc, icon,
                            (user.name != null ? user.name : "Primary")
                            + (isCurrentUser ? " \u2714" : "")) {
                        public void onPress() {
                            try {
                                ActivityManagerNative.getDefault().switchUser(user.id);
                            } catch (RemoteException re) {
                                Log.e(TAG, "Couldn't switch user " + re);
                            }
                        }

                        public boolean showDuringKeyguard() {
                            return true;
                        }

                        public boolean showBeforeProvisioning() {
                            return false;
                        }
                    };
                    items.add(switchToUser);
                }
            }
        }
    }

    private boolean isAdvancedRebootEnabled() {
        return Settings.Secure.getInt(mContext.getContentResolver(),
                Settings.Secure.ADVANCED_REBOOT, 0) != 0;
    }

    private void createRebootMenuItems() {
        mItems = new ArrayList<Action>();

        TypedArray ar = mContext.getResources().obtainTypedArray(R.array
                .shutdown_reboot_icons);
        int[] iconIds = new int[ar.length()];
        for (int i = 0; i < iconIds.length; i++) {
            iconIds[i] = ar.getResourceId(i, 0);
        }
        ar.recycle();

        String[] names = mContext.getResources().getStringArray(R.array
                .shutdown_reboot_options);
        String[] actions = mContext.getResources().getStringArray(R.array
                .shutdown_reboot_actions);

        for(int i = 0; i < names.length; i++) {
            addRebootItem(iconIds[i], names[i], actions[i]);
        }
    }

    private void addRebootItem(int drawable, String name, final String action) {
        mItems.add(
                new SinglePressAction(
                        drawable,
                        name) {

                    public void onPress() {
                        try {
                            IPowerManager pm = IPowerManager.Stub.asInterface(ServiceManager
                                    .getService(Context.POWER_SERVICE));
                            pm.reboot(true, action, false); // action specify extra action, null for normal reboot
                        } catch (RemoteException e) {
                            Log.e(TAG, "PowerManager service died!", e);
                            return;
                        }
                    }

                    public boolean showDuringKeyguard() {
                        return true;
                    }

                    public boolean showBeforeProvisioning() {
                        return true;
                    }
                }
        );
    }


    private void prepareDialog() {
        refreshSilentMode();
        mAirplaneModeEnabler.onAirplaneModeChanged(true, isAirplaneModeEnabled());
        mAdapter.notifyDataSetChanged();
        mDialog.getWindow().setType(WindowManager.LayoutParams.TYPE_KEYGUARD_DIALOG);
        if (mShowSilentToggle) {
            IntentFilter filter = new IntentFilter(AudioManager.RINGER_MODE_CHANGED_ACTION);
            mContext.registerReceiver(mRingerModeReceiver, filter);
        }
    }

    private void refreshSilentMode() {
        if (!mHasVibrator) {
            final boolean silentModeOn =
                    mAudioManager.getRingerMode() != AudioManager.RINGER_MODE_NORMAL;
            ((ToggleAction)mSilentModeAction).updateState(
                    silentModeOn ? ToggleAction.State.On : ToggleAction.State.Off);
        }
    }

    /** {@inheritDoc} */
    public void onDismiss(DialogInterface dialog) {
        if (mShowSilentToggle) {
            try {
                mContext.unregisterReceiver(mRingerModeReceiver);
            } catch (IllegalArgumentException ie) {
                // ignore this
                Log.w(TAG, ie);
            }
        }
    }

    /** {@inheritDoc} */
    public void onClick(DialogInterface dialog, int which) {
        if (!(mAdapter.getItem(which) instanceof SilentModeTriStateAction)) {
            dialog.dismiss();
        }
        mAdapter.getItem(which).onPress();
    }

    /**
     * The adapter used for the list within the global actions dialog, taking
     * into account whether the keyguard is showing via
     * {@link GlobalActions#mKeyguardShowing} and whether the device is provisioned
     * via {@link GlobalActions#mDeviceProvisioned}.
     */
    private class MyAdapter extends BaseAdapter {

        public int getCount() {
            int count = 0;

            for (int i = 0; i < mItems.size(); i++) {
                final Action action = mItems.get(i);

                if (mKeyguardShowing && !action.showDuringKeyguard()) {
                    continue;
                }
                if (!mDeviceProvisioned && !action.showBeforeProvisioning()) {
                    continue;
                }
                count++;
            }
            return count;
        }

        @Override
        public boolean isEnabled(int position) {
            return getItem(position).isEnabled();
        }

        @Override
        public boolean areAllItemsEnabled() {
            return false;
        }

        public Action getItem(int position) {

            int filteredPos = 0;
            for (int i = 0; i < mItems.size(); i++) {
                final Action action = mItems.get(i);
                if (mKeyguardShowing && !action.showDuringKeyguard()) {
                    continue;
                }
                if (!mDeviceProvisioned && !action.showBeforeProvisioning()) {
                    continue;
                }
                if (filteredPos == position) {
                    return action;
                }
                filteredPos++;
            }

            throw new IllegalArgumentException("position " + position
                    + " out of range of showable actions"
                    + ", filtered count=" + getCount()
                    + ", keyguardshowing=" + mKeyguardShowing
                    + ", provisioned=" + mDeviceProvisioned);
        }


        public long getItemId(int position) {
            return position;
        }

        public View getView(int position, View convertView, ViewGroup parent) {
            Action action = getItem(position);
            final Context context = getUiContext();
            return action.create(context, convertView, parent, LayoutInflater.from(mContext));
        }
    }

    // note: the scheme below made more sense when we were planning on having
    // 8 different things in the global actions dialog.  seems overkill with
    // only 3 items now, but may as well keep this flexible approach so it will
    // be easy should someone decide at the last minute to include something
    // else, such as 'enable wifi', or 'enable bluetooth'

    /**
     * What each item in the global actions dialog must be able to support.
     */
    private interface Action {
        /**
         * @return Text that will be announced when dialog is created.  null
         *     for none.
         */
        CharSequence getLabelForAccessibility(Context context);

        View create(Context context, View convertView, ViewGroup parent, LayoutInflater inflater);

        void onPress();

        /**
         * @return whether this action should appear in the dialog when the keygaurd
         *    is showing.
         */
        boolean showDuringKeyguard();

        /**
         * @return whether this action should appear in the dialog before the
         *   device is provisioned.
         */
        boolean showBeforeProvisioning();

        boolean isEnabled();
    }

    /**
     * An action that also supports long press.
     */
    private interface LongPressAction extends Action {
        boolean onLongPress();
    }

    /**
     * A single press action maintains no state, just responds to a press
     * and takes an action.
     */
    private static abstract class SinglePressAction implements Action {
        private final int mIconResId;
        private final Drawable mIcon;
        private final int mMessageResId;
        private final CharSequence mMessage;

        protected SinglePressAction(int iconResId, int messageResId) {
            mIconResId = iconResId;
            mMessageResId = messageResId;
            mMessage = null;
            mIcon = null;
        }

        protected SinglePressAction(int iconResId, Drawable icon, CharSequence message) {
            mIconResId = iconResId;
            mMessageResId = 0;
            mMessage = message;
            mIcon = icon;
        }

        protected SinglePressAction(int iconResId, CharSequence message) {
            mIconResId = iconResId;
            mMessageResId = 0;
            mMessage = message;
            mIcon = null;
        }

        public boolean isEnabled() {
            return true;
        }

        public String getStatus() {
            return null;
        }

        abstract public void onPress();

        public CharSequence getLabelForAccessibility(Context context) {
            if (mMessage != null) {
                return mMessage;
            } else {
                return context.getString(mMessageResId);
            }
        }

        public View create(
                Context context, View convertView, ViewGroup parent, LayoutInflater inflater) {
            View v = inflater.inflate(R.layout.global_actions_item, parent, false);

            ImageView icon = (ImageView) v.findViewById(R.id.icon);
            TextView messageView = (TextView) v.findViewById(R.id.message);

            TextView statusView = (TextView) v.findViewById(R.id.status);
            final String status = getStatus();
            if (!TextUtils.isEmpty(status)) {
                statusView.setText(status);
            } else {
                statusView.setVisibility(View.GONE);
            }
            if (mIcon != null) {
                icon.setImageDrawable(mIcon);
                icon.setScaleType(ScaleType.CENTER_CROP);
            } else if (mIconResId != 0) {
                icon.setImageDrawable(context.getDrawable(mIconResId));
            }
            if (mMessage != null) {
                messageView.setText(mMessage);
            } else {
                messageView.setText(mMessageResId);
            }

            return v;
        }
    }

    /**
     * A toggle action knows whether it is on or off, and displays an icon
     * and status message accordingly.
     */
    private static abstract class ToggleAction implements Action {

        enum State {
            Off(false),
            TurningOn(true),
            TurningOff(true),
            On(false);

            private final boolean inTransition;

            State(boolean intermediate) {
                inTransition = intermediate;
            }

            public boolean inTransition() {
                return inTransition;
            }
        }

        protected State mState = State.Off;

        // prefs
        protected int mEnabledIconResId;
        protected int mDisabledIconResid;
        protected int mMessageResId;
        protected int mEnabledStatusMessageResId;
        protected int mDisabledStatusMessageResId;

        /**
         * @param enabledIconResId The icon for when this action is on.
         * @param disabledIconResid The icon for when this action is off.
         * @param essage The general information message, e.g 'Silent Mode'
         * @param enabledStatusMessageResId The on status message, e.g 'sound disabled'
         * @param disabledStatusMessageResId The off status message, e.g. 'sound enabled'
         */
        public ToggleAction(int enabledIconResId,
                int disabledIconResid,
                int message,
                int enabledStatusMessageResId,
                int disabledStatusMessageResId) {
            mEnabledIconResId = enabledIconResId;
            mDisabledIconResid = disabledIconResid;
            mMessageResId = message;
            mEnabledStatusMessageResId = enabledStatusMessageResId;
            mDisabledStatusMessageResId = disabledStatusMessageResId;
        }

        /**
         * Override to make changes to resource IDs just before creating the
         * View.
         */
        void willCreate() {

        }

        @Override
        public CharSequence getLabelForAccessibility(Context context) {
            return context.getString(mMessageResId);
        }

        public View create(Context context, View convertView, ViewGroup parent,
                LayoutInflater inflater) {
            willCreate();

            View v = inflater.inflate(R
                            .layout.global_actions_item, parent, false);

            ImageView icon = (ImageView) v.findViewById(R.id.icon);
            TextView messageView = (TextView) v.findViewById(R.id.message);
            TextView statusView = (TextView) v.findViewById(R.id.status);
            final boolean enabled = isEnabled();

            if (messageView != null) {
                messageView.setText(mMessageResId);
                messageView.setEnabled(enabled);
            }

            boolean on = ((mState == State.On) || (mState == State.TurningOn));
            if (icon != null) {
                icon.setImageDrawable(context.getDrawable(
                        (on ? mEnabledIconResId : mDisabledIconResid)));
                icon.setEnabled(enabled);
            }

            if (statusView != null) {
                statusView.setText(on ? mEnabledStatusMessageResId : mDisabledStatusMessageResId);
                statusView.setVisibility(View.VISIBLE);
                statusView.setEnabled(enabled);
            }
            v.setEnabled(enabled);

            return v;
        }

        public final void onPress() {
            if (mState.inTransition()) {
                Log.w(TAG, "shouldn't be able to toggle when in transition");
                return;
            }

            final boolean nowOn = !(mState == State.On);
            onToggle(nowOn);
            changeStateFromPress(nowOn);
        }

        public boolean isEnabled() {
            return !mState.inTransition();
        }

        /**
         * Implementations may override this if their state can be in on of the intermediate
         * states until some notification is received (e.g airplane mode is 'turning off' until
         * we know the wireless connections are back online
         * @param buttonOn Whether the button was turned on or off
         */
        protected void changeStateFromPress(boolean buttonOn) {
            mState = buttonOn ? State.On : State.Off;
        }

        abstract void onToggle(boolean on);

        public void updateState(State state) {
            mState = state;
        }
    }

    private class SilentModeToggleAction extends ToggleAction {
        public SilentModeToggleAction() {
            super(R.drawable.ic_audio_vol_mute,
                    R.drawable.ic_audio_vol,
                    R.string.global_action_toggle_silent_mode,
                    R.string.global_action_silent_mode_on_status,
                    R.string.global_action_silent_mode_off_status);
        }

        void onToggle(boolean on) {
            if (on) {
                mAudioManager.setRingerMode(AudioManager.RINGER_MODE_SILENT);
            } else {
                mAudioManager.setRingerMode(AudioManager.RINGER_MODE_NORMAL);
            }
        }

        public boolean showDuringKeyguard() {
            return true;
        }

        public boolean showBeforeProvisioning() {
            return false;
        }
    }

    private static class SilentModeTriStateAction implements Action, View.OnClickListener {

        private final int[] ITEM_IDS = { R.id.option1, R.id.option2, R.id.option3 };

        private final AudioManager mAudioManager;
        private final Handler mHandler;
        private final Context mContext;

        SilentModeTriStateAction(Context context, AudioManager audioManager, Handler handler) {
            mAudioManager = audioManager;
            mHandler = handler;
            mContext = context;
        }

        private int ringerModeToIndex(int ringerMode) {
            // They just happen to coincide
            return ringerMode;
        }

        private int indexToRingerMode(int index) {
            // They just happen to coincide
            return index;
        }

        @Override
        public CharSequence getLabelForAccessibility(Context context) {
            return null;
        }

        public View create(Context context, View convertView, ViewGroup parent,
                LayoutInflater inflater) {
            View v = inflater.inflate(R.layout.global_actions_silent_mode, parent, false);

            int selectedIndex = ringerModeToIndex(mAudioManager.getRingerMode());
            for (int i = 0; i < 3; i++) {
                View itemView = v.findViewById(ITEM_IDS[i]);
                itemView.setSelected(selectedIndex == i);
                // Set up click handler
                itemView.setTag(i);
                itemView.setOnClickListener(this);
            }
            return v;
        }

        public void onPress() {
        }

        public boolean showDuringKeyguard() {
            return true;
        }

        public boolean showBeforeProvisioning() {
            return false;
        }

        public boolean isEnabled() {
            return true;
        }

        void willCreate() {
        }

        public void onClick(View v) {
            if (!(v.getTag() instanceof Integer)) return;

            int index = (Integer) v.getTag();
            mAudioManager.setRingerMode(indexToRingerMode(index));
            mHandler.sendEmptyMessageDelayed(MESSAGE_DISMISS, DIALOG_DISMISS_DELAY);
        }
    }

    private static class Separator implements Action {

        @Override
        public CharSequence getLabelForAccessibility(Context context) {
            return null;
        }

        public View create(Context context, View convertView, ViewGroup parent,
                LayoutInflater inflater) {
            View v = inflater.inflate(R.layout.global_actions_separator, parent, false);
            return v;
        }

        public void onPress() {
        }

        public boolean showDuringKeyguard() {
            return true;
        }

        public boolean showBeforeProvisioning() {
            return false;
        }

        public boolean isEnabled() {
            return false;
        }
    }

    private static class Spacer implements Action {

        @Override
        public CharSequence getLabelForAccessibility(Context context) {
            return null;
        }

        public View create(Context context, View convertView, ViewGroup parent,
                LayoutInflater inflater) {
            View v = inflater.inflate(R.layout.global_actions_spacer, parent, false);
            return v;
        }

        public void onPress() {
        }

        public boolean showDuringKeyguard() {
            return true;
        }

        public boolean showBeforeProvisioning() {
            return false;
        }

        public boolean isEnabled() {
            return false;
        }
    }

    private final class AirplaneModeAction implements Action {
        private int mIconResId = R.drawable.ic_lock_airplane_mode_off;
        private int mMessageResId = R.string.global_actions_toggle_airplane_mode;
        private View mView;
        private ImageView mIcon;
        private TextView mMessage;

        public AirplaneModeAction() {
        }

        @Override
        public CharSequence getLabelForAccessibility(Context context) {
            return context.getString(mMessageResId);
        }

        @Override
        public View create(
                Context context, View convertView, ViewGroup parent, LayoutInflater inflater) {
            mView = inflater.inflate(R
                    .layout.global_actions_item, parent, false);

            mIcon = (ImageView) mView.findViewById(R.id.icon);
            mMessage = (TextView) mView.findViewById(R.id.message);

            // Remove status text view.
            TextView statusView = (TextView) mView.findViewById(R.id.status);
            statusView.setVisibility(View.GONE);

            // Set message text.
            mMessage.setText(mMessageResId);

            // Set up UI.
            onRefreshImpl(true, false);

            return mView;
        }

        @Override
        public boolean showDuringKeyguard() {
            return true;
        }

        @Override
        public boolean showBeforeProvisioning() {
            return true;
        }

        @Override
        public boolean isEnabled() {
            return true;
        }

        @Override
        public void onPress() {
            if (mHasTelephony && Boolean.parseBoolean(
                    SystemProperties.get(TelephonyProperties.PROPERTY_INECM_MODE))) {
                mIsWaitingForEcmExit = true;
                mAirplaneModeEnabler.setAirplaneModeInECM(!mIsWaitingForEcmExit, isAirplaneModeEnabled());
                // Launch ECM exit dialog
                Intent ecmDialogIntent =
                        new Intent(TelephonyIntents.ACTION_SHOW_NOTICE_ECM_BLOCK_OTHERS, null);
                ecmDialogIntent.addFlags(Intent.FLAG_ACTIVITY_NEW_TASK);
                mContext.startActivity(ecmDialogIntent);
            } else {
                mAirplaneModeEnabler.setAirplaneModeOn(!isAirplaneModeEnabled());
            }
        }

        /** @Deprecated **/
        public void onClickImpl(boolean force, boolean wasEnabled) {
            if (mIcon != null) {
                if (force) {
                    wasEnabled = Settings.Global.getInt(mContext.getContentResolver(),
                            Settings.Global.AIRPLANE_MODE_ON, 0) != 0;
                }
                if (!wasEnabled) {
                    mIconResId = R.drawable.ic_lock_airplane_mode;
                    mIcon.setImageDrawable(mContext.getDrawable(mIconResId));
                } else {
                    mIconResId = R.drawable.ic_lock_airplane_mode_off;
                    mIcon.setImageDrawable(mContext.getDrawable(mIconResId));
                }
            }
        }

        public void onRefreshImpl(boolean force, boolean enabled) {
            if (mIcon != null) {
                if (force) {
                    enabled = Settings.Global.getInt(mContext.getContentResolver(),
                            Settings.Global.AIRPLANE_MODE_ON, 0) != 0;
                }
                if (enabled) {
                    mIconResId = R.drawable.ic_lock_airplane_mode;
                    mIcon.setImageDrawable(mContext.getDrawable(mIconResId));
                } else {
                    mIconResId = R.drawable.ic_lock_airplane_mode_off;
                    mIcon.setImageDrawable(mContext.getDrawable(mIconResId));
                }
            }
        }
    }

    private BroadcastReceiver mBroadcastReceiver = new BroadcastReceiver() {
        public void onReceive(Context context, Intent intent) {
            String action = intent.getAction();
            if (Intent.ACTION_CLOSE_SYSTEM_DIALOGS.equals(action)
                    || Intent.ACTION_SCREEN_OFF.equals(action)) {
                String reason = intent.getStringExtra(PhoneWindowManager.SYSTEM_DIALOG_REASON_KEY);
                if (!PhoneWindowManager.SYSTEM_DIALOG_REASON_GLOBAL_ACTIONS.equals(reason)) {
                    mHandler.sendEmptyMessage(MESSAGE_DISMISS);
                }
            } else if (TelephonyIntents.ACTION_EMERGENCY_CALLBACK_MODE_CHANGED.equals(action)) {
                // Airplane mode can be changed after ECM exits if airplane toggle button
                // is pressed during ECM mode
                if (!(intent.getBooleanExtra("PHONE_IN_ECM_STATE", false)) &&
                        mIsWaitingForEcmExit) {
                    mIsWaitingForEcmExit = false;
                    if (mAirplaneModeEnabler != null) {
                        mAirplaneModeEnabler.setAirplaneModeInECM(!mIsWaitingForEcmExit, !isAirplaneModeEnabled());
                    }
                }
            }
        }
    };

    private BroadcastReceiver mThemeChangeReceiver = new BroadcastReceiver() {
        public void onReceive(Context context, Intent intent) {
            mUiContext = null;
        }
    };

    private BroadcastReceiver mRingerModeReceiver = new BroadcastReceiver() {
        @Override
        public void onReceive(Context context, Intent intent) {
            if (intent.getAction().equals(AudioManager.RINGER_MODE_CHANGED_ACTION)) {
                mHandler.sendEmptyMessage(MESSAGE_REFRESH);
            }
        }
    };

    private static final int MESSAGE_DISMISS = 0;
    private static final int MESSAGE_REFRESH = 1;
    private static final int MESSAGE_SHOW = 2;
    private static final int DIALOG_DISMISS_DELAY = 300; // ms

    private Handler mHandler = new Handler() {
        public void handleMessage(Message msg) {
            switch (msg.what) {
            case MESSAGE_DISMISS:
                if (mDialog != null) {
                    mDialog.dismiss();
                    mDialog = null;
                }
                break;
            case MESSAGE_REFRESH:
                refreshSilentMode();
                mAdapter.notifyDataSetChanged();
                break;
            case MESSAGE_SHOW:
                handleShow();
                break;
            }
        }
    };

    private boolean isAirplaneModeEnabled() {
        return Settings.Global.getInt(mContext.getContentResolver(),
                Settings.Global.AIRPLANE_MODE_ON, 0) != 0;
    }

    private static final class GlobalActionsDialog extends Dialog implements DialogInterface {
        private final Context mContext;
        private final int mWindowTouchSlop;
        private final AlertController mAlert;
        private final MyAdapter mAdapter;

        private EnableAccessibilityController mEnableAccessibilityController;

        private boolean mIntercepted;
        private boolean mCancelOnUp;

        public GlobalActionsDialog(Context context, AlertParams params) {
            super(context, getDialogTheme(context));
            mContext = getContext();
            mAlert = new AlertController(mContext, this, getWindow());
            mAdapter = (MyAdapter) params.mAdapter;
            mWindowTouchSlop = ViewConfiguration.get(context).getScaledWindowTouchSlop();
            params.apply(mAlert);
        }

        private static int getDialogTheme(Context context) {
            TypedValue outValue = new TypedValue();
            context.getTheme().resolveAttribute(com.android.internal.R.attr.alertDialogTheme,
                    outValue, true);
            return outValue.resourceId;
        }

        @Override
        protected void onStart() {
            // If global accessibility gesture can be performed, we will take care
            // of dismissing the dialog on touch outside. This is because the dialog
            // is dismissed on the first down while the global gesture is a long press
            // with two fingers anywhere on the screen.
            if (EnableAccessibilityController.canEnableAccessibilityViaGesture(mContext)) {
                mEnableAccessibilityController = new EnableAccessibilityController(mContext,
                        new Runnable() {
                    @Override
                    public void run() {
                        dismiss();
                    }
                });
                super.setCanceledOnTouchOutside(false);
            } else {
                mEnableAccessibilityController = null;
                super.setCanceledOnTouchOutside(true);
            }

            super.onStart();
        }

        @Override
        protected void onStop() {
            if (mEnableAccessibilityController != null) {
                mEnableAccessibilityController.onDestroy();
            }
            super.onStop();
        }

        @Override
        public boolean dispatchTouchEvent(MotionEvent event) {
            if (mEnableAccessibilityController != null) {
                final int action = event.getActionMasked();
                if (action == MotionEvent.ACTION_DOWN) {
                    View decor = getWindow().getDecorView();
                    final int eventX = (int) event.getX();
                    final int eventY = (int) event.getY();
                    if (eventX < -mWindowTouchSlop
                            || eventY < -mWindowTouchSlop
                            || eventX >= decor.getWidth() + mWindowTouchSlop
                            || eventY >= decor.getHeight() + mWindowTouchSlop) {
                        mCancelOnUp = true;
                    }
                }
                try {
                    if (!mIntercepted) {
                        mIntercepted = mEnableAccessibilityController.onInterceptTouchEvent(event);
                        if (mIntercepted) {
                            final long now = SystemClock.uptimeMillis();
                            event = MotionEvent.obtain(now, now,
                                    MotionEvent.ACTION_CANCEL, 0.0f, 0.0f, 0);
                            event.setSource(InputDevice.SOURCE_TOUCHSCREEN);
                            mCancelOnUp = true;
                        }
                    } else {
                        return mEnableAccessibilityController.onTouchEvent(event);
                    }
                } finally {
                    if (action == MotionEvent.ACTION_UP) {
                        if (mCancelOnUp) {
                            cancel();
                        }
                        mCancelOnUp = false;
                        mIntercepted = false;
                    }
                }
            }
            return super.dispatchTouchEvent(event);
        }

        public ListView getListView() {
            return mAlert.getListView();
        }

        @Override
        protected void onCreate(Bundle savedInstanceState) {
            super.onCreate(savedInstanceState);
            mAlert.installContent();
        }

        @Override
        public boolean dispatchPopulateAccessibilityEvent(AccessibilityEvent event) {
            if (event.getEventType() == AccessibilityEvent.TYPE_WINDOW_STATE_CHANGED) {
                for (int i = 0; i < mAdapter.getCount(); ++i) {
                    CharSequence label =
                            mAdapter.getItem(i).getLabelForAccessibility(getContext());
                    if (label != null) {
                        event.getText().add(label);
                    }
                }
            }
            return super.dispatchPopulateAccessibilityEvent(event);
        }

        @Override
        public boolean onKeyDown(int keyCode, KeyEvent event) {
            if (mAlert.onKeyDown(keyCode, event)) {
                return true;
            }
            return super.onKeyDown(keyCode, event);
        }

        @Override
        public boolean onKeyUp(int keyCode, KeyEvent event) {
            if (mAlert.onKeyUp(keyCode, event)) {
                return true;
            }
            return super.onKeyUp(keyCode, event);
        }
    }

    private class AirplaneModeEnabler {

        private static final int EVENT_SERVICE_STATE_CHANGED = 3;

        private Context mContext;

        private boolean mLastEnabled = false; // TODO: Actually implement this to reduce UI overcalling.

        private PhoneStateIntentReceiver mPhoneStateReceiver;

        private Handler mAirplaneModeHandler = new Handler() {
            @Override
            public void handleMessage(Message msg) {
                switch (msg.what) {
                    case EVENT_SERVICE_STATE_CHANGED:
                        onAirplaneModeChanged(true, mLastEnabled);
                        break;
                }
            }
        };

        private ContentObserver mAirplaneModeObserver = new ContentObserver(new Handler()) {
            @Override
            public void onChange(boolean selfChange) {
                onAirplaneModeChanged(true, mLastEnabled);
            }
        };

        public AirplaneModeEnabler(Context context) {
            mContext = context;
            mPhoneStateReceiver = new PhoneStateIntentReceiver(mContext, mAirplaneModeHandler);
            mPhoneStateReceiver.notifyServiceState(EVENT_SERVICE_STATE_CHANGED);
        }

        public void setListening(boolean registerListeners) {
            if (registerListeners) {
                mPhoneStateReceiver.registerIntent();
                mContext.getContentResolver().registerContentObserver(
                        Settings.Global.getUriFor(Settings.Global.AIRPLANE_MODE_ON), true,
                        mAirplaneModeObserver);
            } else {
                mPhoneStateReceiver.unregisterIntent();
                mContext.getContentResolver().unregisterContentObserver(mAirplaneModeObserver);
            }
        }

        private void onAirplaneModeChanged(boolean force, boolean enabled) {
            if (mAirplaneModeAction != null) {
                mAirplaneModeAction.onRefreshImpl(force, enabled);
            }
        }

        private void setAirplaneModeOn(boolean enabling) {
            // Change the system setting
            Settings.Global.putInt(mContext.getContentResolver(),
                    Settings.Global.AIRPLANE_MODE_ON, enabling ? 1 : 0);

            // Update the UI to reflect system setting
            onAirplaneModeChanged(false, enabling);
            
            // Post the intent
            Intent intent = new Intent(Intent.ACTION_AIRPLANE_MODE_CHANGED);
            intent.addFlags(Intent.FLAG_RECEIVER_REPLACE_PENDING);
            intent.putExtra("state", enabling);
            mContext.sendBroadcastAsUser(intent, UserHandle.ALL);
        }

        public void setAirplaneModeInECM(boolean isECMExit, boolean enabled) {
            if (isECMExit) {
                // update database based on the current state
                setAirplaneModeOn(enabled);
            } else {
                // force refresh
                onAirplaneModeChanged(true, enabled);
            }
        }
    }
}<|MERGE_RESOLUTION|>--- conflicted
+++ resolved
@@ -177,19 +177,11 @@
             }
             mDialog.dismiss();
             mDialog = null;
-<<<<<<< HEAD
             mDialog = createDialog(); // re-create dialog
             // Show delayed, so that the dismiss of the previous dialog completes
             mHandler.sendEmptyMessage(MESSAGE_SHOW);
         } else {
             mDialog = createDialog(); // create dialog
-=======
-            mDialog = createDialog();
-            // Show delayed, so that the dismiss of the previous dialog completes
-            mHandler.sendEmptyMessage(MESSAGE_SHOW);
-        } else {
-            mDialog = createDialog();
->>>>>>> ee71271a
             handleShow();
         }
     }
