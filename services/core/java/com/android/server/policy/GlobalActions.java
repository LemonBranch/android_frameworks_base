--- conflicted
+++ resolved
@@ -1378,26 +1378,12 @@
         }
     };
 
-<<<<<<< HEAD
     private BroadcastReceiver mThemeChangeReceiver = new BroadcastReceiver() {
         public void onReceive(Context context, Intent intent) {
             mUiContext = null;
         }
     };
 
-    PhoneStateListener mPhoneStateListener = new PhoneStateListener() {
-        @Override
-        public void onServiceStateChanged(ServiceState serviceState) {
-            if (!mHasTelephony || mAirplaneModeOn == null || mAdapter == null) return;
-            final boolean inAirplaneMode = serviceState.getState() == ServiceState.STATE_POWER_OFF;
-            mAirplaneState = inAirplaneMode ? ToggleAction.State.On : ToggleAction.State.Off;
-            mAirplaneModeOn.updateState(mAirplaneState);
-            mAdapter.notifyDataSetChanged();
-        }
-    };
-
-=======
->>>>>>> 7310f4b5
     private BroadcastReceiver mRingerModeReceiver = new BroadcastReceiver() {
         @Override
         public void onReceive(Context context, Intent intent) {
