--- conflicted
+++ resolved
@@ -55,11 +55,7 @@
 
 import com.android.server.LocalServices;
 import com.android.server.SystemService;
-<<<<<<< HEAD
-import com.android.server.intelligence.IntelligenceManagerInternal;
-=======
 import com.android.server.contentcapture.ContentCaptureManagerInternal;
->>>>>>> de843449
 import com.android.server.uri.UriGrantsManagerInternal;
 import com.android.server.wm.WindowManagerInternal;
 
@@ -162,11 +158,7 @@
     private final IUserManager mUm;
     private final PackageManager mPm;
     private final AppOpsManager mAppOps;
-<<<<<<< HEAD
-    private final IntelligenceManagerInternal mIm;
-=======
     private final ContentCaptureManagerInternal mContentCaptureInternal;
->>>>>>> de843449
     private final IBinder mPermissionOwner;
     private HostClipboardMonitor mHostClipboardMonitor = null;
     private Thread mHostMonitorThread = null;
@@ -186,11 +178,7 @@
         mPm = getContext().getPackageManager();
         mUm = (IUserManager) ServiceManager.getService(Context.USER_SERVICE);
         mAppOps = (AppOpsManager) getContext().getSystemService(Context.APP_OPS_SERVICE);
-<<<<<<< HEAD
-        mIm = LocalServices.getService(IntelligenceManagerInternal.class);
-=======
         mContentCaptureInternal = LocalServices.getService(ContentCaptureManagerInternal.class);
->>>>>>> de843449
         final IBinder permOwner = mUgmInternal.newUriPermissionOwner("clipboard");
         mPermissionOwner = permOwner;
         if (IS_EMULATOR) {
@@ -664,16 +652,10 @@
             case AppOpsManager.OP_READ_CLIPBOARD:
                 // Clipboard can only be read by applications with focus..
                 boolean allowed = mWm.isUidFocused(callingUid);
-<<<<<<< HEAD
-                if (!allowed && mIm != null) {
-                    // ...or the Intelligence Service
-                    allowed = mIm.isIntelligenceServiceForUser(callingUid, userId);
-=======
                 if (!allowed && mContentCaptureInternal != null) {
                     // ...or the Intelligence Service
                     allowed = mContentCaptureInternal.isContentCaptureServiceForUser(callingUid,
                             userId);
->>>>>>> de843449
                 }
                 if (!allowed) {
                     Slog.e(TAG, "Denying clipboard access to " + callingPackage
