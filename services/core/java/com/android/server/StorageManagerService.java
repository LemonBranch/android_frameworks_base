/*
 * Copyright (C) 2007 The Android Open Source Project
 *
 * Licensed under the Apache License, Version 2.0 (the "License");
 * you may not use this file except in compliance with the License.
 * You may obtain a copy of the License at
 *
 *      http://www.apache.org/licenses/LICENSE-2.0
 *
 * Unless required by applicable law or agreed to in writing, software
 * distributed under the License is distributed on an "AS IS" BASIS,
 * WITHOUT WARRANTIES OR CONDITIONS OF ANY KIND, either express or implied.
 * See the License for the specific language governing permissions and
 * limitations under the License.
 */

package com.android.server;

import static android.Manifest.permission.INSTALL_PACKAGES;
import static android.Manifest.permission.WRITE_MEDIA_STORAGE;
import static android.app.AppOpsManager.MODE_ALLOWED;
import static android.app.AppOpsManager.OP_LEGACY_STORAGE;
import static android.app.AppOpsManager.OP_REQUEST_INSTALL_PACKAGES;
<<<<<<< HEAD
=======
import static android.content.pm.PackageManager.FLAG_PERMISSION_HIDDEN;
import static android.content.pm.PackageManager.FLAG_PERMISSION_SYSTEM_FIXED;
import static android.content.pm.PackageManager.GET_PERMISSIONS;
>>>>>>> 825827da
import static android.content.pm.PackageManager.MATCH_DIRECT_BOOT_AWARE;
import static android.content.pm.PackageManager.MATCH_DIRECT_BOOT_UNAWARE;
import static android.content.pm.PackageManager.MATCH_UNINSTALLED_PACKAGES;
import static android.content.pm.PackageManager.PERMISSION_GRANTED;
import static android.os.ParcelFileDescriptor.MODE_READ_WRITE;
import static android.os.storage.OnObbStateChangeListener.ERROR_ALREADY_MOUNTED;
import static android.os.storage.OnObbStateChangeListener.ERROR_COULD_NOT_MOUNT;
import static android.os.storage.OnObbStateChangeListener.ERROR_COULD_NOT_UNMOUNT;
import static android.os.storage.OnObbStateChangeListener.ERROR_INTERNAL;
import static android.os.storage.OnObbStateChangeListener.ERROR_NOT_MOUNTED;
import static android.os.storage.OnObbStateChangeListener.ERROR_PERMISSION_DENIED;
import static android.os.storage.OnObbStateChangeListener.MOUNTED;
import static android.os.storage.OnObbStateChangeListener.UNMOUNTED;

import static com.android.internal.util.XmlUtils.readBooleanAttribute;
import static com.android.internal.util.XmlUtils.readIntAttribute;
import static com.android.internal.util.XmlUtils.readLongAttribute;
import static com.android.internal.util.XmlUtils.readStringAttribute;
import static com.android.internal.util.XmlUtils.writeBooleanAttribute;
import static com.android.internal.util.XmlUtils.writeIntAttribute;
import static com.android.internal.util.XmlUtils.writeLongAttribute;
import static com.android.internal.util.XmlUtils.writeStringAttribute;

import static org.xmlpull.v1.XmlPullParser.END_DOCUMENT;
import static org.xmlpull.v1.XmlPullParser.START_TAG;

import android.Manifest;
import android.annotation.Nullable;
import android.app.ActivityManager;
import android.app.ActivityManagerInternal;
import android.app.AppOpsManager;
import android.app.IActivityManager;
import android.app.KeyguardManager;
import android.app.admin.SecurityLog;
import android.app.usage.StorageStatsManager;
import android.content.BroadcastReceiver;
import android.content.ContentResolver;
import android.content.Context;
import android.content.Intent;
import android.content.IntentFilter;
import android.content.pm.ApplicationInfo;
import android.content.pm.IPackageManager;
import android.content.pm.IPackageMoveObserver;
import android.content.pm.PackageInfo;
import android.content.pm.PackageManager;
import android.content.pm.PackageManagerInternal;
import android.content.pm.ProviderInfo;
import android.content.pm.UserInfo;
import android.content.res.Configuration;
import android.content.res.ObbInfo;
import android.database.ContentObserver;
import android.net.Uri;
import android.os.Binder;
import android.os.Build;
import android.os.DropBoxManager;
import android.os.Environment;
import android.os.Environment.UserEnvironment;
import android.os.FileUtils;
import android.os.Handler;
import android.os.HandlerThread;
import android.os.IBinder;
import android.os.IStoraged;
import android.os.IVold;
import android.os.IVoldListener;
import android.os.IVoldTaskListener;
import android.os.Looper;
import android.os.Message;
import android.os.ParcelFileDescriptor;
import android.os.ParcelableException;
import android.os.PersistableBundle;
import android.os.PowerManager;
import android.os.Process;
import android.os.RemoteCallbackList;
import android.os.RemoteException;
import android.os.ServiceManager;
import android.os.ServiceSpecificException;
import android.os.SystemClock;
import android.os.SystemProperties;
import android.os.UserHandle;
import android.os.UserManager;
import android.os.UserManagerInternal;
import android.os.storage.DiskInfo;
import android.os.storage.IObbActionListener;
import android.os.storage.IStorageEventListener;
import android.os.storage.IStorageManager;
import android.os.storage.IStorageShutdownObserver;
import android.os.storage.OnObbStateChangeListener;
import android.os.storage.StorageManager;
import android.os.storage.StorageManagerInternal;
import android.os.storage.StorageVolume;
import android.os.storage.VolumeInfo;
import android.os.storage.VolumeRecord;
import android.provider.DeviceConfig;
import android.provider.MediaStore;
import android.provider.Settings;
import android.sysprop.VoldProperties;
import android.text.TextUtils;
import android.text.format.DateUtils;
import android.util.ArrayMap;
import android.util.ArraySet;
import android.util.AtomicFile;
import android.util.DataUnit;
import android.util.Log;
import android.util.Pair;
import android.util.Slog;
import android.util.SparseArray;
import android.util.TimeUtils;
import android.util.Xml;

import com.android.internal.annotations.GuardedBy;
import com.android.internal.app.IAppOpsCallback;
import com.android.internal.app.IAppOpsService;
import com.android.internal.os.AppFuseMount;
import com.android.internal.os.BackgroundThread;
import com.android.internal.os.FuseUnavailableMountException;
import com.android.internal.os.SomeArgs;
import com.android.internal.os.Zygote;
import com.android.internal.util.ArrayUtils;
import com.android.internal.util.CollectionUtils;
import com.android.internal.util.DumpUtils;
import com.android.internal.util.FastXmlSerializer;
import com.android.internal.util.HexDump;
import com.android.internal.util.IndentingPrintWriter;
import com.android.internal.util.Preconditions;
import com.android.internal.widget.LockPatternUtils;
import com.android.server.storage.AppFuseBridge;
import com.android.server.wm.ActivityTaskManagerInternal;
import com.android.server.wm.ActivityTaskManagerInternal.ScreenObserver;
<<<<<<< HEAD
import com.android.internal.widget.ILockSettings;
=======
>>>>>>> 825827da

import libcore.io.IoUtils;
import libcore.util.EmptyArray;

import org.xmlpull.v1.XmlPullParser;
import org.xmlpull.v1.XmlPullParserException;
import org.xmlpull.v1.XmlSerializer;

import java.io.File;
import java.io.FileDescriptor;
import java.io.FileInputStream;
import java.io.FileNotFoundException;
import java.io.FileOutputStream;
import java.io.IOException;
import java.io.PrintWriter;
import java.math.BigInteger;
import java.nio.charset.StandardCharsets;
import java.security.GeneralSecurityException;
import java.security.spec.KeySpec;
import java.util.ArrayList;
import java.util.Arrays;
import java.util.HashMap;
import java.util.Iterator;
import java.util.LinkedList;
import java.util.List;
import java.util.Locale;
import java.util.Map;
import java.util.Map.Entry;
import java.util.Objects;
import java.util.concurrent.CopyOnWriteArrayList;
import java.util.concurrent.CountDownLatch;
import java.util.concurrent.TimeUnit;
import java.util.concurrent.TimeoutException;
import java.util.regex.Matcher;
import java.util.regex.Pattern;

import javax.crypto.SecretKey;
import javax.crypto.SecretKeyFactory;
import javax.crypto.spec.PBEKeySpec;

/**
 * Service responsible for various storage media. Connects to {@code vold} to
 * watch for and manage dynamically added storage, such as SD cards and USB mass
 * storage. Also decides how storage should be presented to users on the device.
 */
class StorageManagerService extends IStorageManager.Stub
        implements Watchdog.Monitor, ScreenObserver {

    // Static direct instance pointer for the tightly-coupled idle service to use
    static StorageManagerService sSelf = null;

    /* Read during boot to decide whether to enable zram when available */
    private static final String ZRAM_ENABLED_PROPERTY =
            "persist.sys.zram_enabled";

    private static final boolean ENABLE_ISOLATED_STORAGE = StorageManager.hasIsolatedStorage();

    private static final boolean ENABLE_LEGACY_GREYLIST = SystemProperties
            .getBoolean(StorageManager.PROP_LEGACY_GREYLIST, true);
<<<<<<< HEAD
=======

    /**
     * If {@code 1}, enables the isolated storage feature. If {@code -1},
     * disables the isolated storage feature. If {@code 0}, uses the default
     * value from the build system.
     */
    private static final String ISOLATED_STORAGE_ENABLED = "isolated_storage_enabled";
>>>>>>> 825827da

    public static class Lifecycle extends SystemService {
        private StorageManagerService mStorageManagerService;

        public Lifecycle(Context context) {
            super(context);
        }

        @Override
        public void onStart() {
            mStorageManagerService = new StorageManagerService(getContext());
            publishBinderService("mount", mStorageManagerService);
            mStorageManagerService.start();
        }

        @Override
        public void onBootPhase(int phase) {
            if (phase == SystemService.PHASE_SYSTEM_SERVICES_READY) {
                mStorageManagerService.servicesReady();
            } else if (phase == SystemService.PHASE_ACTIVITY_MANAGER_READY) {
                mStorageManagerService.systemReady();
            } else if (phase == SystemService.PHASE_BOOT_COMPLETED) {
                mStorageManagerService.bootCompleted();
            }
        }

        @Override
        public void onSwitchUser(int userHandle) {
            mStorageManagerService.mCurrentUserId = userHandle;
        }

        @Override
        public void onUnlockUser(int userHandle) {
            mStorageManagerService.onUnlockUser(userHandle);
        }

        @Override
        public void onCleanupUser(int userHandle) {
            mStorageManagerService.onCleanupUser(userHandle);
        }
    }

    private static final boolean DEBUG_EVENTS = false;
    private static final boolean DEBUG_OBB = false;

    /**
     * We now talk to vold over Binder, and it has its own internal lock to
     * serialize certain calls. All long-running operations have been migrated
     * to be async with callbacks, so we want watchdog to fire if vold wedges.
     */
    private static final boolean WATCHDOG_ENABLE = true;

    /**
     * Our goal is for all Android devices to be usable as development devices,
     * which includes the new Direct Boot mode added in N. For devices that
     * don't have native FBE support, we offer an emulation mode for developer
     * testing purposes, but if it's prohibitively difficult to support this
     * mode, it can be disabled for specific products using this flag.
     */
    private static final boolean EMULATE_FBE_SUPPORTED = true;

    private static final String TAG = "StorageManagerService";

    private static final String TAG_STORAGE_BENCHMARK = "storage_benchmark";
    private static final String TAG_STORAGE_TRIM = "storage_trim";

    /** Magic value sent by MoveTask.cpp */
    private static final int MOVE_STATUS_COPY_FINISHED = 82;

    private static final int VERSION_INIT = 1;
    private static final int VERSION_ADD_PRIMARY = 2;
    private static final int VERSION_FIX_PRIMARY = 3;

    private static final String TAG_VOLUMES = "volumes";
    private static final String ATTR_VERSION = "version";
    private static final String ATTR_PRIMARY_STORAGE_UUID = "primaryStorageUuid";
    private static final String ATTR_ISOLATED_STORAGE = "isolatedStorage";
    private static final String TAG_VOLUME = "volume";
    private static final String ATTR_TYPE = "type";
    private static final String ATTR_FS_UUID = "fsUuid";
    private static final String ATTR_PART_GUID = "partGuid";
    private static final String ATTR_NICKNAME = "nickname";
    private static final String ATTR_USER_FLAGS = "userFlags";
    private static final String ATTR_CREATED_MILLIS = "createdMillis";
    private static final String ATTR_LAST_TRIM_MILLIS = "lastTrimMillis";
    private static final String ATTR_LAST_BENCH_MILLIS = "lastBenchMillis";

    private static final String[] LEGACY_STORAGE_PERMISSIONS = {
            Manifest.permission.READ_EXTERNAL_STORAGE,
            Manifest.permission.WRITE_EXTERNAL_STORAGE
    };

    private static final String[] ALL_STORAGE_PERMISSIONS = {
            Manifest.permission.READ_EXTERNAL_STORAGE,
            Manifest.permission.WRITE_EXTERNAL_STORAGE,
            Manifest.permission.READ_MEDIA_AUDIO,
            Manifest.permission.READ_MEDIA_VIDEO,
            Manifest.permission.READ_MEDIA_IMAGES
    };

    private final AtomicFile mSettingsFile;

    /**
     * <em>Never</em> hold the lock while performing downcalls into vold, since
     * unsolicited events can suddenly appear to update data structures.
     */
    private final Object mLock = LockGuard.installNewLock(LockGuard.INDEX_STORAGE);

    /**
     * Similar to {@link #mLock}, never hold this lock while performing downcalls into vold.
     * Also, never hold this while calling into PackageManagerService since it is used in callbacks
     * from PackageManagerService.
     *
     * If both {@link #mLock} and this lock need to be held, {@link #mLock} should be acquired
     * before this.
     *
     * Use -PL suffix for methods that need to called with this lock held.
     */
    private final Object mPackagesLock = new Object();

    /** Set of users that we know are unlocked. */
    @GuardedBy("mLock")
    private int[] mLocalUnlockedUsers = EmptyArray.INT;
    /** Set of users that system knows are unlocked. */
    @GuardedBy("mLock")
    private int[] mSystemUnlockedUsers = EmptyArray.INT;

    /** Map from disk ID to disk */
    @GuardedBy("mLock")
    private ArrayMap<String, DiskInfo> mDisks = new ArrayMap<>();
    /** Map from volume ID to disk */
    @GuardedBy("mLock")
    private final ArrayMap<String, VolumeInfo> mVolumes = new ArrayMap<>();

    /** Map from UUID to record */
    @GuardedBy("mLock")
    private ArrayMap<String, VolumeRecord> mRecords = new ArrayMap<>();
    @GuardedBy("mLock")
    private String mPrimaryStorageUuid;

    /** Flag indicating isolated storage state of last boot */
    @GuardedBy("mLock")
    private boolean mLastIsolatedStorage = false;

    /** Map from disk ID to latches */
    @GuardedBy("mLock")
    private ArrayMap<String, CountDownLatch> mDiskScanLatches = new ArrayMap<>();

    @GuardedBy("mLock")
    private IPackageMoveObserver mMoveCallback;
    @GuardedBy("mLock")
    private String mMoveTargetUuid;

    @GuardedBy("mPackagesLock")
    private final SparseArray<ArraySet<String>> mPackages = new SparseArray<>();

    private volatile int mCurrentUserId = UserHandle.USER_SYSTEM;

    /** Holding lock for AppFuse business */
    private final Object mAppFuseLock = new Object();

    @GuardedBy("mAppFuseLock")
    private int mNextAppFuseName = 0;

    @GuardedBy("mAppFuseLock")
    private AppFuseBridge mAppFuseBridge = null;

    private VolumeInfo findVolumeByIdOrThrow(String id) {
        synchronized (mLock) {
            final VolumeInfo vol = mVolumes.get(id);
            if (vol != null) {
                return vol;
            }
        }
        throw new IllegalArgumentException("No volume found for ID " + id);
    }

    private String findVolumeIdForPathOrThrow(String path) {
        synchronized (mLock) {
            for (int i = 0; i < mVolumes.size(); i++) {
                final VolumeInfo vol = mVolumes.valueAt(i);
                if (vol.path != null && path.startsWith(vol.path)) {
                    return vol.id;
                }
            }
        }
        throw new IllegalArgumentException("No volume found for path " + path);
    }

    private VolumeRecord findRecordForPath(String path) {
        synchronized (mLock) {
            for (int i = 0; i < mVolumes.size(); i++) {
                final VolumeInfo vol = mVolumes.valueAt(i);
                if (vol.path != null && path.startsWith(vol.path)) {
                    return mRecords.get(vol.fsUuid);
                }
            }
        }
        return null;
    }

    private String scrubPath(String path) {
        if (path.startsWith(Environment.getDataDirectory().getAbsolutePath())) {
            return "internal";
        }
        final VolumeRecord rec = findRecordForPath(path);
        if (rec == null || rec.createdMillis == 0) {
            return "unknown";
        } else {
            return "ext:" + (int) ((System.currentTimeMillis() - rec.createdMillis)
                    / DateUtils.WEEK_IN_MILLIS) + "w";
        }
    }

    private @Nullable VolumeInfo findStorageForUuid(String volumeUuid) {
        final StorageManager storage = mContext.getSystemService(StorageManager.class);
        if (Objects.equals(StorageManager.UUID_PRIVATE_INTERNAL, volumeUuid)) {
            return storage.findVolumeById(VolumeInfo.ID_EMULATED_INTERNAL);
        } else if (Objects.equals(StorageManager.UUID_PRIMARY_PHYSICAL, volumeUuid)) {
            return storage.getPrimaryPhysicalVolume();
        } else {
            return storage.findEmulatedForPrivate(storage.findVolumeByUuid(volumeUuid));
        }
    }

    private boolean shouldBenchmark() {
        final long benchInterval = Settings.Global.getLong(mContext.getContentResolver(),
                Settings.Global.STORAGE_BENCHMARK_INTERVAL, DateUtils.WEEK_IN_MILLIS);
        if (benchInterval == -1) {
            return false;
        } else if (benchInterval == 0) {
            return true;
        }

        synchronized (mLock) {
            for (int i = 0; i < mVolumes.size(); i++) {
                final VolumeInfo vol = mVolumes.valueAt(i);
                final VolumeRecord rec = mRecords.get(vol.fsUuid);
                if (vol.isMountedWritable() && rec != null) {
                    final long benchAge = System.currentTimeMillis() - rec.lastBenchMillis;
                    if (benchAge >= benchInterval) {
                        return true;
                    }
                }
            }
            return false;
        }
    }

    private CountDownLatch findOrCreateDiskScanLatch(String diskId) {
        synchronized (mLock) {
            CountDownLatch latch = mDiskScanLatches.get(diskId);
            if (latch == null) {
                latch = new CountDownLatch(1);
                mDiskScanLatches.put(diskId, latch);
            }
            return latch;
        }
    }

    /** List of crypto types.
      * These must match CRYPT_TYPE_XXX in cryptfs.h AND their
      * corresponding commands in CommandListener.cpp */
    public static final String[] CRYPTO_TYPES
        = { "password", "default", "pattern", "pin" };

    private final Context mContext;
    private final ContentResolver mResolver;

    private volatile IVold mVold;
    private volatile IStoraged mStoraged;

    private volatile boolean mSystemReady = false;
    private volatile boolean mBootCompleted = false;
    private volatile boolean mDaemonConnected = false;
    private volatile boolean mSecureKeyguardShowing = true;

    private PackageManagerInternal mPmInternal;
    private UserManagerInternal mUmInternal;
    private ActivityManagerInternal mAmInternal;

    private IPackageManager mIPackageManager;
    private IAppOpsService mIAppOpsService;

    private final Callbacks mCallbacks;
    private final LockPatternUtils mLockPatternUtils;

    /**
     * The size of the crypto algorithm key in bits for OBB files. Currently
     * Twofish is used which takes 128-bit keys.
     */
    private static final int CRYPTO_ALGORITHM_KEY_SIZE = 128;

    /**
     * The number of times to run SHA1 in the PBKDF2 function for OBB files.
     * 1024 is reasonably secure and not too slow.
     */
    private static final int PBKDF2_HASH_ROUNDS = 1024;

    /**
     * Mounted OBB tracking information. Used to track the current state of all
     * OBBs.
     */
    final private Map<IBinder, List<ObbState>> mObbMounts = new HashMap<IBinder, List<ObbState>>();

    /** Map from raw paths to {@link ObbState}. */
    final private Map<String, ObbState> mObbPathToStateMap = new HashMap<String, ObbState>();

    // Not guarded by a lock.
    private final StorageManagerInternalImpl mStorageManagerInternal
            = new StorageManagerInternalImpl();

    class ObbState implements IBinder.DeathRecipient {
        public ObbState(String rawPath, String canonicalPath, int callingUid,
                IObbActionListener token, int nonce, String volId) {
            this.rawPath = rawPath;
            this.canonicalPath = canonicalPath;
            this.ownerGid = UserHandle.getSharedAppGid(callingUid);
            this.token = token;
            this.nonce = nonce;
            this.volId = volId;
        }

        final String rawPath;
        final String canonicalPath;

        final int ownerGid;

        // Token of remote Binder caller
        final IObbActionListener token;

        // Identifier to pass back to the token
        final int nonce;

        String volId;

        public IBinder getBinder() {
            return token.asBinder();
        }

        @Override
        public void binderDied() {
            ObbAction action = new UnmountObbAction(this, true);
            mObbActionHandler.sendMessage(mObbActionHandler.obtainMessage(OBB_RUN_ACTION, action));
        }

        public void link() throws RemoteException {
            getBinder().linkToDeath(this, 0);
        }

        public void unlink() {
            getBinder().unlinkToDeath(this, 0);
        }

        @Override
        public String toString() {
            StringBuilder sb = new StringBuilder("ObbState{");
            sb.append("rawPath=").append(rawPath);
            sb.append(",canonicalPath=").append(canonicalPath);
            sb.append(",ownerGid=").append(ownerGid);
            sb.append(",token=").append(token);
            sb.append(",binder=").append(getBinder());
            sb.append(",volId=").append(volId);
            sb.append('}');
            return sb.toString();
        }
    }

    // OBB Action Handler
    final private ObbActionHandler mObbActionHandler;

    // OBB action handler messages
    private static final int OBB_RUN_ACTION = 1;
    private static final int OBB_FLUSH_MOUNT_STATE = 2;

    // Last fstrim operation tracking
    private static final String LAST_FSTRIM_FILE = "last-fstrim";
    private final File mLastMaintenanceFile;
    private long mLastMaintenance;

    // Handler messages
    private static final int H_SYSTEM_READY = 1;
    private static final int H_DAEMON_CONNECTED = 2;
    private static final int H_SHUTDOWN = 3;
    private static final int H_FSTRIM = 4;
    private static final int H_VOLUME_MOUNT = 5;
    private static final int H_VOLUME_BROADCAST = 6;
    private static final int H_INTERNAL_BROADCAST = 7;
    private static final int H_VOLUME_UNMOUNT = 8;
    private static final int H_PARTITION_FORGET = 9;
    private static final int H_RESET = 10;
    private static final int H_RUN_IDLE_MAINT = 11;
    private static final int H_ABORT_IDLE_MAINT = 12;
    private static final int H_BOOT_COMPLETED = 13;

    class StorageManagerServiceHandler extends Handler {
        public StorageManagerServiceHandler(Looper looper) {
            super(looper);
        }

        @Override
        public void handleMessage(Message msg) {
            switch (msg.what) {
                case H_SYSTEM_READY: {
                    handleSystemReady();
                    break;
                }
                case H_BOOT_COMPLETED: {
                    handleBootCompleted();
                    break;
                }
                case H_DAEMON_CONNECTED: {
                    handleDaemonConnected();
                    break;
                }
                case H_FSTRIM: {
                    Slog.i(TAG, "Running fstrim idle maintenance");

                    // Remember when we kicked it off
                    try {
                        mLastMaintenance = System.currentTimeMillis();
                        mLastMaintenanceFile.setLastModified(mLastMaintenance);
                    } catch (Exception e) {
                        Slog.e(TAG, "Unable to record last fstrim!");
                    }

                    // TODO: Reintroduce shouldBenchmark() test
                    fstrim(0, null);

                    // invoke the completion callback, if any
                    // TODO: fstrim is non-blocking, so remove this useless callback
                    Runnable callback = (Runnable) msg.obj;
                    if (callback != null) {
                        callback.run();
                    }
                    break;
                }
                case H_SHUTDOWN: {
                    final IStorageShutdownObserver obs = (IStorageShutdownObserver) msg.obj;
                    boolean success = false;
                    try {
                        mVold.shutdown();
                        success = true;
                    } catch (Exception e) {
                        Slog.wtf(TAG, e);
                    }
                    if (obs != null) {
                        try {
                            obs.onShutDownComplete(success ? 0 : -1);
                        } catch (Exception ignored) {
                        }
                    }
                    break;
                }
                case H_VOLUME_MOUNT: {
                    final VolumeInfo vol = (VolumeInfo) msg.obj;
                    if (isMountDisallowed(vol)) {
                        Slog.i(TAG, "Ignoring mount " + vol.getId() + " due to policy");
                        break;
                    }
                    mount(vol);
                    break;
                }
                case H_VOLUME_UNMOUNT: {
                    final VolumeInfo vol = (VolumeInfo) msg.obj;
                    unmount(vol);
                    break;
                }
                case H_VOLUME_BROADCAST: {
                    final StorageVolume userVol = (StorageVolume) msg.obj;
                    final String envState = userVol.getState();
                    Slog.d(TAG, "Volume " + userVol.getId() + " broadcasting " + envState + " to "
                            + userVol.getOwner());

                    final String action = VolumeInfo.getBroadcastForEnvironment(envState);
                    if (action != null) {
                        final Intent intent = new Intent(action,
                                Uri.fromFile(userVol.getPathFile()));
                        intent.putExtra(StorageVolume.EXTRA_STORAGE_VOLUME, userVol);
                        intent.addFlags(Intent.FLAG_RECEIVER_REGISTERED_ONLY_BEFORE_BOOT
                                | Intent.FLAG_RECEIVER_INCLUDE_BACKGROUND);
                        mContext.sendBroadcastAsUser(intent, userVol.getOwner());
                    }
                    break;
                }
                case H_INTERNAL_BROADCAST: {
                    // Internal broadcasts aimed at system components, not for
                    // third-party apps.
                    final Intent intent = (Intent) msg.obj;
                    mContext.sendBroadcastAsUser(intent, UserHandle.ALL,
                            android.Manifest.permission.WRITE_MEDIA_STORAGE);
                    break;
                }
                case H_PARTITION_FORGET: {
                    final VolumeRecord rec = (VolumeRecord) msg.obj;
                    forgetPartition(rec.partGuid, rec.fsUuid);
                    break;
                }
                case H_RESET: {
                    resetIfBootedAndConnected();
                    break;
                }
                case H_RUN_IDLE_MAINT: {
                    Slog.i(TAG, "Running idle maintenance");
                    runIdleMaint((Runnable)msg.obj);
                    break;
                }
                case H_ABORT_IDLE_MAINT: {
                    Slog.i(TAG, "Aborting idle maintenance");
                    abortIdleMaint((Runnable)msg.obj);
                    break;
                }

            }
        }
    }

    private final Handler mHandler;

    private BroadcastReceiver mUserReceiver = new BroadcastReceiver() {
        @Override
        public void onReceive(Context context, Intent intent) {
            final String action = intent.getAction();
            final int userId = intent.getIntExtra(Intent.EXTRA_USER_HANDLE, -1);
            Preconditions.checkArgument(userId >= 0);

            try {
                if (Intent.ACTION_USER_ADDED.equals(action)) {
                    final UserManager um = mContext.getSystemService(UserManager.class);
                    final int userSerialNumber = um.getUserSerialNumber(userId);
                    mVold.onUserAdded(userId, userSerialNumber);
                } else if (Intent.ACTION_USER_REMOVED.equals(action)) {
                    synchronized (mVolumes) {
                        final int size = mVolumes.size();
                        for (int i = 0; i < size; i++) {
                            final VolumeInfo vol = mVolumes.valueAt(i);
                            if (vol.mountUserId == userId) {
                                vol.mountUserId = UserHandle.USER_NULL;
                                mHandler.obtainMessage(H_VOLUME_UNMOUNT, vol).sendToTarget();
                            }
                        }
                    }
                    mVold.onUserRemoved(userId);
                }
            } catch (Exception e) {
                Slog.wtf(TAG, e);
            }
        }
    };

    private void waitForLatch(CountDownLatch latch, String condition, long timeoutMillis)
            throws TimeoutException {
        final long startMillis = SystemClock.elapsedRealtime();
        while (true) {
            try {
                if (latch.await(5000, TimeUnit.MILLISECONDS)) {
                    return;
                } else {
                    Slog.w(TAG, "Thread " + Thread.currentThread().getName()
                            + " still waiting for " + condition + "...");
                }
            } catch (InterruptedException e) {
                Slog.w(TAG, "Interrupt while waiting for " + condition);
            }
            if (timeoutMillis > 0 && SystemClock.elapsedRealtime() > startMillis + timeoutMillis) {
                throw new TimeoutException("Thread " + Thread.currentThread().getName()
                        + " gave up waiting for " + condition + " after " + timeoutMillis + "ms");
            }
        }
    }

    private void handleSystemReady() {
        // Start scheduling nominally-daily fstrim operations
        MountServiceIdler.scheduleIdlePass(mContext);

        // Toggle zram-enable system property in response to settings
        mContext.getContentResolver().registerContentObserver(
            Settings.Global.getUriFor(Settings.Global.ZRAM_ENABLED),
            false /*notifyForDescendants*/,
            new ContentObserver(null /* current thread */) {
                @Override
                public void onChange(boolean selfChange) {
                    refreshZramSettings();
                }
            });
        refreshZramSettings();

        // Schedule zram writeback unless zram is disabled by persist.sys.zram_enabled
        String zramPropValue = SystemProperties.get(ZRAM_ENABLED_PROPERTY);
        if (!zramPropValue.equals("0")
                && mContext.getResources().getBoolean(
                    com.android.internal.R.bool.config_zramWriteback)) {
            ZramWriteback.scheduleZramWriteback(mContext);
        }
        // Toggle isolated-enable system property in response to settings
        mContext.getContentResolver().registerContentObserver(
            Settings.Global.getUriFor(Settings.Global.ISOLATED_STORAGE_REMOTE),
            false /*notifyForDescendants*/,
            new ContentObserver(null /* current thread */) {
                @Override
                public void onChange(boolean selfChange) {
                    refreshIsolatedStorageSettings();
                }
            });
        // For now, simply clone property when it changes
<<<<<<< HEAD
        DeviceConfig.addOnPropertyChangedListener(DeviceConfig.Storage.NAMESPACE,
=======
        DeviceConfig.addOnPropertyChangedListener(DeviceConfig.NAMESPACE_STORAGE,
>>>>>>> 825827da
                mContext.getMainExecutor(), (namespace, name, value) -> {
                    refreshIsolatedStorageSettings();
                });
        refreshIsolatedStorageSettings();
    }

    /**
     * Update the zram_enabled system property (which init reads to
     * decide whether to enable zram) to reflect the zram_enabled
     * preference (which we can change for experimentation purposes).
     */
    private void refreshZramSettings() {
        String propertyValue = SystemProperties.get(ZRAM_ENABLED_PROPERTY);
        if ("".equals(propertyValue)) {
            return;  // System doesn't have zram toggling support
        }
        String desiredPropertyValue =
            Settings.Global.getInt(mContext.getContentResolver(),
                                   Settings.Global.ZRAM_ENABLED,
                                   1) != 0
            ? "1" : "0";
        if (!desiredPropertyValue.equals(propertyValue)) {
            // Avoid redundant disk writes by setting only if we're
            // changing the property value. There's no race: we're the
            // sole writer.
            SystemProperties.set(ZRAM_ENABLED_PROPERTY, desiredPropertyValue);
            // Schedule writeback only if zram is being enabled.
            if (desiredPropertyValue.equals("1")
                    && mContext.getResources().getBoolean(
                        com.android.internal.R.bool.config_zramWriteback)) {
                ZramWriteback.scheduleZramWriteback(mContext);
            }
        }
    }

    private void refreshIsolatedStorageSettings() {
        // Always copy value from newer DeviceConfig location
        Settings.Global.putString(mResolver,
                Settings.Global.ISOLATED_STORAGE_REMOTE,
<<<<<<< HEAD
                DeviceConfig.getProperty(DeviceConfig.Storage.NAMESPACE,
                        DeviceConfig.Storage.ISOLATED_STORAGE_ENABLED));
=======
                DeviceConfig.getProperty(DeviceConfig.NAMESPACE_STORAGE, ISOLATED_STORAGE_ENABLED));
>>>>>>> 825827da

        final int local = Settings.Global.getInt(mContext.getContentResolver(),
                Settings.Global.ISOLATED_STORAGE_LOCAL, 0);
        final int remote = Settings.Global.getInt(mContext.getContentResolver(),
                Settings.Global.ISOLATED_STORAGE_REMOTE, 0);

        // Walk down precedence chain; we prefer local settings first, then
        // remote settings, before finally falling back to hard-coded default.
        final boolean res;
        if (local == -1) {
            res = false;
        } else if (local == 1) {
            res = true;
        } else if (remote == -1) {
            res = false;
        } else if (remote == 1) {
            res = true;
        } else {
            res = true;
        }

        Slog.d(TAG, "Isolated storage local flag " + local + " and remote flag "
                + remote + " resolved to " + res);
        SystemProperties.set(StorageManager.PROP_ISOLATED_STORAGE, Boolean.toString(res));
    }

    /**
     * MediaProvider has a ton of code that makes assumptions about storage
     * paths never changing, so we outright kill them to pick up new state.
     */
    @Deprecated
    private void killMediaProvider(List<UserInfo> users) {
        if (users == null) return;

        final long token = Binder.clearCallingIdentity();
        try {
            for (UserInfo user : users) {
                // System user does not have media provider, so skip.
                if (user.isSystemOnly()) continue;

                final ProviderInfo provider = mPmInternal.resolveContentProvider(
                        MediaStore.AUTHORITY, PackageManager.MATCH_DIRECT_BOOT_AWARE
                                | PackageManager.MATCH_DIRECT_BOOT_UNAWARE,
                        user.id);
                if (provider != null) {
                    final IActivityManager am = ActivityManager.getService();
                    try {
                        am.killApplication(provider.applicationInfo.packageName,
                                UserHandle.getAppId(provider.applicationInfo.uid),
                                UserHandle.USER_ALL, "vold reset");
                        // We only need to run this once. It will kill all users' media processes.
                        break;
                    } catch (RemoteException e) {
                    }
                }
            }
        } finally {
            Binder.restoreCallingIdentity(token);
        }
    }

    @GuardedBy("mLock")
    private void addInternalVolumeLocked() {
        // Create a stub volume that represents internal storage
        final VolumeInfo internal = new VolumeInfo(VolumeInfo.ID_PRIVATE_INTERNAL,
                VolumeInfo.TYPE_PRIVATE, null, null);
        internal.state = VolumeInfo.STATE_MOUNTED;
        internal.path = Environment.getDataDirectory().getAbsolutePath();
        mVolumes.put(internal.id, internal);
    }

    private void initIfBootedAndConnected() {
        Slog.d(TAG, "Thinking about init, mBootCompleted=" + mBootCompleted
                + ", mDaemonConnected=" + mDaemonConnected);
        if (mBootCompleted && mDaemonConnected
                && !StorageManager.isFileEncryptedNativeOnly()) {
            // When booting a device without native support, make sure that our
            // user directories are locked or unlocked based on the current
            // emulation status.
            final boolean initLocked = StorageManager.isFileEncryptedEmulatedOnly();
            Slog.d(TAG, "Setting up emulation state, initlocked=" + initLocked);
            final List<UserInfo> users = mContext.getSystemService(UserManager.class).getUsers();
            for (UserInfo user : users) {
                try {
                    if (initLocked) {
                        mVold.lockUserKey(user.id);
                    } else {
                        mVold.unlockUserKey(user.id, user.serialNumber, encodeBytes(null),
                                encodeBytes(null));
                    }
                } catch (Exception e) {
                    Slog.wtf(TAG, e);
                }
            }
        }
    }

    private void resetIfBootedAndConnected() {
        Slog.d(TAG, "Thinking about reset, mBootCompleted=" + mBootCompleted
                + ", mDaemonConnected=" + mDaemonConnected);
        if (mBootCompleted && mDaemonConnected) {
            final List<UserInfo> users = mContext.getSystemService(UserManager.class).getUsers();
            killMediaProvider(users);

            final int[] systemUnlockedUsers;
            synchronized (mLock) {
                systemUnlockedUsers = mSystemUnlockedUsers;

                mDisks.clear();
                mVolumes.clear();

                addInternalVolumeLocked();
            }

            try {
                mVold.reset();

                // Tell vold about all existing and started users
                for (UserInfo user : users) {
                    mVold.onUserAdded(user.id, user.serialNumber);
                }
                for (int userId : systemUnlockedUsers) {
                    sendUserStartedCallback(userId);
                    mStoraged.onUserStarted(userId);
                }
                mVold.onSecureKeyguardStateChanged(mSecureKeyguardShowing);
                mStorageManagerInternal.onReset(mVold);
            } catch (Exception e) {
                Slog.wtf(TAG, e);
            }
        }
    }

    private void onUnlockUser(int userId) {
        Slog.d(TAG, "onUnlockUser " + userId);

        // We purposefully block here to make sure that user-specific
        // staging area is ready so it's ready for zygote-forked apps to
        // bind mount against.
        try {
            sendUserStartedCallback(userId);
            mStoraged.onUserStarted(userId);
        } catch (Exception e) {
            Slog.wtf(TAG, e);
        }

        // Record user as started so newly mounted volumes kick off events
        // correctly, then synthesize events for any already-mounted volumes.
        synchronized (mLock) {
            for (int i = 0; i < mVolumes.size(); i++) {
                final VolumeInfo vol = mVolumes.valueAt(i);
                if (vol.isVisibleForRead(userId) && vol.isMountedReadable()) {
                    final StorageVolume userVol = vol.buildStorageVolume(mContext, userId, false);
                    mHandler.obtainMessage(H_VOLUME_BROADCAST, userVol).sendToTarget();

                    final String envState = VolumeInfo.getEnvironmentForState(vol.getState());
                    mCallbacks.notifyStorageStateChanged(userVol.getPath(), envState, envState);
                }
            }
            mSystemUnlockedUsers = ArrayUtils.appendInt(mSystemUnlockedUsers, userId);
        }
    }

    private void onCleanupUser(int userId) {
        Slog.d(TAG, "onCleanupUser " + userId);

        try {
            mVold.onUserStopped(userId);
            mStoraged.onUserStopped(userId);
        } catch (Exception e) {
            Slog.wtf(TAG, e);
        }

        synchronized (mPackagesLock) {
            mPackages.delete(userId);
        }

        synchronized (mLock) {
            mSystemUnlockedUsers = ArrayUtils.removeInt(mSystemUnlockedUsers, userId);
        }
    }

    private void sendUserStartedCallback(int userId) throws Exception {
        if (!ENABLE_ISOLATED_STORAGE) {
            mVold.onUserStarted(userId, EmptyArray.STRING, EmptyArray.INT, EmptyArray.STRING);
        }

        final String[] packages;
        final int[] appIds;
        final String[] sandboxIds;
        final SparseArray<String> sharedUserIds = mPmInternal.getAppsWithSharedUserIds();
        final List<ApplicationInfo> appInfos =
                mContext.getPackageManager().getInstalledApplicationsAsUser(
                        PackageManager.MATCH_UNINSTALLED_PACKAGES, userId);
        synchronized (mPackagesLock) {
            final ArraySet<String> userPackages = new ArraySet<>();
            final ArrayMap<String, Integer> packageToAppId = new ArrayMap<>();
            for (int i = appInfos.size() - 1; i >= 0; --i) {
                final ApplicationInfo appInfo = appInfos.get(i);
                if (appInfo.isInstantApp()) {
                    continue;
                }
                userPackages.add(appInfo.packageName);
                packageToAppId.put(appInfo.packageName, UserHandle.getAppId(appInfo.uid));
            }
            mPackages.put(userId, userPackages);

            packages = new String[userPackages.size()];
            appIds = new int[userPackages.size()];
            sandboxIds = new String[userPackages.size()];
            for (int i = userPackages.size() - 1; i >= 0; --i) {
                packages[i] = userPackages.valueAt(i);
                appIds[i] = packageToAppId.get(packages[i]);
                sandboxIds[i] = getSandboxId(packages[i], sharedUserIds.get(appIds[i]));
            }
        }
        mVold.onUserStarted(userId, packages, appIds, sandboxIds);
    }

    @Override
    public void onAwakeStateChanged(boolean isAwake) {
        // Ignored
    }

    @Override
    public void onKeyguardStateChanged(boolean isShowing) {
        // Push down current secure keyguard status so that we ignore malicious
        // USB devices while locked.
        mSecureKeyguardShowing = isShowing
                && mContext.getSystemService(KeyguardManager.class).isDeviceSecure();
        try {
            mVold.onSecureKeyguardStateChanged(mSecureKeyguardShowing);
        } catch (Exception e) {
            Slog.wtf(TAG, e);
        }
    }

    void runIdleMaintenance(Runnable callback) {
        mHandler.sendMessage(mHandler.obtainMessage(H_FSTRIM, callback));
    }

    // Binder entry point for kicking off an immediate fstrim
    @Override
    public void runMaintenance() {
        enforcePermission(android.Manifest.permission.MOUNT_UNMOUNT_FILESYSTEMS);
        runIdleMaintenance(null);
    }

    @Override
    public long lastMaintenance() {
        return mLastMaintenance;
    }

    public void onDaemonConnected() {
        mDaemonConnected = true;
        mHandler.obtainMessage(H_DAEMON_CONNECTED).sendToTarget();
    }

    private void handleDaemonConnected() {
        initIfBootedAndConnected();
        resetIfBootedAndConnected();

        // On an encrypted device we can't see system properties yet, so pull
        // the system locale out of the mount service.
        if ("".equals(VoldProperties.encrypt_progress().orElse(""))) {
            copyLocaleFromMountService();
        }
    }

    private void copyLocaleFromMountService() {
        String systemLocale;
        try {
            systemLocale = getField(StorageManager.SYSTEM_LOCALE_KEY);
        } catch (RemoteException e) {
            return;
        }
        if (TextUtils.isEmpty(systemLocale)) {
            return;
        }

        Slog.d(TAG, "Got locale " + systemLocale + " from mount service");
        Locale locale = Locale.forLanguageTag(systemLocale);
        Configuration config = new Configuration();
        config.setLocale(locale);
        try {
            ActivityManager.getService().updatePersistentConfiguration(config);
        } catch (RemoteException e) {
            Slog.e(TAG, "Error setting system locale from mount service", e);
        }

        // Temporary workaround for http://b/17945169.
        Slog.d(TAG, "Setting system properties to " + systemLocale + " from mount service");
        SystemProperties.set("persist.sys.locale", locale.toLanguageTag());
    }

    private final IVoldListener mListener = new IVoldListener.Stub() {
        @Override
        public void onDiskCreated(String diskId, int flags) {
            synchronized (mLock) {
                final String value = SystemProperties.get(StorageManager.PROP_ADOPTABLE);
                switch (value) {
                    case "force_on":
                        flags |= DiskInfo.FLAG_ADOPTABLE;
                        break;
                    case "force_off":
                        flags &= ~DiskInfo.FLAG_ADOPTABLE;
                        break;
                }
                mDisks.put(diskId, new DiskInfo(diskId, flags));
            }
        }

        @Override
        public void onDiskScanned(String diskId) {
            synchronized (mLock) {
                final DiskInfo disk = mDisks.get(diskId);
                if (disk != null) {
                    onDiskScannedLocked(disk);
                }
            }
        }

        @Override
        public void onDiskMetadataChanged(String diskId, long sizeBytes, String label,
                String sysPath) {
            synchronized (mLock) {
                final DiskInfo disk = mDisks.get(diskId);
                if (disk != null) {
                    disk.size = sizeBytes;
                    disk.label = label;
                    disk.sysPath = sysPath;
                }
            }
        }

        @Override
        public void onDiskDestroyed(String diskId) {
            synchronized (mLock) {
                final DiskInfo disk = mDisks.remove(diskId);
                if (disk != null) {
                    mCallbacks.notifyDiskDestroyed(disk);
                }
            }
        }

        @Override
        public void onVolumeCreated(String volId, int type, String diskId, String partGuid) {
            synchronized (mLock) {
                final DiskInfo disk = mDisks.get(diskId);
                final VolumeInfo vol = new VolumeInfo(volId, type, disk, partGuid);
                mVolumes.put(volId, vol);
                onVolumeCreatedLocked(vol);
            }
        }

        @Override
        public void onVolumeStateChanged(String volId, int state) {
            synchronized (mLock) {
                final VolumeInfo vol = mVolumes.get(volId);
                if (vol != null) {
                    final int oldState = vol.state;
                    final int newState = state;
                    vol.state = newState;
                    onVolumeStateChangedLocked(vol, oldState, newState);
                }
            }
        }

        @Override
        public void onVolumeMetadataChanged(String volId, String fsType, String fsUuid,
                String fsLabel) {
            synchronized (mLock) {
                final VolumeInfo vol = mVolumes.get(volId);
                if (vol != null) {
                    vol.fsType = fsType;
                    vol.fsUuid = fsUuid;
                    vol.fsLabel = fsLabel;
                }
            }
        }

        @Override
        public void onVolumePathChanged(String volId, String path) {
            synchronized (mLock) {
                final VolumeInfo vol = mVolumes.get(volId);
                if (vol != null) {
                    vol.path = path;
                }
            }
        }

        @Override
        public void onVolumeInternalPathChanged(String volId, String internalPath) {
            synchronized (mLock) {
                final VolumeInfo vol = mVolumes.get(volId);
                if (vol != null) {
                    vol.internalPath = internalPath;
                }
            }
        }

        @Override
        public void onVolumeDestroyed(String volId) {
            synchronized (mLock) {
                mVolumes.remove(volId);
            }
        }
    };

    @GuardedBy("mLock")
    private void onDiskScannedLocked(DiskInfo disk) {
        int volumeCount = 0;
        for (int i = 0; i < mVolumes.size(); i++) {
            final VolumeInfo vol = mVolumes.valueAt(i);
            if (Objects.equals(disk.id, vol.getDiskId())) {
                volumeCount++;
            }
        }

        final Intent intent = new Intent(DiskInfo.ACTION_DISK_SCANNED);
        intent.addFlags(Intent.FLAG_RECEIVER_REGISTERED_ONLY_BEFORE_BOOT
                | Intent.FLAG_RECEIVER_INCLUDE_BACKGROUND);
        intent.putExtra(DiskInfo.EXTRA_DISK_ID, disk.id);
        intent.putExtra(DiskInfo.EXTRA_VOLUME_COUNT, volumeCount);
        mHandler.obtainMessage(H_INTERNAL_BROADCAST, intent).sendToTarget();

        final CountDownLatch latch = mDiskScanLatches.remove(disk.id);
        if (latch != null) {
            latch.countDown();
        }

        disk.volumeCount = volumeCount;
        mCallbacks.notifyDiskScanned(disk, volumeCount);
    }

    @GuardedBy("mLock")
    private void onVolumeCreatedLocked(VolumeInfo vol) {
        if (mPmInternal.isOnlyCoreApps()) {
            Slog.d(TAG, "System booted in core-only mode; ignoring volume " + vol.getId());
            return;
        }

        if (vol.type == VolumeInfo.TYPE_EMULATED) {
            final StorageManager storage = mContext.getSystemService(StorageManager.class);
            final VolumeInfo privateVol = storage.findPrivateForEmulated(vol);

            if (Objects.equals(StorageManager.UUID_PRIVATE_INTERNAL, mPrimaryStorageUuid)
                    && VolumeInfo.ID_PRIVATE_INTERNAL.equals(privateVol.id)) {
                Slog.v(TAG, "Found primary storage at " + vol);
                vol.mountFlags |= VolumeInfo.MOUNT_FLAG_PRIMARY;
                vol.mountFlags |= VolumeInfo.MOUNT_FLAG_VISIBLE;
                mHandler.obtainMessage(H_VOLUME_MOUNT, vol).sendToTarget();

            } else if (Objects.equals(privateVol.fsUuid, mPrimaryStorageUuid)) {
                Slog.v(TAG, "Found primary storage at " + vol);
                vol.mountFlags |= VolumeInfo.MOUNT_FLAG_PRIMARY;
                vol.mountFlags |= VolumeInfo.MOUNT_FLAG_VISIBLE;
                mHandler.obtainMessage(H_VOLUME_MOUNT, vol).sendToTarget();
            }

        } else if (vol.type == VolumeInfo.TYPE_PUBLIC) {
            // TODO: only look at first public partition
            if (Objects.equals(StorageManager.UUID_PRIMARY_PHYSICAL, mPrimaryStorageUuid)
                    && vol.disk.isDefaultPrimary()) {
                Slog.v(TAG, "Found primary storage at " + vol);
                vol.mountFlags |= VolumeInfo.MOUNT_FLAG_PRIMARY;
                vol.mountFlags |= VolumeInfo.MOUNT_FLAG_VISIBLE;
            }

            // Adoptable public disks are visible to apps, since they meet
            // public API requirement of being in a stable location.
            if (vol.disk.isAdoptable()) {
                vol.mountFlags |= VolumeInfo.MOUNT_FLAG_VISIBLE;
            }

            vol.mountUserId = mCurrentUserId;
            mHandler.obtainMessage(H_VOLUME_MOUNT, vol).sendToTarget();

        } else if (vol.type == VolumeInfo.TYPE_PRIVATE) {
            mHandler.obtainMessage(H_VOLUME_MOUNT, vol).sendToTarget();

        } else if (vol.type == VolumeInfo.TYPE_STUB) {
            vol.mountUserId = mCurrentUserId;
            mHandler.obtainMessage(H_VOLUME_MOUNT, vol).sendToTarget();
        } else {
            Slog.d(TAG, "Skipping automatic mounting of " + vol);
        }
    }

    private boolean isBroadcastWorthy(VolumeInfo vol) {
        switch (vol.getType()) {
            case VolumeInfo.TYPE_PRIVATE:
            case VolumeInfo.TYPE_PUBLIC:
            case VolumeInfo.TYPE_EMULATED:
            case VolumeInfo.TYPE_STUB:
                break;
            default:
                return false;
        }

        switch (vol.getState()) {
            case VolumeInfo.STATE_MOUNTED:
            case VolumeInfo.STATE_MOUNTED_READ_ONLY:
            case VolumeInfo.STATE_EJECTING:
            case VolumeInfo.STATE_UNMOUNTED:
            case VolumeInfo.STATE_UNMOUNTABLE:
            case VolumeInfo.STATE_BAD_REMOVAL:
                break;
            default:
                return false;
        }

        return true;
    }

    @GuardedBy("mLock")
    private void onVolumeStateChangedLocked(VolumeInfo vol, int oldState, int newState) {
        // Remember that we saw this volume so we're ready to accept user
        // metadata, or so we can annoy them when a private volume is ejected
        if (vol.isMountedReadable() && !TextUtils.isEmpty(vol.fsUuid)) {
            VolumeRecord rec = mRecords.get(vol.fsUuid);
            if (rec == null) {
                rec = new VolumeRecord(vol.type, vol.fsUuid);
                rec.partGuid = vol.partGuid;
                rec.createdMillis = System.currentTimeMillis();
                if (vol.type == VolumeInfo.TYPE_PRIVATE) {
                    rec.nickname = vol.disk.getDescription();
                }
                mRecords.put(rec.fsUuid, rec);
                writeSettingsLocked();
            } else {
                // Handle upgrade case where we didn't store partition GUID
                if (TextUtils.isEmpty(rec.partGuid)) {
                    rec.partGuid = vol.partGuid;
                    writeSettingsLocked();
                }
            }
        }

        mCallbacks.notifyVolumeStateChanged(vol, oldState, newState);

        // Do not broadcast before boot has completed to avoid launching the
        // processes that receive the intent unnecessarily.
        if (mBootCompleted && isBroadcastWorthy(vol)) {
            final Intent intent = new Intent(VolumeInfo.ACTION_VOLUME_STATE_CHANGED);
            intent.putExtra(VolumeInfo.EXTRA_VOLUME_ID, vol.id);
            intent.putExtra(VolumeInfo.EXTRA_VOLUME_STATE, newState);
            intent.putExtra(VolumeRecord.EXTRA_FS_UUID, vol.fsUuid);
            intent.addFlags(Intent.FLAG_RECEIVER_REGISTERED_ONLY_BEFORE_BOOT
                    | Intent.FLAG_RECEIVER_INCLUDE_BACKGROUND);
            mHandler.obtainMessage(H_INTERNAL_BROADCAST, intent).sendToTarget();
        }

        final String oldStateEnv = VolumeInfo.getEnvironmentForState(oldState);
        final String newStateEnv = VolumeInfo.getEnvironmentForState(newState);

        if (!Objects.equals(oldStateEnv, newStateEnv)) {
            // Kick state changed event towards all started users. Any users
            // started after this point will trigger additional
            // user-specific broadcasts.
            for (int userId : mSystemUnlockedUsers) {
                if (vol.isVisibleForRead(userId)) {
                    final StorageVolume userVol = vol.buildStorageVolume(mContext, userId, false);
                    mHandler.obtainMessage(H_VOLUME_BROADCAST, userVol).sendToTarget();

                    mCallbacks.notifyStorageStateChanged(userVol.getPath(), oldStateEnv,
                            newStateEnv);
                }
            }
        }

        if ((vol.type == VolumeInfo.TYPE_PUBLIC || vol.type == VolumeInfo.TYPE_STUB)
                    && vol.state == VolumeInfo.STATE_EJECTING) {
            // TODO: this should eventually be handled by new ObbVolume state changes
            /*
             * Some OBBs might have been unmounted when this volume was
             * unmounted, so send a message to the handler to let it know to
             * remove those from the list of mounted OBBS.
             */
            mObbActionHandler.sendMessage(mObbActionHandler.obtainMessage(
                    OBB_FLUSH_MOUNT_STATE, vol.path));
        }
        maybeLogMediaMount(vol, newState);
    }

    private void maybeLogMediaMount(VolumeInfo vol, int newState) {
        if (!SecurityLog.isLoggingEnabled()) {
            return;
        }

        final DiskInfo disk = vol.getDisk();
        if (disk == null || (disk.flags & (DiskInfo.FLAG_SD | DiskInfo.FLAG_USB)) == 0) {
            return;
        }

        // Sometimes there is a newline character.
        final String label = disk.label != null ? disk.label.trim() : "";

        if (newState == VolumeInfo.STATE_MOUNTED
                || newState == VolumeInfo.STATE_MOUNTED_READ_ONLY) {
            SecurityLog.writeEvent(SecurityLog.TAG_MEDIA_MOUNT, vol.path, label);
        } else if (newState == VolumeInfo.STATE_UNMOUNTED
                || newState == VolumeInfo.STATE_BAD_REMOVAL) {
            SecurityLog.writeEvent(SecurityLog.TAG_MEDIA_UNMOUNT, vol.path, label);
        }
    }

    @GuardedBy("mLock")
    private void onMoveStatusLocked(int status) {
        if (mMoveCallback == null) {
            Slog.w(TAG, "Odd, status but no move requested");
            return;
        }

        // TODO: estimate remaining time
        try {
            mMoveCallback.onStatusChanged(-1, status, -1);
        } catch (RemoteException ignored) {
        }

        // We've finished copying and we're about to clean up old data, so
        // remember that move was successful if we get rebooted
        if (status == MOVE_STATUS_COPY_FINISHED) {
            Slog.d(TAG, "Move to " + mMoveTargetUuid + " copy phase finshed; persisting");

            mPrimaryStorageUuid = mMoveTargetUuid;
            writeSettingsLocked();
        }

        if (PackageManager.isMoveStatusFinished(status)) {
            Slog.d(TAG, "Move to " + mMoveTargetUuid + " finished with status " + status);

            mMoveCallback = null;
            mMoveTargetUuid = null;
        }
    }

    private void enforcePermission(String perm) {
        mContext.enforceCallingOrSelfPermission(perm, perm);
    }

    /**
     * Decide if volume is mountable per device policies.
     */
    private boolean isMountDisallowed(VolumeInfo vol) {
        UserManager userManager = mContext.getSystemService(UserManager.class);

        boolean isUsbRestricted = false;
        if (vol.disk != null && vol.disk.isUsb()) {
            isUsbRestricted = userManager.hasUserRestriction(UserManager.DISALLOW_USB_FILE_TRANSFER,
                    Binder.getCallingUserHandle());
        }

        boolean isTypeRestricted = false;
        if (vol.type == VolumeInfo.TYPE_PUBLIC || vol.type == VolumeInfo.TYPE_PRIVATE
                || vol.type == VolumeInfo.TYPE_STUB) {
            isTypeRestricted = userManager
                    .hasUserRestriction(UserManager.DISALLOW_MOUNT_PHYSICAL_MEDIA,
                    Binder.getCallingUserHandle());
        }

        return isUsbRestricted || isTypeRestricted;
    }

    private void enforceAdminUser() {
        UserManager um = (UserManager) mContext.getSystemService(Context.USER_SERVICE);
        final int callingUserId = UserHandle.getCallingUserId();
        boolean isAdmin;
        long token = Binder.clearCallingIdentity();
        try {
            isAdmin = um.getUserInfo(callingUserId).isAdmin();
        } finally {
            Binder.restoreCallingIdentity(token);
        }
        if (!isAdmin) {
            throw new SecurityException("Only admin users can adopt sd cards");
        }
    }

    /**
     * Constructs a new StorageManagerService instance
     *
     * @param context  Binder context for this service
     */
    public StorageManagerService(Context context) {
        sSelf = this;

        // Snapshot feature flag used for this boot
        SystemProperties.set(StorageManager.PROP_ISOLATED_STORAGE_SNAPSHOT, Boolean.toString(
                SystemProperties.getBoolean(StorageManager.PROP_ISOLATED_STORAGE, true)));

        mContext = context;
        mResolver = mContext.getContentResolver();

        mCallbacks = new Callbacks(FgThread.get().getLooper());
        mLockPatternUtils = new LockPatternUtils(mContext);

        HandlerThread hthread = new HandlerThread(TAG);
        hthread.start();
        mHandler = new StorageManagerServiceHandler(hthread.getLooper());

        // Add OBB Action Handler to StorageManagerService thread.
        mObbActionHandler = new ObbActionHandler(IoThread.get().getLooper());

        // Initialize the last-fstrim tracking if necessary
        File dataDir = Environment.getDataDirectory();
        File systemDir = new File(dataDir, "system");
        mLastMaintenanceFile = new File(systemDir, LAST_FSTRIM_FILE);
        if (!mLastMaintenanceFile.exists()) {
            // Not setting mLastMaintenance here means that we will force an
            // fstrim during reboot following the OTA that installs this code.
            try {
                (new FileOutputStream(mLastMaintenanceFile)).close();
            } catch (IOException e) {
                Slog.e(TAG, "Unable to create fstrim record " + mLastMaintenanceFile.getPath());
            }
        } else {
            mLastMaintenance = mLastMaintenanceFile.lastModified();
        }

        mSettingsFile = new AtomicFile(
                new File(Environment.getDataSystemDirectory(), "storage.xml"), "storage-settings");

        synchronized (mLock) {
            readSettingsLocked();
        }

        LocalServices.addService(StorageManagerInternal.class, mStorageManagerInternal);

        final IntentFilter userFilter = new IntentFilter();
        userFilter.addAction(Intent.ACTION_USER_ADDED);
        userFilter.addAction(Intent.ACTION_USER_REMOVED);
        mContext.registerReceiver(mUserReceiver, userFilter, null, mHandler);

        synchronized (mLock) {
            addInternalVolumeLocked();
        }

        // Add ourself to the Watchdog monitors if enabled.
        if (WATCHDOG_ENABLE) {
            Watchdog.getInstance().addMonitor(this);
        }
    }

    private void start() {
        connect();
    }

    private static String getSandboxId(String packageName, String sharedUserId) {
        return sharedUserId == null
                ? packageName : StorageManager.SHARED_SANDBOX_PREFIX + sharedUserId;
    }

    private void connect() {
        IBinder binder = ServiceManager.getService("storaged");
        if (binder != null) {
            try {
                binder.linkToDeath(new DeathRecipient() {
                    @Override
                    public void binderDied() {
                        Slog.w(TAG, "storaged died; reconnecting");
                        mStoraged = null;
                        connect();
                    }
                }, 0);
            } catch (RemoteException e) {
                binder = null;
            }
        }

        if (binder != null) {
            mStoraged = IStoraged.Stub.asInterface(binder);
        } else {
            Slog.w(TAG, "storaged not found; trying again");
        }

        binder = ServiceManager.getService("vold");
        if (binder != null) {
            try {
                binder.linkToDeath(new DeathRecipient() {
                    @Override
                    public void binderDied() {
                        Slog.w(TAG, "vold died; reconnecting");
                        mVold = null;
                        connect();
                    }
                }, 0);
            } catch (RemoteException e) {
                binder = null;
            }
        }

        if (binder != null) {
            mVold = IVold.Stub.asInterface(binder);
            try {
                mVold.setListener(mListener);
            } catch (RemoteException e) {
                mVold = null;
                Slog.w(TAG, "vold listener rejected; trying again", e);
            }
        } else {
            Slog.w(TAG, "vold not found; trying again");
        }

        if (mStoraged == null || mVold == null) {
            BackgroundThread.getHandler().postDelayed(() -> {
                connect();
            }, DateUtils.SECOND_IN_MILLIS);
        } else {
            onDaemonConnected();
        }
    }

    private void servicesReady() {
        mPmInternal = LocalServices.getService(PackageManagerInternal.class);
        mUmInternal = LocalServices.getService(UserManagerInternal.class);
        mAmInternal = LocalServices.getService(ActivityManagerInternal.class);

        mIPackageManager = IPackageManager.Stub.asInterface(
                ServiceManager.getService("package"));
        mIAppOpsService = IAppOpsService.Stub.asInterface(
                ServiceManager.getService(Context.APP_OPS_SERVICE));
        try {
            mIAppOpsService.startWatchingMode(OP_REQUEST_INSTALL_PACKAGES, null, mAppOpsCallback);
        } catch (RemoteException e) {
        }

        synchronized (mLock) {
            final boolean thisIsolatedStorage = StorageManager.hasIsolatedStorage();
<<<<<<< HEAD
            if (mLastIsolatedStorage == thisIsolatedStorage) {
                // Nothing changed since last boot; keep rolling forward
                return;
            } else if (thisIsolatedStorage) {
                // This boot enables isolated storage; apply legacy behavior
                applyLegacyStorage();
            }

            // Always remember the new state we just booted with
            writeSettingsLocked();
=======
            if (mLastIsolatedStorage != thisIsolatedStorage) {
                if (thisIsolatedStorage) {
                    // This boot enables isolated storage; apply legacy behavior
                    applyLegacyStorage();
                }

                // Always remember the new state we just booted with
                writeSettingsLocked();
            }

            // Execute special logic to recover certain devices
            recoverFrom128872367();
>>>>>>> 825827da
        }
    }

    /**
     * If we're enabling isolated storage, we need to remember which existing
     * apps have already been using shared storage, and grant them legacy access
     * to keep them running smoothly.
<<<<<<< HEAD
=======
     *
     * @see com.android.server.pm.permission.PermissionManagerService
     *      #applyLegacyStoragePermissionModel
>>>>>>> 825827da
     */
    private void applyLegacyStorage() {
        final AppOpsManager appOps = mContext.getSystemService(AppOpsManager.class);
        final UserManagerInternal um = LocalServices.getService(UserManagerInternal.class);
        for (int userId : um.getUserIds()) {
<<<<<<< HEAD
            final PackageManager pm;
            try {
                pm = mContext.createPackageContextAsUser(mContext.getPackageName(),
                        0, UserHandle.of(userId)).getPackageManager();
=======
            final UserHandle user = UserHandle.of(userId);
            final PackageManager pm;
            try {
                pm = mContext.createPackageContextAsUser(mContext.getPackageName(), 0,
                        user).getPackageManager();
>>>>>>> 825827da
            } catch (PackageManager.NameNotFoundException e) {
                throw new RuntimeException(e);
            }

<<<<<<< HEAD
            final List<PackageInfo> pkgs = pm.getPackagesHoldingPermissions(new String[] {
                    android.Manifest.permission.READ_EXTERNAL_STORAGE,
                    android.Manifest.permission.WRITE_EXTERNAL_STORAGE
            }, MATCH_UNINSTALLED_PACKAGES | MATCH_DIRECT_BOOT_AWARE | MATCH_DIRECT_BOOT_UNAWARE);
=======
            final List<PackageInfo> pkgs = pm.getPackagesHoldingPermissions(
                    LEGACY_STORAGE_PERMISSIONS,
                    MATCH_UNINSTALLED_PACKAGES | MATCH_DIRECT_BOOT_AWARE | MATCH_DIRECT_BOOT_UNAWARE
                            | GET_PERMISSIONS);
>>>>>>> 825827da
            for (PackageInfo pkg : pkgs) {
                final int uid = pkg.applicationInfo.uid;
                final String packageName = pkg.applicationInfo.packageName;

                final long lastAccess = getLastAccessTime(appOps, uid, packageName, new int[] {
                        AppOpsManager.OP_READ_EXTERNAL_STORAGE,
                        AppOpsManager.OP_WRITE_EXTERNAL_STORAGE,
                });

                Log.d(TAG, "Found " + uid + " " + packageName
                        + " with granted storage access, last accessed " + lastAccess);
                if (lastAccess > 0) {
<<<<<<< HEAD
                    appOps.setMode(AppOpsManager.OP_LEGACY_STORAGE,
                            uid, packageName, AppOpsManager.MODE_ALLOWED);
=======
                    appOps.setUidMode(AppOpsManager.OP_LEGACY_STORAGE, uid,
                            AppOpsManager.MODE_ALLOWED);

                    // Grandfather pre-Q app by granting all permissions and fixing them. The user
                    // needs to uninstall the app to revoke the permissions.
                    // TODO: Deal with shard Uids
                    if (pkg.applicationInfo.targetSdkVersion >= Build.VERSION_CODES.Q) {
                        for (String perm : ALL_STORAGE_PERMISSIONS) {
                            if (ArrayUtils.contains(pkg.requestedPermissions, perm)) {
                                pm.grantRuntimePermission(packageName, perm, user);

                                int flags = FLAG_PERMISSION_SYSTEM_FIXED;
                                if (!ArrayUtils.contains(LEGACY_STORAGE_PERMISSIONS, perm)) {
                                    flags |= FLAG_PERMISSION_HIDDEN;
                                }

                                pm.updatePermissionFlags(perm, packageName,
                                        FLAG_PERMISSION_SYSTEM_FIXED | FLAG_PERMISSION_HIDDEN,
                                        flags, user);
                            }
                        }
                    }
>>>>>>> 825827da
                }
            }
        }
    }

    private static long getLastAccessTime(AppOpsManager manager,
            int uid, String packageName, int[] ops) {
        long maxTime = 0;
        final List<AppOpsManager.PackageOps> pkgs = manager.getOpsForPackage(uid, packageName, ops);
        for (AppOpsManager.PackageOps pkg : CollectionUtils.emptyIfNull(pkgs)) {
            for (AppOpsManager.OpEntry op : CollectionUtils.emptyIfNull(pkg.getOps())) {
                maxTime = Math.max(maxTime, op.getLastAccessTime(
                    AppOpsManager.OP_FLAGS_ALL_TRUSTED));
            }
        }
        return maxTime;
    }

<<<<<<< HEAD
=======
    /**
     * In b/128872367 we lost all app-ops on devices in the wild. This logic
     * attempts to detect and recover from this by granting
     * {@link AppOpsManager#OP_LEGACY_STORAGE} to any apps installed before
     * isolated storage was enabled.
     */
    private void recoverFrom128872367() {
        // We're interested in packages that were installed or updated between
        // 1/1/2014 and 12/17/2018
        final long START_TIMESTAMP = 1388534400000L;
        final long END_TIMESTAMP = 1545004800000L;

        final PackageManager pm = mContext.getPackageManager();
        final AppOpsManager appOps = mContext.getSystemService(AppOpsManager.class);
        final UserManagerInternal um = LocalServices.getService(UserManagerInternal.class);

        boolean activeDuringWindow = false;
        List<PackageInfo> pendingHolders = new ArrayList<>();

        for (int userId : um.getUserIds()) {
            final List<PackageInfo> pkgs = pm.getInstalledPackagesAsUser(MATCH_UNINSTALLED_PACKAGES
                    | MATCH_DIRECT_BOOT_AWARE | MATCH_DIRECT_BOOT_UNAWARE, userId);
            for (PackageInfo pkg : pkgs) {
                // Determine if any apps on this device had been installed or
                // updated during the period where the feature was disabled
                activeDuringWindow |= (pkg.firstInstallTime > START_TIMESTAMP
                        && pkg.firstInstallTime < END_TIMESTAMP);
                activeDuringWindow |= (pkg.lastUpdateTime > START_TIMESTAMP
                        && pkg.lastUpdateTime < END_TIMESTAMP);

                // This app should hold legacy op if they were installed before
                // the cutoff; we only check the end boundary here so that
                // include system apps, which are always installed on 1/1/2009.
                final boolean shouldHold = (pkg.firstInstallTime < END_TIMESTAMP);
                final boolean doesHold = (appOps.checkOpNoThrow(OP_LEGACY_STORAGE,
                        pkg.applicationInfo.uid,
                        pkg.applicationInfo.packageName) == MODE_ALLOWED);

                if (doesHold) {
                    Slog.d(TAG, "Found " + pkg + " holding legacy op; skipping recovery");
                    return;
                } else if (shouldHold) {
                    Slog.d(TAG, "Found " + pkg + " that should hold legacy op");
                    pendingHolders.add(pkg);
                }
            }
        }

        if (!activeDuringWindow) {
            Slog.d(TAG, "No packages were active during the time window; skipping grants");
            return;
        }

        // If we made it this far, nobody actually holds the legacy op, which
        // means we probably lost the database, and we should grant the op to
        // all the apps we identified.
        for (PackageInfo pkg : pendingHolders) {
            appOps.setMode(AppOpsManager.OP_LEGACY_STORAGE,
                    pkg.applicationInfo.uid,
                    pkg.applicationInfo.packageName, AppOpsManager.MODE_ALLOWED);
        }
    }

>>>>>>> 825827da
    private void systemReady() {
        LocalServices.getService(ActivityTaskManagerInternal.class)
                .registerScreenObserver(this);

        mSystemReady = true;
        mHandler.obtainMessage(H_SYSTEM_READY).sendToTarget();
    }

    private void bootCompleted() {
        mBootCompleted = true;
        mHandler.obtainMessage(H_BOOT_COMPLETED).sendToTarget();
    }

    private void handleBootCompleted() {
        initIfBootedAndConnected();
        resetIfBootedAndConnected();
    }

    private String getDefaultPrimaryStorageUuid() {
        if (SystemProperties.getBoolean(StorageManager.PROP_PRIMARY_PHYSICAL, false)) {
            return StorageManager.UUID_PRIMARY_PHYSICAL;
        } else {
            return StorageManager.UUID_PRIVATE_INTERNAL;
        }
    }

    @GuardedBy("mLock")
    private void readSettingsLocked() {
        mRecords.clear();
        mPrimaryStorageUuid = getDefaultPrimaryStorageUuid();
        mLastIsolatedStorage = false;

        FileInputStream fis = null;
        try {
            fis = mSettingsFile.openRead();
            final XmlPullParser in = Xml.newPullParser();
            in.setInput(fis, StandardCharsets.UTF_8.name());

            int type;
            while ((type = in.next()) != END_DOCUMENT) {
                if (type == START_TAG) {
                    final String tag = in.getName();
                    if (TAG_VOLUMES.equals(tag)) {
                        final int version = readIntAttribute(in, ATTR_VERSION, VERSION_INIT);
                        final boolean primaryPhysical = SystemProperties.getBoolean(
                                StorageManager.PROP_PRIMARY_PHYSICAL, false);
                        final boolean validAttr = (version >= VERSION_FIX_PRIMARY)
                                || (version >= VERSION_ADD_PRIMARY && !primaryPhysical);
                        if (validAttr) {
                            mPrimaryStorageUuid = readStringAttribute(in,
                                    ATTR_PRIMARY_STORAGE_UUID);
                        }
                        mLastIsolatedStorage = readBooleanAttribute(in,
                                ATTR_ISOLATED_STORAGE, false);

                    } else if (TAG_VOLUME.equals(tag)) {
                        final VolumeRecord rec = readVolumeRecord(in);
                        mRecords.put(rec.fsUuid, rec);
                    }
                }
            }
        } catch (FileNotFoundException e) {
            // Missing metadata is okay, probably first boot
        } catch (IOException e) {
            Slog.wtf(TAG, "Failed reading metadata", e);
        } catch (XmlPullParserException e) {
            Slog.wtf(TAG, "Failed reading metadata", e);
        } finally {
            IoUtils.closeQuietly(fis);
        }
    }

    @GuardedBy("mLock")
    private void writeSettingsLocked() {
        FileOutputStream fos = null;
        try {
            fos = mSettingsFile.startWrite();

            XmlSerializer out = new FastXmlSerializer();
            out.setOutput(fos, StandardCharsets.UTF_8.name());
            out.startDocument(null, true);
            out.startTag(null, TAG_VOLUMES);
            writeIntAttribute(out, ATTR_VERSION, VERSION_FIX_PRIMARY);
            writeStringAttribute(out, ATTR_PRIMARY_STORAGE_UUID, mPrimaryStorageUuid);
            writeBooleanAttribute(out, ATTR_ISOLATED_STORAGE, StorageManager.hasIsolatedStorage());
            final int size = mRecords.size();
            for (int i = 0; i < size; i++) {
                final VolumeRecord rec = mRecords.valueAt(i);
                writeVolumeRecord(out, rec);
            }
            out.endTag(null, TAG_VOLUMES);
            out.endDocument();

            mSettingsFile.finishWrite(fos);
        } catch (IOException e) {
            if (fos != null) {
                mSettingsFile.failWrite(fos);
            }
        }
    }

    public static VolumeRecord readVolumeRecord(XmlPullParser in) throws IOException {
        final int type = readIntAttribute(in, ATTR_TYPE);
        final String fsUuid = readStringAttribute(in, ATTR_FS_UUID);
        final VolumeRecord meta = new VolumeRecord(type, fsUuid);
        meta.partGuid = readStringAttribute(in, ATTR_PART_GUID);
        meta.nickname = readStringAttribute(in, ATTR_NICKNAME);
        meta.userFlags = readIntAttribute(in, ATTR_USER_FLAGS);
        meta.createdMillis = readLongAttribute(in, ATTR_CREATED_MILLIS);
        meta.lastTrimMillis = readLongAttribute(in, ATTR_LAST_TRIM_MILLIS);
        meta.lastBenchMillis = readLongAttribute(in, ATTR_LAST_BENCH_MILLIS);
        return meta;
    }

    public static void writeVolumeRecord(XmlSerializer out, VolumeRecord rec) throws IOException {
        out.startTag(null, TAG_VOLUME);
        writeIntAttribute(out, ATTR_TYPE, rec.type);
        writeStringAttribute(out, ATTR_FS_UUID, rec.fsUuid);
        writeStringAttribute(out, ATTR_PART_GUID, rec.partGuid);
        writeStringAttribute(out, ATTR_NICKNAME, rec.nickname);
        writeIntAttribute(out, ATTR_USER_FLAGS, rec.userFlags);
        writeLongAttribute(out, ATTR_CREATED_MILLIS, rec.createdMillis);
        writeLongAttribute(out, ATTR_LAST_TRIM_MILLIS, rec.lastTrimMillis);
        writeLongAttribute(out, ATTR_LAST_BENCH_MILLIS, rec.lastBenchMillis);
        out.endTag(null, TAG_VOLUME);
    }

    /**
     * Exposed API calls below here
     */

    @Override
    public void registerListener(IStorageEventListener listener) {
        mCallbacks.register(listener);
    }

    @Override
    public void unregisterListener(IStorageEventListener listener) {
        mCallbacks.unregister(listener);
    }

    @Override
    public void shutdown(final IStorageShutdownObserver observer) {
        enforcePermission(android.Manifest.permission.SHUTDOWN);

        Slog.i(TAG, "Shutting down");
        mHandler.obtainMessage(H_SHUTDOWN, observer).sendToTarget();
    }

    @Override
    public void mount(String volId) {
        enforcePermission(android.Manifest.permission.MOUNT_UNMOUNT_FILESYSTEMS);

        final VolumeInfo vol = findVolumeByIdOrThrow(volId);
        if (isMountDisallowed(vol)) {
            throw new SecurityException("Mounting " + volId + " restricted by policy");
        }
        mount(vol);
    }

    private void mount(VolumeInfo vol) {
        try {
            mVold.mount(vol.id, vol.mountFlags, vol.mountUserId);
        } catch (Exception e) {
            Slog.wtf(TAG, e);
        }
    }

    @Override
    public void unmount(String volId) {
        enforcePermission(android.Manifest.permission.MOUNT_UNMOUNT_FILESYSTEMS);

        final VolumeInfo vol = findVolumeByIdOrThrow(volId);
        unmount(vol);
    }

    private void unmount(VolumeInfo vol) {
        try {
            mVold.unmount(vol.id);
        } catch (Exception e) {
            Slog.wtf(TAG, e);
        }
    }

    @Override
    public void format(String volId) {
        enforcePermission(android.Manifest.permission.MOUNT_FORMAT_FILESYSTEMS);

        final VolumeInfo vol = findVolumeByIdOrThrow(volId);
        try {
            mVold.format(vol.id, "auto");
        } catch (Exception e) {
            Slog.wtf(TAG, e);
        }
    }

    @Override
    public void benchmark(String volId, IVoldTaskListener listener) {
        enforcePermission(android.Manifest.permission.MOUNT_FORMAT_FILESYSTEMS);

        try {
            mVold.benchmark(volId, new IVoldTaskListener.Stub() {
                @Override
                public void onStatus(int status, PersistableBundle extras) {
                    dispatchOnStatus(listener, status, extras);
                }

                @Override
                public void onFinished(int status, PersistableBundle extras) {
                    dispatchOnFinished(listener, status, extras);

                    final String path = extras.getString("path");
                    final String ident = extras.getString("ident");
                    final long create = extras.getLong("create");
                    final long run = extras.getLong("run");
                    final long destroy = extras.getLong("destroy");

                    final DropBoxManager dropBox = mContext.getSystemService(DropBoxManager.class);
                    dropBox.addText(TAG_STORAGE_BENCHMARK, scrubPath(path)
                            + " " + ident + " " + create + " " + run + " " + destroy);

                    synchronized (mLock) {
                        final VolumeRecord rec = findRecordForPath(path);
                        if (rec != null) {
                            rec.lastBenchMillis = System.currentTimeMillis();
                            writeSettingsLocked();
                        }
                    }
                }
            });
        } catch (RemoteException e) {
            throw e.rethrowAsRuntimeException();
        }
    }

    @Override
    public void partitionPublic(String diskId) {
        enforcePermission(android.Manifest.permission.MOUNT_FORMAT_FILESYSTEMS);

        final CountDownLatch latch = findOrCreateDiskScanLatch(diskId);
        try {
            mVold.partition(diskId, IVold.PARTITION_TYPE_PUBLIC, -1);
            waitForLatch(latch, "partitionPublic", 3 * DateUtils.MINUTE_IN_MILLIS);
        } catch (Exception e) {
            Slog.wtf(TAG, e);
        }
    }

    @Override
    public void partitionPrivate(String diskId) {
        enforcePermission(android.Manifest.permission.MOUNT_FORMAT_FILESYSTEMS);
        enforceAdminUser();

        final CountDownLatch latch = findOrCreateDiskScanLatch(diskId);
        try {
            mVold.partition(diskId, IVold.PARTITION_TYPE_PRIVATE, -1);
            waitForLatch(latch, "partitionPrivate", 3 * DateUtils.MINUTE_IN_MILLIS);
        } catch (Exception e) {
            Slog.wtf(TAG, e);
        }
    }

    @Override
    public void partitionMixed(String diskId, int ratio) {
        enforcePermission(android.Manifest.permission.MOUNT_FORMAT_FILESYSTEMS);
        enforceAdminUser();

        final CountDownLatch latch = findOrCreateDiskScanLatch(diskId);
        try {
            mVold.partition(diskId, IVold.PARTITION_TYPE_MIXED, ratio);
            waitForLatch(latch, "partitionMixed", 3 * DateUtils.MINUTE_IN_MILLIS);
        } catch (Exception e) {
            Slog.wtf(TAG, e);
        }
    }

    @Override
    public void setVolumeNickname(String fsUuid, String nickname) {
        enforcePermission(android.Manifest.permission.MOUNT_UNMOUNT_FILESYSTEMS);

        Preconditions.checkNotNull(fsUuid);
        synchronized (mLock) {
            final VolumeRecord rec = mRecords.get(fsUuid);
            rec.nickname = nickname;
            mCallbacks.notifyVolumeRecordChanged(rec);
            writeSettingsLocked();
        }
    }

    @Override
    public void setVolumeUserFlags(String fsUuid, int flags, int mask) {
        enforcePermission(android.Manifest.permission.MOUNT_UNMOUNT_FILESYSTEMS);

        Preconditions.checkNotNull(fsUuid);
        synchronized (mLock) {
            final VolumeRecord rec = mRecords.get(fsUuid);
            rec.userFlags = (rec.userFlags & ~mask) | (flags & mask);
            mCallbacks.notifyVolumeRecordChanged(rec);
            writeSettingsLocked();
        }
    }

    @Override
    public void forgetVolume(String fsUuid) {
        enforcePermission(android.Manifest.permission.MOUNT_UNMOUNT_FILESYSTEMS);

        Preconditions.checkNotNull(fsUuid);

        synchronized (mLock) {
            final VolumeRecord rec = mRecords.remove(fsUuid);
            if (rec != null && !TextUtils.isEmpty(rec.partGuid)) {
                mHandler.obtainMessage(H_PARTITION_FORGET, rec).sendToTarget();
            }
            mCallbacks.notifyVolumeForgotten(fsUuid);

            // If this had been primary storage, revert back to internal and
            // reset vold so we bind into new volume into place.
            if (Objects.equals(mPrimaryStorageUuid, fsUuid)) {
                mPrimaryStorageUuid = getDefaultPrimaryStorageUuid();
                mHandler.obtainMessage(H_RESET).sendToTarget();
            }

            writeSettingsLocked();
        }
    }

    @Override
    public void forgetAllVolumes() {
        enforcePermission(android.Manifest.permission.MOUNT_UNMOUNT_FILESYSTEMS);

        synchronized (mLock) {
            for (int i = 0; i < mRecords.size(); i++) {
                final String fsUuid = mRecords.keyAt(i);
                final VolumeRecord rec = mRecords.valueAt(i);
                if (!TextUtils.isEmpty(rec.partGuid)) {
                    mHandler.obtainMessage(H_PARTITION_FORGET, rec).sendToTarget();
                }
                mCallbacks.notifyVolumeForgotten(fsUuid);
            }
            mRecords.clear();

            if (!Objects.equals(StorageManager.UUID_PRIVATE_INTERNAL, mPrimaryStorageUuid)) {
                mPrimaryStorageUuid = getDefaultPrimaryStorageUuid();
            }

            writeSettingsLocked();
            mHandler.obtainMessage(H_RESET).sendToTarget();
        }
    }

    private void forgetPartition(String partGuid, String fsUuid) {
        try {
            mVold.forgetPartition(partGuid, fsUuid);
        } catch (Exception e) {
            Slog.wtf(TAG, e);
        }
    }

    @Override
    public void fstrim(int flags, IVoldTaskListener listener) {
        enforcePermission(android.Manifest.permission.MOUNT_FORMAT_FILESYSTEMS);

        try {
            mVold.fstrim(flags, new IVoldTaskListener.Stub() {
                @Override
                public void onStatus(int status, PersistableBundle extras) {
                    dispatchOnStatus(listener, status, extras);

                    // Ignore trim failures
                    if (status != 0) return;

                    final String path = extras.getString("path");
                    final long bytes = extras.getLong("bytes");
                    final long time = extras.getLong("time");

                    final DropBoxManager dropBox = mContext.getSystemService(DropBoxManager.class);
                    dropBox.addText(TAG_STORAGE_TRIM, scrubPath(path) + " " + bytes + " " + time);

                    synchronized (mLock) {
                        final VolumeRecord rec = findRecordForPath(path);
                        if (rec != null) {
                            rec.lastTrimMillis = System.currentTimeMillis();
                            writeSettingsLocked();
                        }
                    }
                }

                @Override
                public void onFinished(int status, PersistableBundle extras) {
                    dispatchOnFinished(listener, status, extras);

                    // TODO: benchmark when desired
                }
            });
        } catch (RemoteException e) {
            throw e.rethrowAsRuntimeException();
        }
    }

    void runIdleMaint(Runnable callback) {
        enforcePermission(android.Manifest.permission.MOUNT_FORMAT_FILESYSTEMS);

        try {
            mVold.runIdleMaint(new IVoldTaskListener.Stub() {
                @Override
                public void onStatus(int status, PersistableBundle extras) {
                    // Not currently used
                }
                @Override
                public void onFinished(int status, PersistableBundle extras) {
                    if (callback != null) {
                        BackgroundThread.getHandler().post(callback);
                    }
                }
            });
        } catch (Exception e) {
            Slog.wtf(TAG, e);
        }
    }

    @Override
    public void runIdleMaintenance() {
        runIdleMaint(null);
    }

    void abortIdleMaint(Runnable callback) {
        enforcePermission(android.Manifest.permission.MOUNT_FORMAT_FILESYSTEMS);

        try {
            mVold.abortIdleMaint(new IVoldTaskListener.Stub() {
                @Override
                public void onStatus(int status, PersistableBundle extras) {
                    // Not currently used
                }
                @Override
                public void onFinished(int status, PersistableBundle extras) {
                    if (callback != null) {
                        BackgroundThread.getHandler().post(callback);
                    }
                }
            });
        } catch (Exception e) {
            Slog.wtf(TAG, e);
        }
    }

    @Override
    public void abortIdleMaintenance() {
        abortIdleMaint(null);
    }

    private void remountUidExternalStorage(int uid, int mode) {
        try {
            mVold.remountUid(uid, mode);
        } catch (Exception e) {
            Slog.wtf(TAG, e);
        }
    }

    @Override
    public void setDebugFlags(int flags, int mask) {
        enforcePermission(android.Manifest.permission.MOUNT_UNMOUNT_FILESYSTEMS);

        if ((mask & StorageManager.DEBUG_EMULATE_FBE) != 0) {
            if (!EMULATE_FBE_SUPPORTED) {
                throw new IllegalStateException(
                        "Emulation not supported on this device");
            }
            if (StorageManager.isFileEncryptedNativeOnly()) {
                throw new IllegalStateException(
                        "Emulation not supported on device with native FBE");
            }
            if (mLockPatternUtils.isCredentialRequiredToDecrypt(false)) {
                throw new IllegalStateException(
                        "Emulation requires disabling 'Secure start-up' in Settings > Security");
            }

            final long token = Binder.clearCallingIdentity();
            try {
                final boolean emulateFbe = (flags & StorageManager.DEBUG_EMULATE_FBE) != 0;
                SystemProperties.set(StorageManager.PROP_EMULATE_FBE, Boolean.toString(emulateFbe));

                // Perform hard reboot to kick policy into place
                mContext.getSystemService(PowerManager.class).reboot(null);
            } finally {
                Binder.restoreCallingIdentity(token);
            }
        }

        if ((mask & (StorageManager.DEBUG_ADOPTABLE_FORCE_ON
                | StorageManager.DEBUG_ADOPTABLE_FORCE_OFF)) != 0) {
            final String value;
            if ((flags & StorageManager.DEBUG_ADOPTABLE_FORCE_ON) != 0) {
                value = "force_on";
            } else if ((flags & StorageManager.DEBUG_ADOPTABLE_FORCE_OFF) != 0) {
                value = "force_off";
            } else {
                value = "";
            }

            final long token = Binder.clearCallingIdentity();
            try {
                SystemProperties.set(StorageManager.PROP_ADOPTABLE, value);

                // Reset storage to kick new setting into place
                mHandler.obtainMessage(H_RESET).sendToTarget();
            } finally {
                Binder.restoreCallingIdentity(token);
            }
        }

        if ((mask & (StorageManager.DEBUG_SDCARDFS_FORCE_ON
                | StorageManager.DEBUG_SDCARDFS_FORCE_OFF)) != 0) {
            final String value;
            if ((flags & StorageManager.DEBUG_SDCARDFS_FORCE_ON) != 0) {
                value = "force_on";
            } else if ((flags & StorageManager.DEBUG_SDCARDFS_FORCE_OFF) != 0) {
                value = "force_off";
            } else {
                value = "";
            }

            final long token = Binder.clearCallingIdentity();
            try {
                SystemProperties.set(StorageManager.PROP_SDCARDFS, value);

                // Reset storage to kick new setting into place
                mHandler.obtainMessage(H_RESET).sendToTarget();
            } finally {
                Binder.restoreCallingIdentity(token);
            }
        }

        if ((mask & StorageManager.DEBUG_VIRTUAL_DISK) != 0) {
            final boolean enabled = (flags & StorageManager.DEBUG_VIRTUAL_DISK) != 0;

            final long token = Binder.clearCallingIdentity();
            try {
                SystemProperties.set(StorageManager.PROP_VIRTUAL_DISK, Boolean.toString(enabled));

                // Reset storage to kick new setting into place
                mHandler.obtainMessage(H_RESET).sendToTarget();
            } finally {
                Binder.restoreCallingIdentity(token);
            }
        }

        if ((mask & (StorageManager.DEBUG_ISOLATED_STORAGE_FORCE_ON
                | StorageManager.DEBUG_ISOLATED_STORAGE_FORCE_OFF)) != 0) {
            final int value;
            if ((flags & StorageManager.DEBUG_ISOLATED_STORAGE_FORCE_ON) != 0) {
                value = 1;
            } else if ((flags & StorageManager.DEBUG_ISOLATED_STORAGE_FORCE_OFF) != 0) {
                value = -1;
            } else {
                value = 0;
            }

            final long token = Binder.clearCallingIdentity();
            try {
                Settings.Global.putInt(mContext.getContentResolver(),
                        Settings.Global.ISOLATED_STORAGE_LOCAL, value);
                refreshIsolatedStorageSettings();

                // Perform hard reboot to kick policy into place
                mHandler.post(() -> {
                    mContext.getSystemService(PowerManager.class).reboot(null);
                });
            } finally {
                Binder.restoreCallingIdentity(token);
            }
        }

        if ((mask & StorageManager.DEBUG_LEGACY_GREYLIST) != 0) {
            final boolean enabled = (flags & StorageManager.DEBUG_LEGACY_GREYLIST) != 0;

            final long token = Binder.clearCallingIdentity();
            try {
                SystemProperties.set(StorageManager.PROP_LEGACY_GREYLIST,
                        Boolean.toString(enabled));

                // Perform hard reboot to kick policy into place
                mHandler.post(() -> {
                    mContext.getSystemService(PowerManager.class).reboot(null);
                });
            } finally {
                Binder.restoreCallingIdentity(token);
            }
        }
    }

    @Override
    public String getPrimaryStorageUuid() {
        synchronized (mLock) {
            return mPrimaryStorageUuid;
        }
    }

    @Override
    public void setPrimaryStorageUuid(String volumeUuid, IPackageMoveObserver callback) {
        enforcePermission(android.Manifest.permission.MOUNT_UNMOUNT_FILESYSTEMS);

        final VolumeInfo from;
        final VolumeInfo to;

        synchronized (mLock) {
            if (Objects.equals(mPrimaryStorageUuid, volumeUuid)) {
                throw new IllegalArgumentException("Primary storage already at " + volumeUuid);
            }

            if (mMoveCallback != null) {
                throw new IllegalStateException("Move already in progress");
            }
            mMoveCallback = callback;
            mMoveTargetUuid = volumeUuid;

            // We need all the users unlocked to move their primary storage
            final List<UserInfo> users = mContext.getSystemService(UserManager.class).getUsers();
            for (UserInfo user : users) {
                if (StorageManager.isFileEncryptedNativeOrEmulated()
                        && !isUserKeyUnlocked(user.id)) {
                    Slog.w(TAG, "Failing move due to locked user " + user.id);
                    onMoveStatusLocked(PackageManager.MOVE_FAILED_LOCKED_USER);
                    return;
                }
            }

            // When moving to/from primary physical volume, we probably just nuked
            // the current storage location, so we have nothing to move.
            if (Objects.equals(StorageManager.UUID_PRIMARY_PHYSICAL, mPrimaryStorageUuid)
                    || Objects.equals(StorageManager.UUID_PRIMARY_PHYSICAL, volumeUuid)) {
                Slog.d(TAG, "Skipping move to/from primary physical");
                onMoveStatusLocked(MOVE_STATUS_COPY_FINISHED);
                onMoveStatusLocked(PackageManager.MOVE_SUCCEEDED);
                mHandler.obtainMessage(H_RESET).sendToTarget();
                return;

            } else {
                from = findStorageForUuid(mPrimaryStorageUuid);
                to = findStorageForUuid(volumeUuid);

                if (from == null) {
                    Slog.w(TAG, "Failing move due to missing from volume " + mPrimaryStorageUuid);
                    onMoveStatusLocked(PackageManager.MOVE_FAILED_INTERNAL_ERROR);
                    return;
                } else if (to == null) {
                    Slog.w(TAG, "Failing move due to missing to volume " + volumeUuid);
                    onMoveStatusLocked(PackageManager.MOVE_FAILED_INTERNAL_ERROR);
                    return;
                }
            }
        }

        try {
            mVold.moveStorage(from.id, to.id, new IVoldTaskListener.Stub() {
                @Override
                public void onStatus(int status, PersistableBundle extras) {
                    synchronized (mLock) {
                        onMoveStatusLocked(status);
                    }
                }

                @Override
                public void onFinished(int status, PersistableBundle extras) {
                    // Not currently used
                }
            });
        } catch (Exception e) {
            Slog.wtf(TAG, e);
        }
    }

    private void warnOnNotMounted() {
        synchronized (mLock) {
            for (int i = 0; i < mVolumes.size(); i++) {
                final VolumeInfo vol = mVolumes.valueAt(i);
                if (vol.isPrimary() && vol.isMountedWritable()) {
                    // Cool beans, we have a mounted primary volume
                    return;
                }
            }
        }

        Slog.w(TAG, "No primary storage mounted!");
    }

    private boolean isUidOwnerOfPackageOrSystem(String packageName, int callerUid) {
        if (callerUid == android.os.Process.SYSTEM_UID) {
            return true;
        }

        if (packageName == null) {
            return false;
        }

        final int packageUid = mPmInternal.getPackageUid(packageName,
                PackageManager.MATCH_DEBUG_TRIAGED_MISSING, UserHandle.getUserId(callerUid));

        if (DEBUG_OBB) {
            Slog.d(TAG, "packageName = " + packageName + ", packageUid = " +
                    packageUid + ", callerUid = " + callerUid);
        }

        return callerUid == packageUid;
    }

    @Override
    public String getMountedObbPath(String rawPath) {
        Preconditions.checkNotNull(rawPath, "rawPath cannot be null");

        warnOnNotMounted();

        final ObbState state;
        synchronized (mObbMounts) {
            state = mObbPathToStateMap.get(rawPath);
        }
        if (state == null) {
            Slog.w(TAG, "Failed to find OBB mounted at " + rawPath);
            return null;
        }

        return findVolumeByIdOrThrow(state.volId).getPath().getAbsolutePath();
    }

    @Override
    public boolean isObbMounted(String rawPath) {
        Preconditions.checkNotNull(rawPath, "rawPath cannot be null");
        synchronized (mObbMounts) {
            return mObbPathToStateMap.containsKey(rawPath);
        }
    }

    @Override
    public void mountObb(String rawPath, String canonicalPath, String key,
            IObbActionListener token, int nonce, ObbInfo obbInfo) {
        Preconditions.checkNotNull(rawPath, "rawPath cannot be null");
        Preconditions.checkNotNull(canonicalPath, "canonicalPath cannot be null");
        Preconditions.checkNotNull(token, "token cannot be null");
        Preconditions.checkNotNull(obbInfo, "obbIfno cannot be null");

        final int callingUid = Binder.getCallingUid();
        final ObbState obbState = new ObbState(rawPath, canonicalPath,
                callingUid, token, nonce, null);
        final ObbAction action = new MountObbAction(obbState, key, callingUid, obbInfo);
        mObbActionHandler.sendMessage(mObbActionHandler.obtainMessage(OBB_RUN_ACTION, action));

        if (DEBUG_OBB)
            Slog.i(TAG, "Send to OBB handler: " + action.toString());
    }

    @Override
    public void unmountObb(String rawPath, boolean force, IObbActionListener token, int nonce) {
        Preconditions.checkNotNull(rawPath, "rawPath cannot be null");

        final ObbState existingState;
        synchronized (mObbMounts) {
            existingState = mObbPathToStateMap.get(rawPath);
        }

        if (existingState != null) {
            // TODO: separate state object from request data
            final int callingUid = Binder.getCallingUid();
            final ObbState newState = new ObbState(rawPath, existingState.canonicalPath,
                    callingUid, token, nonce, existingState.volId);
            final ObbAction action = new UnmountObbAction(newState, force);
            mObbActionHandler.sendMessage(mObbActionHandler.obtainMessage(OBB_RUN_ACTION, action));

            if (DEBUG_OBB)
                Slog.i(TAG, "Send to OBB handler: " + action.toString());
        } else {
            Slog.w(TAG, "Unknown OBB mount at " + rawPath);
        }
    }

    @Override
    public int getEncryptionState() {
        mContext.enforceCallingOrSelfPermission(Manifest.permission.CRYPT_KEEPER,
                "no permission to access the crypt keeper");

        try {
            return mVold.fdeComplete();
        } catch (Exception e) {
            Slog.wtf(TAG, e);
            return StorageManager.ENCRYPTION_STATE_ERROR_UNKNOWN;
        }
    }

    @Override
    public int decryptStorage(String password) {
        mContext.enforceCallingOrSelfPermission(Manifest.permission.CRYPT_KEEPER,
                "no permission to access the crypt keeper");

        if (TextUtils.isEmpty(password)) {
            throw new IllegalArgumentException("password cannot be empty");
        }

        if (DEBUG_EVENTS) {
            Slog.i(TAG, "decrypting storage...");
        }

        try {
            mVold.fdeCheckPassword(password);
            mHandler.postDelayed(() -> {
                try {
                    mVold.fdeRestart();
                } catch (Exception e) {
                    Slog.wtf(TAG, e);
                }
            }, DateUtils.SECOND_IN_MILLIS);
            return 0;
        } catch (ServiceSpecificException e) {
            Slog.e(TAG, "fdeCheckPassword failed", e);
            return e.errorCode;
        } catch (Exception e) {
            Slog.wtf(TAG, e);
            return StorageManager.ENCRYPTION_STATE_ERROR_UNKNOWN;
        }
    }

    @Override
    public int encryptStorage(int type, String password) {
        mContext.enforceCallingOrSelfPermission(Manifest.permission.CRYPT_KEEPER,
            "no permission to access the crypt keeper");

        if (type == StorageManager.CRYPT_TYPE_DEFAULT) {
            password = "";
        } else if (TextUtils.isEmpty(password)) {
            throw new IllegalArgumentException("password cannot be empty");
        }

        if (DEBUG_EVENTS) {
            Slog.i(TAG, "encrypting storage...");
        }

        try {
            mVold.fdeEnable(type, password, 0);
        } catch (Exception e) {
            Slog.wtf(TAG, e);
            return -1;
        }

        return 0;
    }

    /** Set the password for encrypting the master key.
     *  @param type One of the CRYPTO_TYPE_XXX consts defined in StorageManager.
     *  @param password The password to set.
     */
    @Override
    public int changeEncryptionPassword(int type, String password) {
        mContext.enforceCallingOrSelfPermission(Manifest.permission.CRYPT_KEEPER,
            "no permission to access the crypt keeper");

        if (StorageManager.isFileEncryptedNativeOnly()) {
            // Not supported on FBE devices
            return -1;
        }

        if (type == StorageManager.CRYPT_TYPE_DEFAULT) {
            password = "";
        } else if (TextUtils.isEmpty(password)) {
            throw new IllegalArgumentException("password cannot be empty");
        }

        if (DEBUG_EVENTS) {
            Slog.i(TAG, "changing encryption password...");
        }

        ILockSettings lockSettings = ILockSettings.Stub.asInterface(
                        ServiceManager.getService("lock_settings"));
        String currentPassword="default_password";
        try {
            currentPassword = lockSettings.getPassword();
        } catch (Exception e) {
            Slog.wtf(TAG, "Couldn't get password" + e);
        }

        try {
            mVold.fdeChangePassword(type, currentPassword, password);
            try {
                lockSettings.sanitizePassword();
            } catch (Exception e) {
                Slog.wtf(TAG, "Couldn't sanitize password" + e);
            }
            return 0;
        } catch (Exception e) {
            Slog.wtf(TAG, e);
            return -1;
        }
    }

    /**
     * Validate a user-supplied password string with cryptfs
     */
    @Override
    public int verifyEncryptionPassword(String password) throws RemoteException {
        // Only the system process is permitted to validate passwords
        if (Binder.getCallingUid() != android.os.Process.SYSTEM_UID) {
            throw new SecurityException("no permission to access the crypt keeper");
        }

        mContext.enforceCallingOrSelfPermission(Manifest.permission.CRYPT_KEEPER,
            "no permission to access the crypt keeper");

        if (TextUtils.isEmpty(password)) {
            throw new IllegalArgumentException("password cannot be empty");
        }

        if (DEBUG_EVENTS) {
            Slog.i(TAG, "validating encryption password...");
        }

        try {
            mVold.fdeVerifyPassword(password);
            return 0;
        } catch (Exception e) {
            Slog.wtf(TAG, e);
            return -1;
        }
    }

    /**
     * Get the type of encryption used to encrypt the master key.
     * @return The type, one of the CRYPT_TYPE_XXX consts from StorageManager.
     */
    @Override
    public int getPasswordType() {
        mContext.enforceCallingOrSelfPermission(Manifest.permission.CRYPT_KEEPER,
            "no permission to access the crypt keeper");

        try {
            return mVold.fdeGetPasswordType();
        } catch (Exception e) {
            Slog.wtf(TAG, e);
            return -1;
        }
    }

    /**
     * Set a field in the crypto header.
     * @param field field to set
     * @param contents contents to set in field
     */
    @Override
    public void setField(String field, String contents) throws RemoteException {
        mContext.enforceCallingOrSelfPermission(Manifest.permission.CRYPT_KEEPER,
            "no permission to access the crypt keeper");

        if (!StorageManager.isBlockEncrypted()) {
            // Only supported on FDE devices
            return;
        }

        try {
            mVold.fdeSetField(field, contents);
            return;
        } catch (Exception e) {
            Slog.wtf(TAG, e);
            return;
        }
    }

    /**
     * Gets a field from the crypto header.
     * @param field field to get
     * @return contents of field
     */
    @Override
    public String getField(String field) throws RemoteException {
        mContext.enforceCallingOrSelfPermission(Manifest.permission.CRYPT_KEEPER,
            "no permission to access the crypt keeper");

        if (!StorageManager.isBlockEncrypted()) {
            // Only supported on FDE devices
            return null;
        }

        try {
            return mVold.fdeGetField(field);
        } catch (Exception e) {
            Slog.wtf(TAG, e);
            return null;
        }
    }

    /**
     * Is userdata convertible to file based encryption?
     * @return non zero for convertible
     */
    @Override
    public boolean isConvertibleToFBE() throws RemoteException {
        mContext.enforceCallingOrSelfPermission(Manifest.permission.CRYPT_KEEPER,
            "no permission to access the crypt keeper");

        try {
            return mVold.isConvertibleToFbe();
        } catch (Exception e) {
            Slog.wtf(TAG, e);
            return false;
        }
    }

    /**
<<<<<<< HEAD
=======
     * Check whether the device supports filesystem checkpointing.
     *
     * @return true if the device supports filesystem checkpointing, false otherwise.
     */
    @Override
    public boolean supportsCheckpoint() throws RemoteException {
        // Only the system process is permitted to start checkpoints
        if (Binder.getCallingUid() != android.os.Process.SYSTEM_UID) {
            throw new SecurityException("no permission to check filesystem checkpoint support");
        }

        return mVold.supportsCheckpoint();
    }

    /**
     * Signal that checkpointing partitions should start a checkpoint on the next boot.
     *
     * @param numTries Number of times to try booting in checkpoint mode, before we will boot
     *                 non-checkpoint mode and commit all changes immediately. Callers are
     *                 responsible for ensuring that boot is safe (eg, by rolling back updates).
     */
    @Override
    public void startCheckpoint(int numTries) throws RemoteException {
        // Only the system process is permitted to start checkpoints
        if (Binder.getCallingUid() != android.os.Process.SYSTEM_UID) {
            throw new SecurityException("no permission to start filesystem checkpoint");
        }

        mVold.startCheckpoint(numTries);
    }

    /**
>>>>>>> 825827da
     * Signal that checkpointing partitions should commit changes
     */
    @Override
    public void commitChanges() throws RemoteException {
        // Only the system process is permitted to commit checkpoints
        if (Binder.getCallingUid() != android.os.Process.SYSTEM_UID) {
            throw new SecurityException("no permission to commit checkpoint changes");
        }

        mVold.commitChanges();
    }

    @Override
    public String getPassword() throws RemoteException {
        mContext.enforceCallingOrSelfPermission(Manifest.permission.CRYPT_KEEPER,
                "only keyguard can retrieve password");

        try {
            return mVold.fdeGetPassword();
        } catch (Exception e) {
            Slog.wtf(TAG, e);
            return null;
        }
    }

    @Override
    public void clearPassword() throws RemoteException {
        mContext.enforceCallingOrSelfPermission(Manifest.permission.CRYPT_KEEPER,
                "only keyguard can clear password");

        try {
            mVold.fdeClearPassword();
            return;
        } catch (Exception e) {
            Slog.wtf(TAG, e);
            return;
        }
    }

    @Override
    public void createUserKey(int userId, int serialNumber, boolean ephemeral) {
        enforcePermission(android.Manifest.permission.STORAGE_INTERNAL);

        try {
            mVold.createUserKey(userId, serialNumber, ephemeral);
        } catch (Exception e) {
            Slog.wtf(TAG, e);
        }
    }

    @Override
    public void destroyUserKey(int userId) {
        enforcePermission(android.Manifest.permission.STORAGE_INTERNAL);

        try {
            mVold.destroyUserKey(userId);
        } catch (Exception e) {
            Slog.wtf(TAG, e);
        }
    }

    private String encodeBytes(byte[] bytes) {
        if (ArrayUtils.isEmpty(bytes)) {
            return "!";
        } else {
            return HexDump.toHexString(bytes);
        }
    }

    /*
     * Add this token/secret pair to the set of ways we can recover a disk encryption key.
     * Changing the token/secret for a disk encryption key is done in two phases: first, adding
     * a new token/secret pair with this call, then delting all other pairs with
     * fixateNewestUserKeyAuth. This allows other places where a credential is used, such as
     * Gatekeeper, to be updated between the two calls.
     */
    @Override
    public void addUserKeyAuth(int userId, int serialNumber, byte[] token, byte[] secret) {
        enforcePermission(android.Manifest.permission.STORAGE_INTERNAL);

        try {
            mVold.addUserKeyAuth(userId, serialNumber, encodeBytes(token), encodeBytes(secret));
        } catch (Exception e) {
            Slog.wtf(TAG, e);
        }
    }

    /*
     * Clear disk encryption key bound to the associated token / secret pair. Removing the user
     * binding of the Disk encryption key is done in two phases: first, this call will retrieve
     * the disk encryption key using the provided token / secret pair and store it by
     * encrypting it with a keymaster key not bound to the user, then fixateNewestUserKeyAuth
     * is called to delete all other bindings of the disk encryption key.
     */
    @Override
    public void clearUserKeyAuth(int userId, int serialNumber, byte[] token, byte[] secret) {
        enforcePermission(android.Manifest.permission.STORAGE_INTERNAL);

        try {
            mVold.clearUserKeyAuth(userId, serialNumber, encodeBytes(token), encodeBytes(secret));
        } catch (Exception e) {
            Slog.wtf(TAG, e);
        }
    }

    /*
     * Delete all disk encryption token/secret pairs except the most recently added one
     */
    @Override
    public void fixateNewestUserKeyAuth(int userId) {
        enforcePermission(android.Manifest.permission.STORAGE_INTERNAL);

        try {
            mVold.fixateNewestUserKeyAuth(userId);
        } catch (Exception e) {
            Slog.wtf(TAG, e);
        }
    }

    @Override
    public void unlockUserKey(int userId, int serialNumber, byte[] token, byte[] secret) {
        Slog.d(TAG, "unlockUserKey: " + userId);
        enforcePermission(android.Manifest.permission.STORAGE_INTERNAL);

        if (StorageManager.isFileEncryptedNativeOrEmulated()) {
            // When a user has secure lock screen, require secret to actually unlock.
            // This check is mostly in place for emulation mode.
            if (mLockPatternUtils.isSecure(userId) && ArrayUtils.isEmpty(secret)) {
                throw new IllegalStateException("Secret required to unlock secure user " + userId);
            }

            try {
                mVold.unlockUserKey(userId, serialNumber, encodeBytes(token),
                        encodeBytes(secret));
            } catch (Exception e) {
                Slog.wtf(TAG, e);
                return;
            }
        }

        synchronized (mLock) {
            mLocalUnlockedUsers = ArrayUtils.appendInt(mLocalUnlockedUsers, userId);
        }
    }

    @Override
    public void lockUserKey(int userId) {
        enforcePermission(android.Manifest.permission.STORAGE_INTERNAL);

        try {
            mVold.lockUserKey(userId);
        } catch (Exception e) {
            Slog.wtf(TAG, e);
            return;
        }

        synchronized (mLock) {
            mLocalUnlockedUsers = ArrayUtils.removeInt(mLocalUnlockedUsers, userId);
        }
    }

    @Override
    public boolean isUserKeyUnlocked(int userId) {
        synchronized (mLock) {
            return ArrayUtils.contains(mLocalUnlockedUsers, userId);
        }
    }

    @Override
    public void prepareUserStorage(String volumeUuid, int userId, int serialNumber, int flags) {
        enforcePermission(android.Manifest.permission.STORAGE_INTERNAL);

        try {
            mVold.prepareUserStorage(volumeUuid, userId, serialNumber, flags);
        } catch (Exception e) {
            Slog.wtf(TAG, e);
        }
    }

    @Override
    public void destroyUserStorage(String volumeUuid, int userId, int flags) {
        enforcePermission(android.Manifest.permission.STORAGE_INTERNAL);

        try {
            mVold.destroyUserStorage(volumeUuid, userId, flags);
        } catch (Exception e) {
            Slog.wtf(TAG, e);
        }
    }

    class AppFuseMountScope extends AppFuseBridge.MountScope {
        boolean opened = false;

        public AppFuseMountScope(int uid, int mountId) {
            super(uid, mountId);
        }

        @Override
        public ParcelFileDescriptor open() throws NativeDaemonConnectorException {
            try {
                return new ParcelFileDescriptor(
                        mVold.mountAppFuse(uid, mountId));
            } catch (Exception e) {
                throw new NativeDaemonConnectorException("Failed to mount", e);
            }
        }

        @Override
        public ParcelFileDescriptor openFile(int mountId, int fileId, int flags)
                throws NativeDaemonConnectorException {
            try {
                return new ParcelFileDescriptor(
                        mVold.openAppFuseFile(uid, mountId, fileId, flags));
            } catch (Exception e) {
                throw new NativeDaemonConnectorException("Failed to open", e);
            }
        }

        @Override
        public void close() throws Exception {
            if (opened) {
                mVold.unmountAppFuse(uid, mountId);
                opened = false;
            }
        }
    }

    @Override
    public @Nullable AppFuseMount mountProxyFileDescriptorBridge() {
        Slog.v(TAG, "mountProxyFileDescriptorBridge");
        final int uid = Binder.getCallingUid();

        while (true) {
            synchronized (mAppFuseLock) {
                boolean newlyCreated = false;
                if (mAppFuseBridge == null) {
                    mAppFuseBridge = new AppFuseBridge();
                    new Thread(mAppFuseBridge, AppFuseBridge.TAG).start();
                    newlyCreated = true;
                }
                try {
                    final int name = mNextAppFuseName++;
                    try {
                        return new AppFuseMount(
                            name, mAppFuseBridge.addBridge(new AppFuseMountScope(uid, name)));
                    } catch (FuseUnavailableMountException e) {
                        if (newlyCreated) {
                            // If newly created bridge fails, it's a real error.
                            Slog.e(TAG, "", e);
                            return null;
                        }
                        // It seems the thread of mAppFuseBridge has already been terminated.
                        mAppFuseBridge = null;
                    }
                } catch (NativeDaemonConnectorException e) {
                    throw e.rethrowAsParcelableException();
                }
            }
        }
    }

    @Override
    public @Nullable ParcelFileDescriptor openProxyFileDescriptor(
            int mountId, int fileId, int mode) {
        Slog.v(TAG, "mountProxyFileDescriptor");

        // We only support a narrow set of incoming mode flags
        mode &= MODE_READ_WRITE;

        try {
            synchronized (mAppFuseLock) {
                if (mAppFuseBridge == null) {
                    Slog.e(TAG, "FuseBridge has not been created");
                    return null;
                }
                return mAppFuseBridge.openFile(mountId, fileId, mode);
            }
        } catch (FuseUnavailableMountException | InterruptedException error) {
            Slog.v(TAG, "The mount point has already been invalid", error);
            return null;
        }
    }

    @Override
    public void mkdirs(String callingPkg, String appPath) {
        final int callingPid = Binder.getCallingPid();
        final int callingUid = Binder.getCallingUid();
        final int userId = UserHandle.getUserId(callingUid);
        final UserEnvironment userEnv = new UserEnvironment(userId);
        final String propertyName = "sys.user." + userId + ".ce_available";

        // Ignore requests to create directories while storage is locked
        if (!isUserKeyUnlocked(userId)) {
            throw new IllegalStateException("Failed to prepare " + appPath);
        }

        // Ignore requests to create directories if CE storage is not available
        if ((userId == UserHandle.USER_SYSTEM)
                && !SystemProperties.getBoolean(propertyName, false)) {
            throw new IllegalStateException("Failed to prepare " + appPath);
        }

        // Validate that reported package name belongs to caller
        final AppOpsManager appOps = (AppOpsManager) mContext.getSystemService(
                Context.APP_OPS_SERVICE);
        appOps.checkPackage(callingUid, callingPkg);

        File appFile = null;
        try {
            appFile = new File(appPath).getCanonicalFile();
        } catch (IOException e) {
            throw new IllegalStateException("Failed to resolve " + appPath + ": " + e);
        }

        // Try translating the app path into a vold path, but require that it
        // belong to the calling package.
        if (FileUtils.contains(userEnv.buildExternalStorageAppDataDirs(callingPkg), appFile) ||
                FileUtils.contains(userEnv.buildExternalStorageAppObbDirs(callingPkg), appFile) ||
                FileUtils.contains(userEnv.buildExternalStorageAppMediaDirs(callingPkg), appFile)) {
            appPath = appFile.getAbsolutePath();
            if (!appPath.endsWith("/")) {
                appPath = appPath + "/";
            }

            final String systemPath = translateAppToSystem(appPath, callingPid, callingUid);

            try {
                mVold.mkdirs(systemPath);
                return;
            } catch (Exception e) {
                throw new IllegalStateException("Failed to prepare " + systemPath + ": " + e);
            }
        }

        throw new SecurityException("Invalid mkdirs path: " + appFile);
    }

    @Override
    public StorageVolume[] getVolumeList(int uid, String packageName, int flags) {
        final int userId = UserHandle.getUserId(uid);

        final boolean forWrite = (flags & StorageManager.FLAG_FOR_WRITE) != 0;
        final boolean realState = (flags & StorageManager.FLAG_REAL_STATE) != 0;
        final boolean includeInvisible = (flags & StorageManager.FLAG_INCLUDE_INVISIBLE) != 0;

        final boolean userKeyUnlocked;
        final boolean storagePermission;
        final long token = Binder.clearCallingIdentity();
        try {
            userKeyUnlocked = isUserKeyUnlocked(userId);
            storagePermission = mStorageManagerInternal.hasExternalStorage(uid, packageName);
        } finally {
            Binder.restoreCallingIdentity(token);
        }

        boolean foundPrimary = false;

        final ArrayList<StorageVolume> res = new ArrayList<>();
        synchronized (mLock) {
            for (int i = 0; i < mVolumes.size(); i++) {
                final VolumeInfo vol = mVolumes.valueAt(i);
                switch (vol.getType()) {
                    case VolumeInfo.TYPE_PUBLIC:
                    case VolumeInfo.TYPE_STUB:
                    case VolumeInfo.TYPE_EMULATED:
                        break;
                    default:
                        continue;
                }

                boolean match = false;
                if (forWrite) {
                    match = vol.isVisibleForWrite(userId);
                } else {
                    match = vol.isVisibleForRead(userId)
                            || (includeInvisible && vol.getPath() != null);
                }
                if (!match) continue;

                boolean reportUnmounted = false;
                if ((vol.getType() == VolumeInfo.TYPE_EMULATED) && !userKeyUnlocked) {
                    reportUnmounted = true;
                } else if (!storagePermission && !realState) {
                    reportUnmounted = true;
                }

                final StorageVolume userVol = vol.buildStorageVolume(mContext, userId,
                        reportUnmounted);
                if (vol.isPrimary()) {
                    res.add(0, userVol);
                    foundPrimary = true;
                } else {
                    res.add(userVol);
                }
            }
        }

        if (!foundPrimary) {
            Slog.w(TAG, "No primary storage defined yet; hacking together a stub");

            final boolean primaryPhysical = SystemProperties.getBoolean(
                    StorageManager.PROP_PRIMARY_PHYSICAL, false);

            final String id = "stub_primary";
            final File path = Environment.getLegacyExternalStorageDirectory();
            final String description = mContext.getString(android.R.string.unknownName);
            final boolean primary = true;
            final boolean removable = primaryPhysical;
            final boolean emulated = !primaryPhysical;
            final boolean allowMassStorage = false;
            final long maxFileSize = 0L;
            final UserHandle owner = new UserHandle(userId);
            final String uuid = null;
            final String state = Environment.MEDIA_REMOVED;

            res.add(0, new StorageVolume(id, path, path,
                    description, primary, removable, emulated,
                    allowMassStorage, maxFileSize, owner, uuid, state));
        }

        return res.toArray(new StorageVolume[res.size()]);
    }

    @Override
    public DiskInfo[] getDisks() {
        synchronized (mLock) {
            final DiskInfo[] res = new DiskInfo[mDisks.size()];
            for (int i = 0; i < mDisks.size(); i++) {
                res[i] = mDisks.valueAt(i);
            }
            return res;
        }
    }

    @Override
    public VolumeInfo[] getVolumes(int flags) {
        synchronized (mLock) {
            final VolumeInfo[] res = new VolumeInfo[mVolumes.size()];
            for (int i = 0; i < mVolumes.size(); i++) {
                res[i] = mVolumes.valueAt(i);
            }
            return res;
        }
    }

    @Override
    public VolumeRecord[] getVolumeRecords(int flags) {
        synchronized (mLock) {
            final VolumeRecord[] res = new VolumeRecord[mRecords.size()];
            for (int i = 0; i < mRecords.size(); i++) {
                res[i] = mRecords.valueAt(i);
            }
            return res;
        }
    }

    @Override
    public long getCacheQuotaBytes(String volumeUuid, int uid) {
        if (uid != Binder.getCallingUid()) {
            mContext.enforceCallingPermission(android.Manifest.permission.STORAGE_INTERNAL, TAG);
        }
        final long token = Binder.clearCallingIdentity();
        final StorageStatsManager stats = mContext.getSystemService(StorageStatsManager.class);
        try {
            return stats.getCacheQuotaBytes(volumeUuid, uid);
        } finally {
            Binder.restoreCallingIdentity(token);
        }
    }

    @Override
    public long getCacheSizeBytes(String volumeUuid, int uid) {
        if (uid != Binder.getCallingUid()) {
            mContext.enforceCallingPermission(android.Manifest.permission.STORAGE_INTERNAL, TAG);
        }
        final long token = Binder.clearCallingIdentity();
        try {
            return mContext.getSystemService(StorageStatsManager.class)
                    .queryStatsForUid(volumeUuid, uid).getCacheBytes();
        } catch (IOException e) {
            throw new ParcelableException(e);
        } finally {
            Binder.restoreCallingIdentity(token);
        }
    }

    private int adjustAllocateFlags(int flags, int callingUid, String callingPackage) {
        // Require permission to allocate aggressively
        if ((flags & StorageManager.FLAG_ALLOCATE_AGGRESSIVE) != 0) {
            mContext.enforceCallingOrSelfPermission(
                    android.Manifest.permission.ALLOCATE_AGGRESSIVE, TAG);
        }

        // Apps normally can't directly defy reserved space
        flags &= ~StorageManager.FLAG_ALLOCATE_DEFY_ALL_RESERVED;
        flags &= ~StorageManager.FLAG_ALLOCATE_DEFY_HALF_RESERVED;

        // However, if app is actively using the camera, then we're willing to
        // clear up to half of the reserved cache space, since the user might be
        // trying to capture an important memory.
        final AppOpsManager appOps = mContext.getSystemService(AppOpsManager.class);
        final long token = Binder.clearCallingIdentity();
        try {
            if (appOps.isOperationActive(AppOpsManager.OP_CAMERA, callingUid, callingPackage)) {
                Slog.d(TAG, "UID " + callingUid + " is actively using camera;"
                        + " letting them defy reserved cached data");
                flags |= StorageManager.FLAG_ALLOCATE_DEFY_HALF_RESERVED;
            }
        } finally {
            Binder.restoreCallingIdentity(token);
        }

        return flags;
    }

    @Override
    public long getAllocatableBytes(String volumeUuid, int flags, String callingPackage) {
        flags = adjustAllocateFlags(flags, Binder.getCallingUid(), callingPackage);

        final StorageManager storage = mContext.getSystemService(StorageManager.class);
        final StorageStatsManager stats = mContext.getSystemService(StorageStatsManager.class);
        final long token = Binder.clearCallingIdentity();
        try {
            // In general, apps can allocate as much space as they want, except
            // we never let them eat into either the minimum cache space or into
            // the low disk warning space. To avoid user confusion, this logic
            // should be kept in sync with getFreeBytes().
            final File path = storage.findPathForUuid(volumeUuid);

            final long usable = path.getUsableSpace();
            final long lowReserved = storage.getStorageLowBytes(path);
            final long fullReserved = storage.getStorageFullBytes(path);

            if (stats.isQuotaSupported(volumeUuid)) {
                final long cacheTotal = stats.getCacheBytes(volumeUuid);
                final long cacheReserved = storage.getStorageCacheBytes(path, flags);
                final long cacheClearable = Math.max(0, cacheTotal - cacheReserved);

                if ((flags & StorageManager.FLAG_ALLOCATE_AGGRESSIVE) != 0) {
                    return Math.max(0, (usable + cacheClearable) - fullReserved);
                } else {
                    return Math.max(0, (usable + cacheClearable) - lowReserved);
                }
            } else {
                // When we don't have fast quota information, we ignore cached
                // data and only consider unused bytes.
                if ((flags & StorageManager.FLAG_ALLOCATE_AGGRESSIVE) != 0) {
                    return Math.max(0, usable - fullReserved);
                } else {
                    return Math.max(0, usable - lowReserved);
                }
            }
        } catch (IOException e) {
            throw new ParcelableException(e);
        } finally {
            Binder.restoreCallingIdentity(token);
        }
    }

    @Override
    public void allocateBytes(String volumeUuid, long bytes, int flags, String callingPackage) {
        flags = adjustAllocateFlags(flags, Binder.getCallingUid(), callingPackage);

        final long allocatableBytes = getAllocatableBytes(volumeUuid, flags, callingPackage);
        if (bytes > allocatableBytes) {
            throw new ParcelableException(new IOException("Failed to allocate " + bytes
                    + " because only " + allocatableBytes + " allocatable"));
        }

        final StorageManager storage = mContext.getSystemService(StorageManager.class);
        final long token = Binder.clearCallingIdentity();
        try {
            // Free up enough disk space to satisfy both the requested allocation
            // and our low disk warning space.
            final File path = storage.findPathForUuid(volumeUuid);
            if ((flags & StorageManager.FLAG_ALLOCATE_AGGRESSIVE) != 0) {
                bytes += storage.getStorageFullBytes(path);
            } else {
                bytes += storage.getStorageLowBytes(path);
            }

            mPmInternal.freeStorage(volumeUuid, bytes, flags);
        } catch (IOException e) {
            throw new ParcelableException(e);
        } finally {
            Binder.restoreCallingIdentity(token);
        }
    }

    private IAppOpsCallback.Stub mAppOpsCallback = new IAppOpsCallback.Stub() {
        @Override
        public void opChanged(int op, int uid, String packageName) throws RemoteException {
            if (!ENABLE_ISOLATED_STORAGE) return;

            remountUidExternalStorage(uid, getMountMode(uid, packageName));
        }
    };

    private static final Pattern PATTERN_TRANSLATE = Pattern.compile(
            "(?i)^(/storage/[^/]+/(?:[0-9]+/)?)(.*)");

    @Override
    public String translateAppToSystem(String path, int pid, int uid) {
        return translateInternal(path, pid, uid, true);
    }

    @Override
    public String translateSystemToApp(String path, int pid, int uid) {
        return translateInternal(path, pid, uid, false);
    }

    private String translateInternal(String path, int pid, int uid, boolean toSystem) {
        if (!ENABLE_ISOLATED_STORAGE) return path;

        if (path.contains("/../")) {
            throw new SecurityException("Shady looking path " + path);
        }

        final int mountMode = mAmInternal.getStorageMountMode(pid, uid);
        if (mountMode == Zygote.MOUNT_EXTERNAL_FULL
                || mountMode == Zygote.MOUNT_EXTERNAL_LEGACY) {
            return path;
        }

        final Matcher m = PATTERN_TRANSLATE.matcher(path);
        if (m.matches()) {
            final String device = m.group(1);
            final String devicePath = m.group(2);

            if (mountMode == Zygote.MOUNT_EXTERNAL_INSTALLER
                    && devicePath.startsWith("Android/obb/")) {
                return path;
            }

            // Does path belong to any packages belonging to this UID? If so,
            // they get to go straight through to legacy paths.
            final String[] pkgs = mContext.getPackageManager().getPackagesForUid(uid);
            for (String pkg : pkgs) {
                if (devicePath.startsWith("Android/data/" + pkg + "/") ||
                        devicePath.startsWith("Android/media/" + pkg + "/") ||
                        devicePath.startsWith("Android/obb/" + pkg + "/")) {
                    return path;
                }
            }

            final String sharedUserId = mPmInternal.getSharedUserIdForPackage(pkgs[0]);
            final String sandboxId = getSandboxId(pkgs[0], sharedUserId);

            if (toSystem) {
                // Everything else goes into sandbox.
                return device + "Android/sandbox/" + sandboxId + "/" + devicePath;
            } else {
                // Does path belong to this sandbox? If so, leave sandbox.
                final String sandboxPrefix = "Android/sandbox/" + sandboxId + "/";
                if (devicePath.startsWith(sandboxPrefix)) {
                    return device + devicePath.substring(sandboxPrefix.length());
                }

                // Path isn't valid inside sandbox!
                throw new SecurityException(
                        "Path " + path + " isn't valid inside sandbox " + sandboxId);
            }
        }

        return path;
    }

    private void addObbStateLocked(ObbState obbState) throws RemoteException {
        final IBinder binder = obbState.getBinder();
        List<ObbState> obbStates = mObbMounts.get(binder);

        if (obbStates == null) {
            obbStates = new ArrayList<ObbState>();
            mObbMounts.put(binder, obbStates);
        } else {
            for (final ObbState o : obbStates) {
                if (o.rawPath.equals(obbState.rawPath)) {
                    throw new IllegalStateException("Attempt to add ObbState twice. "
                            + "This indicates an error in the StorageManagerService logic.");
                }
            }
        }

        obbStates.add(obbState);
        try {
            obbState.link();
        } catch (RemoteException e) {
            /*
             * The binder died before we could link it, so clean up our state
             * and return failure.
             */
            obbStates.remove(obbState);
            if (obbStates.isEmpty()) {
                mObbMounts.remove(binder);
            }

            // Rethrow the error so mountObb can get it
            throw e;
        }

        mObbPathToStateMap.put(obbState.rawPath, obbState);
    }

    private void removeObbStateLocked(ObbState obbState) {
        final IBinder binder = obbState.getBinder();
        final List<ObbState> obbStates = mObbMounts.get(binder);
        if (obbStates != null) {
            if (obbStates.remove(obbState)) {
                obbState.unlink();
            }
            if (obbStates.isEmpty()) {
                mObbMounts.remove(binder);
            }
        }

        mObbPathToStateMap.remove(obbState.rawPath);
    }

    private class ObbActionHandler extends Handler {

        ObbActionHandler(Looper l) {
            super(l);
        }

        @Override
        public void handleMessage(Message msg) {
            switch (msg.what) {
                case OBB_RUN_ACTION: {
                    final ObbAction action = (ObbAction) msg.obj;

                    if (DEBUG_OBB)
                        Slog.i(TAG, "OBB_RUN_ACTION: " + action.toString());

                    action.execute(this);
                    break;
                }
                case OBB_FLUSH_MOUNT_STATE: {
                    final String path = (String) msg.obj;

                    if (DEBUG_OBB)
                        Slog.i(TAG, "Flushing all OBB state for path " + path);

                    synchronized (mObbMounts) {
                        final List<ObbState> obbStatesToRemove = new LinkedList<ObbState>();

                        final Iterator<ObbState> i = mObbPathToStateMap.values().iterator();
                        while (i.hasNext()) {
                            final ObbState state = i.next();

                            /*
                             * If this entry's source file is in the volume path
                             * that got unmounted, remove it because it's no
                             * longer valid.
                             */
                            if (state.canonicalPath.startsWith(path)) {
                                obbStatesToRemove.add(state);
                            }
                        }

                        for (final ObbState obbState : obbStatesToRemove) {
                            if (DEBUG_OBB)
                                Slog.i(TAG, "Removing state for " + obbState.rawPath);

                            removeObbStateLocked(obbState);

                            try {
                                obbState.token.onObbResult(obbState.rawPath, obbState.nonce,
                                        OnObbStateChangeListener.UNMOUNTED);
                            } catch (RemoteException e) {
                                Slog.i(TAG, "Couldn't send unmount notification for  OBB: "
                                        + obbState.rawPath);
                            }
                        }
                    }
                    break;
                }
            }
        }
    }

    private static class ObbException extends Exception {
        public final int status;

        public ObbException(int status, String message) {
            super(message);
            this.status = status;
        }

        public ObbException(int status, Throwable cause) {
            super(cause.getMessage(), cause);
            this.status = status;
        }
    }

    abstract class ObbAction {

        ObbState mObbState;

        ObbAction(ObbState obbState) {
            mObbState = obbState;
        }

        public void execute(ObbActionHandler handler) {
            try {
                if (DEBUG_OBB)
                    Slog.i(TAG, "Starting to execute action: " + toString());
                handleExecute();
            } catch (ObbException e) {
                notifyObbStateChange(e);
            }
        }

        abstract void handleExecute() throws ObbException;

        protected void notifyObbStateChange(ObbException e) {
            Slog.w(TAG, e);
            notifyObbStateChange(e.status);
        }

        protected void notifyObbStateChange(int status) {
            if (mObbState == null || mObbState.token == null) {
                return;
            }

            try {
                mObbState.token.onObbResult(mObbState.rawPath, mObbState.nonce, status);
            } catch (RemoteException e) {
                Slog.w(TAG, "StorageEventListener went away while calling onObbStateChanged");
            }
        }
    }

    class MountObbAction extends ObbAction {
        private final String mKey;
        private final int mCallingUid;
        private ObbInfo mObbInfo;

        MountObbAction(ObbState obbState, String key, int callingUid, ObbInfo obbInfo) {
            super(obbState);
            mKey = key;
            mCallingUid = callingUid;
            mObbInfo = obbInfo;
        }

        @Override
        public void handleExecute() throws ObbException {
            warnOnNotMounted();

            if (!isUidOwnerOfPackageOrSystem(mObbInfo.packageName, mCallingUid)) {
                throw new ObbException(ERROR_PERMISSION_DENIED, "Denied attempt to mount OBB "
                        + mObbInfo.filename + " which is owned by " + mObbInfo.packageName);
            }

            final boolean isMounted;
            synchronized (mObbMounts) {
                isMounted = mObbPathToStateMap.containsKey(mObbState.rawPath);
            }
            if (isMounted) {
                throw new ObbException(ERROR_ALREADY_MOUNTED,
                        "Attempt to mount OBB which is already mounted: " + mObbInfo.filename);
            }

            final String hashedKey;
            final String binderKey;
            if (mKey == null) {
                hashedKey = "none";
                binderKey = "";
            } else {
                try {
                    SecretKeyFactory factory = SecretKeyFactory.getInstance("PBKDF2WithHmacSHA1");

                    KeySpec ks = new PBEKeySpec(mKey.toCharArray(), mObbInfo.salt,
                            PBKDF2_HASH_ROUNDS, CRYPTO_ALGORITHM_KEY_SIZE);
                    SecretKey key = factory.generateSecret(ks);
                    BigInteger bi = new BigInteger(key.getEncoded());
                    hashedKey = bi.toString(16);
                    binderKey = hashedKey;
                } catch (GeneralSecurityException e) {
                    throw new ObbException(ERROR_INTERNAL, e);
                }
            }

            try {
                mObbState.volId = mVold.createObb(mObbState.canonicalPath, binderKey,
                        mObbState.ownerGid);
                mVold.mount(mObbState.volId, 0, -1);

                if (DEBUG_OBB)
                    Slog.d(TAG, "Successfully mounted OBB " + mObbState.canonicalPath);

                synchronized (mObbMounts) {
                    addObbStateLocked(mObbState);
                }

                notifyObbStateChange(MOUNTED);
            } catch (Exception e) {
                throw new ObbException(ERROR_COULD_NOT_MOUNT, e);
            }
        }

        @Override
        public String toString() {
            StringBuilder sb = new StringBuilder();
            sb.append("MountObbAction{");
            sb.append(mObbState);
            sb.append('}');
            return sb.toString();
        }
    }

    class UnmountObbAction extends ObbAction {
        private final boolean mForceUnmount;

        UnmountObbAction(ObbState obbState, boolean force) {
            super(obbState);
            mForceUnmount = force;
        }

        @Override
        public void handleExecute() throws ObbException {
            warnOnNotMounted();

            final ObbState existingState;
            synchronized (mObbMounts) {
                existingState = mObbPathToStateMap.get(mObbState.rawPath);
            }

            if (existingState == null) {
                throw new ObbException(ERROR_NOT_MOUNTED, "Missing existingState");
            }

            if (existingState.ownerGid != mObbState.ownerGid) {
                notifyObbStateChange(new ObbException(ERROR_PERMISSION_DENIED,
                        "Permission denied to unmount OBB " + existingState.rawPath
                                + " (owned by GID " + existingState.ownerGid + ")"));
                return;
            }

            try {
                mVold.unmount(mObbState.volId);
                mVold.destroyObb(mObbState.volId);
                mObbState.volId = null;

                synchronized (mObbMounts) {
                    removeObbStateLocked(existingState);
                }

                notifyObbStateChange(UNMOUNTED);
            } catch (Exception e) {
                throw new ObbException(ERROR_COULD_NOT_UNMOUNT, e);
            }
        }

        @Override
        public String toString() {
            StringBuilder sb = new StringBuilder();
            sb.append("UnmountObbAction{");
            sb.append(mObbState);
            sb.append(",force=");
            sb.append(mForceUnmount);
            sb.append('}');
            return sb.toString();
        }
    }

    private void dispatchOnStatus(IVoldTaskListener listener, int status,
            PersistableBundle extras) {
        if (listener != null) {
            try {
                listener.onStatus(status, extras);
            } catch (RemoteException ignored) {
            }
        }
    }

    private void dispatchOnFinished(IVoldTaskListener listener, int status,
            PersistableBundle extras) {
        if (listener != null) {
            try {
                listener.onFinished(status, extras);
            } catch (RemoteException ignored) {
            }
        }
    }

    private int getMountMode(int uid, String packageName) {
        try {
            if (Process.isIsolated(uid)) {
                return Zygote.MOUNT_EXTERNAL_NONE;
            }
            if (mIPackageManager.checkUidPermission(WRITE_MEDIA_STORAGE, uid)
                    == PERMISSION_GRANTED) {
                return Zygote.MOUNT_EXTERNAL_FULL;
            } else if (mIAppOpsService.checkOperation(OP_LEGACY_STORAGE, uid,
                    packageName) == MODE_ALLOWED) {
                return Zygote.MOUNT_EXTERNAL_LEGACY;
            } else if (mIPackageManager.checkUidPermission(INSTALL_PACKAGES, uid)
                    == PERMISSION_GRANTED || mIAppOpsService.checkOperation(
                            OP_REQUEST_INSTALL_PACKAGES, uid, packageName) == MODE_ALLOWED) {
                return Zygote.MOUNT_EXTERNAL_INSTALLER;
            } else if (mPmInternal.isInstantApp(packageName, UserHandle.getUserId(uid))) {
                return Zygote.MOUNT_EXTERNAL_NONE;
            } else {
                if (ENABLE_LEGACY_GREYLIST) {
                    // STOPSHIP: remove this temporary workaround once developers
                    // fix bugs where they're opening _data paths in native code
                    switch (packageName) {
                        case "com.facebook.katana": // b/123996076
                        case "jp.naver.line.android": // b/124767356
                        case "com.mxtech.videoplayer.ad": // b/124531483
<<<<<<< HEAD
=======
                        case "com.whatsapp": // b/124766614
                        case "com.maxmpz.audioplayer": // b/127886230
                        case "com.estrongs.android.pop": // b/127926473
                        case "com.roidapp.photogrid": // b/128269119
                        case "com.cleanmaster.mguard": // b/128384413
                        case "com.skype.raider": // b/128487044
                        case "org.telegram.messenger": // b/128652960
                        case "com.jrtstudio.AnotherMusicPlayer": // b/129084562
                        case "ak.alizandro.smartaudiobookplayer": // b/129084042
>>>>>>> 825827da
                            return Zygote.MOUNT_EXTERNAL_LEGACY;
                    }
                }
                return Zygote.MOUNT_EXTERNAL_WRITE;
            }
        } catch (RemoteException e) {
            // Should not happen
        }
        return Zygote.MOUNT_EXTERNAL_NONE;
    }

    private static class Callbacks extends Handler {
        private static final int MSG_STORAGE_STATE_CHANGED = 1;
        private static final int MSG_VOLUME_STATE_CHANGED = 2;
        private static final int MSG_VOLUME_RECORD_CHANGED = 3;
        private static final int MSG_VOLUME_FORGOTTEN = 4;
        private static final int MSG_DISK_SCANNED = 5;
        private static final int MSG_DISK_DESTROYED = 6;

        private final RemoteCallbackList<IStorageEventListener>
                mCallbacks = new RemoteCallbackList<>();

        public Callbacks(Looper looper) {
            super(looper);
        }

        public void register(IStorageEventListener callback) {
            mCallbacks.register(callback);
        }

        public void unregister(IStorageEventListener callback) {
            mCallbacks.unregister(callback);
        }

        @Override
        public void handleMessage(Message msg) {
            final SomeArgs args = (SomeArgs) msg.obj;
            final int n = mCallbacks.beginBroadcast();
            for (int i = 0; i < n; i++) {
                final IStorageEventListener callback = mCallbacks.getBroadcastItem(i);
                try {
                    invokeCallback(callback, msg.what, args);
                } catch (RemoteException ignored) {
                }
            }
            mCallbacks.finishBroadcast();
            args.recycle();
        }

        private void invokeCallback(IStorageEventListener callback, int what, SomeArgs args)
                throws RemoteException {
            switch (what) {
                case MSG_STORAGE_STATE_CHANGED: {
                    callback.onStorageStateChanged((String) args.arg1, (String) args.arg2,
                            (String) args.arg3);
                    break;
                }
                case MSG_VOLUME_STATE_CHANGED: {
                    callback.onVolumeStateChanged((VolumeInfo) args.arg1, args.argi2, args.argi3);
                    break;
                }
                case MSG_VOLUME_RECORD_CHANGED: {
                    callback.onVolumeRecordChanged((VolumeRecord) args.arg1);
                    break;
                }
                case MSG_VOLUME_FORGOTTEN: {
                    callback.onVolumeForgotten((String) args.arg1);
                    break;
                }
                case MSG_DISK_SCANNED: {
                    callback.onDiskScanned((DiskInfo) args.arg1, args.argi2);
                    break;
                }
                case MSG_DISK_DESTROYED: {
                    callback.onDiskDestroyed((DiskInfo) args.arg1);
                    break;
                }
            }
        }

        private void notifyStorageStateChanged(String path, String oldState, String newState) {
            final SomeArgs args = SomeArgs.obtain();
            args.arg1 = path;
            args.arg2 = oldState;
            args.arg3 = newState;
            obtainMessage(MSG_STORAGE_STATE_CHANGED, args).sendToTarget();
        }

        private void notifyVolumeStateChanged(VolumeInfo vol, int oldState, int newState) {
            final SomeArgs args = SomeArgs.obtain();
            args.arg1 = vol.clone();
            args.argi2 = oldState;
            args.argi3 = newState;
            obtainMessage(MSG_VOLUME_STATE_CHANGED, args).sendToTarget();
        }

        private void notifyVolumeRecordChanged(VolumeRecord rec) {
            final SomeArgs args = SomeArgs.obtain();
            args.arg1 = rec.clone();
            obtainMessage(MSG_VOLUME_RECORD_CHANGED, args).sendToTarget();
        }

        private void notifyVolumeForgotten(String fsUuid) {
            final SomeArgs args = SomeArgs.obtain();
            args.arg1 = fsUuid;
            obtainMessage(MSG_VOLUME_FORGOTTEN, args).sendToTarget();
        }

        private void notifyDiskScanned(DiskInfo disk, int volumeCount) {
            final SomeArgs args = SomeArgs.obtain();
            args.arg1 = disk.clone();
            args.argi2 = volumeCount;
            obtainMessage(MSG_DISK_SCANNED, args).sendToTarget();
        }

        private void notifyDiskDestroyed(DiskInfo disk) {
            final SomeArgs args = SomeArgs.obtain();
            args.arg1 = disk.clone();
            obtainMessage(MSG_DISK_DESTROYED, args).sendToTarget();
        }
    }

    @Override
    protected void dump(FileDescriptor fd, PrintWriter writer, String[] args) {
        if (!DumpUtils.checkDumpPermission(mContext, TAG, writer)) return;

        final IndentingPrintWriter pw = new IndentingPrintWriter(writer, "  ", 160);
        synchronized (mLock) {
            pw.println("Disks:");
            pw.increaseIndent();
            for (int i = 0; i < mDisks.size(); i++) {
                final DiskInfo disk = mDisks.valueAt(i);
                disk.dump(pw);
            }
            pw.decreaseIndent();

            pw.println();
            pw.println("Volumes:");
            pw.increaseIndent();
            for (int i = 0; i < mVolumes.size(); i++) {
                final VolumeInfo vol = mVolumes.valueAt(i);
                if (VolumeInfo.ID_PRIVATE_INTERNAL.equals(vol.id)) continue;
                vol.dump(pw);
            }
            pw.decreaseIndent();

            pw.println();
            pw.println("Records:");
            pw.increaseIndent();
            for (int i = 0; i < mRecords.size(); i++) {
                final VolumeRecord note = mRecords.valueAt(i);
                note.dump(pw);
            }
            pw.decreaseIndent();

            pw.println();
            pw.println("Primary storage UUID: " + mPrimaryStorageUuid);

            pw.println();
            final Pair<String, Long> pair = StorageManager.getPrimaryStoragePathAndSize();
            if (pair == null) {
                pw.println("Internal storage total size: N/A");
            } else {
                pw.print("Internal storage (");
                pw.print(pair.first);
                pw.print(") total size: ");
                pw.print(pair.second);
                pw.print(" (");
                pw.print(DataUnit.MEBIBYTES.toBytes(pair.second));
                pw.println(" MiB)");
            }

            pw.println();
            pw.println("Local unlocked users: " + Arrays.toString(mLocalUnlockedUsers));
            pw.println("System unlocked users: " + Arrays.toString(mSystemUnlockedUsers));

            final ContentResolver cr = mContext.getContentResolver();
            pw.println();
            pw.println("Isolated storage, local feature flag: "
                    + Settings.Global.getInt(cr, Settings.Global.ISOLATED_STORAGE_LOCAL, 0));
            pw.println("Isolated storage, remote feature flag: "
                    + Settings.Global.getInt(cr, Settings.Global.ISOLATED_STORAGE_REMOTE, 0));
            pw.println("Isolated storage, resolved: " + StorageManager.hasIsolatedStorage());
        }

        synchronized (mObbMounts) {
            pw.println();
            pw.println("mObbMounts:");
            pw.increaseIndent();
            final Iterator<Entry<IBinder, List<ObbState>>> binders = mObbMounts.entrySet()
                    .iterator();
            while (binders.hasNext()) {
                Entry<IBinder, List<ObbState>> e = binders.next();
                pw.println(e.getKey() + ":");
                pw.increaseIndent();
                final List<ObbState> obbStates = e.getValue();
                for (final ObbState obbState : obbStates) {
                    pw.println(obbState);
                }
                pw.decreaseIndent();
            }
            pw.decreaseIndent();

            pw.println();
            pw.println("mObbPathToStateMap:");
            pw.increaseIndent();
            final Iterator<Entry<String, ObbState>> maps = mObbPathToStateMap.entrySet().iterator();
            while (maps.hasNext()) {
                final Entry<String, ObbState> e = maps.next();
                pw.print(e.getKey());
                pw.print(" -> ");
                pw.println(e.getValue());
            }
            pw.decreaseIndent();
        }

        pw.println();
        pw.print("Last maintenance: ");
        pw.println(TimeUtils.formatForLogging(mLastMaintenance));
    }

    /** {@inheritDoc} */
    @Override
    public void monitor() {
        try {
            mVold.monitor();
        } catch (Exception e) {
            Slog.wtf(TAG, e);
        }
    }

    private final class StorageManagerInternalImpl extends StorageManagerInternal {
        // Not guarded by a lock.
        private final CopyOnWriteArrayList<ExternalStorageMountPolicy> mPolicies =
                new CopyOnWriteArrayList<>();

        @GuardedBy("mResetListeners")
        private final List<StorageManagerInternal.ResetListener> mResetListeners =
                new ArrayList<>();

        @Override
        public void addExternalStoragePolicy(ExternalStorageMountPolicy policy) {
            // No locking - CopyOnWriteArrayList
            mPolicies.add(policy);
        }

        @Override
        public void onExternalStoragePolicyChanged(int uid, String packageName) {
            // No runtime storage permissions in isolated storage world, so nothing to do here.
            if (ENABLE_ISOLATED_STORAGE) return;
            final int mountMode = getExternalStorageMountMode(uid, packageName);
            remountUidExternalStorage(uid, mountMode);
        }

        @Override
        public int getExternalStorageMountMode(int uid, String packageName) {
            if (ENABLE_ISOLATED_STORAGE) {
                return getMountMode(uid, packageName);
            }
            // No locking - CopyOnWriteArrayList
            int mountMode = Integer.MAX_VALUE;
            for (ExternalStorageMountPolicy policy : mPolicies) {
                final int policyMode = policy.getMountMode(uid, packageName);
                if (policyMode == Zygote.MOUNT_EXTERNAL_NONE) {
                    return Zygote.MOUNT_EXTERNAL_NONE;
                }
                mountMode = Math.min(mountMode, policyMode);
            }
            if (mountMode == Integer.MAX_VALUE) {
                return Zygote.MOUNT_EXTERNAL_NONE;
            }
            return mountMode;
        }

        @Override
        public void addResetListener(StorageManagerInternal.ResetListener listener) {
            synchronized (mResetListeners) {
                mResetListeners.add(listener);
            }
        }

        public void onReset(IVold vold) {
            synchronized (mResetListeners) {
                for (StorageManagerInternal.ResetListener listener : mResetListeners) {
                    listener.onReset(vold);
                }
            }
        }

        public boolean hasExternalStorage(int uid, String packageName) {
            // No need to check for system uid. This avoids a deadlock between
            // PackageManagerService and AppOpsService.
            if (uid == Process.SYSTEM_UID) {
                return true;
            }
            if (ENABLE_ISOLATED_STORAGE) {
                return getMountMode(uid, packageName) != Zygote.MOUNT_EXTERNAL_NONE;
            }
            // No locking - CopyOnWriteArrayList
            for (ExternalStorageMountPolicy policy : mPolicies) {
                final boolean policyHasStorage = policy.hasExternalStorage(uid, packageName);
                if (!policyHasStorage) {
                    return false;
                }
            }
            return true;
        }

        @Override
        public void prepareSandboxForApp(String packageName, int appId, String sharedUserId,
                int userId) {
            final String sandboxId;
            synchronized (mPackagesLock) {
                final ArraySet<String> userPackages = mPackages.get(userId);
                // If userPackages is empty, it means the user is not started yet, so no need to
                // do anything now.
                if (userPackages == null || userPackages.contains(packageName)) {
                    return;
                }
                userPackages.add(packageName);
                sandboxId = StorageManagerService.this.getSandboxId(packageName, sharedUserId);
            }

            try {
                mVold.prepareSandboxForApp(packageName, appId, sandboxId, userId);
            } catch (Exception e) {
                Slog.wtf(TAG, e);
            }
        }

        @Override
        public void destroySandboxForApp(String packageName, String sharedUserId, int userId) {
            if (!ENABLE_ISOLATED_STORAGE) {
                return;
            }
            final String sandboxId = StorageManagerService.this.getSandboxId(
                    packageName, sharedUserId);
            synchronized (mPackagesLock) {
                final ArraySet<String> userPackages = mPackages.get(userId);
                // If the userPackages is null, it means the user is not started but we still
                // need to delete the sandbox data though.
                if (userPackages != null) {
                    userPackages.remove(packageName);
                }
            }
            try {
                mVold.destroySandboxForApp(packageName, sandboxId, userId);
            } catch (Exception e) {
                Slog.wtf(TAG, e);
            }
        }

        @Override
        public String getSandboxId(String packageName) {
            return StorageManagerService.this.getSandboxId(packageName,
                    mPmInternal.getSharedUserIdForPackage(packageName));
        }
    }
}<|MERGE_RESOLUTION|>--- conflicted
+++ resolved
@@ -21,12 +21,9 @@
 import static android.app.AppOpsManager.MODE_ALLOWED;
 import static android.app.AppOpsManager.OP_LEGACY_STORAGE;
 import static android.app.AppOpsManager.OP_REQUEST_INSTALL_PACKAGES;
-<<<<<<< HEAD
-=======
 import static android.content.pm.PackageManager.FLAG_PERMISSION_HIDDEN;
 import static android.content.pm.PackageManager.FLAG_PERMISSION_SYSTEM_FIXED;
 import static android.content.pm.PackageManager.GET_PERMISSIONS;
->>>>>>> 825827da
 import static android.content.pm.PackageManager.MATCH_DIRECT_BOOT_AWARE;
 import static android.content.pm.PackageManager.MATCH_DIRECT_BOOT_UNAWARE;
 import static android.content.pm.PackageManager.MATCH_UNINSTALLED_PACKAGES;
@@ -155,10 +152,7 @@
 import com.android.server.storage.AppFuseBridge;
 import com.android.server.wm.ActivityTaskManagerInternal;
 import com.android.server.wm.ActivityTaskManagerInternal.ScreenObserver;
-<<<<<<< HEAD
 import com.android.internal.widget.ILockSettings;
-=======
->>>>>>> 825827da
 
 import libcore.io.IoUtils;
 import libcore.util.EmptyArray;
@@ -218,8 +212,6 @@
 
     private static final boolean ENABLE_LEGACY_GREYLIST = SystemProperties
             .getBoolean(StorageManager.PROP_LEGACY_GREYLIST, true);
-<<<<<<< HEAD
-=======
 
     /**
      * If {@code 1}, enables the isolated storage feature. If {@code -1},
@@ -227,7 +219,6 @@
      * value from the build system.
      */
     private static final String ISOLATED_STORAGE_ENABLED = "isolated_storage_enabled";
->>>>>>> 825827da
 
     public static class Lifecycle extends SystemService {
         private StorageManagerService mStorageManagerService;
@@ -833,11 +824,7 @@
                 }
             });
         // For now, simply clone property when it changes
-<<<<<<< HEAD
-        DeviceConfig.addOnPropertyChangedListener(DeviceConfig.Storage.NAMESPACE,
-=======
         DeviceConfig.addOnPropertyChangedListener(DeviceConfig.NAMESPACE_STORAGE,
->>>>>>> 825827da
                 mContext.getMainExecutor(), (namespace, name, value) -> {
                     refreshIsolatedStorageSettings();
                 });
@@ -877,12 +864,7 @@
         // Always copy value from newer DeviceConfig location
         Settings.Global.putString(mResolver,
                 Settings.Global.ISOLATED_STORAGE_REMOTE,
-<<<<<<< HEAD
-                DeviceConfig.getProperty(DeviceConfig.Storage.NAMESPACE,
-                        DeviceConfig.Storage.ISOLATED_STORAGE_ENABLED));
-=======
                 DeviceConfig.getProperty(DeviceConfig.NAMESPACE_STORAGE, ISOLATED_STORAGE_ENABLED));
->>>>>>> 825827da
 
         final int local = Settings.Global.getInt(mContext.getContentResolver(),
                 Settings.Global.ISOLATED_STORAGE_LOCAL, 0);
@@ -1712,18 +1694,6 @@
 
         synchronized (mLock) {
             final boolean thisIsolatedStorage = StorageManager.hasIsolatedStorage();
-<<<<<<< HEAD
-            if (mLastIsolatedStorage == thisIsolatedStorage) {
-                // Nothing changed since last boot; keep rolling forward
-                return;
-            } else if (thisIsolatedStorage) {
-                // This boot enables isolated storage; apply legacy behavior
-                applyLegacyStorage();
-            }
-
-            // Always remember the new state we just booted with
-            writeSettingsLocked();
-=======
             if (mLastIsolatedStorage != thisIsolatedStorage) {
                 if (thisIsolatedStorage) {
                     // This boot enables isolated storage; apply legacy behavior
@@ -1736,7 +1706,6 @@
 
             // Execute special logic to recover certain devices
             recoverFrom128872367();
->>>>>>> 825827da
         }
     }
 
@@ -1744,44 +1713,27 @@
      * If we're enabling isolated storage, we need to remember which existing
      * apps have already been using shared storage, and grant them legacy access
      * to keep them running smoothly.
-<<<<<<< HEAD
-=======
      *
      * @see com.android.server.pm.permission.PermissionManagerService
      *      #applyLegacyStoragePermissionModel
->>>>>>> 825827da
      */
     private void applyLegacyStorage() {
         final AppOpsManager appOps = mContext.getSystemService(AppOpsManager.class);
         final UserManagerInternal um = LocalServices.getService(UserManagerInternal.class);
         for (int userId : um.getUserIds()) {
-<<<<<<< HEAD
-            final PackageManager pm;
-            try {
-                pm = mContext.createPackageContextAsUser(mContext.getPackageName(),
-                        0, UserHandle.of(userId)).getPackageManager();
-=======
             final UserHandle user = UserHandle.of(userId);
             final PackageManager pm;
             try {
                 pm = mContext.createPackageContextAsUser(mContext.getPackageName(), 0,
                         user).getPackageManager();
->>>>>>> 825827da
             } catch (PackageManager.NameNotFoundException e) {
                 throw new RuntimeException(e);
             }
 
-<<<<<<< HEAD
-            final List<PackageInfo> pkgs = pm.getPackagesHoldingPermissions(new String[] {
-                    android.Manifest.permission.READ_EXTERNAL_STORAGE,
-                    android.Manifest.permission.WRITE_EXTERNAL_STORAGE
-            }, MATCH_UNINSTALLED_PACKAGES | MATCH_DIRECT_BOOT_AWARE | MATCH_DIRECT_BOOT_UNAWARE);
-=======
             final List<PackageInfo> pkgs = pm.getPackagesHoldingPermissions(
                     LEGACY_STORAGE_PERMISSIONS,
                     MATCH_UNINSTALLED_PACKAGES | MATCH_DIRECT_BOOT_AWARE | MATCH_DIRECT_BOOT_UNAWARE
                             | GET_PERMISSIONS);
->>>>>>> 825827da
             for (PackageInfo pkg : pkgs) {
                 final int uid = pkg.applicationInfo.uid;
                 final String packageName = pkg.applicationInfo.packageName;
@@ -1794,10 +1746,6 @@
                 Log.d(TAG, "Found " + uid + " " + packageName
                         + " with granted storage access, last accessed " + lastAccess);
                 if (lastAccess > 0) {
-<<<<<<< HEAD
-                    appOps.setMode(AppOpsManager.OP_LEGACY_STORAGE,
-                            uid, packageName, AppOpsManager.MODE_ALLOWED);
-=======
                     appOps.setUidMode(AppOpsManager.OP_LEGACY_STORAGE, uid,
                             AppOpsManager.MODE_ALLOWED);
 
@@ -1820,7 +1768,6 @@
                             }
                         }
                     }
->>>>>>> 825827da
                 }
             }
         }
@@ -1839,8 +1786,6 @@
         return maxTime;
     }
 
-<<<<<<< HEAD
-=======
     /**
      * In b/128872367 we lost all app-ops on devices in the wild. This logic
      * attempts to detect and recover from this by granting
@@ -1904,7 +1849,6 @@
         }
     }
 
->>>>>>> 825827da
     private void systemReady() {
         LocalServices.getService(ActivityTaskManagerInternal.class)
                 .registerScreenObserver(this);
@@ -2908,8 +2852,6 @@
     }
 
     /**
-<<<<<<< HEAD
-=======
      * Check whether the device supports filesystem checkpointing.
      *
      * @return true if the device supports filesystem checkpointing, false otherwise.
@@ -2942,7 +2884,6 @@
     }
 
     /**
->>>>>>> 825827da
      * Signal that checkpointing partitions should commit changes
      */
     @Override
@@ -3953,8 +3894,6 @@
                         case "com.facebook.katana": // b/123996076
                         case "jp.naver.line.android": // b/124767356
                         case "com.mxtech.videoplayer.ad": // b/124531483
-<<<<<<< HEAD
-=======
                         case "com.whatsapp": // b/124766614
                         case "com.maxmpz.audioplayer": // b/127886230
                         case "com.estrongs.android.pop": // b/127926473
@@ -3964,7 +3903,6 @@
                         case "org.telegram.messenger": // b/128652960
                         case "com.jrtstudio.AnotherMusicPlayer": // b/129084562
                         case "ak.alizandro.smartaudiobookplayer": // b/129084042
->>>>>>> 825827da
                             return Zygote.MOUNT_EXTERNAL_LEGACY;
                     }
                 }
