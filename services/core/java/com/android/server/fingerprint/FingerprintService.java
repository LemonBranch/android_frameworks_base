--- conflicted
+++ resolved
@@ -576,15 +576,6 @@
                 result |= true; // we have a valid fingerprint
                 mLockoutReset.run();
             }
-<<<<<<< HEAD
-            // For fingerprint devices that support touch-to-wake, this will ensure the device
-            // wakes up and turns the screen on when fingerprint is authenticated.
-            if (authenticated) {
-                mPowerManager.wakeUp(SystemClock.uptimeMillis(),
-                        "android.server.fingerprint:AUTH");
-            }
-=======
->>>>>>> c1244a29
             return result;
         }
 
