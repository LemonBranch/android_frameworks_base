--- conflicted
+++ resolved
@@ -2881,7 +2881,6 @@
         modifyInterfaceInNetwork("remove", "local", iface);
     }
 
-<<<<<<< HEAD
     private BroadcastReceiver mZeroBalanceReceiver = new BroadcastReceiver() {
         @Override
         public void onReceive(Context context, Intent intent) {
@@ -2906,7 +2905,7 @@
             }
         }
     };
-=======
+	
     @Override
     public int removeRoutesFromLocalNetwork(List<RouteInfo> routes) {
         int failures = 0;
@@ -2921,5 +2920,4 @@
 
         return failures;
     }
->>>>>>> b5375056
 }