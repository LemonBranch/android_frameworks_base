--- conflicted
+++ resolved
@@ -95,11 +95,8 @@
 import android.net.PrivateDnsConfigParcel;
 import android.net.ProxyInfo;
 import android.net.RouteInfo;
-<<<<<<< HEAD
 import android.net.StringNetworkSpecifier;
-=======
 import android.net.SocketKeepalive;
->>>>>>> 0932a16c
 import android.net.UidRange;
 import android.net.Uri;
 import android.net.VpnService;
@@ -3535,13 +3532,11 @@
                 case EVENT_DATA_SAVER_CHANGED:
                     handleRestrictBackgroundChanged(toBool(msg.arg1));
                     break;
-<<<<<<< HEAD
+                case EVENT_TIMEOUT_NOTIFICATION:
+                    mNotifier.clearNotification(msg.arg1, NotificationType.LOGGED_IN);
+                    break;
                 case EVENT_UPDATE_TCP_BUFFER_FOR_5G:
                     handleUpdateTCPBuffersfor5G();
-=======
-                case EVENT_TIMEOUT_NOTIFICATION:
-                    mNotifier.clearNotification(msg.arg1, NotificationType.LOGGED_IN);
->>>>>>> 0932a16c
                     break;
             }
         }
@@ -6657,7 +6652,22 @@
         return uid;
     }
 
-<<<<<<< HEAD
+    @Override
+    public boolean isCallerCurrentAlwaysOnVpnApp() {
+        synchronized (mVpns) {
+            Vpn vpn = getVpnIfOwner();
+            return vpn != null && vpn.getAlwaysOn();
+        }
+    }
+
+    @Override
+    public boolean isCallerCurrentAlwaysOnVpnLockdownApp() {
+        synchronized (mVpns) {
+            Vpn vpn = getVpnIfOwner();
+            return vpn != null && vpn.getLockdown();
+        }
+    }
+
     private boolean isMobileNetwork(NetworkAgentInfo nai) {
         if (nai != null && nai.networkCapabilities != null &&
             nai.networkCapabilities.hasTransport(NetworkCapabilities.TRANSPORT_CELLULAR)) {
@@ -6728,21 +6738,5 @@
             log("handleUpdateTCPBuffersfor5G nai " + ntwAgent);
         if (ntwAgent != null)
             updateTcpBufferSizes(ntwAgent);
-=======
-    @Override
-    public boolean isCallerCurrentAlwaysOnVpnApp() {
-        synchronized (mVpns) {
-            Vpn vpn = getVpnIfOwner();
-            return vpn != null && vpn.getAlwaysOn();
-        }
-    }
-
-    @Override
-    public boolean isCallerCurrentAlwaysOnVpnLockdownApp() {
-        synchronized (mVpns) {
-            Vpn vpn = getVpnIfOwner();
-            return vpn != null && vpn.getLockdown();
-        }
->>>>>>> 0932a16c
     }
 }