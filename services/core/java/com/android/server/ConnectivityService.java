/*
 * Copyright (C) 2008 The Android Open Source Project
 *
 * Licensed under the Apache License, Version 2.0 (the "License");
 * you may not use this file except in compliance with the License.
 * You may obtain a copy of the License at
 *
 *      http://www.apache.org/licenses/LICENSE-2.0
 *
 * Unless required by applicable law or agreed to in writing, software
 * distributed under the License is distributed on an "AS IS" BASIS,
 * WITHOUT WARRANTIES OR CONDITIONS OF ANY KIND, either express or implied.
 * See the License for the specific language governing permissions and
 * limitations under the License.
 */

package com.android.server;

import static android.Manifest.permission.RECEIVE_DATA_ACTIVITY_CHANGE;
import static android.content.pm.PackageManager.PERMISSION_GRANTED;
import static android.net.ConnectivityManager.CONNECTIVITY_ACTION;
import static android.net.ConnectivityManager.NETID_UNSET;
import static android.net.ConnectivityManager.TYPE_ETHERNET;
import static android.net.ConnectivityManager.TYPE_NONE;
import static android.net.ConnectivityManager.TYPE_VPN;
import static android.net.ConnectivityManager.getNetworkTypeName;
import static android.net.ConnectivityManager.isNetworkTypeValid;
import static android.net.NetworkCapabilities.NET_CAPABILITY_CAPTIVE_PORTAL;
import static android.net.NetworkCapabilities.NET_CAPABILITY_EIMS;
import static android.net.NetworkCapabilities.NET_CAPABILITY_FOREGROUND;
import static android.net.NetworkCapabilities.NET_CAPABILITY_INTERNET;
import static android.net.NetworkCapabilities.NET_CAPABILITY_NOT_METERED;
import static android.net.NetworkCapabilities.NET_CAPABILITY_NOT_RESTRICTED;
import static android.net.NetworkCapabilities.NET_CAPABILITY_NOT_ROAMING;
import static android.net.NetworkCapabilities.NET_CAPABILITY_NOT_SUSPENDED;
import static android.net.NetworkCapabilities.NET_CAPABILITY_NOT_VPN;
import static android.net.NetworkCapabilities.NET_CAPABILITY_VALIDATED;
import static android.net.NetworkCapabilities.TRANSPORT_VPN;
import static android.net.NetworkPolicyManager.RULE_NONE;
import static android.net.NetworkPolicyManager.uidRulesToString;
import static android.os.Process.INVALID_UID;
import static android.system.OsConstants.IPPROTO_TCP;
import static android.system.OsConstants.IPPROTO_UDP;

import static com.android.internal.util.Preconditions.checkNotNull;

import android.annotation.Nullable;
import android.app.BroadcastOptions;
import android.app.NotificationManager;
import android.app.PendingIntent;
import android.content.BroadcastReceiver;
import android.content.ContentResolver;
import android.content.Context;
import android.content.Intent;
import android.content.IntentFilter;
import android.content.res.Configuration;
import android.database.ContentObserver;
import android.telephony.SubscriptionInfo;
import android.net.ConnectionInfo;
import android.net.ConnectivityManager;
import android.net.ConnectivityManager.PacketKeepalive;
import android.net.IConnectivityManager;
import android.net.IIpConnectivityMetrics;
import android.net.INetd;
import android.net.INetdEventCallback;
import android.net.INetworkManagementEventObserver;
import android.net.INetworkPolicyListener;
import android.net.INetworkPolicyManager;
import android.net.INetworkStatsService;
import android.net.LinkProperties;
import android.net.LinkProperties.CompareResult;
import android.net.MatchAllNetworkSpecifier;
import android.net.Network;
import android.net.NetworkAgent;
import android.net.NetworkCapabilities;
import android.net.NetworkConfig;
import android.net.NetworkInfo;
import android.net.NetworkInfo.DetailedState;
import android.net.NetworkMisc;
import android.net.NetworkPolicyManager;
import android.net.NetworkQuotaInfo;
import android.net.NetworkRequest;
import android.net.NetworkSpecifier;
import android.net.NetworkState;
import android.net.NetworkUtils;
import android.net.NetworkWatchlistManager;
import android.net.ProxyInfo;
import android.net.RouteInfo;
import android.net.StringNetworkSpecifier;
import android.net.UidRange;
import android.net.Uri;
import android.net.VpnService;
import android.net.metrics.IpConnectivityLog;
import android.net.metrics.NetworkEvent;
import android.net.netlink.InetDiagMessage;
import android.net.util.MultinetworkPolicyTracker;
import android.net.util.NetdService;
import android.os.Binder;
import android.os.Build;
import android.os.Bundle;
import android.os.FileUtils;
import android.os.Handler;
import android.os.HandlerThread;
import android.os.IBinder;
import android.os.INetworkManagementService;
import android.os.Looper;
import android.os.Message;
import android.os.Messenger;
import android.os.ParcelFileDescriptor;
import android.os.Parcelable;
import android.os.PowerManager;
import android.os.Process;
import android.os.RemoteException;
import android.os.ResultReceiver;
import android.os.ServiceManager;
import android.os.ServiceSpecificException;
import android.os.ShellCallback;
import android.os.ShellCommand;
import android.os.SystemClock;
import android.os.UserHandle;
import android.os.UserManager;
import android.provider.Settings;
import android.security.Credentials;
import android.security.KeyStore;
import android.telephony.SubscriptionManager;
import android.telephony.TelephonyManager;
import android.text.TextUtils;
import android.util.ArraySet;
import android.util.LocalLog;
import android.util.LocalLog.ReadOnlyLocalLog;
import android.util.Log;
import android.util.Slog;
import android.util.SparseArray;
import android.util.SparseBooleanArray;
import android.util.SparseIntArray;
import android.util.Xml;

import com.android.internal.R;
import com.android.internal.annotations.GuardedBy;
import com.android.internal.annotations.VisibleForTesting;
import com.android.internal.app.IBatteryStats;
import com.android.internal.net.LegacyVpnInfo;
import com.android.internal.net.VpnConfig;
import com.android.internal.net.VpnInfo;
import com.android.internal.net.VpnProfile;
import com.android.internal.util.ArrayUtils;
import com.android.internal.util.AsyncChannel;
import com.android.internal.util.DumpUtils;
import com.android.internal.util.IndentingPrintWriter;
import com.android.internal.util.MessageUtils;
import com.android.internal.util.WakeupMessage;
import com.android.internal.util.XmlUtils;
import com.android.server.am.BatteryStatsService;
import com.android.server.connectivity.DataConnectionStats;
import com.android.server.connectivity.DnsManager;
import com.android.server.connectivity.DnsManager.PrivateDnsConfig;
import com.android.server.connectivity.DnsManager.PrivateDnsValidationUpdate;
import com.android.server.connectivity.IpConnectivityMetrics;
import com.android.server.connectivity.KeepaliveTracker;
import com.android.server.connectivity.LingerMonitor;
import com.android.server.connectivity.MockableSystemProperties;
import com.android.server.connectivity.MultipathPolicyTracker;
import com.android.server.connectivity.NetworkAgentInfo;
import com.android.server.connectivity.NetworkDiagnostics;
import com.android.server.connectivity.NetworkMonitor;
import com.android.server.connectivity.NetworkNotificationManager;
import com.android.server.connectivity.NetworkNotificationManager.NotificationType;
import com.android.server.connectivity.PermissionMonitor;
import com.android.server.connectivity.ProxyTracker;
import com.android.server.connectivity.Tethering;
import com.android.server.connectivity.Vpn;
import com.android.server.connectivity.tethering.TetheringDependencies;
import com.android.server.net.BaseNetdEventCallback;
import com.android.server.net.BaseNetworkObserver;
import com.android.server.net.LockdownVpnTracker;
import com.android.server.net.NetworkPolicyManagerInternal;
import com.android.server.utils.PriorityDump;

import com.google.android.collect.Lists;

import org.xmlpull.v1.XmlPullParser;
import org.xmlpull.v1.XmlPullParserException;

import java.io.File;
import java.io.FileDescriptor;
import java.io.FileNotFoundException;
import java.io.FileReader;
import java.io.IOException;
import java.io.PrintWriter;
import java.net.Inet4Address;
import java.net.InetAddress;
import java.net.UnknownHostException;
import java.util.ArrayDeque;
import java.util.ArrayList;
import java.util.Arrays;
import java.util.Collection;
import java.util.Comparator;
import java.util.ConcurrentModificationException;
import java.util.HashMap;
import java.util.HashSet;
import java.util.List;
import java.util.Map;
import java.util.Objects;
import java.util.Set;
import java.util.SortedSet;
import java.util.TreeSet;

/**
 * @hide
 */
public class ConnectivityService extends IConnectivityManager.Stub
        implements PendingIntent.OnFinished {
    private static final String TAG = ConnectivityService.class.getSimpleName();

    private static final String DIAG_ARG = "--diag";
    public static final String SHORT_ARG = "--short";
    private static final String TETHERING_ARG = "tethering";
    private static final String NETWORK_ARG = "networks";
    private static final String REQUEST_ARG = "requests";

    private static final boolean DBG = true;
    private static final boolean VDBG = false;

    private static final boolean LOGD_BLOCKED_NETWORKINFO = true;

    // TODO: create better separation between radio types and network types

    // how long to wait before switching back to a radio's default network
    private static final int RESTORE_DEFAULT_NETWORK_DELAY = 1 * 60 * 1000;
    // system property that can override the above value
    private static final String NETWORK_RESTORE_DELAY_PROP_NAME =
            "android.telephony.apn-restore";

    // How long to wait before putting up a "This network doesn't have an Internet connection,
    // connect anyway?" dialog after the user selects a network that doesn't validate.
    private static final int PROMPT_UNVALIDATED_DELAY_MS = 8 * 1000;

    // Default to 30s linger time-out. Modifiable only for testing.
    private static final String LINGER_DELAY_PROPERTY = "persist.netmon.linger";
    private static final int DEFAULT_LINGER_DELAY_MS = 30_000;
    @VisibleForTesting
    protected int mLingerDelayMs;  // Can't be final, or test subclass constructors can't change it.

    // How long to delay to removal of a pending intent based request.
    // See Settings.Secure.CONNECTIVITY_RELEASE_PENDING_INTENT_DELAY_MS
    private final int mReleasePendingIntentDelayMs;

    private MockableSystemProperties mSystemProperties;

    private Tethering mTethering;

    private final PermissionMonitor mPermissionMonitor;

    private KeyStore mKeyStore;

    @VisibleForTesting
    @GuardedBy("mVpns")
    protected final SparseArray<Vpn> mVpns = new SparseArray<>();

    // TODO: investigate if mLockdownEnabled can be removed and replaced everywhere by
    // a direct call to LockdownVpnTracker.isEnabled().
    @GuardedBy("mVpns")
    private boolean mLockdownEnabled;
    @GuardedBy("mVpns")
    private LockdownVpnTracker mLockdownTracker;

    /**
     * Stale copy of uid rules provided by NPMS. As long as they are accessed only in internal
     * handler thread, they don't need a lock.
     */
    private SparseIntArray mUidRules = new SparseIntArray();
    /** Flag indicating if background data is restricted. */
    private boolean mRestrictBackground;

    final private Context mContext;
    // 0 is full bad, 100 is full good
    private int mDefaultInetConditionPublished = 0;

    private INetworkManagementService mNMS;
    private INetd mNetd;
    private INetworkStatsService mStatsService;
    private INetworkPolicyManager mPolicyManager;
    private NetworkPolicyManagerInternal mPolicyManagerInternal;

    private String mCurrentTcpBufferSizes;

    private static final SparseArray<String> sMagicDecoderRing = MessageUtils.findMessageNames(
            new Class[] { AsyncChannel.class, ConnectivityService.class, NetworkAgent.class,
                    NetworkAgentInfo.class });

    private enum ReapUnvalidatedNetworks {
        // Tear down networks that have no chance (e.g. even if validated) of becoming
        // the highest scoring network satisfying a NetworkRequest.  This should be passed when
        // all networks have been rematched against all NetworkRequests.
        REAP,
        // Don't reap networks.  This should be passed when some networks have not yet been
        // rematched against all NetworkRequests.
        DONT_REAP
    }

    private enum UnneededFor {
        LINGER,    // Determine whether this network is unneeded and should be lingered.
        TEARDOWN,  // Determine whether this network is unneeded and should be torn down.
    }

    /**
     * used internally to clear a wakelock when transitioning
     * from one net to another.  Clear happens when we get a new
     * network - EVENT_EXPIRE_NET_TRANSITION_WAKELOCK happens
     * after a timeout if no network is found (typically 1 min).
     */
    private static final int EVENT_CLEAR_NET_TRANSITION_WAKELOCK = 8;

    /**
     * used internally to reload global proxy settings
     */
    private static final int EVENT_APPLY_GLOBAL_HTTP_PROXY = 9;

    /**
     * PAC manager has received new port.
     */
    private static final int EVENT_PROXY_HAS_CHANGED = 16;

    /**
     * used internally when registering NetworkFactories
     * obj = NetworkFactoryInfo
     */
    private static final int EVENT_REGISTER_NETWORK_FACTORY = 17;

    /**
     * used internally when registering NetworkAgents
     * obj = Messenger
     */
    private static final int EVENT_REGISTER_NETWORK_AGENT = 18;

    /**
     * used to add a network request
     * includes a NetworkRequestInfo
     */
    private static final int EVENT_REGISTER_NETWORK_REQUEST = 19;

    /**
     * indicates a timeout period is over - check if we had a network yet or not
     * and if not, call the timeout callback (but leave the request live until they
     * cancel it.
     * includes a NetworkRequestInfo
     */
    private static final int EVENT_TIMEOUT_NETWORK_REQUEST = 20;

    /**
     * used to add a network listener - no request
     * includes a NetworkRequestInfo
     */
    private static final int EVENT_REGISTER_NETWORK_LISTENER = 21;

    /**
     * used to remove a network request, either a listener or a real request
     * arg1 = UID of caller
     * obj  = NetworkRequest
     */
    private static final int EVENT_RELEASE_NETWORK_REQUEST = 22;

    /**
     * used internally when registering NetworkFactories
     * obj = Messenger
     */
    private static final int EVENT_UNREGISTER_NETWORK_FACTORY = 23;

    /**
     * used internally to expire a wakelock when transitioning
     * from one net to another.  Expire happens when we fail to find
     * a new network (typically after 1 minute) -
     * EVENT_CLEAR_NET_TRANSITION_WAKELOCK happens if we had found
     * a replacement network.
     */
    private static final int EVENT_EXPIRE_NET_TRANSITION_WAKELOCK = 24;

    /**
     * Used internally to indicate the system is ready.
     */
    private static final int EVENT_SYSTEM_READY = 25;

    /**
     * used to add a network request with a pending intent
     * obj = NetworkRequestInfo
     */
    private static final int EVENT_REGISTER_NETWORK_REQUEST_WITH_INTENT = 26;

    /**
     * used to remove a pending intent and its associated network request.
     * arg1 = UID of caller
     * obj  = PendingIntent
     */
    private static final int EVENT_RELEASE_NETWORK_REQUEST_WITH_INTENT = 27;

    /**
     * used to specify whether a network should be used even if unvalidated.
     * arg1 = whether to accept the network if it's unvalidated (1 or 0)
     * arg2 = whether to remember this choice in the future (1 or 0)
     * obj  = network
     */
    private static final int EVENT_SET_ACCEPT_UNVALIDATED = 28;

    /**
     * used to ask the user to confirm a connection to an unvalidated network.
     * obj  = network
     */
    private static final int EVENT_PROMPT_UNVALIDATED = 29;

    /**
     * used internally to (re)configure always-on networks.
     */
    private static final int EVENT_CONFIGURE_ALWAYS_ON_NETWORKS = 30;

    /**
     * used to add a network listener with a pending intent
     * obj = NetworkRequestInfo
     */
    private static final int EVENT_REGISTER_NETWORK_LISTENER_WITH_INTENT = 31;

    /**
     * used to specify whether a network should not be penalized when it becomes unvalidated.
     */
    private static final int EVENT_SET_AVOID_UNVALIDATED = 35;

    /**
     * used to trigger revalidation of a network.
     */
    private static final int EVENT_REVALIDATE_NETWORK = 36;

    // Handle changes in Private DNS settings.
    private static final int EVENT_PRIVATE_DNS_SETTINGS_CHANGED = 37;

    // Handle private DNS validation status updates.
    private static final int EVENT_PRIVATE_DNS_VALIDATION_UPDATE = 38;

<<<<<<< HEAD
    private static final int EVENT_UPDATE_TCP_BUFFER_FOR_5G = 160;
=======
    /**
     * Used to handle onUidRulesChanged event from NetworkPolicyManagerService.
     */
    private static final int EVENT_UID_RULES_CHANGED = 39;

    /**
     * Used to handle onRestrictBackgroundChanged event from NetworkPolicyManagerService.
     */
    private static final int EVENT_DATA_SAVER_CHANGED = 40;
>>>>>>> 828551df

    private static String eventName(int what) {
        return sMagicDecoderRing.get(what, Integer.toString(what));
    }

    /** Handler thread used for both of the handlers below. */
    @VisibleForTesting
    protected final HandlerThread mHandlerThread;
    /** Handler used for internal events. */
    final private InternalHandler mHandler;
    /** Handler used for incoming {@link NetworkStateTracker} events. */
    final private NetworkStateTrackerHandler mTrackerHandler;
    private final DnsManager mDnsManager;

    private boolean mSystemReady;
    private Intent mInitialBroadcast;

    private PowerManager.WakeLock mNetTransitionWakeLock;
    private int mNetTransitionWakeLockTimeout;
    private final PowerManager.WakeLock mPendingIntentWakeLock;

    // A helper object to track the current default HTTP proxy. ConnectivityService needs to tell
    // the world when it changes.
    private final ProxyTracker mProxyTracker;

    final private SettingsObserver mSettingsObserver;

    private UserManager mUserManager;

    private NetworkConfig[] mNetConfigs;
    private int mNetworksDefined;

    // the set of network types that can only be enabled by system/sig apps
    private List mProtectedNetworks;

    private TelephonyManager mTelephonyManager;
    private SubscriptionManager mSubscriptionManager;

    private KeepaliveTracker mKeepaliveTracker;
    private NetworkNotificationManager mNotifier;
    private LingerMonitor mLingerMonitor;

    // sequence number for Networks; keep in sync with system/netd/NetworkController.cpp
    private static final int MIN_NET_ID = 100; // some reserved marks
    private static final int MAX_NET_ID = 65535 - 0x0400; // Top 1024 bits reserved by IpSecService
    private int mNextNetId = MIN_NET_ID;

    // sequence number of NetworkRequests
    private int mNextNetworkRequestId = 1;

    // NetworkRequest activity String log entries.
    private static final int MAX_NETWORK_REQUEST_LOGS = 20;
    private final LocalLog mNetworkRequestInfoLogs = new LocalLog(MAX_NETWORK_REQUEST_LOGS);

    // NetworkInfo blocked and unblocked String log entries
    private static final int MAX_NETWORK_INFO_LOGS = 40;
    private final LocalLog mNetworkInfoBlockingLogs = new LocalLog(MAX_NETWORK_INFO_LOGS);

    private static final int MAX_WAKELOCK_LOGS = 20;
    private final LocalLog mWakelockLogs = new LocalLog(MAX_WAKELOCK_LOGS);
    private int mTotalWakelockAcquisitions = 0;
    private int mTotalWakelockReleases = 0;
    private long mTotalWakelockDurationMs = 0;
    private long mMaxWakelockDurationMs = 0;
    private long mLastWakeLockAcquireTimestamp = 0;

    // Array of <Network,ReadOnlyLocalLogs> tracking network validation and results
    private static final int MAX_VALIDATION_LOGS = 10;
    private static class ValidationLog {
        final Network mNetwork;
        final String mName;
        final ReadOnlyLocalLog mLog;

        ValidationLog(Network network, String name, ReadOnlyLocalLog log) {
            mNetwork = network;
            mName = name;
            mLog = log;
        }
    }
    private final ArrayDeque<ValidationLog> mValidationLogs = new ArrayDeque<>(MAX_VALIDATION_LOGS);

    private void addValidationLogs(ReadOnlyLocalLog log, Network network, String name) {
        synchronized (mValidationLogs) {
            while (mValidationLogs.size() >= MAX_VALIDATION_LOGS) {
                mValidationLogs.removeLast();
            }
            mValidationLogs.addFirst(new ValidationLog(network, name, log));
        }
    }

    private final IpConnectivityLog mMetricsLog;

    @GuardedBy("mBandwidthRequests")
    private final SparseArray<Integer> mBandwidthRequests = new SparseArray(10);

    @VisibleForTesting
    final MultinetworkPolicyTracker mMultinetworkPolicyTracker;

    @VisibleForTesting
    final MultipathPolicyTracker mMultipathPolicyTracker;

    /**
     * Implements support for the legacy "one network per network type" model.
     *
     * We used to have a static array of NetworkStateTrackers, one for each
     * network type, but that doesn't work any more now that we can have,
     * for example, more that one wifi network. This class stores all the
     * NetworkAgentInfo objects that support a given type, but the legacy
     * API will only see the first one.
     *
     * It serves two main purposes:
     *
     * 1. Provide information about "the network for a given type" (since this
     *    API only supports one).
     * 2. Send legacy connectivity change broadcasts. Broadcasts are sent if
     *    the first network for a given type changes, or if the default network
     *    changes.
     */
    private class LegacyTypeTracker {

        private static final boolean DBG = true;
        private static final boolean VDBG = false;

        /**
         * Array of lists, one per legacy network type (e.g., TYPE_MOBILE_MMS).
         * Each list holds references to all NetworkAgentInfos that are used to
         * satisfy requests for that network type.
         *
         * This array is built out at startup such that an unsupported network
         * doesn't get an ArrayList instance, making this a tristate:
         * unsupported, supported but not active and active.
         *
         * The actual lists are populated when we scan the network types that
         * are supported on this device.
         *
         * Threading model:
         *  - addSupportedType() is only called in the constructor
         *  - add(), update(), remove() are only called from the ConnectivityService handler thread.
         *    They are therefore not thread-safe with respect to each other.
         *  - getNetworkForType() can be called at any time on binder threads. It is synchronized
         *    on mTypeLists to be thread-safe with respect to a concurrent remove call.
         *  - dump is thread-safe with respect to concurrent add and remove calls.
         */
        private final ArrayList<NetworkAgentInfo> mTypeLists[];

        public LegacyTypeTracker() {
            mTypeLists = (ArrayList<NetworkAgentInfo>[])
                    new ArrayList[ConnectivityManager.MAX_NETWORK_TYPE + 1];
        }

        public void addSupportedType(int type) {
            if (mTypeLists[type] != null) {
                throw new IllegalStateException(
                        "legacy list for type " + type + "already initialized");
            }
            mTypeLists[type] = new ArrayList<>();
        }

        public boolean isTypeSupported(int type) {
            return isNetworkTypeValid(type) && mTypeLists[type] != null;
        }

        public NetworkAgentInfo getNetworkForType(int type) {
            synchronized (mTypeLists) {
                if (isTypeSupported(type) && !mTypeLists[type].isEmpty()) {
                    return mTypeLists[type].get(0);
                }
            }
            return null;
        }

        private void maybeLogBroadcast(NetworkAgentInfo nai, DetailedState state, int type,
                boolean isDefaultNetwork) {
            if (DBG) {
                log("Sending " + state +
                        " broadcast for type " + type + " " + nai.name() +
                        " isDefaultNetwork=" + isDefaultNetwork);
            }
        }

        /** Adds the given network to the specified legacy type list. */
        public void add(int type, NetworkAgentInfo nai) {
            if (!isTypeSupported(type)) {
                return;  // Invalid network type.
            }
            if (VDBG) log("Adding agent " + nai + " for legacy network type " + type);

            ArrayList<NetworkAgentInfo> list = mTypeLists[type];
            if (list.contains(nai)) {
                return;
            }
            synchronized (mTypeLists) {
                list.add(nai);
            }

            // Send a broadcast if this is the first network of its type or if it's the default.
            final boolean isDefaultNetwork = isDefaultNetwork(nai);
            if ((list.size() == 1) || isDefaultNetwork) {
                maybeLogBroadcast(nai, DetailedState.CONNECTED, type, isDefaultNetwork);
                sendLegacyNetworkBroadcast(nai, DetailedState.CONNECTED, type);
            }
        }

        /** Removes the given network from the specified legacy type list. */
        public void remove(int type, NetworkAgentInfo nai, boolean wasDefault) {
            ArrayList<NetworkAgentInfo> list = mTypeLists[type];
            if (list == null || list.isEmpty()) {
                return;
            }
            final boolean wasFirstNetwork = list.get(0).equals(nai);

            synchronized (mTypeLists) {
                if (!list.remove(nai)) {
                    return;
                }
            }

            final DetailedState state = DetailedState.DISCONNECTED;

            if (wasFirstNetwork || wasDefault) {
                maybeLogBroadcast(nai, state, type, wasDefault);
                sendLegacyNetworkBroadcast(nai, state, type);
            }

            if (!list.isEmpty() && wasFirstNetwork) {
                if (DBG) log("Other network available for type " + type +
                              ", sending connected broadcast");
                final NetworkAgentInfo replacement = list.get(0);
                maybeLogBroadcast(replacement, state, type, isDefaultNetwork(replacement));
                sendLegacyNetworkBroadcast(replacement, state, type);
            }
        }

        /** Removes the given network from all legacy type lists. */
        public void remove(NetworkAgentInfo nai, boolean wasDefault) {
            if (VDBG) log("Removing agent " + nai + " wasDefault=" + wasDefault);
            for (int type = 0; type < mTypeLists.length; type++) {
                remove(type, nai, wasDefault);
            }
        }

        // send out another legacy broadcast - currently only used for suspend/unsuspend
        // toggle
        public void update(NetworkAgentInfo nai) {
            final boolean isDefault = isDefaultNetwork(nai);
            final DetailedState state = nai.networkInfo.getDetailedState();
            for (int type = 0; type < mTypeLists.length; type++) {
                final ArrayList<NetworkAgentInfo> list = mTypeLists[type];
                final boolean contains = (list != null && list.contains(nai));
                final boolean isFirst = contains && (nai == list.get(0));
                if (isFirst || contains && isDefault) {
                    maybeLogBroadcast(nai, state, type, isDefault);
                    sendLegacyNetworkBroadcast(nai, state, type);
                }
            }
        }

        private String naiToString(NetworkAgentInfo nai) {
            String name = nai.name();
            String state = (nai.networkInfo != null) ?
                    nai.networkInfo.getState() + "/" + nai.networkInfo.getDetailedState() :
                    "???/???";
            return name + " " + state;
        }

        public void dump(IndentingPrintWriter pw) {
            pw.println("mLegacyTypeTracker:");
            pw.increaseIndent();
            pw.print("Supported types:");
            for (int type = 0; type < mTypeLists.length; type++) {
                if (mTypeLists[type] != null) pw.print(" " + type);
            }
            pw.println();
            pw.println("Current state:");
            pw.increaseIndent();
            synchronized (mTypeLists) {
                for (int type = 0; type < mTypeLists.length; type++) {
                    if (mTypeLists[type] == null || mTypeLists[type].isEmpty()) continue;
                    for (NetworkAgentInfo nai : mTypeLists[type]) {
                        pw.println(type + " " + naiToString(nai));
                    }
                }
            }
            pw.decreaseIndent();
            pw.decreaseIndent();
            pw.println();
        }
    }
    private LegacyTypeTracker mLegacyTypeTracker = new LegacyTypeTracker();

    /**
     * Helper class which parses out priority arguments and dumps sections according to their
     * priority. If priority arguments are omitted, function calls the legacy dump command.
     */
    private final PriorityDump.PriorityDumper mPriorityDumper = new PriorityDump.PriorityDumper() {
        @Override
        public void dumpHigh(FileDescriptor fd, PrintWriter pw, String[] args, boolean asProto) {
            doDump(fd, pw, new String[] {DIAG_ARG}, asProto);
            doDump(fd, pw, new String[] {SHORT_ARG}, asProto);
        }

        @Override
        public void dumpNormal(FileDescriptor fd, PrintWriter pw, String[] args, boolean asProto) {
            doDump(fd, pw, args, asProto);
        }

        @Override
        public void dump(FileDescriptor fd, PrintWriter pw, String[] args, boolean asProto) {
           doDump(fd, pw, args, asProto);
        }
    };

    public ConnectivityService(Context context, INetworkManagementService netManager,
            INetworkStatsService statsService, INetworkPolicyManager policyManager) {
        this(context, netManager, statsService, policyManager, new IpConnectivityLog());
    }

    @VisibleForTesting
    protected ConnectivityService(Context context, INetworkManagementService netManager,
            INetworkStatsService statsService, INetworkPolicyManager policyManager,
            IpConnectivityLog logger) {
        if (DBG) log("ConnectivityService starting up");

        mSystemProperties = getSystemProperties();

        mMetricsLog = logger;
        mDefaultRequest = createDefaultInternetRequestForTransport(-1, NetworkRequest.Type.REQUEST);
        NetworkRequestInfo defaultNRI = new NetworkRequestInfo(null, mDefaultRequest, new Binder());
        mNetworkRequests.put(mDefaultRequest, defaultNRI);
        mNetworkRequestInfoLogs.log("REGISTER " + defaultNRI);

        mDefaultMobileDataRequest = createDefaultInternetRequestForTransport(
                NetworkCapabilities.TRANSPORT_CELLULAR, NetworkRequest.Type.BACKGROUND_REQUEST);

        // The default WiFi request is a background request so that apps using WiFi are
        // migrated to a better network (typically ethernet) when one comes up, instead
        // of staying on WiFi forever.
        mDefaultWifiRequest = createDefaultInternetRequestForTransport(
                NetworkCapabilities.TRANSPORT_WIFI, NetworkRequest.Type.BACKGROUND_REQUEST);

        mHandlerThread = new HandlerThread("ConnectivityServiceThread");
        mHandlerThread.start();
        mHandler = new InternalHandler(mHandlerThread.getLooper());
        mTrackerHandler = new NetworkStateTrackerHandler(mHandlerThread.getLooper());

        mReleasePendingIntentDelayMs = Settings.Secure.getInt(context.getContentResolver(),
                Settings.Secure.CONNECTIVITY_RELEASE_PENDING_INTENT_DELAY_MS, 5_000);

        mLingerDelayMs = mSystemProperties.getInt(LINGER_DELAY_PROPERTY, DEFAULT_LINGER_DELAY_MS);

        mContext = checkNotNull(context, "missing Context");
        mNMS = checkNotNull(netManager, "missing INetworkManagementService");
        mStatsService = checkNotNull(statsService, "missing INetworkStatsService");
        mPolicyManager = checkNotNull(policyManager, "missing INetworkPolicyManager");
        mPolicyManagerInternal = checkNotNull(
                LocalServices.getService(NetworkPolicyManagerInternal.class),
                "missing NetworkPolicyManagerInternal");
        mProxyTracker = new ProxyTracker(context, mHandler, EVENT_PROXY_HAS_CHANGED);

        mNetd = NetdService.getInstance();
        mKeyStore = KeyStore.getInstance();
        mTelephonyManager = (TelephonyManager) mContext.getSystemService(Context.TELEPHONY_SERVICE);
        mSubscriptionManager = SubscriptionManager.from(mContext);

        // To ensure uid rules are synchronized with Network Policy, register for
        // NetworkPolicyManagerService events must happen prior to NetworkPolicyManagerService
        // reading existing policy from disk.
        try {
            mPolicyManager.registerListener(mPolicyListener);
        } catch (RemoteException e) {
            // ouch, no rules updates means some processes may never get network
            loge("unable to register INetworkPolicyListener" + e);
        }

        final PowerManager powerManager = (PowerManager) context.getSystemService(
                Context.POWER_SERVICE);
        mNetTransitionWakeLock = powerManager.newWakeLock(PowerManager.PARTIAL_WAKE_LOCK, TAG);
        mNetTransitionWakeLockTimeout = mContext.getResources().getInteger(
                com.android.internal.R.integer.config_networkTransitionTimeout);
        mPendingIntentWakeLock = powerManager.newWakeLock(PowerManager.PARTIAL_WAKE_LOCK, TAG);

        mNetConfigs = new NetworkConfig[ConnectivityManager.MAX_NETWORK_TYPE+1];

        // TODO: What is the "correct" way to do determine if this is a wifi only device?
        boolean wifiOnly = mSystemProperties.getBoolean("ro.radio.noril", false);
        log("wifiOnly=" + wifiOnly);
        String[] naStrings = context.getResources().getStringArray(
                com.android.internal.R.array.networkAttributes);
        for (String naString : naStrings) {
            try {
                NetworkConfig n = new NetworkConfig(naString);
                if (VDBG) log("naString=" + naString + " config=" + n);
                if (n.type > ConnectivityManager.MAX_NETWORK_TYPE) {
                    loge("Error in networkAttributes - ignoring attempt to define type " +
                            n.type);
                    continue;
                }
                if (wifiOnly && ConnectivityManager.isNetworkTypeMobile(n.type)) {
                    log("networkAttributes - ignoring mobile as this dev is wifiOnly " +
                            n.type);
                    continue;
                }
                if (mNetConfigs[n.type] != null) {
                    loge("Error in networkAttributes - ignoring attempt to redefine type " +
                            n.type);
                    continue;
                }
                mLegacyTypeTracker.addSupportedType(n.type);

                mNetConfigs[n.type] = n;
                mNetworksDefined++;
            } catch(Exception e) {
                // ignore it - leave the entry null
            }
        }

        // Forcibly add TYPE_VPN as a supported type, if it has not already been added via config.
        if (mNetConfigs[TYPE_VPN] == null) {
            // mNetConfigs is used only for "restore time", which isn't applicable to VPNs, so we
            // don't need to add TYPE_VPN to mNetConfigs.
            mLegacyTypeTracker.addSupportedType(TYPE_VPN);
            mNetworksDefined++;  // used only in the log() statement below.
        }

        // Do the same for Ethernet, since it's often not specified in the configs, although many
        // devices can use it via USB host adapters.
        if (mNetConfigs[TYPE_ETHERNET] == null && hasService(Context.ETHERNET_SERVICE)) {
            mLegacyTypeTracker.addSupportedType(TYPE_ETHERNET);
            mNetworksDefined++;
        }

        if (VDBG) log("mNetworksDefined=" + mNetworksDefined);

        mProtectedNetworks = new ArrayList<Integer>();
        int[] protectedNetworks = context.getResources().getIntArray(
                com.android.internal.R.array.config_protectedNetworks);
        for (int p : protectedNetworks) {
            if ((mNetConfigs[p] != null) && (mProtectedNetworks.contains(p) == false)) {
                mProtectedNetworks.add(p);
            } else {
                if (DBG) loge("Ignoring protectedNetwork " + p);
            }
        }

        mTethering = makeTethering();

        mPermissionMonitor = new PermissionMonitor(mContext, mNMS);

        //set up the listener for user state for creating user VPNs
        IntentFilter intentFilter = new IntentFilter();
        intentFilter.addAction(Intent.ACTION_USER_STARTED);
        intentFilter.addAction(Intent.ACTION_USER_STOPPED);
        intentFilter.addAction(Intent.ACTION_USER_ADDED);
        intentFilter.addAction(Intent.ACTION_USER_REMOVED);
        intentFilter.addAction(Intent.ACTION_USER_UNLOCKED);
        mContext.registerReceiverAsUser(
                mUserIntentReceiver, UserHandle.ALL, intentFilter, null, null);
        mContext.registerReceiverAsUser(mUserPresentReceiver, UserHandle.SYSTEM,
                new IntentFilter(Intent.ACTION_USER_PRESENT), null, null);

        try {
            mNMS.registerObserver(mTethering);
            mNMS.registerObserver(mDataActivityObserver);
        } catch (RemoteException e) {
            loge("Error registering observer :" + e);
        }

        mSettingsObserver = new SettingsObserver(mContext, mHandler);
        registerSettingsCallbacks();

        final DataConnectionStats dataConnectionStats = new DataConnectionStats(mContext);
        dataConnectionStats.startMonitoring();

        mUserManager = (UserManager) context.getSystemService(Context.USER_SERVICE);

        mKeepaliveTracker = new KeepaliveTracker(mHandler);
        mNotifier = new NetworkNotificationManager(mContext, mTelephonyManager,
                mContext.getSystemService(NotificationManager.class));

        final int dailyLimit = Settings.Global.getInt(mContext.getContentResolver(),
                Settings.Global.NETWORK_SWITCH_NOTIFICATION_DAILY_LIMIT,
                LingerMonitor.DEFAULT_NOTIFICATION_DAILY_LIMIT);
        final long rateLimit = Settings.Global.getLong(mContext.getContentResolver(),
                Settings.Global.NETWORK_SWITCH_NOTIFICATION_RATE_LIMIT_MILLIS,
                LingerMonitor.DEFAULT_NOTIFICATION_RATE_LIMIT_MILLIS);
        mLingerMonitor = new LingerMonitor(mContext, mNotifier, dailyLimit, rateLimit);

        mMultinetworkPolicyTracker = createMultinetworkPolicyTracker(
                mContext, mHandler, () -> rematchForAvoidBadWifiUpdate());
        mMultinetworkPolicyTracker.start();

        mMultipathPolicyTracker = new MultipathPolicyTracker(mContext, mHandler);

        mDnsManager = new DnsManager(mContext, mNMS, mSystemProperties);
        registerPrivateDnsSettingsCallbacks();
    }

    @VisibleForTesting
    protected Tethering makeTethering() {
        // TODO: Move other elements into @Overridden getters.
        final TetheringDependencies deps = new TetheringDependencies() {
            @Override
            public boolean isTetheringSupported() {
                return ConnectivityService.this.isTetheringSupported();
            }
            @Override
            public NetworkRequest getDefaultNetworkRequest() {
                return mDefaultRequest;
            }
        };
        return new Tethering(mContext, mNMS, mStatsService, mPolicyManager,
                IoThread.get().getLooper(), new MockableSystemProperties(),
                deps);
    }

    private static NetworkCapabilities createDefaultNetworkCapabilitiesForUid(int uid) {
        final NetworkCapabilities netCap = new NetworkCapabilities();
        netCap.addCapability(NET_CAPABILITY_INTERNET);
        netCap.addCapability(NET_CAPABILITY_NOT_RESTRICTED);
        netCap.removeCapability(NET_CAPABILITY_NOT_VPN);
        netCap.setSingleUid(uid);
        return netCap;
    }

    private NetworkRequest createDefaultInternetRequestForTransport(
            int transportType, NetworkRequest.Type type) {
        final NetworkCapabilities netCap = new NetworkCapabilities();
        netCap.addCapability(NET_CAPABILITY_INTERNET);
        netCap.addCapability(NET_CAPABILITY_NOT_RESTRICTED);
        if (transportType > -1) {
            netCap.addTransportType(transportType);
        }
        return new NetworkRequest(netCap, TYPE_NONE, nextNetworkRequestId(), type);
    }

    // Used only for testing.
    // TODO: Delete this and either:
    // 1. Give FakeSettingsProvider the ability to send settings change notifications (requires
    //    changing ContentResolver to make registerContentObserver non-final).
    // 2. Give FakeSettingsProvider an alternative notification mechanism and have the test use it
    //    by subclassing SettingsObserver.
    @VisibleForTesting
    void updateAlwaysOnNetworks() {
        mHandler.sendEmptyMessage(EVENT_CONFIGURE_ALWAYS_ON_NETWORKS);
    }

    // See FakeSettingsProvider comment above.
    @VisibleForTesting
    void updatePrivateDnsSettings() {
        mHandler.sendEmptyMessage(EVENT_PRIVATE_DNS_SETTINGS_CHANGED);
    }

    private void handleAlwaysOnNetworkRequest(
            NetworkRequest networkRequest, String settingName, boolean defaultValue) {
        final boolean enable = toBool(Settings.Global.getInt(
                mContext.getContentResolver(), settingName, encodeBool(defaultValue)));
        final boolean isEnabled = (mNetworkRequests.get(networkRequest) != null);
        if (enable == isEnabled) {
            return;  // Nothing to do.
        }

        if (enable) {
            handleRegisterNetworkRequest(new NetworkRequestInfo(
                    null, networkRequest, new Binder()));
        } else {
            handleReleaseNetworkRequest(networkRequest, Process.SYSTEM_UID);
        }
    }

    private void handleConfigureAlwaysOnNetworks() {
        handleAlwaysOnNetworkRequest(
                mDefaultMobileDataRequest,Settings.Global.MOBILE_DATA_ALWAYS_ON, true);
        handleAlwaysOnNetworkRequest(mDefaultWifiRequest, Settings.Global.WIFI_ALWAYS_REQUESTED,
                false);
    }

    private void registerSettingsCallbacks() {
        // Watch for global HTTP proxy changes.
        mSettingsObserver.observe(
                Settings.Global.getUriFor(Settings.Global.HTTP_PROXY),
                EVENT_APPLY_GLOBAL_HTTP_PROXY);

        // Watch for whether or not to keep mobile data always on.
        mSettingsObserver.observe(
                Settings.Global.getUriFor(Settings.Global.MOBILE_DATA_ALWAYS_ON),
                EVENT_CONFIGURE_ALWAYS_ON_NETWORKS);

        // Watch for whether or not to keep wifi always on.
        mSettingsObserver.observe(
                Settings.Global.getUriFor(Settings.Global.WIFI_ALWAYS_REQUESTED),
                EVENT_CONFIGURE_ALWAYS_ON_NETWORKS);
    }

    private void registerPrivateDnsSettingsCallbacks() {
        for (Uri uri : DnsManager.getPrivateDnsSettingsUris()) {
            mSettingsObserver.observe(uri, EVENT_PRIVATE_DNS_SETTINGS_CHANGED);
        }
    }

    private synchronized int nextNetworkRequestId() {
        return mNextNetworkRequestId++;
    }

    @VisibleForTesting
    protected int reserveNetId() {
        synchronized (mNetworkForNetId) {
            for (int i = MIN_NET_ID; i <= MAX_NET_ID; i++) {
                int netId = mNextNetId;
                if (++mNextNetId > MAX_NET_ID) mNextNetId = MIN_NET_ID;
                // Make sure NetID unused.  http://b/16815182
                if (!mNetIdInUse.get(netId)) {
                    mNetIdInUse.put(netId, true);
                    return netId;
                }
            }
        }
        throw new IllegalStateException("No free netIds");
    }

    private NetworkState getFilteredNetworkState(int networkType, int uid) {
        if (mLegacyTypeTracker.isTypeSupported(networkType)) {
            final NetworkAgentInfo nai = mLegacyTypeTracker.getNetworkForType(networkType);
            final NetworkState state;
            if (nai != null) {
                state = nai.getNetworkState();
                state.networkInfo.setType(networkType);
            } else {
                final NetworkInfo info = new NetworkInfo(networkType, 0,
                        getNetworkTypeName(networkType), "");
                info.setDetailedState(NetworkInfo.DetailedState.DISCONNECTED, null, null);
                info.setIsAvailable(true);
                final NetworkCapabilities capabilities = new NetworkCapabilities();
                capabilities.setCapability(NetworkCapabilities.NET_CAPABILITY_NOT_ROAMING,
                        !info.isRoaming());
                state = new NetworkState(info, new LinkProperties(), capabilities,
                        null, null, null);
            }
            filterNetworkStateForUid(state, uid, false);
            return state;
        } else {
            return NetworkState.EMPTY;
        }
    }

    @VisibleForTesting
    protected NetworkAgentInfo getNetworkAgentInfoForNetwork(Network network) {
        if (network == null) {
            return null;
        }
        return getNetworkAgentInfoForNetId(network.netId);
    }

    private NetworkAgentInfo getNetworkAgentInfoForNetId(int netId) {
        synchronized (mNetworkForNetId) {
            return mNetworkForNetId.get(netId);
        }
    }

    private Network[] getVpnUnderlyingNetworks(int uid) {
        synchronized (mVpns) {
            if (!mLockdownEnabled) {
                int user = UserHandle.getUserId(uid);
                Vpn vpn = mVpns.get(user);
                if (vpn != null && vpn.appliesToUid(uid)) {
                    return vpn.getUnderlyingNetworks();
                }
            }
        }
        return null;
    }

    private NetworkState getUnfilteredActiveNetworkState(int uid) {
        NetworkAgentInfo nai = getDefaultNetwork();

        final Network[] networks = getVpnUnderlyingNetworks(uid);
        if (networks != null) {
            // getUnderlyingNetworks() returns:
            // null => there was no VPN, or the VPN didn't specify anything, so we use the default.
            // empty array => the VPN explicitly said "no default network".
            // non-empty array => the VPN specified one or more default networks; we use the
            //                    first one.
            if (networks.length > 0) {
                nai = getNetworkAgentInfoForNetwork(networks[0]);
            } else {
                nai = null;
            }
        }

        if (nai != null) {
            return nai.getNetworkState();
        } else {
            return NetworkState.EMPTY;
        }
    }

    /**
     * Check if UID should be blocked from using the network with the given LinkProperties.
     */
    private boolean isNetworkWithLinkPropertiesBlocked(LinkProperties lp, int uid,
            boolean ignoreBlocked) {
        // Networks aren't blocked when ignoring blocked status
        if (ignoreBlocked) {
            return false;
        }
        synchronized (mVpns) {
            final Vpn vpn = mVpns.get(UserHandle.getUserId(uid));
            if (vpn != null && vpn.isBlockingUid(uid)) {
                return true;
            }
        }
        final String iface = (lp == null ? "" : lp.getInterfaceName());
        return mPolicyManagerInternal.isUidNetworkingBlocked(uid, iface);
    }

    private void maybeLogBlockedNetworkInfo(NetworkInfo ni, int uid) {
        if (ni == null || !LOGD_BLOCKED_NETWORKINFO) {
            return;
        }
        final boolean blocked;
        synchronized (mBlockedAppUids) {
            if (ni.getDetailedState() == DetailedState.BLOCKED && mBlockedAppUids.add(uid)) {
                blocked = true;
            } else if (ni.isConnected() && mBlockedAppUids.remove(uid)) {
                blocked = false;
            } else {
                return;
            }
        }
        String action = blocked ? "BLOCKED" : "UNBLOCKED";
        log(String.format("Returning %s NetworkInfo to uid=%d", action, uid));
        mNetworkInfoBlockingLogs.log(action + " " + uid);
    }

    private void maybeLogBlockedStatusChanged(NetworkRequestInfo nri, Network net,
            boolean blocked) {
        if (nri == null || net == null || !LOGD_BLOCKED_NETWORKINFO) {
            return;
        }
        String action = blocked ? "BLOCKED" : "UNBLOCKED";
        log(String.format("Blocked status changed to %s for %d(%d) on netId %d", blocked,
                nri.mUid, nri.request.requestId, net.netId));
        mNetworkInfoBlockingLogs.log(action + " " + nri.mUid);
    }

    /**
     * Apply any relevant filters to {@link NetworkState} for the given UID. For
     * example, this may mark the network as {@link DetailedState#BLOCKED} based
     * on {@link #isNetworkWithLinkPropertiesBlocked}.
     */
    private void filterNetworkStateForUid(NetworkState state, int uid, boolean ignoreBlocked) {
        if (state == null || state.networkInfo == null || state.linkProperties == null) return;

        if (isNetworkWithLinkPropertiesBlocked(state.linkProperties, uid, ignoreBlocked)) {
            state.networkInfo.setDetailedState(DetailedState.BLOCKED, null, null);
        }
        synchronized (mVpns) {
            if (mLockdownTracker != null) {
                mLockdownTracker.augmentNetworkInfo(state.networkInfo);
            }
        }
    }

    /**
     * Return NetworkInfo for the active (i.e., connected) network interface.
     * It is assumed that at most one network is active at a time. If more
     * than one is active, it is indeterminate which will be returned.
     * @return the info for the active network, or {@code null} if none is
     * active
     */
    @Override
    public NetworkInfo getActiveNetworkInfo() {
        enforceAccessPermission();
        final int uid = Binder.getCallingUid();
        final NetworkState state = getUnfilteredActiveNetworkState(uid);
        filterNetworkStateForUid(state, uid, false);
        maybeLogBlockedNetworkInfo(state.networkInfo, uid);
        return state.networkInfo;
    }

    @Override
    public Network getActiveNetwork() {
        enforceAccessPermission();
        return getActiveNetworkForUidInternal(Binder.getCallingUid(), false);
    }

    @Override
    public Network getActiveNetworkForUid(int uid, boolean ignoreBlocked) {
        enforceConnectivityInternalPermission();
        return getActiveNetworkForUidInternal(uid, ignoreBlocked);
    }

    private Network getActiveNetworkForUidInternal(final int uid, boolean ignoreBlocked) {
        final int user = UserHandle.getUserId(uid);
        int vpnNetId = NETID_UNSET;
        synchronized (mVpns) {
            final Vpn vpn = mVpns.get(user);
            // TODO : now that capabilities contain the UID, the appliesToUid test should
            // be removed as the satisfying test below should be enough.
            if (vpn != null && vpn.appliesToUid(uid)) vpnNetId = vpn.getNetId();
        }
        NetworkAgentInfo nai;
        if (vpnNetId != NETID_UNSET) {
            nai = getNetworkAgentInfoForNetId(vpnNetId);
            if (nai != null) {
                final NetworkCapabilities requiredCaps =
                    createDefaultNetworkCapabilitiesForUid(uid);
                if (requiredCaps.satisfiedByNetworkCapabilities(nai.networkCapabilities)) {
                    return nai.network;
                }
            }
        }
        nai = getDefaultNetwork();
        if (nai != null
                && isNetworkWithLinkPropertiesBlocked(nai.linkProperties, uid, ignoreBlocked)) {
            nai = null;
        }
        return nai != null ? nai.network : null;
    }

    // Public because it's used by mLockdownTracker.
    public NetworkInfo getActiveNetworkInfoUnfiltered() {
        enforceAccessPermission();
        final int uid = Binder.getCallingUid();
        NetworkState state = getUnfilteredActiveNetworkState(uid);
        return state.networkInfo;
    }

    @Override
    public NetworkInfo getActiveNetworkInfoForUid(int uid, boolean ignoreBlocked) {
        enforceConnectivityInternalPermission();
        final NetworkState state = getUnfilteredActiveNetworkState(uid);
        filterNetworkStateForUid(state, uid, ignoreBlocked);
        return state.networkInfo;
    }

    @Override
    public NetworkInfo getNetworkInfo(int networkType) {
        enforceAccessPermission();
        final int uid = Binder.getCallingUid();
        if (getVpnUnderlyingNetworks(uid) != null) {
            // A VPN is active, so we may need to return one of its underlying networks. This
            // information is not available in LegacyTypeTracker, so we have to get it from
            // getUnfilteredActiveNetworkState.
            final NetworkState state = getUnfilteredActiveNetworkState(uid);
            if (state.networkInfo != null && state.networkInfo.getType() == networkType) {
                filterNetworkStateForUid(state, uid, false);
                return state.networkInfo;
            }
        }
        final NetworkState state = getFilteredNetworkState(networkType, uid);
        return state.networkInfo;
    }

    @Override
    public NetworkInfo getNetworkInfoForUid(Network network, int uid, boolean ignoreBlocked) {
        enforceAccessPermission();
        final NetworkAgentInfo nai = getNetworkAgentInfoForNetwork(network);
        if (nai != null) {
            final NetworkState state = nai.getNetworkState();
            filterNetworkStateForUid(state, uid, ignoreBlocked);
            return state.networkInfo;
        } else {
            return null;
        }
    }

    @Override
    public NetworkInfo[] getAllNetworkInfo() {
        enforceAccessPermission();
        final ArrayList<NetworkInfo> result = Lists.newArrayList();
        for (int networkType = 0; networkType <= ConnectivityManager.MAX_NETWORK_TYPE;
                networkType++) {
            NetworkInfo info = getNetworkInfo(networkType);
            if (info != null) {
                result.add(info);
            }
        }
        return result.toArray(new NetworkInfo[result.size()]);
    }

    @Override
    public Network getNetworkForType(int networkType) {
        enforceAccessPermission();
        final int uid = Binder.getCallingUid();
        NetworkState state = getFilteredNetworkState(networkType, uid);
        if (!isNetworkWithLinkPropertiesBlocked(state.linkProperties, uid, false)) {
            return state.network;
        }
        return null;
    }

    @Override
    public Network[] getAllNetworks() {
        enforceAccessPermission();
        synchronized (mNetworkForNetId) {
            final Network[] result = new Network[mNetworkForNetId.size()];
            for (int i = 0; i < mNetworkForNetId.size(); i++) {
                result[i] = mNetworkForNetId.valueAt(i).network;
            }
            return result;
        }
    }

    @Override
    public NetworkCapabilities[] getDefaultNetworkCapabilitiesForUser(int userId) {
        // The basic principle is: if an app's traffic could possibly go over a
        // network, without the app doing anything multinetwork-specific,
        // (hence, by "default"), then include that network's capabilities in
        // the array.
        //
        // In the normal case, app traffic only goes over the system's default
        // network connection, so that's the only network returned.
        //
        // With a VPN in force, some app traffic may go into the VPN, and thus
        // over whatever underlying networks the VPN specifies, while other app
        // traffic may go over the system default network (e.g.: a split-tunnel
        // VPN, or an app disallowed by the VPN), so the set of networks
        // returned includes the VPN's underlying networks and the system
        // default.
        enforceAccessPermission();

        HashMap<Network, NetworkCapabilities> result = new HashMap<>();

        NetworkAgentInfo nai = getDefaultNetwork();
        NetworkCapabilities nc = getNetworkCapabilitiesInternal(nai);
        if (nc != null) {
            result.put(nai.network, nc);
        }

        synchronized (mVpns) {
            if (!mLockdownEnabled) {
                Vpn vpn = mVpns.get(userId);
                if (vpn != null) {
                    Network[] networks = vpn.getUnderlyingNetworks();
                    if (networks != null) {
                        for (Network network : networks) {
                            nai = getNetworkAgentInfoForNetwork(network);
                            nc = getNetworkCapabilitiesInternal(nai);
                            if (nc != null) {
                                result.put(network, nc);
                            }
                        }
                    }
                }
            }
        }

        NetworkCapabilities[] out = new NetworkCapabilities[result.size()];
        out = result.values().toArray(out);
        return out;
    }

    @Override
    public boolean isNetworkSupported(int networkType) {
        enforceAccessPermission();
        return mLegacyTypeTracker.isTypeSupported(networkType);
    }

    /**
     * Return LinkProperties for the active (i.e., connected) default
     * network interface.  It is assumed that at most one default network
     * is active at a time. If more than one is active, it is indeterminate
     * which will be returned.
     * @return the ip properties for the active network, or {@code null} if
     * none is active
     */
    @Override
    public LinkProperties getActiveLinkProperties() {
        enforceAccessPermission();
        final int uid = Binder.getCallingUid();
        NetworkState state = getUnfilteredActiveNetworkState(uid);
        return state.linkProperties;
    }

    @Override
    public LinkProperties getLinkPropertiesForType(int networkType) {
        enforceAccessPermission();
        NetworkAgentInfo nai = mLegacyTypeTracker.getNetworkForType(networkType);
        if (nai != null) {
            synchronized (nai) {
                return new LinkProperties(nai.linkProperties);
            }
        }
        return null;
    }

    // TODO - this should be ALL networks
    @Override
    public LinkProperties getLinkProperties(Network network) {
        enforceAccessPermission();
        return getLinkProperties(getNetworkAgentInfoForNetwork(network));
    }

    private LinkProperties getLinkProperties(NetworkAgentInfo nai) {
        if (nai == null) {
            return null;
        }
        synchronized (nai) {
            return new LinkProperties(nai.linkProperties);
        }
    }

    private NetworkCapabilities getNetworkCapabilitiesInternal(NetworkAgentInfo nai) {
        if (nai != null) {
            synchronized (nai) {
                if (nai.networkCapabilities != null) {
                    return networkCapabilitiesRestrictedForCallerPermissions(
                            nai.networkCapabilities,
                            Binder.getCallingPid(), Binder.getCallingUid());
                }
            }
        }
        return null;
    }

    @Override
    public NetworkCapabilities getNetworkCapabilities(Network network) {
        enforceAccessPermission();
        return getNetworkCapabilitiesInternal(getNetworkAgentInfoForNetwork(network));
    }

    private NetworkCapabilities networkCapabilitiesRestrictedForCallerPermissions(
            NetworkCapabilities nc, int callerPid, int callerUid) {
        final NetworkCapabilities newNc = new NetworkCapabilities(nc);
        if (!checkSettingsPermission(callerPid, callerUid)) {
            newNc.setUids(null);
            newNc.setSSID(null);
        }
        return newNc;
    }

    private void restrictRequestUidsForCaller(NetworkCapabilities nc) {
        if (!checkSettingsPermission()) {
            nc.setSingleUid(Binder.getCallingUid());
        }
    }

    private void restrictBackgroundRequestForCaller(NetworkCapabilities nc) {
        if (!mPermissionMonitor.hasUseBackgroundNetworksPermission(Binder.getCallingUid())) {
            nc.addCapability(NET_CAPABILITY_FOREGROUND);
        }
    }

    @Override
    public NetworkState[] getAllNetworkState() {
        // Require internal since we're handing out IMSI details
        enforceConnectivityInternalPermission();

        final ArrayList<NetworkState> result = Lists.newArrayList();
        for (Network network : getAllNetworks()) {
            final NetworkAgentInfo nai = getNetworkAgentInfoForNetwork(network);
            if (nai != null) {
                // TODO (b/73321673) : NetworkState contains a copy of the
                // NetworkCapabilities, which may contain UIDs of apps to which the
                // network applies. Should the UIDs be cleared so as not to leak or
                // interfere ?
                result.add(nai.getNetworkState());
            }
        }
        return result.toArray(new NetworkState[result.size()]);
    }

    @Override
    @Deprecated
    public NetworkQuotaInfo getActiveNetworkQuotaInfo() {
        Log.w(TAG, "Shame on UID " + Binder.getCallingUid()
                + " for calling the hidden API getNetworkQuotaInfo(). Shame!");
        return new NetworkQuotaInfo();
    }

    @Override
    public boolean isActiveNetworkMetered() {
        enforceAccessPermission();

        final int uid = Binder.getCallingUid();
        final NetworkCapabilities caps = getUnfilteredActiveNetworkState(uid).networkCapabilities;
        if (caps != null) {
            return !caps.hasCapability(NetworkCapabilities.NET_CAPABILITY_NOT_METERED);
        } else {
            // Always return the most conservative value
            return true;
        }
    }

    private INetworkManagementEventObserver mDataActivityObserver = new BaseNetworkObserver() {
        @Override
        public void interfaceClassDataActivityChanged(String label, boolean active, long tsNanos) {
            int deviceType = Integer.parseInt(label);
            sendDataActivityBroadcast(deviceType, active, tsNanos);
        }
    };

    /**
     * Ensures that the system cannot call a particular method.
     */
    private boolean disallowedBecauseSystemCaller() {
        // TODO: start throwing a SecurityException when GnssLocationProvider stops calling
        // requestRouteToHost.
        if (isSystem(Binder.getCallingUid())) {
            log("This method exists only for app backwards compatibility"
                    + " and must not be called by system services.");
            return true;
        }
        return false;
    }

    /**
     * Ensure that a network route exists to deliver traffic to the specified
     * host via the specified network interface.
     * @param networkType the type of the network over which traffic to the
     * specified host is to be routed
     * @param hostAddress the IP address of the host to which the route is
     * desired
     * @return {@code true} on success, {@code false} on failure
     */
    @Override
    public boolean requestRouteToHostAddress(int networkType, byte[] hostAddress) {
        if (disallowedBecauseSystemCaller()) {
            return false;
        }
        enforceChangePermission();
        if (mProtectedNetworks.contains(networkType)) {
            enforceConnectivityInternalPermission();
        }

        InetAddress addr;
        try {
            addr = InetAddress.getByAddress(hostAddress);
        } catch (UnknownHostException e) {
            if (DBG) log("requestRouteToHostAddress got " + e.toString());
            return false;
        }

        if (!ConnectivityManager.isNetworkTypeValid(networkType)) {
            if (DBG) log("requestRouteToHostAddress on invalid network: " + networkType);
            return false;
        }

        NetworkAgentInfo nai = mLegacyTypeTracker.getNetworkForType(networkType);
        if (nai == null) {
            if (mLegacyTypeTracker.isTypeSupported(networkType) == false) {
                if (DBG) log("requestRouteToHostAddress on unsupported network: " + networkType);
            } else {
                if (DBG) log("requestRouteToHostAddress on down network: " + networkType);
            }
            return false;
        }

        DetailedState netState;
        synchronized (nai) {
            netState = nai.networkInfo.getDetailedState();
        }

        if (netState != DetailedState.CONNECTED && netState != DetailedState.CAPTIVE_PORTAL_CHECK) {
            if (VDBG) {
                log("requestRouteToHostAddress on down network "
                        + "(" + networkType + ") - dropped"
                        + " netState=" + netState);
            }
            return false;
        }

        final int uid = Binder.getCallingUid();
        final long token = Binder.clearCallingIdentity();
        try {
            LinkProperties lp;
            int netId;
            synchronized (nai) {
                lp = nai.linkProperties;
                netId = nai.network.netId;
            }
            boolean ok = addLegacyRouteToHost(lp, addr, netId, uid);
            if (DBG) log("requestRouteToHostAddress ok=" + ok);
            return ok;
        } finally {
            Binder.restoreCallingIdentity(token);
        }
    }

    private boolean addLegacyRouteToHost(LinkProperties lp, InetAddress addr, int netId, int uid) {
        RouteInfo bestRoute = RouteInfo.selectBestRoute(lp.getAllRoutes(), addr);
        if (bestRoute == null) {
            bestRoute = RouteInfo.makeHostRoute(addr, lp.getInterfaceName());
        } else {
            String iface = bestRoute.getInterface();
            if (bestRoute.getGateway().equals(addr)) {
                // if there is no better route, add the implied hostroute for our gateway
                bestRoute = RouteInfo.makeHostRoute(addr, iface);
            } else {
                // if we will connect to this through another route, add a direct route
                // to it's gateway
                bestRoute = RouteInfo.makeHostRoute(addr, bestRoute.getGateway(), iface);
            }
        }
        if (DBG) log("Adding legacy route " + bestRoute +
                " for UID/PID " + uid + "/" + Binder.getCallingPid());
        try {
            mNMS.addLegacyRouteForNetId(netId, bestRoute, uid);
        } catch (Exception e) {
            // never crash - catch them all
            if (DBG) loge("Exception trying to add a route: " + e);
            return false;
        }
        return true;
    }

    @VisibleForTesting
    protected final INetdEventCallback mNetdEventCallback = new BaseNetdEventCallback() {
        @Override
        public void onPrivateDnsValidationEvent(int netId, String ipAddress,
                String hostname, boolean validated) {
            try {
                mHandler.sendMessage(mHandler.obtainMessage(
                        EVENT_PRIVATE_DNS_VALIDATION_UPDATE,
                        new PrivateDnsValidationUpdate(netId,
                                InetAddress.parseNumericAddress(ipAddress),
                                hostname, validated)));
            } catch (IllegalArgumentException e) {
                loge("Error parsing ip address in validation event");
            }
        }
    };

    @VisibleForTesting
    protected void registerNetdEventCallback() {
        final IIpConnectivityMetrics ipConnectivityMetrics =
                IIpConnectivityMetrics.Stub.asInterface(
                        ServiceManager.getService(IpConnectivityLog.SERVICE_NAME));
        if (ipConnectivityMetrics == null) {
            Slog.wtf(TAG, "Missing IIpConnectivityMetrics");
            return;
        }

        try {
            ipConnectivityMetrics.addNetdEventCallback(
                    INetdEventCallback.CALLBACK_CALLER_CONNECTIVITY_SERVICE,
                    mNetdEventCallback);
        } catch (Exception e) {
            loge("Error registering netd callback: " + e);
        }
    }

    private final INetworkPolicyListener mPolicyListener = new NetworkPolicyManager.Listener() {
        @Override
        public void onUidRulesChanged(int uid, int uidRules) {
            mHandler.sendMessage(mHandler.obtainMessage(EVENT_UID_RULES_CHANGED, uid, uidRules));
        }
        @Override
        public void onRestrictBackgroundChanged(boolean restrictBackground) {
            // caller is NPMS, since we only register with them
            if (LOGD_BLOCKED_NETWORKINFO) {
                log("onRestrictBackgroundChanged(restrictBackground=" + restrictBackground + ")");
            }
            mHandler.sendMessage(mHandler.obtainMessage(
                    EVENT_DATA_SAVER_CHANGED, restrictBackground ? 1 : 0, 0));

            // TODO: relocate this specific callback in Tethering.
            if (restrictBackground) {
                log("onRestrictBackgroundChanged(true): disabling tethering");
                mTethering.untetherAll();
            }
        }
    };

    void handleUidRulesChanged(int uid, int newRules) {
        // skip update when we've already applied rules
        final int oldRules = mUidRules.get(uid, RULE_NONE);
        if (oldRules == newRules) return;

        maybeNotifyNetworkBlockedForNewUidRules(uid, newRules);

        if (newRules == RULE_NONE) {
            mUidRules.delete(uid);
        } else {
            mUidRules.put(uid, newRules);
        }
    }

    void handleRestrictBackgroundChanged(boolean restrictBackground) {
        if (mRestrictBackground == restrictBackground) return;

        for (final NetworkAgentInfo nai : mNetworkAgentInfos.values()) {
            final boolean curMetered = nai.networkCapabilities.isMetered();
            maybeNotifyNetworkBlocked(nai, curMetered, curMetered, mRestrictBackground,
                    restrictBackground);
        }

        mRestrictBackground = restrictBackground;
    }

    private boolean isUidNetworkingWithVpnBlocked(int uid, int uidRules, boolean isNetworkMetered,
            boolean isBackgroundRestricted) {
        synchronized (mVpns) {
            final Vpn vpn = mVpns.get(UserHandle.getUserId(uid));
            // Because the return value of this function depends on the list of UIDs the
            // always-on VPN blocks when in lockdown mode, when the always-on VPN changes that
            // list all state depending on the return value of this function has to be recomputed.
            // TODO: add a trigger when the always-on VPN sets its blocked UIDs to reevaluate and
            // send the necessary onBlockedStatusChanged callbacks.
            if (vpn != null && vpn.isBlockingUid(uid)) {
                return true;
            }
        }

        return mPolicyManagerInternal.isUidNetworkingBlocked(uid, uidRules,
                isNetworkMetered, isBackgroundRestricted);
    }

    /**
     * Require that the caller is either in the same user or has appropriate permission to interact
     * across users.
     *
     * @param userId Target user for whatever operation the current IPC is supposed to perform.
     */
    private void enforceCrossUserPermission(int userId) {
        if (userId == UserHandle.getCallingUserId()) {
            // Not a cross-user call.
            return;
        }
        mContext.enforceCallingOrSelfPermission(
                android.Manifest.permission.INTERACT_ACROSS_USERS_FULL,
                "ConnectivityService");
    }

    private void enforceAnyPermissionOf(String... permissions) {
        for (String permission : permissions) {
            if (mContext.checkCallingOrSelfPermission(permission) == PERMISSION_GRANTED) {
                return;
            }
        }
        throw new SecurityException(
            "Requires one of the following permissions: " + String.join(", ", permissions) + ".");
    }

    private void enforceInternetPermission() {
        mContext.enforceCallingOrSelfPermission(
                android.Manifest.permission.INTERNET,
                "ConnectivityService");
    }

    private void enforceAccessPermission() {
        mContext.enforceCallingOrSelfPermission(
                android.Manifest.permission.ACCESS_NETWORK_STATE,
                "ConnectivityService");
    }

    private void enforceChangePermission() {
        ConnectivityManager.enforceChangePermission(mContext);
    }

    private void enforceSettingsPermission() {
        mContext.enforceCallingOrSelfPermission(
                android.Manifest.permission.NETWORK_SETTINGS,
                "ConnectivityService");
    }

    private boolean checkSettingsPermission() {
        return PERMISSION_GRANTED == mContext.checkCallingOrSelfPermission(
                android.Manifest.permission.NETWORK_SETTINGS);
    }

    private boolean checkSettingsPermission(int pid, int uid) {
        return PERMISSION_GRANTED == mContext.checkPermission(
                android.Manifest.permission.NETWORK_SETTINGS, pid, uid);
    }

    private void enforceTetherAccessPermission() {
        mContext.enforceCallingOrSelfPermission(
                android.Manifest.permission.ACCESS_NETWORK_STATE,
                "ConnectivityService");
    }

    private void enforceConnectivityInternalPermission() {
        mContext.enforceCallingOrSelfPermission(
                android.Manifest.permission.CONNECTIVITY_INTERNAL,
                "ConnectivityService");
    }

    private void enforceNetworkStackSettingsOrSetup() {
        enforceAnyPermissionOf(
            android.Manifest.permission.NETWORK_SETTINGS,
            android.Manifest.permission.NETWORK_SETUP_WIZARD,
            android.Manifest.permission.NETWORK_STACK);
    }

    private boolean checkNetworkStackPermission() {
        return PERMISSION_GRANTED == mContext.checkCallingOrSelfPermission(
                android.Manifest.permission.NETWORK_STACK);
    }

    private void enforceConnectivityRestrictedNetworksPermission() {
        try {
            mContext.enforceCallingOrSelfPermission(
                    android.Manifest.permission.CONNECTIVITY_USE_RESTRICTED_NETWORKS,
                    "ConnectivityService");
            return;
        } catch (SecurityException e) { /* fallback to ConnectivityInternalPermission */ }
        enforceConnectivityInternalPermission();
    }

    private void enforceKeepalivePermission() {
        mContext.enforceCallingOrSelfPermission(KeepaliveTracker.PERMISSION, "ConnectivityService");
    }

    // Public because it's used by mLockdownTracker.
    public void sendConnectedBroadcast(NetworkInfo info) {
        enforceConnectivityInternalPermission();
        sendGeneralBroadcast(info, CONNECTIVITY_ACTION);
    }

    private void sendInetConditionBroadcast(NetworkInfo info) {
        sendGeneralBroadcast(info, ConnectivityManager.INET_CONDITION_ACTION);
    }

    private Intent makeGeneralIntent(NetworkInfo info, String bcastType) {
        synchronized (mVpns) {
            if (mLockdownTracker != null) {
                info = new NetworkInfo(info);
                mLockdownTracker.augmentNetworkInfo(info);
            }
        }

        Intent intent = new Intent(bcastType);
        intent.putExtra(ConnectivityManager.EXTRA_NETWORK_INFO, new NetworkInfo(info));
        intent.putExtra(ConnectivityManager.EXTRA_NETWORK_TYPE, info.getType());
        if (info.isFailover()) {
            intent.putExtra(ConnectivityManager.EXTRA_IS_FAILOVER, true);
            info.setFailover(false);
        }
        if (info.getReason() != null) {
            intent.putExtra(ConnectivityManager.EXTRA_REASON, info.getReason());
        }
        if (info.getExtraInfo() != null) {
            intent.putExtra(ConnectivityManager.EXTRA_EXTRA_INFO,
                    info.getExtraInfo());
        }
        intent.putExtra(ConnectivityManager.EXTRA_INET_CONDITION, mDefaultInetConditionPublished);
        return intent;
    }

    private void sendGeneralBroadcast(NetworkInfo info, String bcastType) {
        sendStickyBroadcast(makeGeneralIntent(info, bcastType));
    }

    private void sendDataActivityBroadcast(int deviceType, boolean active, long tsNanos) {
        Intent intent = new Intent(ConnectivityManager.ACTION_DATA_ACTIVITY_CHANGE);
        intent.putExtra(ConnectivityManager.EXTRA_DEVICE_TYPE, deviceType);
        intent.putExtra(ConnectivityManager.EXTRA_IS_ACTIVE, active);
        intent.putExtra(ConnectivityManager.EXTRA_REALTIME_NS, tsNanos);
        final long ident = Binder.clearCallingIdentity();
        try {
            mContext.sendOrderedBroadcastAsUser(intent, UserHandle.ALL,
                    RECEIVE_DATA_ACTIVITY_CHANGE, null, null, 0, null, null);
        } finally {
            Binder.restoreCallingIdentity(ident);
        }
    }

    private void sendStickyBroadcast(Intent intent) {
        synchronized (this) {
            if (!mSystemReady
                    && intent.getAction().equals(ConnectivityManager.CONNECTIVITY_ACTION)) {
                mInitialBroadcast = new Intent(intent);
            }
            intent.addFlags(Intent.FLAG_RECEIVER_REGISTERED_ONLY_BEFORE_BOOT);
            if (VDBG) {
                log("sendStickyBroadcast: action=" + intent.getAction());
            }

            Bundle options = null;
            final long ident = Binder.clearCallingIdentity();
            if (ConnectivityManager.CONNECTIVITY_ACTION.equals(intent.getAction())) {
                final NetworkInfo ni = intent.getParcelableExtra(
                        ConnectivityManager.EXTRA_NETWORK_INFO);
                if (ni.getType() == ConnectivityManager.TYPE_MOBILE_SUPL) {
                    intent.setAction(ConnectivityManager.CONNECTIVITY_ACTION_SUPL);
                    intent.addFlags(Intent.FLAG_RECEIVER_REGISTERED_ONLY);
                } else {
                    BroadcastOptions opts = BroadcastOptions.makeBasic();
                    opts.setMaxManifestReceiverApiLevel(Build.VERSION_CODES.M);
                    options = opts.toBundle();
                }
                final IBatteryStats bs = BatteryStatsService.getService();
                try {
                    bs.noteConnectivityChanged(intent.getIntExtra(
                            ConnectivityManager.EXTRA_NETWORK_TYPE, ConnectivityManager.TYPE_NONE),
                            ni.getState().toString());
                } catch (RemoteException e) {
                }
                intent.addFlags(Intent.FLAG_RECEIVER_VISIBLE_TO_INSTANT_APPS);
            }
            try {
                mContext.sendStickyBroadcastAsUser(intent, UserHandle.ALL, options);
            } finally {
                Binder.restoreCallingIdentity(ident);
            }
        }
    }

    void systemReady() {
        mProxyTracker.loadGlobalProxy();
        registerNetdEventCallback();
        synchronized (this) {
            mSystemReady = true;
            if (mInitialBroadcast != null) {
                mContext.sendStickyBroadcastAsUser(mInitialBroadcast, UserHandle.ALL);
                mInitialBroadcast = null;
            }
        }

        // Try bringing up tracker, but KeyStore won't be ready yet for secondary users so wait
        // for user to unlock device too.
        updateLockdownVpn();

        // Create network requests for always-on networks.
        mHandler.sendMessage(mHandler.obtainMessage(EVENT_CONFIGURE_ALWAYS_ON_NETWORKS));

        mHandler.sendMessage(mHandler.obtainMessage(EVENT_SYSTEM_READY));

        mPermissionMonitor.startMonitoring();
    }

    /**
     * Setup data activity tracking for the given network.
     *
     * Every {@code setupDataActivityTracking} should be paired with a
     * {@link #removeDataActivityTracking} for cleanup.
     */
    private void setupDataActivityTracking(NetworkAgentInfo networkAgent) {
        final String iface = networkAgent.linkProperties.getInterfaceName();

        final int timeout;
        int type = ConnectivityManager.TYPE_NONE;

        if (networkAgent.networkCapabilities.hasTransport(
                NetworkCapabilities.TRANSPORT_CELLULAR)) {
            timeout = Settings.Global.getInt(mContext.getContentResolver(),
                                             Settings.Global.DATA_ACTIVITY_TIMEOUT_MOBILE,
                                             10);
            type = ConnectivityManager.TYPE_MOBILE;
        } else if (networkAgent.networkCapabilities.hasTransport(
                NetworkCapabilities.TRANSPORT_WIFI)) {
            timeout = Settings.Global.getInt(mContext.getContentResolver(),
                                             Settings.Global.DATA_ACTIVITY_TIMEOUT_WIFI,
                                             15);
            type = ConnectivityManager.TYPE_WIFI;
        } else {
            // do not track any other networks
            timeout = 0;
        }

        if (timeout > 0 && iface != null && type != ConnectivityManager.TYPE_NONE) {
            try {
                mNMS.addIdleTimer(iface, timeout, type);
            } catch (Exception e) {
                // You shall not crash!
                loge("Exception in setupDataActivityTracking " + e);
            }
        }
    }

    /**
     * Remove data activity tracking when network disconnects.
     */
    private void removeDataActivityTracking(NetworkAgentInfo networkAgent) {
        final String iface = networkAgent.linkProperties.getInterfaceName();
        final NetworkCapabilities caps = networkAgent.networkCapabilities;

        if (iface != null && (caps.hasTransport(NetworkCapabilities.TRANSPORT_CELLULAR) ||
                              caps.hasTransport(NetworkCapabilities.TRANSPORT_WIFI))) {
            try {
                // the call fails silently if no idle timer setup for this interface
                mNMS.removeIdleTimer(iface);
            } catch (Exception e) {
                loge("Exception in removeDataActivityTracking " + e);
            }
        }
    }

    /**
     * Update data activity tracking when network state is updated.
     */
    private void updateDataActivityTracking(NetworkAgentInfo newNetwork,
            NetworkAgentInfo oldNetwork) {
        if (newNetwork != null) {
            setupDataActivityTracking(newNetwork);
        }
        if (oldNetwork != null) {
            removeDataActivityTracking(oldNetwork);
        }
    }
    /**
     * Reads the network specific MTU size from resources.
     * and set it on it's iface.
     */
    private void updateMtu(LinkProperties newLp, LinkProperties oldLp) {
        final String iface = newLp.getInterfaceName();
        final int mtu = newLp.getMtu();
        if (oldLp == null && mtu == 0) {
            // Silently ignore unset MTU value.
            return;
        }
        if (oldLp != null && newLp.isIdenticalMtu(oldLp)) {
            if (VDBG) log("identical MTU - not setting");
            return;
        }
        if (LinkProperties.isValidMtu(mtu, newLp.hasGlobalIPv6Address()) == false) {
            if (mtu != 0) loge("Unexpected mtu value: " + mtu + ", " + iface);
            return;
        }

        // Cannot set MTU without interface name
        if (TextUtils.isEmpty(iface)) {
            loge("Setting MTU size with null iface.");
            return;
        }

        try {
            if (VDBG) log("Setting MTU size: " + iface + ", " + mtu);
            mNMS.setMtu(iface, mtu);
        } catch (Exception e) {
            Slog.e(TAG, "exception in setMtu()" + e);
        }
    }

    private static final String DEFAULT_TCP_BUFFER_SIZES = "4096,87380,110208,4096,16384,110208";
    private static final String DEFAULT_TCP_RWND_KEY = "net.tcp.default_init_rwnd";

    // Overridden for testing purposes to avoid writing to SystemProperties.
    @VisibleForTesting
    protected MockableSystemProperties getSystemProperties() {
        return new MockableSystemProperties();
    }

    private void updateTcpBufferSizes(NetworkAgentInfo nai) {
        if (isDefaultNetwork(nai) == false) {
            return;
        }

        String tcpBufferSizes = nai.linkProperties.getTcpBufferSizes();
        if(nai.networkCapabilities.hasTransport(NetworkCapabilities.TRANSPORT_CELLULAR)){
            tcpBufferSizes = NetPluginDelegate.get5GTcpBuffers(tcpBufferSizes,
                nai.networkCapabilities.getNetworkSpecifier());
        }
        String[] values = null;
        if (tcpBufferSizes != null) {
            values = tcpBufferSizes.split(",");
        }

        if (values == null || values.length != 6) {
            if (DBG) log("Invalid tcpBufferSizes string: " + tcpBufferSizes +", using defaults");
            tcpBufferSizes = DEFAULT_TCP_BUFFER_SIZES;
            values = tcpBufferSizes.split(",");
        }

        if (tcpBufferSizes.equals(mCurrentTcpBufferSizes)) return;

        try {
            if (VDBG) Slog.d(TAG, "Setting tx/rx TCP buffers to " + tcpBufferSizes);

            final String prefix = "/sys/kernel/ipv4/tcp_";
            FileUtils.stringToFile(prefix + "rmem_min", values[0]);
            FileUtils.stringToFile(prefix + "rmem_def", values[1]);
            FileUtils.stringToFile(prefix + "rmem_max", values[2]);
            FileUtils.stringToFile(prefix + "wmem_min", values[3]);
            FileUtils.stringToFile(prefix + "wmem_def", values[4]);
            FileUtils.stringToFile(prefix + "wmem_max", values[5]);
            mCurrentTcpBufferSizes = tcpBufferSizes;
        } catch (IOException e) {
            loge("Can't set TCP buffer sizes:" + e);
        }

        Integer rwndValue = Settings.Global.getInt(mContext.getContentResolver(),
            Settings.Global.TCP_DEFAULT_INIT_RWND,
                    mSystemProperties.getInt("net.tcp.default_init_rwnd", 0));
        final String sysctlKey = "sys.sysctl.tcp_def_init_rwnd";
        if (rwndValue != 0) {
            mSystemProperties.set(sysctlKey, rwndValue.toString());
        }
    }

    @Override
    public int getRestoreDefaultNetworkDelay(int networkType) {
        String restoreDefaultNetworkDelayStr = mSystemProperties.get(
                NETWORK_RESTORE_DELAY_PROP_NAME);
        if(restoreDefaultNetworkDelayStr != null &&
                restoreDefaultNetworkDelayStr.length() != 0) {
            try {
                return Integer.parseInt(restoreDefaultNetworkDelayStr);
            } catch (NumberFormatException e) {
            }
        }
        // if the system property isn't set, use the value for the apn type
        int ret = RESTORE_DEFAULT_NETWORK_DELAY;

        if ((networkType <= ConnectivityManager.MAX_NETWORK_TYPE) &&
                (mNetConfigs[networkType] != null)) {
            ret = mNetConfigs[networkType].restoreTime;
        }
        return ret;
    }

    private void dumpNetworkDiagnostics(IndentingPrintWriter pw) {
        final List<NetworkDiagnostics> netDiags = new ArrayList<NetworkDiagnostics>();
        final long DIAG_TIME_MS = 5000;
        for (NetworkAgentInfo nai : networksSortedById()) {
            // Start gathering diagnostic information.
            netDiags.add(new NetworkDiagnostics(
                    nai.network,
                    new LinkProperties(nai.linkProperties),  // Must be a copy.
                    DIAG_TIME_MS));
        }

        for (NetworkDiagnostics netDiag : netDiags) {
            pw.println();
            netDiag.waitForMeasurements();
            netDiag.dump(pw);
        }
    }

    @Override
    protected void dump(FileDescriptor fd, PrintWriter writer, String[] args) {
        PriorityDump.dump(mPriorityDumper, fd, writer, args);
    }

    private void doDump(FileDescriptor fd, PrintWriter writer, String[] args, boolean asProto) {
        final IndentingPrintWriter pw = new IndentingPrintWriter(writer, "  ");
        if (!DumpUtils.checkDumpPermission(mContext, TAG, pw)) return;
        if (asProto) return;

        if (ArrayUtils.contains(args, DIAG_ARG)) {
            dumpNetworkDiagnostics(pw);
            return;
        } else if (ArrayUtils.contains(args, TETHERING_ARG)) {
            mTethering.dump(fd, pw, args);
            return;
        } else if (ArrayUtils.contains(args, NETWORK_ARG)) {
            dumpNetworks(pw);
            return;
        } else if (ArrayUtils.contains(args, REQUEST_ARG)) {
            dumpNetworkRequests(pw);
            return;
        }

        pw.print("NetworkFactories for:");
        for (NetworkFactoryInfo nfi : mNetworkFactoryInfos.values()) {
            pw.print(" " + nfi.name);
        }
        pw.println();
        pw.println();

        final NetworkAgentInfo defaultNai = getDefaultNetwork();
        pw.print("Active default network: ");
        if (defaultNai == null) {
            pw.println("none");
        } else {
            pw.println(defaultNai.network.netId);
        }
        pw.println();

        pw.println("Current Networks:");
        pw.increaseIndent();
        dumpNetworks(pw);
        pw.decreaseIndent();
        pw.println();

        pw.print("Restrict background: ");
        pw.println(mRestrictBackground);
        pw.println();

        pw.println("Status for known UIDs:");
        pw.increaseIndent();
        final int size = mUidRules.size();
        for (int i = 0; i < size; i++) {
            // Don't crash if the array is modified while dumping in bugreports.
            try {
                final int uid = mUidRules.keyAt(i);
                final int uidRules = mUidRules.get(uid, RULE_NONE);
                pw.println("UID=" + uid + " rules=" + uidRulesToString(uidRules));
            } catch (ArrayIndexOutOfBoundsException e) {
                pw.println("  ArrayIndexOutOfBoundsException");
            } catch (ConcurrentModificationException e) {
                pw.println("  ConcurrentModificationException");
            }
        }
        pw.println();
        pw.decreaseIndent();

        pw.println("Network Requests:");
        pw.increaseIndent();
        dumpNetworkRequests(pw);
        pw.decreaseIndent();
        pw.println();

        mLegacyTypeTracker.dump(pw);

        pw.println();
        mTethering.dump(fd, pw, args);

        pw.println();
        mKeepaliveTracker.dump(pw);

        pw.println();
        dumpAvoidBadWifiSettings(pw);

        pw.println();
        mMultipathPolicyTracker.dump(pw);

        if (ArrayUtils.contains(args, SHORT_ARG) == false) {
            pw.println();
            synchronized (mValidationLogs) {
                pw.println("mValidationLogs (most recent first):");
                for (ValidationLog p : mValidationLogs) {
                    pw.println(p.mNetwork + " - " + p.mName);
                    pw.increaseIndent();
                    p.mLog.dump(fd, pw, args);
                    pw.decreaseIndent();
                }
            }

            pw.println();
            pw.println("mNetworkRequestInfoLogs (most recent first):");
            pw.increaseIndent();
            mNetworkRequestInfoLogs.reverseDump(fd, pw, args);
            pw.decreaseIndent();

            pw.println();
            pw.println("mNetworkInfoBlockingLogs (most recent first):");
            pw.increaseIndent();
            mNetworkInfoBlockingLogs.reverseDump(fd, pw, args);
            pw.decreaseIndent();

            pw.println();
            pw.println("NetTransition WakeLock activity (most recent first):");
            pw.increaseIndent();
            pw.println("total acquisitions: " + mTotalWakelockAcquisitions);
            pw.println("total releases: " + mTotalWakelockReleases);
            pw.println("cumulative duration: " + (mTotalWakelockDurationMs / 1000) + "s");
            pw.println("longest duration: " + (mMaxWakelockDurationMs / 1000) + "s");
            if (mTotalWakelockAcquisitions > mTotalWakelockReleases) {
                long duration = SystemClock.elapsedRealtime() - mLastWakeLockAcquireTimestamp;
                pw.println("currently holding WakeLock for: " + (duration / 1000) + "s");
            }
            mWakelockLogs.reverseDump(fd, pw, args);

            pw.println();
            pw.println("bandwidth update requests (by uid):");
            pw.increaseIndent();
            synchronized (mBandwidthRequests) {
                for (int i = 0; i < mBandwidthRequests.size(); i++) {
                    pw.println("[" + mBandwidthRequests.keyAt(i)
                            + "]: " + mBandwidthRequests.valueAt(i));
                }
            }
            pw.decreaseIndent();

            pw.decreaseIndent();
        }
    }

    private void dumpNetworks(IndentingPrintWriter pw) {
        for (NetworkAgentInfo nai : networksSortedById()) {
            pw.println(nai.toString());
            pw.increaseIndent();
            pw.println(String.format(
                    "Requests: REQUEST:%d LISTEN:%d BACKGROUND_REQUEST:%d total:%d",
                    nai.numForegroundNetworkRequests(),
                    nai.numNetworkRequests() - nai.numRequestNetworkRequests(),
                    nai.numBackgroundNetworkRequests(),
                    nai.numNetworkRequests()));
            pw.increaseIndent();
            for (int i = 0; i < nai.numNetworkRequests(); i++) {
                pw.println(nai.requestAt(i).toString());
            }
            pw.decreaseIndent();
            pw.println("Lingered:");
            pw.increaseIndent();
            nai.dumpLingerTimers(pw);
            pw.decreaseIndent();
            pw.decreaseIndent();
        }
    }

    private void dumpNetworkRequests(IndentingPrintWriter pw) {
        for (NetworkRequestInfo nri : requestsSortedById()) {
            pw.println(nri.toString());
        }
    }

    /**
     * Return an array of all current NetworkAgentInfos sorted by network id.
     */
    private NetworkAgentInfo[] networksSortedById() {
        NetworkAgentInfo[] networks = new NetworkAgentInfo[0];
        networks = mNetworkAgentInfos.values().toArray(networks);
        Arrays.sort(networks, Comparator.comparingInt(nai -> nai.network.netId));
        return networks;
    }

    /**
     * Return an array of all current NetworkRequest sorted by request id.
     */
    private NetworkRequestInfo[] requestsSortedById() {
        NetworkRequestInfo[] requests = new NetworkRequestInfo[0];
        requests = mNetworkRequests.values().toArray(requests);
        Arrays.sort(requests, Comparator.comparingInt(nri -> nri.request.requestId));
        return requests;
    }

    private boolean isLiveNetworkAgent(NetworkAgentInfo nai, int what) {
        if (nai.network == null) return false;
        final NetworkAgentInfo officialNai = getNetworkAgentInfoForNetwork(nai.network);
        if (officialNai != null && officialNai.equals(nai)) return true;
        if (officialNai != null || VDBG) {
            loge(eventName(what) + " - isLiveNetworkAgent found mismatched netId: " + officialNai +
                " - " + nai);
        }
        return false;
    }

    // must be stateless - things change under us.
    private class NetworkStateTrackerHandler extends Handler {
        public NetworkStateTrackerHandler(Looper looper) {
            super(looper);
        }

        private boolean maybeHandleAsyncChannelMessage(Message msg) {
            switch (msg.what) {
                default:
                    return false;
                case AsyncChannel.CMD_CHANNEL_HALF_CONNECTED: {
                    handleAsyncChannelHalfConnect(msg);
                    break;
                }
                case AsyncChannel.CMD_CHANNEL_DISCONNECT: {
                    NetworkAgentInfo nai = mNetworkAgentInfos.get(msg.replyTo);
                    if (nai != null) nai.asyncChannel.disconnect();
                    break;
                }
                case AsyncChannel.CMD_CHANNEL_DISCONNECTED: {
                    handleAsyncChannelDisconnected(msg);
                    break;
                }
            }
            return true;
        }

        private void maybeHandleNetworkAgentMessage(Message msg) {
            NetworkAgentInfo nai = mNetworkAgentInfos.get(msg.replyTo);
            if (nai == null) {
                if (VDBG) {
                    log(String.format("%s from unknown NetworkAgent", eventName(msg.what)));
                }
                return;
            }

            switch (msg.what) {
                case NetworkAgent.EVENT_NETWORK_CAPABILITIES_CHANGED: {
                    final NetworkCapabilities networkCapabilities = (NetworkCapabilities) msg.obj;
                    if (networkCapabilities.hasCapability(NET_CAPABILITY_CAPTIVE_PORTAL) ||
                            networkCapabilities.hasCapability(NET_CAPABILITY_VALIDATED) ||
                            networkCapabilities.hasCapability(NET_CAPABILITY_FOREGROUND)) {
                        Slog.wtf(TAG, "BUG: " + nai + " has CS-managed capability.");
                    }
                    updateCapabilities(nai.getCurrentScore(), nai, networkCapabilities);
                    break;
                }
                case NetworkAgent.EVENT_NETWORK_PROPERTIES_CHANGED: {
                    handleUpdateLinkProperties(nai, (LinkProperties) msg.obj);
                    break;
                }
                case NetworkAgent.EVENT_NETWORK_INFO_CHANGED: {
                    NetworkInfo info = (NetworkInfo) msg.obj;
                    updateNetworkInfo(nai, info);
                    break;
                }
                case NetworkAgent.EVENT_NETWORK_SCORE_CHANGED: {
                    updateNetworkScore(nai, msg.arg1);
                    break;
                }
                case NetworkAgent.EVENT_SET_EXPLICITLY_SELECTED: {
                    if (nai.everConnected && !nai.networkMisc.explicitlySelected) {
                        loge("ERROR: already-connected network explicitly selected.");
                    }
                    nai.networkMisc.explicitlySelected = true;
                    nai.networkMisc.acceptUnvalidated = msg.arg1 == 1;
                    break;
                }
                case NetworkAgent.EVENT_PACKET_KEEPALIVE: {
                    mKeepaliveTracker.handleEventPacketKeepalive(nai, msg);
                    break;
                }
            }
        }

        private boolean maybeHandleNetworkMonitorMessage(Message msg) {
            switch (msg.what) {
                default:
                    return false;
                case NetworkMonitor.EVENT_NETWORK_TESTED: {
                    final NetworkAgentInfo nai = getNetworkAgentInfoForNetId(msg.arg2);
                    if (nai == null) break;

                    final boolean valid = (msg.arg1 == NetworkMonitor.NETWORK_TEST_RESULT_VALID);
                    final boolean wasValidated = nai.lastValidated;
                    final boolean wasDefault = isDefaultNetwork(nai);

                    final String redirectUrl = (msg.obj instanceof String) ? (String) msg.obj : "";

                    if (DBG) {
                        final String logMsg = !TextUtils.isEmpty(redirectUrl)
                                 ? " with redirect to " + redirectUrl
                                 : "";
                        log(nai.name() + " validation " + (valid ? "passed" : "failed") + logMsg);
                    }
                    if (valid != nai.lastValidated) {
                        if (wasDefault) {
                            metricsLogger().defaultNetworkMetrics().logDefaultNetworkValidity(
                                    SystemClock.elapsedRealtime(), valid);
                        }
                        final int oldScore = nai.getCurrentScore();
                        nai.lastValidated = valid;
                        nai.everValidated |= valid;
                        updateCapabilities(oldScore, nai, nai.networkCapabilities);
                        // If score has changed, rebroadcast to NetworkFactories. b/17726566
                        if (oldScore != nai.getCurrentScore()) sendUpdatedScoreToFactories(nai);
                        if (valid) handleFreshlyValidatedNetwork(nai);
                    }
                    updateInetCondition(nai);
                    // Let the NetworkAgent know the state of its network
                    Bundle redirectUrlBundle = new Bundle();
                    redirectUrlBundle.putString(NetworkAgent.REDIRECT_URL_KEY, redirectUrl);
                    nai.asyncChannel.sendMessage(
                            NetworkAgent.CMD_REPORT_NETWORK_STATUS,
                            (valid ? NetworkAgent.VALID_NETWORK : NetworkAgent.INVALID_NETWORK),
                            0, redirectUrlBundle);
                    if (wasValidated && !nai.lastValidated) {
                        handleNetworkUnvalidated(nai);
                    }
                    break;
                }
                case NetworkMonitor.EVENT_PROVISIONING_NOTIFICATION: {
                    final int netId = msg.arg2;
                    final boolean visible = toBool(msg.arg1);
                    final NetworkAgentInfo nai = getNetworkAgentInfoForNetId(netId);
                    // If captive portal status has changed, update capabilities or disconnect.
                    if (nai != null && (visible != nai.lastCaptivePortalDetected)) {
                        final int oldScore = nai.getCurrentScore();
                        nai.lastCaptivePortalDetected = visible;
                        nai.everCaptivePortalDetected |= visible;
                        if (nai.lastCaptivePortalDetected &&
                            Settings.Global.CAPTIVE_PORTAL_MODE_AVOID == getCaptivePortalMode()) {
                            if (DBG) log("Avoiding captive portal network: " + nai.name());
                            nai.asyncChannel.sendMessage(
                                    NetworkAgent.CMD_PREVENT_AUTOMATIC_RECONNECT);
                            teardownUnneededNetwork(nai);
                            break;
                        }
                        updateCapabilities(oldScore, nai, nai.networkCapabilities);
                    }
                    if (!visible) {
                        mNotifier.clearNotification(netId);
                    } else {
                        if (nai == null) {
                            loge("EVENT_PROVISIONING_NOTIFICATION from unknown NetworkMonitor");
                            break;
                        }
                        if (!nai.networkMisc.provisioningNotificationDisabled) {
                            mNotifier.showNotification(netId, NotificationType.SIGN_IN, nai, null,
                                    (PendingIntent) msg.obj, nai.networkMisc.explicitlySelected);
                        }
                    }
                    break;
                }
                case NetworkMonitor.EVENT_PRIVATE_DNS_CONFIG_RESOLVED: {
                    final NetworkAgentInfo nai = getNetworkAgentInfoForNetId(msg.arg2);
                    if (nai == null) break;

                    updatePrivateDns(nai, (PrivateDnsConfig) msg.obj);
                    break;
                }
            }
            return true;
        }

        private int getCaptivePortalMode() {
            return Settings.Global.getInt(mContext.getContentResolver(),
                    Settings.Global.CAPTIVE_PORTAL_MODE,
                    Settings.Global.CAPTIVE_PORTAL_MODE_PROMPT);
        }

        private boolean maybeHandleNetworkAgentInfoMessage(Message msg) {
            switch (msg.what) {
                default:
                    return false;
                case NetworkAgentInfo.EVENT_NETWORK_LINGER_COMPLETE: {
                    NetworkAgentInfo nai = (NetworkAgentInfo) msg.obj;
                    if (nai != null && isLiveNetworkAgent(nai, msg.what)) {
                        handleLingerComplete(nai);
                    }
                    break;
                }
            }
            return true;
        }

        @Override
        public void handleMessage(Message msg) {
            if (!maybeHandleAsyncChannelMessage(msg) &&
                    !maybeHandleNetworkMonitorMessage(msg) &&
                    !maybeHandleNetworkAgentInfoMessage(msg)) {
                maybeHandleNetworkAgentMessage(msg);
            }
        }
    }

    private boolean networkRequiresValidation(NetworkAgentInfo nai) {
        return NetworkMonitor.isValidationRequired(
                mDefaultRequest.networkCapabilities, nai.networkCapabilities);
    }

    private void handleFreshlyValidatedNetwork(NetworkAgentInfo nai) {
        if (nai == null) return;
        // If the Private DNS mode is opportunistic, reprogram the DNS servers
        // in order to restart a validation pass from within netd.
        final PrivateDnsConfig cfg = mDnsManager.getPrivateDnsConfig();
        if (cfg.useTls && TextUtils.isEmpty(cfg.hostname)) {
            updateDnses(nai.linkProperties, null, nai.network.netId);
        }
    }

    private void handlePrivateDnsSettingsChanged() {
        final PrivateDnsConfig cfg = mDnsManager.getPrivateDnsConfig();

        for (NetworkAgentInfo nai : mNetworkAgentInfos.values()) {
            handlePerNetworkPrivateDnsConfig(nai, cfg);
            if (networkRequiresValidation(nai)) {
                handleUpdateLinkProperties(nai, new LinkProperties(nai.linkProperties));
            }
        }
    }

    private void handlePerNetworkPrivateDnsConfig(NetworkAgentInfo nai, PrivateDnsConfig cfg) {
        // Private DNS only ever applies to networks that might provide
        // Internet access and therefore also require validation.
        if (!networkRequiresValidation(nai)) return;

        // Notify the NetworkMonitor thread in case it needs to cancel or
        // schedule DNS resolutions. If a DNS resolution is required the
        // result will be sent back to us.
        nai.networkMonitor.notifyPrivateDnsSettingsChanged(cfg);

        // With Private DNS bypass support, we can proceed to update the
        // Private DNS config immediately, even if we're in strict mode
        // and have not yet resolved the provider name into a set of IPs.
        updatePrivateDns(nai, cfg);
    }

    private void updatePrivateDns(NetworkAgentInfo nai, PrivateDnsConfig newCfg) {
        mDnsManager.updatePrivateDns(nai.network, newCfg);
        updateDnses(nai.linkProperties, null, nai.network.netId);
    }

    private void handlePrivateDnsValidationUpdate(PrivateDnsValidationUpdate update) {
        NetworkAgentInfo nai = getNetworkAgentInfoForNetId(update.netId);
        if (nai == null) {
            return;
        }
        mDnsManager.updatePrivateDnsValidation(update);
        handleUpdateLinkProperties(nai, new LinkProperties(nai.linkProperties));
    }

    private void updateLingerState(NetworkAgentInfo nai, long now) {
        // 1. Update the linger timer. If it's changed, reschedule or cancel the alarm.
        // 2. If the network was lingering and there are now requests, unlinger it.
        // 3. If this network is unneeded (which implies it is not lingering), and there is at least
        //    one lingered request, start lingering.
        nai.updateLingerTimer();
        if (nai.isLingering() && nai.numForegroundNetworkRequests() > 0) {
            if (DBG) log("Unlingering " + nai.name());
            nai.unlinger();
            logNetworkEvent(nai, NetworkEvent.NETWORK_UNLINGER);
        } else if (unneeded(nai, UnneededFor.LINGER) && nai.getLingerExpiry() > 0) {
            int lingerTime = (int) (nai.getLingerExpiry() - now);
            if (DBG) log("Lingering " + nai.name() + " for " + lingerTime + "ms");
            nai.linger();
            logNetworkEvent(nai, NetworkEvent.NETWORK_LINGER);
            notifyNetworkCallbacks(nai, ConnectivityManager.CALLBACK_LOSING, lingerTime);
        }
    }

    private void handleAsyncChannelHalfConnect(Message msg) {
        AsyncChannel ac = (AsyncChannel) msg.obj;
        if (mNetworkFactoryInfos.containsKey(msg.replyTo)) {
            if (msg.arg1 == AsyncChannel.STATUS_SUCCESSFUL) {
                if (VDBG) log("NetworkFactory connected");
                // A network factory has connected.  Send it all current NetworkRequests.
                for (NetworkRequestInfo nri : mNetworkRequests.values()) {
                    if (nri.request.isListen()) continue;
                    NetworkAgentInfo nai = getNetworkForRequest(nri.request.requestId);
                    ac.sendMessage(android.net.NetworkFactory.CMD_REQUEST_NETWORK,
                            (nai != null ? nai.getCurrentScore() : 0), 0, nri.request);
                }
            } else {
                loge("Error connecting NetworkFactory");
                mNetworkFactoryInfos.remove(msg.obj);
            }
        } else if (mNetworkAgentInfos.containsKey(msg.replyTo)) {
            if (msg.arg1 == AsyncChannel.STATUS_SUCCESSFUL) {
                if (VDBG) log("NetworkAgent connected");
                // A network agent has requested a connection.  Establish the connection.
                mNetworkAgentInfos.get(msg.replyTo).asyncChannel.
                        sendMessage(AsyncChannel.CMD_CHANNEL_FULL_CONNECTION);
            } else {
                loge("Error connecting NetworkAgent");
                NetworkAgentInfo nai = mNetworkAgentInfos.remove(msg.replyTo);
                if (nai != null) {
                    final boolean wasDefault = isDefaultNetwork(nai);
                    synchronized (mNetworkForNetId) {
                        mNetworkForNetId.remove(nai.network.netId);
                        mNetIdInUse.delete(nai.network.netId);
                    }
                    // Just in case.
                    mLegacyTypeTracker.remove(nai, wasDefault);
                }
            }
        }
    }

    // This is a no-op if it's called with a message designating a network that has
    // already been destroyed, because its reference will not be found in the relevant
    // maps.
    private void handleAsyncChannelDisconnected(Message msg) {
        NetworkAgentInfo nai = mNetworkAgentInfos.get(msg.replyTo);
        if (nai != null) {
            disconnectAndDestroyNetwork(nai);
        } else {
            NetworkFactoryInfo nfi = mNetworkFactoryInfos.remove(msg.replyTo);
            if (DBG && nfi != null) log("unregisterNetworkFactory for " + nfi.name);
        }
    }

    // Destroys a network, remove references to it from the internal state managed by
    // ConnectivityService, free its interfaces and clean up.
    // Must be called on the Handler thread.
    private void disconnectAndDestroyNetwork(NetworkAgentInfo nai) {
        if (DBG) {
            log(nai.name() + " got DISCONNECTED, was satisfying " + nai.numNetworkRequests());
        }
        // A network agent has disconnected.
        // TODO - if we move the logic to the network agent (have them disconnect
        // because they lost all their requests or because their score isn't good)
        // then they would disconnect organically, report their new state and then
        // disconnect the channel.
        if (nai.networkInfo.isConnected()) {
            nai.networkInfo.setDetailedState(NetworkInfo.DetailedState.DISCONNECTED,
                    null, null);
        }
        final boolean wasDefault = isDefaultNetwork(nai);
        if (wasDefault) {
            mDefaultInetConditionPublished = 0;
            // Log default network disconnection before required book-keeping.
            // Let rematchAllNetworksAndRequests() below record a new default network event
            // if there is a fallback. Taken together, the two form a X -> 0, 0 -> Y sequence
            // whose timestamps tell how long it takes to recover a default network.
            long now = SystemClock.elapsedRealtime();
            metricsLogger().defaultNetworkMetrics().logDefaultNetworkEvent(now, null, nai);
        }
        notifyIfacesChangedForNetworkStats();
        // TODO - we shouldn't send CALLBACK_LOST to requests that can be satisfied
        // by other networks that are already connected. Perhaps that can be done by
        // sending all CALLBACK_LOST messages (for requests, not listens) at the end
        // of rematchAllNetworksAndRequests
        notifyNetworkCallbacks(nai, ConnectivityManager.CALLBACK_LOST);
        mKeepaliveTracker.handleStopAllKeepalives(nai,
                ConnectivityManager.PacketKeepalive.ERROR_INVALID_NETWORK);
        for (String iface : nai.linkProperties.getAllInterfaceNames()) {
            // Disable wakeup packet monitoring for each interface.
            wakeupModifyInterface(iface, nai.networkCapabilities, false);
        }
        nai.networkMonitor.sendMessage(NetworkMonitor.CMD_NETWORK_DISCONNECTED);
        mNetworkAgentInfos.remove(nai.messenger);
        nai.maybeStopClat();
        synchronized (mNetworkForNetId) {
            // Remove the NetworkAgent, but don't mark the netId as
            // available until we've told netd to delete it below.
            mNetworkForNetId.remove(nai.network.netId);
        }
        // Remove all previously satisfied requests.
        for (int i = 0; i < nai.numNetworkRequests(); i++) {
            NetworkRequest request = nai.requestAt(i);
            NetworkAgentInfo currentNetwork = getNetworkForRequest(request.requestId);
            if (currentNetwork != null && currentNetwork.network.netId == nai.network.netId) {
                clearNetworkForRequest(request.requestId);
                sendUpdatedScoreToFactories(request, 0);
            }
        }
        nai.clearLingerState();
        if (nai.isSatisfyingRequest(mDefaultRequest.requestId)) {
            updateDataActivityTracking(null /* newNetwork */, nai);
            notifyLockdownVpn(nai);
            ensureNetworkTransitionWakelock(nai.name());
        }
        mLegacyTypeTracker.remove(nai, wasDefault);
        if (!nai.networkCapabilities.hasTransport(TRANSPORT_VPN)) {
            updateAllVpnsCapabilities();
        }
        rematchAllNetworksAndRequests(null, 0);
        mLingerMonitor.noteDisconnect(nai);
        if (nai.created) {
            // Tell netd to clean up the configuration for this network
            // (routing rules, DNS, etc).
            // This may be slow as it requires a lot of netd shelling out to ip and
            // ip[6]tables to flush routes and remove the incoming packet mark rule, so do it
            // after we've rematched networks with requests which should make a potential
            // fallback network the default or requested a new network from the
            // NetworkFactories, so network traffic isn't interrupted for an unnecessarily
            // long time.
            try {
                mNMS.removeNetwork(nai.network.netId);
            } catch (Exception e) {
                loge("Exception removing network: " + e);
            }
            mDnsManager.removeNetwork(nai.network);
        }
        synchronized (mNetworkForNetId) {
            mNetIdInUse.delete(nai.network.netId);
        }
    }

    // If this method proves to be too slow then we can maintain a separate
    // pendingIntent => NetworkRequestInfo map.
    // This method assumes that every non-null PendingIntent maps to exactly 1 NetworkRequestInfo.
    private NetworkRequestInfo findExistingNetworkRequestInfo(PendingIntent pendingIntent) {
        Intent intent = pendingIntent.getIntent();
        for (Map.Entry<NetworkRequest, NetworkRequestInfo> entry : mNetworkRequests.entrySet()) {
            PendingIntent existingPendingIntent = entry.getValue().mPendingIntent;
            if (existingPendingIntent != null &&
                    existingPendingIntent.getIntent().filterEquals(intent)) {
                return entry.getValue();
            }
        }
        return null;
    }

    private void handleRegisterNetworkRequestWithIntent(Message msg) {
        final NetworkRequestInfo nri = (NetworkRequestInfo) (msg.obj);

        NetworkRequestInfo existingRequest = findExistingNetworkRequestInfo(nri.mPendingIntent);
        if (existingRequest != null) { // remove the existing request.
            if (DBG) log("Replacing " + existingRequest.request + " with "
                    + nri.request + " because their intents matched.");
            handleReleaseNetworkRequest(existingRequest.request, getCallingUid());
        }
        handleRegisterNetworkRequest(nri);
    }

    private void handleRegisterNetworkRequest(NetworkRequestInfo nri) {
        mNetworkRequests.put(nri.request, nri);
        mNetworkRequestInfoLogs.log("REGISTER " + nri);
        if (nri.request.isListen()) {
            for (NetworkAgentInfo network : mNetworkAgentInfos.values()) {
                if (nri.request.networkCapabilities.hasSignalStrength() &&
                        network.satisfiesImmutableCapabilitiesOf(nri.request)) {
                    updateSignalStrengthThresholds(network, "REGISTER", nri.request);
                }
            }
        }
        rematchAllNetworksAndRequests(null, 0);
        if (nri.request.isRequest() && getNetworkForRequest(nri.request.requestId) == null) {
            sendUpdatedScoreToFactories(nri.request, 0);
        }
    }

    private void handleReleaseNetworkRequestWithIntent(PendingIntent pendingIntent,
            int callingUid) {
        NetworkRequestInfo nri = findExistingNetworkRequestInfo(pendingIntent);
        if (nri != null) {
            handleReleaseNetworkRequest(nri.request, callingUid);
        }
    }

    // Determines whether the network is the best (or could become the best, if it validated), for
    // none of a particular type of NetworkRequests. The type of NetworkRequests considered depends
    // on the value of reason:
    //
    // - UnneededFor.TEARDOWN: non-listen NetworkRequests. If a network is unneeded for this reason,
    //   then it should be torn down.
    // - UnneededFor.LINGER: foreground NetworkRequests. If a network is unneeded for this reason,
    //   then it should be lingered.
    private boolean unneeded(NetworkAgentInfo nai, UnneededFor reason) {
        final int numRequests;
        switch (reason) {
            case TEARDOWN:
                numRequests = nai.numRequestNetworkRequests();
                break;
            case LINGER:
                numRequests = nai.numForegroundNetworkRequests();
                break;
            default:
                Slog.wtf(TAG, "Invalid reason. Cannot happen.");
                return true;
        }

        if (!nai.everConnected || nai.isVPN() || numRequests > 0) {
            return false;
        }

        if (nai.isLingering()) {
            if (satisfiesMobileNetworkDataCheck(nai.networkCapabilities)) {
                return false;
            } else {
                nai.clearLingerState();
            }
        }

        for (NetworkRequestInfo nri : mNetworkRequests.values()) {
            if (reason == UnneededFor.LINGER && nri.request.isBackgroundRequest()) {
                // Background requests don't affect lingering.
                continue;
            }

            // If this Network is already the highest scoring Network for a request, or if
            // there is hope for it to become one if it validated, then it is needed.
            if (nri.request.isRequest() && nai.satisfies(nri.request)
                    && satisfiesMobileMultiNetworkDataCheck(nai.networkCapabilities,
                       nri.request.networkCapabilities)
                    && (nai.isSatisfyingRequest(nri.request.requestId) ||
                    // Note that this catches two important cases:
                    // 1. Unvalidated cellular will not be reaped when unvalidated WiFi
                    //    is currently satisfying the request.  This is desirable when
                    //    cellular ends up validating but WiFi does not.
                    // 2. Unvalidated WiFi will not be reaped when validated cellular
                    //    is currently satisfying the request.  This is desirable when
                    //    WiFi ends up validating and out scoring cellular.
                    ((getNetworkForRequest(nri.request.requestId) != null)
                    && (getNetworkForRequest(nri.request.requestId).getCurrentScore() <
                            nai.getCurrentScoreAsValidated())))) {
                return false;
            }
        }
        return true;
    }

    private NetworkRequestInfo getNriForAppRequest(
            NetworkRequest request, int callingUid, String requestedOperation) {
        final NetworkRequestInfo nri = mNetworkRequests.get(request);

        if (nri != null) {
            if (Process.SYSTEM_UID != callingUid && nri.mUid != callingUid) {
                log(String.format("UID %d attempted to %s for unowned request %s",
                        callingUid, requestedOperation, nri));
                return null;
            }
        }

        return nri;
    }

    private void handleTimedOutNetworkRequest(final NetworkRequestInfo nri) {
        if (mNetworkRequests.get(nri.request) == null) {
            return;
        }
        if (getNetworkForRequest(nri.request.requestId) != null) {
            return;
        }
        if (VDBG || (DBG && nri.request.isRequest())) {
            log("releasing " + nri.request + " (timeout)");
        }
        handleRemoveNetworkRequest(nri);
        callCallbackForRequest(nri, null, ConnectivityManager.CALLBACK_UNAVAIL, 0);
    }

    private void handleReleaseNetworkRequest(NetworkRequest request, int callingUid) {
        final NetworkRequestInfo nri =
                getNriForAppRequest(request, callingUid, "release NetworkRequest");
        if (nri == null) {
            return;
        }
        if (VDBG || (DBG && nri.request.isRequest())) {
            log("releasing " + nri.request + " (release request)");
        }
        handleRemoveNetworkRequest(nri);
    }

    private void handleRemoveNetworkRequest(final NetworkRequestInfo nri) {
        nri.unlinkDeathRecipient();
        mNetworkRequests.remove(nri.request);

        synchronized (mUidToNetworkRequestCount) {
            int requests = mUidToNetworkRequestCount.get(nri.mUid, 0);
            if (requests < 1) {
                Slog.wtf(TAG, "BUG: too small request count " + requests + " for UID " +
                        nri.mUid);
            } else if (requests == 1) {
                mUidToNetworkRequestCount.removeAt(
                        mUidToNetworkRequestCount.indexOfKey(nri.mUid));
            } else {
                mUidToNetworkRequestCount.put(nri.mUid, requests - 1);
            }
        }

        mNetworkRequestInfoLogs.log("RELEASE " + nri);
        if (nri.request.isRequest()) {
            boolean wasKept = false;
            NetworkAgentInfo nai = getNetworkForRequest(nri.request.requestId);
            if (nai != null) {
                boolean wasBackgroundNetwork = nai.isBackgroundNetwork();
                nai.removeRequest(nri.request.requestId);
                if (VDBG) {
                    log(" Removing from current network " + nai.name() +
                            ", leaving " + nai.numNetworkRequests() + " requests.");
                }
                // If there are still lingered requests on this network, don't tear it down,
                // but resume lingering instead.
                updateLingerState(nai, SystemClock.elapsedRealtime());
                if (unneeded(nai, UnneededFor.TEARDOWN)) {
                    if (DBG) log("no live requests for " + nai.name() + "; disconnecting");
                    teardownUnneededNetwork(nai);
                } else {
                    wasKept = true;
                }
                clearNetworkForRequest(nri.request.requestId);
                if (!wasBackgroundNetwork && nai.isBackgroundNetwork()) {
                    // Went from foreground to background.
                    updateCapabilities(nai.getCurrentScore(), nai, nai.networkCapabilities);
                }
            }

            // Maintain the illusion.  When this request arrived, we might have pretended
            // that a network connected to serve it, even though the network was already
            // connected.  Now that this request has gone away, we might have to pretend
            // that the network disconnected.  LegacyTypeTracker will generate that
            // phantom disconnect for this type.
            if (nri.request.legacyType != TYPE_NONE && nai != null) {
                boolean doRemove = true;
                if (wasKept) {
                    // check if any of the remaining requests for this network are for the
                    // same legacy type - if so, don't remove the nai
                    for (int i = 0; i < nai.numNetworkRequests(); i++) {
                        NetworkRequest otherRequest = nai.requestAt(i);
                        if (otherRequest.legacyType == nri.request.legacyType &&
                                otherRequest.isRequest()) {
                            if (DBG) log(" still have other legacy request - leaving");
                            doRemove = false;
                        }
                    }
                }

                if (doRemove) {
                    mLegacyTypeTracker.remove(nri.request.legacyType, nai, false);
                }
            }

            for (NetworkFactoryInfo nfi : mNetworkFactoryInfos.values()) {
                nfi.asyncChannel.sendMessage(android.net.NetworkFactory.CMD_CANCEL_REQUEST,
                        nri.request);
            }
        } else {
            // listens don't have a singular affectedNetwork.  Check all networks to see
            // if this listen request applies and remove it.
            for (NetworkAgentInfo nai : mNetworkAgentInfos.values()) {
                nai.removeRequest(nri.request.requestId);
                if (nri.request.networkCapabilities.hasSignalStrength() &&
                        nai.satisfiesImmutableCapabilitiesOf(nri.request)) {
                    updateSignalStrengthThresholds(nai, "RELEASE", nri.request);
                }
            }
        }
    }

    @Override
    public void setAcceptUnvalidated(Network network, boolean accept, boolean always) {
        enforceConnectivityInternalPermission();
        mHandler.sendMessage(mHandler.obtainMessage(EVENT_SET_ACCEPT_UNVALIDATED,
                encodeBool(accept), encodeBool(always), network));
    }

    @Override
    public void setAvoidUnvalidated(Network network) {
        enforceConnectivityInternalPermission();
        mHandler.sendMessage(mHandler.obtainMessage(EVENT_SET_AVOID_UNVALIDATED, network));
    }

    private void handleSetAcceptUnvalidated(Network network, boolean accept, boolean always) {
        if (DBG) log("handleSetAcceptUnvalidated network=" + network +
                " accept=" + accept + " always=" + always);

        NetworkAgentInfo nai = getNetworkAgentInfoForNetwork(network);
        if (nai == null) {
            // Nothing to do.
            return;
        }

        if (nai.everValidated) {
            // The network validated while the dialog box was up. Take no action.
            return;
        }

        if (!nai.networkMisc.explicitlySelected) {
            Slog.wtf(TAG, "BUG: setAcceptUnvalidated non non-explicitly selected network");
        }

        if (accept != nai.networkMisc.acceptUnvalidated) {
            int oldScore = nai.getCurrentScore();
            nai.networkMisc.acceptUnvalidated = accept;
            rematchAllNetworksAndRequests(nai, oldScore);
            sendUpdatedScoreToFactories(nai);
        }

        if (always) {
            nai.asyncChannel.sendMessage(
                    NetworkAgent.CMD_SAVE_ACCEPT_UNVALIDATED, encodeBool(accept));
        }

        if (!accept) {
            // Tell the NetworkAgent to not automatically reconnect to the network.
            nai.asyncChannel.sendMessage(NetworkAgent.CMD_PREVENT_AUTOMATIC_RECONNECT);
            // Teardown the network.
            teardownUnneededNetwork(nai);
        }

    }

    private void handleSetAvoidUnvalidated(Network network) {
        NetworkAgentInfo nai = getNetworkAgentInfoForNetwork(network);
        if (nai == null || nai.lastValidated) {
            // Nothing to do. The network either disconnected or revalidated.
            return;
        }
        if (!nai.avoidUnvalidated) {
            int oldScore = nai.getCurrentScore();
            nai.avoidUnvalidated = true;
            rematchAllNetworksAndRequests(nai, oldScore);
            sendUpdatedScoreToFactories(nai);
        }
    }

    private void scheduleUnvalidatedPrompt(NetworkAgentInfo nai) {
        if (VDBG) log("scheduleUnvalidatedPrompt " + nai.network);
        mHandler.sendMessageDelayed(
                mHandler.obtainMessage(EVENT_PROMPT_UNVALIDATED, nai.network),
                PROMPT_UNVALIDATED_DELAY_MS);
    }

    @Override
    public void startCaptivePortalApp(Network network) {
        enforceConnectivityInternalPermission();
        mHandler.post(() -> {
            NetworkAgentInfo nai = getNetworkAgentInfoForNetwork(network);
            if (nai == null) return;
            if (!nai.networkCapabilities.hasCapability(NET_CAPABILITY_CAPTIVE_PORTAL)) return;
            nai.networkMonitor.sendMessage(NetworkMonitor.CMD_LAUNCH_CAPTIVE_PORTAL_APP);
        });
    }

    public boolean avoidBadWifi() {
        return mMultinetworkPolicyTracker.getAvoidBadWifi();
    }

    private void rematchForAvoidBadWifiUpdate() {
        rematchAllNetworksAndRequests(null, 0);
        for (NetworkAgentInfo nai: mNetworkAgentInfos.values()) {
            if (nai.networkCapabilities.hasTransport(NetworkCapabilities.TRANSPORT_WIFI)) {
                sendUpdatedScoreToFactories(nai);
            }
        }
    }

    // TODO: Evaluate whether this is of interest to other consumers of
    // MultinetworkPolicyTracker and worth moving out of here.
    private void dumpAvoidBadWifiSettings(IndentingPrintWriter pw) {
        final boolean configRestrict = mMultinetworkPolicyTracker.configRestrictsAvoidBadWifi();
        if (!configRestrict) {
            pw.println("Bad Wi-Fi avoidance: unrestricted");
            return;
        }

        pw.println("Bad Wi-Fi avoidance: " + avoidBadWifi());
        pw.increaseIndent();
        pw.println("Config restrict:   " + configRestrict);

        final String value = mMultinetworkPolicyTracker.getAvoidBadWifiSetting();
        String description;
        // Can't use a switch statement because strings are legal case labels, but null is not.
        if ("0".equals(value)) {
            description = "get stuck";
        } else if (value == null) {
            description = "prompt";
        } else if ("1".equals(value)) {
            description = "avoid";
        } else {
            description = value + " (?)";
        }
        pw.println("User setting:      " + description);
        pw.println("Network overrides:");
        pw.increaseIndent();
        for (NetworkAgentInfo nai : networksSortedById()) {
            if (nai.avoidUnvalidated) {
                pw.println(nai.name());
            }
        }
        pw.decreaseIndent();
        pw.decreaseIndent();
    }

    private void showValidationNotification(NetworkAgentInfo nai, NotificationType type) {
        final String action;
        switch (type) {
            case NO_INTERNET:
                action = ConnectivityManager.ACTION_PROMPT_UNVALIDATED;
                break;
            case LOST_INTERNET:
                action = ConnectivityManager.ACTION_PROMPT_LOST_VALIDATION;
                break;
            default:
                Slog.wtf(TAG, "Unknown notification type " + type);
                return;
        }

        Intent intent = new Intent(action);
        intent.setData(Uri.fromParts("netId", Integer.toString(nai.network.netId), null));
        intent.addFlags(Intent.FLAG_ACTIVITY_NEW_TASK);
        intent.setClassName("com.android.settings",
                "com.android.settings.wifi.WifiNoInternetDialog");

        PendingIntent pendingIntent = PendingIntent.getActivityAsUser(
                mContext, 0, intent, PendingIntent.FLAG_CANCEL_CURRENT, null, UserHandle.CURRENT);
        mNotifier.showNotification(nai.network.netId, type, nai, null, pendingIntent, true);
    }

    private void handlePromptUnvalidated(Network network) {
        if (VDBG) log("handlePromptUnvalidated " + network);
        NetworkAgentInfo nai = getNetworkAgentInfoForNetwork(network);

        // Only prompt if the network is unvalidated and was explicitly selected by the user, and if
        // we haven't already been told to switch to it regardless of whether it validated or not.
        // Also don't prompt on captive portals because we're already prompting the user to sign in.
        if (nai == null || nai.everValidated || nai.everCaptivePortalDetected ||
                !nai.networkMisc.explicitlySelected || nai.networkMisc.acceptUnvalidated) {
            return;
        }
        showValidationNotification(nai, NotificationType.NO_INTERNET);
    }

    private void handleNetworkUnvalidated(NetworkAgentInfo nai) {
        NetworkCapabilities nc = nai.networkCapabilities;
        if (DBG) log("handleNetworkUnvalidated " + nai.name() + " cap=" + nc);

        if (nc.hasTransport(NetworkCapabilities.TRANSPORT_WIFI) &&
            mMultinetworkPolicyTracker.shouldNotifyWifiUnvalidated()) {
            showValidationNotification(nai, NotificationType.LOST_INTERNET);
        }
    }

    @Override
    public int getMultipathPreference(Network network) {
        enforceAccessPermission();

        NetworkAgentInfo nai = getNetworkAgentInfoForNetwork(network);
        if (nai != null && nai.networkCapabilities
                .hasCapability(NetworkCapabilities.NET_CAPABILITY_NOT_METERED)) {
            return ConnectivityManager.MULTIPATH_PREFERENCE_UNMETERED;
        }

        Integer networkPreference = mMultipathPolicyTracker.getMultipathPreference(network);
        if (networkPreference != null) {
            return networkPreference;
        }

        return mMultinetworkPolicyTracker.getMeteredMultipathPreference();
    }

    private class InternalHandler extends Handler {
        public InternalHandler(Looper looper) {
            super(looper);
        }

        @Override
        public void handleMessage(Message msg) {
            switch (msg.what) {
                case EVENT_EXPIRE_NET_TRANSITION_WAKELOCK:
                case EVENT_CLEAR_NET_TRANSITION_WAKELOCK: {
                    handleReleaseNetworkTransitionWakelock(msg.what);
                    break;
                }
                case EVENT_APPLY_GLOBAL_HTTP_PROXY: {
                    mProxyTracker.loadDeprecatedGlobalHttpProxy();
                    break;
                }
                case EVENT_PROXY_HAS_CHANGED: {
                    handleApplyDefaultProxy((ProxyInfo)msg.obj);
                    break;
                }
                case EVENT_REGISTER_NETWORK_FACTORY: {
                    handleRegisterNetworkFactory((NetworkFactoryInfo)msg.obj);
                    break;
                }
                case EVENT_UNREGISTER_NETWORK_FACTORY: {
                    handleUnregisterNetworkFactory((Messenger)msg.obj);
                    break;
                }
                case EVENT_REGISTER_NETWORK_AGENT: {
                    handleRegisterNetworkAgent((NetworkAgentInfo)msg.obj);
                    break;
                }
                case EVENT_REGISTER_NETWORK_REQUEST:
                case EVENT_REGISTER_NETWORK_LISTENER: {
                    handleRegisterNetworkRequest((NetworkRequestInfo) msg.obj);
                    break;
                }
                case EVENT_REGISTER_NETWORK_REQUEST_WITH_INTENT:
                case EVENT_REGISTER_NETWORK_LISTENER_WITH_INTENT: {
                    handleRegisterNetworkRequestWithIntent(msg);
                    break;
                }
                case EVENT_TIMEOUT_NETWORK_REQUEST: {
                    NetworkRequestInfo nri = (NetworkRequestInfo) msg.obj;
                    handleTimedOutNetworkRequest(nri);
                    break;
                }
                case EVENT_RELEASE_NETWORK_REQUEST_WITH_INTENT: {
                    handleReleaseNetworkRequestWithIntent((PendingIntent) msg.obj, msg.arg1);
                    break;
                }
                case EVENT_RELEASE_NETWORK_REQUEST: {
                    handleReleaseNetworkRequest((NetworkRequest) msg.obj, msg.arg1);
                    break;
                }
                case EVENT_SET_ACCEPT_UNVALIDATED: {
                    Network network = (Network) msg.obj;
                    handleSetAcceptUnvalidated(network, toBool(msg.arg1), toBool(msg.arg2));
                    break;
                }
                case EVENT_SET_AVOID_UNVALIDATED: {
                    handleSetAvoidUnvalidated((Network) msg.obj);
                    break;
                }
                case EVENT_PROMPT_UNVALIDATED: {
                    handlePromptUnvalidated((Network) msg.obj);
                    break;
                }
                case EVENT_CONFIGURE_ALWAYS_ON_NETWORKS: {
                    handleConfigureAlwaysOnNetworks();
                    break;
                }
                // Sent by KeepaliveTracker to process an app request on the state machine thread.
                case NetworkAgent.CMD_START_PACKET_KEEPALIVE: {
                    mKeepaliveTracker.handleStartKeepalive(msg);
                    break;
                }
                // Sent by KeepaliveTracker to process an app request on the state machine thread.
                case NetworkAgent.CMD_STOP_PACKET_KEEPALIVE: {
                    NetworkAgentInfo nai = getNetworkAgentInfoForNetwork((Network) msg.obj);
                    int slot = msg.arg1;
                    int reason = msg.arg2;
                    mKeepaliveTracker.handleStopKeepalive(nai, slot, reason);
                    break;
                }
                case EVENT_SYSTEM_READY: {
                    for (NetworkAgentInfo nai : mNetworkAgentInfos.values()) {
                        nai.networkMonitor.systemReady = true;
                    }
                    mMultipathPolicyTracker.start();
                    NetPluginDelegate.registerHandler(mHandler);
                    break;
                }
                case EVENT_REVALIDATE_NETWORK: {
                    handleReportNetworkConnectivity((Network) msg.obj, msg.arg1, toBool(msg.arg2));
                    break;
                }
                case EVENT_PRIVATE_DNS_SETTINGS_CHANGED:
                    handlePrivateDnsSettingsChanged();
                    break;
                case EVENT_PRIVATE_DNS_VALIDATION_UPDATE:
                    handlePrivateDnsValidationUpdate(
                            (PrivateDnsValidationUpdate) msg.obj);
                    break;
<<<<<<< HEAD
                case EVENT_UPDATE_TCP_BUFFER_FOR_5G:
                    handleUpdateTCPBuffersfor5G();
=======
                case EVENT_UID_RULES_CHANGED:
                    handleUidRulesChanged(msg.arg1, msg.arg2);
                    break;
                case EVENT_DATA_SAVER_CHANGED:
                    handleRestrictBackgroundChanged(toBool(msg.arg1));
>>>>>>> 828551df
                    break;
            }
        }
    }

    // javadoc from interface
    @Override
    public int tether(String iface, String callerPkg) {
        ConnectivityManager.enforceTetherChangePermission(mContext, callerPkg);
        if (isTetheringSupported()) {
            return mTethering.tether(iface);
        } else {
            return ConnectivityManager.TETHER_ERROR_UNSUPPORTED;
        }
    }

    // javadoc from interface
    @Override
    public int untether(String iface, String callerPkg) {
        ConnectivityManager.enforceTetherChangePermission(mContext, callerPkg);

        if (isTetheringSupported()) {
            return mTethering.untether(iface);
        } else {
            return ConnectivityManager.TETHER_ERROR_UNSUPPORTED;
        }
    }

    // javadoc from interface
    @Override
    public int getLastTetherError(String iface) {
        enforceTetherAccessPermission();

        if (isTetheringSupported()) {
            return mTethering.getLastTetherError(iface);
        } else {
            return ConnectivityManager.TETHER_ERROR_UNSUPPORTED;
        }
    }

    // TODO - proper iface API for selection by property, inspection, etc
    @Override
    public String[] getTetherableUsbRegexs() {
        enforceTetherAccessPermission();
        if (isTetheringSupported()) {
            return mTethering.getTetherableUsbRegexs();
        } else {
            return new String[0];
        }
    }

    @Override
    public String[] getTetherableWifiRegexs() {
        enforceTetherAccessPermission();
        if (isTetheringSupported()) {
            return mTethering.getTetherableWifiRegexs();
        } else {
            return new String[0];
        }
    }

    @Override
    public String[] getTetherableBluetoothRegexs() {
        enforceTetherAccessPermission();
        if (isTetheringSupported()) {
            return mTethering.getTetherableBluetoothRegexs();
        } else {
            return new String[0];
        }
    }

    @Override
    public int setUsbTethering(boolean enable, String callerPkg) {
        ConnectivityManager.enforceTetherChangePermission(mContext, callerPkg);
        if (isTetheringSupported()) {
            return mTethering.setUsbTethering(enable);
        } else {
            return ConnectivityManager.TETHER_ERROR_UNSUPPORTED;
        }
    }

    // TODO - move iface listing, queries, etc to new module
    // javadoc from interface
    @Override
    public String[] getTetherableIfaces() {
        enforceTetherAccessPermission();
        return mTethering.getTetherableIfaces();
    }

    @Override
    public String[] getTetheredIfaces() {
        enforceTetherAccessPermission();
        return mTethering.getTetheredIfaces();
    }

    @Override
    public String[] getTetheringErroredIfaces() {
        enforceTetherAccessPermission();
        return mTethering.getErroredIfaces();
    }

    @Override
    public String[] getTetheredDhcpRanges() {
        enforceConnectivityInternalPermission();
        return mTethering.getTetheredDhcpRanges();
    }

    @Override
    public boolean isTetheringSupported(String callerPkg) {
        ConnectivityManager.enforceTetherChangePermission(mContext, callerPkg);
        return isTetheringSupported();
    }

    // if ro.tether.denied = true we default to no tethering
    // gservices could set the secure setting to 1 though to enable it on a build where it
    // had previously been turned off.
    private boolean isTetheringSupported() {
        int defaultVal = encodeBool(!mSystemProperties.get("ro.tether.denied").equals("true"));
        boolean tetherSupported = toBool(Settings.Global.getInt(mContext.getContentResolver(),
                Settings.Global.TETHER_SUPPORTED, defaultVal));
        boolean tetherEnabledInSettings = tetherSupported
                && !mUserManager.hasUserRestriction(UserManager.DISALLOW_CONFIG_TETHERING);

        // Elevate to system UID to avoid caller requiring MANAGE_USERS permission.
        boolean adminUser = false;
        final long token = Binder.clearCallingIdentity();
        try {
            adminUser = mUserManager.isAdminUser();
        } finally {
            Binder.restoreCallingIdentity(token);
        }

        return tetherEnabledInSettings && adminUser && mTethering.hasTetherableConfiguration();
    }

    @Override
    public void startTethering(int type, ResultReceiver receiver, boolean showProvisioningUi,
            String callerPkg) {
        ConnectivityManager.enforceTetherChangePermission(mContext, callerPkg);
        if (!isTetheringSupported()) {
            receiver.send(ConnectivityManager.TETHER_ERROR_UNSUPPORTED, null);
            return;
        }
        mTethering.startTethering(type, receiver, showProvisioningUi);
    }

    @Override
    public void stopTethering(int type, String callerPkg) {
        ConnectivityManager.enforceTetherChangePermission(mContext, callerPkg);
        mTethering.stopTethering(type);
    }

    // Called when we lose the default network and have no replacement yet.
    // This will automatically be cleared after X seconds or a new default network
    // becomes CONNECTED, whichever happens first.  The timer is started by the
    // first caller and not restarted by subsequent callers.
    private void ensureNetworkTransitionWakelock(String forWhom) {
        synchronized (this) {
            if (mNetTransitionWakeLock.isHeld()) {
                return;
            }
            mNetTransitionWakeLock.acquire();
            mLastWakeLockAcquireTimestamp = SystemClock.elapsedRealtime();
            mTotalWakelockAcquisitions++;
        }
        mWakelockLogs.log("ACQUIRE for " + forWhom);
        Message msg = mHandler.obtainMessage(EVENT_EXPIRE_NET_TRANSITION_WAKELOCK);
        mHandler.sendMessageDelayed(msg, mNetTransitionWakeLockTimeout);
    }

    // Called when we gain a new default network to release the network transition wakelock in a
    // second, to allow a grace period for apps to reconnect over the new network. Pending expiry
    // message is cancelled.
    private void scheduleReleaseNetworkTransitionWakelock() {
        synchronized (this) {
            if (!mNetTransitionWakeLock.isHeld()) {
                return; // expiry message released the lock first.
            }
        }
        // Cancel self timeout on wakelock hold.
        mHandler.removeMessages(EVENT_EXPIRE_NET_TRANSITION_WAKELOCK);
        Message msg = mHandler.obtainMessage(EVENT_CLEAR_NET_TRANSITION_WAKELOCK);
        mHandler.sendMessageDelayed(msg, 1000);
    }

    // Called when either message of ensureNetworkTransitionWakelock or
    // scheduleReleaseNetworkTransitionWakelock is processed.
    private void handleReleaseNetworkTransitionWakelock(int eventId) {
        String event = eventName(eventId);
        synchronized (this) {
            if (!mNetTransitionWakeLock.isHeld()) {
                mWakelockLogs.log(String.format("RELEASE: already released (%s)", event));
                Slog.w(TAG, "expected Net Transition WakeLock to be held");
                return;
            }
            mNetTransitionWakeLock.release();
            long lockDuration = SystemClock.elapsedRealtime() - mLastWakeLockAcquireTimestamp;
            mTotalWakelockDurationMs += lockDuration;
            mMaxWakelockDurationMs = Math.max(mMaxWakelockDurationMs, lockDuration);
            mTotalWakelockReleases++;
        }
        mWakelockLogs.log(String.format("RELEASE (%s)", event));
    }

    // 100 percent is full good, 0 is full bad.
    @Override
    public void reportInetCondition(int networkType, int percentage) {
        NetworkAgentInfo nai = mLegacyTypeTracker.getNetworkForType(networkType);
        if (nai == null) return;
        reportNetworkConnectivity(nai.network, percentage > 50);
    }

    @Override
    public void reportNetworkConnectivity(Network network, boolean hasConnectivity) {
        enforceAccessPermission();
        enforceInternetPermission();
        final int uid = Binder.getCallingUid();
        final int connectivityInfo = encodeBool(hasConnectivity);
        mHandler.sendMessage(
                mHandler.obtainMessage(EVENT_REVALIDATE_NETWORK, uid, connectivityInfo, network));
    }

    private void handleReportNetworkConnectivity(
            Network network, int uid, boolean hasConnectivity) {
        final NetworkAgentInfo nai;
        if (network == null) {
            nai = getDefaultNetwork();
        } else {
            nai = getNetworkAgentInfoForNetwork(network);
        }
        if (nai == null || nai.networkInfo.getState() == NetworkInfo.State.DISCONNECTING ||
            nai.networkInfo.getState() == NetworkInfo.State.DISCONNECTED) {
            return;
        }
        // Revalidate if the app report does not match our current validated state.
        if (hasConnectivity == nai.lastValidated) {
            return;
        }
        if (DBG) {
            int netid = nai.network.netId;
            log("reportNetworkConnectivity(" + netid + ", " + hasConnectivity + ") by " + uid);
        }
        // Validating a network that has not yet connected could result in a call to
        // rematchNetworkAndRequests() which is not meant to work on such networks.
        if (!nai.everConnected) {
            return;
        }
        LinkProperties lp = getLinkProperties(nai);
        if (isNetworkWithLinkPropertiesBlocked(lp, uid, false)) {
            return;
        }
        nai.networkMonitor.forceReevaluation(uid);
    }

    @Override
    public ProxyInfo getProxyForNetwork(Network network) {
        if (network == null) return mProxyTracker.getDefaultProxy();
        final ProxyInfo globalProxy = mProxyTracker.getGlobalProxy();
        if (globalProxy != null) return globalProxy;
        if (!NetworkUtils.queryUserAccess(Binder.getCallingUid(), network.netId)) return null;
        // Don't call getLinkProperties() as it requires ACCESS_NETWORK_STATE permission, which
        // caller may not have.
        final NetworkAgentInfo nai = getNetworkAgentInfoForNetwork(network);
        if (nai == null) return null;
        synchronized (nai) {
            final ProxyInfo proxyInfo = nai.linkProperties.getHttpProxy();
            if (proxyInfo == null) return null;
            return new ProxyInfo(proxyInfo);
        }
    }

    @Override
    public void setGlobalProxy(final ProxyInfo proxyProperties) {
        enforceConnectivityInternalPermission();
        mProxyTracker.setGlobalProxy(proxyProperties);
    }

    @Override
    @Nullable
    public ProxyInfo getGlobalProxy() {
        return mProxyTracker.getGlobalProxy();
    }

    private void handleApplyDefaultProxy(ProxyInfo proxy) {
        if (proxy != null && TextUtils.isEmpty(proxy.getHost())
                && Uri.EMPTY.equals(proxy.getPacFileUrl())) {
            proxy = null;
        }
        mProxyTracker.setDefaultProxy(proxy);
    }

    // If the proxy has changed from oldLp to newLp, resend proxy broadcast with default proxy.
    // This method gets called when any network changes proxy, but the broadcast only ever contains
    // the default proxy (even if it hasn't changed).
    // TODO: Deprecate the broadcast extras as they aren't necessarily applicable in a multi-network
    // world where an app might be bound to a non-default network.
    private void updateProxy(LinkProperties newLp, LinkProperties oldLp) {
        ProxyInfo newProxyInfo = newLp == null ? null : newLp.getHttpProxy();
        ProxyInfo oldProxyInfo = oldLp == null ? null : oldLp.getHttpProxy();

        if (!ProxyTracker.proxyInfoEqual(newProxyInfo, oldProxyInfo)) {
            mProxyTracker.sendProxyBroadcast();
        }
    }

    private static class SettingsObserver extends ContentObserver {
        final private HashMap<Uri, Integer> mUriEventMap;
        final private Context mContext;
        final private Handler mHandler;

        SettingsObserver(Context context, Handler handler) {
            super(null);
            mUriEventMap = new HashMap<>();
            mContext = context;
            mHandler = handler;
        }

        void observe(Uri uri, int what) {
            mUriEventMap.put(uri, what);
            final ContentResolver resolver = mContext.getContentResolver();
            resolver.registerContentObserver(uri, false, this);
        }

        @Override
        public void onChange(boolean selfChange) {
            Slog.wtf(TAG, "Should never be reached.");
        }

        @Override
        public void onChange(boolean selfChange, Uri uri) {
            final Integer what = mUriEventMap.get(uri);
            if (what != null) {
                mHandler.obtainMessage(what.intValue()).sendToTarget();
            } else {
                loge("No matching event to send for URI=" + uri);
            }
        }
    }

    private static void log(String s) {
        Slog.d(TAG, s);
    }

    private static void loge(String s) {
        Slog.e(TAG, s);
    }

    private static void loge(String s, Throwable t) {
        Slog.e(TAG, s, t);
    }

    /**
     * Prepare for a VPN application.
     * VPN permissions are checked in the {@link Vpn} class. If the caller is not {@code userId},
     * {@link android.Manifest.permission.INTERACT_ACROSS_USERS_FULL} permission is required.
     *
     * @param oldPackage Package name of the application which currently controls VPN, which will
     *                   be replaced. If there is no such application, this should should either be
     *                   {@code null} or {@link VpnConfig.LEGACY_VPN}.
     * @param newPackage Package name of the application which should gain control of VPN, or
     *                   {@code null} to disable.
     * @param userId User for whom to prepare the new VPN.
     *
     * @hide
     */
    @Override
    public boolean prepareVpn(@Nullable String oldPackage, @Nullable String newPackage,
            int userId) {
        enforceCrossUserPermission(userId);

        synchronized (mVpns) {
            throwIfLockdownEnabled();
            Vpn vpn = mVpns.get(userId);
            if (vpn != null) {
                return vpn.prepare(oldPackage, newPackage);
            } else {
                return false;
            }
        }
    }

    /**
     * Set whether the VPN package has the ability to launch VPNs without user intervention.
     * This method is used by system-privileged apps.
     * VPN permissions are checked in the {@link Vpn} class. If the caller is not {@code userId},
     * {@link android.Manifest.permission.INTERACT_ACROSS_USERS_FULL} permission is required.
     *
     * @param packageName The package for which authorization state should change.
     * @param userId User for whom {@code packageName} is installed.
     * @param authorized {@code true} if this app should be able to start a VPN connection without
     *                   explicit user approval, {@code false} if not.
     *
     * @hide
     */
    @Override
    public void setVpnPackageAuthorization(String packageName, int userId, boolean authorized) {
        enforceCrossUserPermission(userId);

        synchronized (mVpns) {
            Vpn vpn = mVpns.get(userId);
            if (vpn != null) {
                vpn.setPackageAuthorization(packageName, authorized);
            }
        }
    }

    /**
     * Configure a TUN interface and return its file descriptor. Parameters
     * are encoded and opaque to this class. This method is used by VpnBuilder
     * and not available in ConnectivityManager. Permissions are checked in
     * Vpn class.
     * @hide
     */
    @Override
    public ParcelFileDescriptor establishVpn(VpnConfig config) {
        int user = UserHandle.getUserId(Binder.getCallingUid());
        synchronized (mVpns) {
            throwIfLockdownEnabled();
            return mVpns.get(user).establish(config);
        }
    }

    /**
     * Start legacy VPN, controlling native daemons as needed. Creates a
     * secondary thread to perform connection work, returning quickly.
     */
    @Override
    public void startLegacyVpn(VpnProfile profile) {
        int user = UserHandle.getUserId(Binder.getCallingUid());
        final LinkProperties egress = getActiveLinkProperties();
        if (egress == null) {
            throw new IllegalStateException("Missing active network connection");
        }
        synchronized (mVpns) {
            throwIfLockdownEnabled();
            mVpns.get(user).startLegacyVpn(profile, mKeyStore, egress);
        }
    }

    /**
     * Return the information of the ongoing legacy VPN. This method is used
     * by VpnSettings and not available in ConnectivityManager. Permissions
     * are checked in Vpn class.
     */
    @Override
    public LegacyVpnInfo getLegacyVpnInfo(int userId) {
        enforceCrossUserPermission(userId);

        synchronized (mVpns) {
            return mVpns.get(userId).getLegacyVpnInfo();
        }
    }

    /**
     * Return the information of all ongoing VPNs. This method is used by NetworkStatsService
     * and not available in ConnectivityManager.
     */
    @Override
    public VpnInfo[] getAllVpnInfo() {
        enforceConnectivityInternalPermission();
        synchronized (mVpns) {
            if (mLockdownEnabled) {
                return new VpnInfo[0];
            }

            List<VpnInfo> infoList = new ArrayList<>();
            for (int i = 0; i < mVpns.size(); i++) {
                VpnInfo info = createVpnInfo(mVpns.valueAt(i));
                if (info != null) {
                    infoList.add(info);
                }
            }
            return infoList.toArray(new VpnInfo[infoList.size()]);
        }
    }

    /**
     * @return VPN information for accounting, or null if we can't retrieve all required
     *         information, e.g primary underlying iface.
     */
    @Nullable
    private VpnInfo createVpnInfo(Vpn vpn) {
        VpnInfo info = vpn.getVpnInfo();
        if (info == null) {
            return null;
        }
        Network[] underlyingNetworks = vpn.getUnderlyingNetworks();
        // see VpnService.setUnderlyingNetworks()'s javadoc about how to interpret
        // the underlyingNetworks list.
        if (underlyingNetworks == null) {
            NetworkAgentInfo defaultNetwork = getDefaultNetwork();
            if (defaultNetwork != null && defaultNetwork.linkProperties != null) {
                info.primaryUnderlyingIface = getDefaultNetwork().linkProperties.getInterfaceName();
            }
        } else if (underlyingNetworks.length > 0) {
            LinkProperties linkProperties = getLinkProperties(underlyingNetworks[0]);
            if (linkProperties != null) {
                info.primaryUnderlyingIface = linkProperties.getInterfaceName();
            }
        }
        return info.primaryUnderlyingIface == null ? null : info;
    }

    /**
     * Returns the information of the ongoing VPN for {@code userId}. This method is used by
     * VpnDialogs and not available in ConnectivityManager.
     * Permissions are checked in Vpn class.
     * @hide
     */
    @Override
    public VpnConfig getVpnConfig(int userId) {
        enforceCrossUserPermission(userId);
        synchronized (mVpns) {
            Vpn vpn = mVpns.get(userId);
            if (vpn != null) {
                return vpn.getVpnConfig();
            } else {
                return null;
            }
        }
    }

    /**
     * Ask all VPN objects to recompute and update their capabilities.
     *
     * When underlying networks change, VPNs may have to update capabilities to reflect things
     * like the metered bit, their transports, and so on. This asks the VPN objects to update
     * their capabilities, and as this will cause them to send messages to the ConnectivityService
     * handler thread through their agent, this is asynchronous. When the capabilities objects
     * are computed they will be up-to-date as they are computed synchronously from here and
     * this is running on the ConnectivityService thread.
     * TODO : Fix this and call updateCapabilities inline to remove out-of-order events.
     */
    private void updateAllVpnsCapabilities() {
        synchronized (mVpns) {
            for (int i = 0; i < mVpns.size(); i++) {
                final Vpn vpn = mVpns.valueAt(i);
                vpn.updateCapabilities();
            }
        }
    }

    @Override
    public boolean updateLockdownVpn() {
        if (Binder.getCallingUid() != Process.SYSTEM_UID) {
            Slog.w(TAG, "Lockdown VPN only available to AID_SYSTEM");
            return false;
        }

        synchronized (mVpns) {
            // Tear down existing lockdown if profile was removed
            mLockdownEnabled = LockdownVpnTracker.isEnabled();
            if (mLockdownEnabled) {
                byte[] profileTag = mKeyStore.get(Credentials.LOCKDOWN_VPN);
                if (profileTag == null) {
                    Slog.e(TAG, "Lockdown VPN configured but cannot be read from keystore");
                    return false;
                }
                String profileName = new String(profileTag);
                final VpnProfile profile = VpnProfile.decode(
                        profileName, mKeyStore.get(Credentials.VPN + profileName));
                if (profile == null) {
                    Slog.e(TAG, "Lockdown VPN configured invalid profile " + profileName);
                    setLockdownTracker(null);
                    return true;
                }
                int user = UserHandle.getUserId(Binder.getCallingUid());
                Vpn vpn = mVpns.get(user);
                if (vpn == null) {
                    Slog.w(TAG, "VPN for user " + user + " not ready yet. Skipping lockdown");
                    return false;
                }
                setLockdownTracker(new LockdownVpnTracker(mContext, mNMS, this, vpn, profile));
            } else {
                setLockdownTracker(null);
            }
        }

        return true;
    }

    /**
     * Internally set new {@link LockdownVpnTracker}, shutting down any existing
     * {@link LockdownVpnTracker}. Can be {@code null} to disable lockdown.
     */
    @GuardedBy("mVpns")
    private void setLockdownTracker(LockdownVpnTracker tracker) {
        // Shutdown any existing tracker
        final LockdownVpnTracker existing = mLockdownTracker;
        // TODO: Add a trigger when the always-on VPN enable/disable to reevaluate and send the
        // necessary onBlockedStatusChanged callbacks.
        mLockdownTracker = null;
        if (existing != null) {
            existing.shutdown();
        }

        if (tracker != null) {
            mLockdownTracker = tracker;
            mLockdownTracker.init();
        }
    }

    @GuardedBy("mVpns")
    private void throwIfLockdownEnabled() {
        if (mLockdownEnabled) {
            throw new IllegalStateException("Unavailable in lockdown mode");
        }
    }

    /**
     * Starts the always-on VPN {@link VpnService} for user {@param userId}, which should perform
     * some setup and then call {@code establish()} to connect.
     *
     * @return {@code true} if the service was started, the service was already connected, or there
     *         was no always-on VPN to start. {@code false} otherwise.
     */
    private boolean startAlwaysOnVpn(int userId) {
        synchronized (mVpns) {
            Vpn vpn = mVpns.get(userId);
            if (vpn == null) {
                // Shouldn't happen as all code paths that point here should have checked the Vpn
                // exists already.
                Slog.wtf(TAG, "User " + userId + " has no Vpn configuration");
                return false;
            }

            return vpn.startAlwaysOnVpn();
        }
    }

    @Override
    public boolean isAlwaysOnVpnPackageSupported(int userId, String packageName) {
        enforceSettingsPermission();
        enforceCrossUserPermission(userId);

        synchronized (mVpns) {
            Vpn vpn = mVpns.get(userId);
            if (vpn == null) {
                Slog.w(TAG, "User " + userId + " has no Vpn configuration");
                return false;
            }
            return vpn.isAlwaysOnPackageSupported(packageName);
        }
    }

    @Override
    public boolean setAlwaysOnVpnPackage(int userId, String packageName, boolean lockdown) {
        enforceConnectivityInternalPermission();
        enforceCrossUserPermission(userId);

        synchronized (mVpns) {
            // Can't set always-on VPN if legacy VPN is already in lockdown mode.
            if (LockdownVpnTracker.isEnabled()) {
                return false;
            }

            Vpn vpn = mVpns.get(userId);
            if (vpn == null) {
                Slog.w(TAG, "User " + userId + " has no Vpn configuration");
                return false;
            }
            if (!vpn.setAlwaysOnPackage(packageName, lockdown)) {
                return false;
            }
            if (!startAlwaysOnVpn(userId)) {
                vpn.setAlwaysOnPackage(null, false);
                return false;
            }
        }
        return true;
    }

    @Override
    public String getAlwaysOnVpnPackage(int userId) {
        enforceConnectivityInternalPermission();
        enforceCrossUserPermission(userId);

        synchronized (mVpns) {
            Vpn vpn = mVpns.get(userId);
            if (vpn == null) {
                Slog.w(TAG, "User " + userId + " has no Vpn configuration");
                return null;
            }
            return vpn.getAlwaysOnPackage();
        }
    }

    @Override
    public int checkMobileProvisioning(int suggestedTimeOutMs) {
        // TODO: Remove?  Any reason to trigger a provisioning check?
        return -1;
    }

    /** Location to an updatable file listing carrier provisioning urls.
     *  An example:
     *
     * <?xml version="1.0" encoding="utf-8"?>
     *  <provisioningUrls>
     *   <provisioningUrl mcc="310" mnc="4">http://myserver.com/foo?mdn=%3$s&amp;iccid=%1$s&amp;imei=%2$s</provisioningUrl>
     *  </provisioningUrls>
     */
    private static final String PROVISIONING_URL_PATH =
            "/data/misc/radio/provisioning_urls.xml";
    private final File mProvisioningUrlFile = new File(PROVISIONING_URL_PATH);

    /** XML tag for root element. */
    private static final String TAG_PROVISIONING_URLS = "provisioningUrls";
    /** XML tag for individual url */
    private static final String TAG_PROVISIONING_URL = "provisioningUrl";
    /** XML attribute for mcc */
    private static final String ATTR_MCC = "mcc";
    /** XML attribute for mnc */
    private static final String ATTR_MNC = "mnc";

    private String getProvisioningUrlBaseFromFile() {
        FileReader fileReader = null;
        XmlPullParser parser = null;
        Configuration config = mContext.getResources().getConfiguration();

        try {
            fileReader = new FileReader(mProvisioningUrlFile);
            parser = Xml.newPullParser();
            parser.setInput(fileReader);
            XmlUtils.beginDocument(parser, TAG_PROVISIONING_URLS);

            while (true) {
                XmlUtils.nextElement(parser);

                String element = parser.getName();
                if (element == null) break;

                if (element.equals(TAG_PROVISIONING_URL)) {
                    String mcc = parser.getAttributeValue(null, ATTR_MCC);
                    try {
                        if (mcc != null && Integer.parseInt(mcc) == config.mcc) {
                            String mnc = parser.getAttributeValue(null, ATTR_MNC);
                            if (mnc != null && Integer.parseInt(mnc) == config.mnc) {
                                parser.next();
                                if (parser.getEventType() == XmlPullParser.TEXT) {
                                    return parser.getText();
                                }
                            }
                        }
                    } catch (NumberFormatException e) {
                        loge("NumberFormatException in getProvisioningUrlBaseFromFile: " + e);
                    }
                }
            }
            return null;
        } catch (FileNotFoundException e) {
            loge("Carrier Provisioning Urls file not found");
        } catch (XmlPullParserException e) {
            loge("Xml parser exception reading Carrier Provisioning Urls file: " + e);
        } catch (IOException e) {
            loge("I/O exception reading Carrier Provisioning Urls file: " + e);
        } finally {
            if (fileReader != null) {
                try {
                    fileReader.close();
                } catch (IOException e) {}
            }
        }
        return null;
    }

    @Override
    public String getMobileProvisioningUrl() {
        enforceConnectivityInternalPermission();
        String url = getProvisioningUrlBaseFromFile();
        if (TextUtils.isEmpty(url)) {
            url = mContext.getResources().getString(R.string.mobile_provisioning_url);
            log("getMobileProvisioningUrl: mobile_provisioining_url from resource =" + url);
        } else {
            log("getMobileProvisioningUrl: mobile_provisioning_url from File =" + url);
        }
        // populate the iccid, imei and phone number in the provisioning url.
        if (!TextUtils.isEmpty(url)) {
            String phoneNumber = mTelephonyManager.getLine1Number();
            if (TextUtils.isEmpty(phoneNumber)) {
                phoneNumber = "0000000000";
            }
            url = String.format(url,
                    mTelephonyManager.getSimSerialNumber() /* ICCID */,
                    mTelephonyManager.getDeviceId() /* IMEI */,
                    phoneNumber /* Phone number */);
        }

        return url;
    }

    @Override
    public void setProvisioningNotificationVisible(boolean visible, int networkType,
            String action) {
        enforceConnectivityInternalPermission();
        if (!ConnectivityManager.isNetworkTypeValid(networkType)) {
            return;
        }
        final long ident = Binder.clearCallingIdentity();
        try {
            // Concatenate the range of types onto the range of NetIDs.
            int id = MAX_NET_ID + 1 + (networkType - ConnectivityManager.TYPE_NONE);
            mNotifier.setProvNotificationVisible(visible, id, action);
        } finally {
            Binder.restoreCallingIdentity(ident);
        }
    }

    @Override
    public void setAirplaneMode(boolean enable) {
        enforceNetworkStackSettingsOrSetup();
        final long ident = Binder.clearCallingIdentity();
        try {
            final ContentResolver cr = mContext.getContentResolver();
            Settings.Global.putInt(cr, Settings.Global.AIRPLANE_MODE_ON, encodeBool(enable));
            Intent intent = new Intent(Intent.ACTION_AIRPLANE_MODE_CHANGED);
            intent.putExtra("state", enable);
            mContext.sendBroadcastAsUser(intent, UserHandle.ALL);
        } finally {
            Binder.restoreCallingIdentity(ident);
        }
    }

    private void onUserStart(int userId) {
        synchronized (mVpns) {
            Vpn userVpn = mVpns.get(userId);
            if (userVpn != null) {
                loge("Starting user already has a VPN");
                return;
            }
            userVpn = new Vpn(mHandler.getLooper(), mContext, mNMS, userId);
            mVpns.put(userId, userVpn);
            if (mUserManager.getUserInfo(userId).isPrimary() && LockdownVpnTracker.isEnabled()) {
                updateLockdownVpn();
            }
        }
    }

    private void onUserStop(int userId) {
        synchronized (mVpns) {
            Vpn userVpn = mVpns.get(userId);
            if (userVpn == null) {
                loge("Stopped user has no VPN");
                return;
            }
            userVpn.onUserStopped();
            mVpns.delete(userId);
        }
    }

    private void onUserAdded(int userId) {
        synchronized (mVpns) {
            final int vpnsSize = mVpns.size();
            for (int i = 0; i < vpnsSize; i++) {
                Vpn vpn = mVpns.valueAt(i);
                vpn.onUserAdded(userId);
            }
        }
    }

    private void onUserRemoved(int userId) {
        synchronized (mVpns) {
            final int vpnsSize = mVpns.size();
            for (int i = 0; i < vpnsSize; i++) {
                Vpn vpn = mVpns.valueAt(i);
                vpn.onUserRemoved(userId);
            }
        }
    }

    private void onUserUnlocked(int userId) {
        synchronized (mVpns) {
            // User present may be sent because of an unlock, which might mean an unlocked keystore.
            if (mUserManager.getUserInfo(userId).isPrimary() && LockdownVpnTracker.isEnabled()) {
                updateLockdownVpn();
            } else {
                startAlwaysOnVpn(userId);
            }
        }
    }

    private BroadcastReceiver mUserIntentReceiver = new BroadcastReceiver() {
        @Override
        public void onReceive(Context context, Intent intent) {
            final String action = intent.getAction();
            final int userId = intent.getIntExtra(Intent.EXTRA_USER_HANDLE, UserHandle.USER_NULL);
            if (userId == UserHandle.USER_NULL) return;

            if (Intent.ACTION_USER_STARTED.equals(action)) {
                onUserStart(userId);
            } else if (Intent.ACTION_USER_STOPPED.equals(action)) {
                onUserStop(userId);
            } else if (Intent.ACTION_USER_ADDED.equals(action)) {
                onUserAdded(userId);
            } else if (Intent.ACTION_USER_REMOVED.equals(action)) {
                onUserRemoved(userId);
            } else if (Intent.ACTION_USER_UNLOCKED.equals(action)) {
                onUserUnlocked(userId);
            }
        }
    };

    private BroadcastReceiver mUserPresentReceiver = new BroadcastReceiver() {
        @Override
        public void onReceive(Context context, Intent intent) {
            // Try creating lockdown tracker, since user present usually means
            // unlocked keystore.
            updateLockdownVpn();
            mContext.unregisterReceiver(this);
        }
    };

    private final HashMap<Messenger, NetworkFactoryInfo> mNetworkFactoryInfos = new HashMap<>();
    private final HashMap<NetworkRequest, NetworkRequestInfo> mNetworkRequests = new HashMap<>();

    private static final int MAX_NETWORK_REQUESTS_PER_UID = 100;
    // Map from UID to number of NetworkRequests that UID has filed.
    @GuardedBy("mUidToNetworkRequestCount")
    private final SparseIntArray mUidToNetworkRequestCount = new SparseIntArray();

    private static class NetworkFactoryInfo {
        public final String name;
        public final Messenger messenger;
        public final AsyncChannel asyncChannel;

        public NetworkFactoryInfo(String name, Messenger messenger, AsyncChannel asyncChannel) {
            this.name = name;
            this.messenger = messenger;
            this.asyncChannel = asyncChannel;
        }
    }

    private void ensureNetworkRequestHasType(NetworkRequest request) {
        if (request.type == NetworkRequest.Type.NONE) {
            throw new IllegalArgumentException(
                    "All NetworkRequests in ConnectivityService must have a type");
        }
    }

    /**
     * Tracks info about the requester.
     * Also used to notice when the calling process dies so we can self-expire
     */
    private class NetworkRequestInfo implements IBinder.DeathRecipient {
        final NetworkRequest request;
        final PendingIntent mPendingIntent;
        boolean mPendingIntentSent;
        private final IBinder mBinder;
        final int mPid;
        final int mUid;
        final Messenger messenger;

        NetworkRequestInfo(NetworkRequest r, PendingIntent pi) {
            request = r;
            ensureNetworkRequestHasType(request);
            mPendingIntent = pi;
            messenger = null;
            mBinder = null;
            mPid = getCallingPid();
            mUid = getCallingUid();
            enforceRequestCountLimit();
        }

        NetworkRequestInfo(Messenger m, NetworkRequest r, IBinder binder) {
            super();
            messenger = m;
            request = r;
            ensureNetworkRequestHasType(request);
            mBinder = binder;
            mPid = getCallingPid();
            mUid = getCallingUid();
            mPendingIntent = null;
            enforceRequestCountLimit();

            try {
                mBinder.linkToDeath(this, 0);
            } catch (RemoteException e) {
                binderDied();
            }
        }

        private void enforceRequestCountLimit() {
            synchronized (mUidToNetworkRequestCount) {
                int networkRequests = mUidToNetworkRequestCount.get(mUid, 0) + 1;
                if (networkRequests >= MAX_NETWORK_REQUESTS_PER_UID) {
                    throw new ServiceSpecificException(
                            ConnectivityManager.Errors.TOO_MANY_REQUESTS);
                }
                mUidToNetworkRequestCount.put(mUid, networkRequests);
            }
        }

        void unlinkDeathRecipient() {
            if (mBinder != null) {
                mBinder.unlinkToDeath(this, 0);
            }
        }

        public void binderDied() {
            log("ConnectivityService NetworkRequestInfo binderDied(" +
                    request + ", " + mBinder + ")");
            releaseNetworkRequest(request);
        }

        public String toString() {
            return "uid/pid:" + mUid + "/" + mPid + " " + request +
                    (mPendingIntent == null ? "" : " to trigger " + mPendingIntent);
        }
    }

    private void ensureRequestableCapabilities(NetworkCapabilities networkCapabilities) {
        final String badCapability = networkCapabilities.describeFirstNonRequestableCapability();
        if (badCapability != null) {
            throw new IllegalArgumentException("Cannot request network with " + badCapability);
        }
    }

    // This checks that the passed capabilities either do not request a specific SSID, or the
    // calling app has permission to do so.
    private void ensureSufficientPermissionsForRequest(NetworkCapabilities nc,
            int callerPid, int callerUid) {
        if (null != nc.getSSID() && !checkSettingsPermission(callerPid, callerUid)) {
            throw new SecurityException("Insufficient permissions to request a specific SSID");
        }
    }

    private ArrayList<Integer> getSignalStrengthThresholds(NetworkAgentInfo nai) {
        final SortedSet<Integer> thresholds = new TreeSet<>();
        synchronized (nai) {
            for (NetworkRequestInfo nri : mNetworkRequests.values()) {
                if (nri.request.networkCapabilities.hasSignalStrength() &&
                        nai.satisfiesImmutableCapabilitiesOf(nri.request)) {
                    thresholds.add(nri.request.networkCapabilities.getSignalStrength());
                }
            }
        }
        return new ArrayList<>(thresholds);
    }

    private void updateSignalStrengthThresholds(
            NetworkAgentInfo nai, String reason, NetworkRequest request) {
        ArrayList<Integer> thresholdsArray = getSignalStrengthThresholds(nai);
        Bundle thresholds = new Bundle();
        thresholds.putIntegerArrayList("thresholds", thresholdsArray);

        if (VDBG || (DBG && !"CONNECT".equals(reason))) {
            String detail;
            if (request != null && request.networkCapabilities.hasSignalStrength()) {
                detail = reason + " " + request.networkCapabilities.getSignalStrength();
            } else {
                detail = reason;
            }
            log(String.format("updateSignalStrengthThresholds: %s, sending %s to %s",
                    detail, Arrays.toString(thresholdsArray.toArray()), nai.name()));
        }

        nai.asyncChannel.sendMessage(
                android.net.NetworkAgent.CMD_SET_SIGNAL_STRENGTH_THRESHOLDS,
                0, 0, thresholds);
    }

    private void ensureValidNetworkSpecifier(NetworkCapabilities nc) {
        if (nc == null) {
            return;
        }
        NetworkSpecifier ns = nc.getNetworkSpecifier();
        if (ns == null) {
            return;
        }
        MatchAllNetworkSpecifier.checkNotMatchAllNetworkSpecifier(ns);
        ns.assertValidFromUid(Binder.getCallingUid());
    }

    @Override
    public NetworkRequest requestNetwork(NetworkCapabilities networkCapabilities,
            Messenger messenger, int timeoutMs, IBinder binder, int legacyType) {
        final NetworkRequest.Type type = (networkCapabilities == null)
                ? NetworkRequest.Type.TRACK_DEFAULT
                : NetworkRequest.Type.REQUEST;
        // If the requested networkCapabilities is null, take them instead from
        // the default network request. This allows callers to keep track of
        // the system default network.
        if (type == NetworkRequest.Type.TRACK_DEFAULT) {
            networkCapabilities = createDefaultNetworkCapabilitiesForUid(Binder.getCallingUid());
            enforceAccessPermission();
        } else {
            networkCapabilities = new NetworkCapabilities(networkCapabilities);
            enforceNetworkRequestPermissions(networkCapabilities);
            // TODO: this is incorrect. We mark the request as metered or not depending on the state
            // of the app when the request is filed, but we never change the request if the app
            // changes network state. http://b/29964605
            enforceMeteredApnPolicy(networkCapabilities);
        }
        ensureRequestableCapabilities(networkCapabilities);
        ensureSufficientPermissionsForRequest(networkCapabilities,
                Binder.getCallingPid(), Binder.getCallingUid());
        // Set the UID range for this request to the single UID of the requester, or to an empty
        // set of UIDs if the caller has the appropriate permission and UIDs have not been set.
        // This will overwrite any allowed UIDs in the requested capabilities. Though there
        // are no visible methods to set the UIDs, an app could use reflection to try and get
        // networks for other apps so it's essential that the UIDs are overwritten.
        restrictRequestUidsForCaller(networkCapabilities);

        if (timeoutMs < 0) {
            throw new IllegalArgumentException("Bad timeout specified");
        }
        ensureValidNetworkSpecifier(networkCapabilities);

        NetworkRequest networkRequest = new NetworkRequest(networkCapabilities, legacyType,
                nextNetworkRequestId(), type);
        NetworkRequestInfo nri = new NetworkRequestInfo(messenger, networkRequest, binder);
        if (DBG) log("requestNetwork for " + nri);

        mHandler.sendMessage(mHandler.obtainMessage(EVENT_REGISTER_NETWORK_REQUEST, nri));
        if (timeoutMs > 0) {
            mHandler.sendMessageDelayed(mHandler.obtainMessage(EVENT_TIMEOUT_NETWORK_REQUEST,
                    nri), timeoutMs);
        }
        return networkRequest;
    }

    private void enforceNetworkRequestPermissions(NetworkCapabilities networkCapabilities) {
        if (networkCapabilities.hasCapability(NET_CAPABILITY_NOT_RESTRICTED) == false) {
            enforceConnectivityRestrictedNetworksPermission();
        } else {
            enforceChangePermission();
        }
    }

    @Override
    public boolean requestBandwidthUpdate(Network network) {
        enforceAccessPermission();
        NetworkAgentInfo nai = null;
        if (network == null) {
            return false;
        }
        synchronized (mNetworkForNetId) {
            nai = mNetworkForNetId.get(network.netId);
        }
        if (nai != null) {
            nai.asyncChannel.sendMessage(android.net.NetworkAgent.CMD_REQUEST_BANDWIDTH_UPDATE);
            synchronized (mBandwidthRequests) {
                final int uid = Binder.getCallingUid();
                Integer uidReqs = mBandwidthRequests.get(uid);
                if (uidReqs == null) {
                    uidReqs = new Integer(0);
                }
                mBandwidthRequests.put(uid, ++uidReqs);
            }
            return true;
        }
        return false;
    }

    private boolean isSystem(int uid) {
        return uid < Process.FIRST_APPLICATION_UID;
    }

    private void enforceMeteredApnPolicy(NetworkCapabilities networkCapabilities) {
        final int uid = Binder.getCallingUid();
        if (isSystem(uid)) {
            // Exemption for system uid.
            return;
        }
        if (networkCapabilities.hasCapability(NET_CAPABILITY_NOT_METERED)) {
            // Policy already enforced.
            return;
        }
        if (mPolicyManagerInternal.isUidRestrictedOnMeteredNetworks(uid)) {
            // If UID is restricted, don't allow them to bring up metered APNs.
            networkCapabilities.addCapability(NET_CAPABILITY_NOT_METERED);
        }
    }

    @Override
    public NetworkRequest pendingRequestForNetwork(NetworkCapabilities networkCapabilities,
            PendingIntent operation) {
        checkNotNull(operation, "PendingIntent cannot be null.");
        networkCapabilities = new NetworkCapabilities(networkCapabilities);
        enforceNetworkRequestPermissions(networkCapabilities);
        enforceMeteredApnPolicy(networkCapabilities);
        ensureRequestableCapabilities(networkCapabilities);
        ensureSufficientPermissionsForRequest(networkCapabilities,
                Binder.getCallingPid(), Binder.getCallingUid());
        ensureValidNetworkSpecifier(networkCapabilities);
        restrictRequestUidsForCaller(networkCapabilities);

        NetworkRequest networkRequest = new NetworkRequest(networkCapabilities, TYPE_NONE,
                nextNetworkRequestId(), NetworkRequest.Type.REQUEST);
        NetworkRequestInfo nri = new NetworkRequestInfo(networkRequest, operation);
        if (DBG) log("pendingRequest for " + nri);
        mHandler.sendMessage(mHandler.obtainMessage(EVENT_REGISTER_NETWORK_REQUEST_WITH_INTENT,
                nri));
        return networkRequest;
    }

    private void releasePendingNetworkRequestWithDelay(PendingIntent operation) {
        mHandler.sendMessageDelayed(
                mHandler.obtainMessage(EVENT_RELEASE_NETWORK_REQUEST_WITH_INTENT,
                getCallingUid(), 0, operation), mReleasePendingIntentDelayMs);
    }

    @Override
    public void releasePendingNetworkRequest(PendingIntent operation) {
        checkNotNull(operation, "PendingIntent cannot be null.");
        mHandler.sendMessage(mHandler.obtainMessage(EVENT_RELEASE_NETWORK_REQUEST_WITH_INTENT,
                getCallingUid(), 0, operation));
    }

    // In order to implement the compatibility measure for pre-M apps that call
    // WifiManager.enableNetwork(..., true) without also binding to that network explicitly,
    // WifiManager registers a network listen for the purpose of calling setProcessDefaultNetwork.
    // This ensures it has permission to do so.
    private boolean hasWifiNetworkListenPermission(NetworkCapabilities nc) {
        if (nc == null) {
            return false;
        }
        int[] transportTypes = nc.getTransportTypes();
        if (transportTypes.length != 1 || transportTypes[0] != NetworkCapabilities.TRANSPORT_WIFI) {
            return false;
        }
        try {
            mContext.enforceCallingOrSelfPermission(
                    android.Manifest.permission.ACCESS_WIFI_STATE,
                    "ConnectivityService");
        } catch (SecurityException e) {
            return false;
        }
        return true;
    }

    @Override
    public NetworkRequest listenForNetwork(NetworkCapabilities networkCapabilities,
            Messenger messenger, IBinder binder) {
        if (!hasWifiNetworkListenPermission(networkCapabilities)) {
            enforceAccessPermission();
        }

        NetworkCapabilities nc = new NetworkCapabilities(networkCapabilities);
        ensureSufficientPermissionsForRequest(networkCapabilities,
                Binder.getCallingPid(), Binder.getCallingUid());
        restrictRequestUidsForCaller(nc);
        // Apps without the CHANGE_NETWORK_STATE permission can't use background networks, so
        // make all their listens include NET_CAPABILITY_FOREGROUND. That way, they will get
        // onLost and onAvailable callbacks when networks move in and out of the background.
        // There is no need to do this for requests because an app without CHANGE_NETWORK_STATE
        // can't request networks.
        restrictBackgroundRequestForCaller(nc);
        ensureValidNetworkSpecifier(nc);

        NetworkRequest networkRequest = new NetworkRequest(nc, TYPE_NONE, nextNetworkRequestId(),
                NetworkRequest.Type.LISTEN);
        NetworkRequestInfo nri = new NetworkRequestInfo(messenger, networkRequest, binder);
        if (VDBG) log("listenForNetwork for " + nri);

        mHandler.sendMessage(mHandler.obtainMessage(EVENT_REGISTER_NETWORK_LISTENER, nri));
        return networkRequest;
    }

    @Override
    public void pendingListenForNetwork(NetworkCapabilities networkCapabilities,
            PendingIntent operation) {
        checkNotNull(operation, "PendingIntent cannot be null.");
        if (!hasWifiNetworkListenPermission(networkCapabilities)) {
            enforceAccessPermission();
        }
        ensureValidNetworkSpecifier(networkCapabilities);
        ensureSufficientPermissionsForRequest(networkCapabilities,
                Binder.getCallingPid(), Binder.getCallingUid());

        final NetworkCapabilities nc = new NetworkCapabilities(networkCapabilities);
        restrictRequestUidsForCaller(nc);

        NetworkRequest networkRequest = new NetworkRequest(nc, TYPE_NONE, nextNetworkRequestId(),
                NetworkRequest.Type.LISTEN);
        NetworkRequestInfo nri = new NetworkRequestInfo(networkRequest, operation);
        if (VDBG) log("pendingListenForNetwork for " + nri);

        mHandler.sendMessage(mHandler.obtainMessage(EVENT_REGISTER_NETWORK_LISTENER, nri));
    }

    @Override
    public void releaseNetworkRequest(NetworkRequest networkRequest) {
        ensureNetworkRequestHasType(networkRequest);
        mHandler.sendMessage(mHandler.obtainMessage(
                EVENT_RELEASE_NETWORK_REQUEST, getCallingUid(), 0, networkRequest));
    }

    @Override
    public void registerNetworkFactory(Messenger messenger, String name) {
        enforceConnectivityInternalPermission();
        NetworkFactoryInfo nfi = new NetworkFactoryInfo(name, messenger, new AsyncChannel());
        mHandler.sendMessage(mHandler.obtainMessage(EVENT_REGISTER_NETWORK_FACTORY, nfi));
    }

    private void handleRegisterNetworkFactory(NetworkFactoryInfo nfi) {
        if (DBG) log("Got NetworkFactory Messenger for " + nfi.name);
        mNetworkFactoryInfos.put(nfi.messenger, nfi);
        nfi.asyncChannel.connect(mContext, mTrackerHandler, nfi.messenger);
    }

    @Override
    public void unregisterNetworkFactory(Messenger messenger) {
        enforceConnectivityInternalPermission();
        mHandler.sendMessage(mHandler.obtainMessage(EVENT_UNREGISTER_NETWORK_FACTORY, messenger));
    }

    private void handleUnregisterNetworkFactory(Messenger messenger) {
        NetworkFactoryInfo nfi = mNetworkFactoryInfos.remove(messenger);
        if (nfi == null) {
            loge("Failed to find Messenger in unregisterNetworkFactory");
            return;
        }
        if (DBG) log("unregisterNetworkFactory for " + nfi.name);
    }

    /**
     * NetworkAgentInfo supporting a request by requestId.
     * These have already been vetted (their Capabilities satisfy the request)
     * and the are the highest scored network available.
     * the are keyed off the Requests requestId.
     */
    // NOTE: Accessed on multiple threads, must be synchronized on itself.
    @GuardedBy("mNetworkForRequestId")
    private final SparseArray<NetworkAgentInfo> mNetworkForRequestId = new SparseArray<>();

    // NOTE: Accessed on multiple threads, must be synchronized on itself.
    @GuardedBy("mNetworkForNetId")
    private final SparseArray<NetworkAgentInfo> mNetworkForNetId = new SparseArray<>();
    // NOTE: Accessed on multiple threads, synchronized with mNetworkForNetId.
    // An entry is first added to mNetIdInUse, prior to mNetworkForNetId, so
    // there may not be a strict 1:1 correlation between the two.
    @GuardedBy("mNetworkForNetId")
    private final SparseBooleanArray mNetIdInUse = new SparseBooleanArray();

    // NetworkAgentInfo keyed off its connecting messenger
    // TODO - eval if we can reduce the number of lists/hashmaps/sparsearrays
    // NOTE: Only should be accessed on ConnectivityServiceThread, except dump().
    private final HashMap<Messenger, NetworkAgentInfo> mNetworkAgentInfos = new HashMap<>();

    @GuardedBy("mBlockedAppUids")
    private final HashSet<Integer> mBlockedAppUids = new HashSet<>();

    // Note: if mDefaultRequest is changed, NetworkMonitor needs to be updated.
    private final NetworkRequest mDefaultRequest;

    // Request used to optionally keep mobile data active even when higher
    // priority networks like Wi-Fi are active.
    private final NetworkRequest mDefaultMobileDataRequest;

    // Request used to optionally keep wifi data active even when higher
    // priority networks like ethernet are active.
    private final NetworkRequest mDefaultWifiRequest;

    private NetworkAgentInfo getNetworkForRequest(int requestId) {
        synchronized (mNetworkForRequestId) {
            return mNetworkForRequestId.get(requestId);
        }
    }

    private void clearNetworkForRequest(int requestId) {
        synchronized (mNetworkForRequestId) {
            mNetworkForRequestId.remove(requestId);
        }
    }

    private void setNetworkForRequest(int requestId, NetworkAgentInfo nai) {
        synchronized (mNetworkForRequestId) {
            mNetworkForRequestId.put(requestId, nai);
        }
    }

    private NetworkAgentInfo getDefaultNetwork() {
        return getNetworkForRequest(mDefaultRequest.requestId);
    }

    private boolean isDefaultNetwork(NetworkAgentInfo nai) {
        return nai == getDefaultNetwork();
    }

    private boolean isDefaultRequest(NetworkRequestInfo nri) {
        return nri.request.requestId == mDefaultRequest.requestId;
    }

    public int registerNetworkAgent(Messenger messenger, NetworkInfo networkInfo,
            LinkProperties linkProperties, NetworkCapabilities networkCapabilities,
            int currentScore, NetworkMisc networkMisc) {
        enforceConnectivityInternalPermission();

        LinkProperties lp = new LinkProperties(linkProperties);
        lp.ensureDirectlyConnectedRoutes();
        // TODO: Instead of passing mDefaultRequest, provide an API to determine whether a Network
        // satisfies mDefaultRequest.
        final NetworkCapabilities nc = new NetworkCapabilities(networkCapabilities);
        final NetworkAgentInfo nai = new NetworkAgentInfo(messenger, new AsyncChannel(),
                new Network(reserveNetId()), new NetworkInfo(networkInfo), lp, nc, currentScore,
                mContext, mTrackerHandler, new NetworkMisc(networkMisc), mDefaultRequest, this);
        // Make sure the network capabilities reflect what the agent info says.
        nai.networkCapabilities = mixInCapabilities(nai, nc);
        synchronized (this) {
            nai.networkMonitor.systemReady = mSystemReady;
        }
        final String extraInfo = networkInfo.getExtraInfo();
        final String name = TextUtils.isEmpty(extraInfo)
                ? nai.networkCapabilities.getSSID() : extraInfo;
        addValidationLogs(nai.networkMonitor.getValidationLogs(), nai.network, name);
        if (DBG) log("registerNetworkAgent " + nai);
        mHandler.sendMessage(mHandler.obtainMessage(EVENT_REGISTER_NETWORK_AGENT, nai));
        return nai.network.netId;
    }

    private void handleRegisterNetworkAgent(NetworkAgentInfo nai) {
        if (VDBG) log("Got NetworkAgent Messenger");
        mNetworkAgentInfos.put(nai.messenger, nai);
        synchronized (mNetworkForNetId) {
            mNetworkForNetId.put(nai.network.netId, nai);
        }
        nai.asyncChannel.connect(mContext, mTrackerHandler, nai.messenger);
        NetworkInfo networkInfo = nai.networkInfo;
        nai.networkInfo = null;
        updateNetworkInfo(nai, networkInfo);
        updateUids(nai, null, nai.networkCapabilities);
    }

    private void updateLinkProperties(NetworkAgentInfo networkAgent, LinkProperties oldLp) {
        LinkProperties newLp = new LinkProperties(networkAgent.linkProperties);
        int netId = networkAgent.network.netId;

        // The NetworkAgentInfo does not know whether clatd is running on its network or not. Before
        // we do anything else, make sure its LinkProperties are accurate.
        if (networkAgent.clatd != null) {
            networkAgent.clatd.fixupLinkProperties(oldLp, newLp);
        }

        updateInterfaces(newLp, oldLp, netId, networkAgent.networkCapabilities);
        updateMtu(newLp, oldLp);
        // TODO - figure out what to do for clat
//        for (LinkProperties lp : newLp.getStackedLinks()) {
//            updateMtu(lp, null);
//        }
        updateTcpBufferSizes(networkAgent);

        updateRoutes(newLp, oldLp, netId);
        updateDnses(newLp, oldLp, netId);
        // Make sure LinkProperties represents the latest private DNS status.
        // This does not need to be done before updateDnses because the
        // LinkProperties are not the source of the private DNS configuration.
        // updateDnses will fetch the private DNS configuration from DnsManager.
        mDnsManager.updatePrivateDnsStatus(netId, newLp);

        // Start or stop clat accordingly to network state.
        networkAgent.updateClat(mNMS);
        if (isDefaultNetwork(networkAgent)) {
            handleApplyDefaultProxy(newLp.getHttpProxy());
        } else {
            updateProxy(newLp, oldLp);
        }
        // TODO - move this check to cover the whole function
        if (!Objects.equals(newLp, oldLp)) {
            synchronized (networkAgent) {
                networkAgent.linkProperties = newLp;
            }
            notifyIfacesChangedForNetworkStats();
            notifyNetworkCallbacks(networkAgent, ConnectivityManager.CALLBACK_IP_CHANGED);
        }

        mKeepaliveTracker.handleCheckKeepalivesStillValid(networkAgent);
    }

    private void wakeupModifyInterface(String iface, NetworkCapabilities caps, boolean add) {
        // Marks are only available on WiFi interfaces. Checking for
        // marks on unsupported interfaces is harmless.
        if (!caps.hasTransport(NetworkCapabilities.TRANSPORT_WIFI)) {
            return;
        }

        int mark = mContext.getResources().getInteger(
            com.android.internal.R.integer.config_networkWakeupPacketMark);
        int mask = mContext.getResources().getInteger(
            com.android.internal.R.integer.config_networkWakeupPacketMask);

        // Mask/mark of zero will not detect anything interesting.
        // Don't install rules unless both values are nonzero.
        if (mark == 0 || mask == 0) {
            return;
        }

        final String prefix = "iface:" + iface;
        try {
            if (add) {
                mNetd.wakeupAddInterface(iface, prefix, mark, mask);
            } else {
                mNetd.wakeupDelInterface(iface, prefix, mark, mask);
            }
        } catch (Exception e) {
            loge("Exception modifying wakeup packet monitoring: " + e);
        }

    }

    private void updateInterfaces(LinkProperties newLp, LinkProperties oldLp, int netId,
                                  NetworkCapabilities caps) {
        CompareResult<String> interfaceDiff = new CompareResult<>(
                oldLp != null ? oldLp.getAllInterfaceNames() : null,
                newLp != null ? newLp.getAllInterfaceNames() : null);
        for (String iface : interfaceDiff.added) {
            try {
                if (DBG) log("Adding iface " + iface + " to network " + netId);
                mNMS.addInterfaceToNetwork(iface, netId);
                wakeupModifyInterface(iface, caps, true);
            } catch (Exception e) {
                loge("Exception adding interface: " + e);
            }
        }
        for (String iface : interfaceDiff.removed) {
            try {
                if (DBG) log("Removing iface " + iface + " from network " + netId);
                wakeupModifyInterface(iface, caps, false);
                mNMS.removeInterfaceFromNetwork(iface, netId);
            } catch (Exception e) {
                loge("Exception removing interface: " + e);
            }
        }
    }

    /**
     * Have netd update routes from oldLp to newLp.
     * @return true if routes changed between oldLp and newLp
     */
    private boolean updateRoutes(LinkProperties newLp, LinkProperties oldLp, int netId) {
        // Compare the route diff to determine which routes should be added and removed.
        CompareResult<RouteInfo> routeDiff = new CompareResult<RouteInfo>(
                oldLp != null ? oldLp.getAllRoutes() : null,
                newLp != null ? newLp.getAllRoutes() : null);

        // add routes before removing old in case it helps with continuous connectivity

        // do this twice, adding non-next-hop routes first, then routes they are dependent on
        for (RouteInfo route : routeDiff.added) {
            if (route.hasGateway()) continue;
            if (VDBG) log("Adding Route [" + route + "] to network " + netId);
            try {
                mNMS.addRoute(netId, route);
            } catch (Exception e) {
                if ((route.getDestination().getAddress() instanceof Inet4Address) || VDBG) {
                    loge("Exception in addRoute for non-gateway: " + e);
                }
            }
        }
        for (RouteInfo route : routeDiff.added) {
            if (route.hasGateway() == false) continue;
            if (VDBG) log("Adding Route [" + route + "] to network " + netId);
            try {
                mNMS.addRoute(netId, route);
            } catch (Exception e) {
                if ((route.getGateway() instanceof Inet4Address) || VDBG) {
                    loge("Exception in addRoute for gateway: " + e);
                }
            }
        }

        for (RouteInfo route : routeDiff.removed) {
            if (VDBG) log("Removing Route [" + route + "] from network " + netId);
            try {
                mNMS.removeRoute(netId, route);
            } catch (Exception e) {
                loge("Exception in removeRoute: " + e);
            }
        }
        return !routeDiff.added.isEmpty() || !routeDiff.removed.isEmpty();
    }

    private void updateDnses(LinkProperties newLp, LinkProperties oldLp, int netId) {
        if (oldLp != null && newLp.isIdenticalDnses(oldLp)) {
            return;  // no updating necessary
        }

        final NetworkAgentInfo defaultNai = getDefaultNetwork();
        final boolean isDefaultNetwork = (defaultNai != null && defaultNai.network.netId == netId);

        if (DBG) {
            final Collection<InetAddress> dnses = newLp.getDnsServers();
            log("Setting DNS servers for network " + netId + " to " + dnses);
        }
        try {
            mDnsManager.setDnsConfigurationForNetwork(netId, newLp, isDefaultNetwork);
        } catch (Exception e) {
            loge("Exception in setDnsConfigurationForNetwork: " + e);
        }
    }

    private int getNetworkPermission(NetworkCapabilities nc) {
        if (!nc.hasCapability(NET_CAPABILITY_NOT_RESTRICTED)) {
            return INetd.PERMISSION_SYSTEM;
        }
        if (!nc.hasCapability(NET_CAPABILITY_FOREGROUND)) {
            return INetd.PERMISSION_NETWORK;
        }
        return INetd.PERMISSION_NONE;
    }

    /**
     * Augments the NetworkCapabilities passed in by a NetworkAgent with capabilities that are
     * maintained here that the NetworkAgent is not aware of (e.g., validated, captive portal,
     * and foreground status).
     */
    private NetworkCapabilities mixInCapabilities(NetworkAgentInfo nai, NetworkCapabilities nc) {
        // Once a NetworkAgent is connected, complain if some immutable capabilities are removed.
         // Don't complain for VPNs since they're not driven by requests and there is no risk of
         // causing a connect/teardown loop.
         // TODO: remove this altogether and make it the responsibility of the NetworkFactories to
         // avoid connect/teardown loops.
        if (nai.everConnected &&
                !nai.isVPN() &&
                !nai.networkCapabilities.satisfiedByImmutableNetworkCapabilities(nc)) {
            // TODO: consider not complaining when a network agent degrades its capabilities if this
            // does not cause any request (that is not a listen) currently matching that agent to
            // stop being matched by the updated agent.
            String diff = nai.networkCapabilities.describeImmutableDifferences(nc);
            if (!TextUtils.isEmpty(diff)) {
                Slog.wtf(TAG, "BUG: " + nai + " lost immutable capabilities:" + diff);
            }
        }

        // Don't modify caller's NetworkCapabilities.
        NetworkCapabilities newNc = new NetworkCapabilities(nc);
        if (nai.lastValidated) {
            newNc.addCapability(NET_CAPABILITY_VALIDATED);
        } else {
            newNc.removeCapability(NET_CAPABILITY_VALIDATED);
        }
        if (nai.lastCaptivePortalDetected) {
            newNc.addCapability(NET_CAPABILITY_CAPTIVE_PORTAL);
        } else {
            newNc.removeCapability(NET_CAPABILITY_CAPTIVE_PORTAL);
        }
        if (nai.isBackgroundNetwork()) {
            newNc.removeCapability(NET_CAPABILITY_FOREGROUND);
        } else {
            newNc.addCapability(NET_CAPABILITY_FOREGROUND);
        }
        if (nai.isSuspended()) {
            newNc.removeCapability(NET_CAPABILITY_NOT_SUSPENDED);
        } else {
            newNc.addCapability(NET_CAPABILITY_NOT_SUSPENDED);
        }

        return newNc;
    }

    /**
     * Update the NetworkCapabilities for {@code nai} to {@code nc}. Specifically:
     *
     * 1. Calls mixInCapabilities to merge the passed-in NetworkCapabilities {@code nc} with the
     *    capabilities we manage and store in {@code nai}, such as validated status and captive
     *    portal status)
     * 2. Takes action on the result: changes network permissions, sends CAP_CHANGED callbacks, and
     *    potentially triggers rematches.
     * 3. Directly informs other network stack components (NetworkStatsService, VPNs, etc. of the
     *    change.)
     *
     * @param oldScore score of the network before any of the changes that prompted us
     *                 to call this function.
     * @param nai the network having its capabilities updated.
     * @param nc the new network capabilities.
     */
    private void updateCapabilities(int oldScore, NetworkAgentInfo nai, NetworkCapabilities nc) {
        NetworkCapabilities newNc = mixInCapabilities(nai, nc);

        if (Objects.equals(nai.networkCapabilities, newNc)) return;

        final int oldPermission = getNetworkPermission(nai.networkCapabilities);
        final int newPermission = getNetworkPermission(newNc);
        if (oldPermission != newPermission && nai.created && !nai.isVPN()) {
            try {
                mNMS.setNetworkPermission(nai.network.netId, newPermission);
            } catch (RemoteException e) {
                loge("Exception in setNetworkPermission: " + e);
            }
        }

        final NetworkCapabilities prevNc;
        synchronized (nai) {
            prevNc = nai.networkCapabilities;
            nai.networkCapabilities = newNc;
        }

        updateUids(nai, prevNc, newNc);

        if (nai.getCurrentScore() == oldScore && newNc.equalRequestableCapabilities(prevNc)) {
            // If the requestable capabilities haven't changed, and the score hasn't changed, then
            // the change we're processing can't affect any requests, it can only affect the listens
            // on this network. We might have been called by rematchNetworkAndRequests when a
            // network changed foreground state.
            processListenRequests(nai, true);
        } else {
            // If the requestable capabilities have changed or the score changed, we can't have been
            // called by rematchNetworkAndRequests, so it's safe to start a rematch.
            rematchAllNetworksAndRequests(nai, oldScore);
            notifyNetworkCallbacks(nai, ConnectivityManager.CALLBACK_CAP_CHANGED);
        }

        if (prevNc != null) {
            final boolean oldMetered = prevNc.isMetered();
            final boolean newMetered = newNc.isMetered();
            final boolean meteredChanged = oldMetered != newMetered;

            if (meteredChanged) {
                maybeNotifyNetworkBlocked(nai, oldMetered, newMetered, mRestrictBackground,
                        mRestrictBackground);
            }

            final boolean roamingChanged = prevNc.hasCapability(NET_CAPABILITY_NOT_ROAMING) !=
                    newNc.hasCapability(NET_CAPABILITY_NOT_ROAMING);

            // Report changes that are interesting for network statistics tracking.
            if (meteredChanged || roamingChanged) {
                notifyIfacesChangedForNetworkStats();
            }
        }

        if (!newNc.hasTransport(TRANSPORT_VPN)) {
            // Tell VPNs about updated capabilities, since they may need to
            // bubble those changes through.
            updateAllVpnsCapabilities();
        }
    }

    private void updateUids(NetworkAgentInfo nai, NetworkCapabilities prevNc,
            NetworkCapabilities newNc) {
        Set<UidRange> prevRanges = null == prevNc ? null : prevNc.getUids();
        Set<UidRange> newRanges = null == newNc ? null : newNc.getUids();
        if (null == prevRanges) prevRanges = new ArraySet<>();
        if (null == newRanges) newRanges = new ArraySet<>();
        final Set<UidRange> prevRangesCopy = new ArraySet<>(prevRanges);

        prevRanges.removeAll(newRanges);
        newRanges.removeAll(prevRangesCopy);

        try {
            if (!newRanges.isEmpty()) {
                final UidRange[] addedRangesArray = new UidRange[newRanges.size()];
                newRanges.toArray(addedRangesArray);
                mNMS.addVpnUidRanges(nai.network.netId, addedRangesArray);
            }
            if (!prevRanges.isEmpty()) {
                final UidRange[] removedRangesArray = new UidRange[prevRanges.size()];
                prevRanges.toArray(removedRangesArray);
                mNMS.removeVpnUidRanges(nai.network.netId, removedRangesArray);
            }
        } catch (Exception e) {
            // Never crash!
            loge("Exception in updateUids: " + e);
        }
    }

    public void handleUpdateLinkProperties(NetworkAgentInfo nai, LinkProperties newLp) {
        if (getNetworkAgentInfoForNetId(nai.network.netId) != nai) {
            // Ignore updates for disconnected networks
            return;
        }
        // newLp is already a defensive copy.
        newLp.ensureDirectlyConnectedRoutes();
        if (VDBG) {
            log("Update of LinkProperties for " + nai.name() +
                    "; created=" + nai.created +
                    "; everConnected=" + nai.everConnected);
        }
        LinkProperties oldLp = nai.linkProperties;
        synchronized (nai) {
            nai.linkProperties = newLp;
        }
        if (nai.everConnected) {
            updateLinkProperties(nai, oldLp);
        }
    }

    private void sendUpdatedScoreToFactories(NetworkAgentInfo nai) {
        for (int i = 0; i < nai.numNetworkRequests(); i++) {
            NetworkRequest nr = nai.requestAt(i);
            // Don't send listening requests to factories. b/17393458
            if (nr.isListen()) continue;
            sendUpdatedScoreToFactories(nr, nai.getCurrentScore());
        }
    }

    private void sendUpdatedScoreToFactories(NetworkRequest networkRequest, int score) {
        if (VDBG) log("sending new Min Network Score(" + score + "): " + networkRequest.toString());
        for (NetworkFactoryInfo nfi : mNetworkFactoryInfos.values()) {
            nfi.asyncChannel.sendMessage(android.net.NetworkFactory.CMD_REQUEST_NETWORK, score, 0,
                    networkRequest);
        }
    }

    private void sendPendingIntentForRequest(NetworkRequestInfo nri, NetworkAgentInfo networkAgent,
            int notificationType) {
        if (notificationType == ConnectivityManager.CALLBACK_AVAILABLE && !nri.mPendingIntentSent) {
            Intent intent = new Intent();
            intent.putExtra(ConnectivityManager.EXTRA_NETWORK, networkAgent.network);
            intent.putExtra(ConnectivityManager.EXTRA_NETWORK_REQUEST, nri.request);
            nri.mPendingIntentSent = true;
            sendIntent(nri.mPendingIntent, intent);
        }
        // else not handled
    }

    private void sendIntent(PendingIntent pendingIntent, Intent intent) {
        mPendingIntentWakeLock.acquire();
        try {
            if (DBG) log("Sending " + pendingIntent);
            pendingIntent.send(mContext, 0, intent, this /* onFinished */, null /* Handler */);
        } catch (PendingIntent.CanceledException e) {
            if (DBG) log(pendingIntent + " was not sent, it had been canceled.");
            mPendingIntentWakeLock.release();
            releasePendingNetworkRequest(pendingIntent);
        }
        // ...otherwise, mPendingIntentWakeLock.release() gets called by onSendFinished()
    }

    @Override
    public void onSendFinished(PendingIntent pendingIntent, Intent intent, int resultCode,
            String resultData, Bundle resultExtras) {
        if (DBG) log("Finished sending " + pendingIntent);
        mPendingIntentWakeLock.release();
        // Release with a delay so the receiving client has an opportunity to put in its
        // own request.
        releasePendingNetworkRequestWithDelay(pendingIntent);
    }

    private void callCallbackForRequest(NetworkRequestInfo nri,
            NetworkAgentInfo networkAgent, int notificationType, int arg1) {
        if (nri.messenger == null) {
            return;  // Default request has no msgr
        }
        Bundle bundle = new Bundle();
        // TODO: check if defensive copies of data is needed.
        putParcelable(bundle, new NetworkRequest(nri.request));
        Message msg = Message.obtain();
        if (notificationType != ConnectivityManager.CALLBACK_UNAVAIL) {
            putParcelable(bundle, networkAgent.network);
        }
        switch (notificationType) {
            case ConnectivityManager.CALLBACK_AVAILABLE: {
                putParcelable(bundle, new NetworkCapabilities(networkAgent.networkCapabilities));
                putParcelable(bundle, new LinkProperties(networkAgent.linkProperties));
                // For this notification, arg1 contains the blocked status.
                msg.arg1 = arg1;
                break;
            }
            case ConnectivityManager.CALLBACK_LOSING: {
                msg.arg1 = arg1;
                break;
            }
            case ConnectivityManager.CALLBACK_CAP_CHANGED: {
                // networkAgent can't be null as it has been accessed a few lines above.
                final NetworkCapabilities nc = networkCapabilitiesRestrictedForCallerPermissions(
                        networkAgent.networkCapabilities, nri.mPid, nri.mUid);
                putParcelable(bundle, nc);
                break;
            }
            case ConnectivityManager.CALLBACK_IP_CHANGED: {
                putParcelable(bundle, new LinkProperties(networkAgent.linkProperties));
                break;
            }
            case ConnectivityManager.CALLBACK_BLK_CHANGED: {
                msg.arg1 = arg1;
                break;
            }
        }
        msg.what = notificationType;
        msg.setData(bundle);
        try {
            if (VDBG) {
                String notification = ConnectivityManager.getCallbackName(notificationType);
                log("sending notification " + notification + " for " + nri.request);
            }
            nri.messenger.send(msg);
        } catch (RemoteException e) {
            // may occur naturally in the race of binder death.
            loge("RemoteException caught trying to send a callback msg for " + nri.request);
        }
    }

    private static <T extends Parcelable> void putParcelable(Bundle bundle, T t) {
        bundle.putParcelable(t.getClass().getSimpleName(), t);
    }

    private void teardownUnneededNetwork(NetworkAgentInfo nai) {
        if (nai.numRequestNetworkRequests() != 0) {
            for (int i = 0; i < nai.numNetworkRequests(); i++) {
                NetworkRequest nr = nai.requestAt(i);
                // Ignore listening requests.
                if (nr.isListen()) continue;
                loge("Dead network still had at least " + nr);
                break;
            }
        }
        nai.asyncChannel.disconnect();
    }

    private void handleLingerComplete(NetworkAgentInfo oldNetwork) {
        if (oldNetwork == null) {
            loge("Unknown NetworkAgentInfo in handleLingerComplete");
            return;
        }
        if (DBG) log("handleLingerComplete for " + oldNetwork.name());

        // If we get here it means that the last linger timeout for this network expired. So there
        // must be no other active linger timers, and we must stop lingering.
        oldNetwork.clearLingerState();

        if (unneeded(oldNetwork, UnneededFor.TEARDOWN)) {
            // Tear the network down.
            teardownUnneededNetwork(oldNetwork);
        } else {
            // Put the network in the background.
            updateCapabilities(oldNetwork.getCurrentScore(), oldNetwork,
                    oldNetwork.networkCapabilities);
        }
    }

    private void makeDefault(NetworkAgentInfo newNetwork) {
        if (DBG) log("Switching to new default network: " + newNetwork);

        try {
            mNMS.setDefaultNetId(newNetwork.network.netId);
        } catch (Exception e) {
            loge("Exception setting default network :" + e);
        }

        notifyLockdownVpn(newNetwork);
        handleApplyDefaultProxy(newNetwork.linkProperties.getHttpProxy());
        updateTcpBufferSizes(newNetwork);
        mDnsManager.setDefaultDnsSystemProperties(newNetwork.linkProperties.getDnsServers());
        notifyIfacesChangedForNetworkStats();
    }

    private void processListenRequests(NetworkAgentInfo nai, boolean capabilitiesChanged) {
        // For consistency with previous behaviour, send onLost callbacks before onAvailable.
        for (NetworkRequestInfo nri : mNetworkRequests.values()) {
            NetworkRequest nr = nri.request;
            if (!nr.isListen()) continue;
            if (nai.isSatisfyingRequest(nr.requestId) && !nai.satisfies(nr)) {
                nai.removeRequest(nri.request.requestId);
                callCallbackForRequest(nri, nai, ConnectivityManager.CALLBACK_LOST, 0);
            }
        }

        if (capabilitiesChanged) {
            notifyNetworkCallbacks(nai, ConnectivityManager.CALLBACK_CAP_CHANGED);
        }

        for (NetworkRequestInfo nri : mNetworkRequests.values()) {
            NetworkRequest nr = nri.request;
            if (!nr.isListen()) continue;
            if (nai.satisfies(nr) && !nai.isSatisfyingRequest(nr.requestId)) {
                nai.addRequest(nr);
                notifyNetworkAvailable(nai, nri);
            }
        }
    }

    // Handles a network appearing or improving its score.
    //
    // - Evaluates all current NetworkRequests that can be
    //   satisfied by newNetwork, and reassigns to newNetwork
    //   any such requests for which newNetwork is the best.
    //
    // - Lingers any validated Networks that as a result are no longer
    //   needed. A network is needed if it is the best network for
    //   one or more NetworkRequests, or if it is a VPN.
    //
    // - Tears down newNetwork if it just became validated
    //   but turns out to be unneeded.
    //
    // - If reapUnvalidatedNetworks==REAP, tears down unvalidated
    //   networks that have no chance (i.e. even if validated)
    //   of becoming the highest scoring network.
    //
    // NOTE: This function only adds NetworkRequests that "newNetwork" could satisfy,
    // it does not remove NetworkRequests that other Networks could better satisfy.
    // If you need to handle decreases in score, use {@link rematchAllNetworksAndRequests}.
    // This function should be used when possible instead of {@code rematchAllNetworksAndRequests}
    // as it performs better by a factor of the number of Networks.
    //
    // @param newNetwork is the network to be matched against NetworkRequests.
    // @param reapUnvalidatedNetworks indicates if an additional pass over all networks should be
    //               performed to tear down unvalidated networks that have no chance (i.e. even if
    //               validated) of becoming the highest scoring network.
    private void rematchNetworkAndRequests(NetworkAgentInfo newNetwork,
            ReapUnvalidatedNetworks reapUnvalidatedNetworks, long now) {
        if (!newNetwork.everConnected) return;
        boolean keep = newNetwork.isVPN();
        boolean isNewDefault = false;
        NetworkAgentInfo oldDefaultNetwork = null;

        final boolean wasBackgroundNetwork = newNetwork.isBackgroundNetwork();
        final int score = newNetwork.getCurrentScore();

        if (VDBG) log("rematching " + newNetwork.name());

        // Find and migrate to this Network any NetworkRequests for
        // which this network is now the best.
        ArrayList<NetworkAgentInfo> affectedNetworks = new ArrayList<>();
        ArrayList<NetworkRequestInfo> addedRequests = new ArrayList<>();
        NetworkCapabilities nc = newNetwork.networkCapabilities;
        if (VDBG) log(" network has: " + nc);
        for (NetworkRequestInfo nri : mNetworkRequests.values()) {
            // Process requests in the first pass and listens in the second pass. This allows us to
            // change a network's capabilities depending on which requests it has. This is only
            // correct if the change in capabilities doesn't affect whether the network satisfies
            // requests or not, and doesn't affect the network's score.
            if (nri.request.isListen()) continue;

            final NetworkAgentInfo currentNetwork = getNetworkForRequest(nri.request.requestId);
            final boolean satisfies = newNetwork.satisfies(nri.request);
            boolean satisfiesMobileMultiNetworkCheck = false;

            if (satisfies) {
                satisfiesMobileMultiNetworkCheck = satisfiesMobileMultiNetworkDataCheck(
                        newNetwork.networkCapabilities,
                        nri.request.networkCapabilities);
            }

            if (newNetwork == currentNetwork && satisfiesMobileMultiNetworkCheck) {
                if (VDBG) {
                    log("Network " + newNetwork.name() + " was already satisfying" +
                            " request " + nri.request.requestId + ". No change.");
                }
                keep = true;
                continue;
            }

            // check if it satisfies the NetworkCapabilities
            if (VDBG) log("  checking if request is satisfied: " + nri.request);
            if (satisfiesMobileMultiNetworkCheck) {
                // next check if it's better than any current network we're using for
                // this request
                if (VDBG) {
                    log("currentScore = " +
                            (currentNetwork != null ? currentNetwork.getCurrentScore() : 0) +
                            ", newScore = " + score);
                }
                if (currentNetwork == null ||
                    isBestMobileMultiNetwork(currentNetwork,
                          currentNetwork.networkCapabilities,
                          newNetwork,
                          newNetwork.networkCapabilities,
                          nri.request.networkCapabilities) ||
                    currentNetwork.getCurrentScore() < score) {
                    if (VDBG) log("rematch for " + newNetwork.name());
                    if (currentNetwork != null) {
                        if (VDBG) log("   accepting network in place of " + currentNetwork.name());
                        currentNetwork.removeRequest(nri.request.requestId);
                        currentNetwork.lingerRequest(nri.request, now, mLingerDelayMs);
                        affectedNetworks.add(currentNetwork);
                    } else {
                        if (VDBG) log("   accepting network in place of null");
                    }
                    newNetwork.unlingerRequest(nri.request);
                    setNetworkForRequest(nri.request.requestId, newNetwork);
                    if (!newNetwork.addRequest(nri.request)) {
                        Slog.wtf(TAG, "BUG: " + newNetwork.name() + " already has " + nri.request);
                    }
                    addedRequests.add(nri);
                    keep = true;
                    // Tell NetworkFactories about the new score, so they can stop
                    // trying to connect if they know they cannot match it.
                    // TODO - this could get expensive if we have a lot of requests for this
                    // network.  Think about if there is a way to reduce this.  Push
                    // netid->request mapping to each factory?
                    sendUpdatedScoreToFactories(nri.request, score);
                    if (isDefaultRequest(nri)) {
                        isNewDefault = true;
                        oldDefaultNetwork = currentNetwork;
                        if (currentNetwork != null) {
                            mLingerMonitor.noteLingerDefaultNetwork(currentNetwork, newNetwork);
                        }
                    }
                }
            } else if (newNetwork.isSatisfyingRequest(nri.request.requestId)) {
                // If "newNetwork" is listed as satisfying "nri" but no longer satisfies "nri",
                // mark it as no longer satisfying "nri".  Because networks are processed by
                // rematchAllNetworksAndRequests() in descending score order, "currentNetwork" will
                // match "newNetwork" before this loop will encounter a "currentNetwork" with higher
                // score than "newNetwork" and where "currentNetwork" no longer satisfies "nri".
                // This means this code doesn't have to handle the case where "currentNetwork" no
                // longer satisfies "nri" when "currentNetwork" does not equal "newNetwork".
                if (DBG) {
                    log("Network " + newNetwork.name() + " stopped satisfying" +
                            " request " + nri.request.requestId);
                }
                newNetwork.removeRequest(nri.request.requestId);
                if (currentNetwork == newNetwork) {
                    clearNetworkForRequest(nri.request.requestId);
                    sendUpdatedScoreToFactories(nri.request, 0);
                } else {
                    Slog.wtf(TAG, "BUG: Removing request " + nri.request.requestId + " from " +
                            newNetwork.name() +
                            " without updating mNetworkForRequestId or factories!");
                }
                // TODO: Technically, sending CALLBACK_LOST here is
                // incorrect if there is a replacement network currently
                // connected that can satisfy nri, which is a request
                // (not a listen). However, the only capability that can both
                // a) be requested and b) change is NET_CAPABILITY_TRUSTED,
                // so this code is only incorrect for a network that loses
                // the TRUSTED capability, which is a rare case.
                callCallbackForRequest(nri, newNetwork, ConnectivityManager.CALLBACK_LOST, 0);
            }
        }
        if (isNewDefault) {
            updateDataActivityTracking(newNetwork, oldDefaultNetwork);
            // Notify system services that this network is up.
            makeDefault(newNetwork);
            // Log 0 -> X and Y -> X default network transitions, where X is the new default.
            metricsLogger().defaultNetworkMetrics().logDefaultNetworkEvent(
                    now, newNetwork, oldDefaultNetwork);
            // Have a new default network, release the transition wakelock in
            scheduleReleaseNetworkTransitionWakelock();
        }

        if (!newNetwork.networkCapabilities.equalRequestableCapabilities(nc)) {
            Slog.wtf(TAG, String.format(
                    "BUG: %s changed requestable capabilities during rematch: %s -> %s",
                    newNetwork.name(), nc, newNetwork.networkCapabilities));
        }
        if (newNetwork.getCurrentScore() != score) {
            Slog.wtf(TAG, String.format(
                    "BUG: %s changed score during rematch: %d -> %d",
                   newNetwork.name(), score, newNetwork.getCurrentScore()));
        }

        // Second pass: process all listens.
        if (wasBackgroundNetwork != newNetwork.isBackgroundNetwork()) {
            // If the network went from background to foreground or vice versa, we need to update
            // its foreground state. It is safe to do this after rematching the requests because
            // NET_CAPABILITY_FOREGROUND does not affect requests, as is not a requestable
            // capability and does not affect the network's score (see the Slog.wtf call above).
            updateCapabilities(score, newNetwork, newNetwork.networkCapabilities);
        } else {
            processListenRequests(newNetwork, false);
        }

        // do this after the default net is switched, but
        // before LegacyTypeTracker sends legacy broadcasts
        for (NetworkRequestInfo nri : addedRequests) notifyNetworkAvailable(newNetwork, nri);

        // Linger any networks that are no longer needed. This should be done after sending the
        // available callback for newNetwork.
        for (NetworkAgentInfo nai : affectedNetworks) {
            updateLingerState(nai, now);
        }
        // Possibly unlinger newNetwork. Unlingering a network does not send any callbacks so it
        // does not need to be done in any particular order.
        updateLingerState(newNetwork, now);

        if (isNewDefault) {
            // Maintain the illusion: since the legacy API only
            // understands one network at a time, we must pretend
            // that the current default network disconnected before
            // the new one connected.
            if (oldDefaultNetwork != null) {
                mLegacyTypeTracker.remove(oldDefaultNetwork.networkInfo.getType(),
                                          oldDefaultNetwork, true);
            }
            mDefaultInetConditionPublished = newNetwork.lastValidated ? 100 : 0;
            mLegacyTypeTracker.add(newNetwork.networkInfo.getType(), newNetwork);
            notifyLockdownVpn(newNetwork);
        }

        if (keep) {
            // Notify battery stats service about this network, both the normal
            // interface and any stacked links.
            // TODO: Avoid redoing this; this must only be done once when a network comes online.
            try {
                final IBatteryStats bs = BatteryStatsService.getService();
                final int type = newNetwork.networkInfo.getType();

                final String baseIface = newNetwork.linkProperties.getInterfaceName();
                bs.noteNetworkInterfaceType(baseIface, type);
                for (LinkProperties stacked : newNetwork.linkProperties.getStackedLinks()) {
                    final String stackedIface = stacked.getInterfaceName();
                    bs.noteNetworkInterfaceType(stackedIface, type);
                }
            } catch (RemoteException ignored) {
            }

            // This has to happen after the notifyNetworkCallbacks as that tickles each
            // ConnectivityManager instance so that legacy requests correctly bind dns
            // requests to this network.  The legacy users are listening for this broadcast
            // and will generally do a dns request so they can ensureRouteToHost and if
            // they do that before the callbacks happen they'll use the default network.
            //
            // TODO: Is there still a race here? We send the broadcast
            // after sending the callback, but if the app can receive the
            // broadcast before the callback, it might still break.
            //
            // This *does* introduce a race where if the user uses the new api
            // (notification callbacks) and then uses the old api (getNetworkInfo(type))
            // they may get old info.  Reverse this after the old startUsing api is removed.
            // This is on top of the multiple intent sequencing referenced in the todo above.
            for (int i = 0; i < newNetwork.numNetworkRequests(); i++) {
                NetworkRequest nr = newNetwork.requestAt(i);
                if (nr.legacyType != TYPE_NONE && nr.isRequest()) {
                    // legacy type tracker filters out repeat adds
                    mLegacyTypeTracker.add(nr.legacyType, newNetwork);
                }
            }

            // A VPN generally won't get added to the legacy tracker in the "for (nri)" loop above,
            // because usually there are no NetworkRequests it satisfies (e.g., mDefaultRequest
            // wants the NOT_VPN capability, so it will never be satisfied by a VPN). So, add the
            // newNetwork to the tracker explicitly (it's a no-op if it has already been added).
            if (newNetwork.isVPN()) {
                mLegacyTypeTracker.add(TYPE_VPN, newNetwork);
            }
        }
        if (reapUnvalidatedNetworks == ReapUnvalidatedNetworks.REAP) {
            for (NetworkAgentInfo nai : mNetworkAgentInfos.values()) {
                if (unneeded(nai, UnneededFor.TEARDOWN)) {
                    if (nai.getLingerExpiry() > 0) {
                        // This network has active linger timers and no requests, but is not
                        // lingering. Linger it.
                        //
                        // One way (the only way?) this can happen if this network is unvalidated
                        // and became unneeded due to another network improving its score to the
                        // point where this network will no longer be able to satisfy any requests
                        // even if it validates.
                        updateLingerState(nai, now);
                    } else {
                        if (DBG) log("Reaping " + nai.name());
                        teardownUnneededNetwork(nai);
                    }
                }
            }
        }
    }

    /**
     * Attempt to rematch all Networks with NetworkRequests.  This may result in Networks
     * being disconnected.
     * @param changed If only one Network's score or capabilities have been modified since the last
     *         time this function was called, pass this Network in this argument, otherwise pass
     *         null.
     * @param oldScore If only one Network has been changed but its NetworkCapabilities have not
     *         changed, pass in the Network's score (from getCurrentScore()) prior to the change via
     *         this argument, otherwise pass {@code changed.getCurrentScore()} or 0 if
     *         {@code changed} is {@code null}. This is because NetworkCapabilities influence a
     *         network's score.
     */
    private void rematchAllNetworksAndRequests(NetworkAgentInfo changed, int oldScore) {
        // TODO: This may get slow.  The "changed" parameter is provided for future optimization
        // to avoid the slowness.  It is not simply enough to process just "changed", for
        // example in the case where "changed"'s score decreases and another network should begin
        // satisfying a NetworkRequest that "changed" currently satisfies.

        // Optimization: Only reprocess "changed" if its score improved.  This is safe because it
        // can only add more NetworkRequests satisfied by "changed", and this is exactly what
        // rematchNetworkAndRequests() handles.
        final long now = SystemClock.elapsedRealtime();
        if (changed != null && oldScore < changed.getCurrentScore()) {
            rematchNetworkAndRequests(changed, ReapUnvalidatedNetworks.REAP, now);
        } else {
            final NetworkAgentInfo[] nais = mNetworkAgentInfos.values().toArray(
                    new NetworkAgentInfo[mNetworkAgentInfos.size()]);
            // Rematch higher scoring networks first to prevent requests first matching a lower
            // scoring network and then a higher scoring network, which could produce multiple
            // callbacks and inadvertently unlinger networks.
            Arrays.sort(nais);
            for (NetworkAgentInfo nai : nais) {
                rematchNetworkAndRequests(nai,
                        // Only reap the last time through the loop.  Reaping before all rematching
                        // is complete could incorrectly teardown a network that hasn't yet been
                        // rematched.
                        (nai != nais[nais.length-1]) ? ReapUnvalidatedNetworks.DONT_REAP
                                : ReapUnvalidatedNetworks.REAP,
                        now);
            }
        }
    }

    private void updateInetCondition(NetworkAgentInfo nai) {
        // Don't bother updating until we've graduated to validated at least once.
        if (!nai.everValidated) return;
        // For now only update icons for default connection.
        // TODO: Update WiFi and cellular icons separately. b/17237507
        if (!isDefaultNetwork(nai)) return;

        int newInetCondition = nai.lastValidated ? 100 : 0;
        // Don't repeat publish.
        if (newInetCondition == mDefaultInetConditionPublished) return;

        mDefaultInetConditionPublished = newInetCondition;
        sendInetConditionBroadcast(nai.networkInfo);
    }

    private void notifyLockdownVpn(NetworkAgentInfo nai) {
        synchronized (mVpns) {
            if (mLockdownTracker != null) {
                if (nai != null && nai.isVPN()) {
                    mLockdownTracker.onVpnStateChanged(nai.networkInfo);
                } else {
                    mLockdownTracker.onNetworkInfoChanged();
                }
            }
        }
    }

    private void updateNetworkInfo(NetworkAgentInfo networkAgent, NetworkInfo newInfo) {
        final NetworkInfo.State state = newInfo.getState();
        NetworkInfo oldInfo = null;
        final int oldScore = networkAgent.getCurrentScore();
        synchronized (networkAgent) {
            oldInfo = networkAgent.networkInfo;
            networkAgent.networkInfo = newInfo;
        }
        notifyLockdownVpn(networkAgent);

        if (DBG) {
            log(networkAgent.name() + " EVENT_NETWORK_INFO_CHANGED, going from " +
                    (oldInfo == null ? "null" : oldInfo.getState()) +
                    " to " + state);
        }

        if (!networkAgent.created
                && (state == NetworkInfo.State.CONNECTED
                || (state == NetworkInfo.State.CONNECTING && networkAgent.isVPN()))) {

            // A network that has just connected has zero requests and is thus a foreground network.
            networkAgent.networkCapabilities.addCapability(NET_CAPABILITY_FOREGROUND);

            try {
                // This should never fail.  Specifying an already in use NetID will cause failure.
                if (networkAgent.isVPN()) {
                    mNMS.createVirtualNetwork(networkAgent.network.netId,
                            !networkAgent.linkProperties.getDnsServers().isEmpty(),
                            (networkAgent.networkMisc == null ||
                                !networkAgent.networkMisc.allowBypass));
                } else {
                    mNMS.createPhysicalNetwork(networkAgent.network.netId,
                            getNetworkPermission(networkAgent.networkCapabilities));
                }
            } catch (Exception e) {
                loge("Error creating network " + networkAgent.network.netId + ": "
                        + e.getMessage());
                return;
            }
            networkAgent.created = true;
        }

        if (!networkAgent.everConnected && state == NetworkInfo.State.CONNECTED) {
            networkAgent.everConnected = true;

            if (networkAgent.linkProperties == null) {
                Slog.wtf(TAG, networkAgent.name() + " connected with null LinkProperties");
            }

            handlePerNetworkPrivateDnsConfig(networkAgent, mDnsManager.getPrivateDnsConfig());
            updateLinkProperties(networkAgent, null);

            networkAgent.networkMonitor.sendMessage(NetworkMonitor.CMD_NETWORK_CONNECTED);
            scheduleUnvalidatedPrompt(networkAgent);

            if (networkAgent.isVPN()) {
                // Temporarily disable the default proxy (not global).
                mProxyTracker.setDefaultProxyEnabled(false);
                // TODO: support proxy per network.
            }

            // Whether a particular NetworkRequest listen should cause signal strength thresholds to
            // be communicated to a particular NetworkAgent depends only on the network's immutable,
            // capabilities, so it only needs to be done once on initial connect, not every time the
            // network's capabilities change. Note that we do this before rematching the network,
            // so we could decide to tear it down immediately afterwards. That's fine though - on
            // disconnection NetworkAgents should stop any signal strength monitoring they have been
            // doing.
            updateSignalStrengthThresholds(networkAgent, "CONNECT", null);

            // Consider network even though it is not yet validated.
            final long now = SystemClock.elapsedRealtime();
            rematchNetworkAndRequests(networkAgent, ReapUnvalidatedNetworks.REAP, now);

            // This has to happen after matching the requests, because callbacks are just requests.
            notifyNetworkCallbacks(networkAgent, ConnectivityManager.CALLBACK_PRECHECK);
        } else if (state == NetworkInfo.State.DISCONNECTED) {
            networkAgent.asyncChannel.disconnect();
            if (networkAgent.isVPN()) {
                mProxyTracker.setDefaultProxyEnabled(true);
                updateUids(networkAgent, networkAgent.networkCapabilities, null);
            }
            disconnectAndDestroyNetwork(networkAgent);
        } else if ((oldInfo != null && oldInfo.getState() == NetworkInfo.State.SUSPENDED) ||
                state == NetworkInfo.State.SUSPENDED) {
            // going into or coming out of SUSPEND: re-score and notify
            if (networkAgent.getCurrentScore() != oldScore) {
                rematchAllNetworksAndRequests(networkAgent, oldScore);
            }
            updateCapabilities(networkAgent.getCurrentScore(), networkAgent,
                    networkAgent.networkCapabilities);
            // TODO (b/73132094) : remove this call once the few users of onSuspended and
            // onResumed have been removed.
            notifyNetworkCallbacks(networkAgent, (state == NetworkInfo.State.SUSPENDED ?
                    ConnectivityManager.CALLBACK_SUSPENDED :
                    ConnectivityManager.CALLBACK_RESUMED));
            mLegacyTypeTracker.update(networkAgent);
        }
    }

    private void updateNetworkScore(NetworkAgentInfo nai, int score) {
        if (VDBG) log("updateNetworkScore for " + nai.name() + " to " + score);
        if (score < 0) {
            loge("updateNetworkScore for " + nai.name() + " got a negative score (" + score +
                    ").  Bumping score to min of 0");
            score = 0;
        }

        final int oldScore = nai.getCurrentScore();
        nai.setCurrentScore(score);

        rematchAllNetworksAndRequests(nai, oldScore);

        sendUpdatedScoreToFactories(nai);
    }

    // Notify only this one new request of the current state. Transfer all the
    // current state by calling NetworkCapabilities and LinkProperties callbacks
    // so that callers can be guaranteed to have as close to atomicity in state
    // transfer as can be supported by this current API.
    protected void notifyNetworkAvailable(NetworkAgentInfo nai, NetworkRequestInfo nri) {
        mHandler.removeMessages(EVENT_TIMEOUT_NETWORK_REQUEST, nri);
        if (nri.mPendingIntent != null) {
            sendPendingIntentForRequest(nri, nai, ConnectivityManager.CALLBACK_AVAILABLE);
            // Attempt no subsequent state pushes where intents are involved.
            return;
        }

        final boolean metered = nai.networkCapabilities.isMetered();
        final boolean blocked = isUidNetworkingWithVpnBlocked(nri.mUid, mUidRules.get(nri.mUid),
                metered, mRestrictBackground);
        callCallbackForRequest(nri, nai, ConnectivityManager.CALLBACK_AVAILABLE, blocked ? 1 : 0);
    }

    /**
     * Notify of the blocked state apps with a registered callback matching a given NAI.
     *
     * Unlike other callbacks, blocked status is different between each individual uid. So for
     * any given nai, all requests need to be considered according to the uid who filed it.
     *
     * @param nai The target NetworkAgentInfo.
     * @param oldMetered True if the previous network capabilities is metered.
     * @param newRestrictBackground True if data saver is enabled.
     */
    private void maybeNotifyNetworkBlocked(NetworkAgentInfo nai, boolean oldMetered,
            boolean newMetered, boolean oldRestrictBackground, boolean newRestrictBackground) {

        for (int i = 0; i < nai.numNetworkRequests(); i++) {
            NetworkRequest nr = nai.requestAt(i);
            NetworkRequestInfo nri = mNetworkRequests.get(nr);
            final int uidRules = mUidRules.get(nri.mUid);
            final boolean oldBlocked, newBlocked;
            // mVpns lock needs to be hold here to ensure that the active VPN cannot be changed
            // between these two calls.
            synchronized (mVpns) {
                oldBlocked = isUidNetworkingWithVpnBlocked(nri.mUid, uidRules, oldMetered,
                        oldRestrictBackground);
                newBlocked = isUidNetworkingWithVpnBlocked(nri.mUid, uidRules, newMetered,
                        newRestrictBackground);
            }
            if (oldBlocked != newBlocked) {
                callCallbackForRequest(nri, nai, ConnectivityManager.CALLBACK_BLK_CHANGED,
                        encodeBool(newBlocked));
            }
        }
    }

    /**
     * Notify apps with a given UID of the new blocked state according to new uid rules.
     * @param uid The uid for which the rules changed.
     * @param newRules The new rules to apply.
     */
    private void maybeNotifyNetworkBlockedForNewUidRules(int uid, int newRules) {
        for (final NetworkAgentInfo nai : mNetworkAgentInfos.values()) {
            final boolean metered = nai.networkCapabilities.isMetered();
            final boolean oldBlocked, newBlocked;
            // TODO: Consider that doze mode or turn on/off battery saver would deliver lots of uid
            // rules changed event. And this function actually loop through all connected nai and
            // its requests. It seems that mVpns lock will be grabbed frequently in this case.
            // Reduce the number of locking or optimize the use of lock are likely needed in future.
            synchronized (mVpns) {
                oldBlocked = isUidNetworkingWithVpnBlocked(
                        uid, mUidRules.get(uid), metered, mRestrictBackground);
                newBlocked = isUidNetworkingWithVpnBlocked(
                        uid, newRules, metered, mRestrictBackground);
            }
            if (oldBlocked == newBlocked) {
                return;
            }
            final int arg = encodeBool(newBlocked);
            for (int i = 0; i < nai.numNetworkRequests(); i++) {
                NetworkRequest nr = nai.requestAt(i);
                NetworkRequestInfo nri = mNetworkRequests.get(nr);
                if (nri != null && nri.mUid == uid) {
                    callCallbackForRequest(nri, nai, ConnectivityManager.CALLBACK_BLK_CHANGED, arg);
                }
            }
        }
    }

    private void sendLegacyNetworkBroadcast(NetworkAgentInfo nai, DetailedState state, int type) {
        // The NetworkInfo we actually send out has no bearing on the real
        // state of affairs. For example, if the default connection is mobile,
        // and a request for HIPRI has just gone away, we need to pretend that
        // HIPRI has just disconnected. So we need to set the type to HIPRI and
        // the state to DISCONNECTED, even though the network is of type MOBILE
        // and is still connected.
        NetworkInfo info = new NetworkInfo(nai.networkInfo);
        info.setType(type);
        if (state != DetailedState.DISCONNECTED) {
            info.setDetailedState(state, null, info.getExtraInfo());
            sendConnectedBroadcast(info);
        } else {
            info.setDetailedState(state, info.getReason(), info.getExtraInfo());
            Intent intent = new Intent(ConnectivityManager.CONNECTIVITY_ACTION);
            intent.putExtra(ConnectivityManager.EXTRA_NETWORK_INFO, info);
            intent.putExtra(ConnectivityManager.EXTRA_NETWORK_TYPE, info.getType());
            if (info.isFailover()) {
                intent.putExtra(ConnectivityManager.EXTRA_IS_FAILOVER, true);
                nai.networkInfo.setFailover(false);
            }
            if (info.getReason() != null) {
                intent.putExtra(ConnectivityManager.EXTRA_REASON, info.getReason());
            }
            if (info.getExtraInfo() != null) {
                intent.putExtra(ConnectivityManager.EXTRA_EXTRA_INFO, info.getExtraInfo());
            }
            NetworkAgentInfo newDefaultAgent = null;
            if (nai.isSatisfyingRequest(mDefaultRequest.requestId)) {
                newDefaultAgent = getDefaultNetwork();
                if (newDefaultAgent != null) {
                    intent.putExtra(ConnectivityManager.EXTRA_OTHER_NETWORK_INFO,
                            newDefaultAgent.networkInfo);
                } else {
                    intent.putExtra(ConnectivityManager.EXTRA_NO_CONNECTIVITY, true);
                }
            }
            intent.putExtra(ConnectivityManager.EXTRA_INET_CONDITION,
                    mDefaultInetConditionPublished);
            sendStickyBroadcast(intent);
            if (newDefaultAgent != null) {
                sendConnectedBroadcast(newDefaultAgent.networkInfo);
            }
        }
    }

    protected void notifyNetworkCallbacks(NetworkAgentInfo networkAgent, int notifyType, int arg1) {
        if (VDBG) {
            String notification = ConnectivityManager.getCallbackName(notifyType);
            log("notifyType " + notification + " for " + networkAgent.name());
        }
        for (int i = 0; i < networkAgent.numNetworkRequests(); i++) {
            NetworkRequest nr = networkAgent.requestAt(i);
            NetworkRequestInfo nri = mNetworkRequests.get(nr);
            if (VDBG) log(" sending notification for " + nr);
            // TODO: if we're in the middle of a rematch, can we send a CAP_CHANGED callback for
            // a network that no longer satisfies the listen?
            if (nri.mPendingIntent == null) {
                callCallbackForRequest(nri, networkAgent, notifyType, arg1);
            } else {
                sendPendingIntentForRequest(nri, networkAgent, notifyType);
            }
        }
    }

    protected void notifyNetworkCallbacks(NetworkAgentInfo networkAgent, int notifyType) {
        notifyNetworkCallbacks(networkAgent, notifyType, 0);
    }

    /**
     * Returns the list of all interfaces that could be used by network traffic that does not
     * explicitly specify a network. This includes the default network, but also all VPNs that are
     * currently connected.
     *
     * Must be called on the handler thread.
     */
    private Network[] getDefaultNetworks() {
        ArrayList<Network> defaultNetworks = new ArrayList<>();
        NetworkAgentInfo defaultNetwork = getDefaultNetwork();
        for (NetworkAgentInfo nai : mNetworkAgentInfos.values()) {
            if (nai.everConnected && (nai == defaultNetwork || nai.isVPN())) {
                defaultNetworks.add(nai.network);
            }
        }
        return defaultNetworks.toArray(new Network[0]);
    }

    /**
     * Notify NetworkStatsService that the set of active ifaces has changed, or that one of the
     * properties tracked by NetworkStatsService on an active iface has changed.
     */
    private void notifyIfacesChangedForNetworkStats() {
        try {
            mStatsService.forceUpdateIfaces(getDefaultNetworks());
        } catch (Exception ignored) {
        }
    }

    @Override
    public boolean addVpnAddress(String address, int prefixLength) {
        int user = UserHandle.getUserId(Binder.getCallingUid());
        synchronized (mVpns) {
            throwIfLockdownEnabled();
            return mVpns.get(user).addAddress(address, prefixLength);
        }
    }

    @Override
    public boolean removeVpnAddress(String address, int prefixLength) {
        int user = UserHandle.getUserId(Binder.getCallingUid());
        synchronized (mVpns) {
            throwIfLockdownEnabled();
            return mVpns.get(user).removeAddress(address, prefixLength);
        }
    }

    @Override
    public boolean setUnderlyingNetworksForVpn(Network[] networks) {
        int user = UserHandle.getUserId(Binder.getCallingUid());
        final boolean success;
        synchronized (mVpns) {
            throwIfLockdownEnabled();
            success = mVpns.get(user).setUnderlyingNetworks(networks);
        }
        if (success) {
            mHandler.post(() -> notifyIfacesChangedForNetworkStats());
        }
        return success;
    }

    @Override
    public String getCaptivePortalServerUrl() {
        enforceConnectivityInternalPermission();
        return NetworkMonitor.getCaptivePortalServerHttpUrl(mContext);
    }

    @Override
    public void startNattKeepalive(Network network, int intervalSeconds, Messenger messenger,
            IBinder binder, String srcAddr, int srcPort, String dstAddr) {
        enforceKeepalivePermission();
        mKeepaliveTracker.startNattKeepalive(
                getNetworkAgentInfoForNetwork(network),
                intervalSeconds, messenger, binder,
                srcAddr, srcPort, dstAddr, ConnectivityManager.PacketKeepalive.NATT_PORT);
    }

    @Override
    public void stopKeepalive(Network network, int slot) {
        mHandler.sendMessage(mHandler.obtainMessage(
                NetworkAgent.CMD_STOP_PACKET_KEEPALIVE, slot, PacketKeepalive.SUCCESS, network));
    }

    @Override
    public void factoryReset() {
        enforceConnectivityInternalPermission();

        if (mUserManager.hasUserRestriction(UserManager.DISALLOW_NETWORK_RESET)) {
            return;
        }

        final int userId = UserHandle.getCallingUserId();

        // Turn airplane mode off
        setAirplaneMode(false);

        if (!mUserManager.hasUserRestriction(UserManager.DISALLOW_CONFIG_TETHERING)) {
            // Untether
            String pkgName = mContext.getOpPackageName();
            for (String tether : getTetheredIfaces()) {
                untether(tether, pkgName);
            }
        }

        if (!mUserManager.hasUserRestriction(UserManager.DISALLOW_CONFIG_VPN)) {
            // Remove always-on package
            synchronized (mVpns) {
                final String alwaysOnPackage = getAlwaysOnVpnPackage(userId);
                if (alwaysOnPackage != null) {
                    setAlwaysOnVpnPackage(userId, null, false);
                    setVpnPackageAuthorization(alwaysOnPackage, userId, false);
                }

                // Turn Always-on VPN off
                if (mLockdownEnabled && userId == UserHandle.USER_SYSTEM) {
                    final long ident = Binder.clearCallingIdentity();
                    try {
                        mKeyStore.delete(Credentials.LOCKDOWN_VPN);
                        mLockdownEnabled = false;
                        setLockdownTracker(null);
                    } finally {
                        Binder.restoreCallingIdentity(ident);
                    }
                }

                // Turn VPN off
                VpnConfig vpnConfig = getVpnConfig(userId);
                if (vpnConfig != null) {
                    if (vpnConfig.legacy) {
                        prepareVpn(VpnConfig.LEGACY_VPN, VpnConfig.LEGACY_VPN, userId);
                    } else {
                        // Prevent this app (packagename = vpnConfig.user) from initiating
                        // VPN connections in the future without user intervention.
                        setVpnPackageAuthorization(vpnConfig.user, userId, false);

                        prepareVpn(null, VpnConfig.LEGACY_VPN, userId);
                    }
                }
            }
        }

        Settings.Global.putString(mContext.getContentResolver(),
                Settings.Global.NETWORK_AVOID_BAD_WIFI, null);
    }

    @Override
    public byte[] getNetworkWatchlistConfigHash() {
        NetworkWatchlistManager nwm = mContext.getSystemService(NetworkWatchlistManager.class);
        if (nwm == null) {
            loge("Unable to get NetworkWatchlistManager");
            return null;
        }
        // Redirect it to network watchlist service to access watchlist file and calculate hash.
        return nwm.getWatchlistConfigHash();
    }

    @VisibleForTesting
    public NetworkMonitor createNetworkMonitor(Context context, Handler handler,
            NetworkAgentInfo nai, NetworkRequest defaultRequest) {
        return new NetworkMonitor(context, handler, nai, defaultRequest);
    }

    @VisibleForTesting
    MultinetworkPolicyTracker createMultinetworkPolicyTracker(Context c, Handler h, Runnable r) {
        return new MultinetworkPolicyTracker(c, h, r);
    }

    @VisibleForTesting
    public WakeupMessage makeWakeupMessage(Context c, Handler h, String s, int cmd, Object obj) {
        return new WakeupMessage(c, h, s, cmd, 0, 0, obj);
    }

    @VisibleForTesting
    public boolean hasService(String name) {
        return ServiceManager.checkService(name) != null;
    }

    @VisibleForTesting
    protected IpConnectivityMetrics.Logger metricsLogger() {
        return checkNotNull(LocalServices.getService(IpConnectivityMetrics.Logger.class),
                "no IpConnectivityMetrics service");
    }

    private void logNetworkEvent(NetworkAgentInfo nai, int evtype) {
        int[] transports = nai.networkCapabilities.getTransportTypes();
        mMetricsLog.log(nai.network.netId, transports, new NetworkEvent(evtype));
    }

    private static boolean toBool(int encodedBoolean) {
        return encodedBoolean != 0; // Only 0 means false.
    }

    private static int encodeBool(boolean b) {
        return b ? 1 : 0;
    }

    @Override
    public void onShellCommand(FileDescriptor in, FileDescriptor out,
            FileDescriptor err, String[] args, ShellCallback callback,
            ResultReceiver resultReceiver) {
        (new ShellCmd()).exec(this, in, out, err, args, callback, resultReceiver);
    }

    private class ShellCmd extends ShellCommand {

        @Override
        public int onCommand(String cmd) {
            if (cmd == null) {
                return handleDefaultCommands(cmd);
            }
            final PrintWriter pw = getOutPrintWriter();
            try {
                switch (cmd) {
                    case "airplane-mode":
                        final String action = getNextArg();
                        if ("enable".equals(action)) {
                            setAirplaneMode(true);
                            return 0;
                        } else if ("disable".equals(action)) {
                            setAirplaneMode(false);
                            return 0;
                        } else if (action == null) {
                            final ContentResolver cr = mContext.getContentResolver();
                            final int enabled = Settings.Global.getInt(cr,
                                    Settings.Global.AIRPLANE_MODE_ON);
                            pw.println(enabled == 0 ? "disabled" : "enabled");
                            return 0;
                        } else {
                            onHelp();
                            return -1;
                        }
                    default:
                        return handleDefaultCommands(cmd);
                }
            } catch (Exception e) {
                pw.println(e);
            }
            return -1;
        }

        @Override
        public void onHelp() {
            PrintWriter pw = getOutPrintWriter();
            pw.println("Connectivity service commands:");
            pw.println("  help");
            pw.println("    Print this help text.");
            pw.println("  airplane-mode [enable|disable]");
            pw.println("    Turn airplane mode on or off.");
            pw.println("  airplane-mode");
            pw.println("    Get airplane mode.");
        }
    }

    /**
     * Caller either needs to be an active VPN, or hold the NETWORK_STACK permission
     * for testing.
     */
    private Vpn enforceActiveVpnOrNetworkStackPermission() {
        if (checkNetworkStackPermission()) {
            return null;
        }
        final int uid = Binder.getCallingUid();
        final int user = UserHandle.getUserId(uid);
        synchronized (mVpns) {
            Vpn vpn = mVpns.get(user);
            try {
                if (vpn.getVpnInfo().ownerUid == uid) return vpn;
            } catch (NullPointerException e) {
                /* vpn is null, or VPN is not connected and getVpnInfo() is null. */
            }
        }
        throw new SecurityException("App must either be an active VPN or have the NETWORK_STACK "
                + "permission");
    }

    /**
     * @param connectionInfo the connection to resolve.
     * @return {@code uid} if the connection is found and the app has permission to observe it
     * (e.g., if it is associated with the calling VPN app's tunnel) or {@code INVALID_UID} if the
     * connection is not found.
     */
    public int getConnectionOwnerUid(ConnectionInfo connectionInfo) {
        final Vpn vpn = enforceActiveVpnOrNetworkStackPermission();
        if (connectionInfo.protocol != IPPROTO_TCP && connectionInfo.protocol != IPPROTO_UDP) {
            throw new IllegalArgumentException("Unsupported protocol " + connectionInfo.protocol);
        }

        final int uid = InetDiagMessage.getConnectionOwnerUid(connectionInfo.protocol,
                connectionInfo.local, connectionInfo.remote);

        /* Filter out Uids not associated with the VPN. */
        if (vpn != null && !vpn.appliesToUid(uid)) {
            return INVALID_UID;
        }

        return uid;
    }

    private boolean isMobileNetwork(NetworkAgentInfo nai) {
        if (nai != null && nai.networkCapabilities != null &&
            nai.networkCapabilities.hasTransport(NetworkCapabilities.TRANSPORT_CELLULAR)) {
            return true;
        }
        return false;
    }

    private boolean satisfiesMobileNetworkDataCheck(NetworkCapabilities agentNc) {
        if (agentNc != null && agentNc.hasTransport(NetworkCapabilities.TRANSPORT_CELLULAR)) {
            if((agentNc.hasCapability(NET_CAPABILITY_EIMS) &&
                 (mSubscriptionManager != null && 
                  (mSubscriptionManager.getActiveSubscriptionInfoList() == null ||
                   mSubscriptionManager.getActiveSubscriptionInfoList().size()==0))) ||
               (getIntSpecifier(agentNc.getNetworkSpecifier()) == SubscriptionManager
                                    .getDefaultDataSubscriptionId())) {
                return true;
            } else {
                return false;
            }
        }
        return true;
    }

    private boolean satisfiesMobileMultiNetworkDataCheck(NetworkCapabilities agentNc,
            NetworkCapabilities requestNc) {
        if (requestNc != null && getIntSpecifier(requestNc.getNetworkSpecifier()) < 0) {
            return satisfiesMobileNetworkDataCheck(agentNc);
        }
        return true;
    }

    private int getIntSpecifier(NetworkSpecifier networkSpecifierObj) {
        String specifierStr = null;
        int specifier = -1;
        if (networkSpecifierObj != null
                && networkSpecifierObj instanceof StringNetworkSpecifier) {
            specifierStr = ((StringNetworkSpecifier) networkSpecifierObj).specifier;
        }
        if (specifierStr != null &&  specifierStr.isEmpty() == false) {
            try {
                specifier = Integer.parseInt(specifierStr);
            } catch (NumberFormatException e) {
                specifier = -1;
            }
        }
        return specifier;
    }

    private boolean isBestMobileMultiNetwork(NetworkAgentInfo currentNetwork,
            NetworkCapabilities currentRequestNc,
            NetworkAgentInfo newNetwork,
            NetworkCapabilities newRequestNc,
            NetworkCapabilities requestNc) {
        if (isMobileNetwork(currentNetwork) &&
            isMobileNetwork(newNetwork) &&
            satisfiesMobileMultiNetworkDataCheck(newRequestNc, requestNc) &&
            !satisfiesMobileMultiNetworkDataCheck(currentRequestNc, requestNc)) {
            return true;
        }
        return false;
    }

    private void handleUpdateTCPBuffersfor5G() {
        Network network = getActiveNetwork();
        NetworkAgentInfo ntwAgent = getNetworkAgentInfoForNetwork(network);
        if (DBG)
            log("handleUpdateTCPBuffersfor5G nai " + ntwAgent);
        if (ntwAgent != null)
            updateTcpBufferSizes(ntwAgent);
    }
}<|MERGE_RESOLUTION|>--- conflicted
+++ resolved
@@ -434,9 +434,6 @@
     // Handle private DNS validation status updates.
     private static final int EVENT_PRIVATE_DNS_VALIDATION_UPDATE = 38;
 
-<<<<<<< HEAD
-    private static final int EVENT_UPDATE_TCP_BUFFER_FOR_5G = 160;
-=======
     /**
      * Used to handle onUidRulesChanged event from NetworkPolicyManagerService.
      */
@@ -446,7 +443,8 @@
      * Used to handle onRestrictBackgroundChanged event from NetworkPolicyManagerService.
      */
     private static final int EVENT_DATA_SAVER_CHANGED = 40;
->>>>>>> 828551df
+
+    private static final int EVENT_UPDATE_TCP_BUFFER_FOR_5G = 160;
 
     private static String eventName(int what) {
         return sMagicDecoderRing.get(what, Integer.toString(what));
@@ -3325,16 +3323,14 @@
                     handlePrivateDnsValidationUpdate(
                             (PrivateDnsValidationUpdate) msg.obj);
                     break;
-<<<<<<< HEAD
-                case EVENT_UPDATE_TCP_BUFFER_FOR_5G:
-                    handleUpdateTCPBuffersfor5G();
-=======
                 case EVENT_UID_RULES_CHANGED:
                     handleUidRulesChanged(msg.arg1, msg.arg2);
                     break;
                 case EVENT_DATA_SAVER_CHANGED:
                     handleRestrictBackgroundChanged(toBool(msg.arg1));
->>>>>>> 828551df
+                    break;
+                case EVENT_UPDATE_TCP_BUFFER_FOR_5G:
+                    handleUpdateTCPBuffersfor5G();
                     break;
             }
         }
