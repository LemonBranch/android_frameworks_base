--- conflicted
+++ resolved
@@ -172,18 +172,19 @@
     public TetherInterfaceStateMachine(
             String ifaceName, Looper looper, int interfaceType, SharedLog log,
             INetworkManagementService nMService, INetworkStatsService statsService,
-            IControlsTethering tetherController, boolean v6OnlyTetherEnabled) {
+            IControlsTethering tetherController,
+            TetheringDependencies deps, boolean v6OnlyTetherEnabled) {
         super(ifaceName, looper);
         mLog = log.forSubComponent(ifaceName);
         mNMService = nMService;
-        // TODO: This should be passed in for testability.
-        mNetd = NetdService.getInstance();
+        mNetd = deps.getNetdService();
         mStatsService = statsService;
         mTetherController = tetherController;
         mInterfaceCtrl = new InterfaceController(ifaceName, nMService, mNetd, mLog);
         mIfaceName = ifaceName;
         mInterfaceType = interfaceType;
         mLinkProperties = new LinkProperties();
+        mDeps = deps;
         resetLinkProperties();
         mV6OnlyTetherEnabled = v6OnlyTetherEnabled;
         mLastError = ConnectivityManager.TETHER_ERROR_NO_ERROR;
@@ -729,22 +730,18 @@
 
                     for (String ifname : added) {
                         try {
-<<<<<<< HEAD
-                            mNMService.enableNat(mIfaceName, newUpstreamIfaceName);
-                            mNMService.startInterfaceForwarding(mIfaceName,
-                                    newUpstreamIfaceName);
+                            mNMService.enableNat(mIfaceName, ifname);
+                            mNMService.startInterfaceForwarding(mIfaceName, ifname);
                             if (mV6OnlyTetherEnabled) {
-                                // As per external/android-clat/clatd.c
-                                final String ClatPrefix = "v4-";
-                                if(newUpstreamIfaceName.startsWith(ClatPrefix, 0)) {
-                                    mNMService.startInterfaceForwarding(mIfaceName,
-                                            newUpstreamIfaceName.substring(ClatPrefix.length()));
+                                for (String newUpstreamIfaceName : mUpstreamIfaceSet.ifnames) {
+                                    // As per external/android-clat/clatd.c
+                                    final String ClatPrefix = "v4-";
+                                    if(newUpstreamIfaceName.startsWith(ClatPrefix, 0)) {
+                                        mNMService.startInterfaceForwarding(mIfaceName,
+                                                newUpstreamIfaceName.substring(ClatPrefix.length()));
+                                    }
                                 }
                             }
-=======
-                            mNMService.enableNat(mIfaceName, ifname);
-                            mNMService.startInterfaceForwarding(mIfaceName, ifname);
->>>>>>> f6ec814f
                         } catch (Exception e) {
                             mLog.e("Exception enabling NAT: " + e);
                             cleanupUpstream();
