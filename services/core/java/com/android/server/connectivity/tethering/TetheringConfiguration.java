--- conflicted
+++ resolved
@@ -114,20 +114,15 @@
         // TODO: Evaluate deleting this altogether now that Wi-Fi always passes
         // us an interface name. Careful consideration needs to be given to
         // implications for Settings and for provisioning checks.
-<<<<<<< HEAD
         if (SystemProperties.getInt("persist.vendor.fst.softap.en", 0) == 1) {
             String defaultFstInterfaceName = "bond0";
             String fstInterfaceName = SystemProperties.get(
                 "persist.vendor.fst.data.interface", defaultFstInterfaceName);
             tetherableWifiRegexs = new String[] { fstInterfaceName };
         } else {
-            tetherableWifiRegexs = getResourceStringArray(ctx, config_tether_wifi_regexs);
-        }
-        tetherableBluetoothRegexs = getResourceStringArray(ctx, config_tether_bluetooth_regexs);
-=======
-        tetherableWifiRegexs = getResourceStringArray(res, config_tether_wifi_regexs);
+            tetherableWifiRegexs = getResourceStringArray(res, config_tether_wifi_regexs);
+        }
         tetherableBluetoothRegexs = getResourceStringArray(res, config_tether_bluetooth_regexs);
->>>>>>> a0ce7fc7
 
         dunCheck = checkDunRequired(ctx);
         configLog.log("DUN check returned: " + dunCheckString(dunCheck));
