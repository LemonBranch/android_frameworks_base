--- conflicted
+++ resolved
@@ -155,17 +155,11 @@
             // keepalives are sent cannot be reused by another app even if the fd gets closed by
             // the user. A null is acceptable here for backward compatibility of PacketKeepalive
             // API.
-<<<<<<< HEAD
             // TODO: don't accept null fd after legacy packetKeepalive API is removed.
-=======
->>>>>>> c6f280bf
             try {
                 if (fd != null) {
                     mFd = Os.dup(fd);
                 }  else {
-<<<<<<< HEAD
-                    Log.d(TAG, "uid/pid " + mUid + "/" + mPid + " calls with null fd");
-=======
                     Log.d(TAG, toString() + " calls with null fd");
                     if (!mPrivileged) {
                         throw new SecurityException(
@@ -175,7 +169,6 @@
                         throw new IllegalArgumentException(
                                 "null fd is not allowed for tcp socket keepalives.");
                     }
->>>>>>> c6f280bf
                     mFd = null;
                 }
             } catch (ErrnoException e) {
@@ -466,13 +459,8 @@
             ki = mKeepalives.get(nai).get(slot);
         } catch(NullPointerException e) {}
         if (ki == null) {
-<<<<<<< HEAD
-            Log.e(TAG, "Event " + message.what + " for unknown keepalive " + slot + " on "
-                    + nai.name());
-=======
             Log.e(TAG, "Event " + message.what + "," + slot + "," + reason
                     + " for unknown keepalive " + slot + " on " + nai.name());
->>>>>>> c6f280bf
             return;
         }
 
@@ -556,12 +544,8 @@
         try {
             ki = new KeepaliveInfo(cb, nai, packet, intervalSeconds,
                     KeepaliveInfo.TYPE_NATT, fd);
-<<<<<<< HEAD
-        } catch (InvalidSocketException e) {
-=======
         } catch (InvalidSocketException | IllegalArgumentException | SecurityException e) {
             Log.e(TAG, "Fail to construct keepalive", e);
->>>>>>> c6f280bf
             notifyErrorCallback(cb, ERROR_INVALID_SOCKET);
             return;
         }
@@ -600,12 +584,8 @@
         try {
             ki = new KeepaliveInfo(cb, nai, packet, intervalSeconds,
                     KeepaliveInfo.TYPE_TCP, fd);
-<<<<<<< HEAD
-        } catch (InvalidSocketException e) {
-=======
         } catch (InvalidSocketException | IllegalArgumentException | SecurityException e) {
             Log.e(TAG, "Fail to construct keepalive e=" + e);
->>>>>>> c6f280bf
             notifyErrorCallback(cb, ERROR_INVALID_SOCKET);
             return;
         }
