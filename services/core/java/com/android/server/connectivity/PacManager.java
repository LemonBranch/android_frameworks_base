/**
 * Copyright (c) 2013, The Android Open Source Project
 *
 * Licensed under the Apache License, Version 2.0 (the "License");
 * you may not use this file except in compliance with the License.
 * You may obtain a copy of the License at
 *
 *     http://www.apache.org/licenses/LICENSE-2.0
 *
 * Unless required by applicable law or agreed to in writing, software
 * distributed under the License is distributed on an "AS IS" BASIS,
 * WITHOUT WARRANTIES OR CONDITIONS OF ANY KIND, either express or implied.
 * See the License for the specific language governing permissions and
 * limitations under the License.
 */
package com.android.server.connectivity;

import android.annotation.WorkerThread;
import android.app.AlarmManager;
import android.app.PendingIntent;
import android.content.BroadcastReceiver;
import android.content.ComponentName;
import android.content.ContentResolver;
import android.content.Context;
import android.content.Intent;
import android.content.IntentFilter;
import android.content.ServiceConnection;
import android.net.ProxyInfo;
import android.net.TrafficStats;
import android.net.Uri;
import android.os.Handler;
import android.os.HandlerThread;
import android.os.IBinder;
import android.os.RemoteException;
import android.os.ServiceManager;
import android.os.SystemClock;
import android.os.SystemProperties;
import android.provider.Settings;
import android.util.Log;

import com.android.internal.annotations.GuardedBy;
import com.android.net.IProxyCallback;
import com.android.net.IProxyPortListener;
import com.android.net.IProxyService;

import java.io.ByteArrayOutputStream;
import java.io.IOException;
import java.net.URL;
import java.net.URLConnection;

/**
 * @hide
 */
public class PacManager {
    private static final String PAC_PACKAGE = "com.android.pacprocessor";
    private static final String PAC_SERVICE = "com.android.pacprocessor.PacService";
    private static final String PAC_SERVICE_NAME = "com.android.net.IProxyService";

    private static final String PROXY_PACKAGE = "com.android.proxyhandler";
    private static final String PROXY_SERVICE = "com.android.proxyhandler.ProxyService";

    private static final String TAG = "PacManager";

    private static final String ACTION_PAC_REFRESH = "android.net.proxy.PAC_REFRESH";

    private static final String DEFAULT_DELAYS = "8 32 120 14400 43200";
    private static final int DELAY_1 = 0;
    private static final int DELAY_4 = 3;
    private static final int DELAY_LONG = 4;
    private static final long MAX_PAC_SIZE = 20 * 1000 * 1000;

    // Return values for #setCurrentProxyScriptUrl
    enum ToSendOrNotToSendBroadcast {
        DONT_SEND_BROADCAST, DO_SEND_BROADCAST
    }

    private String mCurrentPac;
    @GuardedBy("mProxyLock")
    private volatile Uri mPacUrl = Uri.EMPTY;

    private AlarmManager mAlarmManager;
    @GuardedBy("mProxyLock")
    private IProxyService mProxyService;
    private PendingIntent mPacRefreshIntent;
    private ServiceConnection mConnection;
    private ServiceConnection mProxyConnection;
    private Context mContext;

    private int mCurrentDelay;
    private int mLastPort;

    private volatile boolean mHasSentBroadcast;
    private volatile boolean mHasDownloaded;

    private Handler mConnectivityHandler;
    private final int mProxyMessage;

    /**
     * Used for locking when setting mProxyService and all references to mCurrentPac.
     */
    private final Object mProxyLock = new Object();

    /**
     * Runnable to download PAC script.
     * The behavior relies on the assumption it always runs on mNetThread to guarantee that the
     * latest data fetched from mPacUrl is stored in mProxyService.
     */
    private Runnable mPacDownloader = new Runnable() {
        @Override
        @WorkerThread
        public void run() {
            String file;
            final Uri pacUrl = mPacUrl;
            if (Uri.EMPTY.equals(pacUrl)) return;
            final int oldTag = TrafficStats.getAndSetThreadStatsTag(TrafficStats.TAG_SYSTEM_PAC);
            try {
                file = get(pacUrl);
            } catch (IOException ioe) {
                file = null;
                Log.w(TAG, "Failed to load PAC file: " + ioe);
            } finally {
                TrafficStats.setThreadStatsTag(oldTag);
            }
            if (file != null) {
                synchronized (mProxyLock) {
                    if (!file.equals(mCurrentPac)) {
                        setCurrentProxyScript(file);
                    }
                }
                mHasDownloaded = true;
                sendProxyIfNeeded();
                longSchedule();
            } else {
                reschedule();
            }
        }
    };

    private final Handler mNetThreadHandler;

    class PacRefreshIntentReceiver extends BroadcastReceiver {
        public void onReceive(Context context, Intent intent) {
            mNetThreadHandler.post(mPacDownloader);
        }
    }

    public PacManager(Context context, Handler handler, int proxyMessage) {
        mContext = context;
        mLastPort = -1;
        final HandlerThread netThread = new HandlerThread("android.pacmanager",
                android.os.Process.THREAD_PRIORITY_DEFAULT);
        netThread.start();
        mNetThreadHandler = new Handler(netThread.getLooper());

        mPacRefreshIntent = PendingIntent.getBroadcast(
                context, 0, new Intent(ACTION_PAC_REFRESH), 0);
        context.registerReceiver(new PacRefreshIntentReceiver(),
                new IntentFilter(ACTION_PAC_REFRESH));
        mConnectivityHandler = handler;
        mProxyMessage = proxyMessage;
    }

    private AlarmManager getAlarmManager() {
        if (mAlarmManager == null) {
            mAlarmManager = (AlarmManager)mContext.getSystemService(Context.ALARM_SERVICE);
        }
        return mAlarmManager;
    }

    /**
     * Updates the PAC Manager with current Proxy information. This is called by
     * the ProxyTracker directly before a broadcast takes place to allow
     * the PacManager to indicate that the broadcast should not be sent and the
     * PacManager will trigger a new broadcast when it is ready.
     *
     * @param proxy Proxy information that is about to be broadcast.
     * @return Returns whether the broadcast should be sent : either DO_ or DONT_SEND_BROADCAST
     */
<<<<<<< HEAD
    synchronized boolean setCurrentProxyScriptUrl(ProxyInfo proxy) {
=======
    synchronized ToSendOrNotToSendBroadcast setCurrentProxyScriptUrl(ProxyInfo proxy) {
>>>>>>> de843449
        if (!Uri.EMPTY.equals(proxy.getPacFileUrl())) {
            if (proxy.getPacFileUrl().equals(mPacUrl) && (proxy.getPort() > 0)) {
                // Allow to send broadcast, nothing to do.
                return ToSendOrNotToSendBroadcast.DO_SEND_BROADCAST;
            }
            mPacUrl = proxy.getPacFileUrl();
            mCurrentDelay = DELAY_1;
            mHasSentBroadcast = false;
            mHasDownloaded = false;
            getAlarmManager().cancel(mPacRefreshIntent);
            bind();
            return ToSendOrNotToSendBroadcast.DONT_SEND_BROADCAST;
        } else {
            getAlarmManager().cancel(mPacRefreshIntent);
            synchronized (mProxyLock) {
                mPacUrl = Uri.EMPTY;
                mCurrentPac = null;
                if (mProxyService != null) {
                    try {
                        mProxyService.stopPacSystem();
                    } catch (RemoteException e) {
                        Log.w(TAG, "Failed to stop PAC service", e);
                    } finally {
                        unbind();
                    }
                }
            }
            return ToSendOrNotToSendBroadcast.DO_SEND_BROADCAST;
        }
    }

    /**
     * Does a post and reports back the status code.
     *
     * @throws IOException if the URL is malformed, or the PAC file is too big.
     */
    private static String get(Uri pacUri) throws IOException {
        URL url = new URL(pacUri.toString());
        URLConnection urlConnection = url.openConnection(java.net.Proxy.NO_PROXY);
        long contentLength = -1;
        try {
            contentLength = Long.parseLong(urlConnection.getHeaderField("Content-Length"));
        } catch (NumberFormatException e) {
            // Ignore
        }
        if (contentLength > MAX_PAC_SIZE) {
            throw new IOException("PAC too big: " + contentLength + " bytes");
        }
        ByteArrayOutputStream bytes = new ByteArrayOutputStream();
        byte[] buffer = new byte[1024];
        int count;
        while ((count = urlConnection.getInputStream().read(buffer)) != -1) {
            bytes.write(buffer, 0, count);
            if (bytes.size() > MAX_PAC_SIZE) {
                throw new IOException("PAC too big");
            }
        }
        return bytes.toString();
    }

    private int getNextDelay(int currentDelay) {
       if (++currentDelay > DELAY_4) {
           return DELAY_4;
       }
       return currentDelay;
    }

    private void longSchedule() {
        mCurrentDelay = DELAY_1;
        setDownloadIn(DELAY_LONG);
    }

    private void reschedule() {
        mCurrentDelay = getNextDelay(mCurrentDelay);
        setDownloadIn(mCurrentDelay);
    }

    private String getPacChangeDelay() {
        final ContentResolver cr = mContext.getContentResolver();

        // Check system properties for the default value then use secure settings value, if any.
        String defaultDelay = SystemProperties.get(
                "conn." + Settings.Global.PAC_CHANGE_DELAY,
                DEFAULT_DELAYS);
        String val = Settings.Global.getString(cr, Settings.Global.PAC_CHANGE_DELAY);
        return (val == null) ? defaultDelay : val;
    }

    private long getDownloadDelay(int delayIndex) {
        String[] list = getPacChangeDelay().split(" ");
        if (delayIndex < list.length) {
            return Long.parseLong(list[delayIndex]);
        }
        return 0;
    }

    private void setDownloadIn(int delayIndex) {
        long delay = getDownloadDelay(delayIndex);
        long timeTillTrigger = 1000 * delay + SystemClock.elapsedRealtime();
        getAlarmManager().set(AlarmManager.ELAPSED_REALTIME, timeTillTrigger, mPacRefreshIntent);
    }

    private void setCurrentProxyScript(String script) {
        if (mProxyService == null) {
            Log.e(TAG, "setCurrentProxyScript: no proxy service");
        }
        try {
            mProxyService.setPacFile(script);
            mCurrentPac = script;
        } catch (RemoteException e) {
            Log.e(TAG, "Unable to set PAC file", e);
        }
    }

    private void bind() {
        if (mContext == null) {
            Log.e(TAG, "No context for binding");
            return;
        }
        Intent intent = new Intent();
        intent.setClassName(PAC_PACKAGE, PAC_SERVICE);
        if ((mProxyConnection != null) && (mConnection != null)) {
            // Already bound: no need to bind again, just download the new file.
            mNetThreadHandler.post(mPacDownloader);
            return;
        }
        mConnection = new ServiceConnection() {
            @Override
            public void onServiceDisconnected(ComponentName component) {
                synchronized (mProxyLock) {
                    mProxyService = null;
                }
            }

            @Override
            public void onServiceConnected(ComponentName component, IBinder binder) {
                synchronized (mProxyLock) {
                    try {
                        Log.d(TAG, "Adding service " + PAC_SERVICE_NAME + " "
                                + binder.getInterfaceDescriptor());
                    } catch (RemoteException e1) {
                        Log.e(TAG, "Remote Exception", e1);
                    }
                    ServiceManager.addService(PAC_SERVICE_NAME, binder);
                    mProxyService = IProxyService.Stub.asInterface(binder);
                    if (mProxyService == null) {
                        Log.e(TAG, "No proxy service");
                    } else {
                        try {
                            mProxyService.startPacSystem();
                        } catch (RemoteException e) {
                            Log.e(TAG, "Unable to reach ProxyService - PAC will not be started", e);
                        }
                        mNetThreadHandler.post(mPacDownloader);
                    }
                }
            }
        };
        mContext.bindService(intent, mConnection,
                Context.BIND_AUTO_CREATE | Context.BIND_NOT_FOREGROUND | Context.BIND_NOT_VISIBLE);

        intent = new Intent();
        intent.setClassName(PROXY_PACKAGE, PROXY_SERVICE);
        mProxyConnection = new ServiceConnection() {
            @Override
            public void onServiceDisconnected(ComponentName component) {
            }

            @Override
            public void onServiceConnected(ComponentName component, IBinder binder) {
                IProxyCallback callbackService = IProxyCallback.Stub.asInterface(binder);
                if (callbackService != null) {
                    try {
                        callbackService.getProxyPort(new IProxyPortListener.Stub() {
                            @Override
                            public void setProxyPort(int port) {
                                if (mLastPort != -1) {
                                    // Always need to send if port changed
                                    mHasSentBroadcast = false;
                                }
                                mLastPort = port;
                                if (port != -1) {
                                    Log.d(TAG, "Local proxy is bound on " + port);
                                    sendProxyIfNeeded();
                                } else {
                                    Log.e(TAG, "Received invalid port from Local Proxy,"
                                            + " PAC will not be operational");
                                }
                            }
                        });
                    } catch (RemoteException e) {
                        e.printStackTrace();
                    }
                }
            }
        };
        mContext.bindService(intent, mProxyConnection,
                Context.BIND_AUTO_CREATE | Context.BIND_NOT_FOREGROUND | Context.BIND_NOT_VISIBLE);
    }

    private void unbind() {
        if (mConnection != null) {
            mContext.unbindService(mConnection);
            mConnection = null;
        }
        if (mProxyConnection != null) {
            mContext.unbindService(mProxyConnection);
            mProxyConnection = null;
        }
        mProxyService = null;
        mLastPort = -1;
    }

    private void sendPacBroadcast(ProxyInfo proxy) {
        mConnectivityHandler.sendMessage(mConnectivityHandler.obtainMessage(mProxyMessage, proxy));
    }

    private synchronized void sendProxyIfNeeded() {
        if (!mHasDownloaded || (mLastPort == -1)) {
            return;
        }
        if (!mHasSentBroadcast) {
            sendPacBroadcast(new ProxyInfo(mPacUrl, mLastPort));
            mHasSentBroadcast = true;
        }
    }
}<|MERGE_RESOLUTION|>--- conflicted
+++ resolved
@@ -176,11 +176,7 @@
      * @param proxy Proxy information that is about to be broadcast.
      * @return Returns whether the broadcast should be sent : either DO_ or DONT_SEND_BROADCAST
      */
-<<<<<<< HEAD
-    synchronized boolean setCurrentProxyScriptUrl(ProxyInfo proxy) {
-=======
     synchronized ToSendOrNotToSendBroadcast setCurrentProxyScriptUrl(ProxyInfo proxy) {
->>>>>>> de843449
         if (!Uri.EMPTY.equals(proxy.getPacFileUrl())) {
             if (proxy.getPacFileUrl().equals(mPacUrl) && (proxy.getPort() > 0)) {
                 // Allow to send broadcast, nothing to do.
