/*
 * Copyright (C) 2007 The Android Open Source Project
 *
 * Licensed under the Apache License, Version 2.0 (the "License");
 * you may not use this file except in compliance with the License.
 * You may obtain a copy of the License at
 *
 *      http://www.apache.org/licenses/LICENSE-2.0
 *
 * Unless required by applicable law or agreed to in writing, software
 * distributed under the License is distributed on an "AS IS" BASIS,
 * WITHOUT WARRANTIES OR CONDITIONS OF ANY KIND, either express or implied.
 * See the License for the specific language governing permissions and
 * limitations under the License.
 */

package com.android.server.notification;

import static android.service.notification.NotificationRankerService.REASON_APP_CANCEL;
import static android.service.notification.NotificationRankerService.REASON_APP_CANCEL_ALL;
import static android.service.notification.NotificationRankerService.REASON_DELEGATE_CANCEL;
import static android.service.notification.NotificationRankerService.REASON_DELEGATE_CANCEL_ALL;
import static android.service.notification.NotificationRankerService.REASON_DELEGATE_CLICK;
import static android.service.notification.NotificationRankerService.REASON_DELEGATE_ERROR;
import static android.service.notification.NotificationRankerService.REASON_GROUP_SUMMARY_CANCELED;
import static android.service.notification.NotificationRankerService.REASON_LISTENER_CANCEL;
import static android.service.notification.NotificationRankerService.REASON_LISTENER_CANCEL_ALL;
import static android.service.notification.NotificationRankerService.REASON_PACKAGE_BANNED;
import static android.service.notification.NotificationRankerService.REASON_PACKAGE_CHANGED;
import static android.service.notification.NotificationRankerService.REASON_PACKAGE_SUSPENDED;
import static android.service.notification.NotificationRankerService.REASON_PROFILE_TURNED_OFF;
import static android.service.notification.NotificationRankerService.REASON_UNAUTOBUNDLED;
import static android.service.notification.NotificationRankerService.REASON_USER_STOPPED;
import static android.service.notification.NotificationListenerService.HINT_HOST_DISABLE_EFFECTS;
import static android.service.notification.NotificationListenerService.HINT_HOST_DISABLE_NOTIFICATION_EFFECTS;
import static android.service.notification.NotificationListenerService.HINT_HOST_DISABLE_CALL_EFFECTS;
import static android.service.notification.NotificationListenerService.SUPPRESSED_EFFECT_SCREEN_OFF;
import static android.service.notification.NotificationListenerService.SUPPRESSED_EFFECT_SCREEN_ON;
import static android.service.notification.NotificationListenerService.TRIM_FULL;
import static android.service.notification.NotificationListenerService.TRIM_LIGHT;
import static android.service.notification.NotificationListenerService.Ranking.IMPORTANCE_DEFAULT;
import static android.service.notification.NotificationListenerService.Ranking.IMPORTANCE_NONE;

import static org.xmlpull.v1.XmlPullParser.END_DOCUMENT;

import android.Manifest;
import android.annotation.Nullable;
import android.app.ActivityManager;
import android.app.ActivityManagerInternal;
import android.app.ActivityManagerNative;
import android.app.AppGlobals;
import android.app.AppOpsManager;
import android.app.AutomaticZenRule;
import android.app.IActivityManager;
import android.app.INotificationManager;
import android.app.ITransientNotification;
import android.app.Notification;
import android.app.NotificationManager;
import android.app.NotificationManager.Policy;
import android.app.PendingIntent;
import android.app.StatusBarManager;
import android.app.backup.BackupManager;
import android.app.usage.UsageEvents;
import android.app.usage.UsageStatsManagerInternal;
import android.content.BroadcastReceiver;
import android.content.ComponentName;
import android.content.ContentResolver;
import android.content.Context;
import android.content.Intent;
import android.content.IntentFilter;
import android.content.pm.ApplicationInfo;
import android.content.pm.IPackageManager;
import android.content.pm.PackageInfo;
import android.content.pm.PackageManager;
import android.content.pm.PackageManager.NameNotFoundException;
import android.content.pm.ParceledListSlice;
import android.content.pm.UserInfo;
import android.content.res.Resources;
import android.database.ContentObserver;
import android.media.AudioAttributes;
import android.media.AudioManager;
import android.media.AudioManagerInternal;
import android.media.AudioSystem;
import android.media.IRingtonePlayer;
import android.net.Uri;
import android.os.Binder;
import android.os.Bundle;
import android.os.Environment;
import android.os.Handler;
import android.os.HandlerThread;
import android.os.IBinder;
import android.os.IInterface;
import android.os.Looper;
import android.os.Message;
<<<<<<< HEAD
import android.os.Parcelable;
import android.os.PersistableBundle;
=======
>>>>>>> b5375056
import android.os.Process;
import android.os.RemoteException;
import android.os.SystemClock;
import android.os.SystemProperties;
import android.os.UserHandle;
import android.os.UserManager;
import android.os.Vibrator;
import android.provider.Settings;
import android.service.notification.Adjustment;
import android.service.notification.Condition;
import android.service.notification.IConditionProvider;
import android.service.notification.INotificationListener;
import android.service.notification.IStatusBarNotificationHolder;
import android.service.notification.NotificationRankerService;
import android.service.notification.NotificationListenerService;
import android.service.notification.NotificationRankingUpdate;
import android.service.notification.StatusBarNotification;
import android.service.notification.ZenModeConfig;
import android.telephony.CarrierConfigManager;
import android.telephony.PhoneStateListener;
import android.telephony.TelephonyManager;
import android.text.TextUtils;
import android.util.ArrayMap;
import android.util.ArraySet;
import android.util.AtomicFile;
import android.util.Log;
import android.util.Slog;
import android.util.SparseArray;
import android.util.Xml;
import android.view.WindowManager;
import android.view.WindowManagerInternal;
import android.view.accessibility.AccessibilityEvent;
import android.view.accessibility.AccessibilityManager;
import android.widget.Toast;

import com.android.internal.R;
import com.android.internal.annotations.VisibleForTesting;
import com.android.internal.statusbar.NotificationVisibility;
import com.android.internal.util.FastXmlSerializer;
import com.android.internal.util.Preconditions;
import com.android.server.DeviceIdleController;
import com.android.server.EventLogTags;
import com.android.server.LocalServices;
import com.android.server.SystemService;
import com.android.server.lights.Light;
import com.android.server.lights.LightsManager;
import com.android.server.notification.ManagedServices.ManagedServiceInfo;
import com.android.server.policy.PhoneWindowManager;
import com.android.server.statusbar.StatusBarManagerInternal;
import com.android.server.vr.VrManagerInternal;
import com.android.server.notification.ManagedServices.UserProfiles;

import libcore.io.IoUtils;

import org.json.JSONException;
import org.json.JSONObject;
import org.xmlpull.v1.XmlPullParser;
import org.xmlpull.v1.XmlPullParserException;
import org.xmlpull.v1.XmlSerializer;

import java.io.ByteArrayInputStream;
import java.io.ByteArrayOutputStream;
import java.io.File;
import java.io.FileDescriptor;
import java.io.FileInputStream;
import java.io.FileNotFoundException;
import java.io.FileOutputStream;
import java.io.IOException;
import java.io.InputStream;
import java.io.OutputStream;
import java.io.PrintWriter;
import java.nio.charset.StandardCharsets;
import java.util.ArrayDeque;
import java.util.ArrayList;
import java.util.Arrays;
import java.util.Iterator;
import java.util.List;
import java.util.Map;
import java.util.Map.Entry;
import java.util.Set;
import java.util.concurrent.TimeUnit;

/** {@hide} */
public class NotificationManagerService extends SystemService {
    static final String TAG = "NotificationService";
    static final boolean DBG = Log.isLoggable(TAG, Log.DEBUG);
    public static final boolean ENABLE_CHILD_NOTIFICATIONS
            = SystemProperties.getBoolean("debug.child_notifs", true);

    static final int MAX_PACKAGE_NOTIFICATIONS = 50;
    static final float DEFAULT_MAX_NOTIFICATION_ENQUEUE_RATE = 10f;

    // message codes
    static final int MESSAGE_TIMEOUT = 2;
    static final int MESSAGE_SAVE_POLICY_FILE = 3;
    static final int MESSAGE_SEND_RANKING_UPDATE = 4;
    static final int MESSAGE_LISTENER_HINTS_CHANGED = 5;
    static final int MESSAGE_LISTENER_NOTIFICATION_FILTER_CHANGED = 6;

    // ranking thread messages
    private static final int MESSAGE_RECONSIDER_RANKING = 1000;
    private static final int MESSAGE_RANKING_SORT = 1001;

    static final int LONG_DELAY = PhoneWindowManager.TOAST_WINDOW_TIMEOUT;
    static final int SHORT_DELAY = 2000; // 2 seconds

    static final long[] DEFAULT_VIBRATE_PATTERN = {0, 250, 250, 250};

    static final int VIBRATE_PATTERN_MAXLEN = 8 * 2 + 1; // up to eight bumps

    static final int DEFAULT_STREAM_TYPE = AudioManager.STREAM_NOTIFICATION;

    static final boolean ENABLE_BLOCKED_NOTIFICATIONS = true;
    static final boolean ENABLE_BLOCKED_TOASTS = true;

    // When #matchesCallFilter is called from the ringer, wait at most
    // 3s to resolve the contacts. This timeout is required since
    // ContactsProvider might take a long time to start up.
    //
    // Return STARRED_CONTACT when the timeout is hit in order to avoid
    // missed calls in ZEN mode "Important".
    static final int MATCHES_CALL_FILTER_CONTACTS_TIMEOUT_MS = 3000;
    static final float MATCHES_CALL_FILTER_TIMEOUT_AFFINITY =
            ValidateNotificationPeople.STARRED_CONTACT;

    /** notification_enqueue status value for a newly enqueued notification. */
    private static final int EVENTLOG_ENQUEUE_STATUS_NEW = 0;

    /** notification_enqueue status value for an existing notification. */
    private static final int EVENTLOG_ENQUEUE_STATUS_UPDATE = 1;

    /** notification_enqueue status value for an ignored notification. */
    private static final int EVENTLOG_ENQUEUE_STATUS_IGNORED = 2;
    private static final long MIN_PACKAGE_OVERRATE_LOG_INTERVAL = 5000; // milliseconds
    private String mRankerServicePackageName;

    private IActivityManager mAm;
    AudioManager mAudioManager;
    AudioManagerInternal mAudioManagerInternal;
    @Nullable StatusBarManagerInternal mStatusBar;
    Vibrator mVibrator;
    private VrManagerInternal mVrManagerInternal;
    private WindowManagerInternal mWindowManagerInternal;

    final IBinder mForegroundToken = new Binder();
    private Handler mHandler;
    private final HandlerThread mRankingThread = new HandlerThread("ranker",
            Process.THREAD_PRIORITY_BACKGROUND);

    private Light mNotificationLight;
    Light mAttentionLight;
    private int mDefaultNotificationColor;
    private int mDefaultNotificationLedOn;

    private int mDefaultNotificationLedOff;
    private long[] mDefaultVibrationPattern;

    private long[] mFallbackVibrationPattern;
    private boolean mUseAttentionLight;
    boolean mSystemReady;

    private boolean mDisableNotificationEffects;
    private int mCallState;
    private String mSoundNotificationKey;
    private String mVibrateNotificationKey;

    private final SparseArray<ArraySet<ManagedServiceInfo>> mListenersDisablingEffects =
            new SparseArray<ArraySet<ManagedServiceInfo>>();
    private List<ComponentName> mEffectsSuppressors = new ArrayList<ComponentName>();
    private int mListenerHints;  // right now, all hints are global
    private int mInterruptionFilter = NotificationListenerService.INTERRUPTION_FILTER_UNKNOWN;

    // for enabling and disabling notification pulse behavior
    private boolean mScreenOn = true;
    private boolean mInCall = false;
    private boolean mNotificationPulseEnabled;

    // used as a mutex for access to all active notifications & listeners
    final ArrayList<NotificationRecord> mNotificationList =
            new ArrayList<NotificationRecord>();
    final ArrayMap<String, NotificationRecord> mNotificationsByKey =
            new ArrayMap<String, NotificationRecord>();
    final ArrayMap<Integer, ArrayMap<String, String>> mAutobundledSummaries = new ArrayMap<>();
    final ArrayList<ToastRecord> mToastQueue = new ArrayList<ToastRecord>();
    final ArrayMap<String, NotificationRecord> mSummaryByGroupKey = new ArrayMap<>();
    final PolicyAccess mPolicyAccess = new PolicyAccess();

    // The last key in this list owns the hardware.
    ArrayList<String> mLights = new ArrayList<>();

    private AppOpsManager mAppOps;
    private UsageStatsManagerInternal mAppUsageStats;

    private Archive mArchive;

    // Persistent storage for notification policy
    private AtomicFile mPolicyFile;

    private static final int DB_VERSION = 1;

    private static final String TAG_NOTIFICATION_POLICY = "notification-policy";
    private static final String ATTR_VERSION = "version";

    private RankingHelper mRankingHelper;

    private final UserProfiles mUserProfiles = new UserProfiles();
    private NotificationListeners mListeners;
    private NotificationRankers mRankerServices;
    private ConditionProviders mConditionProviders;
    private NotificationUsageStats mUsageStats;

    private static final int MY_UID = Process.myUid();
    private static final int MY_PID = Process.myPid();
    private RankingHandler mRankingHandler;
    private long mLastOverRateLogTime;
    private float mMaxPackageEnqueueRate = DEFAULT_MAX_NOTIFICATION_ENQUEUE_RATE;
<<<<<<< HEAD
    private PersistableBundle mCarrierConfig;
    private CarrierConfigManager mConfigManager;
=======
    private String mSystemNotificationSound;
>>>>>>> b5375056

    private static class Archive {
        final int mBufferSize;
        final ArrayDeque<StatusBarNotification> mBuffer;

        public Archive(int size) {
            mBufferSize = size;
            mBuffer = new ArrayDeque<StatusBarNotification>(mBufferSize);
        }

        public String toString() {
            final StringBuilder sb = new StringBuilder();
            final int N = mBuffer.size();
            sb.append("Archive (");
            sb.append(N);
            sb.append(" notification");
            sb.append((N==1)?")":"s)");
            return sb.toString();
        }

        public void record(StatusBarNotification nr) {
            if (mBuffer.size() == mBufferSize) {
                mBuffer.removeFirst();
            }

            // We don't want to store the heavy bits of the notification in the archive,
            // but other clients in the system process might be using the object, so we
            // store a (lightened) copy.
            mBuffer.addLast(nr.cloneLight());
        }

        public Iterator<StatusBarNotification> descendingIterator() {
            return mBuffer.descendingIterator();
        }

        public StatusBarNotification[] getArray(int count) {
            if (count == 0) count = mBufferSize;
            final StatusBarNotification[] a
                    = new StatusBarNotification[Math.min(count, mBuffer.size())];
            Iterator<StatusBarNotification> iter = descendingIterator();
            int i=0;
            while (iter.hasNext() && i < count) {
                a[i++] = iter.next();
            }
            return a;
        }

    }

    private void readPolicyXml(InputStream stream, boolean forRestore)
            throws XmlPullParserException, NumberFormatException, IOException {
        final XmlPullParser parser = Xml.newPullParser();
        parser.setInput(stream, StandardCharsets.UTF_8.name());

        while (parser.next() != END_DOCUMENT) {
            mZenModeHelper.readXml(parser, forRestore);
            mRankingHelper.readXml(parser, forRestore);
        }
    }

    private void loadPolicyFile() {
        if (DBG) Slog.d(TAG, "loadPolicyFile");
        synchronized(mPolicyFile) {

            FileInputStream infile = null;
            try {
                infile = mPolicyFile.openRead();
                readPolicyXml(infile, false /*forRestore*/);
            } catch (FileNotFoundException e) {
                // No data yet
            } catch (IOException e) {
                Log.wtf(TAG, "Unable to read notification policy", e);
            } catch (NumberFormatException e) {
                Log.wtf(TAG, "Unable to parse notification policy", e);
            } catch (XmlPullParserException e) {
                Log.wtf(TAG, "Unable to parse notification policy", e);
            } finally {
                IoUtils.closeQuietly(infile);
            }
        }
    }

    public void savePolicyFile() {
        mHandler.removeMessages(MESSAGE_SAVE_POLICY_FILE);
        mHandler.sendEmptyMessage(MESSAGE_SAVE_POLICY_FILE);
    }

    private void handleSavePolicyFile() {
        if (DBG) Slog.d(TAG, "handleSavePolicyFile");
        synchronized (mPolicyFile) {
            final FileOutputStream stream;
            try {
                stream = mPolicyFile.startWrite();
            } catch (IOException e) {
                Slog.w(TAG, "Failed to save policy file", e);
                return;
            }

            try {
                writePolicyXml(stream, false /*forBackup*/);
                mPolicyFile.finishWrite(stream);
            } catch (IOException e) {
                Slog.w(TAG, "Failed to save policy file, restoring backup", e);
                mPolicyFile.failWrite(stream);
            }
        }
        BackupManager.dataChanged(getContext().getPackageName());
    }

    private void writePolicyXml(OutputStream stream, boolean forBackup) throws IOException {
        final XmlSerializer out = new FastXmlSerializer();
        out.setOutput(stream, StandardCharsets.UTF_8.name());
        out.startDocument(null, true);
        out.startTag(null, TAG_NOTIFICATION_POLICY);
        out.attribute(null, ATTR_VERSION, Integer.toString(DB_VERSION));
        mZenModeHelper.writeXml(out, forBackup);
        mRankingHelper.writeXml(out, forBackup);
        out.endTag(null, TAG_NOTIFICATION_POLICY);
        out.endDocument();
    }

    /** Use this when you actually want to post a notification or toast.
     *
     * Unchecked. Not exposed via Binder, but can be called in the course of enqueue*().
     */
    private boolean noteNotificationOp(String pkg, int uid) {
        if (mAppOps.noteOpNoThrow(AppOpsManager.OP_POST_NOTIFICATION, uid, pkg)
                != AppOpsManager.MODE_ALLOWED) {
            Slog.v(TAG, "notifications are disabled by AppOps for " + pkg);
            return false;
        }
        return true;
    }

    /** Use this to check if a package can post a notification or toast. */
    private boolean checkNotificationOp(String pkg, int uid) {
        return mAppOps.checkOp(AppOpsManager.OP_POST_NOTIFICATION, uid, pkg)
                == AppOpsManager.MODE_ALLOWED && !isPackageSuspendedForUser(pkg, uid);
    }

    private static final class ToastRecord
    {
        final int pid;
        final String pkg;
        final ITransientNotification callback;
        int duration;
        Binder token;

        ToastRecord(int pid, String pkg, ITransientNotification callback, int duration,
                    Binder token) {
            this.pid = pid;
            this.pkg = pkg;
            this.callback = callback;
            this.duration = duration;
            this.token = token;
        }

        void update(int duration) {
            this.duration = duration;
        }

        void dump(PrintWriter pw, String prefix, DumpFilter filter) {
            if (filter != null && !filter.matches(pkg)) return;
            pw.println(prefix + this);
        }

        @Override
        public final String toString()
        {
            return "ToastRecord{"
                + Integer.toHexString(System.identityHashCode(this))
                + " pkg=" + pkg
                + " callback=" + callback
                + " duration=" + duration;
        }
    }

    private final NotificationDelegate mNotificationDelegate = new NotificationDelegate() {

        @Override
        public void onSetDisabled(int status) {
            synchronized (mNotificationList) {
                mDisableNotificationEffects =
                        (status & StatusBarManager.DISABLE_NOTIFICATION_ALERTS) != 0;
                if (disableNotificationEffects(null) != null) {
                    // cancel whatever's going on
                    long identity = Binder.clearCallingIdentity();
                    try {
                        final IRingtonePlayer player = mAudioManager.getRingtonePlayer();
                        if (player != null) {
                            player.stopAsync();
                        }
                    } catch (RemoteException e) {
                    } finally {
                        Binder.restoreCallingIdentity(identity);
                    }

                    identity = Binder.clearCallingIdentity();
                    try {
                        mVibrator.cancel();
                    } finally {
                        Binder.restoreCallingIdentity(identity);
                    }
                }
            }
        }

        @Override
        public void onClearAll(int callingUid, int callingPid, int userId) {
            synchronized (mNotificationList) {
                cancelAllLocked(callingUid, callingPid, userId, REASON_DELEGATE_CANCEL_ALL, null,
                        /*includeCurrentProfiles*/ true);
            }
        }

        @Override
        public void onNotificationClick(int callingUid, int callingPid, String key) {
            synchronized (mNotificationList) {
                NotificationRecord r = mNotificationsByKey.get(key);
                if (r == null) {
                    Log.w(TAG, "No notification with key: " + key);
                    return;
                }
                final long now = System.currentTimeMillis();
                EventLogTags.writeNotificationClicked(key,
                        r.getLifespanMs(now), r.getFreshnessMs(now), r.getExposureMs(now));

                StatusBarNotification sbn = r.sbn;
                cancelNotification(callingUid, callingPid, sbn.getPackageName(), sbn.getTag(),
                        sbn.getId(), Notification.FLAG_AUTO_CANCEL,
                        Notification.FLAG_FOREGROUND_SERVICE, false, r.getUserId(),
                        REASON_DELEGATE_CLICK, null);
            }
        }

        @Override
        public void onNotificationActionClick(int callingUid, int callingPid, String key,
                int actionIndex) {
            synchronized (mNotificationList) {
                NotificationRecord r = mNotificationsByKey.get(key);
                if (r == null) {
                    Log.w(TAG, "No notification with key: " + key);
                    return;
                }
                final long now = System.currentTimeMillis();
                EventLogTags.writeNotificationActionClicked(key, actionIndex,
                        r.getLifespanMs(now), r.getFreshnessMs(now), r.getExposureMs(now));
                // TODO: Log action click via UsageStats.
            }
        }

        @Override
        public void onNotificationClear(int callingUid, int callingPid,
                String pkg, String tag, int id, int userId) {
            cancelNotification(callingUid, callingPid, pkg, tag, id, 0,
                    Notification.FLAG_ONGOING_EVENT | Notification.FLAG_FOREGROUND_SERVICE,
                    true, userId, REASON_DELEGATE_CANCEL, null);
        }

        @Override
        public void onPanelRevealed(boolean clearEffects, int items) {
            EventLogTags.writeNotificationPanelRevealed(items);
            if (clearEffects) {
                clearEffects();
            }
        }

        @Override
        public void onPanelHidden() {
            EventLogTags.writeNotificationPanelHidden();
        }

        @Override
        public void clearEffects() {
            synchronized (mNotificationList) {
                if (DBG) Slog.d(TAG, "clearEffects");
                clearSoundLocked();
                clearVibrateLocked();
                clearLightsLocked();
            }
        }

        @Override
        public void onNotificationError(int callingUid, int callingPid, String pkg, String tag, int id,
                int uid, int initialPid, String message, int userId) {
            Slog.d(TAG, "onNotification error pkg=" + pkg + " tag=" + tag + " id=" + id
                    + "; will crashApplication(uid=" + uid + ", pid=" + initialPid + ")");
            cancelNotification(callingUid, callingPid, pkg, tag, id, 0, 0, false, userId,
                    REASON_DELEGATE_ERROR, null);
            long ident = Binder.clearCallingIdentity();
            try {
                ActivityManagerNative.getDefault().crashApplication(uid, initialPid, pkg,
                        "Bad notification posted from package " + pkg
                        + ": " + message);
            } catch (RemoteException e) {
            }
            Binder.restoreCallingIdentity(ident);
        }

        @Override
        public void onNotificationVisibilityChanged(NotificationVisibility[] newlyVisibleKeys,
                NotificationVisibility[] noLongerVisibleKeys) {
            synchronized (mNotificationList) {
                for (NotificationVisibility nv : newlyVisibleKeys) {
                    NotificationRecord r = mNotificationsByKey.get(nv.key);
                    if (r == null) continue;
                    r.setVisibility(true, nv.rank);
                    nv.recycle();
                }
                // Note that we might receive this event after notifications
                // have already left the system, e.g. after dismissing from the
                // shade. Hence not finding notifications in
                // mNotificationsByKey is not an exceptional condition.
                for (NotificationVisibility nv : noLongerVisibleKeys) {
                    NotificationRecord r = mNotificationsByKey.get(nv.key);
                    if (r == null) continue;
                    r.setVisibility(false, nv.rank);
                    nv.recycle();
                }
            }
        }

        @Override
        public void onNotificationExpansionChanged(String key,
                boolean userAction, boolean expanded) {
            synchronized (mNotificationList) {
                NotificationRecord r = mNotificationsByKey.get(key);
                if (r != null) {
                    r.stats.onExpansionChanged(userAction, expanded);
                    final long now = System.currentTimeMillis();
                    EventLogTags.writeNotificationExpansion(key,
                            userAction ? 1 : 0, expanded ? 1 : 0,
                            r.getLifespanMs(now), r.getFreshnessMs(now), r.getExposureMs(now));
                }
            }
        }
    };

    private void clearSoundLocked() {
        mSoundNotificationKey = null;
        long identity = Binder.clearCallingIdentity();
        try {
            final IRingtonePlayer player = mAudioManager.getRingtonePlayer();
            if (player != null) {
                player.stopAsync();
            }
        } catch (RemoteException e) {
        } finally {
            Binder.restoreCallingIdentity(identity);
        }
    }

    private void clearVibrateLocked() {
        mVibrateNotificationKey = null;
        long identity = Binder.clearCallingIdentity();
        try {
            mVibrator.cancel();
        } finally {
            Binder.restoreCallingIdentity(identity);
        }
    }

    private void clearLightsLocked() {
        // light
        mLights.clear();
        updateLightsLocked();
    }

    private final BroadcastReceiver mPackageIntentReceiver = new BroadcastReceiver() {
        @Override
        public void onReceive(Context context, Intent intent) {
            String action = intent.getAction();
            if (action == null) {
                return;
            }

            boolean queryRestart = false;
            boolean queryRemove = false;
            boolean packageChanged = false;
            boolean cancelNotifications = true;
            int reason = REASON_PACKAGE_CHANGED;

            if (action.equals(Intent.ACTION_PACKAGE_ADDED)
                    || (queryRemove=action.equals(Intent.ACTION_PACKAGE_REMOVED))
                    || action.equals(Intent.ACTION_PACKAGE_RESTARTED)
                    || (packageChanged=action.equals(Intent.ACTION_PACKAGE_CHANGED))
                    || (queryRestart=action.equals(Intent.ACTION_QUERY_PACKAGE_RESTART))
                    || action.equals(Intent.ACTION_EXTERNAL_APPLICATIONS_UNAVAILABLE)
                    || action.equals(Intent.ACTION_PACKAGES_SUSPENDED)) {
                int changeUserId = intent.getIntExtra(Intent.EXTRA_USER_HANDLE,
                        UserHandle.USER_ALL);
                String pkgList[] = null;
                boolean removingPackage = queryRemove &&
                        !intent.getBooleanExtra(Intent.EXTRA_REPLACING, false);
                if (DBG) Slog.i(TAG, "action=" + action + " removing=" + removingPackage);
                if (action.equals(Intent.ACTION_EXTERNAL_APPLICATIONS_UNAVAILABLE)) {
                    pkgList = intent.getStringArrayExtra(Intent.EXTRA_CHANGED_PACKAGE_LIST);
                } else if (action.equals(Intent.ACTION_PACKAGES_SUSPENDED)) {
                    pkgList = intent.getStringArrayExtra(Intent.EXTRA_CHANGED_PACKAGE_LIST);
                    reason = REASON_PACKAGE_SUSPENDED;
                } else if (queryRestart) {
                    pkgList = intent.getStringArrayExtra(Intent.EXTRA_PACKAGES);
                } else {
                    Uri uri = intent.getData();
                    if (uri == null) {
                        return;
                    }
                    String pkgName = uri.getSchemeSpecificPart();
                    if (pkgName == null) {
                        return;
                    }
                    if (packageChanged) {
                        // We cancel notifications for packages which have just been disabled
                        try {
                            final IPackageManager pm = AppGlobals.getPackageManager();
                            final int enabled = pm.getApplicationEnabledSetting(pkgName,
                                    changeUserId != UserHandle.USER_ALL ? changeUserId :
                                    UserHandle.USER_SYSTEM);
                            if (enabled == PackageManager.COMPONENT_ENABLED_STATE_ENABLED
                                    || enabled == PackageManager.COMPONENT_ENABLED_STATE_DEFAULT) {
                                cancelNotifications = false;
                            }
                        } catch (IllegalArgumentException e) {
                            // Package doesn't exist; probably racing with uninstall.
                            // cancelNotifications is already true, so nothing to do here.
                            if (DBG) {
                                Slog.i(TAG, "Exception trying to look up app enabled setting", e);
                            }
                        } catch (RemoteException e) {
                            // Failed to talk to PackageManagerService Should never happen!
                        }
                    }
                    pkgList = new String[]{pkgName};
                }

                if (pkgList != null && (pkgList.length > 0)) {
                    for (String pkgName : pkgList) {
                        if (cancelNotifications) {
                            cancelAllNotificationsInt(MY_UID, MY_PID, pkgName, 0, 0, !queryRestart,
                                    changeUserId, reason, null);
                        }
                    }
                }
                mListeners.onPackagesChanged(removingPackage, pkgList);
                mRankerServices.onPackagesChanged(removingPackage, pkgList);
                mConditionProviders.onPackagesChanged(removingPackage, pkgList);
                mRankingHelper.onPackagesChanged(removingPackage, pkgList);
            }
        }
    };

    private final BroadcastReceiver mIntentReceiver = new BroadcastReceiver() {
        @Override
        public void onReceive(Context context, Intent intent) {
            String action = intent.getAction();

            if (action.equals(Intent.ACTION_SCREEN_ON)) {
                // Keep track of screen on/off state, but do not turn off the notification light
                // until user passes through the lock screen or views the notification.
                mScreenOn = true;
                updateNotificationPulse();
            } else if (action.equals(Intent.ACTION_SCREEN_OFF)) {
                mScreenOn = false;
                updateNotificationPulse();
            } else if (action.equals(TelephonyManager.ACTION_PHONE_STATE_CHANGED)) {
                mInCall = TelephonyManager.EXTRA_STATE_OFFHOOK
                        .equals(intent.getStringExtra(TelephonyManager.EXTRA_STATE));
                updateNotificationPulse();
            } else if (action.equals(Intent.ACTION_USER_STOPPED)) {
                int userHandle = intent.getIntExtra(Intent.EXTRA_USER_HANDLE, -1);
                if (userHandle >= 0) {
                    cancelAllNotificationsInt(MY_UID, MY_PID, null, 0, 0, true, userHandle,
                            REASON_USER_STOPPED, null);
                }
            } else if (action.equals(Intent.ACTION_MANAGED_PROFILE_UNAVAILABLE)) {
                int userHandle = intent.getIntExtra(Intent.EXTRA_USER_HANDLE, -1);
                if (userHandle >= 0) {
                    cancelAllNotificationsInt(MY_UID, MY_PID, null, 0, 0, true, userHandle,
                            REASON_PROFILE_TURNED_OFF, null);
                }
            } else if (action.equals(Intent.ACTION_USER_PRESENT)) {
                // turn off LED when user passes through lock screen
                mNotificationLight.turnOff();
                if (mStatusBar != null) {
                    mStatusBar.notificationLightOff();
                }
            } else if (action.equals(Intent.ACTION_USER_SWITCHED)) {
                final int user = intent.getIntExtra(Intent.EXTRA_USER_HANDLE, UserHandle.USER_NULL);
                // reload per-user settings
                mSettingsObserver.update(null);
                mUserProfiles.updateCache(context);
                // Refresh managed services
                mConditionProviders.onUserSwitched(user);
                mListeners.onUserSwitched(user);
                mRankerServices.onUserSwitched(user);
                mZenModeHelper.onUserSwitched(user);
            } else if (action.equals(Intent.ACTION_USER_ADDED)) {
                mUserProfiles.updateCache(context);
            } else if (action.equals(Intent.ACTION_USER_REMOVED)) {
                final int user = intent.getIntExtra(Intent.EXTRA_USER_HANDLE, UserHandle.USER_NULL);
                mZenModeHelper.onUserRemoved(user);
            } else if (action.equals(Intent.ACTION_USER_UNLOCKED)) {
                final int user = intent.getIntExtra(Intent.EXTRA_USER_HANDLE, UserHandle.USER_NULL);
                mConditionProviders.onUserUnlocked(user);
                mListeners.onUserUnlocked(user);
                mRankerServices.onUserUnlocked(user);
                mZenModeHelper.onUserUnlocked(user);
            }
        }
    };

    private final class SettingsObserver extends ContentObserver {
        private final Uri NOTIFICATION_LIGHT_PULSE_URI
                = Settings.System.getUriFor(Settings.System.NOTIFICATION_LIGHT_PULSE);
        private final Uri NOTIFICATION_SOUND_URI
                = Settings.System.getUriFor(Settings.System.NOTIFICATION_SOUND);
        private final Uri NOTIFICATION_RATE_LIMIT_URI
                = Settings.Global.getUriFor(Settings.Global.MAX_NOTIFICATION_ENQUEUE_RATE);

        SettingsObserver(Handler handler) {
            super(handler);
        }

        void observe() {
            ContentResolver resolver = getContext().getContentResolver();
            resolver.registerContentObserver(NOTIFICATION_LIGHT_PULSE_URI,
                    false, this, UserHandle.USER_ALL);
            resolver.registerContentObserver(NOTIFICATION_SOUND_URI,
                    false, this, UserHandle.USER_ALL);
            resolver.registerContentObserver(NOTIFICATION_RATE_LIMIT_URI,
                    false, this, UserHandle.USER_ALL);
            update(null);
        }

        @Override public void onChange(boolean selfChange, Uri uri) {
            update(uri);
        }

        public void update(Uri uri) {
            ContentResolver resolver = getContext().getContentResolver();
            if (uri == null || NOTIFICATION_LIGHT_PULSE_URI.equals(uri)) {
                boolean pulseEnabled = Settings.System.getInt(resolver,
                            Settings.System.NOTIFICATION_LIGHT_PULSE, 0) != 0;
                if (mNotificationPulseEnabled != pulseEnabled) {
                    mNotificationPulseEnabled = pulseEnabled;
                    updateNotificationPulse();
                }
            }
            if (uri == null || NOTIFICATION_RATE_LIMIT_URI.equals(uri)) {
                mMaxPackageEnqueueRate = Settings.Global.getFloat(resolver,
                            Settings.Global.MAX_NOTIFICATION_ENQUEUE_RATE, mMaxPackageEnqueueRate);
            }
            if (uri == null || NOTIFICATION_SOUND_URI.equals(uri)) {
                mSystemNotificationSound = Settings.System.getString(resolver,
                        Settings.System.NOTIFICATION_SOUND);
            }
        }
    }

    private SettingsObserver mSettingsObserver;
    private ZenModeHelper mZenModeHelper;

    private final Runnable mBuzzBeepBlinked = new Runnable() {
        @Override
        public void run() {
            if (mStatusBar != null) {
                mStatusBar.buzzBeepBlinked();
            }
        }
    };

    static long[] getLongArray(Resources r, int resid, int maxlen, long[] def) {
        int[] ar = r.getIntArray(resid);
        if (ar == null) {
            return def;
        }
        final int len = ar.length > maxlen ? maxlen : ar.length;
        long[] out = new long[len];
        for (int i=0; i<len; i++) {
            out[i] = ar[i];
        }
        return out;
    }

    public NotificationManagerService(Context context) {
        super(context);
    }

    @VisibleForTesting
    void setAudioManager(AudioManager audioMananger) {
        mAudioManager = audioMananger;
    }

    @VisibleForTesting
    void setVibrator(Vibrator vibrator) {
        mVibrator = vibrator;
    }

    @VisibleForTesting
    void setSystemReady(boolean systemReady) {
        mSystemReady = systemReady;
    }

    @VisibleForTesting
    void setHandler(Handler handler) {
        mHandler = handler;
    }

    @VisibleForTesting
    void setSystemNotificationSound(String systemNotificationSound) {
        mSystemNotificationSound = systemNotificationSound;
    }

    @Override
    public void onStart() {
        Resources resources = getContext().getResources();

        mMaxPackageEnqueueRate = Settings.Global.getFloat(getContext().getContentResolver(),
                Settings.Global.MAX_NOTIFICATION_ENQUEUE_RATE,
                DEFAULT_MAX_NOTIFICATION_ENQUEUE_RATE);

        mAm = ActivityManagerNative.getDefault();
        mAppOps = (AppOpsManager) getContext().getSystemService(Context.APP_OPS_SERVICE);
        mVibrator = (Vibrator) getContext().getSystemService(Context.VIBRATOR_SERVICE);
        mAppUsageStats = LocalServices.getService(UsageStatsManagerInternal.class);

        // This is the package that contains the AOSP framework update.
        mRankerServicePackageName = getContext().getPackageManager()
                .getServicesSystemSharedLibraryPackageName();

        mHandler = new WorkerHandler();
        mRankingThread.start();
        String[] extractorNames;
        try {
            extractorNames = resources.getStringArray(R.array.config_notificationSignalExtractors);
        } catch (Resources.NotFoundException e) {
            extractorNames = new String[0];
        }
        mUsageStats = new NotificationUsageStats(getContext());
        mRankingHandler = new RankingHandlerWorker(mRankingThread.getLooper());
        mRankingHelper = new RankingHelper(getContext(),
                mRankingHandler,
                mUsageStats,
                extractorNames);
        mConditionProviders = new ConditionProviders(getContext(), mHandler, mUserProfiles);
        mZenModeHelper = new ZenModeHelper(getContext(), mHandler.getLooper(), mConditionProviders);
        mZenModeHelper.addCallback(new ZenModeHelper.Callback() {
            @Override
            public void onConfigChanged() {
                savePolicyFile();
            }

            @Override
            void onZenModeChanged() {
                sendRegisteredOnlyBroadcast(NotificationManager.ACTION_INTERRUPTION_FILTER_CHANGED);
                getContext().sendBroadcastAsUser(
                        new Intent(NotificationManager.ACTION_INTERRUPTION_FILTER_CHANGED_INTERNAL)
                                .addFlags(Intent.FLAG_RECEIVER_REGISTERED_ONLY_BEFORE_BOOT),
                        UserHandle.ALL, android.Manifest.permission.MANAGE_NOTIFICATIONS);
                synchronized(mNotificationList) {
                    updateInterruptionFilterLocked();
                }
            }

            @Override
            void onPolicyChanged() {
                sendRegisteredOnlyBroadcast(NotificationManager.ACTION_NOTIFICATION_POLICY_CHANGED);
            }
        });
        final File systemDir = new File(Environment.getDataDirectory(), "system");
        mPolicyFile = new AtomicFile(new File(systemDir, "notification_policy.xml"));

        syncBlockDb();

        // This is a MangedServices object that keeps track of the listeners.
        mListeners = new NotificationListeners();

        // This is a MangedServices object that keeps track of the ranker.
        mRankerServices = new NotificationRankers();
        // Find the updatable ranker and register it.
        mRankerServices.registerRanker();

        mStatusBar = getLocalService(StatusBarManagerInternal.class);
        if (mStatusBar != null) {
            mStatusBar.setNotificationDelegate(mNotificationDelegate);
        }

        final LightsManager lights = getLocalService(LightsManager.class);
        mNotificationLight = lights.getLight(LightsManager.LIGHT_ID_NOTIFICATIONS);
        mAttentionLight = lights.getLight(LightsManager.LIGHT_ID_ATTENTION);

        mDefaultNotificationColor = resources.getColor(
                R.color.config_defaultNotificationColor);
        mDefaultNotificationLedOn = resources.getInteger(
                R.integer.config_defaultNotificationLedOn);
        mDefaultNotificationLedOff = resources.getInteger(
                R.integer.config_defaultNotificationLedOff);

        mDefaultVibrationPattern = getLongArray(resources,
                R.array.config_defaultNotificationVibePattern,
                VIBRATE_PATTERN_MAXLEN,
                DEFAULT_VIBRATE_PATTERN);

        mFallbackVibrationPattern = getLongArray(resources,
                R.array.config_notificationFallbackVibePattern,
                VIBRATE_PATTERN_MAXLEN,
                DEFAULT_VIBRATE_PATTERN);

        mUseAttentionLight = resources.getBoolean(R.bool.config_useAttentionLight);

        // Don't start allowing notifications until the setup wizard has run once.
        // After that, including subsequent boots, init with notifications turned on.
        // This works on the first boot because the setup wizard will toggle this
        // flag at least once and we'll go back to 0 after that.
        if (0 == Settings.Global.getInt(getContext().getContentResolver(),
                    Settings.Global.DEVICE_PROVISIONED, 0)) {
            mDisableNotificationEffects = true;
        }
        mZenModeHelper.initZenMode();
        mInterruptionFilter = mZenModeHelper.getZenModeListenerInterruptionFilter();

        mUserProfiles.updateCache(getContext());
        listenForCallState();

        // register for various Intents
        IntentFilter filter = new IntentFilter();
        filter.addAction(Intent.ACTION_SCREEN_ON);
        filter.addAction(Intent.ACTION_SCREEN_OFF);
        filter.addAction(TelephonyManager.ACTION_PHONE_STATE_CHANGED);
        filter.addAction(Intent.ACTION_USER_PRESENT);
        filter.addAction(Intent.ACTION_USER_STOPPED);
        filter.addAction(Intent.ACTION_USER_SWITCHED);
        filter.addAction(Intent.ACTION_USER_ADDED);
        filter.addAction(Intent.ACTION_USER_REMOVED);
        filter.addAction(Intent.ACTION_USER_UNLOCKED);
        filter.addAction(Intent.ACTION_MANAGED_PROFILE_UNAVAILABLE);
        getContext().registerReceiver(mIntentReceiver, filter);

        IntentFilter pkgFilter = new IntentFilter();
        pkgFilter.addAction(Intent.ACTION_PACKAGE_ADDED);
        pkgFilter.addAction(Intent.ACTION_PACKAGE_REMOVED);
        pkgFilter.addAction(Intent.ACTION_PACKAGE_CHANGED);
        pkgFilter.addAction(Intent.ACTION_PACKAGE_RESTARTED);
        pkgFilter.addAction(Intent.ACTION_QUERY_PACKAGE_RESTART);
        pkgFilter.addDataScheme("package");
        getContext().registerReceiverAsUser(mPackageIntentReceiver, UserHandle.ALL, pkgFilter, null,
                null);

        IntentFilter suspendedPkgFilter = new IntentFilter();
        suspendedPkgFilter.addAction(Intent.ACTION_PACKAGES_SUSPENDED);
        getContext().registerReceiverAsUser(mPackageIntentReceiver, UserHandle.ALL,
                suspendedPkgFilter, null, null);

        IntentFilter sdFilter = new IntentFilter(Intent.ACTION_EXTERNAL_APPLICATIONS_UNAVAILABLE);
        getContext().registerReceiverAsUser(mPackageIntentReceiver, UserHandle.ALL, sdFilter, null,
                null);

        mSettingsObserver = new SettingsObserver(mHandler);

        mArchive = new Archive(resources.getInteger(
                R.integer.config_notificationServiceArchiveSize));

        publishBinderService(Context.NOTIFICATION_SERVICE, mService);
        publishLocalService(NotificationManagerInternal.class, mInternalService);
        mConfigManager = (CarrierConfigManager)
                getContext().getSystemService(Context.CARRIER_CONFIG_SERVICE);
    }

    private void sendRegisteredOnlyBroadcast(String action) {
        getContext().sendBroadcastAsUser(new Intent(action)
                .addFlags(Intent.FLAG_RECEIVER_REGISTERED_ONLY), UserHandle.ALL, null);
    }

    /**
     * Make sure the XML config and the the AppOps system agree about blocks.
     */
    private void syncBlockDb() {
        loadPolicyFile();

        // sync bans from ranker into app opps
        Map<Integer, String> packageBans = mRankingHelper.getPackageBans();
        for(Entry<Integer, String> ban : packageBans.entrySet()) {
            final int uid = ban.getKey();
            final String packageName = ban.getValue();
            setNotificationsEnabledForPackageImpl(packageName, uid, false);
        }

        // sync bans from app opps into ranker
        packageBans.clear();
        for (UserInfo user : UserManager.get(getContext()).getUsers()) {
            final int userId = user.getUserHandle().getIdentifier();
            final PackageManager packageManager = getContext().getPackageManager();
            List<PackageInfo> packages = packageManager.getInstalledPackagesAsUser(0, userId);
            final int packageCount = packages.size();
            for (int p = 0; p < packageCount; p++) {
                final String packageName = packages.get(p).packageName;
                try {
                    final int uid = packageManager.getPackageUidAsUser(packageName, userId);
                    if (!checkNotificationOp(packageName, uid)) {
                        packageBans.put(uid, packageName);
                    }
                } catch (NameNotFoundException e) {
                    // forget you
                }
            }
        }
        for (Entry<Integer, String> ban : packageBans.entrySet()) {
            mRankingHelper.setImportance(ban.getValue(), ban.getKey(), IMPORTANCE_NONE);
        }

        savePolicyFile();
    }

    @Override
    public void onBootPhase(int phase) {
        if (phase == SystemService.PHASE_SYSTEM_SERVICES_READY) {
            // no beeping until we're basically done booting
            mSystemReady = true;

            // Grab our optional AudioService
            mAudioManager = (AudioManager) getContext().getSystemService(Context.AUDIO_SERVICE);
            mAudioManagerInternal = getLocalService(AudioManagerInternal.class);
            mVrManagerInternal = getLocalService(VrManagerInternal.class);
            mWindowManagerInternal = LocalServices.getService(WindowManagerInternal.class);
            mZenModeHelper.onSystemReady();
        } else if (phase == SystemService.PHASE_THIRD_PARTY_APPS_CAN_START) {
            // This observer will force an update when observe is called, causing us to
            // bind to listener services.
            mSettingsObserver.observe();
            mListeners.onBootPhaseAppsCanStart();
            mRankerServices.onBootPhaseAppsCanStart();
            mConditionProviders.onBootPhaseAppsCanStart();
        }
    }

    void setNotificationsEnabledForPackageImpl(String pkg, int uid, boolean enabled) {
        Slog.v(TAG, (enabled?"en":"dis") + "abling notifications for " + pkg);

        mAppOps.setMode(AppOpsManager.OP_POST_NOTIFICATION, uid, pkg,
                enabled ? AppOpsManager.MODE_ALLOWED : AppOpsManager.MODE_IGNORED);

        // Now, cancel any outstanding notifications that are part of a just-disabled app
        if (ENABLE_BLOCKED_NOTIFICATIONS && !enabled) {
            cancelAllNotificationsInt(MY_UID, MY_PID, pkg, 0, 0, true, UserHandle.getUserId(uid),
                    REASON_PACKAGE_BANNED, null);
        }
    }

    private void updateListenerHintsLocked() {
        final int hints = calculateHints();
        if (hints == mListenerHints) return;
        ZenLog.traceListenerHintsChanged(mListenerHints, hints, mEffectsSuppressors.size());
        mListenerHints = hints;
        scheduleListenerHintsChanged(hints);
    }

    private void updateEffectsSuppressorLocked() {
        final long updatedSuppressedEffects = calculateSuppressedEffects();
        if (updatedSuppressedEffects == mZenModeHelper.getSuppressedEffects()) return;
        final List<ComponentName> suppressors = getSuppressors();
        ZenLog.traceEffectsSuppressorChanged(mEffectsSuppressors, suppressors, updatedSuppressedEffects);
        mEffectsSuppressors = suppressors;
        mZenModeHelper.setSuppressedEffects(updatedSuppressedEffects);
        sendRegisteredOnlyBroadcast(NotificationManager.ACTION_EFFECTS_SUPPRESSOR_CHANGED);
    }

    private ArrayList<ComponentName> getSuppressors() {
        ArrayList<ComponentName> names = new ArrayList<ComponentName>();
        for (int i = mListenersDisablingEffects.size() - 1; i >= 0; --i) {
            ArraySet<ManagedServiceInfo> serviceInfoList = mListenersDisablingEffects.valueAt(i);

            for (ManagedServiceInfo info : serviceInfoList) {
                names.add(info.component);
            }
        }

        return names;
    }

    private boolean removeDisabledHints(ManagedServiceInfo info) {
        return removeDisabledHints(info, 0);
    }

    private boolean removeDisabledHints(ManagedServiceInfo info, int hints) {
        boolean removed = false;

        for (int i = mListenersDisablingEffects.size() - 1; i >= 0; --i) {
            final int hint = mListenersDisablingEffects.keyAt(i);
            final ArraySet<ManagedServiceInfo> listeners =
                    mListenersDisablingEffects.valueAt(i);

            if (hints == 0 || (hint & hints) == hint) {
                removed = removed || listeners.remove(info);
            }
        }

        return removed;
    }

    private void addDisabledHints(ManagedServiceInfo info, int hints) {
        if ((hints & HINT_HOST_DISABLE_EFFECTS) != 0) {
            addDisabledHint(info, HINT_HOST_DISABLE_EFFECTS);
        }

        if ((hints & HINT_HOST_DISABLE_NOTIFICATION_EFFECTS) != 0) {
            addDisabledHint(info, HINT_HOST_DISABLE_NOTIFICATION_EFFECTS);
        }

        if ((hints & HINT_HOST_DISABLE_CALL_EFFECTS) != 0) {
            addDisabledHint(info, HINT_HOST_DISABLE_CALL_EFFECTS);
        }
    }

    private void addDisabledHint(ManagedServiceInfo info, int hint) {
        if (mListenersDisablingEffects.indexOfKey(hint) < 0) {
            mListenersDisablingEffects.put(hint, new ArraySet<ManagedServiceInfo>());
        }

        ArraySet<ManagedServiceInfo> hintListeners = mListenersDisablingEffects.get(hint);
        hintListeners.add(info);
    }

    private int calculateHints() {
        int hints = 0;
        for (int i = mListenersDisablingEffects.size() - 1; i >= 0; --i) {
            int hint = mListenersDisablingEffects.keyAt(i);
            ArraySet<ManagedServiceInfo> serviceInfoList = mListenersDisablingEffects.valueAt(i);

            if (!serviceInfoList.isEmpty()) {
                hints |= hint;
            }
        }

        return hints;
    }

    private long calculateSuppressedEffects() {
        int hints = calculateHints();
        long suppressedEffects = 0;

        if ((hints & HINT_HOST_DISABLE_EFFECTS) != 0) {
            suppressedEffects |= ZenModeHelper.SUPPRESSED_EFFECT_ALL;
        }

        if ((hints & HINT_HOST_DISABLE_NOTIFICATION_EFFECTS) != 0) {
            suppressedEffects |= ZenModeHelper.SUPPRESSED_EFFECT_NOTIFICATIONS;
        }

        if ((hints & HINT_HOST_DISABLE_CALL_EFFECTS) != 0) {
            suppressedEffects |= ZenModeHelper.SUPPRESSED_EFFECT_CALLS;
        }

        return suppressedEffects;
    }

    private void updateInterruptionFilterLocked() {
        int interruptionFilter = mZenModeHelper.getZenModeListenerInterruptionFilter();
        if (interruptionFilter == mInterruptionFilter) return;
        mInterruptionFilter = interruptionFilter;
        scheduleInterruptionFilterChanged(interruptionFilter);
    }

    private final IBinder mService = new INotificationManager.Stub() {
        // Toasts
        // ============================================================================

        @Override
        public void enqueueToast(String pkg, ITransientNotification callback, int duration)
        {
            if (DBG) {
                Slog.i(TAG, "enqueueToast pkg=" + pkg + " callback=" + callback
                        + " duration=" + duration);
            }

            if (pkg == null || callback == null) {
                Slog.e(TAG, "Not doing toast. pkg=" + pkg + " callback=" + callback);
                return ;
            }

            final boolean isSystemToast = isCallerSystem() || ("android".equals(pkg));
            final boolean isPackageSuspended =
                    isPackageSuspendedForUser(pkg, Binder.getCallingUid());

            if (ENABLE_BLOCKED_TOASTS && (!noteNotificationOp(pkg, Binder.getCallingUid())
                    || isPackageSuspended)) {
                if (!isSystemToast) {
                    Slog.e(TAG, "Suppressing toast from package " + pkg
                            + (isPackageSuspended
                                    ? " due to package suspended by administrator."
                                    : " by user request."));
                    return;
                }
            }

            synchronized (mToastQueue) {
                int callingPid = Binder.getCallingPid();
                long callingId = Binder.clearCallingIdentity();
                try {
                    ToastRecord record;
                    int index = indexOfToastLocked(pkg, callback);
                    // If it's already in the queue, we update it in place, we don't
                    // move it to the end of the queue.
                    if (index >= 0) {
                        record = mToastQueue.get(index);
                        record.update(duration);
                    } else {
                        // Limit the number of toasts that any given package except the android
                        // package can enqueue.  Prevents DOS attacks and deals with leaks.
                        if (!isSystemToast) {
                            int count = 0;
                            final int N = mToastQueue.size();
                            for (int i=0; i<N; i++) {
                                 final ToastRecord r = mToastQueue.get(i);
                                 if (r.pkg.equals(pkg)) {
                                     count++;
                                     if (count >= MAX_PACKAGE_NOTIFICATIONS) {
                                         Slog.e(TAG, "Package has already posted " + count
                                                + " toasts. Not showing more. Package=" + pkg);
                                         return;
                                     }
                                 }
                            }
                        }

                        Binder token = new Binder();
                        mWindowManagerInternal.addWindowToken(token,
                                WindowManager.LayoutParams.TYPE_TOAST);
                        record = new ToastRecord(callingPid, pkg, callback, duration, token);
                        mToastQueue.add(record);
                        index = mToastQueue.size() - 1;
                        keepProcessAliveIfNeededLocked(callingPid);
                    }
                    // If it's at index 0, it's the current toast.  It doesn't matter if it's
                    // new or just been updated.  Call back and tell it to show itself.
                    // If the callback fails, this will remove it from the list, so don't
                    // assume that it's valid after this.
                    if (index == 0) {
                        showNextToastLocked();
                    }
                } finally {
                    Binder.restoreCallingIdentity(callingId);
                }
            }
        }

        @Override
        public void cancelToast(String pkg, ITransientNotification callback) {
            Slog.i(TAG, "cancelToast pkg=" + pkg + " callback=" + callback);

            if (pkg == null || callback == null) {
                Slog.e(TAG, "Not cancelling notification. pkg=" + pkg + " callback=" + callback);
                return ;
            }

            synchronized (mToastQueue) {
                long callingId = Binder.clearCallingIdentity();
                try {
                    int index = indexOfToastLocked(pkg, callback);
                    if (index >= 0) {
                        cancelToastLocked(index);
                    } else {
                        Slog.w(TAG, "Toast already cancelled. pkg=" + pkg
                                + " callback=" + callback);
                    }
                } finally {
                    Binder.restoreCallingIdentity(callingId);
                }
            }
        }

        @Override
        public void enqueueNotificationWithTag(String pkg, String opPkg, String tag, int id,
                Notification notification, int[] idOut, int userId) throws RemoteException {
            enqueueNotificationInternal(pkg, opPkg, Binder.getCallingUid(),
                    Binder.getCallingPid(), tag, id, notification, idOut, userId);
        }

        @Override
        public void cancelNotificationWithTag(String pkg, String tag, int id, int userId) {
            checkCallerIsSystemOrSameApp(pkg);
            userId = ActivityManager.handleIncomingUser(Binder.getCallingPid(),
                    Binder.getCallingUid(), userId, true, false, "cancelNotificationWithTag", pkg);
            // Don't allow client applications to cancel foreground service notis or autobundled
            // summaries.
            cancelNotification(Binder.getCallingUid(), Binder.getCallingPid(), pkg, tag, id, 0,
                    (Binder.getCallingUid() == Process.SYSTEM_UID
                            ? 0 : Notification.FLAG_FOREGROUND_SERVICE)
                            | (Binder.getCallingUid() == Process.SYSTEM_UID
                            ? 0 : Notification.FLAG_AUTOGROUP_SUMMARY), false, userId,
                    REASON_APP_CANCEL, null);
        }

        @Override
        public void cancelAllNotifications(String pkg, int userId) {
            checkCallerIsSystemOrSameApp(pkg);

            userId = ActivityManager.handleIncomingUser(Binder.getCallingPid(),
                    Binder.getCallingUid(), userId, true, false, "cancelAllNotifications", pkg);

            // Calling from user space, don't allow the canceling of actively
            // running foreground services.
            cancelAllNotificationsInt(Binder.getCallingUid(), Binder.getCallingPid(),
                    pkg, 0, Notification.FLAG_FOREGROUND_SERVICE, true, userId,
                    REASON_APP_CANCEL_ALL, null);
        }

        @Override
        public void setNotificationsEnabledForPackage(String pkg, int uid, boolean enabled) {
            checkCallerIsSystem();

            setNotificationsEnabledForPackageImpl(pkg, uid, enabled);
            mRankingHelper.setEnabled(pkg, uid, enabled);
            savePolicyFile();
        }

        /**
         * Use this when you just want to know if notifications are OK for this package.
         */
        @Override
        public boolean areNotificationsEnabled(String pkg) {
            return areNotificationsEnabledForPackage(pkg, Binder.getCallingUid());
        }

        /**
         * Use this when you just want to know if notifications are OK for this package.
         */
        @Override
        public boolean areNotificationsEnabledForPackage(String pkg, int uid) {
            checkCallerIsSystemOrSameApp(pkg);
            return (mAppOps.checkOpNoThrow(AppOpsManager.OP_POST_NOTIFICATION, uid, pkg)
                    == AppOpsManager.MODE_ALLOWED) && !isPackageSuspendedForUser(pkg, uid);
        }

        @Override
        public void setPriority(String pkg, int uid, int priority) {
            checkCallerIsSystem();
            mRankingHelper.setPriority(pkg, uid, priority);
            savePolicyFile();
        }

        @Override
        public int getPriority(String pkg, int uid) {
            checkCallerIsSystem();
            return mRankingHelper.getPriority(pkg, uid);
        }

        @Override
        public void setVisibilityOverride(String pkg, int uid, int visibility) {
            checkCallerIsSystem();
            mRankingHelper.setVisibilityOverride(pkg, uid, visibility);
            savePolicyFile();
        }

        @Override
        public int getVisibilityOverride(String pkg, int uid) {
            checkCallerIsSystem();
            return mRankingHelper.getVisibilityOverride(pkg, uid);
        }

        @Override
        public void setImportance(String pkg, int uid, int importance) {
            enforceSystemOrSystemUI("Caller not system or systemui");
            setNotificationsEnabledForPackageImpl(pkg, uid,
                    importance != NotificationListenerService.Ranking.IMPORTANCE_NONE);
            mRankingHelper.setImportance(pkg, uid, importance);
            savePolicyFile();
        }

        @Override
        public int getPackageImportance(String pkg) {
            checkCallerIsSystemOrSameApp(pkg);
            return mRankingHelper.getImportance(pkg, Binder.getCallingUid());
        }

        @Override
        public int getImportance(String pkg, int uid) {
            enforceSystemOrSystemUI("Caller not system or systemui");
            return mRankingHelper.getImportance(pkg, uid);
        }

        /**
         * System-only API for getting a list of current (i.e. not cleared) notifications.
         *
         * Requires ACCESS_NOTIFICATIONS which is signature|system.
         * @returns A list of all the notifications, in natural order.
         */
        @Override
        public StatusBarNotification[] getActiveNotifications(String callingPkg) {
            // enforce() will ensure the calling uid has the correct permission
            getContext().enforceCallingOrSelfPermission(
                    android.Manifest.permission.ACCESS_NOTIFICATIONS,
                    "NotificationManagerService.getActiveNotifications");

            StatusBarNotification[] tmp = null;
            int uid = Binder.getCallingUid();

            // noteOp will check to make sure the callingPkg matches the uid
            if (mAppOps.noteOpNoThrow(AppOpsManager.OP_ACCESS_NOTIFICATIONS, uid, callingPkg)
                    == AppOpsManager.MODE_ALLOWED) {
                synchronized (mNotificationList) {
                    tmp = new StatusBarNotification[mNotificationList.size()];
                    final int N = mNotificationList.size();
                    for (int i=0; i<N; i++) {
                        tmp[i] = mNotificationList.get(i).sbn;
                    }
                }
            }
            return tmp;
        }

        /**
         * Public API for getting a list of current notifications for the calling package/uid.
         *
         * @returns A list of all the package's notifications, in natural order.
         */
        @Override
        public ParceledListSlice<StatusBarNotification> getAppActiveNotifications(String pkg,
                int incomingUserId) {
            checkCallerIsSystemOrSameApp(pkg);
            int userId = ActivityManager.handleIncomingUser(Binder.getCallingPid(),
                    Binder.getCallingUid(), incomingUserId, true, false,
                    "getAppActiveNotifications", pkg);

            final ArrayList<StatusBarNotification> list
                    = new ArrayList<StatusBarNotification>(mNotificationList.size());

            synchronized (mNotificationList) {
                final int N = mNotificationList.size();
                for (int i = 0; i < N; i++) {
                    final StatusBarNotification sbn = mNotificationList.get(i).sbn;
                    if (sbn.getPackageName().equals(pkg) && sbn.getUserId() == userId
                            && (sbn.getNotification().flags
                            & Notification.FLAG_AUTOGROUP_SUMMARY) == 0) {
                        // We could pass back a cloneLight() but clients might get confused and
                        // try to send this thing back to notify() again, which would not work
                        // very well.
                        final StatusBarNotification sbnOut = new StatusBarNotification(
                                sbn.getPackageName(),
                                sbn.getOpPkg(),
                                sbn.getId(), sbn.getTag(), sbn.getUid(), sbn.getInitialPid(),
                                0, // hide score from apps
                                sbn.getNotification().clone(),
                                sbn.getUser(), sbn.getPostTime());
                        list.add(sbnOut);
                    }
                }
            }

            return new ParceledListSlice<StatusBarNotification>(list);
        }

        /**
         * System-only API for getting a list of recent (cleared, no longer shown) notifications.
         *
         * Requires ACCESS_NOTIFICATIONS which is signature|system.
         */
        @Override
        public StatusBarNotification[] getHistoricalNotifications(String callingPkg, int count) {
            // enforce() will ensure the calling uid has the correct permission
            getContext().enforceCallingOrSelfPermission(
                    android.Manifest.permission.ACCESS_NOTIFICATIONS,
                    "NotificationManagerService.getHistoricalNotifications");

            StatusBarNotification[] tmp = null;
            int uid = Binder.getCallingUid();

            // noteOp will check to make sure the callingPkg matches the uid
            if (mAppOps.noteOpNoThrow(AppOpsManager.OP_ACCESS_NOTIFICATIONS, uid, callingPkg)
                    == AppOpsManager.MODE_ALLOWED) {
                synchronized (mArchive) {
                    tmp = mArchive.getArray(count);
                }
            }
            return tmp;
        }

        /**
         * Register a listener binder directly with the notification manager.
         *
         * Only works with system callers. Apps should extend
         * {@link android.service.notification.NotificationListenerService}.
         */
        @Override
        public void registerListener(final INotificationListener listener,
                final ComponentName component, final int userid) {
            enforceSystemOrSystemUI("INotificationManager.registerListener");
            mListeners.registerService(listener, component, userid);
        }

        /**
         * Remove a listener binder directly
         */
        @Override
        public void unregisterListener(INotificationListener token, int userid) {
            mListeners.unregisterService(token, userid);
        }

        /**
         * Allow an INotificationListener to simulate a "clear all" operation.
         *
         * {@see com.android.server.StatusBarManagerService.NotificationCallbacks#onClearAllNotifications}
         *
         * @param token The binder for the listener, to check that the caller is allowed
         */
        @Override
        public void cancelNotificationsFromListener(INotificationListener token, String[] keys) {
            final int callingUid = Binder.getCallingUid();
            final int callingPid = Binder.getCallingPid();
            long identity = Binder.clearCallingIdentity();
            try {
                synchronized (mNotificationList) {
                    final ManagedServiceInfo info = mListeners.checkServiceTokenLocked(token);
                    if (keys != null) {
                        final int N = keys.length;
                        for (int i = 0; i < N; i++) {
                            NotificationRecord r = mNotificationsByKey.get(keys[i]);
                            if (r == null) continue;
                            final int userId = r.sbn.getUserId();
                            if (userId != info.userid && userId != UserHandle.USER_ALL &&
                                    !mUserProfiles.isCurrentProfile(userId)) {
                                throw new SecurityException("Disallowed call from listener: "
                                        + info.service);
                            }
                            cancelNotificationFromListenerLocked(info, callingUid, callingPid,
                                    r.sbn.getPackageName(), r.sbn.getTag(), r.sbn.getId(),
                                    userId);
                        }
                    } else {
                        cancelAllLocked(callingUid, callingPid, info.userid,
                                REASON_LISTENER_CANCEL_ALL, info, info.supportsProfiles());
                    }
                }
            } finally {
                Binder.restoreCallingIdentity(identity);
            }
        }

        /**
         * Handle request from an approved listener to re-enable itself.
         *
         * @param component The componenet to be re-enabled, caller must match package.
         */
        @Override
        public void requestBindListener(ComponentName component) {
            checkCallerIsSystemOrSameApp(component.getPackageName());
            long identity = Binder.clearCallingIdentity();
            try {
                ManagedServices manager =
                        mRankerServices.isComponentEnabledForCurrentProfiles(component)
                        ? mRankerServices
                        : mListeners;
                manager.setComponentState(component, true);
            } finally {
                Binder.restoreCallingIdentity(identity);
            }
        }

        @Override
        public void requestUnbindListener(INotificationListener token) {
            long identity = Binder.clearCallingIdentity();
            try {
                // allow bound services to disable themselves
                final ManagedServiceInfo info = mListeners.checkServiceTokenLocked(token);
                info.getOwner().setComponentState(info.component, false);
            } finally {
                Binder.restoreCallingIdentity(identity);
            }
        }

        @Override
        public void setNotificationsShownFromListener(INotificationListener token, String[] keys) {
            long identity = Binder.clearCallingIdentity();
            try {
                synchronized (mNotificationList) {
                    final ManagedServiceInfo info = mListeners.checkServiceTokenLocked(token);
                    if (keys != null) {
                        final int N = keys.length;
                        for (int i = 0; i < N; i++) {
                            NotificationRecord r = mNotificationsByKey.get(keys[i]);
                            if (r == null) continue;
                            final int userId = r.sbn.getUserId();
                            if (userId != info.userid && userId != UserHandle.USER_ALL &&
                                    !mUserProfiles.isCurrentProfile(userId)) {
                                throw new SecurityException("Disallowed call from listener: "
                                        + info.service);
                            }
                            if (!r.isSeen()) {
                                if (DBG) Slog.d(TAG, "Marking notification as seen " + keys[i]);
                                mAppUsageStats.reportEvent(r.sbn.getPackageName(),
                                        userId == UserHandle.USER_ALL ? UserHandle.USER_SYSTEM
                                                : userId,
                                        UsageEvents.Event.USER_INTERACTION);
                                r.setSeen();
                            }
                        }
                    }
                }
            } finally {
                Binder.restoreCallingIdentity(identity);
            }
        }

        private void cancelNotificationFromListenerLocked(ManagedServiceInfo info,
                int callingUid, int callingPid, String pkg, String tag, int id, int userId) {
            cancelNotification(callingUid, callingPid, pkg, tag, id, 0,
                    Notification.FLAG_ONGOING_EVENT | Notification.FLAG_FOREGROUND_SERVICE,
                    true,
                    userId, REASON_LISTENER_CANCEL, info);
        }

        /**
         * Allow an INotificationListener to simulate clearing (dismissing) a single notification.
         *
         * {@see com.android.server.StatusBarManagerService.NotificationCallbacks#onNotificationClear}
         *
         * @param token The binder for the listener, to check that the caller is allowed
         */
        @Override
        public void cancelNotificationFromListener(INotificationListener token, String pkg,
                String tag, int id) {
            final int callingUid = Binder.getCallingUid();
            final int callingPid = Binder.getCallingPid();
            long identity = Binder.clearCallingIdentity();
            try {
                synchronized (mNotificationList) {
                    final ManagedServiceInfo info = mListeners.checkServiceTokenLocked(token);
                    if (info.supportsProfiles()) {
                        Log.e(TAG, "Ignoring deprecated cancelNotification(pkg, tag, id) "
                                + "from " + info.component
                                + " use cancelNotification(key) instead.");
                    } else {
                        cancelNotificationFromListenerLocked(info, callingUid, callingPid,
                                pkg, tag, id, info.userid);
                    }
                }
            } finally {
                Binder.restoreCallingIdentity(identity);
            }
        }

        /**
         * Allow an INotificationListener to request the list of outstanding notifications seen by
         * the current user. Useful when starting up, after which point the listener callbacks
         * should be used.
         *
         * @param token The binder for the listener, to check that the caller is allowed
         * @param keys An array of notification keys to fetch, or null to fetch everything
         * @returns The return value will contain the notifications specified in keys, in that
         *      order, or if keys is null, all the notifications, in natural order.
         */
        @Override
        public ParceledListSlice<StatusBarNotification> getActiveNotificationsFromListener(
                INotificationListener token, String[] keys, int trim) {
            synchronized (mNotificationList) {
                final ManagedServiceInfo info = mListeners.checkServiceTokenLocked(token);
                final boolean getKeys = keys != null;
                final int N = getKeys ? keys.length : mNotificationList.size();
                final ArrayList<StatusBarNotification> list
                        = new ArrayList<StatusBarNotification>(N);
                for (int i=0; i<N; i++) {
                    final NotificationRecord r = getKeys
                            ? mNotificationsByKey.get(keys[i])
                            : mNotificationList.get(i);
                    if (r == null) continue;
                    StatusBarNotification sbn = r.sbn;
                    if (!isVisibleToListener(sbn, info)) continue;
                    StatusBarNotification sbnToSend =
                            (trim == TRIM_FULL) ? sbn : sbn.cloneLight();
                    list.add(sbnToSend);
                }
                return new ParceledListSlice<StatusBarNotification>(list);
            }
        }

        @Override
        public void requestHintsFromListener(INotificationListener token, int hints) {
            final long identity = Binder.clearCallingIdentity();
            try {
                synchronized (mNotificationList) {
                    final ManagedServiceInfo info = mListeners.checkServiceTokenLocked(token);
                    final int disableEffectsMask = HINT_HOST_DISABLE_EFFECTS
                            | HINT_HOST_DISABLE_NOTIFICATION_EFFECTS
                            | HINT_HOST_DISABLE_CALL_EFFECTS;
                    final boolean disableEffects = (hints & disableEffectsMask) != 0;
                    if (disableEffects) {
                        addDisabledHints(info, hints);
                    } else {
                        removeDisabledHints(info, hints);
                    }
                    updateListenerHintsLocked();
                    updateEffectsSuppressorLocked();
                }
            } finally {
                Binder.restoreCallingIdentity(identity);
            }
        }

        @Override
        public int getHintsFromListener(INotificationListener token) {
            synchronized (mNotificationList) {
                return mListenerHints;
            }
        }

        @Override
        public void requestInterruptionFilterFromListener(INotificationListener token,
                int interruptionFilter) throws RemoteException {
            final long identity = Binder.clearCallingIdentity();
            try {
                synchronized (mNotificationList) {
                    final ManagedServiceInfo info = mListeners.checkServiceTokenLocked(token);
                    mZenModeHelper.requestFromListener(info.component, interruptionFilter);
                    updateInterruptionFilterLocked();
                }
            } finally {
                Binder.restoreCallingIdentity(identity);
            }
        }

        @Override
        public int getInterruptionFilterFromListener(INotificationListener token)
                throws RemoteException {
            synchronized (mNotificationLight) {
                return mInterruptionFilter;
            }
        }

        @Override
        public void setOnNotificationPostedTrimFromListener(INotificationListener token, int trim)
                throws RemoteException {
            synchronized (mNotificationList) {
                final ManagedServiceInfo info = mListeners.checkServiceTokenLocked(token);
                if (info == null) return;
                mListeners.setOnNotificationPostedTrimLocked(info, trim);
            }
        }

        @Override
        public int getZenMode() {
            return mZenModeHelper.getZenMode();
        }

        @Override
        public ZenModeConfig getZenModeConfig() {
            enforceSystemOrSystemUIOrVolume("INotificationManager.getZenModeConfig");
            return mZenModeHelper.getConfig();
        }

        @Override
        public void setZenMode(int mode, Uri conditionId, String reason) throws RemoteException {
            enforceSystemOrSystemUIOrVolume("INotificationManager.setZenMode");
            final long identity = Binder.clearCallingIdentity();
            try {
                mZenModeHelper.setManualZenMode(mode, conditionId, null, reason);
            } finally {
                Binder.restoreCallingIdentity(identity);
            }
        }

        @Override
        public List<ZenModeConfig.ZenRule> getZenRules() throws RemoteException {
            enforcePolicyAccess(Binder.getCallingUid(), "getAutomaticZenRules");
            return mZenModeHelper.getZenRules();
        }

        @Override
        public AutomaticZenRule getAutomaticZenRule(String id) throws RemoteException {
            Preconditions.checkNotNull(id, "Id is null");
            enforcePolicyAccess(Binder.getCallingUid(), "getAutomaticZenRule");
            return mZenModeHelper.getAutomaticZenRule(id);
        }

        @Override
        public String addAutomaticZenRule(AutomaticZenRule automaticZenRule)
                throws RemoteException {
            Preconditions.checkNotNull(automaticZenRule, "automaticZenRule is null");
            Preconditions.checkNotNull(automaticZenRule.getName(), "Name is null");
            Preconditions.checkNotNull(automaticZenRule.getOwner(), "Owner is null");
            Preconditions.checkNotNull(automaticZenRule.getConditionId(), "ConditionId is null");
            enforcePolicyAccess(Binder.getCallingUid(), "addAutomaticZenRule");

            return mZenModeHelper.addAutomaticZenRule(automaticZenRule,
                    "addAutomaticZenRule");
        }

        @Override
        public boolean updateAutomaticZenRule(String id, AutomaticZenRule automaticZenRule)
                throws RemoteException {
            Preconditions.checkNotNull(automaticZenRule, "automaticZenRule is null");
            Preconditions.checkNotNull(automaticZenRule.getName(), "Name is null");
            Preconditions.checkNotNull(automaticZenRule.getOwner(), "Owner is null");
            Preconditions.checkNotNull(automaticZenRule.getConditionId(), "ConditionId is null");
            enforcePolicyAccess(Binder.getCallingUid(), "updateAutomaticZenRule");

            return mZenModeHelper.updateAutomaticZenRule(id, automaticZenRule,
                    "updateAutomaticZenRule");
        }

        @Override
        public boolean removeAutomaticZenRule(String id) throws RemoteException {
            Preconditions.checkNotNull(id, "Id is null");
            // Verify that they can modify zen rules.
            enforcePolicyAccess(Binder.getCallingUid(), "removeAutomaticZenRule");

            return mZenModeHelper.removeAutomaticZenRule(id, "removeAutomaticZenRule");
        }

        @Override
        public boolean removeAutomaticZenRules(String packageName) throws RemoteException {
            Preconditions.checkNotNull(packageName, "Package name is null");
            enforceSystemOrSystemUI("removeAutomaticZenRules");

            return mZenModeHelper.removeAutomaticZenRules(packageName, "removeAutomaticZenRules");
        }

        @Override
        public int getRuleInstanceCount(ComponentName owner) throws RemoteException {
            Preconditions.checkNotNull(owner, "Owner is null");
            enforceSystemOrSystemUI("getRuleInstanceCount");

            return mZenModeHelper.getCurrentInstanceCount(owner);
        }

        @Override
        public void setInterruptionFilter(String pkg, int filter) throws RemoteException {
            enforcePolicyAccess(pkg, "setInterruptionFilter");
            final int zen = NotificationManager.zenModeFromInterruptionFilter(filter, -1);
            if (zen == -1) throw new IllegalArgumentException("Invalid filter: " + filter);
            final long identity = Binder.clearCallingIdentity();
            try {
                mZenModeHelper.setManualZenMode(zen, null, pkg, "setInterruptionFilter");
            } finally {
                Binder.restoreCallingIdentity(identity);
            }
        }

        @Override
        public void notifyConditions(final String pkg, IConditionProvider provider,
                final Condition[] conditions) {
            final ManagedServiceInfo info = mConditionProviders.checkServiceToken(provider);
            checkCallerIsSystemOrSameApp(pkg);
            mHandler.post(new Runnable() {
                @Override
                public void run() {
                    mConditionProviders.notifyConditions(pkg, info, conditions);
                }
            });
        }

        private void enforceSystemOrSystemUIOrVolume(String message) {
            if (mAudioManagerInternal != null) {
                final int vcuid = mAudioManagerInternal.getVolumeControllerUid();
                if (vcuid > 0 && Binder.getCallingUid() == vcuid) {
                    return;
                }
            }
            enforceSystemOrSystemUI(message);
        }

        private void enforceSystemOrSystemUI(String message) {
            if (isCallerSystem()) return;
            getContext().enforceCallingPermission(android.Manifest.permission.STATUS_BAR_SERVICE,
                    message);
        }

        private void enforceSystemOrSystemUIOrSamePackage(String pkg, String message) {
            try {
                checkCallerIsSystemOrSameApp(pkg);
            } catch (SecurityException e) {
                getContext().enforceCallingPermission(
                        android.Manifest.permission.STATUS_BAR_SERVICE,
                        message);
            }
        }

        private void enforcePolicyAccess(int uid, String method) {
            if (PackageManager.PERMISSION_GRANTED == getContext().checkCallingPermission(
                    android.Manifest.permission.MANAGE_NOTIFICATIONS)) {
                return;
            }
            boolean accessAllowed = false;
            String[] packages = getContext().getPackageManager().getPackagesForUid(uid);
            final int packageCount = packages.length;
            for (int i = 0; i < packageCount; i++) {
                if (checkPolicyAccess(packages[i])) {
                    accessAllowed = true;
                }
            }
            if (!accessAllowed) {
                Slog.w(TAG, "Notification policy access denied calling " + method);
                throw new SecurityException("Notification policy access denied");
            }
        }

        private void enforcePolicyAccess(String pkg, String method) {
            if (PackageManager.PERMISSION_GRANTED == getContext().checkCallingPermission(
                    android.Manifest.permission.MANAGE_NOTIFICATIONS)) {
                return;
            }
            checkCallerIsSameApp(pkg);
            if (!checkPolicyAccess(pkg)) {
                Slog.w(TAG, "Notification policy access denied calling " + method);
                throw new SecurityException("Notification policy access denied");
            }
        }

        private boolean checkPackagePolicyAccess(String pkg) {
            return mPolicyAccess.isPackageGranted(pkg);
        }

        private boolean checkPolicyAccess(String pkg) {
            try {
                int uid = getContext().getPackageManager().getPackageUidAsUser(
                        pkg, UserHandle.getCallingUserId());
                if (PackageManager.PERMISSION_GRANTED == ActivityManager.checkComponentPermission(
                        android.Manifest.permission.MANAGE_NOTIFICATIONS, uid,
                        -1, true)) {
                    return true;
                }
            } catch (NameNotFoundException e) {
                return false;
            }
            return checkPackagePolicyAccess(pkg) || mListeners.isComponentEnabledForPackage(pkg);
        }

        @Override
        protected void dump(FileDescriptor fd, PrintWriter pw, String[] args) {
            if (getContext().checkCallingOrSelfPermission(android.Manifest.permission.DUMP)
                    != PackageManager.PERMISSION_GRANTED) {
                pw.println("Permission Denial: can't dump NotificationManager from pid="
                        + Binder.getCallingPid()
                        + ", uid=" + Binder.getCallingUid());
                return;
            }

            final DumpFilter filter = DumpFilter.parseFromArguments(args);
            if (filter != null && filter.stats) {
                dumpJson(pw, filter);
            } else {
                dumpImpl(pw, filter);
            }
        }

        @Override
        public ComponentName getEffectsSuppressor() {
            enforceSystemOrSystemUIOrVolume("INotificationManager.getEffectsSuppressor");
            return !mEffectsSuppressors.isEmpty() ? mEffectsSuppressors.get(0) : null;
        }

        @Override
        public boolean matchesCallFilter(Bundle extras) {
            enforceSystemOrSystemUI("INotificationManager.matchesCallFilter");
            return mZenModeHelper.matchesCallFilter(
                    Binder.getCallingUserHandle(),
                    extras,
                    mRankingHelper.findExtractor(ValidateNotificationPeople.class),
                    MATCHES_CALL_FILTER_CONTACTS_TIMEOUT_MS,
                    MATCHES_CALL_FILTER_TIMEOUT_AFFINITY);
        }

        @Override
        public boolean isSystemConditionProviderEnabled(String path) {
            enforceSystemOrSystemUIOrVolume("INotificationManager.isSystemConditionProviderEnabled");
            return mConditionProviders.isSystemProviderEnabled(path);
        }

        // Backup/restore interface
        @Override
        public byte[] getBackupPayload(int user) {
            if (DBG) Slog.d(TAG, "getBackupPayload u=" + user);
            //TODO: http://b/22388012
            if (user != UserHandle.USER_SYSTEM) {
                Slog.w(TAG, "getBackupPayload: cannot backup policy for user " + user);
                return null;
            }
            final ByteArrayOutputStream baos = new ByteArrayOutputStream();
            try {
                writePolicyXml(baos, true /*forBackup*/);
                return baos.toByteArray();
            } catch (IOException e) {
                Slog.w(TAG, "getBackupPayload: error writing payload for user " + user, e);
            }
            return null;
        }

        @Override
        public void applyRestore(byte[] payload, int user) {
            if (DBG) Slog.d(TAG, "applyRestore u=" + user + " payload="
                    + (payload != null ? new String(payload, StandardCharsets.UTF_8) : null));
            if (payload == null) {
                Slog.w(TAG, "applyRestore: no payload to restore for user " + user);
                return;
            }
            //TODO: http://b/22388012
            if (user != UserHandle.USER_SYSTEM) {
                Slog.w(TAG, "applyRestore: cannot restore policy for user " + user);
                return;
            }
            final ByteArrayInputStream bais = new ByteArrayInputStream(payload);
            try {
                readPolicyXml(bais, true /*forRestore*/);
                savePolicyFile();
            } catch (NumberFormatException | XmlPullParserException | IOException e) {
                Slog.w(TAG, "applyRestore: error reading payload", e);
            }
        }

        @Override
        public boolean isNotificationPolicyAccessGranted(String pkg) {
            return checkPolicyAccess(pkg);
        }

        @Override
        public boolean isNotificationPolicyAccessGrantedForPackage(String pkg) {;
            enforceSystemOrSystemUIOrSamePackage(pkg,
                    "request policy access status for another package");
            return checkPolicyAccess(pkg);
        }

        @Override
        public String[] getPackagesRequestingNotificationPolicyAccess()
                throws RemoteException {
            enforceSystemOrSystemUI("request policy access packages");
            final long identity = Binder.clearCallingIdentity();
            try {
                return mPolicyAccess.getRequestingPackages();
            } finally {
                Binder.restoreCallingIdentity(identity);
            }
        }

        @Override
        public void setNotificationPolicyAccessGranted(String pkg, boolean granted)
                throws RemoteException {
            enforceSystemOrSystemUI("grant notification policy access");
            final long identity = Binder.clearCallingIdentity();
            try {
                synchronized (mNotificationList) {
                    mPolicyAccess.put(pkg, granted);
                }
            } finally {
                Binder.restoreCallingIdentity(identity);
            }
        }

        @Override
        public Policy getNotificationPolicy(String pkg) {
            enforcePolicyAccess(pkg, "getNotificationPolicy");
            final long identity = Binder.clearCallingIdentity();
            try {
                return mZenModeHelper.getNotificationPolicy();
            } finally {
                Binder.restoreCallingIdentity(identity);
            }
        }

        @Override
        public void setNotificationPolicy(String pkg, Policy policy) {
            enforcePolicyAccess(pkg, "setNotificationPolicy");
            final long identity = Binder.clearCallingIdentity();
            try {
                mZenModeHelper.setNotificationPolicy(policy);
            } finally {
                Binder.restoreCallingIdentity(identity);
            }
        }

        @Override
        public void applyAdjustmentFromRankerService(INotificationListener token,
                Adjustment adjustment) throws RemoteException {
            final long identity = Binder.clearCallingIdentity();
            try {
                synchronized (mNotificationList) {
                    mRankerServices.checkServiceTokenLocked(token);
                    applyAdjustmentLocked(adjustment);
                }
                maybeAddAutobundleSummary(adjustment);
                mRankingHandler.requestSort();
            } finally {
                Binder.restoreCallingIdentity(identity);
            }
        }

        @Override
        public void applyAdjustmentsFromRankerService(INotificationListener token,
                List<Adjustment> adjustments) throws RemoteException {

            final long identity = Binder.clearCallingIdentity();
            try {
                synchronized (mNotificationList) {
                    mRankerServices.checkServiceTokenLocked(token);
                    for (Adjustment adjustment : adjustments) {
                        applyAdjustmentLocked(adjustment);
                    }
                }
                for (Adjustment adjustment : adjustments) {
                    maybeAddAutobundleSummary(adjustment);
                }
                mRankingHandler.requestSort();
            } finally {
                Binder.restoreCallingIdentity(identity);
            }
        }
    };

    private void applyAdjustmentLocked(Adjustment adjustment) {
        maybeClearAutobundleSummaryLocked(adjustment);
        NotificationRecord n = mNotificationsByKey.get(adjustment.getKey());
        if (n == null) {
            return;
        }
        if (adjustment.getImportance() != IMPORTANCE_NONE) {
            n.setImportance(adjustment.getImportance(), adjustment.getExplanation());
        }
        if (adjustment.getSignals() != null) {
            Bundle.setDefusable(adjustment.getSignals(), true);
            final String autoGroupKey = adjustment.getSignals().getString(
                    Adjustment.GROUP_KEY_OVERRIDE_KEY, null);
            if (autoGroupKey == null) {
                EventLogTags.writeNotificationUnautogrouped(adjustment.getKey());
            } else {
                EventLogTags.writeNotificationAutogrouped(adjustment.getKey());
            }
            n.sbn.setOverrideGroupKey(autoGroupKey);
        }
    }

    // Clears the 'fake' auto-bunding summary.
    private void maybeClearAutobundleSummaryLocked(Adjustment adjustment) {
        if (adjustment.getSignals() != null) {
            Bundle.setDefusable(adjustment.getSignals(), true);
            if (adjustment.getSignals().containsKey(Adjustment.NEEDS_AUTOGROUPING_KEY)
                && !adjustment.getSignals().getBoolean(Adjustment.NEEDS_AUTOGROUPING_KEY, false)) {
                ArrayMap<String, String> summaries =
                        mAutobundledSummaries.get(adjustment.getUser());
                if (summaries != null && summaries.containsKey(adjustment.getPackage())) {
                    // Clear summary.
                    final NotificationRecord removed = mNotificationsByKey.get(
                            summaries.remove(adjustment.getPackage()));
                    if (removed != null) {
                        mNotificationList.remove(removed);
                        cancelNotificationLocked(removed, false, REASON_UNAUTOBUNDLED);
                    }
                }
            }
        }
    }

    // Posts a 'fake' summary for a package that has exceeded the solo-notification limit.
    private void maybeAddAutobundleSummary(Adjustment adjustment) {
        if (adjustment.getSignals() != null) {
            Bundle.setDefusable(adjustment.getSignals(), true);
            if (adjustment.getSignals().getBoolean(Adjustment.NEEDS_AUTOGROUPING_KEY, false)) {
                final String newAutoBundleKey =
                        adjustment.getSignals().getString(Adjustment.GROUP_KEY_OVERRIDE_KEY, null);
                int userId = -1;
                NotificationRecord summaryRecord = null;
                synchronized (mNotificationList) {
                    NotificationRecord notificationRecord =
                            mNotificationsByKey.get(adjustment.getKey());
                    if (notificationRecord == null) {
                        // The notification could have been cancelled again already. A successive
                        // adjustment will post a summary if needed.
                        return;
                    }
                    final StatusBarNotification adjustedSbn = notificationRecord.sbn;
                    userId = adjustedSbn.getUser().getIdentifier();
                    ArrayMap<String, String> summaries = mAutobundledSummaries.get(userId);
                    if (summaries == null) {
                        summaries = new ArrayMap<>();
                    }
                    mAutobundledSummaries.put(userId, summaries);
                    if (!summaries.containsKey(adjustment.getPackage())
                            && newAutoBundleKey != null) {
                        // Add summary
                        final ApplicationInfo appInfo =
                                adjustedSbn.getNotification().extras.getParcelable(
                                        Notification.EXTRA_BUILDER_APPLICATION_INFO);
                        final Bundle extras = new Bundle();
                        extras.putParcelable(Notification.EXTRA_BUILDER_APPLICATION_INFO, appInfo);
                        final Notification summaryNotification =
                                new Notification.Builder(getContext()).setSmallIcon(
                                        adjustedSbn.getNotification().getSmallIcon())
                                        .setGroupSummary(true)
                                        .setGroup(newAutoBundleKey)
                                        .setFlag(Notification.FLAG_AUTOGROUP_SUMMARY, true)
                                        .setFlag(Notification.FLAG_GROUP_SUMMARY, true)
                                        .setColor(adjustedSbn.getNotification().color)
                                        .setLocalOnly(true)
                                        .build();
                        summaryNotification.extras.putAll(extras);
                        Intent appIntent = getContext().getPackageManager()
                                .getLaunchIntentForPackage(adjustment.getPackage());
                        if (appIntent != null) {
                            summaryNotification.contentIntent = PendingIntent.getActivityAsUser(
                                    getContext(), 0, appIntent, 0, null,
                                    UserHandle.of(userId));
                        }
                        final StatusBarNotification summarySbn =
                                new StatusBarNotification(adjustedSbn.getPackageName(),
                                        adjustedSbn.getOpPkg(),
                                        Integer.MAX_VALUE, Adjustment.GROUP_KEY_OVERRIDE_KEY,
                                        adjustedSbn.getUid(), adjustedSbn.getInitialPid(),
                                        summaryNotification, adjustedSbn.getUser(),
                                        newAutoBundleKey,
                                        System.currentTimeMillis());
                        summaryRecord = new NotificationRecord(getContext(), summarySbn);
                        summaries.put(adjustment.getPackage(), summarySbn.getKey());
                    }
                }
                if (summaryRecord != null) {
                    mHandler.post(new EnqueueNotificationRunnable(userId, summaryRecord));
                }
            }
        }
    }

    private String disableNotificationEffects(NotificationRecord record) {
        if (mDisableNotificationEffects) {
            return "booleanState";
        }
        if ((mListenerHints & HINT_HOST_DISABLE_EFFECTS) != 0) {
            return "listenerHints";
        }
        if (mCallState != TelephonyManager.CALL_STATE_IDLE && !mZenModeHelper.isCall(record)) {
            return "callState";
        }
        return null;
    };

    private void dumpJson(PrintWriter pw, DumpFilter filter) {
        JSONObject dump = new JSONObject();
        try {
            dump.put("service", "Notification Manager");
            dump.put("bans", mRankingHelper.dumpBansJson(filter));
            dump.put("ranking", mRankingHelper.dumpJson(filter));
            dump.put("stats", mUsageStats.dumpJson(filter));
        } catch (JSONException e) {
            e.printStackTrace();
        }
        pw.println(dump);
    }

    void dumpImpl(PrintWriter pw, DumpFilter filter) {
        pw.print("Current Notification Manager state");
        if (filter.filtered) {
            pw.print(" (filtered to "); pw.print(filter); pw.print(")");
        }
        pw.println(':');
        int N;
        final boolean zenOnly = filter.filtered && filter.zen;

        if (!zenOnly) {
            synchronized (mToastQueue) {
                N = mToastQueue.size();
                if (N > 0) {
                    pw.println("  Toast Queue:");
                    for (int i=0; i<N; i++) {
                        mToastQueue.get(i).dump(pw, "    ", filter);
                    }
                    pw.println("  ");
                }
            }
        }

        synchronized (mNotificationList) {
            if (!zenOnly) {
                N = mNotificationList.size();
                if (N > 0) {
                    pw.println("  Notification List:");
                    for (int i=0; i<N; i++) {
                        final NotificationRecord nr = mNotificationList.get(i);
                        if (filter.filtered && !filter.matches(nr.sbn)) continue;
                        nr.dump(pw, "    ", getContext(), filter.redact);
                    }
                    pw.println("  ");
                }

                if (!filter.filtered) {
                    N = mLights.size();
                    if (N > 0) {
                        pw.println("  Lights List:");
                        for (int i=0; i<N; i++) {
                            if (i == N - 1) {
                                pw.print("  > ");
                            } else {
                                pw.print("    ");
                            }
                            pw.println(mLights.get(i));
                        }
                        pw.println("  ");
                    }
                    pw.println("  mUseAttentionLight=" + mUseAttentionLight);
                    pw.println("  mNotificationPulseEnabled=" + mNotificationPulseEnabled);
                    pw.println("  mSoundNotificationKey=" + mSoundNotificationKey);
                    pw.println("  mVibrateNotificationKey=" + mVibrateNotificationKey);
                    pw.println("  mDisableNotificationEffects=" + mDisableNotificationEffects);
                    pw.println("  mCallState=" + callStateToString(mCallState));
                    pw.println("  mSystemReady=" + mSystemReady);
                    pw.println("  mMaxPackageEnqueueRate=" + mMaxPackageEnqueueRate);
                }
                pw.println("  mArchive=" + mArchive.toString());
                Iterator<StatusBarNotification> iter = mArchive.descendingIterator();
                int i=0;
                while (iter.hasNext()) {
                    final StatusBarNotification sbn = iter.next();
                    if (filter != null && !filter.matches(sbn)) continue;
                    pw.println("    " + sbn);
                    if (++i >= 5) {
                        if (iter.hasNext()) pw.println("    ...");
                        break;
                    }
                }
            }

            if (!zenOnly) {
                pw.println("\n  Usage Stats:");
                mUsageStats.dump(pw, "    ", filter);
            }

            if (!filter.filtered || zenOnly) {
                pw.println("\n  Zen Mode:");
                pw.print("    mInterruptionFilter="); pw.println(mInterruptionFilter);
                mZenModeHelper.dump(pw, "    ");

                pw.println("\n  Zen Log:");
                ZenLog.dump(pw, "    ");
            }

            if (!zenOnly) {
                pw.println("\n  Ranking Config:");
                mRankingHelper.dump(pw, "    ", filter);

                pw.println("\n  Notification listeners:");
                mListeners.dump(pw, filter);
                pw.print("    mListenerHints: "); pw.println(mListenerHints);
                pw.print("    mListenersDisablingEffects: (");
                N = mListenersDisablingEffects.size();
                for (int i = 0; i < N; i++) {
                    final int hint = mListenersDisablingEffects.keyAt(i);
                    if (i > 0) pw.print(';');
                    pw.print("hint[" + hint + "]:");

                    final ArraySet<ManagedServiceInfo> listeners =
                            mListenersDisablingEffects.valueAt(i);
                    final int listenerSize = listeners.size();

                    for (int j = 0; j < listenerSize; j++) {
                        if (i > 0) pw.print(',');
                        final ManagedServiceInfo listener = listeners.valueAt(i);
                        pw.print(listener.component);
                    }
                }
                pw.println(')');
                pw.println("\n  mRankerServicePackageName: " + mRankerServicePackageName);
                pw.println("\n  Notification ranker services:");
                mRankerServices.dump(pw, filter);
            }
            pw.println("\n  Policy access:");
            pw.print("    mPolicyAccess: "); pw.println(mPolicyAccess);

            pw.println("\n  Condition providers:");
            mConditionProviders.dump(pw, filter);

            pw.println("\n  Group summaries:");
            for (Entry<String, NotificationRecord> entry : mSummaryByGroupKey.entrySet()) {
                NotificationRecord r = entry.getValue();
                pw.println("    " + entry.getKey() + " -> " + r.getKey());
                if (mNotificationsByKey.get(r.getKey()) != r) {
                    pw.println("!!!!!!LEAK: Record not found in mNotificationsByKey.");
                    r.dump(pw, "      ", getContext(), filter.redact);
                }
            }
        }
    }

    /**
     * The private API only accessible to the system process.
     */
    private final NotificationManagerInternal mInternalService = new NotificationManagerInternal() {
        @Override
        public void enqueueNotification(String pkg, String opPkg, int callingUid, int callingPid,
                String tag, int id, Notification notification, int[] idReceived, int userId) {
            enqueueNotificationInternal(pkg, opPkg, callingUid, callingPid, tag, id, notification,
                    idReceived, userId);
        }

        @Override
        public void removeForegroundServiceFlagFromNotification(String pkg, int notificationId,
                int userId) {
            checkCallerIsSystem();
            synchronized (mNotificationList) {
                int i = indexOfNotificationLocked(pkg, null, notificationId, userId);
                if (i < 0) {
                    Log.d(TAG, "stripForegroundServiceFlag: Could not find notification with "
                            + "pkg=" + pkg + " / id=" + notificationId + " / userId=" + userId);
                    return;
                }
                NotificationRecord r = mNotificationList.get(i);
                StatusBarNotification sbn = r.sbn;
                // NoMan adds flags FLAG_NO_CLEAR and FLAG_ONGOING_EVENT when it sees
                // FLAG_FOREGROUND_SERVICE. Hence it's not enough to remove FLAG_FOREGROUND_SERVICE,
                // we have to revert to the flags we received initially *and* force remove
                // FLAG_FOREGROUND_SERVICE.
                sbn.getNotification().flags =
                        (r.mOriginalFlags & ~Notification.FLAG_FOREGROUND_SERVICE);
                mRankingHelper.sort(mNotificationList);
                mListeners.notifyPostedLocked(sbn, sbn /* oldSbn */);
            }
        }
    };

    void enqueueNotificationInternal(final String pkg, final String opPkg, final int callingUid,
            final int callingPid, final String tag, final int id, final Notification notification,
            int[] idOut, int incomingUserId) {
        if (DBG) {
            Slog.v(TAG, "enqueueNotificationInternal: pkg=" + pkg + " id=" + id
                    + " notification=" + notification);
        }
        checkCallerIsSystemOrSameApp(pkg);
        final boolean isSystemNotification = isUidSystem(callingUid) || ("android".equals(pkg));
        final boolean isNotificationFromListener = mListeners.isListenerPackage(pkg);

        final int userId = ActivityManager.handleIncomingUser(callingPid,
                callingUid, incomingUserId, true, false, "enqueueNotification", pkg);
        final UserHandle user = new UserHandle(userId);

        // Fix the notification as best we can.
        try {
            final ApplicationInfo ai = getContext().getPackageManager().getApplicationInfoAsUser(
                    pkg, PackageManager.MATCH_DEBUG_TRIAGED_MISSING,
                    (userId == UserHandle.USER_ALL) ? UserHandle.USER_SYSTEM : userId);
            Notification.addFieldsFromContext(ai, userId, notification);
        } catch (NameNotFoundException e) {
            Slog.e(TAG, "Cannot create a context for sending app", e);
            return;
        }

        mUsageStats.registerEnqueuedByApp(pkg);


        if (pkg == null || notification == null) {
            throw new IllegalArgumentException("null not allowed: pkg=" + pkg
                    + " id=" + id + " notification=" + notification);
        }
        final StatusBarNotification n = new StatusBarNotification(
                pkg, opPkg, id, tag, callingUid, callingPid, 0, notification,
                user);

        // Limit the number of notifications that any given package except the android
        // package or a registered listener can enqueue.  Prevents DOS attacks and deals with leaks.
        if (!isSystemNotification && !isNotificationFromListener) {
            synchronized (mNotificationList) {
                if(mNotificationsByKey.get(n.getKey()) != null) {
                    // this is an update, rate limit updates only
                    final float appEnqueueRate = mUsageStats.getAppEnqueueRate(pkg);
                    if (appEnqueueRate > mMaxPackageEnqueueRate) {
                        mUsageStats.registerOverRateQuota(pkg);
                        final long now = SystemClock.elapsedRealtime();
                        if ((now - mLastOverRateLogTime) > MIN_PACKAGE_OVERRATE_LOG_INTERVAL) {
                            Slog.e(TAG, "Package enqueue rate is " + appEnqueueRate
                                    + ". Shedding events. package=" + pkg);
                            mLastOverRateLogTime = now;
                        }
                        return;
                    }
                }

                int count = 0;
                final int N = mNotificationList.size();
                for (int i=0; i<N; i++) {
                    final NotificationRecord r = mNotificationList.get(i);
                    if (r.sbn.getPackageName().equals(pkg) && r.sbn.getUserId() == userId) {
                        if (r.sbn.getId() == id && TextUtils.equals(r.sbn.getTag(), tag)) {
                            break;  // Allow updating existing notification
                        }
                        count++;
                        if (count >= MAX_PACKAGE_NOTIFICATIONS) {
                            mUsageStats.registerOverCountQuota(pkg);
                            Slog.e(TAG, "Package has already posted " + count
                                    + " notifications.  Not showing more.  package=" + pkg);
                            return;
                        }
                    }
                }
            }
        }

        // Whitelist pending intents.
        if (notification.allPendingIntents != null) {
            final int intentCount = notification.allPendingIntents.size();
            if (intentCount > 0) {
                final ActivityManagerInternal am = LocalServices
                        .getService(ActivityManagerInternal.class);
                final long duration = LocalServices.getService(
                        DeviceIdleController.LocalService.class).getNotificationWhitelistDuration();
                for (int i = 0; i < intentCount; i++) {
                    PendingIntent pendingIntent = notification.allPendingIntents.valueAt(i);
                    if (pendingIntent != null) {
                        am.setPendingIntentWhitelistDuration(pendingIntent.getTarget(), duration);
                    }
                }
            }
        }

        // Sanitize inputs
        notification.priority = clamp(notification.priority, Notification.PRIORITY_MIN,
                Notification.PRIORITY_MAX);

        // setup local book-keeping
        final NotificationRecord r = new NotificationRecord(getContext(), n);
        mHandler.post(new EnqueueNotificationRunnable(userId, r));

        idOut[0] = id;
    }

    private class EnqueueNotificationRunnable implements Runnable {
        private final NotificationRecord r;
        private final int userId;

        EnqueueNotificationRunnable(int userId, NotificationRecord r) {
            this.userId = userId;
            this.r = r;
        };

        @Override
        public void run() {

            synchronized (mNotificationList) {
                final StatusBarNotification n = r.sbn;
                if (DBG) Slog.d(TAG, "EnqueueNotificationRunnable.run for: " + n.getKey());
                NotificationRecord old = mNotificationsByKey.get(n.getKey());
                if (old != null) {
                    // Retain ranking information from previous record
                    r.copyRankingInformation(old);
                }

                final int callingUid = n.getUid();
                final int callingPid = n.getInitialPid();
                final Notification notification = n.getNotification();
                final String pkg = n.getPackageName();
                final int id = n.getId();
                final String tag = n.getTag();
                final boolean isSystemNotification = isUidSystem(callingUid) ||
                        ("android".equals(pkg));

                // Handle grouped notifications and bail out early if we
                // can to avoid extracting signals.
                handleGroupedNotificationLocked(r, old, callingUid, callingPid);

                // This conditional is a dirty hack to limit the logging done on
                //     behalf of the download manager without affecting other apps.
                if (!pkg.equals("com.android.providers.downloads")
                        || Log.isLoggable("DownloadManager", Log.VERBOSE)) {
                    int enqueueStatus = EVENTLOG_ENQUEUE_STATUS_NEW;
                    if (old != null) {
                        enqueueStatus = EVENTLOG_ENQUEUE_STATUS_UPDATE;
                    }
                    EventLogTags.writeNotificationEnqueue(callingUid, callingPid,
                            pkg, id, tag, userId, notification.toString(),
                            enqueueStatus);
                }

                mRankingHelper.extractSignals(r);

                final boolean isPackageSuspended = isPackageSuspendedForUser(pkg, callingUid);

                // blocked apps
                if (r.getImportance() == NotificationListenerService.Ranking.IMPORTANCE_NONE
                        || !noteNotificationOp(pkg, callingUid) || isPackageSuspended) {
                    if (!isSystemNotification) {
                        if (isPackageSuspended) {
                            Slog.e(TAG, "Suppressing notification from package due to package "
                                    + "suspended by administrator.");
                            mUsageStats.registerSuspendedByAdmin(r);
                        } else {
                            Slog.e(TAG, "Suppressing notification from package by user request.");
                            mUsageStats.registerBlocked(r);
                        }
                        return;
                    }
                }

                // tell the ranker service about the notification
                if (mRankerServices.isEnabled()) {
                    mRankerServices.onNotificationEnqueued(r);
                    // TODO delay the code below here for 100ms or until there is an answer
                }


                int index = indexOfNotificationLocked(n.getKey());
                if (index < 0) {
                    mNotificationList.add(r);
                    mUsageStats.registerPostedByApp(r);
                } else {
                    old = mNotificationList.get(index);
                    mNotificationList.set(index, r);
                    mUsageStats.registerUpdatedByApp(r, old);
                    // Make sure we don't lose the foreground service state.
                    notification.flags |=
                            old.getNotification().flags & Notification.FLAG_FOREGROUND_SERVICE;
                    r.isUpdate = true;
                }

                mNotificationsByKey.put(n.getKey(), r);

                // Ensure if this is a foreground service that the proper additional
                // flags are set.
                if ((notification.flags & Notification.FLAG_FOREGROUND_SERVICE) != 0) {
                    notification.flags |= Notification.FLAG_ONGOING_EVENT
                            | Notification.FLAG_NO_CLEAR;
                }

                applyZenModeLocked(r);
                mRankingHelper.sort(mNotificationList);

                if (notification.getSmallIcon() != null) {
                    StatusBarNotification oldSbn = (old != null) ? old.sbn : null;
                    mListeners.notifyPostedLocked(n, oldSbn);
                } else {
                    Slog.e(TAG, "Not posting notification without small icon: " + notification);
                    if (old != null && !old.isCanceled) {
                        mListeners.notifyRemovedLocked(n);
                    }
                    // ATTENTION: in a future release we will bail out here
                    // so that we do not play sounds, show lights, etc. for invalid
                    // notifications
                    Slog.e(TAG, "WARNING: In a future release this will crash the app: "
                            + n.getPackageName());
                }

                buzzBeepBlinkLocked(r);
            }
        }
    }

    /**
     * Ensures that grouped notification receive their special treatment.
     *
     * <p>Cancels group children if the new notification causes a group to lose
     * its summary.</p>
     *
     * <p>Updates mSummaryByGroupKey.</p>
     */
    private void handleGroupedNotificationLocked(NotificationRecord r, NotificationRecord old,
            int callingUid, int callingPid) {
        StatusBarNotification sbn = r.sbn;
        Notification n = sbn.getNotification();
        if (n.isGroupSummary() && !sbn.isAppGroup())  {
            // notifications without a group shouldn't be a summary, otherwise autobundling can
            // lead to bugs
            n.flags &= ~Notification.FLAG_GROUP_SUMMARY;
        }

        String group = sbn.getGroupKey();
        boolean isSummary = n.isGroupSummary();

        Notification oldN = old != null ? old.sbn.getNotification() : null;
        String oldGroup = old != null ? old.sbn.getGroupKey() : null;
        boolean oldIsSummary = old != null && oldN.isGroupSummary();

        if (oldIsSummary) {
            NotificationRecord removedSummary = mSummaryByGroupKey.remove(oldGroup);
            if (removedSummary != old) {
                String removedKey =
                        removedSummary != null ? removedSummary.getKey() : "<null>";
                Slog.w(TAG, "Removed summary didn't match old notification: old=" + old.getKey() +
                        ", removed=" + removedKey);
            }
        }
        if (isSummary) {
            mSummaryByGroupKey.put(group, r);
        }

        // Clear out group children of the old notification if the update
        // causes the group summary to go away. This happens when the old
        // notification was a summary and the new one isn't, or when the old
        // notification was a summary and its group key changed.
        if (oldIsSummary && (!isSummary || !oldGroup.equals(group))) {
            cancelGroupChildrenLocked(old, callingUid, callingPid, null,
                    REASON_GROUP_SUMMARY_CANCELED, false /* sendDelete */);
        }
    }

    @VisibleForTesting
    void buzzBeepBlinkLocked(NotificationRecord record) {
        boolean buzz = false;
        boolean beep = false;
        boolean blink = false;

        final Notification notification = record.sbn.getNotification();
        final String key = record.getKey();

        // Should this notification make noise, vibe, or use the LED?
        final boolean aboveThreshold = record.getImportance() >= IMPORTANCE_DEFAULT;
        final boolean canInterrupt = aboveThreshold && !record.isIntercepted();
        if (DBG || record.isIntercepted())
            Slog.v(TAG,
                    "pkg=" + record.sbn.getPackageName() + " canInterrupt=" + canInterrupt +
                            " intercept=" + record.isIntercepted()
            );

        final int currentUser;
        final long token = Binder.clearCallingIdentity();
        try {
            currentUser = ActivityManager.getCurrentUser();
        } finally {
            Binder.restoreCallingIdentity(token);
        }

        // If we're not supposed to beep, vibrate, etc. then don't.
        final String disableEffects = disableNotificationEffects(record);
        if (disableEffects != null) {
            ZenLog.traceDisableEffects(record, disableEffects);
        }

        // Remember if this notification already owns the notification channels.
        boolean wasBeep = key != null && key.equals(mSoundNotificationKey);
        boolean wasBuzz = key != null && key.equals(mVibrateNotificationKey);

        // These are set inside the conditional if the notification is allowed to make noise.
        boolean hasValidVibrate = false;
        boolean hasValidSound = false;

        boolean smsRingtone =  false;
        if (mCarrierConfig == null) {
            mCarrierConfig = mConfigManager.getConfig();
        } else {
            smsRingtone = mCarrierConfig.getBoolean(
                CarrierConfigManager.KEY_CONFIG_SMS_RINGTONE_INCALL);
        }
        if ((disableEffects == null || (smsRingtone && mInCall))
                && (record.getUserId() == UserHandle.USER_ALL ||
                    record.getUserId() == currentUser ||
                    mUserProfiles.isCurrentProfile(record.getUserId()))
                && canInterrupt
                && mSystemReady
                && mAudioManager != null) {
            if (DBG) Slog.v(TAG, "Interrupting!");

            // should we use the default notification sound? (indicated either by
            // DEFAULT_SOUND or because notification.sound is pointing at
            // Settings.System.NOTIFICATION_SOUND)
            final boolean useDefaultSound =
                   (notification.defaults & Notification.DEFAULT_SOUND) != 0 ||
                           Settings.System.DEFAULT_NOTIFICATION_URI
                                   .equals(notification.sound);

            Uri soundUri = null;
            if (useDefaultSound) {
                soundUri = Settings.System.DEFAULT_NOTIFICATION_URI;

                // check to see if the default notification sound is silent
                hasValidSound = mSystemNotificationSound != null;
            } else if (notification.sound != null) {
                soundUri = notification.sound;
                hasValidSound = (soundUri != null);
            }

            // Does the notification want to specify its own vibration?
            final boolean hasCustomVibrate = notification.vibrate != null;

            // new in 4.2: if there was supposed to be a sound and we're in vibrate
            // mode, and no other vibration is specified, we fall back to vibration
            final boolean convertSoundToVibration =
                    !hasCustomVibrate
                            && hasValidSound
                            && (mAudioManager.getRingerModeInternal() == AudioManager.RINGER_MODE_VIBRATE);

            // The DEFAULT_VIBRATE flag trumps any custom vibration AND the fallback.
            final boolean useDefaultVibrate =
                    (notification.defaults & Notification.DEFAULT_VIBRATE) != 0;

            hasValidVibrate = useDefaultVibrate || convertSoundToVibration ||
                    hasCustomVibrate;

            // We can alert, and we're allowed to alert, but if the developer asked us to only do
            // it once, and we already have, then don't.
            if (!(record.isUpdate
                    && (notification.flags & Notification.FLAG_ONLY_ALERT_ONCE) != 0)) {

                sendAccessibilityEvent(notification, record.sbn.getPackageName());

                if (hasValidSound) {
                    boolean looping =
                            (notification.flags & Notification.FLAG_INSISTENT) != 0;
                    AudioAttributes audioAttributes = audioAttributesForNotification(notification);
                    mSoundNotificationKey = key;
                    // do not play notifications if stream volume is 0 (typically because
                    // ringer mode is silent) or if there is a user of exclusive audio focus
                    if ((mAudioManager.getStreamVolume(
                            AudioAttributes.toLegacyStreamType(audioAttributes)) != 0)
                            && !mAudioManager.isAudioFocusExclusive()) {
                        final long identity = Binder.clearCallingIdentity();
                        try {
                            final IRingtonePlayer player =
                                    mAudioManager.getRingtonePlayer();
                            if (player != null) {
                                if (DBG) Slog.v(TAG, "Playing sound " + soundUri
                                        + " with attributes " + audioAttributes);
                                player.playAsync(soundUri, record.sbn.getUser(), looping,
                                        audioAttributes);
                                beep = true;
                            }
                        } catch (RemoteException e) {
                        } finally {
                            Binder.restoreCallingIdentity(identity);
                        }
                    }
                }

                if (hasValidVibrate && !(mAudioManager.getRingerModeInternal()
                        == AudioManager.RINGER_MODE_SILENT)) {
                    mVibrateNotificationKey = key;

                    if (useDefaultVibrate || convertSoundToVibration) {
                        // Escalate privileges so we can use the vibrator even if the
                        // notifying app does not have the VIBRATE permission.
                        long identity = Binder.clearCallingIdentity();
                        try {
                            mVibrator.vibrate(record.sbn.getUid(), record.sbn.getOpPkg(),
                                    useDefaultVibrate ? mDefaultVibrationPattern
                                            : mFallbackVibrationPattern,
                                    ((notification.flags & Notification.FLAG_INSISTENT) != 0)
                                            ? 0: -1, audioAttributesForNotification(notification));
                            buzz = true;
                        } finally {
                            Binder.restoreCallingIdentity(identity);
                        }
                    } else if (notification.vibrate.length > 1) {
                        // If you want your own vibration pattern, you need the VIBRATE
                        // permission
                        mVibrator.vibrate(record.sbn.getUid(), record.sbn.getOpPkg(),
                                notification.vibrate,
                                ((notification.flags & Notification.FLAG_INSISTENT) != 0)
                                        ? 0: -1, audioAttributesForNotification(notification));
                        buzz = true;
                    }
                }
            }

        }
        // If a notification is updated to remove the actively playing sound or vibrate,
        // cancel that feedback now
        if (wasBeep && !hasValidSound) {
            clearSoundLocked();
        }
        if (wasBuzz && !hasValidVibrate) {
            clearVibrateLocked();
        }

        // light
        // release the light
        boolean wasShowLights = mLights.remove(key);
        if ((notification.flags & Notification.FLAG_SHOW_LIGHTS) != 0 && aboveThreshold
                && ((record.getSuppressedVisualEffects()
                & NotificationListenerService.SUPPRESSED_EFFECT_SCREEN_OFF) == 0)) {
            mLights.add(key);
            updateLightsLocked();
            if (mUseAttentionLight) {
                mAttentionLight.pulse();
            }
            blink = true;
        } else if (wasShowLights) {
            updateLightsLocked();
        }
        if (buzz || beep || blink) {
            if (((record.getSuppressedVisualEffects()
                    & NotificationListenerService.SUPPRESSED_EFFECT_SCREEN_OFF) != 0)) {
                if (DBG) Slog.v(TAG, "Suppressed SystemUI from triggering screen on");
            } else {
                EventLogTags.writeNotificationAlert(key,
                        buzz ? 1 : 0, beep ? 1 : 0, blink ? 1 : 0);
                mHandler.post(mBuzzBeepBlinked);
            }
        }
    }

    private static AudioAttributes audioAttributesForNotification(Notification n) {
        if (n.audioAttributes != null
                && !Notification.AUDIO_ATTRIBUTES_DEFAULT.equals(n.audioAttributes)) {
            // the audio attributes are set and different from the default, use them
            return n.audioAttributes;
        } else if (n.audioStreamType >= 0 && n.audioStreamType < AudioSystem.getNumStreamTypes()) {
            // the stream type is valid, use it
            return new AudioAttributes.Builder()
                    .setInternalLegacyStreamType(n.audioStreamType)
                    .build();
        } else if (n.audioStreamType == AudioSystem.STREAM_DEFAULT) {
            return Notification.AUDIO_ATTRIBUTES_DEFAULT;
        } else {
            Log.w(TAG, String.format("Invalid stream type: %d", n.audioStreamType));
            return Notification.AUDIO_ATTRIBUTES_DEFAULT;
        }
    }

    void showNextToastLocked() {
        ToastRecord record = mToastQueue.get(0);
        while (record != null) {
            if (DBG) Slog.d(TAG, "Show pkg=" + record.pkg + " callback=" + record.callback);
            try {
                record.callback.show(record.token);
                scheduleTimeoutLocked(record);
                return;
            } catch (RemoteException e) {
                Slog.w(TAG, "Object died trying to show notification " + record.callback
                        + " in package " + record.pkg);
                // remove it from the list and let the process die
                int index = mToastQueue.indexOf(record);
                if (index >= 0) {
                    mToastQueue.remove(index);
                }
                keepProcessAliveIfNeededLocked(record.pid);
                if (mToastQueue.size() > 0) {
                    record = mToastQueue.get(0);
                } else {
                    record = null;
                }
            }
        }
    }

    void cancelToastLocked(int index) {
        ToastRecord record = mToastQueue.get(index);
        try {
            record.callback.hide();
        } catch (RemoteException e) {
            Slog.w(TAG, "Object died trying to hide notification " + record.callback
                    + " in package " + record.pkg);
            // don't worry about this, we're about to remove it from
            // the list anyway
        }

        ToastRecord lastToast = mToastQueue.remove(index);
        mWindowManagerInternal.removeWindowToken(lastToast.token, true);

        keepProcessAliveIfNeededLocked(record.pid);
        if (mToastQueue.size() > 0) {
            // Show the next one. If the callback fails, this will remove
            // it from the list, so don't assume that the list hasn't changed
            // after this point.
            showNextToastLocked();
        }
    }

    private void scheduleTimeoutLocked(ToastRecord r)
    {
        mHandler.removeCallbacksAndMessages(r);
        Message m = Message.obtain(mHandler, MESSAGE_TIMEOUT, r);
        long delay = r.duration == Toast.LENGTH_LONG ? LONG_DELAY : SHORT_DELAY;
        mHandler.sendMessageDelayed(m, delay);
    }

    private void handleTimeout(ToastRecord record)
    {
        if (DBG) Slog.d(TAG, "Timeout pkg=" + record.pkg + " callback=" + record.callback);
        synchronized (mToastQueue) {
            int index = indexOfToastLocked(record.pkg, record.callback);
            if (index >= 0) {
                cancelToastLocked(index);
            }
        }
    }

    // lock on mToastQueue
    int indexOfToastLocked(String pkg, ITransientNotification callback)
    {
        IBinder cbak = callback.asBinder();
        ArrayList<ToastRecord> list = mToastQueue;
        int len = list.size();
        for (int i=0; i<len; i++) {
            ToastRecord r = list.get(i);
            if (r.pkg.equals(pkg) && r.callback.asBinder() == cbak) {
                return i;
            }
        }
        return -1;
    }

    // lock on mToastQueue
    void keepProcessAliveIfNeededLocked(int pid)
    {
        int toastCount = 0; // toasts from this pid
        ArrayList<ToastRecord> list = mToastQueue;
        int N = list.size();
        for (int i=0; i<N; i++) {
            ToastRecord r = list.get(i);
            if (r.pid == pid) {
                toastCount++;
            }
        }
        try {
            mAm.setProcessForeground(mForegroundToken, pid, toastCount > 0);
        } catch (RemoteException e) {
            // Shouldn't happen.
        }
    }

    private void handleRankingReconsideration(Message message) {
        if (!(message.obj instanceof RankingReconsideration)) return;
        RankingReconsideration recon = (RankingReconsideration) message.obj;
        recon.run();
        boolean changed;
        synchronized (mNotificationList) {
            final NotificationRecord record = mNotificationsByKey.get(recon.getKey());
            if (record == null) {
                return;
            }
            int indexBefore = findNotificationRecordIndexLocked(record);
            boolean interceptBefore = record.isIntercepted();
            int visibilityBefore = record.getPackageVisibilityOverride();
            recon.applyChangesLocked(record);
            applyZenModeLocked(record);
            mRankingHelper.sort(mNotificationList);
            int indexAfter = findNotificationRecordIndexLocked(record);
            boolean interceptAfter = record.isIntercepted();
            int visibilityAfter = record.getPackageVisibilityOverride();
            changed = indexBefore != indexAfter || interceptBefore != interceptAfter
                    || visibilityBefore != visibilityAfter;
            if (interceptBefore && !interceptAfter) {
                buzzBeepBlinkLocked(record);
            }
        }
        if (changed) {
            scheduleSendRankingUpdate();
        }
    }

    private void handleRankingSort() {
        synchronized (mNotificationList) {
            final int N = mNotificationList.size();
            ArrayList<String> orderBefore = new ArrayList<String>(N);
            ArrayList<String> groupOverrideBefore = new ArrayList<>(N);
            int[] visibilities = new int[N];
            int[] importances = new int[N];
            for (int i = 0; i < N; i++) {
                final NotificationRecord r = mNotificationList.get(i);
                orderBefore.add(r.getKey());
                groupOverrideBefore.add(r.sbn.getGroupKey());
                visibilities[i] = r.getPackageVisibilityOverride();
                importances[i] = r.getImportance();
                mRankingHelper.extractSignals(r);
            }
            mRankingHelper.sort(mNotificationList);
            for (int i = 0; i < N; i++) {
                final NotificationRecord r = mNotificationList.get(i);
                if (!orderBefore.get(i).equals(r.getKey())
                        || visibilities[i] != r.getPackageVisibilityOverride()
                        || importances[i] != r.getImportance()
                        || !groupOverrideBefore.get(i).equals(r.sbn.getGroupKey())) {
                    scheduleSendRankingUpdate();
                    return;
                }
            }
        }
    }

    private void recordCallerLocked(NotificationRecord record) {
        if (mZenModeHelper.isCall(record)) {
            mZenModeHelper.recordCaller(record);
        }
    }

    // let zen mode evaluate this record
    private void applyZenModeLocked(NotificationRecord record) {
        record.setIntercepted(mZenModeHelper.shouldIntercept(record));
        if (record.isIntercepted()) {
            int suppressed = (mZenModeHelper.shouldSuppressWhenScreenOff()
                    ? SUPPRESSED_EFFECT_SCREEN_OFF : 0)
                    | (mZenModeHelper.shouldSuppressWhenScreenOn()
                    ? SUPPRESSED_EFFECT_SCREEN_ON : 0);
            record.setSuppressedVisualEffects(suppressed);
        }
    }

    // lock on mNotificationList
    private int findNotificationRecordIndexLocked(NotificationRecord target) {
        return mRankingHelper.indexOf(mNotificationList, target);
    }

    private void scheduleSendRankingUpdate() {
        if (!mHandler.hasMessages(MESSAGE_SEND_RANKING_UPDATE)) {
            Message m = Message.obtain(mHandler, MESSAGE_SEND_RANKING_UPDATE);
            mHandler.sendMessage(m);
        }
    }

    private void handleSendRankingUpdate() {
        synchronized (mNotificationList) {
            mListeners.notifyRankingUpdateLocked();
        }
    }

    private void scheduleListenerHintsChanged(int state) {
        mHandler.removeMessages(MESSAGE_LISTENER_HINTS_CHANGED);
        mHandler.obtainMessage(MESSAGE_LISTENER_HINTS_CHANGED, state, 0).sendToTarget();
    }

    private void scheduleInterruptionFilterChanged(int listenerInterruptionFilter) {
        mHandler.removeMessages(MESSAGE_LISTENER_NOTIFICATION_FILTER_CHANGED);
        mHandler.obtainMessage(
                MESSAGE_LISTENER_NOTIFICATION_FILTER_CHANGED,
                listenerInterruptionFilter,
                0).sendToTarget();
    }

    private void handleListenerHintsChanged(int hints) {
        synchronized (mNotificationList) {
            mListeners.notifyListenerHintsChangedLocked(hints);
        }
    }

    private void handleListenerInterruptionFilterChanged(int interruptionFilter) {
        synchronized (mNotificationList) {
            mListeners.notifyInterruptionFilterChanged(interruptionFilter);
        }
    }

    private final class WorkerHandler extends Handler
    {
        @Override
        public void handleMessage(Message msg)
        {
            switch (msg.what)
            {
                case MESSAGE_TIMEOUT:
                    handleTimeout((ToastRecord)msg.obj);
                    break;
                case MESSAGE_SAVE_POLICY_FILE:
                    handleSavePolicyFile();
                    break;
                case MESSAGE_SEND_RANKING_UPDATE:
                    handleSendRankingUpdate();
                    break;
                case MESSAGE_LISTENER_HINTS_CHANGED:
                    handleListenerHintsChanged(msg.arg1);
                    break;
                case MESSAGE_LISTENER_NOTIFICATION_FILTER_CHANGED:
                    handleListenerInterruptionFilterChanged(msg.arg1);
                    break;
            }
        }

    }

    private final class RankingHandlerWorker extends Handler implements RankingHandler
    {
        public RankingHandlerWorker(Looper looper) {
            super(looper);
        }

        @Override
        public void handleMessage(Message msg) {
            switch (msg.what) {
                case MESSAGE_RECONSIDER_RANKING:
                    handleRankingReconsideration(msg);
                    break;
                case MESSAGE_RANKING_SORT:
                    handleRankingSort();
                    break;
            }
        }

        public void requestSort() {
            removeMessages(MESSAGE_RANKING_SORT);
            sendEmptyMessage(MESSAGE_RANKING_SORT);
        }

        public void requestReconsideration(RankingReconsideration recon) {
            Message m = Message.obtain(this,
                    NotificationManagerService.MESSAGE_RECONSIDER_RANKING, recon);
            long delay = recon.getDelay(TimeUnit.MILLISECONDS);
            sendMessageDelayed(m, delay);
        }
    }

    // Notifications
    // ============================================================================
    static int clamp(int x, int low, int high) {
        return (x < low) ? low : ((x > high) ? high : x);
    }

    void sendAccessibilityEvent(Notification notification, CharSequence packageName) {
        AccessibilityManager manager = AccessibilityManager.getInstance(getContext());
        if (!manager.isEnabled()) {
            return;
        }

        AccessibilityEvent event =
            AccessibilityEvent.obtain(AccessibilityEvent.TYPE_NOTIFICATION_STATE_CHANGED);
        event.setPackageName(packageName);
        event.setClassName(Notification.class.getName());
        event.setParcelableData(notification);
        CharSequence tickerText = notification.tickerText;
        if (!TextUtils.isEmpty(tickerText)) {
            event.getText().add(tickerText);
        }

        manager.sendAccessibilityEvent(event);
    }

    private void cancelNotificationLocked(NotificationRecord r, boolean sendDelete, int reason) {

        // Record caller.
        recordCallerLocked(r);

        // tell the app
        if (sendDelete) {
            if (r.getNotification().deleteIntent != null) {
                try {
                    r.getNotification().deleteIntent.send();
                } catch (PendingIntent.CanceledException ex) {
                    // do nothing - there's no relevant way to recover, and
                    //     no reason to let this propagate
                    Slog.w(TAG, "canceled PendingIntent for " + r.sbn.getPackageName(), ex);
                }
            }
        }

        // status bar
        if (r.getNotification().getSmallIcon() != null) {
            r.isCanceled = true;
            mListeners.notifyRemovedLocked(r.sbn);
        }

        final String canceledKey = r.getKey();

        // sound
        if (canceledKey.equals(mSoundNotificationKey)) {
            mSoundNotificationKey = null;
            final long identity = Binder.clearCallingIdentity();
            try {
                final IRingtonePlayer player = mAudioManager.getRingtonePlayer();
                if (player != null) {
                    player.stopAsync();
                }
            } catch (RemoteException e) {
            } finally {
                Binder.restoreCallingIdentity(identity);
            }
        }

        // vibrate
        if (canceledKey.equals(mVibrateNotificationKey)) {
            mVibrateNotificationKey = null;
            long identity = Binder.clearCallingIdentity();
            try {
                mVibrator.cancel();
            }
            finally {
                Binder.restoreCallingIdentity(identity);
            }
        }

        // light
        mLights.remove(canceledKey);

        // Record usage stats
        // TODO: add unbundling stats?
        switch (reason) {
            case REASON_DELEGATE_CANCEL:
            case REASON_DELEGATE_CANCEL_ALL:
            case REASON_LISTENER_CANCEL:
            case REASON_LISTENER_CANCEL_ALL:
                mUsageStats.registerDismissedByUser(r);
                break;
            case REASON_APP_CANCEL:
            case REASON_APP_CANCEL_ALL:
                mUsageStats.registerRemovedByApp(r);
                break;
        }

        mNotificationsByKey.remove(r.sbn.getKey());
        String groupKey = r.getGroupKey();
        NotificationRecord groupSummary = mSummaryByGroupKey.get(groupKey);
        if (groupSummary != null && groupSummary.getKey().equals(r.getKey())) {
            mSummaryByGroupKey.remove(groupKey);
        }
        final ArrayMap<String, String> summaries = mAutobundledSummaries.get(r.sbn.getUserId());
        if (summaries != null && r.sbn.getKey().equals(summaries.get(r.sbn.getPackageName()))) {
            summaries.remove(r.sbn.getPackageName());
        }

        // Save it for users of getHistoricalNotifications()
        mArchive.record(r.sbn);

        final long now = System.currentTimeMillis();
        EventLogTags.writeNotificationCanceled(canceledKey, reason,
                r.getLifespanMs(now), r.getFreshnessMs(now), r.getExposureMs(now));
    }

    /**
     * Cancels a notification ONLY if it has all of the {@code mustHaveFlags}
     * and none of the {@code mustNotHaveFlags}.
     */
    void cancelNotification(final int callingUid, final int callingPid,
            final String pkg, final String tag, final int id,
            final int mustHaveFlags, final int mustNotHaveFlags, final boolean sendDelete,
            final int userId, final int reason, final ManagedServiceInfo listener) {
        // In enqueueNotificationInternal notifications are added by scheduling the
        // work on the worker handler. Hence, we also schedule the cancel on this
        // handler to avoid a scenario where an add notification call followed by a
        // remove notification call ends up in not removing the notification.
        mHandler.post(new Runnable() {
            @Override
            public void run() {
                String listenerName = listener == null ? null : listener.component.toShortString();
                if (DBG) EventLogTags.writeNotificationCancel(callingUid, callingPid, pkg, id, tag,
                        userId, mustHaveFlags, mustNotHaveFlags, reason, listenerName);

                synchronized (mNotificationList) {
                    int index = indexOfNotificationLocked(pkg, tag, id, userId);
                    if (index >= 0) {
                        NotificationRecord r = mNotificationList.get(index);

                        // Ideally we'd do this in the caller of this method. However, that would
                        // require the caller to also find the notification.
                        if (reason == REASON_DELEGATE_CLICK) {
                            mUsageStats.registerClickedByUser(r);
                        }

                        if ((r.getNotification().flags & mustHaveFlags) != mustHaveFlags) {
                            return;
                        }
                        if ((r.getNotification().flags & mustNotHaveFlags) != 0) {
                            return;
                        }

                        mNotificationList.remove(index);

                        cancelNotificationLocked(r, sendDelete, reason);
                        cancelGroupChildrenLocked(r, callingUid, callingPid, listenerName,
                                REASON_GROUP_SUMMARY_CANCELED, sendDelete);
                        updateLightsLocked();
                    }
                }
            }
        });
    }

    /**
     * Determine whether the userId applies to the notification in question, either because
     * they match exactly, or one of them is USER_ALL (which is treated as a wildcard).
     */
    private boolean notificationMatchesUserId(NotificationRecord r, int userId) {
        return
                // looking for USER_ALL notifications? match everything
                   userId == UserHandle.USER_ALL
                // a notification sent to USER_ALL matches any query
                || r.getUserId() == UserHandle.USER_ALL
                // an exact user match
                || r.getUserId() == userId;
    }

    /**
     * Determine whether the userId applies to the notification in question, either because
     * they match exactly, or one of them is USER_ALL (which is treated as a wildcard) or
     * because it matches one of the users profiles.
     */
    private boolean notificationMatchesCurrentProfiles(NotificationRecord r, int userId) {
        return notificationMatchesUserId(r, userId)
                || mUserProfiles.isCurrentProfile(r.getUserId());
    }

    /**
     * Cancels all notifications from a given package that have all of the
     * {@code mustHaveFlags}.
     */
    boolean cancelAllNotificationsInt(int callingUid, int callingPid, String pkg, int mustHaveFlags,
            int mustNotHaveFlags, boolean doit, int userId, int reason,
            ManagedServiceInfo listener) {
        String listenerName = listener == null ? null : listener.component.toShortString();
        EventLogTags.writeNotificationCancelAll(callingUid, callingPid,
                pkg, userId, mustHaveFlags, mustNotHaveFlags, reason,
                listenerName);

        synchronized (mNotificationList) {
            final int N = mNotificationList.size();
            ArrayList<NotificationRecord> canceledNotifications = null;
            for (int i = N-1; i >= 0; --i) {
                NotificationRecord r = mNotificationList.get(i);
                if (!notificationMatchesUserId(r, userId)) {
                    continue;
                }
                // Don't remove notifications to all, if there's no package name specified
                if (r.getUserId() == UserHandle.USER_ALL && pkg == null) {
                    continue;
                }
                if ((r.getFlags() & mustHaveFlags) != mustHaveFlags) {
                    continue;
                }
                if ((r.getFlags() & mustNotHaveFlags) != 0) {
                    continue;
                }
                if (pkg != null && !r.sbn.getPackageName().equals(pkg)) {
                    continue;
                }
                if (canceledNotifications == null) {
                    canceledNotifications = new ArrayList<>();
                }
                canceledNotifications.add(r);
                if (!doit) {
                    return true;
                }
                mNotificationList.remove(i);
                cancelNotificationLocked(r, false, reason);
            }
            if (doit && canceledNotifications != null) {
                final int M = canceledNotifications.size();
                for (int i = 0; i < M; i++) {
                    cancelGroupChildrenLocked(canceledNotifications.get(i), callingUid, callingPid,
                            listenerName, REASON_GROUP_SUMMARY_CANCELED, false /* sendDelete */);
                }
            }
            if (canceledNotifications != null) {
                updateLightsLocked();
            }
            return canceledNotifications != null;
        }
    }

    void cancelAllLocked(int callingUid, int callingPid, int userId, int reason,
            ManagedServiceInfo listener, boolean includeCurrentProfiles) {
        String listenerName = listener == null ? null : listener.component.toShortString();
        EventLogTags.writeNotificationCancelAll(callingUid, callingPid,
                null, userId, 0, 0, reason, listenerName);

        ArrayList<NotificationRecord> canceledNotifications = null;
        final int N = mNotificationList.size();
        for (int i=N-1; i>=0; i--) {
            NotificationRecord r = mNotificationList.get(i);
            if (includeCurrentProfiles) {
                if (!notificationMatchesCurrentProfiles(r, userId)) {
                    continue;
                }
            } else {
                if (!notificationMatchesUserId(r, userId)) {
                    continue;
                }
            }

            if ((r.getFlags() & (Notification.FLAG_ONGOING_EVENT
                            | Notification.FLAG_NO_CLEAR)) == 0) {
                mNotificationList.remove(i);
                cancelNotificationLocked(r, true, reason);
                // Make a note so we can cancel children later.
                if (canceledNotifications == null) {
                    canceledNotifications = new ArrayList<>();
                }
                canceledNotifications.add(r);
            }
        }
        int M = canceledNotifications != null ? canceledNotifications.size() : 0;
        for (int i = 0; i < M; i++) {
            cancelGroupChildrenLocked(canceledNotifications.get(i), callingUid, callingPid,
                    listenerName, REASON_GROUP_SUMMARY_CANCELED, false /* sendDelete */);
        }
        updateLightsLocked();
    }

    // Warning: The caller is responsible for invoking updateLightsLocked().
    private void cancelGroupChildrenLocked(NotificationRecord r, int callingUid, int callingPid,
            String listenerName, int reason, boolean sendDelete) {
        Notification n = r.getNotification();
        if (!n.isGroupSummary()) {
            return;
        }

        String pkg = r.sbn.getPackageName();
        int userId = r.getUserId();

        if (pkg == null) {
            if (DBG) Log.e(TAG, "No package for group summary: " + r.getKey());
            return;
        }

        final int N = mNotificationList.size();
        for (int i = N - 1; i >= 0; i--) {
            NotificationRecord childR = mNotificationList.get(i);
            StatusBarNotification childSbn = childR.sbn;
            if ((childSbn.isGroup() && !childSbn.getNotification().isGroupSummary()) &&
                    childR.getGroupKey().equals(r.getGroupKey())) {
                EventLogTags.writeNotificationCancel(callingUid, callingPid, pkg, childSbn.getId(),
                        childSbn.getTag(), userId, 0, 0, reason, listenerName);
                mNotificationList.remove(i);
                cancelNotificationLocked(childR, sendDelete, reason);
            }
        }
    }

    // lock on mNotificationList
    void updateLightsLocked()
    {
        // handle notification lights
        NotificationRecord ledNotification = null;
        while (ledNotification == null && !mLights.isEmpty()) {
            final String owner = mLights.get(mLights.size() - 1);
            ledNotification = mNotificationsByKey.get(owner);
            if (ledNotification == null) {
                Slog.wtfStack(TAG, "LED Notification does not exist: " + owner);
                mLights.remove(owner);
            }
        }

        // Don't flash while we are in a call or screen is on
        if (ledNotification == null || mInCall || mScreenOn) {
            mNotificationLight.turnOff();
            if (mStatusBar != null) {
                mStatusBar.notificationLightOff();
            }
        } else {
            final Notification ledno = ledNotification.sbn.getNotification();
            int ledARGB = ledno.ledARGB;
            int ledOnMS = ledno.ledOnMS;
            int ledOffMS = ledno.ledOffMS;
            if ((ledno.defaults & Notification.DEFAULT_LIGHTS) != 0) {
                ledARGB = mDefaultNotificationColor;
                ledOnMS = mDefaultNotificationLedOn;
                ledOffMS = mDefaultNotificationLedOff;
            }
            if (mNotificationPulseEnabled) {
                // pulse repeatedly
                mNotificationLight.setFlashing(ledARGB, Light.LIGHT_FLASH_TIMED,
                        ledOnMS, ledOffMS);
            }
            if (mStatusBar != null) {
                // let SystemUI make an independent decision
                mStatusBar.notificationLightPulse(ledARGB, ledOnMS, ledOffMS);
            }
        }
    }

    // lock on mNotificationList
    int indexOfNotificationLocked(String pkg, String tag, int id, int userId)
    {
        ArrayList<NotificationRecord> list = mNotificationList;
        final int len = list.size();
        for (int i=0; i<len; i++) {
            NotificationRecord r = list.get(i);
            if (notificationMatchesUserId(r, userId) && r.sbn.getId() == id &&
                    TextUtils.equals(r.sbn.getTag(), tag) && r.sbn.getPackageName().equals(pkg)) {
                return i;
            }
        }
        return -1;
    }

    // lock on mNotificationList
    int indexOfNotificationLocked(String key) {
        final int N = mNotificationList.size();
        for (int i = 0; i < N; i++) {
            if (key.equals(mNotificationList.get(i).getKey())) {
                return i;
            }
        }
        return -1;
    }

    private void updateNotificationPulse() {
        synchronized (mNotificationList) {
            updateLightsLocked();
        }
    }

    private static boolean isUidSystem(int uid) {
        final int appid = UserHandle.getAppId(uid);
        return (appid == Process.SYSTEM_UID || appid == Process.PHONE_UID || uid == 0);
    }

    private static boolean isCallerSystem() {
        return isUidSystem(Binder.getCallingUid());
    }

    private static void checkCallerIsSystem() {
        if (isCallerSystem()) {
            return;
        }
        throw new SecurityException("Disallowed call for uid " + Binder.getCallingUid());
    }

    private static void checkCallerIsSystemOrSameApp(String pkg) {
        if (isCallerSystem()) {
            return;
        }
        checkCallerIsSameApp(pkg);
    }

    private static void checkCallerIsSameApp(String pkg) {
        final int uid = Binder.getCallingUid();
        try {
            ApplicationInfo ai = AppGlobals.getPackageManager().getApplicationInfo(
                    pkg, 0, UserHandle.getCallingUserId());
            if (ai == null) {
                throw new SecurityException("Unknown package " + pkg);
            }
            if (!UserHandle.isSameApp(ai.uid, uid)) {
                throw new SecurityException("Calling uid " + uid + " gave package"
                        + pkg + " which is owned by uid " + ai.uid);
            }
        } catch (RemoteException re) {
            throw new SecurityException("Unknown package " + pkg + "\n" + re);
        }
    }

    private static String callStateToString(int state) {
        switch (state) {
            case TelephonyManager.CALL_STATE_IDLE: return "CALL_STATE_IDLE";
            case TelephonyManager.CALL_STATE_RINGING: return "CALL_STATE_RINGING";
            case TelephonyManager.CALL_STATE_OFFHOOK: return "CALL_STATE_OFFHOOK";
            default: return "CALL_STATE_UNKNOWN_" + state;
        }
    }

    private void listenForCallState() {
        TelephonyManager.from(getContext()).listen(new PhoneStateListener() {
            @Override
            public void onCallStateChanged(int state, String incomingNumber) {
                if (mCallState == state) return;
                if (DBG) Slog.d(TAG, "Call state changed: " + callStateToString(state));
                mCallState = state;
            }
        }, PhoneStateListener.LISTEN_CALL_STATE);
    }

    /**
     * Generates a NotificationRankingUpdate from 'sbns', considering only
     * notifications visible to the given listener.
     *
     * <p>Caller must hold a lock on mNotificationList.</p>
     */
    private NotificationRankingUpdate makeRankingUpdateLocked(ManagedServiceInfo info) {
        final int N = mNotificationList.size();
        ArrayList<String> keys = new ArrayList<String>(N);
        ArrayList<String> interceptedKeys = new ArrayList<String>(N);
        ArrayList<Integer> importance = new ArrayList<>(N);
        Bundle overrideGroupKeys = new Bundle();
        Bundle visibilityOverrides = new Bundle();
        Bundle suppressedVisualEffects = new Bundle();
        Bundle explanation = new Bundle();
        for (int i = 0; i < N; i++) {
            NotificationRecord record = mNotificationList.get(i);
            if (!isVisibleToListener(record.sbn, info)) {
                continue;
            }
            final String key = record.sbn.getKey();
            keys.add(key);
            importance.add(record.getImportance());
            if (record.getImportanceExplanation() != null) {
                explanation.putCharSequence(key, record.getImportanceExplanation());
            }
            if (record.isIntercepted()) {
                interceptedKeys.add(key);

            }
            suppressedVisualEffects.putInt(key, record.getSuppressedVisualEffects());
            if (record.getPackageVisibilityOverride()
                    != NotificationListenerService.Ranking.VISIBILITY_NO_OVERRIDE) {
                visibilityOverrides.putInt(key, record.getPackageVisibilityOverride());
            }
            overrideGroupKeys.putString(key, record.sbn.getOverrideGroupKey());
        }
        final int M = keys.size();
        String[] keysAr = keys.toArray(new String[M]);
        String[] interceptedKeysAr = interceptedKeys.toArray(new String[interceptedKeys.size()]);
        int[] importanceAr = new int[M];
        for (int i = 0; i < M; i++) {
            importanceAr[i] = importance.get(i);
        }
        return new NotificationRankingUpdate(keysAr, interceptedKeysAr, visibilityOverrides,
                suppressedVisualEffects, importanceAr, explanation, overrideGroupKeys);
    }

    private boolean isVisibleToListener(StatusBarNotification sbn, ManagedServiceInfo listener) {
        if (!listener.enabledAndUserMatches(sbn.getUserId())) {
            return false;
        }
        // TODO: remove this for older listeners.
        return true;
    }

    private boolean isPackageSuspendedForUser(String pkg, int uid) {
        int userId = UserHandle.getUserId(uid);
        try {
            return AppGlobals.getPackageManager().isPackageSuspendedForUser(pkg, userId);
        } catch (RemoteException re) {
            throw new SecurityException("Could not talk to package manager service");
        } catch (IllegalArgumentException ex) {
            // Package not found.
            return false;
        }
    }

    private class TrimCache {
        StatusBarNotification heavy;
        StatusBarNotification sbnClone;
        StatusBarNotification sbnCloneLight;

        TrimCache(StatusBarNotification sbn) {
            heavy = sbn;
        }

        StatusBarNotification ForListener(ManagedServiceInfo info) {
            if (mListeners.getOnNotificationPostedTrim(info) == TRIM_LIGHT) {
                if (sbnCloneLight == null) {
                    sbnCloneLight = heavy.cloneLight();
                }
                return sbnCloneLight;
            } else {
                if (sbnClone == null) {
                    sbnClone = heavy.clone();
                }
                return sbnClone;
            }
        }
    }

    public class NotificationRankers extends ManagedServices {

        public NotificationRankers() {
            super(getContext(), mHandler, mNotificationList, mUserProfiles);
        }

        @Override
        protected Config getConfig() {
            Config c = new Config();
            c.caption = "notification ranker service";
            c.serviceInterface = NotificationRankerService.SERVICE_INTERFACE;
            c.secureSettingName = null;
            c.bindPermission = Manifest.permission.BIND_NOTIFICATION_RANKER_SERVICE;
            c.settingsAction = Settings.ACTION_MANAGE_DEFAULT_APPS_SETTINGS;
            c.clientLabel = R.string.notification_ranker_binding_label;
            return c;
        }

        @Override
        protected IInterface asInterface(IBinder binder) {
            return INotificationListener.Stub.asInterface(binder);
        }

        @Override
        protected boolean checkType(IInterface service) {
            return service instanceof INotificationListener;
        }

        @Override
        protected void onServiceAdded(ManagedServiceInfo info) {
            mListeners.registerGuestService(info);
        }

        @Override
        protected void onServiceRemovedLocked(ManagedServiceInfo removed) {
            mListeners.unregisterService(removed.service, removed.userid);
        }

        public void onNotificationEnqueued(final NotificationRecord r) {
            final StatusBarNotification sbn = r.sbn;
            TrimCache trimCache = new TrimCache(sbn);

            // mServices is the list inside ManagedServices of all the rankers,
            // There should be only one, but it's a list, so while we enforce
            // singularity elsewhere, we keep it general here, to avoid surprises.
            for (final ManagedServiceInfo info : NotificationRankers.this.mServices) {
                boolean sbnVisible = isVisibleToListener(sbn, info);
                if (!sbnVisible) {
                    continue;
                }

                final int importance = r.getImportance();
                final boolean fromUser = r.isImportanceFromUser();
                final StatusBarNotification sbnToPost =  trimCache.ForListener(info);
                mHandler.post(new Runnable() {
                    @Override
                    public void run() {
                        notifyEnqueued(info, sbnToPost, importance, fromUser);
                    }
                });
            }
        }

        private void notifyEnqueued(final ManagedServiceInfo info,
                final StatusBarNotification sbn, int importance, boolean fromUser) {
            final INotificationListener ranker = (INotificationListener) info.service;
            StatusBarNotificationHolder sbnHolder = new StatusBarNotificationHolder(sbn);
            try {
                ranker.onNotificationEnqueued(sbnHolder, importance, fromUser);
            } catch (RemoteException ex) {
                Log.e(TAG, "unable to notify ranker (enqueued): " + ranker, ex);
            }
        }

        public boolean isEnabled() {
            return !mServices.isEmpty();
        }

        @Override
        public void onUserSwitched(int user) {
            synchronized (mNotificationList) {
                int i = mServices.size()-1;
                while (i --> 0) {
                    final ManagedServiceInfo info = mServices.get(i);
                    unregisterService(info.service, info.userid);
                }
            }
            registerRanker();
        }

        @Override
        public void onPackagesChanged(boolean removingPackage, String[] pkgList) {
            if (DEBUG) Slog.d(TAG, "onPackagesChanged removingPackage=" + removingPackage
                    + " pkgList=" + (pkgList == null ? null : Arrays.asList(pkgList)));
            if (mRankerServicePackageName == null) {
                return;
            }

            if (pkgList != null && (pkgList.length > 0) && !removingPackage) {
                for (String pkgName : pkgList) {
                    if (mRankerServicePackageName.equals(pkgName)) {
                        registerRanker();
                    }
                }
            }
        }

        protected void registerRanker() {
            // Find the updatable ranker and register it.
            if (mRankerServicePackageName == null) {
                Slog.w(TAG, "could not start ranker service: no package specified!");
                return;
            }
            Set<ComponentName> rankerComponents = queryPackageForServices(
                    mRankerServicePackageName, UserHandle.USER_SYSTEM);
            Iterator<ComponentName> iterator = rankerComponents.iterator();
            if (iterator.hasNext()) {
                ComponentName rankerComponent = iterator.next();
                if (iterator.hasNext()) {
                    Slog.e(TAG, "found multiple ranker services:" + rankerComponents);
                } else {
                    registerSystemService(rankerComponent, UserHandle.USER_SYSTEM);
                }
            } else {
                Slog.w(TAG, "could not start ranker service: none found");
            }
        }
    }

    public class NotificationListeners extends ManagedServices {

        private final ArraySet<ManagedServiceInfo> mLightTrimListeners = new ArraySet<>();

        public NotificationListeners() {
            super(getContext(), mHandler, mNotificationList, mUserProfiles);
        }

        @Override
        protected Config getConfig() {
            Config c = new Config();
            c.caption = "notification listener";
            c.serviceInterface = NotificationListenerService.SERVICE_INTERFACE;
            c.secureSettingName = Settings.Secure.ENABLED_NOTIFICATION_LISTENERS;
            c.bindPermission = android.Manifest.permission.BIND_NOTIFICATION_LISTENER_SERVICE;
            c.settingsAction = Settings.ACTION_NOTIFICATION_LISTENER_SETTINGS;
            c.clientLabel = R.string.notification_listener_binding_label;
            return c;
        }

        @Override
        protected IInterface asInterface(IBinder binder) {
            return INotificationListener.Stub.asInterface(binder);
        }

        @Override
        protected boolean checkType(IInterface service) {
            return service instanceof INotificationListener;
        }

        @Override
        public void onServiceAdded(ManagedServiceInfo info) {
            final INotificationListener listener = (INotificationListener) info.service;
            final NotificationRankingUpdate update;
            synchronized (mNotificationList) {
                update = makeRankingUpdateLocked(info);
            }
            try {
                listener.onListenerConnected(update);
            } catch (RemoteException e) {
                // we tried
            }
        }

        @Override
        protected void onServiceRemovedLocked(ManagedServiceInfo removed) {
            if (removeDisabledHints(removed)) {
                updateListenerHintsLocked();
                updateEffectsSuppressorLocked();
            }
            mLightTrimListeners.remove(removed);
        }

        public void setOnNotificationPostedTrimLocked(ManagedServiceInfo info, int trim) {
            if (trim == TRIM_LIGHT) {
                mLightTrimListeners.add(info);
            } else {
                mLightTrimListeners.remove(info);
            }
        }

        public int getOnNotificationPostedTrim(ManagedServiceInfo info) {
            return mLightTrimListeners.contains(info) ? TRIM_LIGHT : TRIM_FULL;
        }

        /**
         * asynchronously notify all listeners about a new notification
         *
         * <p>
         * Also takes care of removing a notification that has been visible to a listener before,
         * but isn't anymore.
         */
        public void notifyPostedLocked(StatusBarNotification sbn, StatusBarNotification oldSbn) {
            // Lazily initialized snapshots of the notification.
            TrimCache trimCache = new TrimCache(sbn);

            for (final ManagedServiceInfo info : mServices) {
                boolean sbnVisible = isVisibleToListener(sbn, info);
                boolean oldSbnVisible = oldSbn != null ? isVisibleToListener(oldSbn, info) : false;
                // This notification hasn't been and still isn't visible -> ignore.
                if (!oldSbnVisible && !sbnVisible) {
                    continue;
                }
                final NotificationRankingUpdate update = makeRankingUpdateLocked(info);

                // This notification became invisible -> remove the old one.
                if (oldSbnVisible && !sbnVisible) {
                    final StatusBarNotification oldSbnLightClone = oldSbn.cloneLight();
                    mHandler.post(new Runnable() {
                        @Override
                        public void run() {
                            notifyRemoved(info, oldSbnLightClone, update);
                        }
                    });
                    continue;
                }

                final StatusBarNotification sbnToPost =  trimCache.ForListener(info);
                mHandler.post(new Runnable() {
                    @Override
                    public void run() {
                        notifyPosted(info, sbnToPost, update);
                    }
                });
            }
        }

        /**
         * asynchronously notify all listeners about a removed notification
         */
        public void notifyRemovedLocked(StatusBarNotification sbn) {
            // make a copy in case changes are made to the underlying Notification object
            // NOTE: this copy is lightweight: it doesn't include heavyweight parts of the
            // notification
            final StatusBarNotification sbnLight = sbn.cloneLight();
            for (final ManagedServiceInfo info : mServices) {
                if (!isVisibleToListener(sbn, info)) {
                    continue;
                }
                final NotificationRankingUpdate update = makeRankingUpdateLocked(info);
                mHandler.post(new Runnable() {
                    @Override
                    public void run() {
                        notifyRemoved(info, sbnLight, update);
                    }
                });
            }
        }

        /**
         * asynchronously notify all listeners about a reordering of notifications
         */
        public void notifyRankingUpdateLocked() {
            for (final ManagedServiceInfo serviceInfo : mServices) {
                if (!serviceInfo.isEnabledForCurrentProfiles()) {
                    continue;
                }
                final NotificationRankingUpdate update = makeRankingUpdateLocked(serviceInfo);
                mHandler.post(new Runnable() {
                    @Override
                    public void run() {
                        notifyRankingUpdate(serviceInfo, update);
                    }
                });
            }
        }

        public void notifyListenerHintsChangedLocked(final int hints) {
            for (final ManagedServiceInfo serviceInfo : mServices) {
                if (!serviceInfo.isEnabledForCurrentProfiles()) {
                    continue;
                }
                mHandler.post(new Runnable() {
                    @Override
                    public void run() {
                        notifyListenerHintsChanged(serviceInfo, hints);
                    }
                });
            }
        }

        public void notifyInterruptionFilterChanged(final int interruptionFilter) {
            for (final ManagedServiceInfo serviceInfo : mServices) {
                if (!serviceInfo.isEnabledForCurrentProfiles()) {
                    continue;
                }
                mHandler.post(new Runnable() {
                    @Override
                    public void run() {
                        notifyInterruptionFilterChanged(serviceInfo, interruptionFilter);
                    }
                });
            }
        }

        private void notifyPosted(final ManagedServiceInfo info,
                final StatusBarNotification sbn, NotificationRankingUpdate rankingUpdate) {
            final INotificationListener listener = (INotificationListener)info.service;
            StatusBarNotificationHolder sbnHolder = new StatusBarNotificationHolder(sbn);
            try {
                listener.onNotificationPosted(sbnHolder, rankingUpdate);
            } catch (RemoteException ex) {
                Log.e(TAG, "unable to notify listener (posted): " + listener, ex);
            }
        }

        private void notifyRemoved(ManagedServiceInfo info, StatusBarNotification sbn,
                NotificationRankingUpdate rankingUpdate) {
            if (!info.enabledAndUserMatches(sbn.getUserId())) {
                return;
            }
            final INotificationListener listener = (INotificationListener) info.service;
            StatusBarNotificationHolder sbnHolder = new StatusBarNotificationHolder(sbn);
            try {
                listener.onNotificationRemoved(sbnHolder, rankingUpdate);
            } catch (RemoteException ex) {
                Log.e(TAG, "unable to notify listener (removed): " + listener, ex);
            }
        }

        private void notifyRankingUpdate(ManagedServiceInfo info,
                                         NotificationRankingUpdate rankingUpdate) {
            final INotificationListener listener = (INotificationListener) info.service;
            try {
                listener.onNotificationRankingUpdate(rankingUpdate);
            } catch (RemoteException ex) {
                Log.e(TAG, "unable to notify listener (ranking update): " + listener, ex);
            }
        }

        private void notifyListenerHintsChanged(ManagedServiceInfo info, int hints) {
            final INotificationListener listener = (INotificationListener) info.service;
            try {
                listener.onListenerHintsChanged(hints);
            } catch (RemoteException ex) {
                Log.e(TAG, "unable to notify listener (listener hints): " + listener, ex);
            }
        }

        private void notifyInterruptionFilterChanged(ManagedServiceInfo info,
                int interruptionFilter) {
            final INotificationListener listener = (INotificationListener) info.service;
            try {
                listener.onInterruptionFilterChanged(interruptionFilter);
            } catch (RemoteException ex) {
                Log.e(TAG, "unable to notify listener (interruption filter): " + listener, ex);
            }
        }

        private boolean isListenerPackage(String packageName) {
            if (packageName == null) {
                return false;
            }
            // TODO: clean up locking object later
            synchronized (mNotificationList) {
                for (final ManagedServiceInfo serviceInfo : mServices) {
                    if (packageName.equals(serviceInfo.component.getPackageName())) {
                        return true;
                    }
                }
            }
            return false;
        }
    }

    public static final class DumpFilter {
        public boolean filtered = false;
        public String pkgFilter;
        public boolean zen;
        public long since;
        public boolean stats;
        public boolean redact = true;

        public static DumpFilter parseFromArguments(String[] args) {
            final DumpFilter filter = new DumpFilter();
            for (int ai = 0; ai < args.length; ai++) {
                final String a = args[ai];
                if ("--noredact".equals(a) || "--reveal".equals(a)) {
                    filter.redact = false;
                } else if ("p".equals(a) || "pkg".equals(a) || "--package".equals(a)) {
                    if (ai < args.length-1) {
                        ai++;
                        filter.pkgFilter = args[ai].trim().toLowerCase();
                        if (filter.pkgFilter.isEmpty()) {
                            filter.pkgFilter = null;
                        } else {
                            filter.filtered = true;
                        }
                    }
                } else if ("--zen".equals(a) || "zen".equals(a)) {
                    filter.filtered = true;
                    filter.zen = true;
                } else if ("--stats".equals(a)) {
                    filter.stats = true;
                    if (ai < args.length-1) {
                        ai++;
                        filter.since = Long.valueOf(args[ai]);
                    } else {
                        filter.since = 0;
                    }
                }
            }
            return filter;
        }

        public boolean matches(StatusBarNotification sbn) {
            if (!filtered) return true;
            return zen ? true : sbn != null
                    && (matches(sbn.getPackageName()) || matches(sbn.getOpPkg()));
        }

        public boolean matches(ComponentName component) {
            if (!filtered) return true;
            return zen ? true : component != null && matches(component.getPackageName());
        }

        public boolean matches(String pkg) {
            if (!filtered) return true;
            return zen ? true : pkg != null && pkg.toLowerCase().contains(pkgFilter);
        }

        @Override
        public String toString() {
            return stats ? "stats" : zen ? "zen" : ('\'' + pkgFilter + '\'');
        }
    }

    /**
     * Wrapper for a StatusBarNotification object that allows transfer across a oneway
     * binder without sending large amounts of data over a oneway transaction.
     */
    private static final class StatusBarNotificationHolder
            extends IStatusBarNotificationHolder.Stub {
        private StatusBarNotification mValue;

        public StatusBarNotificationHolder(StatusBarNotification value) {
            mValue = value;
        }

        /** Get the held value and clear it. This function should only be called once per holder */
        @Override
        public StatusBarNotification get() {
            StatusBarNotification value = mValue;
            mValue = null;
            return value;
        }
    }

    private final class PolicyAccess {
        private static final String SEPARATOR = ":";
        private final String[] PERM = {
            android.Manifest.permission.ACCESS_NOTIFICATION_POLICY
        };

        public boolean isPackageGranted(String pkg) {
            return pkg != null && getGrantedPackages().contains(pkg);
        }

        public void put(String pkg, boolean granted) {
            if (pkg == null) return;
            final ArraySet<String> pkgs = getGrantedPackages();
            boolean changed;
            if (granted) {
                changed = pkgs.add(pkg);
            } else {
                changed = pkgs.remove(pkg);
            }
            if (!changed) return;
            final String setting = TextUtils.join(SEPARATOR, pkgs);
            final int currentUser = ActivityManager.getCurrentUser();
            Settings.Secure.putStringForUser(getContext().getContentResolver(),
                    Settings.Secure.ENABLED_NOTIFICATION_POLICY_ACCESS_PACKAGES,
                    setting,
                    currentUser);
            getContext().sendBroadcastAsUser(new Intent(NotificationManager
                    .ACTION_NOTIFICATION_POLICY_ACCESS_GRANTED_CHANGED)
                .setPackage(pkg)
                .addFlags(Intent.FLAG_RECEIVER_REGISTERED_ONLY), new UserHandle(currentUser), null);
        }

        public ArraySet<String> getGrantedPackages() {
            final ArraySet<String> pkgs = new ArraySet<>();

            long identity = Binder.clearCallingIdentity();
            try {
                final String setting = Settings.Secure.getStringForUser(
                        getContext().getContentResolver(),
                        Settings.Secure.ENABLED_NOTIFICATION_POLICY_ACCESS_PACKAGES,
                        ActivityManager.getCurrentUser());
                if (setting != null) {
                    final String[] tokens = setting.split(SEPARATOR);
                    for (int i = 0; i < tokens.length; i++) {
                        String token = tokens[i];
                        if (token != null) {
                            token = token.trim();
                        }
                        if (TextUtils.isEmpty(token)) {
                            continue;
                        }
                        pkgs.add(token);
                    }
                }
            } finally {
                Binder.restoreCallingIdentity(identity);
            }
            return pkgs;
        }

        public String[] getRequestingPackages() throws RemoteException {
            final ParceledListSlice list = AppGlobals.getPackageManager()
                    .getPackagesHoldingPermissions(PERM, 0 /*flags*/,
                            ActivityManager.getCurrentUser());
            final List<PackageInfo> pkgs = list.getList();
            if (pkgs == null || pkgs.isEmpty()) return new String[0];
            final int N = pkgs.size();
            final String[] rt = new String[N];
            for (int i = 0; i < N; i++) {
                rt[i] = pkgs.get(i).packageName;
            }
            return rt;
        }
    }
}<|MERGE_RESOLUTION|>--- conflicted
+++ resolved
@@ -92,11 +92,8 @@
 import android.os.IInterface;
 import android.os.Looper;
 import android.os.Message;
-<<<<<<< HEAD
 import android.os.Parcelable;
 import android.os.PersistableBundle;
-=======
->>>>>>> b5375056
 import android.os.Process;
 import android.os.RemoteException;
 import android.os.SystemClock;
@@ -313,12 +310,9 @@
     private RankingHandler mRankingHandler;
     private long mLastOverRateLogTime;
     private float mMaxPackageEnqueueRate = DEFAULT_MAX_NOTIFICATION_ENQUEUE_RATE;
-<<<<<<< HEAD
     private PersistableBundle mCarrierConfig;
     private CarrierConfigManager mConfigManager;
-=======
     private String mSystemNotificationSound;
->>>>>>> b5375056
 
     private static class Archive {
         final int mBufferSize;
